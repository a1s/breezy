[build-system]
<<<<<<< HEAD
requires = ["setuptools", "wheel", "setuptools-rust"]

[tool.mypy]
python_version = "3.6"
ignore_missing_imports = true
warn_return_any = true
warn_unused_configs = true
exclude = [
    '^breezy/util/simplemapi\.py$'
=======
requires = [
    "packaging",
    "setuptools",
    "setuptools-rust",
    "configobj",
    "cython>=0.29",
    "pyyaml",
>>>>>>> 0dc950b5
]<|MERGE_RESOLUTION|>--- conflicted
+++ resolved
@@ -1,6 +1,12 @@
 [build-system]
-<<<<<<< HEAD
-requires = ["setuptools", "wheel", "setuptools-rust"]
+requires = [
+    "packaging",
+    "setuptools",
+    "setuptools-rust",
+    "configobj",
+    "cython>=0.29",
+    "pyyaml",
+]
 
 [tool.mypy]
 python_version = "3.6"
@@ -8,14 +14,4 @@
 warn_return_any = true
 warn_unused_configs = true
 exclude = [
-    '^breezy/util/simplemapi\.py$'
-=======
-requires = [
-    "packaging",
-    "setuptools",
-    "setuptools-rust",
-    "configobj",
-    "cython>=0.29",
-    "pyyaml",
->>>>>>> 0dc950b5
-]+    '^breezy/util/simplemapi\.py$'