--- conflicted
+++ resolved
@@ -554,11 +554,7 @@
             from_branch = self.open_branch()
         if revision_id is None:
             revision_id = from_branch.last_revision()
-<<<<<<< HEAD
-        repo = self.open_repository()
-=======
         repo = self.find_repository()
->>>>>>> 34c32ce8
         store = repo._git.object_store
         (commit_id, mapping) = repo.lookup_bzr_revision_id(revision_id)
         build_index_from_tree(
