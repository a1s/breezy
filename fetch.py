# Copyright (C) 2008 Jelmer Vernooij <jelmer@samba.org>
#
# This program is free software; you can redistribute it and/or modify
# it under the terms of the GNU General Public License as published by
# the Free Software Foundation; either version 2 of the License, or
# (at your option) any later version.
#
# This program is distributed in the hope that it will be useful,
# but WITHOUT ANY WARRANTY; without even the implied warranty of
# MERCHANTABILITY or FITNESS FOR A PARTICULAR PURPOSE.  See the
# GNU General Public License for more details.
#
# You should have received a copy of the GNU General Public License
# along with this program; if not, write to the Free Software
# Foundation, Inc., 59 Temple Place, Suite 330, Boston, MA  02111-1307  USA

from dulwich.objects import (
    Commit,
    Tag,
    S_ISGITLINK,
    )
from dulwich.object_store import (
    tree_lookup_path,
    )
import re
import stat

from bzrlib import (
    debug,
    lru_cache,
    osutils,
    trace,
    ui,
    urlutils,
    )
from bzrlib.errors import (
    BzrError,
    NoSuchId,
    )
from bzrlib.inventory import (
    Inventory,
    InventoryDirectory,
    InventoryFile,
    InventoryLink,
    TreeReference,
    )
from bzrlib.repository import (
    InterRepository,
    )
from bzrlib.revision import (
    NULL_REVISION,
    )
from bzrlib.tsort import (
    topo_sort,
    )
from bzrlib.versionedfile import (
    FulltextContentFactory,
    )

from bzrlib.plugins.git.mapping import (
    DEFAULT_FILE_MODE,
    inventory_to_tree_and_blobs,
    mode_is_executable,
    squash_revision,
    warn_unusual_mode,
    )
from bzrlib.plugins.git.object_store import (
    BazaarObjectStore,
    )
from bzrlib.plugins.git.remote import (
    RemoteGitRepository,
    )
from bzrlib.plugins.git.repository import (
    GitRepository,
    GitRepositoryFormat,
    LocalGitRepository,
    )


MAX_INV_CACHE_SIZE = 50 * 1024 * 1024


def import_git_blob(texts, mapping, path, hexsha, base_inv, base_ie, parent_id,
    revision_id, parent_invs, shagitmap, lookup_object, executable, symlink):
    """Import a git blob object into a bzr repository.

    :param texts: VersionedFiles to add to
    :param path: Path in the tree
    :param blob: A git blob
    :return: Inventory delta for this file
    """
    file_id = mapping.generate_file_id(path)
    if symlink:
        cls = InventoryLink
    else:
        cls = InventoryFile
    # We just have to hope this is indeed utf-8:
    ie = cls(file_id, urlutils.basename(path).decode("utf-8"), parent_id)
    ie.executable = executable
    # See if this has changed at all
    if base_ie is None:
        base_sha = None
    else:
        try:
            base_sha = shagitmap.lookup_blob(file_id, base_ie.revision)
        except KeyError:
            base_sha = None
        else:
            if (base_sha == hexsha and base_ie.executable == ie.executable
                and base_ie.kind == ie.kind):
                # If nothing has changed since the base revision, we're done
                return [], []
    if base_sha == hexsha and base_ie.kind == ie.kind:
        ie.text_size = base_ie.text_size
        ie.text_sha1 = base_ie.text_sha1
        ie.symlink_target = base_ie.symlink_target
        if ie.executable == base_ie.executable:
            ie.revision = base_ie.revision
        else:
            blob = lookup_object(hexsha)
    else:
        blob = lookup_object(hexsha)
        if ie.kind == "symlink":
            ie.revision = None
            ie.symlink_target = blob.data
            ie.text_size = None
            ie.text_sha1 = None
        else:
            ie.text_size = len(blob.data)
            ie.text_sha1 = osutils.sha_string(blob.data)
    # Check what revision we should store
    parent_keys = []
    for pinv in parent_invs:
        if pinv.revision_id == base_inv.revision_id:
            pie = base_ie
            if pie is None:
                continue
        else:
            try:
                pie = pinv[file_id]
            except NoSuchId:
                continue
        if pie.text_sha1 == ie.text_sha1 and pie.executable == ie.executable and pie.symlink_target == ie.symlink_target:
            # found a revision in one of the parents to use
            ie.revision = pie.revision
            break
        parent_keys.append((file_id, pie.revision))
    if ie.revision is None:
        # Need to store a new revision
        ie.revision = revision_id
        assert file_id is not None
        assert ie.revision is not None
        if ie.kind == 'symlink':
            data = ''
        else: 
            data = blob.data
        texts.insert_record_stream([FulltextContentFactory((file_id, ie.revision), tuple(parent_keys), ie.text_sha1, data)])
        shamap = [(hexsha, "blob", (ie.file_id, ie.revision))]
    else:
        shamap = []
    invdelta = []
    if base_ie is not None:
        old_path = base_inv.id2path(file_id)
        if base_ie.kind == "directory":
            invdelta.extend(remove_disappeared_children(old_path, base_ie.children, []))
    else:
        old_path = None
    invdelta.append((old_path, path, file_id, ie))
    return (invdelta, shamap)


class SubmodulesRequireSubtrees(BzrError):
    _fmt = """The repository you are fetching from contains submodules. To continue, upgrade your Bazaar repository to a format that supports nested trees, such as 'development-subtree'."""
    internal = False


def import_git_submodule(texts, mapping, path, hexsha, base_inv, base_ie,
    parent_id, revision_id, parent_invs, shagitmap, lookup_object):
    file_id = mapping.generate_file_id(path)
    ie = TreeReference(file_id, urlutils.basename(path.decode("utf-8")),
        parent_id)
    ie.revision = revision_id
    if base_ie is None:
        oldpath = None
    else:
        oldpath = path
        if (base_ie.kind == ie.kind and
            base_ie.reference_revision == ie.reference_revision):
            ie.revision = base_ie.revision
    ie.reference_revision = mapping.revision_id_foreign_to_bzr(hexsha)
    texts.insert_record_stream([FulltextContentFactory((file_id, ie.revision), (), None, "")])
    invdelta = [(oldpath, path, file_id, ie)]
    return invdelta, {}, {}


def remove_disappeared_children(path, base_children, existing_children):
    ret = []
    deletable = [(osutils.pathjoin(path, k), v) for k,v in base_children.iteritems() if k not in existing_children]
    while deletable:
        (path, ie) = deletable.pop()
        ret.append((path, None, ie.file_id, None))
        if ie.kind == "directory":
            for name, child_ie in ie.children.iteritems():
                deletable.append((osutils.pathjoin(path, name), child_ie))
    return ret


def import_git_tree(texts, mapping, path, hexsha, base_inv, base_ie, parent_id,
    revision_id, parent_invs, shagitmap, lookup_object, allow_submodules=False):
    """Import a git tree object into a bzr repository.

    :param texts: VersionedFiles object to add to
    :param path: Path in the tree
    :param tree: A git tree object
    :param base_inv: Base inventory against which to return inventory delta
    :return: Inventory delta for this subtree
    """
    invdelta = []
    file_id = mapping.generate_file_id(path)
    # We just have to hope this is indeed utf-8:
    ie = InventoryDirectory(file_id, urlutils.basename(path.decode("utf-8")),
        parent_id)
    if base_ie is None:
        # Newly appeared here
        ie.revision = revision_id
        texts.insert_record_stream([FulltextContentFactory((file_id, ie.revision), (), None, "")])
        invdelta.append((None, path, file_id, ie))
    else:
        # See if this has changed at all
        try:
            base_sha = shagitmap.lookup_tree(file_id, base_inv.revision_id)
        except KeyError:
            pass
        else:
            if base_sha == hexsha:
                # If nothing has changed since the base revision, we're done
                return [], {}, []
        if base_ie.kind != "directory":
            ie.revision = revision_id
            texts.insert_record_stream([FulltextContentFactory((ie.file_id, ie.revision), (), None, "")])
            invdelta.append((base_inv.id2path(ie.file_id), path, ie.file_id, ie))
    if base_ie is not None and base_ie.kind == "directory":
        base_children = base_ie.children
    else:
        base_children = {}
    # Remember for next time
    existing_children = set()
    child_modes = {}
    shamap = []
    tree = lookup_object(hexsha)
    for mode, name, child_hexsha in tree.entries():
        basename = name.decode("utf-8")
        existing_children.add(basename)
        child_path = osutils.pathjoin(path, name)
        if stat.S_ISDIR(mode):
            subinvdelta, grandchildmodes, subshamap = import_git_tree(
                    texts, mapping, child_path, child_hexsha, base_inv,
                    base_children.get(basename), file_id, revision_id,
                    parent_invs, shagitmap, lookup_object,
                    allow_submodules=allow_submodules)
            invdelta.extend(subinvdelta)
            child_modes.update(grandchildmodes)
            shamap.extend(subshamap)
        elif S_ISGITLINK(mode): # submodule
            if not allow_submodules:
                raise SubmodulesRequireSubtrees()
            subinvdelta, grandchildmodes, subshamap = import_git_submodule(
                    texts, mapping, child_path, child_hexsha, base_inv, base_children.get(basename),
                    file_id, revision_id, parent_invs, shagitmap, lookup_object)
            invdelta.extend(subinvdelta)
            child_modes.update(grandchildmodes)
            shamap.extend(subshamap)
        else:
            subinvdelta, subshamap = import_git_blob(texts, mapping,
                    child_path, child_hexsha, base_inv, base_children.get(basename), file_id,
                    revision_id, parent_invs, shagitmap, lookup_object,
                    mode_is_executable(mode), stat.S_ISLNK(mode))
            invdelta.extend(subinvdelta)
            shamap.extend(subshamap)
        if mode not in (stat.S_IFDIR, DEFAULT_FILE_MODE,
                        stat.S_IFLNK, DEFAULT_FILE_MODE|0111):
            child_modes[child_path] = mode
    # Remove any children that have disappeared
    if base_ie is not None and base_ie.kind == "directory":
        invdelta.extend(remove_disappeared_children(base_inv.id2path(file_id),
            base_children, existing_children))
    shamap.append((hexsha, "tree", (file_id, revision_id)))
    return invdelta, child_modes, shamap


def approx_inv_size(inv):
    # Very rough estimate, 1k per inventory entry
    return len(inv) * 1024


def import_git_commit(repo, mapping, head, lookup_object,
                      target_git_object_retriever, parent_invs_cache):
    o = lookup_object(head)
    rev = mapping.import_commit(o)
    # We have to do this here, since we have to walk the tree and
    # we need to make sure to import the blobs / trees with the right
    # path; this may involve adding them more than once.
    parent_invs = []
    for parent_id in rev.parent_ids:
        try:
            parent_invs.append(parent_invs_cache[parent_id])
        except KeyError:
            parent_inv = repo.get_inventory(parent_id)
            parent_invs.append(parent_inv)
            parent_invs_cache[parent_id] = parent_inv
    if parent_invs == []:
        base_inv = Inventory(root_id=None)
        base_ie = None
    else:
        base_inv = parent_invs[0]
        base_ie = base_inv.root
    inv_delta, unusual_modes, shamap = import_git_tree(repo.texts,
            mapping, "", o.tree, base_inv, base_ie, None, rev.revision_id,
            parent_invs, target_git_object_retriever._idmap, lookup_object,
            allow_submodules=getattr(repo._format, "supports_tree_reference", False))
    target_git_object_retriever._idmap.add_entries(shamap)
    if unusual_modes != {}:
        for path, mode in unusual_modes.iteritems():
            warn_unusual_mode(rev.foreign_revid, path, mode)
        mapping.import_unusual_file_modes(rev, unusual_modes)
    try:
        basis_id = rev.parent_ids[0]
    except IndexError:
        basis_id = NULL_REVISION
        base_inv = None
    rev.inventory_sha1, inv = repo.add_inventory_by_delta(basis_id,
              inv_delta, rev.revision_id, rev.parent_ids,
              base_inv)
    parent_invs_cache[rev.revision_id] = inv
    repo.add_revision(rev.revision_id, rev)
    if "verify" in debug.debug_flags:
        new_unusual_modes = mapping.export_unusual_file_modes(rev)
        if new_unusual_modes != unusual_modes:
            raise AssertionError("unusual modes don't match: %r != %r" % (unusual_modes, new_unusual_modes))
        objs = inventory_to_tree_and_blobs(inv, repo.texts, mapping, unusual_modes)
        for sha1, newobj, path in objs:
            assert path is not None
            oldobj = tree_lookup_path(lookup_object, o.tree, path)
            if oldobj != newobj:
                raise AssertionError("%r != %r in %s" % (oldobj, newobj, path))


def import_git_objects(repo, mapping, object_iter, target_git_object_retriever,
        heads, pb=None, limit=None):
    """Import a set of git objects into a bzr repository.

    :param repo: Target Bazaar repository
    :param mapping: Mapping to use
    :param object_iter: Iterator over Git objects.
    """
    target_git_object_retriever._idmap.start_write_group() # FIXME: try/finally
    def lookup_object(sha):
        try:
            return object_iter[sha]
        except KeyError:
            return target_git_object_retriever[sha]
    # TODO: a more (memory-)efficient implementation of this
    graph = []
    checked = set()
    heads = list(heads)
    parent_invs_cache = lru_cache.LRUSizeCache(compute_size=approx_inv_size,
                                               max_size=MAX_INV_CACHE_SIZE)
    # Find and convert commit objects
    while heads:
        if pb is not None:
            pb.update("finding revisions to fetch", len(graph), None)
        head = heads.pop()
        assert isinstance(head, str)
        try:
            o = lookup_object(head)
        except KeyError:
            trace.mutter('missing head %s', head)
            continue
        if isinstance(o, Commit):
            rev = mapping.import_commit(o)
            if repo.has_revision(rev.revision_id):
                continue
            squash_revision(repo, rev)
            graph.append((o.id, o.parents))
            target_git_object_retriever._idmap.add_entry(o.id, "commit",
                    (rev.revision_id, o.tree))
            heads.extend([p for p in o.parents if p not in checked])
        elif isinstance(o, Tag):
            heads.append(o.object[1])
        else:
            trace.warning("Unable to import head object %r" % o)
        checked.add(o.id)
    del checked
    # Order the revisions
    # Create the inventory objects
    batch_size = 100
    revision_ids = topo_sort(graph)
    pack_hints = []
    if limit is not None:
        revision_ids = revision_ids[:limit]
    last_imported = None
    for offset in range(0, len(revision_ids), batch_size):
        repo.start_write_group()
        try:
<<<<<<< HEAD
            basis_id = rev.parent_ids[0]
        except IndexError:
            basis_id = NULL_REVISION
            base_inv = None
        rev.inventory_sha1, inv = repo.add_inventory_by_delta(basis_id,
                  inv_delta, rev.revision_id, rev.parent_ids,
                  base_inv)
        parent_invs_cache[rev.revision_id] = inv
        repo.add_revision(rev.revision_id, rev)
        if "verify" in debug.debug_flags:
            new_unusual_modes = mapping.export_unusual_file_modes(rev)
            if new_unusual_modes != unusual_modes:
                raise AssertionError("unusual modes don't match: %r != %r" % (unusual_modes, new_unusual_modes))
            objs = inventory_to_tree_and_blobs(inv, repo.texts, mapping, unusual_modes)
            for sha1, newobj, path in objs:
                assert path is not None
                oldobj = tree_lookup_path(lookup_object, o.tree, path)
                if oldobj != newobj:
                    raise AssertionError("%r != %r in %s" % (oldobj, newobj, path))

    target_git_object_retriever._idmap.commit_write_group()
=======
            for i, head in enumerate(revision_ids[offset:offset+batch_size]):
                if pb is not None:
                    pb.update("fetching revisions", offset+i, len(revision_ids))
                import_git_commit(repo, mapping, head, lookup_object,
                                  target_git_object_retriever,
                                  parent_invs_cache)
                last_imported = head
        except:
            repo.abort_write_group()
            raise
        else:
            hint = repo.commit_write_group()
            if hint is not None:
                pack_hints.extend(hint)
    target_git_object_retriever._idmap.commit_write_group()
    return pack_hints, last_imported
>>>>>>> a838bfda


class InterGitRepository(InterRepository):

    _matching_repo_format = GitRepositoryFormat()

    @staticmethod
    def _get_repo_format_to_test():
        return None

    def copy_content(self, revision_id=None, pb=None):
        """See InterRepository.copy_content."""
        self.fetch(revision_id, pb, find_ghosts=False)

    def fetch(self, revision_id=None, pb=None, find_ghosts=False, mapping=None,
            fetch_spec=None):
        self.fetch_refs(revision_id=revision_id, pb=pb, find_ghosts=find_ghosts,
                mapping=mapping, fetch_spec=fetch_spec)


class InterGitNonGitRepository(InterGitRepository):
    """Base InterRepository that copies revisions from a Git into a non-Git
    repository."""

    def fetch_refs(self, revision_id=None, pb=None, find_ghosts=False,
              mapping=None, fetch_spec=None):
        if mapping is None:
            mapping = self.source.get_mapping()
        if revision_id is not None:
            interesting_heads = [revision_id]
        elif fetch_spec is not None:
            interesting_heads = fetch_spec.heads
        else:
            interesting_heads = None
        self._refs = {}
        def determine_wants(refs):
            self._refs = refs
            if interesting_heads is None:
                ret = [sha for (ref, sha) in refs.iteritems() if not ref.endswith("^{}")]
            else:
                ret = [mapping.revision_id_bzr_to_foreign(revid)[0] for revid in interesting_heads if revid not in (None, NULL_REVISION)]
            return [rev for rev in ret if not self.target.has_revision(mapping.revision_id_foreign_to_bzr(rev))]
        pack_hint = self.fetch_objects(determine_wants, mapping, pb)[0]
        if pack_hint is not None and self.target._format.pack_compresses:
            self.target.pack(hint=pack_hint)
        if interesting_heads is not None:
            present_interesting_heads = self.target.has_revisions(interesting_heads)
            missing_interesting_heads = set(interesting_heads) - present_interesting_heads
            if missing_interesting_heads:
                raise AssertionError("Missing interesting heads: %r" % missing_interesting_heads)
        return self._refs


_GIT_PROGRESS_RE = re.compile(r"(.*?): +(\d+)% \((\d+)/(\d+)\)")
def report_git_progress(pb, text):
    text = text.rstrip("\r\n")
    g = _GIT_PROGRESS_RE.match(text)
    if g is not None:
        (text, pct, current, total) = g.groups()
        pb.update(text, int(current), int(total))
    else:
        pb.update(text, 0, 0)


class InterRemoteGitNonGitRepository(InterGitNonGitRepository):
    """InterRepository that copies revisions from a remote Git into a non-Git
    repository."""

    def get_target_heads(self):
        # FIXME: This should be more efficient
        all_revs = self.target.all_revision_ids()
        parent_map = self.target.get_parent_map(all_revs)
        all_parents = set()
        map(all_parents.update, parent_map.itervalues())
        return set(all_revs) - all_parents

    def fetch_objects(self, determine_wants, mapping, pb=None, limit=None):
        def progress(text):
            report_git_progress(pb, text)
        store = BazaarObjectStore(self.target, mapping)
        self.target.lock_write()
        try:
            heads = self.get_target_heads()
            graph_walker = store.get_graph_walker(
                    [store._lookup_revision_sha1(head) for head in heads])
            recorded_wants = []

            def record_determine_wants(heads):
                wants = determine_wants(heads)
                recorded_wants.extend(wants)
                return wants

            create_pb = None
            if pb is None:
                create_pb = pb = ui.ui_factory.nested_progress_bar()
            try:
                objects_iter = self.source.fetch_objects(
                            record_determine_wants, graph_walker,
                            store.get_raw, progress)
                return import_git_objects(self.target, mapping,
                    objects_iter, store, recorded_wants, pb, limit)
            finally:
                if create_pb:
                    create_pb.finished()
        finally:
            self.target.unlock()

    @staticmethod
    def is_compatible(source, target):
        """Be compatible with GitRepository."""
        # FIXME: Also check target uses VersionedFile
        return (isinstance(source, RemoteGitRepository) and
                target.supports_rich_root() and
                not isinstance(target, GitRepository))


class InterLocalGitNonGitRepository(InterGitNonGitRepository):
    """InterRepository that copies revisions from a local Git into a non-Git
    repository."""

    def fetch_objects(self, determine_wants, mapping, pb=None, limit=None):
        wants = determine_wants(self.source._git.get_refs())
        create_pb = None
        if pb is None:
            create_pb = pb = ui.ui_factory.nested_progress_bar()
        target_git_object_retriever = BazaarObjectStore(self.target, mapping)
        try:
            self.target.lock_write()
            try:
                return import_git_objects(self.target, mapping,
                    self.source._git.object_store, target_git_object_retriever,
                    wants, pb, limit)
            finally:
                self.target.unlock()
        finally:
            if create_pb:
                create_pb.finished()

    @staticmethod
    def is_compatible(source, target):
        """Be compatible with GitRepository."""
        # FIXME: Also check target uses VersionedFile
        return (isinstance(source, LocalGitRepository) and
                target.supports_rich_root() and
                not isinstance(target, GitRepository))


class InterGitGitRepository(InterGitRepository):
    """InterRepository that copies between Git repositories."""

    def fetch_objects(self, determine_wants, mapping, pb=None):
        def progress(text):
            trace.note("git: %s", text)
        graphwalker = self.target._git.get_graph_walker()
        if (isinstance(self.source, LocalGitRepository) and
            isinstance(self.target, LocalGitRepository)):
            return self.source._git.fetch(self.target._git, determine_wants,
                progress)
        elif (isinstance(self.source, LocalGitRepository) and
              isinstance(self.target, RemoteGitRepository)):
            raise NotImplementedError
        elif (isinstance(self.source, RemoteGitRepository) and
              isinstance(self.target, LocalGitRepository)):
            f, commit = self.target._git.object_store.add_thin_pack()
            try:
                refs = self.source._git.fetch_pack(determine_wants,
                    graphwalker, f.write, progress)
                commit()
                return refs
            except:
                f.close()
                raise
        else:
            raise AssertionError

    def fetch_refs(self, revision_id=None, pb=None, find_ghosts=False,
              mapping=None, fetch_spec=None, branches=None):
        if mapping is None:
            mapping = self.source.get_mapping()
        r = self.target._git
        if revision_id is not None:
            args = [mapping.revision_id_bzr_to_foreign(revision_id)[0]]
        elif fetch_spec is not None:
            args = [mapping.revision_id_bzr_to_foreign(revid)[0] for revid in fetch_spec.heads]
        if branches is not None:
            determine_wants = lambda x: [x[y] for y in branches if not x[y] in r.object_store]
        elif fetch_spec is None and revision_id is None:
            determine_wants = r.object_store.determine_wants_all
        else:
            determine_wants = lambda x: [y for y in args if not y in r.object_store]
        return self.fetch_objects(determine_wants, mapping)[0]


    @staticmethod
    def is_compatible(source, target):
        """Be compatible with GitRepository."""
        return (isinstance(source, GitRepository) and
                isinstance(target, GitRepository))<|MERGE_RESOLUTION|>--- conflicted
+++ resolved
@@ -402,29 +402,6 @@
     for offset in range(0, len(revision_ids), batch_size):
         repo.start_write_group()
         try:
-<<<<<<< HEAD
-            basis_id = rev.parent_ids[0]
-        except IndexError:
-            basis_id = NULL_REVISION
-            base_inv = None
-        rev.inventory_sha1, inv = repo.add_inventory_by_delta(basis_id,
-                  inv_delta, rev.revision_id, rev.parent_ids,
-                  base_inv)
-        parent_invs_cache[rev.revision_id] = inv
-        repo.add_revision(rev.revision_id, rev)
-        if "verify" in debug.debug_flags:
-            new_unusual_modes = mapping.export_unusual_file_modes(rev)
-            if new_unusual_modes != unusual_modes:
-                raise AssertionError("unusual modes don't match: %r != %r" % (unusual_modes, new_unusual_modes))
-            objs = inventory_to_tree_and_blobs(inv, repo.texts, mapping, unusual_modes)
-            for sha1, newobj, path in objs:
-                assert path is not None
-                oldobj = tree_lookup_path(lookup_object, o.tree, path)
-                if oldobj != newobj:
-                    raise AssertionError("%r != %r in %s" % (oldobj, newobj, path))
-
-    target_git_object_retriever._idmap.commit_write_group()
-=======
             for i, head in enumerate(revision_ids[offset:offset+batch_size]):
                 if pb is not None:
                     pb.update("fetching revisions", offset+i, len(revision_ids))
@@ -441,7 +418,6 @@
                 pack_hints.extend(hint)
     target_git_object_retriever._idmap.commit_write_group()
     return pack_hints, last_imported
->>>>>>> a838bfda
 
 
 class InterGitRepository(InterRepository):
