# This file is for listing TODOs for branches that are being worked on.
# It should ALWAYS be empty in the mainline or in integration branches.
# 
<<<<<<< HEAD

Security: it should be impossible, by default, to access files above the base of
the backing transport of the SmartServerRequestHandler.  Currently '..' and the
like are not vetted, however.

Similarly, the SmartWSGIApp should also be careful to disallow '..' and the
like.

We should test that we upgrade branches and repositories through the smart
server.

The Remote*Format and RemoteBzrDir/Repository/Branch need to stop deriving from
classes which implement any of their methods using VFS facilities.  This
probably means rearranging the class heirarchy to introduce new base classes
with no functionality implemented by VFS.

Implement RemoteBzrDir.find_repository directly for performance.

decide what to do when operating on a branch on a server that is bound to another.
=======
#
>>>>>>> 162df990
<|MERGE_RESOLUTION|>--- conflicted
+++ resolved
@@ -1,7 +1,7 @@
 # This file is for listing TODOs for branches that are being worked on.
 # It should ALWAYS be empty in the mainline or in integration branches.
 # 
-<<<<<<< HEAD
+#
 
 Security: it should be impossible, by default, to access files above the base of
 the backing transport of the SmartServerRequestHandler.  Currently '..' and the
@@ -20,7 +20,4 @@
 
 Implement RemoteBzrDir.find_repository directly for performance.
 
-decide what to do when operating on a branch on a server that is bound to another.
-=======
-#
->>>>>>> 162df990
+decide what to do when operating on a branch on a server that is bound to another.