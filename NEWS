####################
Bazaar Release Notes
####################


.. contents:: List of Releases
   :depth: 1

In Development
##############

New Features
************

* ``bzr push`` now checks if uncommitted changes are present in the working
  tree if the ``--strict`` option is used.
  (Vincent Ladeuil, #284038)


Bug Fixes
*********

* Add documentation about diverged branches and how to fix them in the
  centralized workflow with local commits.  Mention ``bzr help
  diverged-branches`` when a push fails because the branches have
  diverged.  (Neil Martinsen-Burrell, #269477)

* Automatic format upgrades triggered by default stacking policies on a
  1.16rc1 (or later) smart server work again.
  (Andrew Bennetts, #388675)

* Better message in ``bzr split`` error suggesting a rich root format.
  (Neil Martinsen-Burrell, #220067)

* ``Branch.set_append_revisions_only`` now works with branches on a smart
  server. (Andrew Bennetts, #365865)

* ``bzr ls DIR --from-root`` now shows only things in DIR, not everything.
  (Ian Clatworthy)

* Progress bars are now suppressed again when the environment variable
  ``BZR_PROGRESS_BAR`` is set to ``none``.
  (Martin Pool, #339385)

* Unshelve works correctly when multiple zero-length files are present on
  the shelf. (Aaron Bentley, #363444)

Internals
*********

* Command lookup has had hooks added. ``bzrlib.Command.hooks`` has
  three new hook points: ``get_command``, ``get_missing_command`` and
  ``list_commands``, which allow just-in-time command name provision
  rather than requiring all command names be known a-priori.
  (Robert Collins)

* ``graph.KnownGraph`` has been added. This is a class that can give
  answers to ``heads()`` very quickly. However, it has the assumption that
  the whole graph has already been loaded. This is true during
  ``annotate`` so it is used there with good success (as much as 2x faster
  for files with long ancestry and 'cherrypicked' changes.)
  (John Arbash Meinel, Vincent Ladeuil)

* pack <=> pack fetching is now done via a ``PackStreamSource`` rather
  than the ``Packer`` code. The user visible change is that we now
  properly fetch the minimum number of texts for non-smart fetching.
  (John Arbash Meinel)


Improvements
************

``bzr ls`` is now faster. On OpenOffice.org, the time drops from 2.4
  to 1.1 seconds. The improvement for ``bzr ls -r-1`` is more
  substantial dropping from 54.3 to 1.1 seconds. (Ian Clatworthy)

* Initial commit performance in ``--2a`` repositories has been improved by
  making it cheaper to build the initial CHKMap. (John Arbash Meinel)

* Resolving a revno to a revision id on a branch accessed via ``bzr://``
  or ``bzr+ssh://`` is now much faster and involves no VFS operations.
  This speeds up commands like ``bzr pull -r 123``.  (Andrew Bennetts)

Documentation
*************

* Avoid bad text wrapping in generated documentation.  Slightly better
  formatting in the user reference.
  (Martin Pool, #249908)

* Minor clarifications to the help for End-Of-Line conversions.
  (Ian Clatworthy)

API Changes
***********

* Removed overspecific error class ``InvalidProgressBarType``.
  (Martin Pool)

* The method ``ProgressView._show_transport_activity`` is now
  ``show_transport_activity`` because it's part of the contract between
  this class and the UI.  (Martin Pool)


bzr 1.16rc1 "It's yesterday in California" 2009-06-11
#####################################################
:Codename: yesterday-in-california

This version of Bazaar contains the beta release of the new ``2a`` repository
format, suitable for testing by fearless, advanced users. This format or an
updated version of it will become the default format in Bazaar 2.0. Please
read the NEWS entry before even thinking about upgrading to the new format.

Also included are speedups for many operations on huge projects, a bug fix for
pushing stacked new stacked branches to smart servers and the usual bevy of
bug fixes and improvements.


Compatibility Breaks
********************

* Display prompt on stderr (instead of stdout) when querying users so
  that the output of commands can be safely redirected.
  (Vincent Ladeuil, #376582)


New Features
************

* A new repository format ``2a`` has been added.  This is a beta release
  of the the brisbane-core (aka group-compress) project.  This format now
  suitable for wider testing by advanced users willing to deal with some
  bugs.  We would appreciate test reports, either positive or negative.
  Format 2a is substantially smaller and faster for many operations on
  many trees.  This format or an updated version will become the default
  in bzr 2.0.

  This is a rich-root format, so this repository format can be used with
  bzr-svn.  Bazaar branches in previous non-rich-root formats can be
  converted (including by merge, push and pull) to format 2a, but not vice
  versa.  We recommend upgrading previous development formats to 2a.

  Upgrading to this format can take considerable time because it expands
  and more concisely repacks the full history.

  If you use stacked branches, you must upgrade the stacked branches
  before the stacked-on branches.  (See <https://bugs.launchpad.net/bugs/374735>)

* ``--development7-rich-root`` is a new dev format, similar to ``--dev6``
  but using a Revision serializer using bencode rather than XML.
  (Jelmer Vernooij, John Arbash Meinel)

* mail_client=claws now supports --body (and message body hooks).  Also uses
  configured from address.  (Barry Warsaw)

* ``bzr revno`` and ``bzr revision-info`` now have a ``--tree`` option to
  show revision info for the working tree instead of the branch.
  (Matthew Fuller)

Improvements
************


* ``--development6-rich-root`` can now stack. (Modulo some smart-server
  bugs with stacking and non default formats.)
  (John Arbash Meinel, #373455)

* ``--development6-rich-root`` delays generating a delta index for the
  first object inserted into a group. This has a beneficial impact on
  ``bzr commit`` since each committed texts goes to its own group. For
  committing a 90MB file, it drops peak memory by about 200MB, and speeds
  up commit from 7s => 4s. (John Arbash Meinel)

* Numerous operations are now faster for huge projects, i.e. those
  with a large number of files and/or a large number of revisions,
  particularly when the latest development format is used. These
  operations (and improvements on OpenOffice.org) include:

  * branch in a shared repository (2X faster)
  * branch --no-tree (100X faster)
  * diff (2X faster)
  * tags (70X faster)

  (Ian Clatworthy)

<<<<<<< HEAD
* ``revivion-info`` now properly aligns the revnos/revids in the output
  and doesn't traceback when given revisions not in the current branch.
  Performance is also significantly improved when requesting multiple revs
  at once.  (Matthew Fuller)
=======
* Pyrex version of ``bencode`` support. This provides optimized support
  for both encoding and decoding, and is now found at ``bzrlib.bencode``.
  ``bzrlib.utils.bencode`` is now deprecated.
  (Alexander Belchenko, Jelmer Vernooij, John Arbash Meinel)
>>>>>>> d29db2a8


Bug Fixes
*********

* Bazaar can now pass attachment files to the mutt email client.
  (Edwin Grubbs, #384158)

* Better message in ``bzr add`` output suggesting using ``bzr ignored`` to
  see which files can also be added.  (Jason Spashett, #76616)

* ``bzr pull -r 123`` from a stacked branch on a smart server no longer fails.
  Also, the ``Branch.revision_history()`` API now works in the same
  situation.  (Andrew Bennetts, #380314)
  
* ``bzr serve`` on Windows no longer displays a traceback simply because a
  TCP client disconnected. (Andrew Bennetts)

* Clarify the rules for locking and fallback repositories. Fix bugs in how
  ``RemoteRepository`` was handling fallbacks along with the
  ``_real_repository``. (Andrew Bennetts, John Arbash Meinel, #375496)

* Fix a small bug with fetching revisions w/ ghosts into a new stacked
  branch. Not often triggered, because it required ghosts to be part of
  the fetched revisions, not in the stacked-on ancestry.
  (John Arbash Meinel)

* Fix status and commit to work with content filtered trees, addressing
  numerous bad bugs with line-ending support. (Ian Clatworthy, #362030)

* Fix problem of "directory not empty" when contending for a lock over
  sftp.  (Martin Pool, #340352)

* Fix rule handling so that eol is optional, not mandatory.
  (Ian Clatworthy, #379370)

* Pushing a new stacked branch to a 1.15 smart server was broken due to a
  bug in the ``BzrDirFormat.initialize_ex`` smart verb.  This is fixed in
  1.16, but required changes to the network protocol, so the
  ``BzrDirFormat.initialize_ex`` verb has been removed and replaced with a
  corrected ``BzrDirFormat.initialize_ex_1.16`` verb.  1.15 clients will
  still work with a 1.16 server as they will fallback to slower (and
  bug-free) methods.
  (Jonathan Lange, Robert Collins, Andrew Bennetts, #385132)

* Reconcile can now deal with text revisions that originated in revisions 
  that are ghosts. (Jelmer Vernooij, #336749)

* Support cloning of branches with ghosts in the left hand side history.
  (Jelmer Vernooij, #248540)

* The ''bzr diff'' now catches OSError from osutils.rmtree and logs a
  helpful message to the trace file, unless the temp directory really was
  removed (which would be very strange).  Since the diff operation has
  succeeded from the user's perspective, no output is written to stderr 
  or stdout.  (Maritza Mendez, #363837)

* Translate errors received from a smart server in response to a
  ``BzrDirFormat.initialize`` or ``BzrDirFormat.initialize_ex`` request.
  This was causing tracebacks even for mundane errors like
  ``PermissionDenied``.  (Andrew Bennetts, #381329)

Documentation
*************

* Added directory structure and started translation of docs in Russian.
  (Alexey Shtokalo, Alexander Iljin, Alexander Belchenko, Dmitry Vasiliev,
  Volodymyr Kotulskyi)

API Changes
***********

* Added osutils.parent_directories(). (Ian Clatworthy)

* ``bzrlib.progress.ProgressBar``, ``ChildProgress``, ``DotsProgressBar``,
  ``TTYProgressBar`` and ``child_progress`` are now deprecated; use
  ``ui_factory.nested_progress_bar`` instead.  (Martin Pool)

* ``graph.StackedParentsProvider`` is now a public API, replacing
  ``graph._StackedParentsProvider``. The api is now considered stable and ready
  for external users. (Gary van der Merwe)

* ``bzrlib.user_encoding`` is deprecated in favor of
  ``get_user_encoding``.  (Alexander Belchenko)

* TreeTransformBase no longer assumes that limbo is provided via disk.
  DiskTreeTransform now provides disk functionality.  (Aaron Bentley)

Internals
*********

* Remove ``weave.py`` script for accessing internals of old weave-format
  repositories.  (Martin Pool)

Testing
*******

* The number of cores is now correctly detected on OSX. (John Szakmeister)

* The number of cores is also detected on Solaris and win32. (Vincent Ladeuil)

* The number of cores is also detected on FreeBSD. (Matthew Fuller)


bzr 1.15
########
:1.15rc1: 2009-05-16
:1.15: 2009-05-22
:1.15.1: 2009-06-09

The smart server will no longer raise 'NoSuchRevision' when streaming content
with a size mismatch in a reconstructed graph search. New command ``bzr
dpush``. Plugins can now define their own annotation tie-breaker when two
revisions introduce the exact same line.

Changes from 1.15.1 to 1.15.2
*****************************

* Use zdll on Windows to build ``_chk_map_pyx`` extension.
  (Alexander Belchenko)

Changes from 1.15final to 1.15.1
*********************************

* Translate errors received from a smart server in response to a
  ``BzrDirFormat.initialize`` or ``BzrDirFormat.initialize_ex`` request.
  This was causing tracebacks even for mundane errors like
  ``PermissionDenied``.  (Andrew Bennetts, #381329)

Changes from 1.15rc1 to 1.15final
*********************************

* No changes

Compatibility Breaks
********************

* ``bzr ls`` is no longer recursive by default. To recurse, use the
  new ``-R`` option. The old ``--non-recursive`` option has been removed.
  If you alias ``ls`` to ``ls -R``, you can disable recursion using
  ``--no-recursive`` instead.  (Ian Clatworthy)

New Features
************

* New command ``bzr dpush`` that can push changes to foreign 
  branches (svn, git) without setting custom bzr-specific metadata.
  (Jelmer Vernooij)

* The new development format ``--development6-rich-root`` now supports
  stacking. We chose not to use a new format marker, since old clients
  will just fail to open stacked branches, the same as if we used a new
  format flag. (John Arbash Meinel, #373455)

* Plugins can now define their own annotation tie-breaker when two revisions
  introduce the exact same line. See ``bzrlib.annotate._break_annotation_tie``
  Be aware though that this is temporary, private (as indicated by the leading
  '_') and a first step to address the problem. (Vincent Ladeuil, #348459)

* New command ``bzr dpush`` that can push changes to foreign 
  branches (svn, git) without setting custom bzr-specific metadata.
  (Jelmer Vernooij)

* ``bzr send`` will now check the ``child_submit_format`` setting in
  the submit branch to determine what format to use, if none was 
  specified on the command-line.  (Jelmer Vernooij)

Improvements
************

* -Dhpss output now includes the number of VFS calls made to the remote
  server. (Jonathan Lange)

* ``--coverage`` works for code running in threads too.
  (Andrew Bennets, Vincent Ladeuil)

* ``bzr pull`` now has a ``--local`` option to only make changes to the
  local branch, and not the bound master branch.
  (Gary van der Merwe, #194716)

* ``bzr rm *`` is now as fast as ``bzr rm * --keep``. (Johan Walles, #180116)

Bug Fixes
*********

* Adding now works properly when path contains a symbolic link.
  (Geoff Bache, #183831)

* An error is now raised for unknown eol values. (Brian de Alwis, #358199)

* ``bzr merge --weave`` will now generate a conflict if one side deletes a
  line, and the other side modifies the line. (John Arbash Meinel, #328171)

* ``bzr reconfigure --standalone`` no longer raises IncompatibleRepositories.
  (Martin von Gagern, #248932)

* ``bzr send`` works to send emails again using MAPI.
  (Neil Martinsen-Burrell, #346998)

* Check for missing parent inventories in StreamSink.  This prevents
  incomplete stacked branches being created by 1.13 bzr:// and
  bzr+ssh:// clients (which have bug #354036).  Instead, the server now
  causes those clients to send the missing records.  (Andrew Bennetts)

* Correctly handle http servers proposing multiple authentication schemes.
  (Vincent Ladeuil, #366107)

* End-Of-Line content filters are now loaded correctly.
  (Ian Clatworthy, Brian de Alwis, #355280)

* Fix a bug in the pure-python ``GroupCompress`` code when handling copies
  longer than 64KiB. (John Arbash Meinel, #364900)

* Fix TypeError in running ``bzr break-lock`` on some URLs.
  (Alexander Belchenko, Martin Pool, #365891)

* Non-recursive ``bzr ls`` now works properly when a path is specified.
  (Jelmer Vernooij, #357863)

* ssh usernames (defined in ~/.ssh/config) are honoured for bzr+ssh connections.
  (Vincent Ladeuil, #367726)

* Several bugs related to unicode symlinks have been fixed and the test suite
  enhanced to better catch regressions for them. (Vincent Ladeuil)

* The smart server will no longer raise 'NoSuchRevision' when streaming
  content with a size mismatch in a reconstructed graph search: it assumes
  that the client will make sure it is happy with what it got, and this
  sort of mismatch is normal for stacked environments.
  bzr 1.13.0/1 will stream from unstacked branches only - in that case not
  getting all the content expected would be a bug. However the graph
  search is how we figured out what we wanted, so a mismatch is both odd
  and unrecoverable without starting over, and starting over will end up
  with the same data as if we just permitted the mismatch. If data is
  gc'd, doing a new search will find only the truncated data, so sending
  only the truncated data seems reasonable. bzr versions newer than this
  will stream from stacked branches and check the stream to find missing
  content in the stacked-on branch, and thus will handle the situation
  implicitly.  (Robert Collins, #360791)

* Upgrading to, or fetching into a 'rich-root' format will now correctly
  set the root data the same way that reconcile does.
  (Robert Collins, #368921)

* Using unicode Windows API to obtain command-line arguments.
  (Alexander Belchenko, #375934)

Documentation
*************

API Changes
***********

* ``InterPackRepo.fetch`` and ``RepoFetcher`` now raise ``NoSuchRevision``
  instead of ``InstallFailed`` when they detect a missing revision.
  ``InstallFailed`` itself has been deleted. (Jonathan Lange)

* Not passing arguments to ``bzrlib.commands.main()`` will now grab the
  arguments from ``osutils.get_unicode_argv()`` which has proper support
  for unicode arguments on windows. Further, the supplied arguments are now 
  required to be unicode strings, rather than user_encoded strings.
  (Alexander Belchenko)

Internals
*********

* ``bzrlib.branch.Branch.set_parent`` is now present on the base branch
  class and will call ``_set_parent_location`` after doing unicode 
  encoding. (Robert Collins)

* ``bzrlib.remote.RemoteBranch._set_parent_location`` will use a new verb
  ``Branch.set_parent_location`` removing further VFS operations.
  (Robert Collins)

* ``bzrlib.bzrdir.BzrDir._get_config`` now returns a ``TransportConfig``
  or similar when the dir supports configuration settings. The base class
  defaults to None. There is a matching new server verb
  ``BzrDir.get-config_file`` to reduce roundtrips for getting BzrDir
  configuration. (Robert Collins)

* ``bzrlib.tests.ExtendedTestResult`` has new methods ``startTests``
  called before the first test is started, ``done`` called after the last
  test completes, and a new parameter ``strict``. (Robert Collins)

* ``-Dhpss`` when passed to bzr will cause a backtrace to be printed when
  VFS operations are started on a smart server repository. This should not
  occur on regular push and pull operations, and is a key indicator for
  performance regressions. (Robert Collins)

* ``-Dlock`` when passed to the selftest (e.g. ``bzr -Dlock selftest``) will
  cause mismatched physical locks to cause test errors rather than just
  reporting to the screen. (Robert Collins)

* Fallback ``CredentialStore`` instances registered with ``fallback=True``
  are now be able to provide credentials if obtaining credentials 
  via ~/.bazaar/authentication.conf fails. (Jelmer Vernooij, 
  Vincent Ladeuil, #321918)

* New hook ``Lock.lock_broken`` which runs when a lock is
  broken. This is mainly for testing that lock/unlock are
  balanced in tests. (Vincent Ladeuil)

* New MergeDirective hook 'merge_request_body' allows hooks to supply or
  alter a body for the message produced by ``bzr send``.

* New smart server verb ``BzrDir.initialize_ex`` which implements a
  refactoring to the core of clone allowing less round trips on new
  branches. (Robert Collins)

* New method ``Tags.rename_revisions`` that can rename revision ids tags
  are pointing at. (Jelmer Vernooij)

* Updated the bundled ``ConfigObj`` library to 4.6.0 (Matt Nordhoff)

Testing
*******

* ``bzr selftest`` will now fail if lock/unlock are not correctly balanced in
  tests. Using ``-Dlock`` will turn the related failures into warnings.
  (Vincent Ladeuil, Robert Collins)

bzr 1.14
###########
:Codename: brisbane-core
:1.14rc1: 2009-04-06
:1.14rc2: 2009-04-19
:1.14: 2009-04-28
:1.14.1: 2009-05-01

New formats 1.14 and 1.14-rich-root supporting End-Of-Line (EOL) conversions,
keyword templating (via the bzr-keywords plugin) and generic content filtering.
End-of-line conversion is now supported for formats supporting content
filtering.

Changes from 1.14final to 1.14.1
********************************

* Change api_minimum_version back to api_minimum_version = (1, 13, 0)

Changes from 1.14rc2 to 1.14final
*********************************

* Fix a bug in the pure-python ``GroupCompress`` code when handling copies
  longer than 64KiB. (John Arbash Meinel, #364900)

Changes from 1.14rc1 to 1.14rc2
*******************************

* Fix for bug 358037 Revision not in
  bzrlib.groupcompress.GroupCompressVersionedFiles (Brian de Alwis, 
  John A Meinel)

* Fix for bug 354036 ErrorFromSmartServer - AbsentContentFactory object has no
  attribute 'get_bytes_as' exception while pulling from Launchpad 
  (Jean-Francois Roy, Andrew Bennetts, Robert Collins)

* Fix for bug 355280 eol content filters are never loaded and thus never
  applied (Brian de Alwis, Ian Clatworthy)
 
* bzr.dev -r4280  Change _fetch_uses_deltas = False for CHK repos until we can
  write a better fix. (John Arbash Meinel, Robert Collins)

* Fix for bug 361574 uncommit recommends undefined --levels and -n options
  (Marius Kruger, Ian Clatworthy)

* bzr.dev r4289 as cherrypicked at lp:~spiv/bzr/stacking-cherrypick-1.14 
  (Andrew Bennetts, Robert Collins)

Compatibility Breaks
********************

* A previously disabled code path to accelerate getting configuration
  settings from a smart server has been reinstated. We think this *may*
  cause a incompatibility with servers older than bzr 0.15. We intend
  to issue a point release to address this if it turns out to be a
  problem. (Robert Collins, Andrew Bennetts)

* bzr no longer autodetects nested trees as 'tree-references'.  They
  must now be explicitly added tree references.  At the commandline, use
  join --reference instead of add.  (Aaron Bentley)

* The ``--long`` log format (the default) no longer shows merged
  revisions implicitly, making it consistent with the ``short`` and
  ``line`` log formats.  To see merged revisions for just a given
  revision, use ``bzr log -n0 -rX``. To see every merged revision,
  use ``bzr log -n0``.  (Ian Clatworthy)

New Features
************

* New formats ``1.14`` and ``1.14-rich-root`` supporting End-Of-Line
  (EOL) conversions, keyword templating (via the bzr-keywords plugin)
  and generic content filtering. These formats replace the experimental
  ``development-wt5`` and ``development-wt5-rich-root`` formats
  respectively, but have support for filtered views disabled.
  (Ian Clatworthy)

* New ``mv --auto`` option recognizes renames after they occur.
  (Aaron Bentley)

* ``bzr`` can now get passwords from stdin without requiring a controlling
  terminal (i.e. by redirecting stdin). (Vincent Ladeuil)

* ``bzr log`` now supports filtering of multiple files and directories
  and will show changes that touch any of them. Furthermore,
  directory filtering now shows the changes to any children of that
  directory, not just the directory object itself.
  (Ian Clatworthy, #97715)

* ``bzr shelve`` can now apply changes without storing anything on the
  shelf, via the new --destroy option.  (Aaron Bentley)

* ``bzr send`` now accepts --body to specify an initial message body.
  (Aaron bentley)

* ``bzr xxx --usage`` where xxx is a command now shows a usage
  message and the options without the descriptive help sections
  (like Description and Examples). A message is also given
  explaining how to see the complete help, i.e. ``bzr help xxx``.
  (Ian Clatworthy)

* Content filters can now be used to provide custom conversion
  between the canonical format of content (i.e. as stored) and
  the convenience format of content (i.e. as created in working
  trees). See ``bzr help content-filters`` for further details.
  (Ian Clatworthy, Alexander Belchenko)

* End-of-line conversion is now supported for formats supporting
  content filtering. See ``bzr help eol`` for details.
  (Ian Clatworthy)

* Newly-blessed `join` command allows combining two trees into one.
  (Aaron Bentley)

Improvements
************

* A new format name alias ``default-rich-root`` has been added and
  points at the closest relative of the default format that supports 
  rich roots. (Jelmer Vernooij, #338061)

* Branching from a stacked branch using ``bzr*://`` will now stream
  the data when the target repository does not need topological
  ordering, reducing round trips and network overhead. This uses the
  existing smart server methods added in 1.13, so will work on any
  1.13 or newer server. (Robert Collins, Andrew Bennetts)

* ``bzr cat`` and ``bzr export`` now supports a ``--filters`` option
  that displays/saves the content after content filters are applied.
  (Ian Clatworthy)

* ``bzr ignore`` gives a more informative message when existing
  version controlled files match the ignore pattern. (Neil
  Martinsen-Burrell, #248895)

* ``bzr log`` now has ``--include-merges`` as an alias for ``--levels 0``.
  (Ian Clatworthy)

* ``bzr send`` is faster on repositories with deep histories.
  (Ian Clatworthy)

* IPv6 literals are accepted in URLs.
  (stlman, Martin Pool, Jelmer Vernooij, #165014)

* Progress bars now show the rate of network activity for
  ``bzr+ssh://`` and ``bzr://`` connections.  (Andrew Bennetts)

* Prompt for user names if they are not in the configuration. 
  (Jelmer Vernooij, #256612)

* Pushing to a stacked pack-format branch on a 1.12 or older smart server
  now takes many less round trips.  (Andrew Bennetts, Robert Collins,
  #294479)
  
* Streaming push can be done to older repository formats.  This is
  implemented using a new ``Repository.insert_stream_locked`` RPC.
  (Andrew Bennetts, Robert Collins)

* The "ignoring files outside view: .." message has been re-worded
  to "Ignoring files outside view. View is .." to reduce confusion
  about what was being considered and what was being ignored.
  (Ian Clatworthy)

* The ``long`` log formatter now shows [merge] indicators. If
  only one level of revisions is displayed and merges are found,
  the ``long`` and ``short`` log formatters now tell the user
  how to see the hidden merged revisions.  (Ian Clatworthy)

* The ``brisbane-core`` project has delivered its beta format
  ``development6-rich-root``. This format is suitable for judicious
  testing by early adopters. In particular if you are benchmarking bzr
  performance please be sure to test using this format. At this stage
  more information is best obtained by contacting the Bazaar mailing list
  or IRC channel if you are interested in using this format. We will make
  end user documentation available closer to blessing the format as
  production ready. (Robert Collins, John Arbash Meinel, Ian Clatworthy,
  Vincent Ladeuil, Andrew Bennetts, Martin Pool)

* Tildes are no longer escaped. No more %7Euser/project/branch!
  (Jonathan Lange)

Bug Fixes
*********

* Pushing a new stacked branch will also push the parent inventories for
  revisions at the stacking boundary.  This makes sure that the stacked
  branch has enough data to calculate inventory deltas for all of its
  revisions (without requiring the fallback branch).  This avoids
  "'AbsentContentFactory' object has no attribute 'get_bytes_as'" errors
  when fetching the stacked branch from a 1.13 (or later) smart server.
  This partially fixes #354036.  (Andrew Bennetts, Robert Collins)

* End-Of-Line content filters are now loaded correctly.
  (Ian Clatworthy, Brian de Alwis, #355280)

* Authentication plugins now receive all the parameters from the request
  itself (aka host, port, realm, path, etc). Previously, only the 
  authentication section name, username and encoded password were 
  provided. (Jean-Francois Roy)

* bzr gives a better message if an invalid regexp is passed to ``bzr log
  -m``.  (Anne Mohsen, Martin Pool)

* ``bzr split`` now says "See also: join" (Aaron Bentley, #335015)

* ``bzr version-info`` now works in empty branches. (Jelmer Vernooij,
  #313028)

* Fix "is not a stackable format" error when pushing a
  stackable-format branch with an unstackable-format repository to a
  destination with a default stacking policy.  (Andrew Bennetts)

* Fixed incorrect "Source format does not support stacking" warning
  when pushing to a smart server.  (Andrew Bennetts, #334114)

* Fix 'make check-dist-tarball' failure by converting paths to unicode when
  needed. (Vincent Ladeuil, #355454)

* Fixed "Specified file 'x/y/z' is outside current view: " occurring
  on ``bzr add x/y/z`` in formats supporting views when no view is
  defined.  (Ian Clatworthy, #344708)

* It is no longer possible to fetch between repositories while the
  target repository is in a write group. This prevents race conditions
  that prevent the use of RPC's to perform fetch, and thus allows
  optimising more operations. (Robert Collins, Andrew Bennetts)

* ``merge --force`` works again. (Robert Collins, #342105)

* No more warnings are issued about ``sha`` being deprecated under python-2.6.
  (Vincent Ladeuil, #346593)

* Pushing a new branch to a server that has a stacking policy will now
  upgrade from the local branch format when the stacking policy points at
  a branch which is itself stackable, because we know the client can read
  both branches, we know that the trunk for the project can be read too,
  so the upgrade will not inconvenience users. (Robert Collins, #345169)

* Pushing a new stacked branch will also push the parent inventories for
  revisions at the stacking boundary.  This makes sure that the stacked
  branch has enough data to calculate inventory deltas for all of its
  revisions (without requiring the fallback branch).  This avoids
  "'AbsentContentFactory' object has no attribute 'get_bytes_as'" errors
  when fetching the stacked branch from a 1.13 (or later) smart server.
  This partially fixes #354036.  (Andrew Bennetts, Robert Collins)

* The full test suite is passing again on OSX. Several minor issues (mostly
  test related) have been fixed. (Vincent Ladeuil, #355273).

* The GNU Changelog formatter is slightly improved in the case where
  the delta is empty, and now correctly claims not to support tags.
  (Andrea Bolognani)

* Shelve can now shelve changes to a symlink target.
  (James Westby, #341558)

* The help for the ``info`` command has been corrected.
  (Ian Clatworthy, #351931)

* Upgrade will now use a sensible default format if the source repository
  uses rich roots.  (Jelmer Vernooij, #252908)

Documentation
*************

* Expanded the index of the developer documentation. (Eric Siegerman)

* New topic `bzr help debug-flags`.  (Martin Pool)

* The generated manpage now explicitly lists aliases as commands.
  (James Westby, #336998)

API Changes
***********

* APIs deprecated in 1.6 and previous versions of bzr are now removed.
  (Martin Pool)

* ``CommitReporter`` is no longer called with ``unchanged`` status during
  commit - this was a full-tree overhead that bzr no longer performs.
  (Robert Collins)

* New abstract ``UIFactory`` method ``get_username`` which will be called to 
  obtain the username to use when connecting to remote machines. 
  (Jelmer Vernooij)

* New API ``Inventory.filter()`` added that filters an inventory by
  a set of file-ids so that only those fileids, their parents and
  their children are included.  (Ian Clatworthy)

* New sort order for ``get_record_stream`` ``groupcompress`` which
  sorts optimally for use with groupcompress compressors. (John Arbash
  Meinel, Robert Collins)

* Repository APIs ``get_deltas_for_revisions()`` and
  ``get_revision_delta()`` now support an optional ``specific_fileids``
  parameter. If provided, the deltas are filtered so that only those
  file-ids, their parents and their children are included.
  (Ian Clatworthy)

* The ``get_credentials`` and ``set_credentials`` methods of 
  ``AuthenticationConfig`` now accept an optional realm argument.
  (Jean-Francois Roy)

* The ``pb`` argument to ``fetch()`` is deprecated.
  (Martin Pool)

* The ``Serializer`` class and the serializer ``format registry`` have moved
  from ``bzrlib.xml_serializer`` to ``bzrlib.serializer``. (Jelmer Vernooij)

* The smart server jail now hooks into BzrDir.open to prevent any BzrDir
  that is not inside the backing transport from being opened.  See the
  module documentation for ``bzrlib.smart.request`` for details.
  (Andrew Bennetts, Robert Collins)

* ``Tree.get_symlink_target`` now always returns a unicode string result
  or None. Previously it would return the bytes from reading the link
  which could be in any arbitrary encoding. (Robert Collins)

Testing
*******

* ``bzrlib.tests.TestCase`` now fails the test if its own ``setUp``
  and ``tearDown`` weren't called.  This catches faulty tests that
  forget to upcall when overriding ``setUp`` and ``tearDown``.  Those
  faulty tests were not properly isolated.
  (Andrew Bennetts, Robert Collins)

* Fix test_msgeditor.MsgEditorTest test isolation.
  (Vincent Ladeuil, #347130)

* ``medusa`` is not used anymore as an FTP test server starting with
  python2.6. A new FTP test server based on ``pyftplib`` can be used
  instead. This new server is a soft dependency as medusa which is still
  preferred if both are available (modulo python version).
  (Vincent Ladeuil)

Internals
*********

* Added ``chk_map`` for fast, trie-based storage of tuple to string maps.
  (Robert Collins, John Arbash Meinel, Vincent Ladeuil)

* Added ``bzrlib.chk_map`` for fast, trie-based storage of tuple to string
  maps.  (Robert Collins, John Arbash Meinel, Vincent Ladeuil)

* Added ``bzrlib.inventory_delta`` module.  This will be used for
  serializing and deserializing inventory deltas for more efficient
  streaming on the the network.  (Robert Collins, Andrew Bennetts)

* ``Branch._get_config`` has been added, which splits out access to the
  specific config file from the branch. This is used to let RemoteBranch
  avoid constructing real branch objects to access configuration settings.
  (Robert Collins, Andrew Bennetts)

* ``Branch`` now implements ``set_stacked_on_url`` in the base class as
  the implementation is generic and should impact foreign formats. This
  helps performance for ``RemoteBranch`` push operations to new stacked
  branches. (Robert Collins, Andrew Bennetts)

* ``BtreeIndex._spill_mem_keys_to_disk()`` now generates disk index with
  optmizations turned off. This only has effect when processing > 100,000
  keys during something like ``bzr pack``. (John Arbash Meinel)

* ``bzr selftest`` now accepts ``--subunit`` to run in subunit output
  mode. Requires ``lp:subunit`` installed to work, but is not a hard
  dependency. (Robert Collins)

* ``BzrDir.open_branch`` now takes an optional ``ignore_fallbacks``
  parameter for controlling opening of stacked branches.
  (Andrew Bennetts, Robert Collins)
  
* ``CommitBuilder`` has a new method, ``record_iter_changes`` which works
  in terms of an iter_changes iterator rather than full tree scanning.
  (Robert Collins)

* ``DirState`` can now be passed a custom ``SHA1Provider`` object
  enabling it to store the SHA1 and stat of the canonical (post
  content filtered) form. (Ian Clatworthy)

* New ``assertLength`` method based on one Martin has squirreled away
  somewhere. (Robert Collins, Martin Pool)

* New hook ``BzrDir.pre_open`` which runs before opening ``BzrDir``
  objects, allowing better enforcement of the smart server jail when
  dealing with stacked branches. (Robert Collins, Andrew Bennetts)

* New hook ``RioVersionInfoBuilder.revision``, allowing extra entries 
  to be added to the stanza that is printed for a particular revision.
  (Jelmer Vernooij)

* New repository method ``refresh_data`` to cause any repository to
  make visible data inserted into the repository by a smart server
  fetch operation. (Robert Collins, Andrew Bennetts)

* ``register_filter_stack_map`` now takes an optional fallback parameter,
  a callable to invoke if a preference has a value not in the map
  of filter stacks. This enhancement allows, for example,  bzr-svn to
  handle existing svn properties that define a list of keywords to be
  expanded.  (Ian Clatworthy)

* ``RemoteBranchConfig`` will use a new verb ``Branch.set_config_option``
  to write config settings to smart servers that support this, saving
  5 round trips on the stacked streaming acceptance test.
  (Robert Collins, Andrew Bennetts)

* ``RemoteBranch`` now provides ``_get_config`` for access to just the
  branch specific configuration from a remote server, which uses the 
  already existing ``Branch.get_config_file`` smart verb.
  (Robert Collins, Andrew Bennetts)

* ``RemoteRepository`` will now negatively cache missing revisions during
  ``get_parent_map`` while read-locked. Write-locks are unaffected.
  (Robert Collins, Andrew Bennetts)

* Removed ``InterRemoteToOther``, ``InterOtherToRemote`` and
  ``InterPackToRemotePack`` classes, as they are now unnecessary.
  (Andrew Bennetts)

* ``RepositoryFormat`` as a new attribute ``fast_deltas`` to indicate
  whether the repository can efficiently generate deltas between trees
  regardless of tree size. (Robert Collins)

* ``Repository.iter_files_bytes()`` now properly returns an "iterable of
  byte strings" (aka 'chunked') for the content. It previously was
  returning a plain string, which worked, but performed very poorly when
  building a working tree (file.writelines(str) is very inefficient). This
  can have a large effect on ``bzr checkout`` times. (John Arbash Meinel)

* selftest now supports a --parallel option, with values of 'fork' or
  'subprocess' to run the test suite in parallel. Currently only linux
  machine work, other platforms need patches submitted. (Robert Collins,
  Vincent Ladeuil)

* ``tests.run_suite`` has a new parameter ``suite_decorators``, a list of 
  callables to use to decorate the test suite. Such decorators can add or
  remove tests, or even remote the test suite to another machine if
  desired. (Robert Collins)

* The smart server verb ``Repository.get_parent_map`` can now include
  information about ghosts when the special revision ``include-missing:``
  is in the requested parents map list. With this flag, ghosts are
  included as ``missing:REVISION_ID``. (Robert Collins, Andrew Bennetts)

* ``_walk_to_common_revisions`` will now batch up at least 50
  revisions before calling ``get_parent_map`` on the target,
  regardless of ``InterRepository``.
  (Andrew Bennetts, Robert Collins)

bzr 1.13
########

:Codename: paraskavedekatriaphobia
:1.13: 2009-03-14
:1.13rc1: 2009-03-10
:1.13.1: 2009-03-23
:1.13.2: 2009-04-27

GNU Changelog output can now be produced by ``bzr log --gnu-changelog``.  Debug
flags can now be set in ``~/.bazaar/bazaar.conf``.  Lightweight checkouts and
stacked branches should both be much faster over remote connections.  

Changes From 1.13.1 to 1.13.2
*****************************

A regression was found in the 1.13.1 release. When bzr 1.13.1 and earlier push
a stacked branch they do not take care to push all the parent inventories for
the transferred revisions. This means that a smart server serving that branch
often cannot calculate inventory deltas for the branch (because smart server
does not/cannot open fallback repositories). Prior to 1.13 the server did not
have a verb to stream revisions out of a repository, so that's why this bug has
appeared now.

Bug Fixes
*********

* Fix for bug 354036 ErrorFromSmartServer - AbsentContentFactory object has no
  attribute 'get_bytes_as' exception while pulling from Launchpad 
  (Jean-Francois Roy, Andrew Bennetts, Robert Collins)

Changes From 1.13final to 1.13.1
********************************

A couple regessions where found in the 1.13 release. The pyrex-generated C
extensions are missing from the .tar.gz and .zip files.  Documentation on how
to generate GNU ChangeLogs is wrong.

Bug Fixes
*********

* Change ``./bzr``'s ``_script_version`` to match ./bzrlib/__init__.py
  version_info. (Bob Tanner, Martin Pool, #345232)

* Distribution archives for 1.13 do not contain generated C extension modules
  (Jean-Francois Roy, Bob Tanner, #344465)

* GNU ChangeLog output can now be produced by bzr log --format gnu-changelog is
  incorrect (Deejay, Bob Tanner, Martin Pool, Robert Collins, #343928)

* ``merge --force`` works again. (Robert Collins, #342105)

Changes From 1.13rc1 to 1.13final
*********************************

* Fix "is not a stackable format" error when pushing a
  stackable-format branch with an unstackable-format repository to a
  destination with a default stacking policy.  (Andrew Bennetts)

* Progress bars now show the rate of network activity for
  ``bzr+ssh://`` and ``bzr://`` connections.  (Andrew Bennetts)

Compatibility Breaks
********************

* ``bzr log --line`` now indicates which revisions are merges with
  `[merge]` after the date.  Scripts which parse the output of this
  command may need to be adjusted.
  (Neil Martinsen-Burrell)

New Features
************

* ``bzr reconfigure`` now supports --with-trees and --with-no-trees
  options to change the default tree-creation policy of shared
  repositories.  (Matthew Fuller, Marius Kruger, #145033)

* Debug flags can now be set in ``~/.bazaar/bazaar.conf``.
  (Martin Pool)

* Filtered views provide a mask over the tree so that users can focus
  on a subset of a tree when doing their work. See ``Filtered views``
  in chapter 7 of the User Guide and ``bzr help view`` for details.
  (Ian Clatworthy)

* GNU Changelog output can now be produced by ``bzr log --gnu-changelog``.
  (Andrea Bolognani, Martin Pool)

* The ``-Dmemory`` flag now gives memory information on Windows.
  (John Arbash Meinel)

* Multiple authors for a commit can now be recorded by using the "--author"
  option multiple times. (James Westby, #185772)

* New clean-tree command, from bzrtools.  (Aaron Bentley, Jelmer Vernoij)

* New command ``bzr launchpad-open`` opens a Launchpad web page for that
  branch in your web browser, as long as the branch is on Launchpad at all.
  (Jonathan Lange)

* New API for getting bugs fixed by a revision: Revision.iter_bugs().
  (Jonathan Lange)

Improvements
************

* All bzr ``Hooks`` classes are now registered in
  ``bzrlib.hooks.known_hooks``. This removes the separate list from
  ``bzrlib.tests`` and ensures that all hooks registered there are
  correctly isolated by the test suite (previously
  ``MutableTreeHooks`` were not being isolated correctly). Further, 
  documentation for hooks is now dynamically generated from the
  present HookPoints. ``bzr hooks`` will now also report on all the
  hooks present in the ``bzrlib.hooks.known_hooks`` registry.
  (Robert Collins)

* ``bzr add`` no longer prints ``add completed`` on success. Failure
  still prints an error message. (Robert Collins)

* ``bzr branch`` now has a ``--no-tree`` option which turns off the
  generation of a working tree in the new branch.
  (Daniel Watkins, John Klinger, #273993)

* Bazaar will now point out ``bzr+ssh://`` to the user when they 
  use ssh://. (Jelmer Vernooij, #330535)

* ``bzr -v info`` now omits the number of committers branch statistic,
  making it many times faster for large projects. To include that
  statistic in the output, use ``bzr -vv info``.
  (Ian Clatworthy)

* ``bzr push`` to a ``bzr`` url (``bzr://``, ``bzr+ssh://`` etc) will
  stream if the server is version 1.13 or greater, reducing roundtrips
  significantly. (Andrew Bennetts, Robert Collins)

* Lightweight Checkouts and Stacked Branches should both be much
  faster over remote connections. Building the working tree now
  batches up requests into approx 5MB requests, rather than a separate
  request for each file. (John Arbash Meinel)

* Support for GSSAPI authentication when using HTTP or HTTPS. 
  (Jelmer Vernooij)

* The ``bzr shelve`` prompt now includes a '?' help option to explain the
  short options better. (Daniel Watkins, #327429)

* ``bzr lp-open`` now falls back to the push location if it cannot find a
  public location. (Jonathan Lange, #332372)

* ``bzr lp-open`` will try to find the Launchpad URL for the location
  passed on the command line. This makes ``bzr lp-open lp:foo`` work as
  expected. (Jonathan Lange, #332705)

* ``bzr send`` now supports MH-E via ``emacsclient``. (Eric Gillespie)

Bug Fixes
*********

* Allows ``bzr log <FILE>`` to be called in an empty branch without
  backtracing. (Vincent Ladeuil, #346431)

* Bazaar now gives a better message including the filename if it's
  unable to read a file in the working directory, for example because
  of a permission error.  (Martin Pool, #338653)

* ``bzr cat -r<old> <path>`` doesn't traceback anymore when <path> has a
  file id in the working tree different from the one in revision <old>.
  (Vincent Ladeuil, #341517, #253806)

* ``bzr send`` help is more specific about how to apply merge
  directives.  (Neil Martinsen-Burrell, #253470)

* ``bzr missing`` now uses ``Repository.get_revision_delta()`` rather
  than fetching trees and determining a delta itself. (Jelmer
  Vernooij, #315048)

* ``bzr push`` to a smart server no longer causes "Revision
  {set([('null:',)])} not present ..." errors when the branch has
  multiple root revisions. (Andrew Bennetts, #317654)

* ``bzr shelve`` now properly handle patches with no terminating newline.
  (Benoît PIERRE, #303569)

* ``bzr unshelve`` gives a more palatable error if passed a non-integer
  shelf id. (Daniel Watkins)

* Export now handles files that are not present in the tree.
  (James Westby, #174539)

* Fixed incorrect "Source format does not support stacking" warning
  when pushing to a smart server.  (Andrew Bennetts, #334114)
  
* Fixed "sprout() got an unexpected keyword argument 'source_branch'"
  error branching from old repositories.
  (Martin Pool, #321695)

* Make ``bzr push --quiet <non-local location>`` less chatty.
  (Kent Gibson, #221461)

* Many Branch hooks would not fire with ``bzr://`` and ``bzr+ssh://``
  branches, and this was not noticed due to a bug in the test logic
  for branches. This is now fixed and a test added to prevent it
  reoccuring. (Robert Collins, Andrew Bennetts)

* Restore the progress bar on Windows. We were disabling it when TERM
  wasn't set, but Windows doesn't set TERM. (Alexander Belchenko,
  #334808)

* ``setup.py build_ext`` now gives a proper error when an extension
  fails to build. (John Arbash Meinel)

* Symlinks to non ascii file names are now supported.
  (Robert Collins, Vincent Ladeuil, #339055, #272444)    

* Under rare circumstances (aka nobody reported a bug about it), the ftp
  transport could revert to ascii mode. It now stays in binary mode except
  when needed.  (Vincent Ladeuil)

* Unshelve does not generate warnings about progress bars.
  (Aaron Bentley, #328148)

* shelve cleans up properly when unversioned files are specified.
  (Benoît Pierre, Aaron Bentley)

Documentation
*************

* Added ``Organizing your workspace`` to the User Guide appendices,
  summarizing some common ways of organizing trees, branches and
  repositories and the processes/workflows implied/enabled by each.
  (Ian Clatworthy)

* Hooks can now be self documenting. ``bzrlib.hooks.Hooks.create_hook``
  is the entry point for this feature. (Robert Collins)

* The documentation for ``shelve`` and ``unshelve`` has been clarified.
  (Daniel Watkins, #327421, #327425)

API Changes
***********

* ``bzr selftest`` now fails if the bazaar sources contain trailing
  whitespace, non-unix style line endings and files not ending in a
  newline. About 372 files and 3243 lines with trailing whitespace was
  updated to comply with this. The code already complied with the other
  criteria, but now it is enforced. (Marius Kruger)

* ``bzrlib.branch.PushResult`` was renamed to 
  ``bzrlib.branch.BranchPushResult``. (Jelmer Vernooij)

* ``Branch.fetch`` and ``Repository.fetch`` now return None rather
  than a count of copied revisions and failed revisions. A while back
  we stopped ever reporting failed revisions because we started
  erroring instead, and the copied revisions count is not used in the
  UI at all - indeed it only reflects the repository status not
  changes to the branch itself. (Robert Collins)

* ``Inventory.apply_delta`` now raises an AssertionError if a file-id
  appears multiple times within the delta. (Ian Clatworthy)

* MutableTree.commit now favours the "authors" argument, with the old
  "author" argument being deprecated.

* Remove deprecated EmptyTree.  (Martin Pool)

* ``Repository.fetch`` now accepts an optional ``fetch_spec``
  parameter.  A ``SearchResult`` or ``MiniSearchResult`` may be passed
  to ``fetch_spec`` instead of a ``last_revision`` to specify exactly
  which revisions to fetch. (Andrew Bennetts)

* ``RepositoryAcquisitionPolicy.acquire_repository`` now returns a
  tuple of ``(repository, is_new_flag)``, rather than just the
  repository.  (Andrew Bennetts)

* Revision.get_apparent_author() is now deprecated, replaced by
  Revision.get_apparent_authors(), which returns a list. The former
  now returns the first item that would be returned from the second.

* The ``BranchBuilder`` test helper now accepts a ``timestamp``
  parameter to ``build_commit`` and ``build_snapshot``.  (Martin Pool)

* The ``_fetch_*`` attributes on ``Repository`` are now on
  ``RepositoryFormat``, more accurately reflecting their intent (they
  describe a disk format capability, not state of a particular
  repository of that format). (Robert Collins)

Internals
*********

* Branching from a non-stacked branch on a smart protocol is now
  free of virtual file system methods.
  (Robert Collins, Andrew Bennetts)

* Branch and Repository creation on a bzr+ssh://server are now done
  via RPC calls rather than VFS calls, reducing round trips for
  pushing new branches substantially. (Robert Collins)

* ``Branch.clone`` now takes the ``repository_policy`` formerly used
  inside ``BzrDir.clone_on_transport``, allowing stacking to be
  configured before the branch tags and revision tip are set. This
  fixes a race condition cloning stacked branches that would cause
  plugins to have hooks called on non-stacked instances.
  (Robert Collins, #334187)

* ``BzrDir.cloning_metadir`` now has a RPC call. (Robert Collins)

* ``BzrDirFormat.__str__`` now uses the human readable description
  rather than the sometimes-absent disk label. (Robert Collins)

* ``bzrlib.fetch`` is now composed of a sender and a sink component
  allowing for decoupling over a network connection. Fetching from
  or into a RemoteRepository with a 1.13 server will use this to
  stream the operation.
  (Andrew Bennetts, Robert Collins)

* ``bzrlib.tests.run_suite`` accepts a runner_class parameter
  supporting the use of different runners. (Robert Collins)

* Change how file_ids and revision_ids are interned as part of
  inventory deserialization. Now we use the real ``intern()``, rather
  than our own workaround that would also cache a Unicode copy of the
  string, and never emptied the cache. This should slightly reduce
  memory consumption. (John Arbash Meinel)

* New branch method ``create_clone_on_transport`` that returns a
  branch object. (Robert Collins)

* New hook Commands['extend_command'] to allow plugins to access a
  command object before the command is run (or help generated from
  it), without overriding the command. (Robert Collins)

* New version of the ``BzrDir.find_repository`` verb supporting
  ``_network_name`` to support removing more _ensure_real calls.
  (Robert Collins)

* ``RemoteBranchFormat`` no longer claims to have a disk format string.
  (Robert Collins)

* ``Repository`` objects now have ``suspend_write_group`` and
  ``resume_write_group`` methods.  These are currently only useful
  with pack repositories. (Andrew Bennetts, Robert Collins)

* ``BzrDirFormat``, ``BranchFormat`` and ``RepositoryFormat`` objects
  now have a ``network_name`` for passing the format across RPC calls.
  (Robert Collins, Andrew Bennetts)

* ``RepositoryFormat`` objects now all have a new attribute
  ``_serializer`` used by fetch when reserialising is required.
  (Robert Collins, Andrew Bennetts)

* Some methods have been pulled up from ``BzrBranch`` to ``Branch``
  to aid branch types that are not bzr branch objects (like
  RemoteBranch). (Robert Collins, Andrew Bennetts)

* Test adaptation has been made consistent throughout the built in
  tests. ``TestScenarioApplier``, ``multiply_tests_from_modules``,
  ``adapt_tests``, ``adapt_modules`` have all been deleted. Please
  use ``multiply_tests``, or for lower level needs ``apply_scenarios``
  and ``apply_scenario``. (Robert Collins)

* ``TestSkipped`` is now detected by TestCase and passed to the
  ``TestResult`` by calling ``addSkip``. For older TestResult objects,
  where ``addSkip`` is not available, ``addError`` is still called.
  This permits test filtering in subunit to strip out skipped tests
  resulting in a faster fix-shrink-list-run cycle. This is compatible
  with the testtools protocol for skips. (Robert Collins)

* The ``_index`` of ``KnitVersionedFiles`` now supports the ability
  to scan an underlying index that is going to be incorporated into
  the ``KnitVersionedFiles`` object, to determine if it has missing
  delta references. The method is ``scan_unvalidated_index``.
  (Andrew Bennetts, Robert Collins)

* There is a RemoteSink object which handles pushing to smart servers.
  (Andrew Bennetts, Robert Collins)

* ``TransportTraceDecorator`` now logs ``put_bytes_non_atomic`` and
  ``rmdir`` calls. (Robert Collins)

* ``VersionedFiles`` record adapters have had their signature change
  from ``(record, record.get_bytes_as(record.storage_kind))`` to
  ``(record)`` reducing excess duplication and allowing adapters
  to access private data in record to obtain content more
  efficiently. (Robert Collins)

* We no longer probe to see if we should create a working tree during
  clone if we cannot get a local_abspath for the new bzrdir.
  (Robert Collins)


bzr 1.12
########

:Codename: 1234567890
:1.12: 2009-02-13
:1.12rc1: 2009-02-10

This release of Bazaar contains many improvements to the speed,
documentation and functionality of ``bzr log`` and the display of logged
revisions by ``bzr status``.  bzr now also gives a better indication of
progress, both in the way operations are drawn onto a text terminal, and
by showing the rate of network IO.

Changes from RC1 to Final
*************************

* ``bzr init --development-wt5[-rich-root]`` would fail because of
  circular import errors. (John Arbash Meinel, #328135)

* Expanded the help for log and added a new help topic called
  ``log-formats``.  (Ian Clatworthy)

Compatibility Breaks
********************

* By default, ``bzr status`` after a merge now shows just the pending
  merge tip revisions. This improves the signal-to-noise ratio after
  merging from trunk and completes much faster. To see all merged
  revisions, use the new ``-v`` flag.  (Ian Clatworthy)

* ``bzr log --line`` now shows any tags after the date and before
  the commit message. If you have scripts which parse the output
  from this command, you may need to adjust them accordingly.
  (Ian Clatworthy)

* ``bzr log --short`` now shows any additional revision properties
  after the date and before the commit message.  Scripts that parse 
  output of the log command in this situation may need to adjust.
  (Neil Martinsen-Burrell)

* The experimental formats ``1.12-preview`` and ``1.12-preview-rich-root``
  have been renamed ``development-wt5`` and ``development-wt5-rich-root``
  respectively, given they are not ready for release in 1.12.
  (Ian Clatworthy)

* ``read_bundle_from_url`` has been deprecated. (Vincent Ladeuil)

New Features
************

* Add support for filtering ``bzr missing`` on revisions.  Remote revisions
  can be filtered using ``bzr missing -r -20..-10`` and local revisions can
  be filtered using ``bzr missing --my-revision -20..-10``.
  (Marius Kruger)

* ``bzr log -p`` displays the patch diff for each revision.
  When logging a file, the diff only includes changes to that file.
  (Ian Clatworthy, #202331, #227335)

* ``bzr log`` supports a new option called ``-n N`` or ``--level N``.
  A value of 0 (zero) means "show all nested merge revisions" while
  a value of 1 (one) means "show just the top level". Values above
  1 can be used to see a limited amount of nesting. That can be
  useful for seeing the level or two below PQM submits for example.
  To force the ``--short`` and ``--line`` formats to display all nested
  merge revisions just like ``--long`` does by default, use a command
  like ``bzr log --short -n0``. To display just the mainline using
  ``--long`` format, ``bzr log --long -n1``.
  (Ian Clatworthy)

Improvements
************

* ``bzr add`` more clearly communicates success vs failure.
  (Daniel Watkins)

* ``bzr init`` will now print a little less verbose output.
  (Marius Kruger)

* ``bzr log`` is now much faster in many use cases, particularly
  at incrementally displaying results and filtering by a
  revision range. (Ian Clatworthy)

* ``bzr log --short`` and ``bzr log --line`` now show tags, if any,
  for each revision. The tags are shown comma-separated inside
  ``{}``. For short format, the tags appear at the end of line
  before the optional ``[merge]`` indicator. For line format,
  the tags appear after the date. (Ian Clatworthy)

* Progress bars now show the rate of activity for some sftp 
  operations, and they are drawn different.  (Martin Pool, #172741)

* Progress bars now show the rate of activity for urllib and pycurl based
  http client implementations. The operations are tracked at the socket
  level for better precision.
  (Vincent Ladeuil)

* Rule-based preferences can now accept multiple patterns for a set of
  rules.  (Marius Kruger)

* The ``ancestor:`` revision spec will now default to referring to the
  parent of the branch if no other location is given.
  (Daniel Watkins, #198417)

* The debugger started as a result of setting ``$BZR_PDB`` works
  around a bug in ``pdb``, http://bugs.python.org/issue4150.  The bug
  can cause truncated tracebacks in Python versions before 2.6.
  (Andrew Bennetts)

* VirtualVersionedFiles now implements
  ``iter_lines_added_or_present_in_keys``. This allows the creation of 
  new branches based on stacked bzr-svn branches. (#311997)

Bug Fixes
*********

* ``bzr annotate --show-ids`` doesn't give a backtrace on empty files
  anymore.
  (Anne Mohsen, Vincent Ladeuil, #314525)

* ``bzr log FILE`` now correctly shows mainline revisions merging
  a change to FILE when the ``--short`` and ``--line`` log formats
  are used. (Ian Clatworthy, #317417)

* ``bzr log -rX..Y FILE`` now shows the history of FILE provided
  it existed in Y or X, even if the file has since been deleted or
  renamed. If no range is given, the current/basis tree and
  initial tree are searched in that order. More generally, log
  now interprets filenames in their historical context.
  (Ian Clatworthy, #175520)

* ``bzr status`` now reports nonexistent files and continues, then
  errors (with code 3) at the end.  (Karl Fogel, #306394)

* Don't require the present compression base in knits to be the same
  when adding records in knits. (Jelmer Vernooij, #307394)

* Fix a problem with CIFS client/server lag on Windows colliding with
  an invariant-per-process algorithm for generating AtomicFile names
  (Adrian Wilkins, #304023)

* Many socket operations now handle EINTR by retrying the operation.
  Previously EINTR was treated as an unrecoverable failure.  There is
  a new ``until_no_eintr`` helper function in ``bzrlib.osutils``.
  (Andrew Bennetts)

* Support symlinks with non-ascii characters in the symlink filename.
  (Jelmer Vernooij, #319323)

* There was a bug in how we handled resolving when a file is deleted
  in one branch, and modified in the other. If there was a criss-cross
  merge, we would cause the deletion to conflict a second time.
  (Vincent Ladeuil, John Arbash Meinel)

* There was another bug in how we chose the correct intermediate LCA in
  criss-cross merges leading to several kind of changes be incorrectly
  handled.
  (John Arbash Meinel, Vincent Ladeuil)

* Unshelve now handles deleted paths without crashing. (Robert Collins)

Documentation
*************

* Improved plugin developer documentation.  (Martin Pool)

API Changes
***********

* ``ProgressBarStack`` is deprecated; instead use
  ``ui_factory.nested_progress_bar`` to create new progress bars.
  (Martin Pool)

* ForeignVcsMapping() now requires a ForeignVcs object as first
  argument. (Jelmer Vernooij)

* ForeignVcsMapping.show_foreign_revid() has been moved to
  ForeignVcs. (Jelmer Vernooij)

* ``read_bundle_from_url`` is deprecated in favor of
  ``read_mergeable_from_url``.  (Vincent Ladeuil)

* Revision specifiers are now registered in
  ``bzrlib.revisionspec.revspec_registry``, and the old list of 
  revisionspec classes (``bzrlib.revisionspec.SPEC_TYPES``) has been
  deprecated. (Jelmer Vernooij, #321183)

* The progress and UI classes have changed; the main APIs remain the
  same but code that provides a new UI or progress bar class may
  need to be updated.  (Martin Pool)

Internals
*********

* Default User Interface (UI) is CLIUIFactory when bzr runs in a dumb
  terminal. It is sometimes desirable do override this default by forcing
  bzr to use TextUIFactory. This can be achieved by setting the
  BZR_USE_TEXT_UI environment variable (emacs shells, as opposed to
  compile buffers, are such an example).
  (Vincent Ladeuil)

* New API ``Branch.iter_merge_sorted_revisions()`` that iterates over
  ``(revision_id, depth, revno, end_of_merge)`` tuples.
  (Ian Clatworthy)

* New ``Branch.dotted_revno_to_revision_id()`` and
  ``Branch.revision_id_to_dotted_revno()`` APIs that pick the most
  efficient way of doing the mapping.
  (Ian Clatworthy)

* Refactor cmd_serve so that it's a little easier to build commands that
  extend it, and perhaps even a bit easier to read.  (Jonathan Lange)

* ``TreeDelta.show()`` now accepts a ``filter`` parameter allowing log
  formatters to retrict the output.
  (Vincent Ladeuil)


bzr 1.11 "Eyes up!" 2009-01-19
##############################

This first monthly release of Bazaar for 2009 improves Bazaar's operation
in Windows, Mac OS X, and other situations where file names are matched
without regard to capitalization: Bazaar tries to match the case of an
existing file.  This release of Bazaar also improves the efficiency of
Tortoise Windows Shell integration and lets it work on 64-bit platforms.

The UI through which Bazaar supports historic formats has been improved,
so 'bzr help formats' now gives a simpler and shorter list, with clear
advice.

This release also fixes a number of bugs, particularly a glitch that can
occur when there are concurrent writes to a pack repository.

Bug Fixes
*********

* Fix failing test when CompiledChunksToLines is not available.
  (Vincent Ladeuil)

* Stacked branches don't repeatedly open their transport connection.
  (John Arbash Meinel)



bzr 1.11rc1 "Eyes up!" 2009-01-09
#################################

Changes
*******

* Formats using Knit-based repository formats are now explicitly
  marked as deprecated. (Ian Clatworthy)

New Features
************

* Add support for `bzr tags -r 1..2`, that is we now support showing
  tags applicable for a specified revision range. (Marius Kruger)

* ``authentication.conf`` now accepts pluggable read-only credential
  stores. Such a plugin (``netrc_credential_store``) is now included,
  handles the ``$HOME/.netrc`` file and can server as an example to
  implement other plugins.
  (Vincent Ladeuil)

* ``shelve --list`` can now be used to list shelved changes.
  (Aaron Bentley)

Improvements
************

* Add trailing slash to directories in all output of ``bzr ls``, except
  ``bzr ls --null``. (Gordon P. Hemsley, #306424)

* ``bzr revision-info`` now supports a -d option to specify an
  alternative branch. (Michael Hudson)

* Add connection to a C++ implementation of the Windows Shell Extension
  which is able to fully replace the current Python implemented one.
  Advantages include 64bit support and reduction in overhead for
  processes which drag in shell extensions.
  (Mark Hammond)

* Support the Claws mail client directly, rather than via
  xdg-email. This prevents the display of an unnecessary modal
  dialog in Claws, informing the user that a file has been
  attached to the message, and works around bug #291847 in
  xdg-utils which corrupts the destination address.

* When working on a case-insensitive case-preserving file-system, as
  commonly found with Windows, bzr will often ignore the case of the
  arguments specified by the user in preference to the case of an existing
  item on the file-system or in the inventory to help prevent
  counter-intuitive behaviour on Windows. (Mark Hammond)

Bug Fixes
*********
  
* Allow BzrDir implementation to implement backing up of 
  control directory. (#139691)

* ``bzr push`` creating a new stacked branch will now only open a
  single connection to the target machine. (John Arbash Meinel)

* Don't call iteritems on transport_list_registry, because it may
  change during iteration.  (Martin Pool, #277048)

* Don't make a broken branch when pushing an unstackable-format branch
  that's in a stackable shared repository to a location with default
  stack-on location.  (Andrew Bennetts, #291046)

* Don't require embedding user in HTTP(S) URLs do use authentication.conf.
  (Ben Jansen, Vincent Ladeuil, #300347)

* Fix a problem with CIFS client/server lag on windows colliding with
  an invariant-per-process algorithm for generating AtomicFile names
  (Adrian Wilkins, #304023)

* Fix bogus setUp signature in UnavailableFTPServer.
  (Gary van der Merwe, #313498)

* Fix compilation error in ``_dirstate_helpers_c`` on SunOS/Solaris.
  (Jari Aalto)

* Fix SystemError in ``_patiencediff_c`` module by calling
  PyErr_NoMemory() before returning NULL in PatienceSequenceMatcher_new.
  (Andrew Bennetts, #303206)

* Give proper error message for diff with non-existent dotted revno.
  (Marius Kruger, #301969)

* Handle EACCES (permission denied) errors when launching a message
  editor, and emit warnings when a configured editor cannot be
  started. (Andrew Bennetts)

* ``$HOME/.netrc`` file is now recognized as a read-only credential store
  if configured in ``authentication.conf`` with 'password_encoding=netrc'
  in the appropriate sections.
  (Vincent Ladeuil, #103029)

* Opening a stacked branch now properly shares the connection, rather
  than opening a new connection for the stacked-on branch.
  (John Arbash meinel)

* Preserve transport decorators while following redirections.
  (Vincent Ladeuil, #245964, #270863)

* Provides a finer and more robust filter for accepted redirections.
  (Vincent Ladeuil, #303959, #265070)

* ``shelve`` paths are now interpreted relative to the current working
  tree.  (Aaron Bentley)

* ``Transport.readv()`` defaults to not reading more than 100MB in a
  single array. Further ``RemoteTransport.readv`` sets this to 5MB to
  work better with how it splits its requests.
  (John Arbash Meinel, #303538)

* Pack repositories are now able to reload the pack listing and retry
  the current operation if another action causes the data to be
  repacked.  (John Arbash Meinel, #153786)

* ``pull -v`` now respects the log_format configuration variable.
  (Aaron Bentley)

* ``push -v`` now works on non-initial pushes.  (Aaron Bentley)

* Use the short status format when the short format is used for log.
  (Vincent Ladeuil, #87179)

* Allow files to be renamed or moved via remove + add-by-id. (Charles
  Duffy, #314251)

Documentation
*************

* Improved the formats help topic to explain why multiple formats
  exist and to provide guidelines in selecting one. Introduced
  two new supporting help topics: current-formats and other-formats.
  (Ian Clatworthy)

API Changes
***********

* ``LRUCache(after_cleanup_size)`` was renamed to
  ``after_cleanup_count`` and the old name deprecated. The new name is
  used for clarity, and to avoid confusion with
  ``LRUSizeCache(after_cleanup_size)``. (John Arbash Meinel)

* New ``ForeignRepository`` base class, to help with foreign branch 
  support (e.g. svn).  (Jelmer Vernooij)

* ``node_distances`` and ``select_farthest`` can no longer be imported
  from ``bzrlib.graph``.  They can still be imported from
  ``bzrlib.deprecated_graph``, which has been the preferred way to
  import them since before 1.0.  (Andrew Bennetts)
  
* The logic in commit now delegates inventory basis calculations to
  the ``CommitBuilder`` object; this requires that the commit builder
  in use has been updated to support the new ``recording_deletes`` and
  ``record_delete`` methods. (Robert Collins)

Testing
*******

* An HTTPS server is now available (it requires python-2.6). Future bzr
  versions will allow the use of the python-2.6 ssl module that can be
  installed for 2.5 and 2.4.

* ``bzr selftest`` now fails if new trailing white space is added to
  the bazaar sources. It only checks changes not committed yet. This
  means that PQM will now reject changes that introduce new trailing
  whitespace. (Marius Kruger)

* Introduced new experimental formats called ``1.12-preview`` and
  ``1.12-preview-rich-root`` to enable testing of related pending
  features, namely content filtering and filtered views.
  (Ian Clatworthy)

Internals
*********

* Added an ``InventoryEntry`` cache when deserializing inventories.
  Can cut the time to iterate over multiple RevisionsTrees in half.
  (John Arbash Meinel)

* Added ``bzrlib.fifo_cache.FIFOCache`` which is designed to have
  minimal overhead versus using a plain dict for cache hits, at the
  cost of not preserving the 'active' set as well as an ``LRUCache``.
  (John Arbash Meinel)

* ``bzrlib.patience_diff.unified_diff`` now properly uses a tab
  character to separate the filename from the date stamp, and doesn't
  add trailing whitespace when a date stamp is not supplied.
  (Adeodato Simó, John Arbash Meinel)

* ``DirStateWorkingTree`` and ``DirStateWorkingTreeFormat`` added
  as base classes of ``WorkingTree4`` and ``WorkingTreeFormat4``
  respectively. (Ian Clatworthy)

* ``KnitVersionedFiles._check_should_delta()`` now uses the
  ``get_build_details`` api to avoid multiple hits to the index, and
  to properly follow the ``compression_parent`` rather than assuming
  it is the left-hand parent. (John Arbash Meinel)

* ``KnitVersionedFiles.get_record_stream()`` will now chose a
  more optimal ordering when the keys are requested 'unordered'.
  Previously the order was fully random, now the records should be
  returned from each pack in turn, in forward I/O order.
  (John Arbash Meinel)
    
* ``mutter()`` will now flush the ``~/.bzr.log`` if it has been more
  than 2s since the last time it flushed. (John Arbash Meinel)

* New method ``bzrlib.repository.Repository.add_inventory_by_delta``
  allows adding an inventory via an inventory delta, which can be
  more efficient for some repository types. (Robert Collins)

* Repository ``CommitBuilder`` objects can now accumulate an inventory
  delta. To enable this functionality call ``builder.recording_deletes``
  and additionally call ``builder.record_delete`` when a delete
  against the basis occurs. (Robert Collins)

* The default http handler has been changed from pycurl to urllib.
  The default is still pycurl for https connections. (The only
  advantage of pycurl is that it checks ssl certificates.)
  (John Arbash Meinel)

* ``VersionedFiles.get_record_stream()`` can now return objects with a
  storage_kind of ``chunked``. This is a collection (list/tuple) of
  strings. You can use ``osutils.chunks_to_lines()`` to turn them into
  guaranteed 'lines' or you can use ``''.join(chunks)`` to turn it
  into a fulltext. This allows for some very good memory savings when
  asking for many texts that share ancestry, as the individual chunks
  can be shared between versions of the file. (John Arbash Meinel)

* ``pull -v`` and ``push -v`` use new function
  ``bzrlib.log.show_branch_change`` (Aaron Bentley)



bzr 1.10 2008-12-05
###################

Bazaar 1.10 has several performance improvements for copying revisions
(especially for small updates to large projects).  There has also been a
significant amount of effort in polishing stacked branches.  The commands
``shelve`` and ``unshelve`` have become core commands, with an improved
implementation.

The only changes versus bzr-1.10rc1 are bugfixes for stacked branches.

bug Fixes
*********

* Don't set a pack write cache size from RepoFetcher, because the
  cache is not coherent with reads and causes ShortReadvErrors.
  This reverses the change that fixed #294479.
  (Martin Pool, #303856)

* Properly handle when a revision can be inserted as a delta versus
  when it needs to be expanded to a fulltext for stacked branches.
  There was a bug involving merge revisions. As a method to help
  prevent future difficulties, also make stacked fetches sort
  topologically. (John Arbash Meinel, #304841)


bzr 1.10rc1 2008-11-28
######################

This release of Bazaar focuses on performance improvements when pushing
and pulling revisions, both locally and to remote networks.  The popular
``shelve`` and ``unshelve`` commands, used to interactively revert and
restore work in progress, have been merged from bzrtools into the bzr
core.  There are also bug fixes for portability, and for stacked branches.

New Features
************

* New ``commit_message_template`` hook that is called by the commit
  code to generate a template commit message. (Jelmer Vernooij)

* New `shelve` and `unshelve` commands allow undoing and redoing changes.
  (Aaron Bentley)

Improvements
************

* ``(Remote)Branch.copy_content_into`` no longer generates the full revision
  history just to set the last revision info.
  (Andrew Bennetts, John Arbash Meinel)

* Fetches between formats with different serializers (such as
  pack-0.92-subtree and 1.9-rich-root) are faster now.  This is due to
  operating on batches of 100 revisions at time rather than
  one-by-one.  (Andrew Bennetts, John Arbash Meinel)

* Search index files corresponding to pack files we've already used
  before searching others, because they are more likely to have the
  keys we're looking for.  This reduces the number of iix and tix
  files accessed when pushing 1 new revision, for instance.
  (John Arbash Meinel)

* Signatures to transfer are calculated more efficiently in
  ``item_keys_introduced_by``.  (Andrew Bennetts, John Arbash Meinel)

* The generic fetch code can once again copy revisions and signatures
  without extracting them completely to fulltexts and then serializing
  them back down into byte strings. This is a significant performance
  improvement when fetching from a stacked branch.
  (John Arbash Meinel, #300289)

* When making a large readv() request over ``bzr+ssh``, break up the
  request into more manageable chunks. Because the RPC is not yet able
  to stream, this helps keep us from buffering too much information at
  once. (John Arbash Meinel)

Bug Fixes
*********

* Better message when the user needs to set their Launchpad ID.
  (Martin Pool, #289148)

* ``bzr commit --local`` doesn't access the master branch anymore.
  This fixes a regression introduced in 1.9.  (Marius Kruger, #299313)

* Don't call the system ``chdir()`` with an empty path. Sun OS seems
  to give an error in that case.  Also, don't count on ``getcwd()``
  being able to allocate a new buffer, which is a gnu extension.
  (John Arbash Meinel, Martin Pool, Harry Hirsch, #297831)

* Don't crash when requesting log --forward <file> for a revision range
  starting with a dotted revno.
  (Vincent Ladeuil, #300055)

* Don't create text deltas spanning stacked repositories; this could
  cause "Revision X not present in Y" when later accessing them.
  (Martin Pool, #288751)

* Pack repositories are now able to reload the pack listing and retry
  the current operation if another action causes the data to be
  repacked.  (John Arbash Meinel, #153786)

* PermissionDenied errors from smart servers no longer cause
  "PermissionDenied: "None"" on the client.
  (Andrew Bennetts, #299254)

* Pushing to a stacked pack repository now batches writes, the same
  way writes are batched to ordinary pack repository.  This makes
  pushing to a stacked branch over the network much faster.
  (Andrew Bennetts, #294479)

* TooManyConcurrentRequests no longer occur when a fetch fails and
  tries to abort a write group.  This allows the root cause (e.g. a
  network interruption) to be reported.  (Andrew Bennetts, #297014)

* RemoteRepository.get_parent_map now uses fallback repositories.
  (Aaron Bentley, #297991?, #293679?)

API Changes
***********

* ``CommitBuilder`` now validates the strings it will be committing,
  to ensure that they do not have characters that will not be properly
  round-tripped. For now, it just checks for characters that are
  invalid in the XML form. (John Arbash Meinel, #295161)

* Constructor parameters for NewPack (internal to pack repositories)
  have changed incompatibly.

* ``Repository.abort_write_group`` now accepts an optional
  ``suppress_errors`` flag.  Repository implementations that override
  ``abort_write_group`` will need to be updated to accept the new
  argument.  Subclasses that only override ``_abort_write_group``
  don't need to change.

* Transport implementations must provide copy_tree_to_transport.  A default
  implementation is provided for Transport subclasses.

Testing
*******

* ``bzr selftest`` now fails if no doctests are found in a module
  that's expected to have them.  (Martin Pool)

* Doctests now only report the first failure.  (Martin Pool)


bzr 1.9 2008-11-07
##################

This release of Bazaar adds a new repository format, ``1.9``, with smaller
and more efficient index files.  This format can be specified when
creating a new repository, or used to losslessly upgrade an existing
repository.  bzr 1.9 also speeds most operations over the smart server
protocol, makes annotate faster, and uses less memory when making
checkouts or pulling large amounts of data.

Bug Fixes
*********

* Fix "invalid property value 'branch-nick' for None" regression with
  branches bound to svn branches.  (Martin Pool, #293440)

* Fix SSL/https on Python2.6.  (Vincent Ladeuil, #293054)

* ``SFTPTransport.readv()`` had a bug when requests were out-of-order.
  This only triggers some-of-the-time on Knit format repositories.
  (John Arbash Meinel, #293746)


bzr 1.9rc1 2008-10-31
#####################

New Features
************

* New Branch hook ``transform_fallback_location`` allows a function to
  be called when looking up the stacked source. (Michael Hudson)

* New repository formats ``1.9`` and ``1.9-rich-root``. These have all
  the functionality of ``1.6``, but use the new btree indexes.
  These indexes are both smaller and faster for access to historical
  information.  (John Arbash Meinel)

Improvements
************

* ``BTreeIndex`` code now is able to prefetch extra pages to help tune
  the tradeoff between bandwidth and latency. Should be tuned
  appropriately to not impact commands which need minimal information,
  but provide a significant boost to ones that need more context. Only
  has a direct impact on the ``--development2`` format which uses
  btree's for the indexes. (John Arbash Meinel)

* ``bzr dump-btree`` is a hidden command introduced to allow dumping
  the contents of a compressed btree file.  (John Arbash Meinel)

* ``bzr pack`` now tells the index builders to optimize for size. For
  btree index repositories, this can save 25% of the index size
  (mostly in the text indexes). (John Arbash Meinel)

* ``bzr push`` to an existing branch or repository on a smart server
  is faster, due to Bazaar making more use of the ``get_parent_map``
  RPC when querying the remote branch's revision graph.
  (Andrew Bennetts)

* default username for bzr+ssh and sftp can be configured in
  authentication.conf. (Aaron Bentley)

* launchpad-login now provides a default username for bzr+ssh and sftp
  URLs, allowing username-free URLs to work for everyone. (Aaron Bentley)

* ``lp:`` lookups no longer include usernames, making them shareable and
  shorter. (Aaron Bentley)

* New ``PackRepository.autopack`` smart server RPC, which does
  autopacking entirely on the server.  This is much faster than
  autopacking via plain file methods, which downloads a large amount
  of pack data and then re-uploads the same pack data into a single
  file.  This fixes a major (although infrequent) cause of lengthy
  delays when using a smart server.  For example, pushing the 10th
  revision to a repository with 9 packs now takes 44 RPCs rather than
  179, and much less bandwidth too.  This requires Bazaar 1.9 on both
  the client and the server, otherwise the client will fallback to the
  slower method.  (Andrew Bennetts)

Bug Fixes
*********

* A failure to load a plugin due to an IncompatibleAPI exception is
  now correctly reported. (Robert Collins, #279451)

* API versioning support now has a multiple-version checking api
  ``require_any_api``. (Robert Collins, #279447)

* ``bzr branch --stacked`` from a smart server to a standalone branch
  works again.  This fixes a regression in 1.7 and 1.8.
  (Andrew Bennetts, #270397)

* ``bzr co`` uses less memory. It used to unpack the entire WT into
  memory before writing it to disk. This was a little bit faster, but
  consumed lots of memory. (John Arbash Meinel, #269456)

* ``bzr missing --quiet`` no longer prints messages about whether
  there are missing revisions.  The exit code indicates whether there
  were or not.  (Martin Pool, #284748)

* Fixes to the ``annotate`` code. The fast-path which re-used the
  stored deltas was accidentally disabled all the time, instead of
  only when a branch was stacked. Second, the code would accidentally
  re-use a delta even if it wasn't against the left-parent, this
  could only happen if ``bzr reconcile`` decided that the parent
  ordering was incorrect in the file graph.  (John Arbash Meinel)

* "Permission denied" errors that occur when pushing a new branch to a
  smart server no longer cause tracebacks.  (Andrew Bennetts, #278673)

* Some compatibility fixes for building the extensions with MSVC and
  for python2.4. (John Arbash Meinel, #277484)

* The index logic is now able to reload the list of pack files if and
  index ends up disappearing. We still don't reload if the pack data
  itself goes missing after checking the index. This bug appears as a
  transient failure (file not found) when another process is writing
  to the repository.  (John Arbash Meinel, #153786)

* ``bzr switch`` and ``bzr bind`` will now update the branch nickname if
  it was previously set. All checkouts will now refer to the bound branch
  for a nickname if one was not explicitly set.
  (Marius Kruger, #230903)

Documentation
*************

* Improved hook documentation. (Michael Ernst)

API Changes
***********

* commands.plugins_cmds is now a CommandRegistry, not a dict.

Internals
*********

* New AuthenticationConfig.set_credentials method allows easy programmatic
  configuration of authetication credentials.


bzr 1.8 2008-10-16
##################

Bazaar 1.8 includes several fixes that improve working tree performance,
display of revision logs, and merges.  The bzr testsuite now passes on OS
X and Python 2.6, and almost completely passes on Windows.  The
smartserver code has gained several bug fixes and performance
improvements, and can now run server-side hooks within an http server.

Bug Fixes
*********

* Fix "Must end write group" error when another error occurs during
  ``bzr push``.  (Andrew Bennetts, #230902)

Portability
***********

* Some Pyrex versions require the WIN32 macro defined to compile on
  that platform.  (Alexander Belchenko, Martin Pool, #277481)


bzr 1.8rc1 2008-10-07
#####################

Changes
*******

* ``bzr log file`` has been changed. It now uses a different method
  for determining which revisions to show as merging the changes to
  the file. It now only shows revisions which merged the change
  towards your mainline. This simplifies the output, makes it faster,
  and reduces memory consumption.  (John Arbash Meinel)

* ``bzr merge`` now defaults to having ``--reprocess`` set, whenever
  ``--show-base`` is not supplied.  (John Arbash Meinel)

* ``bzr+http//`` will now optionally load plugins and write logs on the
  server. (Marius Kruger)

* ``bzrlib._dirstate_helpers_c.pyx`` does not compile correctly with
  Pyrex 0.9.4.1 (it generates C code which causes segfaults). We
  explicitly blacklist that version of the compiler for that
  extension. Packaged versions will include .c files created with
  pyrex >= 0.9.6 so it doesn't effect releases, only users running
  from the source tree. (John Arbash Meinel, #276868)

Features
********

* bzr is now compatible with python-2.6. python-2.6 is not yet officially
  supported (nor released, tests were conducted with the dev version of
  python-2.6rc2), but all known problems have been fixed.  Feedback
  welcome.
  (Vincent Ladeuil, #269535)

Improvements
************

* ``bzr annotate`` will now include uncommitted changes from the local
  working tree by default. Such uncommitted changes are given the
  revision number they would get if a commit was done, followed with a
  ? to indicate that its not actually known. (Robert Collins, #3439)

* ``bzr branch`` now accepts a ``--standalone`` option, which creates a
  standalone branch regardless of the presence of shared repositories.
  (Daniel Watkins)

* ``bzr push`` is faster in the case there are no new revisions to
  push.  It is also faster if there are no tags in the local branch.
  (Andrew Bennetts)

* File changes during a commit will update the tree stat cache.
  (Robert Collins)

* Location aliases can now accept a trailing path.  (Micheal Hudson)

* New hooks ``Lock.hooks`` when LockDirs are acquired and released.
  (Robert Collins, MartinPool)

* Switching in heavyweight checkouts uses the master branch's context, not
  the checkout's context.  (Adrian Wilkins)

* ``status`` on large trees is now faster, due to optimisations in the
  walkdirs code. Of particular note, the walkdirs code now performs
  a temporary ``chdir()`` while reading a single directory; if your
  platform has non thread-local current working directories (and is
  not windows which has its own implementation), this may introduce a
  race condition during concurrent uses of bzrlib. The bzrlib CLI
  will not encounter this as it is single threaded for working tree
  operations. (Robert Collins)

* The C extensions now build on python 2.4 (Robert Collins, #271939)

* The ``-Dhpss`` debug flag now reports the number of smart server
  calls per medium to stderr.  This is in addition to the existing
  detailed logging to the .bzr.log trace file.  (Andrew Bennetts)

Bug Fixes
*********

* Avoid random failures arising from misinterpreted ``errno`` values
  in ``_readdir_pyx.read_dir``.
  (Martin Pool, #279381)

* Branching from a shared repository on a smart server into a new
  repository now preserves the repository format.
  (Andrew Bennetts, #269214)

* ``bzr log`` now accepts a ``--change`` option.
  (Vincent Ladeuil, #248427)

* ``bzr missing`` now accepts an ``--include-merges`` option.
  (Vincent Ladeuil, #233817)

* Don't try to filter (internally) '.bzr' from the files to be deleted if
  it's not there.
  (Vincent Ladeuil, #272648)

* Fix '_in_buffer' AttributeError when using the -Dhpss debug flag.
  (Andrew Bennetts)

* Fix TooManyConcurrentRequests errors caused by a connection failure
  when doing ``bzr pull`` or ``bzr merge`` from a ``bzr+ssh`` URL.
  (Andrew Bennetts, #246233)

* Fixed ``bzr st -r branch:PATH_TO_BRANCH`` where the other branch
  is in a different repository than the current one.
  (Lukáš Lalinský, #144421)

* Make the first line of the manpage preamble a comment again.
  (David Futcher, #242106)

* Remove use of optional parameter in GSSAPI FTP support, since
  it breaks newer versions of Python-Kerberos. (Jelmer Vernooij)

* The autopacking logic will now always create a single new pack from
  all of the content which it deems is worth moving. This avoids the
  'repack a single pack' bug and should result in better packing
  overall.  (John Arbash Meinel, #242510, #172644)

* Trivial documentation fix.
  (John Arbash Meinel, #270471)

* ``bzr switch`` and ``bzr bind`` will now update the branch nickname if
  it was previously set. All checkouts will now refer to the bound branch
  for a nickname if one was not explicitly set.
  (Marius Kruger, #230903)

Documentation
*************

* Explain revision/range identifiers. (Daniel Clemente)

API Changes
***********

* ``CommitBuilder.record_entry_contents`` returns one more element in
  its result tuple - an optional file system hash for the hash cache
  to use. (Robert Collins)

* ``dirstate.DirState.update_entry`` will now only calculate the sha1
  of a file if it is likely to be needed in determining the output
  of iter_changes. (Robert Collins)

* The PackRepository, RepositoryPackCollection, NewPack classes have a
  slightly changed interface to support different index types; as a
  result other users of these classes need to supply the index types
  they want. (Robert Collins)

Testing
*******

* ``bzrlib.tests.repository_implementations`` has been renamed to
  ``bzrlib.tests.per_repository`` so that we have a common structure
  (and it is shorter). (John Arbash Meinel, #239343)

* ``LocalTransport.abspath()`` now returns a drive letter if the
  transport has one, fixing numerous tests on Windows.
  (Mark Hammond)

* PreviewTree is now tested via intertree_implementations.
  (Aaron Bentley)

* The full test suite is passing again on OSX.
  (Guillermo Gonzalez, Vincent Ladeuil)

* The full test suite passes when run with ``-Eallow_debug``.
  (Andrew Bennetts)

Internals
*********

* A new hook, ``Branch.open``, has been added, which is called when
  branch objects are opened. (Robert Collins)

* ``bzrlib.osutils._walkdirs_utf8`` has been refactored into common
  tree walking, and modular directory listing code to aid future
  performance optimisations and refactoring. (Robert Collins)

* ``bzrlib.trace.debug_memory`` can be used to get a quick memory dump
  in the middle of processing. It only reports memory if
  ``/proc/PID/status`` is available. (John Arbash Meinel)

* New method ``RevisionSpec.as_tree`` for representing the revision
  specifier as a revision tree object. (Lukáš Lalinský)

* New race-free method on MutableTree ``get_file_with_stat`` for use
  when generating stat cache results. (Robert Collins)

* New win32utils.get_local_appdata_location() provides access to a local
  directory for storing data.  (Mark Hammond)

* To be compatible with python-2.6 a few new rules should be
  observed. 'message' attribute can't be used anymore in exception
  classes, 'sha' and 'md5' modules have been deprecated (use
  osutils.[md5|sha]), object__init__ and object.__new__ don't accept
  parameters anymore.
  (Vincent Ladeuil)


bzr 1.7.1 2008-10-01
####################

No changes from 1.7.1rc1.


bzr 1.7.1rc1 2008-09-24
#######################

This release just includes an update to how the merge algorithm handles
file paths when we encounter complex history.

Features
********

* If we encounter a criss-cross in history, use information from
  direct Least Common Ancestors to resolve inventory shape (locations
  of files, adds, deletes, etc). This is similar in concept to using
  ``--lca`` for merging file texts, only applied to paths.
  (John Arbash Meinel)


bzr 1.7 2008-09-23
##################

This release includes many bug fixes and a few performance and feature
improvements.  ``bzr rm`` will now scan for missing files and remove them,
like how ``bzr add`` scans for unknown files and adds them. A bit more
polish has been applied to the stacking code. The b-tree indexing code has
been brought in, with an eye on using it in a future repository format.
There are only minor installer changes since bzr-1.7rc2.

Features
********

* Some small updates to the win32 installer. Include localization
  files found in plugins, and include the builtin distutils as part of
  packaging qbzr. (Mark Hammond)


bzr 1.7rc2 2008-09-17
#####################

A few bug fixes from 1.7rc1. The biggest change is a new
``RemoteBranch.get_stacked_on_url`` rpc. This allows clients that are
trying to access a Stacked branch over the smart protocol, to properly
connect to the stacked-on location.

Bug Fixes
*********

* Branching from a shared repository on a smart server into a new
  repository now preserves the repository format.
  (Andrew Bennetts, #269214)

* Branching from a stacked branch via ``bzr+ssh`` can properly connect
  to the stacked-on branch.  (Martin Pool, #261315)

* ``bzr init`` no longer re-opens the BzrDir multiple times.
  (Vincent Ladeuil)

* Fix '_in_buffer' AttributeError when using the -Dhpss debug flag.
  (Andrew Bennetts)


bzr 1.7rc1 2008-09-09
#####################

This release candidate for bzr 1.7 has several bug fixes and a few
performance and feature improvements.  ``bzr rm`` will now scan for
missing files and remove them, like how ``bzr add`` scans for unknown
files and adds them. A bit more polish has been applied to the stacking
code. The b-tree indexing code has been brought in, with an eye on using
it in a future repository format.


Changes
*******

* ``bzr export`` can now export a subdirectory of a project.
  (Robert Collins)

* ``bzr remove-tree`` will now refuse to remove a tree with uncommitted
  changes, unless the ``--force`` option is specified.
  (Lukáš Lalinský, #74101)

* ``bzr rm`` will now scan for files that are missing and remove just
  them automatically, much as ``bzr add`` scans for new files that
  are not ignored and adds them automatically. (Robert Collins)

Features
********

* Support for GSSAPI authentication when using FTP as documented in
  RFC2228. (Jelmer Vernooij, #49623)

* Add support for IPv6 in the smart server. (Jelmer Vernooij, #165014)

Improvements
************

* A url like ``log+file:///tmp`` will log all access to that Transport
  to ``.bzr.log``, which may help in debugging or profiling.
  (Martin Pool)

* ``bzr branch`` and ``bzr push`` use the default stacking policy if the
  branch format supports it. (Aaron Bentley)

* ``bzr init`` and ``bzr init-repo`` will now print out the same as
  ``bzr info`` if it completed successfully.
  (Marius Kruger)

* ``bzr uncommit`` logs the old tip revision id, and displays how to
  restore the branch to that tip using ``bzr pull``.  This allows you
  to recover if you realize you uncommitted the wrong thing.
  (John Arbash Meinel)

* Fix problems in accessing stacked repositories over ``bzr://``.
  (Martin Pool, #261315)

* ``SFTPTransport.readv()`` was accidentally using ``list += string``,
  which 'works', but adds each character separately to the list,
  rather than using ``list.append(string)``. Fixing this makes the
  SFTP transport a little bit faster (~20%) and use a bit less memory.
  (John Arbash Meinel)

* When reading index files, if we happen to read the whole file in a
  single request treat it as a ``_buffer_all`` request. This happens
  most often on small indexes over remote transports, where we default
  to reading 64kB. It saves a round trip for each small index during
  fetch operations. Also, if we have read more than 50% of an index
  file, trigger a ``_buffer_all`` on the next request. This works
  around some inefficiencies because reads don't fall neatly on page
  boundaries, so we would ignore those bytes, but request them again
  later. This could trigger a total read size of more than the whole
  file. (John Arbash Meinel)

Bug Fixes
*********

* ``bzr rm`` is now aliased to ``bzr del`` for the convenience of svn
  users. (Robert Collins, #205416)

* Catch the infamous "select/poll returned error" which occurs when
  pycurl try to send a body request to an HTTP/1.0 server which has
  already refused to handle the request. (Vincent Ladeuil, #225020)

* Fix ``ObjectNotLocked`` errors when using various commands
  (including ``bzr cat`` and ``bzr annotate``) in combination with a
  smart server URL.  (Andrew Bennetts, #237067)

* ``FTPTransport.stat()`` would return ``0000`` as the permission bits
  for the containing ``.bzr/`` directory (it does not implement
  permissions). This would cause us to set all subdirectories to
  ``0700`` and files to ``0600`` rather than leaving them unmodified.
  Now we ignore ``0000`` as the permissions and assume they are
  invalid. (John Arbash Meinel, #259855)

* Merging from a previously joined branch will no longer cause
  a traceback. (Jelmer Vernooij, #203376)

* Pack operations on windows network shares will work even with large
  files. (Robert Collins, #255656)

* Running ``bzr st PATH_TO_TREE`` will no longer suppress merge
  status. Status is also about 7% faster on mozilla sized trees
  when the path to the root of the tree has been given. Users of
  the internal ``show_tree_status`` function should be aware that
  the show_pending flag is now authoritative for showing pending
  merges, as it was originally. (Robert Collins, #225204)

* Set valid default _param_name for Option so that ListOption can embed
  '-' in names. (Vincent Ladeuil, #263249)

* Show proper error rather than traceback when an unknown revision
  id is specified to ``bzr cat-revision``. (Jelmer Vernooij, #175569)

* Trailing text in the dirstate file could cause the C dirstate parser
  to try to allocate an invalid amount of memory. We now properly
  check and test for parsing a dirstate with invalid trailing data.
  (John Arbash Meinel, #186014)

* Unexpected error responses from a smart server no longer cause the
  client to traceback.  (Andrew Bennetts, #263527)

* Use a Windows api function to get a Unicode host name, rather than
  assuming the host name is ascii.
  (Mark Hammond, John Arbash Meinel, #256550)

* ``WorkingTree4`` trees will now correctly report missing-and-new
  paths in the output of ``iter_changes``. (Robert Collins)

Documentation
*************

* Updated developer documentation.  (Martin Pool)

API Changes
***********

* Exporters now take 4 parameters. (Robert Collins)

* ``Tree.iter_changes`` will now return False for the content change
  field when a file is missing in the basis tree and not present in
  the target tree. Previously it returned True unconditionally.
  (Robert Collins)

* The deprecated ``Branch.abspath`` and unimplemented
  ``Branch.rename_one`` and ``Branch.move`` were removed. (Jelmer Vernooij)

* BzrDir.clone_on_transport implementations must now accept a stacked_on
  parameter.  (Aaron Bentley)

* BzrDir.cloning_metadir implementations must now take a require_stacking
  parameter.  (Aaron Bentley)

Testing
*******

* ``addCleanup`` now takes ``*arguments`` and ``**keyword_arguments``
  which are then passed to the cleanup callable as it is run. In
  addition, addCleanup no longer requires that the callables passed to
  it be unique. (Jonathan Lange)

* Fix some tests that fail on Windows because files are deleted while
  still in use.
  (Mark Hammond)

* ``selftest``'s ``--starting-with`` option can now use predefined
  prefixes so that one can say ``bzr selftest -s bp.loom`` instead of
  ``bzr selftest -s bzrlib.plugins.loom``. (Vincent Ladeuil)

* ``selftest``'s ``--starting-with`` option now accepts multiple values.
  (Vincent Ladeuil)

Internals
*********

* A new plugin interface, ``bzrlib.log.log_adapters``, has been added.
  This allows dynamic log output filtering by plugins.
  (Robert Collins)

* ``bzrlib.btree_index`` is now available, providing a b-tree index
  layer. The design is memory conservative (limited memory cache),
  faster to seek (approx 100 nodes per page, gives 100-way fan out),
  and stores compressed pages allowing more keys per page.
  (Robert Collins, John Arbash Meinel)

* ``bzrlib.diff.DiffTree.show_diff`` now skips changes where the kind
  is unknown in both source and target.
  (Robert Collins, Aaron Bentley)

* ``GraphIndexBuilder.add_node`` and ``BTreeBuilder`` have been
  streamlined a bit. This should make creating large indexes faster.
  (In benchmarking, it now takes less time to create a BTree index than
  it takes to read the GraphIndex one.) (John Arbash Meinel)

* Mail clients for `bzr send` are now listed in a registry.  This
  allows plugins to add new clients by registering them with
  ``bzrlib.mail_client.mail_client_registry``.  All of the built-in
  clients now use this mechanism.  (Neil Martinsen-Burrell)


bzr 1.6.1 2008-09-05
####################

A couple regressions were found in the 1.6 release. There was a
performance issue when using ``bzr+ssh`` to branch large repositories,
and some problems with stacking and ``rich-root`` capable repositories.


bzr 1.6.1rc2 2008-09-03
#######################

Bug Fixes
*********

* Copying between ``rich-root`` and ``rich-root-pack`` (and vice
  versa) was accidentally using the inter-model fetcher, instead of
  recognizing that both were 'rich root' formats.
  (John Arbash Meinel, #264321)


bzr 1.6.1rc1 2008-08-29
#######################

This release fixes a few regressions found in the 1.6 client. Fetching
changes was using an O(N^2) buffering algorithm, so for large projects it
would cause memory thrashing. There is also a specific problem with the
``--1.6-rich-root`` format, which prevented stacking on top of
``--rich-root-pack`` repositories, and could allow users to accidentally
fetch experimental data (``-subtree``) without representing it properly.
The ``--1.6-rich-root`` format has been deprecated and users are
recommended to upgrade to ``--1.6.1-rich-root`` immediately.  Also we
re-introduced a workaround for users who have repositories with incorrect
nodes (not possible if you only used official releases).
I should also clarify that none of this is data loss level issues, but
still sufficient enough to warrant an updated release.

Bug Fixes
*********

* ``RemoteTransport.readv()`` was being inefficient about how it
  buffered the readv data and processed it. It would keep appending to
  the same string (causing many copies) and then pop bytes out of the
  start of the string (causing more copies).
  With this patch "bzr+ssh://local" can improve dramatically,
  especially for projects with large files.
  (John Arbash Meinel)

* Revision texts were always meant to be stored as fulltexts. There
  was a bug in a bzr.dev version that would accidentally create deltas
  when copying from a Pack repo to a Knit repo. This has been fixed,
  but to support those repositories, we know always request full texts
  for Revision texts. (John Arbash Meinel, #261339)

* The previous ``--1.6-rich-root`` format used an incorrect xml
  serializer, which would accidentally support fetching from a
  repository that supported subtrees, even though the local one would
  not. We deprecated that format, and introduced a new one that uses
  the correct serializer ``--1.6.1-rich-root``.
  (John Arbash Meinel, #262333)


bzr 1.6 2008-08-25
##################

Finally, the long awaited bzr 1.6 has been released. This release includes
new features like Stacked Branches, improved weave merge, and an updated
server protocol (now on v3) which will allow for better cross version
compatibility. With this release we have deprecated Knit format
repositories, and recommend that users upgrade them, we will continue to
support reading and writing them for the forseeable future, but we will
not be tuning them for performance as pack repositories have proven to be
better at scaling. This will also be the first release to bundle
TortoiseBzr in the standalone Windows installer.


bzr 1.6rc5 2008-08-19
#####################

Bug Fixes
*********

* Disable automatic detection of stacking based on a containing
  directory of the target. It interacted badly with push, and needs a
  bit more work to get the edges polished before it should happen
  automatically. (John Arbash Meinel, #259275)
  (This change was reverted when merged to bzr.dev)


bzr 1.6rc4 2008-08-18
#####################

Bug Fixes
*********

* Fix a regression in knit => pack fetching.  We had a logic
  inversion, causing the fetch to insert fulltexts in random order,
  rather than preserving deltas.  (John Arbash Meinel, #256757)


bzr 1.6rc3 2008-08-14
#####################

Changes
*******

* Disable reading ``.bzrrules`` as a per-branch rule preferences
  file. The feature was not quite ready for a full release.
  (Robert Collins)

Improvements
************

* Update the windows installer to bundle TortoiseBzr and ``qbzr``
  into the standalone installer. This will be the first official
  windows release that installs Tortoise by default.
  (Mark Hammond)

Bug Fixes
*********

* Fix a regression in ``bzr+http`` support. There was a missing
  function (``_read_line``) that needed to be carried over from
  ``bzr+ssh`` support. (Andrew Bennetts)

* ``GraphIndex`` objects will internally read an entire index if more
  than 1/20th of their keyspace is requested in a single operation.
  This largely mitigates a performance regression in ``bzr log FILE``
  and completely corrects the performance regression in ``bzr log``.
  The regression was caused by removing an accomodation which had been
  supporting the index format in use. A newer index format is in
  development which is substantially faster. (Robert Collins)


bzr 1.6rc2 2008-08-13
#####################

This release candidate has a few minor bug fixes, and some regression
fixes for Windows.

Bug Fixes
*********

* ``bzr upgrade`` on remote branches accessed via bzr:// and
  bzr+ssh:// now works.  (Andrew Bennetts)

* Change the ``get_format_description()`` strings for
  ``RepositoryFormatKnitPack5`` et al to be single line messages.
  (Aaron Bentley)

* Fix for a regression on Win32 where we would try to call
  ``os.listdir()`` on a file and not catch the exception properly.
  (Windows raises a different exception.) This would manifest in
  places like ``bzr rm file`` or ``bzr switch``.
  (Mark Hammond, John Arbash Meinel)

* ``Inventory.copy()`` was failing to set the revision property for
  the root entry. (Jelmer Vernooij)

* sftp transport: added missing ``FileExists`` case to
  ``_translate_io_exception`` (Christophe Troestler, #123475)

* The help for ``bzr ignored`` now suggests ``bzr ls --ignored`` for
  scripting use. (Robert Collins, #3834)

* The default ``annotate`` logic will now always assign the
  last-modified value of a line to one of the revisions that modified
  it, rather than a merge revision. This would happen when both sides
  claimed to have modified the line resulting in the same text. The
  choice is arbitrary but stable, so merges in different directions
  will get the same results.  (John Arbash Meinel, #232188)


bzr 1.6rc1 2008-08-06
#####################

This release candidate for bzr 1.6 solidifies the new branch stacking
feature.  Bazaar now recommends that users upgrade all knit repositories,
because later formats are much faster.  However, we plan to continue read/write and
upgrade support for knit repostories for the forseeable future.  Several
other bugs and performance issues were fixed.

Changes
*******

* Knit format repositories are deprecated and bzr will now emit
  warnings whenever it encounters one.  Use ``bzr upgrade`` to upgrade
  knit repositories to pack format.  (Andrew Bennetts)

Improvements
************

* ``bzr check`` can now be told which elements at a location it should
  check.  (Daniel Watkins)

* Commit now supports ``--exclude`` (or ``-x``) to exclude some files
  from the commit. (Robert Collins, #3117)

* Fetching data between repositories that have the same model but no
  optimised fetcher will not reserialise all the revisions, increasing
  performance. (Robert Collins, John Arbash Meinel)

* Give a more specific error when target branch is not reachable.
  (James Westby)

* Implemented a custom ``walkdirs_utf8`` implementation for win32.
  This uses a pyrex extension to get direct access to the
  ``FindFirstFileW`` style apis, rather than using ``listdir`` +
  ``lstat``. Shows a very strong improvement in commands like
  ``status`` and ``diff`` which have to iterate the working tree.
  Anywhere from 2x-6x faster depending on the size of the tree (bigger
  trees, bigger benefit.) (John Arbash Meinel)

* New registry for log properties handles  and the method in
  LongLogFormatter to display the custom properties returned by the
  registered handlers. (Guillermo Gonzalez, #162469)

Bug Fixes
*********

* Add more tests that stacking does not create deltas spanning
  physical repository boundaries.
  (Martin Pool, #252428)

* Better message about incompatible repositories.
  (Martin Pool, #206258)

* ``bzr branch --stacked`` ensures the destination branch format can
  support stacking, even if the origin does not.
  (Martin Pool)

* ``bzr export`` no longer exports ``.bzrrules``.
  (Ian Clatworthy)

* ``bzr serve --directory=/`` now correctly allows the whole
  filesystem to be accessed on Windows, not just the root of the drive
  that Python is running from.
  (Adrian Wilkins, #240910)

* Deleting directories by hand before running ``bzr rm`` will not
  cause subsequent errors in ``bzr st`` and ``bzr commit``.
  (Robert Collins, #150438)

* Fix a test case that was failing if encoding wasn't UTF-8.
  (John Arbash Meinel, #247585)

* Fix "no buffer space available" error when branching with the new
  smart server protocol to or from Windows.
  (Andrew Bennetts, #246180)

* Fixed problem in branching from smart server.
  (#249256, Michael Hudson, Martin Pool)

* Handle a file turning in to a directory in TreeTransform.
  (James Westby, #248448)

API Changes
***********

* ``MutableTree.commit`` has an extra optional keywork parameter
  ``exclude`` that will be unconditionally supplied by the command
  line UI - plugins that add tree formats may need an update.
  (Robert Collins)

* The API minimum version for plugin compatibility has been raised to
  1.6 - there are significant changes throughout the code base.
  (Robert Collins)

* The generic fetch code now uses three attributes on Repository objects
  to control fetch. The streams requested are controlled via :
  ``_fetch_order`` and ``_fetch_uses_deltas``. Setting these
  appropriately allows different repository implementations to recieve
  data in their optimial form. If the ``_fetch_reconcile`` is set then
  a reconcile operation is triggered at the end of the fetch.
  (Robert Collins)

* The ``put_on_disk`` and ``get_tar_item`` methods in
  ``InventoryEntry`` were deprecated. (Ian Clatworthy)

* ``Repository.is_shared`` doesn't take a read lock. It didn't
  need one in the first place (nobody cached the value, and
  ``RemoteRepository`` wasn't taking one either). This saves a round
  trip when probing Pack repositories, as they read the ``pack-names``
  file when locked. And during probe, locking the repo isn't very
  useful. (John Arbash Meinel)

Internals
*********

* ``bzrlib.branchbuilder.BranchBuilder`` is now much more capable of
  putting together a real history without having to create a full
  WorkingTree. It is recommended that tests that are not directly
  testing the WorkingTree use BranchBuilder instead.  See
  ``BranchBuilder.build_snapshot`` or
  ``TestCaseWithMemoryTree.make_branch_builder``.  (John Arbash Meinel)

* ``bzrlib.builtins.internal_tree_files`` broken into two giving a new
  helper ``safe_relpath_files`` - used by the new ``exclude``
  parameter to commit. (Robert Collins)

* Make it easier to introduce new WorkingTree formats.
  (Ian Clatworthy)

* The code for exporting trees was refactored not to use the
  deprecated ``InventoryEntry`` methods. (Ian Clatworthy)

* RuleSearchers return () instead of [] now when there are no matches.
  (Ian Clatworthy)


bzr 1.6beta3 2008-07-17
#######################

This release adds a new 'stacked branches' feature allowing branches to
share storage without being in the same repository or on the same machine.
(See the user guide for more details.)  It also adds a new hook, improved
weaves, aliases for related locations, faster bzr+ssh push, and several
bug fixes.

Features
********

* New ``pre_change_branch_tip`` hook that is called before the
  branch tip is moved, while the branch is write-locked.  See the User
  Reference for signature details.  (Andrew Bennetts)

* Rule-based preferences can now be defined for selected files in
  selected branches, allowing commands and plugins to provide
  custom behaviour for files matching defined patterns.
  See ``Rule-based preferences`` (part of ``Configuring Bazaar``)
  in the User Guide and ``bzr help rules`` for more information.
  (Ian Clatworthy)

* Sites may suggest a branch to stack new branches on.  (Aaron Bentley)

* Stacked branches are now supported. See ``bzr help branch`` and
  ``bzr help push``.  Branches must be in the ``development1`` format
  to stack, though the stacked-on branch can be of any format.
  (Robert Collins)

Improvements
************

* ``bzr export --format=tgz --root=NAME -`` to export a gzipped tarball
  to stdout; also ``tar`` and ``tbz2``.
  (Martin Pool)

* ``bzr (re)merge --weave`` will now use a standard Weave algorithm,
  rather than the annotation-based merge it was using. It does so by
  building up a Weave of the important texts, without needing to build
  the full ancestry. (John Arbash Meinel, #238895)

* ``bzr send`` documents and better supports ``emacsclient`` (proper
  escaping of mail headers and handling of the MUA Mew).
  (Christophe Troestler)

* Remembered locations can be specified by aliases, e.g. :parent, :public,
  :submit.  (Aaron Bentley)

* The smart protocol now has improved support for setting branches'
  revision info directly.  This makes operations like push
  faster.  The new request method name is
  ``Branch.set_last_revision_ex``.  (Andrew Bennetts)

Bug Fixes
*********

* Bazaar is now able to be a client to the web server of IIS 6 and 7.
  The broken implementations of RFC822 in Python and RFC2046 in IIS
  combined with boundary-line checking in Bazaar previously made this
  impossible. (NB, IIS 5 does not suffer from this problem).
  (Adrian Wilkins, #247585)

* ``bzr log --long`` with a ghost in your mainline now handles that
  ghost properly. (John Arbash Meinel, #243536)

* ``check`` handles the split-up .bzr layout correctly, so no longer
  requires a branch to be present.
  (Daniel Watkins, #64783)

* Clearer message about how to set the PYTHONPATH if bzrlib can't be
  loaded.
  (Martin Pool, #205230)

* Errors about missing libraries are now shown without a traceback,
  and with a suggestion to install the library.  The full traceback is
  still in ``.bzr.log`` and can be shown with ``-Derror``.
  (Martin Pool, #240161)

* Fetch from a stacked branch copies all required data.
  (Aaron Bentley, #248506)

* Handle urls such as ftp://user@host.com@www.host.com where the user
  name contains an @.
  (Neil Martinsen-Burrell, #228058)

* ``needs_read_lock`` and ``needs_write_lock`` now suppress an error during
  ``unlock`` if there was an error in the original function. This helps
  most when there is a failure with a smart server action, since often the
  connection closes and we cannot unlock.
  (Andrew Bennetts, John Arbash Meinel, #125784)

* Obsolete hidden command ``bzr fetch`` removed.
  (Martin Pool, #172870)

* Raise the correct exception when doing ``-rbefore:0`` or ``-c0``.
  (John Arbash Meinel, #239933)

* You can now compare file revisions in Windows diff programs from
  Cygwin Bazaar.
  (Matt McClure, #209281)

* revision_history now tolerates mainline ghosts for Branch format 6.
  (Aaron Bentley, #235055)

* Set locale from environment for third party libs.
  (Martin von Gagern, #128496)

Documentation
*************

* Added *Using stacked branches* to the User Guide.
  (Ian Clatworthy)

* Updated developer documentation.
  (Martin Pool)

Testing
*******

* ``-Dmemory`` will cause /proc/PID/status to be catted before bzr
  exits, allowing low-key analysis of peak memory use. (Robert Collins)

* ``TestCaseWithTransport.make_branch_and_tree`` tries harder to return
  a tree with a ``branch`` attribute of the right format.  This was
  preventing some ``RemoteBranch`` tests from actually running with
  ``RemoteBranch`` instances.  (Andrew Bennetts)

API Changes
***********

* Removed ``Repository.text_store``, ``control_store``, etc.  Instead,
  there are new attributes ``texts, inventories, revisions,
  signatures``, each of which is a ``VersionedFiles``.  See the
  Repository docstring for more details.
  (Robert Collins)

* ``Branch.pull`` now accepts an ``_override_hook_target`` optional
  parameter.  If you have a subclass of ``Branch`` that overrides
  ``pull`` then you should add this parameter.  (Andrew Bennetts)

* ``bzrlib.check.check()`` has been deprecated in favour of the more
  aptly-named ``bzrlib.check.check_branch()``.
  (Daniel Watkins)

* ``Tree.print_file`` and ``Repository.print_file`` are deprecated.
  These methods are bad APIs because they write directly to sys.stdout.
  bzrlib does not use them internally, and there are no direct tests
  for them. (Alexander Belchenko)

Internals
*********

* ``cat`` command no longer uses ``Tree.print_file()`` internally.
  (Alexander Belchenko)

* New class method ``BzrDir.open_containing_tree_branch_or_repository``
  which eases the discovery of the tree, the branch and the repository
  containing a given location.
  (Daniel Watkins)

* New ``versionedfile.KeyMapper`` interface to abstract out the access to
  underlying .knit/.kndx etc files in repositories with partitioned
  storage. (Robert Collins)

* Obsolete developer-use command ``weave-join`` has been removed.
  (Robert Collins)

* ``RemoteToOtherFetcher`` and ``get_data_stream_for_search`` removed,
  to support new ``VersionedFiles`` layering.
  (Robert Collins)


bzr 1.6beta2 2008-06-10
#######################

This release contains further progress towards our 1.6 goals of shallow
repositories, and contains a fix for some user-affecting bugs in the
repository layer.  Building working trees during checkout and branch is
now faster.

Bug Fixes
*********

* Avoid KnitCorrupt error extracting inventories from some repositories.
  (The data is not corrupt; an internal check is detecting a problem
  reading from the repository.)
  (Martin Pool, Andrew Bennetts, Robert Collins, #234748)

* ``bzr status`` was breaking if you merged the same revision twice.
  (John Arbash Meinel, #235407)

* Fix infinite loop consuming 100% CPU when a connection is lost while
  reading a response body via the smart protocol v1 or v2.
  (Andrew Bennetts)

* Inserting a bundle which changes the contents of a file with no trailing
  end of line, causing a knit snapshot in a 'knits' repository will no longer
  cause KnitCorrupt. (Robert Collins)

* ``RemoteBranch.pull`` needs to return the ``self._real_branch``'s
  pull result. It was instead just returning None, which breaks ``bzr
  pull``. (John Arbash Meinel, #238149)

* Sanitize branch nick before using it as an attachment filename in
  ``bzr send``. (Lukáš Lalinský, #210218)

* Squash ``inv_entry.symlink_target`` to a plain string when
  generating DirState details. This prevents from getting a
  ``UnicodeError`` when you have symlinks and non-ascii filenames.
  (John Arbash Meinel, #135320)

Improvements
************

* Added the 'alias' command to set/unset and display aliases. (Tim Penhey)

* ``added``, ``modified``, and ``unknowns`` behaviour made consistent (all three
  now quote paths where required). Added ``--null`` option to ``added`` and
  ``modified`` (for null-separated unknowns, use ``ls --unknown --null``)
  (Adrian Wilkins)

* Faster branching (1.09x) and lightweight checkouts (1.06x) on large trees.
  (Ian Clatworthy, Aaron Bentley)

Documentation
*************

* Added *Bazaar Zen* section to the User Guide. (Ian Clatworthy)

Testing
*******

* Fix the test HTTPServer to be isolated from chdir calls made while it is
  running, allowing it to be used in blackbox tests. (Robert Collins)

API Changes
***********

* ``WorkingTree.set_parent_(ids/trees)`` will now filter out revisions
  which are in the ancestry of other revisions. So if you merge the same
  tree twice, or merge an ancestor of an existing merge, it will only
  record the newest. (If you merge a descendent, it will replace its
  ancestor). (John Arbash Meinel, #235407)

* ``RepositoryPolicy.__init__`` now requires stack_on and stack_on_pwd,
  through the derived classes do not.  (Aaron Bentley)

Internals
*********

* ``bzrlib.bzrdir.BzrDir.sprout`` now accepts ``stacked`` to control
  creating stacked branches. (Robert Collins)

* Knit record serialisation is now stricter on what it will accept, to
  guard against potential internal bugs, or broken input. (Robert Collins)

bzr 1.6beta1 2008-06-02
#######################


Commands that work on the revision history such as push, pull, missing,
uncommit and log are now substantially faster.  This release adds a
translation of some of the user documentation into Spanish.  (Contributions of
other translations would be very welcome.)  Bazaar 1.6beta1 adds a new network
protocol which is used by default and which allows for more efficient transfers
and future extensions.


Notes When Upgrading
********************

* There is a new version of the network protocol used for bzr://, bzr+ssh://
  and bzr+http:// connections.  This will allow more efficient requests and
  responses, and more graceful fallback when a server is too old to
  recognise a request from a more recent client.  Bazaar 1.6 will
  interoperate with 0.16 and later versions, but servers should be upgraded
  when possible.  Bazaar 1.6 no longer interoperates with 0.15 and earlier via
  these protocols.  Use alternatives like SFTP or upgrade those servers.
  (Andrew Bennetts, #83935)

Changes
*******

* Deprecation warnings will not be suppressed when running ``bzr selftest``
  so that developers can see if their code is using deprecated functions.
  (John Arbash Meinel)

Features
********

* Adding ``-Derror`` will now display a traceback when a plugin fails to
  load. (James Westby)

Improvements
************

* ``bzr branch/push/pull -r XXX`` now have a helper function for finding
  the revno of the new revision (``Graph.find_distance_to_null``). This
  should make something like ``bzr branch -r -100`` in a shared, no-trees
  repository much snappier. (John Arbash Meinel)

* ``bzr log --short -r X..Y`` no longer needs to access the full revision
  history. This makes it noticeably faster when logging the last few
  revisions. (John Arbash Meinel)

* ``bzr ls`` now accepts ``-V`` as an alias for ``--versioned``.
  (Jerad Cramp, #165086)

* ``bzr missing`` uses the new ``Graph.find_unique_ancestors`` and
  ``Graph.find_differences`` to determine missing revisions without having
  to search the whole ancestry. (John Arbash Meinel, #174625)

* ``bzr uncommit`` now uses partial history access, rather than always
  extracting the full revision history for a branch. This makes it
  resolve the appropriate revisions much faster (in testing it drops
  uncommit from 1.5s => 0.4s). It also means ``bzr log --short`` is one
  step closer to not using full revision history.
  (John Arbash Meinel, #172649)

Bugfixes
********

* ``bzr merge --lca`` should handle when two revisions have no common
  ancestor other than NULL_REVISION. (John Arbash Meinel, #235715)

* ``bzr status`` was breaking if you merged the same revision twice.
  (John Arbash Meinel, #235407)

* ``bzr push`` with both ``--overwrite`` and ``-r NNN`` options no longer
  fails.  (Andrew Bennetts, #234229)

* Correctly track the base URL of a smart medium when using bzr+http://
  URLs, which was causing spurious "No repository present" errors with
  branches in shared repositories accessed over bzr+http.
  (Andrew Bennetts, #230550)

* Define ``_remote_is_at_least_1_2`` on ``SmartClientMedium`` so that all
  implementations have the attribute.  Fixes 'PyCurlTransport' object has no
  attribute '_remote_is_at_least_1_2' attribute errors.
  (Andrew Bennetts, #220806)

* Failure to delete an obsolete pack file should just give a warning
  message, not a fatal error.  It may for example fail if the file is still
  in use by another process.
  (Martin Pool)

* Fix MemoryError during large fetches over HTTP by limiting the amount of
  data we try to read per ``recv`` call.  The problem was observed with
  Windows and a proxy, but might affect other environments as well.
  (Eric Holmberg, #215426)

* Handle old merge directives correctly in Merger.from_mergeable.  Stricter
  get_parent_map requirements exposed a latent bug here.  (Aaron Bentley)

* Issue a warning and ignore passwords declared in authentication.conf when
  used for an ssh scheme (sftp or bzr+ssh).
  (Vincent Ladeuil, #203186)

* Make both http implementations raise appropriate exceptions on 403
  Forbidden when POSTing smart requests.
  (Vincent Ladeuil, #230223)

* Properly *title* header names in http requests instead of capitalizing
  them.
  (Vincent Ladeuil, #229076)

* The "Unable to obtain lock" error message now also suggests using
  ``bzr break-lock`` to fix it.  (Martin Albisetti, #139202)

* Treat an encoding of '' as ascii; this can happen when bzr is run
  under vim on Mac OS X.
  (Neil Martinsen-Burrell)

* ``VersionedFile.make_mpdiffs()`` was raising an exception that wasn't in
  scope. (Daniel Fischer #235687)

Documentation
*************

* Added directory structure and started translation of docs in spanish.
  (Martin Albisetti, Lucio Albenga)

* Incorporate feedback from Jelmer Vernooij and Neil Martinsen-Burrell
  on the plugin and integration chapters of the User Guide.
  (Ian Clatworthy)

* More Bazaar developer documentation about packaging and release process,
  and about use of Python reprs.
  (Martin Pool, Martin Albisetti)

* Updated Tortise strategy document. (Mark Hammond)

Testing
*******

* ``bzrlib.tests.adapt_tests`` was broken and unused - it has been fixed.
  (Robert Collins)

* Fix the test HTTPServer to be isolated from chdir calls made while it is
  running, allowing it to be used in blackbox tests. (Robert Collins)

* New helper function for splitting test suites
  ``split_suite_by_condition``. (Robert Collins)

Internals
*********

* ``Branch.missing_revisions`` has been deprecated. Similar functionality
  can be obtained using ``bzrlib.missing.find_unmerged``. The api was
  fairly broken, and the function was unused, so we are getting rid of it.
  (John Arbash Meinel)

API Changes
***********

* ``Branch.abspath`` is deprecated; use the Tree or Transport
  instead.  (Martin Pool)

* ``Branch.update_revisions`` now takes an optional ``Graph``
  object. This can be used by ``update_revisions`` when it is
  checking ancestry, and allows callers to prefer request to go to a
  local branch.  (John Arbash Meinel)

* Branch, Repository, Tree and BzrDir should expose a Transport as an
  attribute if they have one, rather than having it indirectly accessible
  as ``.control_files._transport``.  This doesn't add a requirement
  to support a Transport in cases where it was not needed before;
  it just simplifies the way it is reached.  (Martin Pool)

* ``bzr missing --mine-only`` will return status code 0 if you have no
  new revisions, but the remote does. Similarly for ``--theirs-only``.
  The new code only checks one side, so it doesn't know if the other
  side has changes. This seems more accurate with the request anyway.
  It also changes the output to print '[This|Other] branch is up to
  date.' rather than displaying nothing.  (John Arbash Meinel)

* ``LockableFiles.put_utf8``, ``put_bytes`` and ``controlfilename``
  are now deprecated in favor of using Transport operations.
  (Martin Pool)

* Many methods on ``VersionedFile``, ``Repository`` and in
  ``bzrlib.revision``  deprecated before bzrlib 1.5 have been removed.
  (Robert Collins)

* ``RevisionSpec.wants_revision_history`` can be set to False for a given
  ``RevisionSpec``. This will disable the existing behavior of passing in
  the full revision history to ``self._match_on``. Useful for specs that
  don't actually need access to the full history. (John Arbash Meinel)

* The constructors of ``SmartClientMedium`` and its subclasses now require a
  ``base`` parameter.  ``SmartClientMedium`` implementations now also need
  to provide a ``remote_path_from_transport`` method.  (Andrew Bennetts)

* The default permissions for creating new files and directories
  should now be obtained from ``BzrDir._get_file_mode()`` and
  ``_get_dir_mode()``, rather than from LockableFiles.  The ``_set_file_mode``
  and ``_set_dir_mode`` variables on LockableFiles which were advertised
  as a way for plugins to control this are no longer consulted.
  (Martin Pool)

* ``VersionedFile.join`` is deprecated. This method required local
  instances of both versioned file objects and was thus hostile to being
  used for streaming from a smart server. The new get_record_stream and
  insert_record_stream are meant to efficiently replace this method.
  (Robert Collins)

* ``WorkingTree.set_parent_(ids/trees)`` will now filter out revisions
  which are in the ancestry of other revisions. So if you merge the same
  tree twice, or merge an ancestor of an existing merge, it will only
  record the newest. (If you merge a descendent, it will replace its
  ancestor). (John Arbash Meinel, #235407)

* ``WorkingTreeFormat2.stub_initialize_remote`` is now private.
  (Martin Pool)


bzr 1.5 2008-05-16
##################

This release of Bazaar includes several updates to the documentation, and fixes
to prepare for making rich root support the default format. Many bugs have been
squashed, including fixes to log, bzr+ssh inter-operation with older servers.

Changes
*******

* Suppress deprecation warnings when bzrlib is a 'final' release. This way
  users of packaged software won't be bothered with DeprecationWarnings,
  but developers and testers will still see them. (John Arbash Meinel)

Documentation
*************

* Incorporate feedback from Jelmer Vernooij and Neil Martinsen-Burrell
  on the plugin and integration chapters of the User Guide.
  (Ian Clatworthy)


bzr 1.5rc1 2008-05-09
#####################

Changes
*******

* Broader support of GNU Emacs mail clients. Set
  ``mail_client=emacsclient`` in your bazaar.conf and ``send`` will pop the
  bundle in a mail buffer according to the value of ``mail-user-agent``
  variable. (Xavier Maillard)

Improvements
************

* Diff now handles revision specs like "branch:" and "submit:" more
  efficiently.  (Aaron Bentley, #202928)

* More friendly error given when attempt to start the smart server
  on an address already in use. (Andrea Corbellini, #200575)

* Pull completes much faster when there is nothing to pull.
  (Aaron Bentley)

Bugfixes
********

* Authentication.conf can define sections without password.
  (Vincent Ladeuil, #199440)

* Avoid muttering every time a child update does not cause a progress bar
  update. (John Arbash Meinel, #213771)

* ``Branch.reconcile()`` is now implemented. This allows ``bzr reconcile``
  to fix when a Branch has a non-canonical mainline history. ``bzr check``
  also detects this condition. (John Arbash Meinel, #177855)

* ``bzr log -r ..X bzr://`` was failing, because it was getting a request
  for ``revision_id=None`` which was not a string.
  (John Arbash Meinel, #211661)

* ``bzr commit`` now works with Microsoft's FTP service.
  (Andreas Deininger)

* Catch definitions outside sections in authentication.conf.
  (Vincent Ladeuil, #217650)

* Conversion from non-rich-root to rich-root(-pack) updates inventory
  sha1s, even when bundles are used.  (Aaron Bentley, #181391)

* Conversion from non-rich-root to rich-root(-pack) works correctly even
  though search keys are not topologically sorted.  (Aaron Bentley)

* Conversion from non-rich-root to rich-root(-pack) works even when a
  parent revision has a different root id.  (Aaron Bentley, #177874)

* Disable strace testing until strace is fixed (see bug #103133) and emit a
  warning when selftest ends to remind us of leaking tests.
  (Vincent Ladeuil, #226769)

* Fetching all revisions from a repository does not cause pack collisions.
  (Robert Collins, Aaron Bentley, #212908)

* Fix error about "attempt to add line-delta in non-delta knit".
  (Andrew Bennetts, #217701)

* Pushing a branch in "dirstate" format (Branch5) over bzr+ssh would break
  if the remote server was < version 1.2. This was due to a bug in the
  RemoteRepository.get_parent_map() fallback code.
  (John Arbash Meinel, #214894)

* Remove leftover code in ``bzr_branch`` that inappropriately creates
  a ``branch-name`` file in the branch control directory.
  (Martin Pool)

* Set SO_REUSEADDR on server sockets of ``bzr serve`` to avoid problems
  rebinding the socket when starting the server a second time.
  (John Arbash Meinel, Martin Pool, #164288)

* Severe performance degradation in fetching from knit repositories to
  knits and packs due to parsing the entire revisions.kndx on every graph
  walk iteration fixed by using the Repository.get_graph API.  There was
  another regression in knit => knit fetching which re-read the index for
  every revision each side had in common.
  (Robert Collins, John Arbash Meinel)

* When logging the changes to a particular file, there was a bug if there
  were ghosts in the revision ancestry. (John Arbash Meinel, #209948)

* xs4all's ftp server returns a temporary error when trying to list an
  empty directory, rather than returning an empty list. Adding a
  workaround so that we don't get spurious failures.
  (John Arbash Meinel, #215522)

Documentation
*************

* Expanded the User Guide to include new chapters on popular plugins and
  integrating Bazaar into your environment. The *Best practices* chapter
  was renamed to *Miscellaneous topics* as suggested by community
  feedback as well. (Ian Clatworthy)

* Document outlining strategies for TortoiseBzr. (Mark Hammond)

* Improved the documentation on hooks. (Ian Clatworthy)

* Update authentication docs regarding ssh agents.
  (Vincent Ladeuil, #183705)

Testing
*******

* Add ``thread_name_suffix`` parameter to SmartTCPServer_for_testing, to
  make it easy to identify which test spawned a thread with an unhandled
  exception. (Andrew Bennetts)

* New ``--debugflag``/``-E`` option to ``bzr selftest`` for setting
  options for debugging tests, these are complementary to the the -D
  options.  The ``-Dselftest_debug`` global option has been replaced by the
  ``-E=allow_debug`` option for selftest. (Andrew Bennetts)

* Parameterised test ids are preserved correctly to aid diagnosis of test
  failures. (Robert Collins, Andrew Bennetts)

* selftest now accepts --starting-with <id> to load only the tests whose id
  starts with the one specified. This greatly speeds up running the test
  suite on a limited set of tests and can be used to run the tests for a
  single module, a single class or even a single test.  (Vincent Ladeuil)

* The test suite modules have been modified to define load_tests() instead
  of test_suite(). That speeds up selective loading (via --load-list)
  significantly and provides many examples on how to migrate (grep for
  load_tests).  (Vincent Ladeuil)

Internals
*********

* ``Hooks.install_hook`` is now deprecated in favour of
  ``Hooks.install_named_hook`` which adds a required ``name`` parameter, to
  avoid having to call ``Hooks.name_hook``. (Daniel Watkins)

* Implement xml8 serializer.  (Aaron Bentley)

* New form ``@deprecated_method(deprecated_in(1, 5, 0))`` for making
  deprecation wrappers.  (Martin Pool)

* ``Repository.revision_parents`` is now deprecated in favour of
  ``Repository.get_parent_map([revid])[revid]``. (Jelmer Vernooij)

* The Python ``assert`` statement is no longer used in Bazaar source, and
  a test checks this.  (Martin Pool)

API Changes
***********

* ``bzrlib.status.show_pending_merges`` requires the repository to be
  locked by the caller. Callers should have been doing it anyway, but it
  will now raise an exception if they do not. (John Arbash Meinel)

* Repository.get_data_stream, Repository.get_data_stream_for_search(),
  Repository.get_deltas_for_revsions(), Repository.revision_trees(),
  Repository.item_keys_introduced_by() no longer take read locks.
  (Aaron Bentley)

* ``LockableFiles.get_utf8`` and ``.get`` are deprecated, as a start
  towards removing LockableFiles and ``.control_files`` entirely.
  (Martin Pool)

* Methods deprecated prior to 1.1 have been removed.
  (Martin Pool)


bzr 1.4 2008-04-28
##################

This release of Bazaar includes handy improvements to the speed of log and
status, new options for several commands, improved documentation, and better
hooks, including initial code for server-side hooks.  A number of bugs have
been fixed, particularly in interoperability between different formats or
different releases of Bazaar over there network.  There's been substantial
internal work in both the repository and network code to enable new features
and faster performance.

Bug Fixes
*********

* Pushing a branch in "dirstate" format (Branch5) over bzr+ssh would break
  if the remote server was < version 1.2.  This was due to a bug in the
  RemoteRepository.get_parent_map() fallback code.
  (John Arbash Meinel, Andrew Bennetts, #214894)


bzr 1.4rc2 2008-04-21
#####################

Bug Fixes
*********

* ``bzr log -r ..X bzr://`` was failing, because it was getting a request
  for ``revision_id=None`` which was not a string.
  (John Arbash Meinel, #211661)

* Fixed a bug in handling ghost revisions when logging changes in a
  particular file.  (John Arbash Meinel, #209948)

* Fix error about "attempt to add line-delta in non-delta knit".
  (Andrew Bennetts, #205156)

* Fixed performance degradation in fetching from knit repositories to
  knits and packs due to parsing the entire revisions.kndx on every graph
  walk iteration fixed by using the Repository.get_graph API.  There was
  another regression in knit => knit fetching which re-read the index for
  every revision each side had in common.
  (Robert Collins, John Arbash Meinel)


bzr 1.4rc1 2008-04-11
#####################

Changes
*******

* bzr main script cannot be imported (Benjamin Peterson)

* On Linux bzr additionally looks for plugins in arch-independent site
  directory. (Toshio Kuratomi)

* The ``set_rh`` branch hook is now deprecated. Please migrate
  any plugins using this hook to use an alternative, e.g.
  ``post_change_branch_tip``. (Ian Clatworthy)

* When a plugin cannot be loaded as the file path is not a valid
  python module name bzr will now strip a ``bzr_`` prefix from the
  front of the suggested name, as many plugins (e.g. bzr-svn)
  want to be installed without this prefix. It is a common mistake
  to have a folder named "bzr-svn" for that plugin, especially
  as this is what bzr branch lp:bzr-svn will give you. (James Westby,
  Andrew Cowie)

* UniqueIntegerBugTracker now appends bug-ids instead of joining
  them to the base URL. Plugins that register bug trackers may
  need a trailing / added to the base URL if one is not already there.
  (James Wesby, Andrew Cowie)

Features
********

* Added start_commit hook for mutable trees. (Jelmer Vernooij, #186422)

* ``status`` now accepts ``--no-pending`` to show the status without
  listing pending merges, which speeds up the command a lot on large
  histories.  (James Westby, #202830)

* New ``post_change_branch_tip`` hook that is called after the
  branch tip is moved but while the branch is still write-locked.
  See the User Reference for signature details.
  (Ian Clatworthy, James Henstridge)

* Reconfigure can convert a branch to be standalone or to use a shared
  repository.  (Aaron Bentley)

Improvements
************

* The smart protocol now has support for setting branches' revision info
  directly.  This should make operations like push slightly faster, and is a
  step towards server-side hooks.  The new request method name is
  ``Branch.set_last_revision_info``.  (Andrew Bennetts)

* ``bzr commit --fixes`` now recognises "gnome" as a tag by default.
  (James Westby, Andrew Cowie)

* ``bzr switch`` will attempt to find branches to switch to relative to the
  current branch. E.g. ``bzr switch branchname`` will look for
  ``current_branch/../branchname``. (Robert Collins, Jelmer Vernooij,
  Wouter van Heyst)

* Diff is now more specific about execute-bit changes it describes
  (Chad Miller)

* Fetching data over HTTP is a bit faster when urllib is used.  This is done
  by forcing it to recv 64k at a time when reading lines in HTTP headers,
  rather than just 1 byte at a time.  (Andrew Bennetts)

* Log --short and --line are much faster when -r is not specified.
  (Aaron Bentley)

* Merge is faster.  We no longer check a file's existence unnecessarily
  when merging the execute bit.  (Aaron Bentley)

* ``bzr status`` on an explicit list of files no longer shows pending
  merges, making it much faster on large trees. (John Arbash Meinel)

* The launchpad directory service now warns the user if they have not set
  their launchpad login and are trying to resolve a URL using it, just
  in case they want to do a write operation with it.  (James Westby)

* The smart protocol client is slightly faster, because it now only queries
  the server for the protocol version once per connection.  Also, the HTTP
  transport will now automatically probe for and use a smart server if
  one is present.  You can use the new ``nosmart+`` transport decorator
  to get the old behaviour.  (Andrew Bennetts)

* The ``version`` command takes a ``--short`` option to print just the
  version number, for easier use in scripts.  (Martin Pool)

* Various operations with revision specs and commands that calculate
  revnos and revision ids are faster.  (John A. Meinel, Aaron Bentley)

Bugfixes
********

* Add ``root_client_path`` parameter to SmartWSGIApp and
  SmartServerRequest.  This makes it possible to publish filesystem
  locations that don't exactly match URL paths. SmartServerRequest
  subclasses should use the new ``translate_client_path`` and
  ``transport_from_client_path`` methods when dealing with paths received
  from a client to take this into account.  (Andrew Bennetts, #124089)

* ``bzr mv a b`` can be now used also to rename previously renamed
  directories, not only files. (Lukáš Lalinský, #107967)

* ``bzr uncommit --local`` can now remove revisions from the local
  branch to be symmetric with ``bzr commit --local``.
  (John Arbash Meinel, #93412)

* Don't ask for a password if there is no real terminal.
  (Alexander Belchenko, #69851)

* Fix a bug causing a ValueError crash in ``parse_line_delta_iter`` when
  fetching revisions from a knit to pack repository or vice versa using
  bzr:// (including over http or ssh).
  (#208418, Andrew Bennetts, Martin Pool, Robert Collins)

* Fixed ``_get_line`` in ``bzrlib.smart.medium``, which was buggy.  Also
  fixed ``_get_bytes`` in the same module to use the push back buffer.
  These bugs had no known impact in normal use, but were problematic for
  developers working on the code, and were likely to cause real bugs sooner
  or later.  (Andrew Bennetts)

* Implement handling of basename parameter for DefaultMail.  (James Westby)

* Incompatibility with Paramiko versions newer than 1.7.2 was fixed.
  (Andrew Bennetts, #213425)

* Launchpad locations (lp: URLs) can be pulled.  (Aaron Bentley, #181945)

* Merges that add files to deleted root directories complete.  They
  do create conflicts.  (Aaron Bentley, #210092)

* vsftp's return ``550 RNFR command failed.`` supported.
  (Marcus Trautwig, #129786)

Documentation
*************

* Improved documentation on send/merge relationship. (Peter Schuller)

* Minor fixes to the User Guide. (Matthew Fuller)

* Reduced the evangelism in the User Guide. (Ian Clatworthy)

* Added Integrating with Bazaar document for developers (Martin Albisetti)

API Breaks
**********

* Attempting to pull data from a ghost aware repository (e.g. knits) into a
  non-ghost aware repository such as weaves will now fail if there are
  ghosts.  (Robert Collins)

* ``KnitVersionedFile`` no longer accepts an ``access_mode`` parameter, and
  now requires the ``index`` and ``access_method`` parameters to be
  supplied. A compatible shim has been kept in the new function
  ``knit.make_file_knit``. (Robert Collins)

* Log formatters must now provide log_revision instead of show and
  show_merge_revno methods. The latter had been deprecated since the 0.17
  release. (James Westby)

* ``LoopbackSFTP`` is now called ``SocketAsChannelAdapter``.
  (Andrew Bennetts)

* ``osutils.backup_file`` is removed. (Alexander Belchenko)

* ``Repository.get_revision_graph`` is deprecated, with no replacement
  method. The method was size(history) and not desirable. (Robert Collins)

* ``revision.revision_graph`` is deprecated, with no replacement function.
  The function was size(history) and not desirable. (Robert Collins)

* ``Transport.get_shared_medium`` is deprecated.  Use
  ``Transport.get_smart_medium`` instead.  (Andrew Bennetts)

* ``VersionedFile`` factories now accept a get_scope parameter rather
  than using a call to ``transaction_finished``, allowing the removal of
  the fixed list of versioned files per repository. (Robert Collins)

* ``VersionedFile.annotate_iter`` is deprecated. While in principle this
  allowed lower memory use, all users of annotations wanted full file
  annotations, and there is no storage format suitable for incremental
  line-by-line annotation. (Robert Collins)

* ``VersionedFile.clone_text`` is deprecated. This performance optimisation
  is no longer used - reading the content of a file that is undergoing a
  file level merge to identical state on two branches is rare enough, and
  not expensive enough to special case. (Robert Collins)

* ``VersionedFile.clear_cache`` and ``enable_cache`` are deprecated.
  These methods added significant complexity to the ``VersionedFile``
  implementation, but were only used for optimising fetches from knits -
  which can be done from outside the knit layer, or via a caching
  decorator. As knits are not the default format, the complexity is no
  longer worth paying. (Robert Collins)

* ``VersionedFile.create_empty`` is removed. This method presupposed a
  sensible mapping to a transport for individual files, but pack backed
  versioned files have no such mapping. (Robert Collins)

* ``VersionedFile.get_graph`` is deprecated, with no replacement method.
  The method was size(history) and not desirable. (Robert Collins)

* ``VersionedFile.get_graph_with_ghosts`` is deprecated, with no
  replacement method.  The method was size(history) and not desirable.
  (Robert Collins)

* ``VersionedFile.get_parents`` is deprecated, please use
  ``VersionedFile.get_parent_map``. (Robert Collins)

* ``VersionedFile.get_sha1`` is deprecated, please use
  ``VersionedFile.get_sha1s``. (Robert Collins)

* ``VersionedFile.has_ghost`` is now deprecated, as it is both expensive
  and unused outside of a single test. (Robert Collins)

* ``VersionedFile.iter_parents`` is now deprecated in favour of
  ``get_parent_map`` which can be used to instantiate a Graph on a
  VersionedFile. (Robert Collins)

* ``VersionedFileStore`` no longer uses the transaction parameter given
  to most methods; amongst other things this means that the
  get_weave_or_empty method no longer guarantees errors on a missing weave
  in a readonly transaction, and no longer caches versioned file instances
  which reduces memory pressure (but requires more careful management by
  callers to preserve performance). (Robert Collins)

Testing
*******

* New -Dselftest_debug flag disables clearing of the debug flags during
  tests.  This is useful if you want to use e.g. -Dhpss to help debug a
  failing test.  Be aware that using this feature is likely to cause
  spurious test failures if used with the full suite. (Andrew Bennetts)

* selftest --load-list now uses a new more agressive test loader that will
  avoid loading unneeded modules and building their tests. Plugins can use
  this new loader by defining a load_tests function instead of a test_suite
  function. (a forthcoming patch will provide many examples on how to
  implement this).
  (Vincent Ladeuil)

* selftest --load-list now does some sanity checks regarding duplicate test
  IDs and tests present in the list but not found in the actual test suite.
  (Vincent Ladeuil)

* Slightly more concise format for the selftest progress bar, so there's
  more space to show the test name.  (Martin Pool) ::

    [2500/10884, 1fail, 3miss in 1m29s] test_revisionnamespaces.TestRev

* The test suite takes much less memory to run, and is a bit faster.  This
  is done by clearing most attributes of TestCases after running them, if
  they succeeded.  (Andrew Bennetts)

Internals
*********

* Added ``_build_client_protocol`` to ``_SmartClient``.  (Andrew Bennetts)

* Added basic infrastructure for automatic plugin suggestion.
  (Martin Albisetti)

* If a ``LockableFiles`` object is not explicitly unlocked (for example
  because of a missing ``try/finally`` block, it will give a warning but
  not automatically unlock itself.  (Previously they did.)  This
  sometimes caused knock-on errors if for example the network connection
  had already failed, and should not be relied upon by code.
  (Martin Pool, #109520)

* ``make dist`` target to build a release tarball, and also
  ``check-dist-tarball`` and ``dist-upload-escudero``.  (Martin Pool)

* The ``read_response_tuple`` method of ``SmartClientRequestProtocol*``
  classes will now raise ``UnknownSmartMethod`` when appropriate, so that
  callers don't need to try distinguish unknown request errors from other
  errors.  (Andrew Bennetts)

* ``set_make_working_trees`` is now implemented provided on all repository
  implementations (Aaron Bentley)

* ``VersionedFile`` now has a new method ``get_parent_map`` which, like
  ``Graph.get_parent_map`` returns a dict of key:parents. (Robert Collins)


bzr 1.3.1 2008-04-09
####################

No changes from 1.3.1rc1.


bzr 1.3.1rc1 2008-04-04
#######################

Bug Fixes
*********

* Fix a bug causing a ValueError crash in ``parse_line_delta_iter`` when
  fetching revisions from a knit to pack repository or vice versa using
  bzr:// (including over http or ssh).
  (#208418, Andrew Bennetts, Martin Pool, Robert Collins)


bzr 1.3 2008-03-20
##################

Bazaar has become part of the GNU project <http://www.gnu.org>

Many operations that act on history, including ``log`` and ``annotate`` are now
substantially faster.  Several bugs have been fixed and several new options and
features have been added.

Testing
*******

* Avoid spurious failure of ``TestVersion.test_version`` matching
  directory names.
  (#202778, Martin Pool)


bzr 1.3rc1 2008-03-16
#####################

Notes When Upgrading
********************

* The backup directory created by ``upgrade`` is now called
  ``backup.bzr``, not ``.bzr.backup``. (Martin Albisetti)

Changes
*******

* A new repository format 'development' has been added. This format will
  represent the latest 'in-progress' format that the bzr developers are
  interested in getting early-adopter testing and feedback on.
  ``doc/developers/development-repo.txt`` has detailed information.
  (Robert Collins)

* BZR_LOG environment variable controls location of .bzr.log trace file.
  User can suppress writing messages to .bzr.log by using '/dev/null'
  filename (on Linux) or 'NUL' (on Windows). If BZR_LOG variable
  is not defined but BZR_HOME is defined then default location
  for .bzr.log trace file is ``$BZR_HOME/.bzr.log``.
  (Alexander Belchenko, #106117)

* ``launchpad`` builtin plugin now shipped as separate part in standalone
  bzr.exe, installed to ``C:\Program Files\Bazaar\plugins`` directory,
  and standalone installer allows user to skip installation of this plugin.
  (Alexander Belchenko)

* Restore auto-detection of plink.exe on Windows. (Dmitry Vasiliev)

* Version number is now shown as "1.2" or "1.2pr2", without zeroed or
  missing final fields.  (Martin Pool)

Features
********

* ``branch`` and ``checkout`` can hard-link working tree files, which is
  faster and saves space.  (Aaron Bentley)

* ``bzr send`` will now also look at the ``child_submit_to`` setting in
  the submit branch to determine the email address to send to.
  (Jelmer Vernooij)

Improvements
************

* BzrBranch._lefthand_history is faster on pack repos.  (Aaron Bentley)

* Branch6.generate_revision_history is faster.  (Aaron Bentley)

* Directory services can now be registered, allowing special URLs to be
  dereferenced into real URLs.  This is a generalization and cleanup of
  the lp: transport lookup.  (Aaron Bentley)

* Merge directives that are automatically attached to emails have nicer
  filenames, based on branch-nick + revno. (Aaron Bentley)

* ``push`` has a ``--revision`` option, to specify what revision to push up
  to.  (Daniel Watkins)

* Significantly reducing execution time and network traffic for trivial
  case of running ``bzr missing`` command for two identical branches.
  (Alexander Belchenko)

* Speed up operations that look at the revision graph (such as 'bzr log').
  ``KnitPackRepositor.get_revision_graph`` uses ``Graph.iter_ancestry`` to
  extract the revision history. This allows filtering ghosts while
  stepping instead of needing to peek ahead. (John Arbash Meinel)

* The ``hooks`` command lists installed hooks, to assist in debugging.
  (Daniel Watkins)

* Updates to how ``annotate`` work. Should see a measurable improvement in
  performance and memory consumption for file with a lot of merges.
  Also, correctly handle when a line is introduced by both parents (it
  should be attributed to the first merge which notices this, and not
  to all subsequent merges.) (John Arbash Meinel)

Bugfixes
********

* Autopacking no longer holds the full set of inventory lines in
  memory while copying. For large repositories, this can amount to
  hundreds of MB of ram consumption.
  (Ian Clatworthy, John Arbash Meinel)

* Cherrypicking when using ``--format=merge3`` now explictly excludes
  BASE lines. (John Arbash Meinel, #151731)

* Disable plink's interactive prompt for password.
  (#107593, Dmitry Vasiliev)

* Encode command line arguments from unicode to user_encoding before
  invoking external mail client in `bzr send` command.
  (#139318, Alexander Belchenko)

* Fixed problem connecting to ``bzr+https://`` servers.
  (#198793, John Ferlito)

* Improved error reporting in the Launchpad plugin. (Daniel Watkins,
  #196618)

* Include quick-start-summary.svg file to python-based installer(s)
  for Windows. (#192924, Alexander Belchenko)

* lca merge now respects specified files. (Aaron Bentley)

* Make version-info --custom imply --all. (#195560, James Westby)

* ``merge --preview`` now works for merges that add or modify
  symlinks (James Henstridge)

* Redirecting the output from ``bzr merge`` (when the remembered
  location is used) now works. (John Arbash Meinel)

* setup.py script explicitly checks for Python version.
  (Jari Aalto, Alexander Belchenko, #200569)

* UnknownFormatErrors no longer refer to branches regardless of kind of
  unknown format. (Daniel Watkins, #173980)

* Upgrade bundled ConfigObj to version 4.5.2, which properly quotes #
  signs, among other small improvements. (Matt Nordhoff, #86838)

* Use correct indices when emitting LCA conflicts.  This fixes IndexError
  errors.  (Aaron Bentley, #196780)

Documentation
*************

* Explained how to use ``version-info --custom`` in the User Guide.
  (Neil Martinsen-Burrell)

API Breaks
**********

* Support for loading plugins from zip files and
  ``bzrlib.plugin.load_from_zip()`` function are deprecated.
  (Alexander Belchenko)

Testing
*******

* Added missing blackbox tests for ``modified`` (Adrian Wilkins)

* The branch interface tests were invalid for branches using rich-root
  repositories because the empty string is not a valid file-id.
  (Robert Collins)

Internals
*********

* ``Graph.iter_ancestry`` returns the ancestry of revision ids. Similar to
  ``Repository.get_revision_graph()`` except it includes ghosts and you can
  stop part-way through. (John Arbash Meinel)

* New module ``tools/package_mf.py`` provide custom module finder for
  python packages (improves standard python library's modulefinder.py)
  used by ``setup.py`` script while building standalone bzr.exe.
  (Alexander Belchenko)

* New remote method ``RemoteBzrDir.find_repositoryV2`` adding support for
  detecting external lookup support on remote repositories. This method is
  now attempted first when lookup up repositories, leading to an extra
  round trip on older bzr smart servers. (Robert Collins)

* Repository formats have a new supported-feature attribute
  ``supports_external_lookups`` used to indicate repositories which support
  falling back to other repositories when they have partial data.
  (Robert Collins)

* ``Repository.get_revision_graph_with_ghosts`` and
  ``bzrlib.revision.(common_ancestor,MultipleRevisionSources,common_graph)``
  have been deprecated.  (John Arbash Meinel)

* ``Tree.iter_changes`` is now a public API, replacing the work-in-progress
  ``Tree._iter_changes``. The api is now considered stable and ready for
  external users.  (Aaron Bentley)

* The bzrdir format registry now accepts an ``alias`` keyword to
  register_metadir, used to indicate that a format name is an alias for
  some other format and thus should not be reported when describing the
  format. (Robert Collins)


bzr 1.2 2008-02-15
##################

Bug Fixes
*********

* Fix failing test in Launchpad plugin. (Martin Pool)


bzr 1.2rc1 2008-02-13
#####################

Notes When Upgrading
********************

* Fetching via the smart protocol may need to reconnect once during a fetch
  if the remote server is running Bazaar 1.1 or earlier, because the client
  attempts to use more efficient requests that confuse older servers.  You
  may be required to re-enter a password or passphrase when this happens.
  This won't happen if the server is upgraded to Bazaar 1.2.
  (Andrew Bennetts)

Changes
*******

* Fetching via bzr+ssh will no longer fill ghosts by default (this is
  consistent with pack-0.92 fetching over SFTP). (Robert Collins)

* Formatting of ``bzr plugins`` output is changed to be more human-
  friendly. Full path of plugins locations will be shown only with
  ``--verbose`` command-line option. (Alexander Belchenko)

* ``merge`` now prefers to use the submit branch, but will fall back to
  parent branch.  For many users, this has no effect.  But some users who
  pull and merge on the same branch will notice a change.  This change
  makes it easier to work on a branch on two different machines, pulling
  between the machines, while merging from the upstream.
  ``merge --remember`` can now be used to set the submit_branch.
  (Aaron Bentley)

Features
********

* ``merge --preview`` produces a diff of the changes merge would make,
  but does not actually perform the merge.  (Aaron Bentley)

* New smart method ``Repository.get_parent_map`` for getting revision
  parent data. This returns additional parent information topologically
  adjacent to the requested data to reduce round trip latency impacts.
  (Robert Collins)

* New smart method, ``Repository.stream_revisions_chunked``, for fetching
  revision data that streams revision data via a chunked encoding.  This
  avoids buffering large amounts of revision data on the server and on the
  client, and sends less data to the server to request the revisions.
  (Andrew Bennetts, Robert Collins, #178353)

* The launchpad plugin now handles lp urls of the form
  ``lp://staging/``, ``lp://demo/``, ``lp://dev/`` to use the appropriate
  launchpad instance to do the resolution of the branch identities.
  This is primarily of use to Launchpad developers, but can also
  be used by other users who want to try out Launchpad as
  a branch location without messing up their public Launchpad
  account.  Branches that are pushed to the staging environment
  have an expected lifetime of one day. (Tim Penhey)

Improvements
************

* Creating a new branch no longer tries to read the entire revision-history
  unnecessarily over smart server operations. (Robert Collins)

* Fetching between different repository formats with compatible models now
  takes advantage of the smart method to stream revisions.  (Andrew Bennetts)

* The ``--coverage`` option is now global, rather specific to ``bzr
  selftest``.  (Andrew Bennetts)

* The ``register-branch`` command will now use the public url of the branch
  containing the current directory, if one has been set and no explicit
  branch is provided.  (Robert Collins)

* Tweak the ``reannotate`` code path to optimize the 2-parent case.
  Speeds up ``bzr annotate`` with a pack repository by approx 3:2.
  (John Arbash Meinel)

Bugfixes
********

* Calculate remote path relative to the shared medium in _SmartClient.  This
  is related to the problem in bug #124089.  (Andrew Bennetts)

* Cleanly handle connection errors in smart protocol version two, the same
  way as they are handled by version one.  (Andrew Bennetts)

* Clearer error when ``version-info --custom`` is used without
  ``--template`` (Lukáš Lalinský)

* Don't raise UnavailableFeature during test setup when medusa is not
  available or tearDown is never called leading to nasty side effects.
  (#137823, Vincent Ladeuil)

* If a plugin's test suite cannot be loaded, for example because of a syntax
  error in the tests, then ``selftest`` fails, rather than just printing
  a warning.  (Martin Pool, #189771)

* List possible values for BZR_SSH environment variable in env-variables
  help topic. (Alexander Belchenko, #181842)

* New methods ``push_log_file`` and ``pop_log_file`` to intercept messages:
  popping the log redirection now precisely restores the previous state,
  which makes it easier to use bzr log output from other programs.
  TestCaseInTempDir no longer depends on a log redirection being established
  by the test framework, which lets bzr tests cleanly run from a normal
  unittest runner.
  (#124153, #124849, Martin Pool, Jonathan Lange)

* ``pull --quiet`` is now more quiet, in particular a message is no longer
  printed when the remembered pull location is used. (James Westby,
  #185907)

* ``reconfigure`` can safely be interrupted while fetching.
  (Aaron Bentley, #179316)

* ``reconfigure`` preserves tags when converting to and from lightweight
  checkouts.  (Aaron Bentley, #182040)

* Stop polluting /tmp when running selftest.
  (Vincent Ladeuil, #123623)

* Switch from NFKC => NFC for normalization checks. NFC allows a few
  more characters which should be considered valid.
  (John Arbash Meinel, #185458)

* The launchpad plugin now uses the ``edge`` xmlrpc server to avoid
  interacting badly with a bug on the launchpad side. (Robert Collins)

* Unknown hostnames when connecting to a ``bzr://`` URL no longer cause
  tracebacks.  (Andrew Bennetts, #182849)

API Breaks
**********

* Classes implementing Merge types like Merge3Merger must now accept (and
  honour) a do_merge flag in their constructor.  (Aaron Bentley)

* ``Repository.add_inventory`` and ``add_revision`` now require the caller
  to previously take a write lock (and start a write group.)
  (Martin Pool)

Testing
*******

* selftest now accepts --load-list <file> to load a test id list. This
  speeds up running the test suite on a limited set of tests.
  (Vincent Ladeuil)

Internals
*********

* Add a new method ``get_result`` to graph search objects. The resulting
  ``SearchResult`` can be used to recreate the search later, which will
  be useful in reducing network traffic. (Robert Collins)

* Use convenience function to check whether two repository handles
  are referring to the same repository in ``Repository.get_graph``.
  (Jelmer Vernooij, #187162)

* Fetching now passes the find_ghosts flag through to the
  ``InterRepository.missing_revision_ids`` call consistently for all
  repository types. This will enable faster missing revision discovery with
  bzr+ssh. (Robert Collins)

* Fix error handling in Repository.insert_data_stream. (Lukas Lalinsky)

* ``InterRepository.missing_revision_ids`` is now deprecated in favour of
  ``InterRepository.search_missing_revision_ids`` which returns a
  ``bzrlib.graph.SearchResult`` suitable for making requests from the smart
  server. (Robert Collins)

* New error ``NoPublicBranch`` for commands that need a public branch to
  operate. (Robert Collins)

* New method ``iter_inventories`` on Repository for access to many
  inventories. This is primarily used by the ``revision_trees`` method, as
  direct access to inventories is discouraged. (Robert Collins)

* New method ``next_with_ghosts`` on the Graph breadth-first-search objects
  which will split out ghosts and present parents into two separate sets,
  useful for code which needs to be aware of ghosts (e.g. fetching data
  cares about ghosts during revision selection). (Robert Collins)

* Record a timestamp against each mutter to the trace file, relative to the
  first import of bzrlib.  (Andrew Bennetts)

* ``Repository.get_data_stream`` is now deprecated in favour of
  ``Repository.get_data_stream_for_search`` which allows less network
  traffic when requesting data streams over a smart server. (Robert Collins)

* ``RemoteBzrDir._get_tree_branch`` no longer triggers ``_ensure_real``,
  removing one round trip on many network operations. (Robert Collins)

* RemoteTransport's ``recommended_page_size`` method now returns 64k, like
  SFTPTransport and HttpTransportBase.  (Andrew Bennetts)

* Repository has a new method ``has_revisions`` which signals the presence
  of many revisions by returning a set of the revisions listed which are
  present. This can be done by index queries without reading data for parent
  revision names etc. (Robert Collins)


bzr 1.1 2008-01-15
##################

(no changes from 1.1rc1)

bzr 1.1rc1 2008-01-05
#####################

Changes
*******

* Dotted revision numbers have been revised. Instead of growing longer with
  nested branches the branch number just increases. (eg instead of 1.1.1.1.1
  we now report 1.2.1.) This helps scale long lived branches which have many
  feature branches merged between them. (John Arbash Meinel)

* The syntax ``bzr diff branch1 branch2`` is no longer supported.
  Use ``bzr diff branch1 --new branch2`` instead. This change has
  been made to remove the ambiguity where ``branch2`` is in fact a
  specific file to diff within ``branch1``.

Features
********

* New option to use custom template-based formats in  ``bzr version-info``.
  (Lukáš Lalinský)

* diff '--using' allows an external diff tool to be used for files.
  (Aaron Bentley)

* New "lca" merge-type for fast everyday merging that also supports
  criss-cross merges.  (Aaron Bentley)

Improvements
************

* ``annotate`` now doesn't require a working tree. (Lukáš Lalinský,
  #90049)

* ``branch`` and ``checkout`` can now use files from a working tree to
  to speed up the process.  For checkout, this requires the new
  --files-from flag.  (Aaron Bentley)

* ``bzr diff`` now sorts files in alphabetical order.  (Aaron Bentley)

* ``bzr diff`` now works on branches without working trees. Tree-less
  branches can also be compared to each other and to working trees using
  the new diff options ``--old`` and ``--new``. Diffing between branches,
  with or without trees, now supports specific file filtering as well.
  (Ian Clatworthy, #6700)

* ``bzr pack`` now orders revision texts in topological order, with newest
  at the start of the file, promoting linear reads for ``bzr log`` and the
  like. This partially fixes #154129. (Robert Collins)

* Merge directives now fetch prerequisites from the target branch if
  needed.  (Aaron Bentley)

* pycurl now handles digest authentication.
  (Vincent Ladeuil)

* ``reconfigure`` can now convert from repositories.  (Aaron Bentley)

* ``-l`` is now a short form for ``--limit`` in ``log``.  (Matt Nordhoff)

* ``merge`` now warns when merge directives cause cherrypicks.
  (Aaron Bentley)

* ``split`` now supported, to enable splitting large trees into smaller
  pieces.  (Aaron Bentley)

Bugfixes
********

* Avoid AttributeError when unlocking a pack repository when an error occurs.
  (Martin Pool, #180208)

* Better handle short reads when processing multiple range requests.
  (Vincent Ladeuil, #179368)

* build_tree acceleration uses the correct path when a file has been moved.
  (Aaron Bentley)

* ``commit`` now succeeds when a checkout and its master branch share a
  repository.  (Aaron Bentley, #177592)

* Fixed error reporting of unsupported timezone format in
  ``log --timezone``. (Lukáš Lalinský, #178722)

* Fixed Unicode encoding error in ``ignored`` when the output is
  redirected to a pipe. (Lukáš Lalinský)

* Fix traceback when sending large response bodies over the smart protocol
  on Windows. (Andrew Bennetts, #115781)

* Fix ``urlutils.relative_url`` for the case of two ``file:///`` URLs
  pointed to different logical drives on Windows.
  (Alexander Belchenko, #90847)

* HTTP test servers are now compatible with the http protocol version 1.1.
  (Vincent Ladeuil, #175524)

* _KnitParentsProvider.get_parent_map now handles requests for ghosts
  correctly, instead of erroring or attributing incorrect parents to ghosts.
  (Aaron Bentley)

* ``merge --weave --uncommitted`` now works.  (Aaron Bentley)

* pycurl authentication handling was broken and incomplete. Fix handling of
  user:pass embedded in the urls.
  (Vincent Ladeuil, #177643)

* Files inside non-directories are now handled like other conflict types.
  (Aaron Bentley, #177390)

* ``reconfigure`` is able to convert trees into lightweight checkouts.
  (Aaron Bentley)

* Reduce lockdir timeout to 0 when running ``bzr serve``.  (Andrew Bennetts,
  #148087)

* Test that the old ``version_info_format`` functions still work, even
  though they are deprecated. (John Arbash Meinel, ShenMaq, #177872)

* Transform failures no longer cause ImmortalLimbo errors (Aaron Bentley,
  #137681)

* ``uncommit`` works even when the commit messages of revisions to be
  removed use characters not supported in the terminal encoding.
  (Aaron Bentley)

* When dumb http servers return whole files instead of the requested ranges,
  read the remaining bytes by chunks to avoid overflowing network buffers.
  (Vincent Ladeuil, #175886)

Documentation
*************

* Minor tweaks made to the bug tracker integration documentation.
  (Ian Clatworthy)

* Reference material has now be moved out of the User Guide and added
  to the User Reference. The User Reference has gained 4 sections as
  a result: Authenication Settings, Configuration Settings, Conflicts
  and Hooks. All help topics are now dumped into text format in the
  doc/en/user-reference directory for those who like browsing that
  information in their editor. (Ian Clatworthy)

* *Using Bazaar with Launchpad* tutorial added. (Ian Clatworthy)

Internals
*********

* find_* methods available for BzrDirs, Branches and WorkingTrees.
  (Aaron Bentley)

* Help topics can now be loaded from files.
  (Ian Clatworthy, Alexander Belchenko)

* get_parent_map now always provides tuples as its output.  (Aaron Bentley)

* Parent Providers should now implement ``get_parent_map`` returning a
  dictionary instead of ``get_parents`` returning a list.
  ``Graph.get_parents`` is now deprecated. (John Arbash Meinel,
  Robert Collins)

* Patience Diff now supports arbitrary python objects, as long as they
  support ``hash()``. (John Arbash Meinel)

* Reduce selftest overhead to establish test names by memoization.
  (Vincent Ladeuil)

API Breaks
**********

Testing
*******

* Modules can now customise their tests by defining a ``load_tests``
  attribute. ``pydoc bzrlib.tests.TestUtil.TestLoader.loadTestsFromModule``
  for the documentation on this attribute. (Robert Collins)

* New helper function ``bzrlib.tests.condition_id_re`` which helps
  filter tests based on a regular expression search on the tests id.
  (Robert Collins)

* New helper function ``bzrlib.tests.condition_isinstance`` which helps
  filter tests based on class. (Robert Collins)

* New helper function ``bzrlib.tests.exclude_suite_by_condition`` which
  generalises the ``exclude_suite_by_re`` function. (Robert Collins)

* New helper function ``bzrlib.tests.filter_suite_by_condition`` which
  generalises the ``filter_suite_by_re`` function. (Robert Collins)

* New helper method ``bzrlib.tests.exclude_tests_by_re`` which gives a new
  TestSuite that does not contain tests from the input that matched a
  regular expression. (Robert Collins)

* New helper method ``bzrlib.tests.randomize_suite`` which returns a
  randomized copy of the input suite. (Robert Collins)

* New helper method ``bzrlib.tests.split_suite_by_re`` which splits a test
  suite into two according to a regular expression. (Robert Collins)

* Parametrize all http tests for the transport implementations, the http
  protocol versions (1.0 and 1.1) and the authentication schemes.
  (Vincent Ladeuil)

* The ``exclude_pattern`` and ``random_order`` parameters to the function
  ``bzrlib.tests.filter_suite_by_re`` have been deprecated. (Robert Collins)

* The method ``bzrlib.tests.sort_suite_by_re`` has been deprecated. It is
  replaced by the new helper methods added in this release. (Robert Collins)


bzr 1.0 2007-12-14
##################

Documentation
*************

* More improvements and fixes to the User Guide.  (Ian Clatworthy)

* Add information on cherrypicking/rebasing to the User Guide.
  (Ian Clatworthy)

* Improve bug tracker integration documentation. (Ian Clatworthy)

* Minor edits to ``Bazaar in five minutes`` from David Roberts and
  to the rebasing section of the User Guide from Aaron Bentley.
  (Ian Clatworthy)


bzr 1.0rc3 2007-12-11
#####################

Changes
*******

* If a traceback occurs, users are now asked to report the bug
  through Launchpad (https://bugs.launchpad.net/bzr/), rather than
  by mail to the mailing list.
  (Martin Pool)

Bugfixes
********

* Fix Makefile rules for doc generation. (Ian Clatworthy, #175207)

* Give more feedback during long http downloads by making readv deliver data
  as it arrives for urllib, and issue more requests for pycurl. High latency
  networks are better handled by urllib, the pycurl implementation give more
  feedback but also incur more latency.
  (Vincent Ladeuil, #173010)

* Implement _make_parents_provider on RemoteRepository, allowing generating
  bundles against branches on a smart server.  (Andrew Bennetts, #147836)

Documentation
*************

* Improved user guide.  (Ian Clatworthy)

* The single-page quick reference guide is now available as a PDF.
  (Ian Clatworthy)

Internals
*********

* readv urllib http implementation is now a real iterator above the
  underlying socket and deliver data as soon as it arrives. 'get' still
  wraps its output in a StringIO.
  (Vincent Ladeuil)


bzr 1.0rc2 2007-12-07
#####################

Improvements
************

* Added a --coverage option to selftest. (Andrew Bennetts)

* Annotate merge (merge-type=weave) now supports cherrypicking.
  (Aaron Bentley)

* ``bzr commit`` now doesn't print the revision number twice. (Matt
  Nordhoff, #172612)

* New configuration option ``bugtracker_<tracker_abbrevation>_url`` to
  define locations of bug trackers that are not directly supported by
  bzr or a plugin. The URL will be treated as a template and ``{id}``
  placeholders will be replaced by specific bug IDs.  (Lukáš Lalinský)

* Support logging single merge revisions with short and line log formatters.
  (Kent Gibson)

* User Guide enhanced with suggested readability improvements from
  Matt Revell and corrections from John Arbash Meinel. (Ian Clatworthy)

* Quick Start Guide renamed to Quick Start Card, moved down in
  the catalog, provided in pdf and png format and updated to refer
  to ``send`` instead of ``bundle``. (Ian Clatworthy, #165080)

* ``switch`` can now be used on heavyweight checkouts as well as
  lightweight ones. After switching a heavyweight checkout, the
  local branch is a mirror/cache of the new bound branch and
  uncommitted changes in the working tree are merged. As a safety
  check, if there are local commits in a checkout which have not
  been committed to the previously bound branch, then ``switch``
  fails unless the ``--force`` option is given. This option is
  now also required if the branch a lightweight checkout is pointing
  to has been moved. (Ian Clatworthy)

Internals
*********

* New -Dhttp debug option reports http connections, requests and responses.
  (Vincent Ladeuil)

* New -Dmerge debug option, which emits merge plans for merge-type=weave.

Bugfixes
********

* Better error message when running ``bzr cat`` on a non-existant branch.
  (Lukáš Lalinský, #133782)

* Catch OSError 17 (file exists) in final phase of tree transform and show
  filename to user.
  (Alexander Belchenko, #111758)

* Catch ShortReadvErrors while using pycurl. Also make readv more robust by
  allowing multiple GET requests to be issued if too many ranges are
  required.
  (Vincent Ladeuil, #172701)

* Check for missing basis texts when fetching from packs to packs.
  (John Arbash Meinel, #165290)

* Fall back to showing e-mail in ``log --short/--line`` if the
  committer/author has only e-mail. (Lukáš Lalinský, #157026)

API Breaks
**********

* Deprecate not passing a ``location`` argument to commit reporters'
  ``started`` methods. (Matt Nordhoff)


bzr 1.0rc1 2007-11-30
#####################

Notes When Upgrading
********************

* The default repository format is now ``pack-0.92``.  This
  default is used when creating new repositories with ``init`` and
  ``init-repo``, and when branching over bzr+ssh or bzr+hpss.
  (See https://bugs.launchpad.net/bugs/164626)

  This format can be read and written by Bazaar 0.92 and later, and
  data can be transferred to and from older formats.

  To upgrade, please reconcile your repository (``bzr reconcile``), and then
  upgrade (``bzr upgrade``).

  ``pack-0.92`` offers substantially better scaling and performance than the
  previous knits format. Some operations are slower where the code already
  had bad scaling characteristics under knits, the pack format makes such
  operations more visible as part of being more scalable overall. We will
  correct such operations over the coming releases and encourage the filing
  of bugs on any operation which you observe to be slower in a packs
  repository. One particular case that we do not intend to fix is pulling
  data from a pack repository into a knit repository over a high latency
  link;  downgrading such data requires reinsertion of the file texts, and
  this is a classic space/time tradeoff. The current implementation is
  conservative on memory usage because we need to support converting data
  from any tree without problems.
  (Robert Collins, Martin Pool, #164476)

Changes
*******

* Disable detection of plink.exe as possible ssh vendor. Plink vendor
  still available if user selects it explicitly with BZR_SSH environment
  variable. (Alexander Belchenko, workaround for bug #107593)

* The pack format is now accessible as "pack-0.92", or "pack-0.92-subtree"
  to enable the subtree functions (for example, for bzr-svn).
  (Martin Pool)

Features
********

* New ``authentication.conf`` file holding the password or other credentials
  for remote servers. This can be used for ssh, sftp, smtp and other
  supported transports.
  (Vincent Ladeuil)

* New rich-root and rich-root-pack formats, recording the same data about
  tree roots that's recorded for all other directories.
  (Aaron Bentley, #164639)

* ``pack-0.92`` repositories can now be reconciled.
  (Robert Collins, #154173)

* ``switch`` command added for changing the branch a lightweight checkout
  is associated with and updating the tree to reflect the latest content
  accordingly. This command was previously part of the BzrTools plug-in.
  (Ian Clatworthy, Aaron Bentley, David Allouche)

* ``reconfigure`` command can now convert branches, trees, or checkouts to
  lightweight checkouts.  (Aaron Bentley)

Performance
***********

* Commit updates the state of the working tree via a delta rather than
  supplying entirely new basis trees. For commit of a single specified file
  this reduces the wall clock time for commit by roughly a 30%.
  (Robert Collins, Martin Pool)

* Commit with many automatically found deleted paths no longer performs
  linear scanning for the children of those paths during inventory
  iteration. This should fix commit performance blowing out when many such
  paths occur during commit. (Robert Collins, #156491)

* Fetch with pack repositories will no longer read the entire history graph.
  (Robert Collins, #88319)

* Revert takes out an appropriate lock when reverting to a basis tree, and
  does not read the basis inventory twice. (Robert Collins)

* Diff does not require an inventory to be generated on dirstate trees.
  (Aaron Bentley, #149254)

* New annotate merge (--merge-type=weave) implementation is fast on
  versionedfiles withough cached annotations, e.g. pack-0.92.
  (Aaron Bentley)

Improvements
************

* ``bzr merge`` now warns when it encounters a criss-cross merge.
  (Aaron Bentley)

* ``bzr send`` now doesn't require the target e-mail address to be
  specified on the command line if an interactive e-mail client is used.
  (Lukáš Lalinský)

* ``bzr tags`` now prints the revision number for each tag, instead of
  the revision id, unless --show-ids is passed. In addition, tags can be
  sorted chronologically instead of lexicographically with --sort=time.
  (Adeodato Simó, #120231)

* Windows standalone version of bzr is able to load system-wide plugins from
  "plugins" subdirectory in installation directory. In addition standalone
  installer write to the registry (HKLM\SOFTWARE\Bazaar) useful info
  about paths and bzr version. (Alexander Belchenko, #129298)

Documentation
*************

Bug Fixes
*********

* A progress bar has been added for knitpack -> knitpack fetching.
  (Robert Collins, #157789, #159147)

* Branching from a branch via smart server now preserves the repository
  format. (Andrew Bennetts,  #164626)

* ``commit`` is now able to invoke an external editor in a non-ascii
  directory. (Daniel Watkins, #84043)

* Catch connection errors for ftp.
  (Vincent Ladeuil, #164567)

* ``check`` no longer reports spurious unreferenced text versions.
  (Robert Collins, John A Meinel, #162931, #165071)

* Conflicts are now resolved recursively by ``revert``.
  (Aaron Bentley, #102739)

* Detect invalid transport reuse attempts by catching invalid URLs.
  (Vincent Ladeuil, #161819)

* Deleting a file without removing it shows a correct diff, not a traceback.
  (Aaron Bentley)

* Do no use timeout in HttpServer anymore.
  (Vincent Ladeuil, #158972).

* Don't catch the exceptions related to the http pipeline status before
  retrying an http request or some programming errors may be masked.
  (Vincent Ladeuil, #160012)

* Fix ``bzr rm`` to not delete modified and ignored files.
  (Lukáš Lalinský, #172598)

* Fix exception when revisionspec contains merge revisons but log
  formatter doesn't support merge revisions. (Kent Gibson, #148908)

* Fix exception when ScopeReplacer is assigned to before any members have
  been retrieved.  (Aaron Bentley)

* Fix multiple connections during checkout --lightweight.
  (Vincent Ladeuil, #159150)

* Fix possible error in insert_data_stream when copying between
  pack repositories over bzr+ssh or bzr+http.
  KnitVersionedFile.get_data_stream now makes sure that requested
  compression parents are sent before any delta hunks that depend
  on them.
  (Martin Pool, #164637)

* Fix typo in limiting offsets coalescing for http, leading to
  whole files being downloaded instead of parts.
  (Vincent Ladeuil, #165061)

* FTP server errors don't error in the error handling code.
  (Robert Collins, #161240)

* Give a clearer message when a pull fails because the source needs
  to be reconciled.
  (Martin Pool, #164443)

* It is clearer when a plugin cannot be loaded because of its name, and a
  suggestion for an acceptable name is given. (Daniel Watkins, #103023)

* Leave port as None in transport objects if user doesn't
  specify a port in urls.
  (vincent Ladeuil, #150860)

* Make sure Repository.fetch(self) is properly a no-op for all
  Repository implementations. (John Arbash Meinel, #158333)

* Mark .bzr directories as "hidden" on Windows.
  (Alexander Belchenko, #71147)

* ``merge --uncommitted`` can now operate on a single file.
  (Aaron Bentley, Lukáš Lalinský, #136890)

* Obsolete packs are now cleaned up by pack and autopack operations.
  (Robert Collins, #153789)

* Operations pulling data from a smart server where the underlying
  repositories are not both annotated/both unannotated will now work.
  (Robert Collins, #165304).

* Reconcile now shows progress bars. (Robert Collins, #159351)

* ``RemoteBranch`` was not initializing ``self._revision_id_to_revno_map``
  properly. (John Arbash Meinel, #162486)

* Removing an already-removed file reports the file does not exist. (Daniel
  Watkins, #152811)

* Rename on Windows is able to change filename case.
  (Alexander Belchenko, #77740)

* Return error instead of a traceback for ``bzr log -r0``.
  (Kent Gibson, #133751)

* Return error instead of a traceback when bzr is unable to create
  symlink on some platforms (e.g. on Windows).
  (Alexander Belchenko, workaround for #81689)

* Revert doesn't crash when restoring a single file from a deleted
  directory. (Aaron Bentley)

* Stderr output via logging mechanism now goes through encoded wrapper
  and no more uses utf-8, but terminal encoding instead. So all unicode
  strings now should be readable in non-utf-8 terminal.
  (Alexander Belchenko, #54173)

* The error message when ``move --after`` should be used makes how to do so
  clearer. (Daniel Watkins, #85237)

* Unicode-safe output from ``bzr info``. The output will be encoded
  using the terminal encoding and unrepresentable characters will be
  replaced by '?'. (Lukáš Lalinský, #151844)

* Working trees are no longer created when pushing into a local no-trees
  repo. (Daniel Watkins, #50582)

* Upgrade util/configobj to version 4.4.0.
  (Vincent Ladeuil, #151208).

* Wrap medusa ftp test server as an FTPServer feature.
  (Vincent Ladeuil, #157752)

API Breaks
**********

* ``osutils.backup_file`` is deprecated. Actually it's not used in bzrlib
  during very long time. (Alexander Belchenko)

* The return value of
  ``VersionedFile.iter_lines_added_or_present_in_versions`` has been
  changed. Previously it was an iterator of lines, now it is an iterator of
  (line, version_id) tuples. This change has been made to aid reconcile and
  fetch operations. (Robert Collins)

* ``bzrlib.repository.get_versioned_file_checker`` is now private.
  (Robert Collins)

* The Repository format registry default has been removed; it was previously
  obsoleted by the bzrdir format default, which implies a default repository
  format.
  (Martin Pool)

Internals
*********

* Added ``ContainerSerialiser`` and ``ContainerPushParser`` to
  ``bzrlib.pack``.  These classes provide more convenient APIs for generating
  and parsing containers from streams rather than from files.  (Andrew
  Bennetts)

* New module ``lru_cache`` providing a cache for use by tasks that need
  semi-random access to large amounts of data. (John A Meinel)

* InventoryEntry.diff is now deprecated.  Please use diff.DiffTree instead.


bzr 0.92 2007-11-05
###################

Changes
*******

  * New uninstaller on Win32.  (Alexander Belchenko)


bzr 0.92rc1 2007-10-29
######################

Changes
*******

* ``bzr`` now returns exit code 4 if an internal error occurred, and
  3 if a normal error occurred.  (Martin Pool)

* ``pull``, ``merge`` and ``push`` will no longer silently correct some
  repository index errors that occured as a result of the Weave disk format.
  Instead the ``reconcile`` command needs to be run to correct those
  problems if they exist (and it has been able to fix most such problems
  since bzr 0.8). Some new problems have been identified during this release
  and you should run ``bzr check`` once on every repository to see if you
  need to reconcile. If you cannot ``pull`` or ``merge`` from a remote
  repository due to mismatched parent errors - a symptom of index errors -
  you should simply take a full copy of that remote repository to a clean
  directory outside any local repositories, then run reconcile on it, and
  finally pull from it locally. (And naturally email the repositories owner
  to ask them to upgrade and run reconcile).
  (Robert Collins)

Features
********

* New ``knitpack-experimental`` repository format. This is interoperable with
  the ``dirstate-tags`` format but uses a smarter storage design that greatly
  speeds up many operations, both local and remote. This new format can be
  used as an option to the ``init``, ``init-repository`` and ``upgrade``
  commands. (Robert Collins)

* For users of bzr-svn (and those testing the prototype subtree support) that
  wish to try packs, a new ``knitpack-subtree-experimental`` format has also
  been added. This is interoperable with the ``dirstate-subtrees`` format.
  (Robert Collins)

* New ``reconfigure`` command. (Aaron Bentley)

* New ``revert --forget-merges`` command, which removes the record of a pending
  merge without affecting the working tree contents.  (Martin Pool)

* New ``bzr_remote_path`` configuration variable allows finer control of
  remote bzr locations than BZR_REMOTE_PATH environment variable.
  (Aaron Bentley)

* New ``launchpad-login`` command to tell Bazaar your Launchpad
  user ID.  This can then be used by other functions of the
  Launchpad plugin. (James Henstridge)

Performance
***********

* Commit in quiet mode is now slightly faster as the information to
  output is no longer calculated. (Ian Clatworthy)

* Commit no longer checks for new text keys during insertion when the
  revision id was deterministically unique. (Robert Collins)

* Committing a change which is not a merge and does not change the number of
  files in the tree is faster by utilising the data about whether files are
  changed to determine if the tree is unchanged rather than recalculating
  it at the end of the commit process. (Robert Collins)

* Inventory serialisation no longer double-sha's the content.
  (Robert Collins)

* Knit text reconstruction now avoids making copies of the lines list for
  interim texts when building a single text. The new ``apply_delta`` method
  on ``KnitContent`` aids this by allowing modification of the revision id
  such objects represent. (Robert Collins)

* Pack indices are now partially parsed for specific key lookup using a
  bisection approach. (Robert Collins)

* Partial commits are now approximately 40% faster by walking over the
  unselected current tree more efficiently. (Robert Collins)

* XML inventory serialisation takes 20% less time while being stricter about
  the contents. (Robert Collins)

* Graph ``heads()`` queries have been fixed to no longer access all history
  unnecessarily. (Robert Collins)

Improvements
************

* ``bzr+https://`` smart server across https now supported.
  (John Ferlito, Martin Pool, #128456)

* Mutt is now a supported mail client; set ``mail_client=mutt`` in your
  bazaar.conf and ``send`` will use mutt. (Keir Mierle)

* New option ``-c``/``--change`` for ``merge`` command for cherrypicking
  changes from one revision. (Alexander Belchenko, #141368)

* Show encodings, locale and list of plugins in the traceback message.
  (Martin Pool, #63894)

* Experimental directory formats can now be marked with
  ``experimental = True`` during registration. (Ian Clatworthy)

Documentation
*************

* New *Bazaar in Five Minutes* guide.  (Matthew Revell)

* The hooks reference documentation is now converted to html as expected.
  (Ian Clatworthy)

Bug Fixes
*********

* Connection error reporting for the smart server has been fixed to
  display a user friendly message instead of a traceback.
  (Ian Clatworthy, #115601)

* Make sure to use ``O_BINARY`` when opening files to check their
  sha1sum. (Alexander Belchenko, John Arbash Meinel, #153493)

* Fix a problem with Win32 handling of the executable bit.
  (John Arbash Meinel, #149113)

* ``bzr+ssh://`` and ``sftp://`` URLs that do not specify ports explicitly
  no longer assume that means port 22.  This allows people using OpenSSH to
  override the default port in their ``~/.ssh/config`` if they wish.  This
  fixes a bug introduced in bzr 0.91.  (Andrew Bennetts, #146715)

* Commands reporting exceptions can now be profiled and still have their
  data correctly dumped to a file. For example, a ``bzr commit`` with
  no changes still reports the operation as pointless but doing so no
  longer throws away the profiling data if this command is run with
  ``--lsprof-file callgrind.out.ci`` say. (Ian Clatworthy)

* Fallback to ftp when paramiko is not installed and sftp can't be used for
  ``tests/commands`` so that the test suite is still usable without
  paramiko.
  (Vincent Ladeuil, #59150)

* Fix commit ordering in corner case. (Aaron Bentley, #94975)

* Fix long standing bug in partial commit when there are renames
  left in tree. (Robert Collins, #140419)

* Fix selftest semi-random noise during http related tests.
  (Vincent Ladeuil, #140614)

* Fix typo in ftp.py making the reconnection fail on temporary errors.
  (Vincent Ladeuil, #154259)

* Fix failing test by comparing real paths to cover the case where the TMPDIR
  contains a symbolic link.
  (Vincent Ladeuil, #141382).

* Fix log against smart server branches that don't support tags.
  (James Westby, #140615)

* Fix pycurl http implementation by defining error codes from
  pycurl instead of relying on an old curl definition.
  (Vincent Ladeuil, #147530)

* Fix 'unprintable error' message when displaying BzrCheckError and
  some other exceptions on Python 2.5.
  (Martin Pool, #144633)

* Fix ``Inventory.copy()`` and add test for it. (Jelmer Vernooij)

* Handles default value for ListOption in cmd_commit.
  (Vincent Ladeuil, #140432)

* HttpServer and FtpServer need to be closed properly or a listening socket
  will remain opened.
  (Vincent Ladeuil, #140055)

* Monitor the .bzr directory created in the top level test
  directory to detect leaking tests.
  (Vincent Ladeuil, #147986)

* The basename, not the full path, is now used when checking whether
  the profiling dump file begins with ``callgrind.out`` or not. This
  fixes a bug reported by Aaron Bentley on IRC. (Ian Clatworthy)

* Trivial fix for invoking command ``reconfigure`` without arguments.
  (Rob Weir, #141629)

* ``WorkingTree.rename_one`` will now raise an error if normalisation of the
  new path causes bzr to be unable to access the file. (Robert Collins)

* Correctly detect a NoSuchFile when using a filezilla server. (Gary van der
  Merwe)

API Breaks
**********

* ``bzrlib.index.GraphIndex`` now requires a size parameter to the
  constructor, for enabling bisection searches. (Robert Collins)

* ``CommitBuilder.record_entry_contents`` now requires the root entry of a
  tree be supplied to it, previously failing to do so would trigger a
  deprecation warning. (Robert Collins)

* ``KnitVersionedFile.add*`` will no longer cache added records even when
  enable_cache() has been called - the caching feature is now exclusively for
  reading existing data. (Robert Collins)

* ``ReadOnlyLockError`` is deprecated; ``LockFailed`` is usually more
  appropriate.  (Martin Pool)

* Removed ``bzrlib.transport.TransportLogger`` - please see the new
  ``trace+`` transport instead. (Robert Collins)

* Removed previously deprecated varargs interface to ``TestCase.run_bzr`` and
  deprecated methods ``TestCase.capture`` and ``TestCase.run_bzr_captured``.
  (Martin Pool)

* Removed previous deprecated ``basis_knit`` parameter to the
  ``KnitVersionedFile`` constructor. (Robert Collins)

* Special purpose method ``TestCase.run_bzr_decode`` is moved to the test_non_ascii
  class that needs it.
  (Martin Pool)

* The class ``bzrlib.repofmt.knitrepo.KnitRepository3`` has been folded into
  ``KnitRepository`` by parameters to the constructor. (Robert Collins)

* The ``VersionedFile`` interface now allows content checks to be bypassed
  by supplying check_content=False.  This saves nearly 30% of the minimum
  cost to store a version of a file. (Robert Collins)

* Tree's with bad state such as files with no length or sha will no longer
  be silently accepted by the repository XML serialiser. To serialise
  inventories without such data, pass working=True to write_inventory.
  (Robert Collins)

* ``VersionedFile.fix_parents`` has been removed as a harmful API.
  ``VersionedFile.join`` will no longer accept different parents on either
  side of a join - it will either ignore them, or error, depending on the
  implementation. See notes when upgrading for more information.
  (Robert Collins)

Internals
*********

* ``bzrlib.transport.Transport.put_file`` now returns the number of bytes
  put by the method call, to allow avoiding stat-after-write or
  housekeeping in callers. (Robert Collins)

* ``bzrlib.xml_serializer.Serializer`` is now responsible for checking that
  mandatory attributes are present on serialisation and deserialisation.
  This fixes some holes in API usage and allows better separation between
  physical storage and object serialisation. (Robert Collins)

* New class ``bzrlib.errors.InternalBzrError`` which is just a convenient
  shorthand for deriving from BzrError and setting internal_error = True.
  (Robert Collins)

* New method ``bzrlib.mutabletree.update_to_one_parent_via_delta`` for
  moving the state of a parent tree to a new version via a delta rather than
  a complete replacement tree. (Robert Collins)

* New method ``bzrlib.osutils.minimum_path_selection`` useful for removing
  duplication from user input, when a user mentions both a path and an item
  contained within that path. (Robert Collins)

* New method ``bzrlib.repository.Repository.is_write_locked`` useful for
  determining if a repository is write locked. (Robert Collins)

* New method on ``bzrlib.tree.Tree`` ``path_content_summary`` provides a
  tuple containing the key information about a path for commit processing
  to complete. (Robert Collins)

* New method on xml serialisers, write_inventory_to_lines, which matches the
  API used by knits for adding content. (Robert Collins)

* New module ``bzrlib.bisect_multi`` with generic multiple-bisection-at-once
  logic, currently only available for byte-based lookup
  (``bisect_multi_bytes``). (Robert Collins)

* New helper ``bzrlib.tuned_gzip.bytes_to_gzip`` which takes a byte string
  and returns a gzipped version of the same. This is used to avoid a bunch
  of api friction during adding of knit hunks. (Robert Collins)

* New parameter on ``bzrlib.transport.Transport.readv``
  ``adjust_for_latency`` which changes readv from returning strictly the
  requested data to inserted return larger ranges and in forward read order
  to reduce the effect of network latency. (Robert Collins)

* New parameter yield_parents on ``Inventory.iter_entries_by_dir`` which
  causes the parents of a selected id to be returned recursively, so all the
  paths from the root down to each element of selected_file_ids are
  returned. (Robert Collins)

* Knit joining has been enhanced to support plain to annotated conversion
  and annotated to plain conversion. (Ian Clatworthy)

* The CommitBuilder method ``record_entry_contents`` now returns summary
  information about the effect of the commit on the repository. This tuple
  contains an inventory delta item if the entry changed from the basis, and a
  boolean indicating whether a new file graph node was recorded.
  (Robert Collins)

* The python path used in the Makefile can now be overridden.
  (Andrew Bennetts, Ian Clatworthy)

Testing
*******

* New transport implementation ``trace+`` which is useful for testing,
  logging activity taken to its _activity attribute. (Robert Collins)

* When running bzr commands within the test suite, internal exceptions are
  not caught and reported in the usual way, but rather allowed to propagate
  up and be visible to the test suite.  A new API ``run_bzr_catch_user_errors``
  makes this behavior available to other users.
  (Martin Pool)

* New method ``TestCase.call_catch_warnings`` for testing methods that
  raises a Python warning.  (Martin Pool)


bzr 0.91 2007-09-26
###################

Bug Fixes
*********

* Print a warning instead of aborting the ``python setup.py install``
  process if building of a C extension is not possible.
  (Lukáš Lalinský, Alexander Belchenko)

* Fix commit ordering in corner case (Aaron Bentley, #94975)

* Fix ''bzr info bzr://host/'' and other operations on ''bzr://' URLs with
  an implicit port.  We were incorrectly raising PathNotChild due to
  inconsistent treatment of the ''_port'' attribute on the Transport object.
  (Andrew Bennetts, #133965)

* Make RemoteRepository.sprout cope gracefully with servers that don't
  support the ``Repository.tarball`` request.
  (Andrew Bennetts)


bzr 0.91rc2 2007-09-11
######################

* Replaced incorrect tarball for previous release; a debug statement was left
  in bzrlib/remote.py.


bzr 0.91rc1 2007-09-11
######################

Changes
*******

* The default branch and repository format has changed to
  ``dirstate-tags``, so tag commands are active by default.
  This format is compatible with Bazaar 0.15 and later.
  This incidentally fixes bug #126141.
  (Martin Pool)

* ``--quiet`` or ``-q`` is no longer a global option. If present, it
  must now appear after the command name. Scripts doing things like
  ``bzr -q missing`` need to be rewritten as ``bzr missing -q``.
  (Ian Clatworthy)

Features
********

* New option ``--author`` in ``bzr commit`` to specify the author of the
  change, if it's different from the committer. ``bzr log`` and
  ``bzr annotate`` display the author instead of the committer.
  (Lukáš Lalinský)

* In addition to global options and command specific options, a set of
  standard options are now supported. Standard options are legal for
  all commands. The initial set of standard options are:

  * ``--help`` or ``-h`` - display help message
  * ``--verbose`` or ``-v`` - display additional information
  * ``--quiet``  or ``-q`` - only output warnings and errors.

  Unlike global options, standard options can be used in aliases and
  may have command-specific help. (Ian Clatworthy)

* Verbosity level processing has now been unified. If ``--verbose``
  or ``-v`` is specified on the command line multiple times, the
  verbosity level is made positive the first time then increased.
  If ``--quiet`` or ``-q`` is specified on the command line
  multiple times, the verbosity level is made negative the first
  time then decreased. To get the default verbosity level of zero,
  either specify none of the above , ``--no-verbose`` or ``--no-quiet``.
  Note that most commands currently ignore the magnitude of the
  verbosity level but do respect *quiet vs normal vs verbose* when
  generating output. (Ian Clatworthy)

* ``Branch.hooks`` now supports ``pre_commit`` hook. The hook's signature
  is documented in BranchHooks constructor. (Nam T. Nguyen, #102747)

* New ``Repository.stream_knit_data_for_revisions`` request added to the
  network protocol for greatly reduced roundtrips when retrieving a set of
  revisions. (Andrew Bennetts)

Bug Fixes
*********

* ``bzr plugins`` now lists the version number for each plugin in square
  brackets after the path. (Robert Collins, #125421)

* Pushing, pulling and branching branches with subtree references was not
  copying the subtree weave, preventing the file graph from being accessed
  and causing errors in commits in clones. (Robert Collins)

* Suppress warning "integer argument expected, got float" from Paramiko,
  which sometimes caused false test failures.  (Martin Pool)

* Fix bug in bundle 4 that could cause attempts to write data to wrong
  versionedfile.  (Aaron Bentley)

* Diffs generated using "diff -p" no longer break the patch parser.
  (Aaron Bentley)

* get_transport treats an empty possible_transports list the same as a non-
  empty one.  (Aaron Bentley)

* patch verification for merge directives is reactivated, and works with
  CRLF and CR files.  (Aaron Bentley)

* Accept ..\ as a path in revision specifiers. This fixes for example
  "-r branch:..\other-branch" on Windows.  (Lukáš Lalinský)

* ``BZR_PLUGIN_PATH`` may now contain trailing slashes.
  (Blake Winton, #129299)

* man page no longer lists hidden options (#131667, Aaron Bentley)

* ``uncommit --help`` now explains the -r option adequately.  (Daniel
  Watkins, #106726)

* Error messages are now better formatted with parameters (such as
  filenames) quoted when necessary. This avoids confusion when directory
  names ending in a '.' at the end of messages were confused with a
  full stop that may or not have been there. (Daniel Watkins, #129791)

* Fix ``status FILE -r X..Y``. (Lukáš Lalinský)

* If a particular command is an alias, ``help`` will show the alias
  instead of claiming there is no help for said alias. (Daniel Watkins,
  #133548)

* TreeTransform-based operations, like pull, merge, revert, and branch,
  now roll back if they encounter an error.  (Aaron Bentley, #67699)

* ``bzr commit`` now exits cleanly if a character unsupported by the
  current encoding is used in the commit message.  (Daniel Watkins,
  #116143)

* bzr send uses default values for ranges when only half of an elipsis
  is specified ("-r..5" or "-r5..").  (#61685, Aaron Bentley)

* Avoid trouble when Windows ssh calls itself 'plink' but no plink
  binary is present.  (Martin Albisetti, #107155)

* ``bzr remove`` should remove clean subtrees.  Now it will remove (without
  needing ``--force``) subtrees that contain no files with text changes or
  modified files.  With ``--force`` it removes the subtree regardless of
  text changes or unknown files. Directories with renames in or out (but
  not changed otherwise) will now be removed without needing ``--force``.
  Unknown ignored files will be deleted without needing ``--force``.
  (Marius Kruger, #111665)

* When two plugins conflict, the source of both the losing and now the
  winning definition is shown.  (Konstantin Mikhaylov, #5454)

* When committing to a branch, the location being committed to is
  displayed.  (Daniel Watkins, #52479)

* ``bzr --version`` takes care about encoding of stdout, especially
  when output is redirected. (Alexander Belchenko, #131100)

* Prompt for an ftp password if none is provided.
  (Vincent Ladeuil, #137044)

* Reuse bound branch associated transport to avoid multiple
  connections.
  (Vincent Ladeuil, #128076, #131396)

* Overwrite conflicting tags by ``push`` and ``pull`` if the
  ``--overwrite`` option is specified.  (Lukáš Lalinský, #93947)

* In checkouts, tags are copied into the master branch when created,
  changed or deleted, and are copied into the checkout when it is
  updated.  (Martin Pool, #93856, #93860)

* Print a warning instead of aborting the ``python setup.py install``
  process if building of a C extension is not possible.
  (Lukáš Lalinský, Alexander Belchenko)

Improvements
************

* Add the option "--show-diff" to the commit command in order to display
  the diff during the commit log creation. (Goffredo Baroncelli)

* ``pull`` and ``merge`` are much faster at installing bundle format 4.
  (Aaron Bentley)

* ``pull -v`` no longer includes deltas, making it much faster.
  (Aaron Bentley)

* ``send`` now sends the directive as an attachment by default.
  (Aaron Bentley, Lukáš Lalinský, Alexander Belchenko)

* Documentation updates (Martin Albisetti)

* Help on debug flags is now included in ``help global-options``.
  (Daniel Watkins, #124853)

* Parameters passed on the command line are checked to ensure they are
  supported by the encoding in use. (Daniel Watkins)

* The compression used within the bzr repository has changed from zlib
  level 9 to the zlib default level. This improves commit performance with
  only a small increase in space used (and in some cases a reduction in
  space). (Robert Collins)

* Initial commit no longer SHAs files twice and now reuses the path
  rather than looking it up again, making it faster.
  (Ian Clatworthy)

* New option ``-c``/``--change`` for ``diff`` and ``status`` to show
  changes in one revision.  (Lukáš Lalinský)

* If versioned files match a given ignore pattern, a warning is now
  given. (Daniel Watkins, #48623)

* ``bzr status`` now has -S as a short name for --short and -V as a
  short name for --versioned. These have been added to assist users
  migrating from Subversion: ``bzr status -SV`` is now like
  ``svn status -q``.  (Daniel Watkins, #115990)

* Added C implementation of  ``PatienceSequenceMatcher``, which is about
  10x faster than the Python version. This speeds up commands that
  need file diffing, such as ``bzr commit`` or ``bzr diff``.
  (Lukáš Lalinský)

* HACKING has been extended with a large section on core developer tasks.
  (Ian Clatworthy)

* Add ``branches`` and ``standalone-trees`` as online help topics and
  include them as Concepts within the User Reference.
  (Paul Moore, Ian Clatworthy)

* ``check`` can detect versionedfile parent references that are
  inconsistent with revision and inventory info, and ``reconcile`` can fix
  them.  These faulty references were generated by 0.8-era releases,
  so repositories which were manipulated by old bzrs should be
  checked, and possibly reconciled ASAP.  (Aaron Bentley, Andrew Bennetts)

API Breaks
**********

* ``Branch.append_revision`` is removed altogether; please use
  ``Branch.set_last_revision_info`` instead.  (Martin Pool)

* CommitBuilder now advertises itself as requiring the root entry to be
  supplied. This only affects foreign repository implementations which reuse
  CommitBuilder directly and have changed record_entry_contents to require
  that the root not be supplied. This should be precisely zero plugins
  affected. (Robert Collins)

* The ``add_lines`` methods on ``VersionedFile`` implementations has changed
  its return value to include the sha1 and length of the inserted text. This
  allows the avoidance of double-sha1 calculations during commit.
  (Robert Collins)

* ``Transport.should_cache`` has been removed.  It was not called in the
  previous release.  (Martin Pool)

Testing
*******

* Tests may now raise TestNotApplicable to indicate they shouldn't be
  run in a particular scenario.  (Martin Pool)

* New function multiply_tests_from_modules to give a simpler interface
  to test parameterization.  (Martin Pool, Robert Collins)

* ``Transport.should_cache`` has been removed.  It was not called in the
  previous release.  (Martin Pool)

* NULL_REVISION is returned to indicate the null revision, not None.
  (Aaron Bentley)

* Use UTF-8 encoded StringIO for log tests to avoid failures on
  non-ASCII committer names.  (Lukáš Lalinský)

Internals
*********

* ``bzrlib.plugin.all_plugins`` has been deprecated in favour of
  ``bzrlib.plugin.plugins()`` which returns PlugIn objects that provide
  useful functionality for determining the path of a plugin, its tests, and
  its version information. (Robert Collins)

* Add the option user_encoding to the function 'show_diff_trees()'
  in order to move the user encoding at the UI level. (Goffredo Baroncelli)

* Add the function make_commit_message_template_encoded() and the function
  edit_commit_message_encoded() which handle encoded strings.
  This is done in order to mix the commit messages (which is a unicode
  string), and the diff which is a raw string. (Goffredo Baroncelli)

* CommitBuilder now defaults to using add_lines_with_ghosts, reducing
  overhead on non-weave repositories which don't require all parents to be
  present. (Robert Collins)

* Deprecated method ``find_previous_heads`` on
  ``bzrlib.inventory.InventoryEntry``. This has been superseded by the use
  of ``parent_candidates`` and a separate heads check via the repository
  API. (Robert Collins)

* New trace function ``mutter_callsite`` will print out a subset of the
  stack to the log, which can be useful for gathering debug details.
  (Robert Collins)

* ``bzrlib.pack.ContainerWriter`` now tracks how many records have been
  added via a public attribute records_written. (Robert Collins)

* New method ``bzrlib.transport.Transport.get_recommended_page_size``.
  This provides a hint to users of transports as to the reasonable
  minimum data to read. In principle this can take latency and
  bandwidth into account on a per-connection basis, but for now it
  just has hard coded values based on the url. (e.g. http:// has a large
  page size, file:// has a small one.) (Robert Collins)

* New method on ``bzrlib.transport.Transport`` ``open_write_stream`` allows
  incremental addition of data to a file without requiring that all the
  data be buffered in memory. (Robert Collins)

* New methods on ``bzrlib.knit.KnitVersionedFile``:
  ``get_data_stream(versions)``, ``insert_data_stream(stream)`` and
  ``get_format_signature()``.  These provide some infrastructure for
  efficiently streaming the knit data for a set of versions over the smart
  protocol.

* Knits with no annotation cache still produce correct annotations.
  (Aaron Bentley)

* Three new methods have been added to ``bzrlib.trace``:
  ``set_verbosity_level``, ``get_verbosity_level`` and ``is_verbose``.
  ``set_verbosity_level`` expects a numeric value: negative for quiet,
  zero for normal, positive for verbose. The size of the number can be
  used to determine just how quiet or verbose the application should be.
  The existing ``be_quiet`` and ``is_quiet`` routines have been
  integrated into this new scheme. (Ian Clatworthy)

* Options can now be delcared with a ``custom_callback`` parameter. If
  set, this routine is called after the option is processed. This feature
  is now used by the standard options ``verbose`` and ``quiet`` so that
  setting one implicitly resets the other. (Ian Clatworthy)

* Rather than declaring a new option from scratch in order to provide
  custom help, a centrally registered option can be decorated using the
  new ``bzrlib.Option.custom_help`` routine. In particular, this routine
  is useful when declaring better help for the ``verbose`` and ``quiet``
  standard options as the base definition of these is now more complex
  than before thanks to their use of a custom callback. (Ian Clatworthy)

* Tree._iter_changes(specific_file=[]) now iterates through no files,
  instead of iterating through all files.  None is used to iterate through
  all files.  (Aaron Bentley)

* WorkingTree.revert() now accepts None to revert all files.  The use of
  [] to revert all files is deprecated.  (Aaron Bentley)


bzr 0.90 2007-08-28
###################

Improvements
************

* Documentation is now organized into multiple directories with a level
  added for different languages or locales. Added the Mini Tutorial
  and Quick Start Summary (en) documents from the Wiki, improving the
  content and readability of the former. Formatted NEWS as Release Notes
  complete with a Table of Conents, one heading per release. Moved the
  Developer Guide into the main document catalog and provided a link
  from the developer document catalog back to the main one.
  (Ian Clatworthy, Sabin Iacob, Alexander Belchenko)


API Changes
***********

* The static convenience method ``BzrDir.create_repository``
  is deprecated.  Callers should instead create a ``BzrDir`` instance
  and call ``create_repository`` on that.  (Martin Pool)


bzr 0.90rc1 2007-08-14
######################

Bugfixes
********

* ``bzr init`` should connect to the remote location one time only.  We
  have been connecting several times because we forget to pass around the
  Transport object. This modifies ``BzrDir.create_branch_convenience``,
  so that we can give it the Transport we already have.
  (John Arbash Meinel, Vincent Ladeuil, #111702)

* Get rid of sftp connection cache (get rid of the FTP one too).
  (Vincent Ladeuil, #43731)

* bzr branch {local|remote} remote don't try to create a working tree
  anymore.
  (Vincent Ladeuil, #112173)

* All identified multiple connections for a single bzr command have been
  fixed. See bzrlib/tests/commands directory.
  (Vincent Ladeuil)

* ``bzr rm`` now does not insist on ``--force`` to delete files that
  have been renamed but not otherwise modified.  (Marius Kruger,
  #111664)

* ``bzr selftest --bench`` no longer emits deprecation warnings
  (Lukáš Lalinský)

* ``bzr status`` now honours FILE parameters for conflict lists
  (Aaron Bentley, #127606)

* ``bzr checkout`` now honours -r when reconstituting a working tree.
  It also honours -r 0.  (Aaron Bentley, #127708)

* ``bzr add *`` no more fails on Windows if working tree contains
  non-ascii file names. (Kuno Meyer, #127361)

* allow ``easy_install bzr`` runs without fatal errors.
  (Alexander Belchenko, #125521)

* Graph._filter_candidate_lca does not raise KeyError if a candidate
  is eliminated just before it would normally be examined.  (Aaron Bentley)

* SMTP connection failures produce a nice message, not a traceback.
  (Aaron Bentley)

Improvements
************

* Don't show "dots" progress indicators when run non-interactively, such
  as from cron.  (Martin Pool)

* ``info`` now formats locations more nicely and lists "submit" and
  "public" branches (Aaron Bentley)

* New ``pack`` command that will trigger database compression within
  the repository (Robert Collins)

* Implement ``_KnitIndex._load_data`` in a pyrex extension. The pyrex
  version is approximately 2-3x faster at parsing a ``.kndx`` file.
  Which yields a measurable improvement for commands which have to
  read from the repository, such as a 1s => 0.75s improvement in
  ``bzr diff`` when there are changes to be shown.  (John Arbash Meinel)

* Merge is now faster.  Depending on the scenario, it can be more than 2x
  faster. (Aaron Bentley)

* Give a clearer warning, and allow ``python setup.py install`` to
  succeed even if pyrex is not available.
  (John Arbash Meinel)

* ``DirState._read_dirblocks`` now has an optional Pyrex
  implementation. This improves the speed of any command that has to
  read the entire DirState. (``diff``, ``status``, etc, improve by
  about 10%).
  ``bisect_dirblocks`` has also been improved, which helps all
  ``_get_entry`` type calls (whenever we are searching for a
  particular entry in the in-memory DirState).
  (John Arbash Meinel)

* ``bzr pull`` and ``bzr push`` no longer do a complete walk of the
  branch revision history for ui display unless -v is supplied.
  (Robert Collins)

* ``bzr log -rA..B`` output shifted to the left margin if the log only
  contains merge revisions. (Kent Gibson)

* The ``plugins`` command is now public with improved help.
  (Ian Clatworthy)

* New bundle and merge directive formats are faster to generate, and

* Annotate merge now works when there are local changes. (Aaron Bentley)

* Commit now only shows the progress in terms of directories instead of
  entries. (Ian Clatworthy)

* Fix ``KnitRepository.get_revision_graph`` to not request the graph 2
  times. This makes ``get_revision_graph`` 2x faster. (John Arbash
  Meinel)

* Fix ``VersionedFile.get_graph()`` to avoid using
  ``set.difference_update(other)``, which has bad scaling when
  ``other`` is large. This improves ``VF.get_graph([version_id])`` for
  a 12.5k graph from 2.9s down to 200ms. (John Arbash Meinel)

* The ``--lsprof-file`` option now generates output for KCacheGrind if
  the file starts with ``callgrind.out``. This matches the default file
  filtering done by KCacheGrind's Open Dialog. (Ian Clatworthy)

* Fix ``bzr update`` to avoid an unnecessary
  ``branch.get_master_branch`` call, which avoids 1 extra connection
  to the remote server. (Partial fix for #128076, John Arbash Meinel)

* Log errors from the smart server in the trace file, to make debugging
  test failures (and live failures!) easier.  (Andrew Bennetts)

* The HTML version of the man page has been superceded by a more
  comprehensive manual called the Bazaar User Reference. This manual
  is completed generated from the online help topics. As part of this
  change, limited reStructuredText is now explicitly supported in help
  topics and command help with 'unnatural' markup being removed prior
  to display by the online help or inclusion in the man page.
  (Ian Clatworthy)

* HTML documentation now use files extension ``*.html``
  (Alexander Belchenko)

* The cache of ignore definitions is now cleared in WorkingTree.unlock()
  so that changes to .bzrignore aren't missed. (#129694, Daniel Watkins)

* ``bzr selftest --strict`` fails if there are any missing features or
  expected test failures. (Daniel Watkins, #111914)

* Link to registration survey added to README. (Ian Clatworthy)

* Windows standalone installer show link to registration survey
  when installation finished. (Alexander Belchenko)

Library API Breaks
******************

* Deprecated dictionary ``bzrlib.option.SHORT_OPTIONS`` removed.
  Options are now required to provide a help string and it must
  comply with the style guide by being one or more sentences with an
  initial capital and final period. (Martin Pool)

* KnitIndex.get_parents now returns tuples. (Robert Collins)

* Ancient unused ``Repository.text_store`` attribute has been removed.
  (Robert Collins)

* The ``bzrlib.pack`` interface has changed to use tuples of bytestrings
  rather than just bytestrings, making it easier to represent multiple
  element names. As this interface was not used by any internal facilities
  since it was introduced in 0.18 no API compatibility is being preserved.
  The serialised form of these packs is identical with 0.18 when a single
  element tuple is in use. (Robert Collins)

Internals
*********

* merge now uses ``iter_changes`` to calculate changes, which makes room for
  future performance increases.  It is also more consistent with other
  operations that perform comparisons, and reduces reliance on
  Tree.inventory.  (Aaron Bentley)

* Refactoring of transport classes connected to a remote server.
  ConnectedTransport is a new class that serves as a basis for all
  transports needing to connect to a remote server.  transport.split_url
  have been deprecated, use the static method on the object instead. URL
  tests have been refactored too.
  (Vincent Ladeuil)

* Better connection sharing for ConnectedTransport objects.
  transport.get_transport() now accepts a 'possible_transports' parameter.
  If a newly requested transport can share a connection with one of the
  list, it will.
  (Vincent Ladeuil)

* Most functions now accept ``bzrlib.revision.NULL_REVISION`` to indicate
  the null revision, and consider using ``None`` for this purpose
  deprecated.  (Aaron Bentley)

* New ``index`` module with abstract index functionality. This will be
  used during the planned changes in the repository layer. Currently the
  index layer provides a graph aware immutable index, a builder for the
  same index type to allow creating them, and finally a composer for
  such indices to allow the use of many indices in a single query. The
  index performance is not optimised, however the API is stable to allow
  development on top of the index. (Robert Collins)

* ``bzrlib.dirstate.cmp_by_dirs`` can be used to compare two paths by
  their directory sections. This is equivalent to comparing
  ``path.split('/')``, only without having to split the paths.
  This has a Pyrex implementation available.
  (John Arbash Meinel)

* New transport decorator 'unlistable+' which disables the list_dir
  functionality for testing.

* Deprecated ``change_entry`` in transform.py. (Ian Clatworthy)

* RevisionTree.get_weave is now deprecated.  Tree.plan_merge is now used
  for performing annotate-merge.  (Aaron Bentley)

* New EmailMessage class to create email messages. (Adeodato Simó)

* Unused functions on the private interface KnitIndex have been removed.
  (Robert Collins)

* New ``knit.KnitGraphIndex`` which provides a ``KnitIndex`` layered on top
  of a ``index.GraphIndex``. (Robert Collins)

* New ``knit.KnitVersionedFile.iter_parents`` method that allows querying
  the parents of many knit nodes at once, reducing round trips to the
  underlying index. (Robert Collins)

* Graph now has an is_ancestor method, various bits use it.
  (Aaron Bentley)

* The ``-Dhpss`` flag now includes timing information. As well as
  logging when a new connection is opened. (John Arbash Meinel)

* ``bzrlib.pack.ContainerWriter`` now returns an offset, length tuple to
  callers when inserting data, allowing generation of readv style access
  during pack creation, without needing a separate pass across the output
  pack to gather such details. (Robert Collins)

* ``bzrlib.pack.make_readv_reader`` allows readv based access to pack
  files that are stored on a transport. (Robert Collins)

* New ``Repository.has_same_location`` method that reports if two
  repository objects refer to the same repository (although with some risk
  of false negatives).  (Andrew Bennetts)

* InterTree.compare now passes require_versioned on correctly.
  (Marius Kruger)

* New methods on Repository - ``start_write_group``,
  ``commit_write_group``, ``abort_write_group`` and ``is_in_write_group`` -
  which provide a clean hook point for transactional Repositories - ones
  where all the data for a fetch or commit needs to be made atomically
  available in one step. This allows the write lock to remain while making
  a series of data insertions.  (e.g. data conversion). (Robert Collins)

* In ``bzrlib.knit`` the internal interface has been altered to use
  3-tuples (index, pos, length) rather than two-tuples (pos, length) to
  describe where data in a knit is, allowing knits to be split into
  many files. (Robert Collins)

* ``bzrlib.knit._KnitData`` split into cache management and physical access
  with two access classes - ``_PackAccess`` and ``_KnitAccess`` defined.
  The former provides access into a .pack file, and the latter provides the
  current production repository form of .knit files. (Robert Collins)

Testing
*******

* Remove selftest ``--clean-output``, ``--numbered-dirs`` and
  ``--keep-output`` options, which are obsolete now that tests
  are done within directories in $TMPDIR.  (Martin Pool)

* The SSH_AUTH_SOCK environment variable is now reset to avoid
  interaction with any running ssh agents.  (Jelmer Vernooij, #125955)

* run_bzr_subprocess handles parameters the same way as run_bzr:
  either a string or a list of strings should be passed as the first
  parameter.  Varargs-style parameters are deprecated. (Aaron Bentley)


bzr 0.18  2007-07-17
####################

Bugfixes
********

* Fix 'bzr add' crash under Win32 (Kuno Meyer)


bzr 0.18rc1  2007-07-10
#######################

Bugfixes
********

* Do not suppress pipe errors, etc. in non-display commands
  (Alexander Belchenko, #87178)

* Display a useful error message when the user requests to annotate
  a file that is not present in the specified revision.
  (James Westby, #122656)

* Commands that use status flags now have a reference to 'help
  status-flags'.  (Daniel Watkins, #113436)

* Work around python-2.4.1 inhability to correctly parse the
  authentication header.
  (Vincent Ladeuil, #121889)

* Use exact encoding for merge directives. (Adeodato Simó, #120591)

* Fix tempfile permissions error in smart server tar bundling under
  Windows. (Martin _, #119330)

* Fix detection of directory entries in the inventory. (James Westby)

* Fix handling of http code 400: Bad Request When issuing too many ranges.
  (Vincent Ladeuil, #115209)

* Issue a CONNECT request when connecting to an https server
  via a proxy to enable SSL tunneling.
  (Vincent Ladeuil, #120678)

* Fix ``bzr log -r`` to support selecting merge revisions, both
  individually and as part of revision ranges.
  (Kent Gibson, #4663)

* Don't leave cruft behind when failing to acquire a lockdir.
  (Martin Pool, #109169)

* Don't use the '-f' strace option during tests.
  (Vincent Ladeuil, #102019).

* Warn when setting ``push_location`` to a value that will be masked by
  locations.conf.  (Aaron Bentley, #122286)

* Fix commit ordering in corner case (Aaron Bentley, #94975)

*  Make annotate behave in a non-ASCII world (Adeodato Simó).

Improvements
************

* The --lsprof-file option now dumps a text rendering of the profiling
  information if the filename ends in ".txt". It will also convert the
  profiling information to a format suitable for KCacheGrind if the
  output filename ends in ".callgrind". Fixes to the lsprofcalltree
  conversion process by Jean Paul Calderone and Itamar were also merged.
  See http://ddaa.net/blog/python/lsprof-calltree. (Ian Clatworthy)

* ``info`` now defaults to non-verbose mode, displaying only paths and
  abbreviated format info.  ``info -v`` displays all the information
  formerly displayed by ``info``.  (Aaron Bentley, Adeodato Simó)

* ``bzr missing`` now has better option names ``--this`` and ``--other``.
  (Elliot Murphy)

* The internal ``weave-list`` command has become ``versionedfile-list``,
  and now lists knits as well as weaves.  (Aaron Bentley)

* Automatic merge base selection uses a faster algorithm that chooses
  better bases in criss-cross merge situations (Aaron Bentley)

* Progress reporting in ``commit`` has been improved. The various logical
  stages are now reported on as follows, namely:

  * Collecting changes [Entry x/y] - Stage n/m
  * Saving data locally - Stage n/m
  * Uploading data to master branch - Stage n/m
  * Updating the working tree - Stage n/m
  * Running post commit hooks - Stage n/m

  If there is no master branch, the 3rd stage is omitted and the total
  number of stages is adjusted accordingly.

  Each hook that is run after commit is listed with a name (as hooks
  can be slow it is useful feedback).
  (Ian Clatworthy, Robert Collins)

* Various operations that are now faster due to avoiding unnecessary
  topological sorts. (Aaron Bentley)

* Make merge directives robust against broken bundles. (Aaron Bentley)

* The lsprof filename note is emitted via trace.note(), not standard
  output.  (Aaron Bentley)

* ``bzrlib`` now exports explicit API compatibility information to assist
  library users and plugins. See the ``bzrlib.api`` module for details.
  (Robert Collins)

* Remove unnecessary lock probes when acquiring a lockdir.
  (Martin Pool)

* ``bzr --version`` now shows the location of the bzr log file, which
  is especially useful on Windows.  (Martin Pool)

* -D now supports hooks to get debug tracing of hooks (though its currently
  minimal in nature). (Robert Collins)

* Long log format reports deltas on merge revisions.
  (John Arbash Meinel, Kent Gibson)

* Make initial push over ftp more resilient. (John Arbash Meinel)

* Print a summary of changes for update just like pull does.
  (Daniel Watkins, #113990)

* Add a -Dhpss option to trace smart protocol requests and responses.
  (Andrew Bennetts)

Library API Breaks
******************

* Testing cleanups -
  ``bzrlib.repository.RepositoryTestProviderAdapter`` has been moved
  to ``bzrlib.tests.repository_implementations``;
  ``bzrlib.repository.InterRepositoryTestProviderAdapter`` has been moved
  to ``bzrlib.tests.interrepository_implementations``;
  ``bzrlib.transport.TransportTestProviderAdapter`` has moved to
  ``bzrlib.tests.test_transport_implementations``.
  ``bzrlib.branch.BranchTestProviderAdapter`` has moved to
  ``bzrlib.tests.branch_implementations``.
  ``bzrlib.bzrdir.BzrDirTestProviderAdapter`` has moved to
  ``bzrlib.tests.bzrdir_implementations``.
  ``bzrlib.versionedfile.InterVersionedFileTestProviderAdapter`` has moved
  to ``bzrlib.tests.interversionedfile_implementations``.
  ``bzrlib.store.revision.RevisionStoreTestProviderAdapter`` has moved to
  ``bzrlib.tests.revisionstore_implementations``.
  ``bzrlib.workingtree.WorkingTreeTestProviderAdapter`` has moved to
  ``bzrlib.tests.workingtree_implementations``.
  These changes are an API break in the testing infrastructure only.
  (Robert Collins)

* Relocate TestCaseWithRepository to be more central. (Robert Collins)

* ``bzrlib.add.smart_add_tree`` will no longer perform glob expansion on
  win32. Callers of the function should do this and use the new
  ``MutableTree.smart_add`` method instead. (Robert Collins)

* ``bzrlib.add.glob_expand_for_win32`` is now
  ``bzrlib.win32utils.glob_expand``.  (Robert Collins)

* ``bzrlib.add.FastPath`` is now private and moved to
  ``bzrlib.mutabletree._FastPath``. (Robert Collins, Martin Pool)

* ``LockDir.wait`` removed.  (Martin Pool)

* The ``SmartServer`` hooks API has changed for the ``server_started`` and
  ``server_stopped`` hooks. The first parameter is now an iterable of
  backing URLs rather than a single URL. This is to reflect that many
  URLs may map to the external URL of the server. E.g. the server interally
  may have a chrooted URL but also the local file:// URL will be at the
  same location. (Robert Collins)

Internals
*********

* New SMTPConnection class to unify email handling.  (Adeodato Simó)

* Fix documentation of BzrError. (Adeodato Simó)

* Make BzrBadParameter an internal error. (Adeodato Simó)

* Remove use of 'assert False' to raise an exception unconditionally.
  (Martin Pool)

* Give a cleaner error when failing to decode knit index entry.
  (Martin Pool)

* TreeConfig would mistakenly search the top level when asked for options
  from a section. It now respects the section argument and only
  searches the specified section. (James Westby)

* Improve ``make api-docs`` output. (John Arbash Meinel)

* Use os.lstat rather than os.stat for osutils.make_readonly and
  osutils.make_writeable. This makes the difftools plugin more
  robust when dangling symlinks are found. (Elliot Murphy)

* New ``-Dlock`` option to log (to ~/.bzr.log) information on when
  lockdirs are taken or released.  (Martin Pool)

* ``bzrlib`` Hooks are now nameable using ``Hooks.name_hook``. This
  allows a nicer UI when hooks are running as the current hook can
  be displayed. (Robert Collins)

* ``Transport.get`` has had its interface made more clear for ease of use.
  Retrieval of a directory must now fail with either 'PathError' at open
  time, or raise 'ReadError' on a read. (Robert Collins)

* New method ``_maybe_expand_globs`` on the ``Command`` class for
  dealing with unexpanded glob lists - e.g. on the win32 platform. This
  was moved from ``bzrlib.add._prepare_file_list``. (Robert Collins)

* ``bzrlib.add.smart_add`` and ``bzrlib.add.smart_add_tree`` are now
  deprecated in favour of ``MutableTree.smart_add``. (Robert Collins,
  Martin Pool)

* New method ``external_url`` on Transport for obtaining the url to
  hand to external processes. (Robert Collins)

* Teach windows installers to build pyrex/C extensions.
  (Alexander Belchenko)

Testing
*******

* Removed the ``--keep-output`` option from selftest and clean up test
  directories as they're used.  This reduces the IO load from
  running the test suite and cuts the time by about half.
  (Andrew Bennetts, Martin Pool)

* Add scenarios as a public attribute on the TestAdapter classes to allow
  modification of the generated scenarios before adaption and easier
  testing. (Robert Collins)

* New testing support class ``TestScenarioApplier`` which multiplies
  out a single teste by a list of supplied scenarios. (RobertCollins)

* Setting ``repository_to_test_repository`` on a repository_implementations
  test will cause it to be called during repository creation, allowing the
  testing of repository classes which are not based around the Format
  concept. For example a repository adapter can be tested in this manner,
  by altering the repository scenarios to include a scenario that sets this
  attribute during the test parameterisation in
  ``bzrlib.tests.repository.repository_implementations``. (Robert Collins)

* Clean up many of the APIs for blackbox testing of Bazaar.  The standard
  interface is now self.run_bzr.  The command to run can be passed as
  either a list of parameters, a string containing the command line, or
  (deprecated) varargs parameters.  (Martin Pool)

* The base TestCase now isolates tests from -D parameters by clearing
  ``debug.debug_flags`` and restores it afterwards. (Robert Collins)

* Add a relpath parameter to get_transport methods in test framework to
  avoid useless cloning.
  (Vincent Ladeuil, #110448)


bzr 0.17  2007-06-18
####################

Bugfixes
********

* Fix crash of commit due to wrong lookup of filesystem encoding.
  (Colin Watson, #120647)

* Revert logging just to stderr in commit as broke unicode filenames.
  (Aaron Bentley, Ian Clatworthy, #120930)


bzr 0.17rc1  2007-06-12
#######################

Notes When Upgrading
********************

* The kind() and is_executable() APIs on the WorkingTree interface no
  longer implicitly (read) locks and unlocks the tree. This *might*
  impact some plug-ins and tools using this part of the API. If you find
  an issue that may be caused by this change, please let us know,
  particularly the plug-in/tool maintainer. If encountered, the API
  fix is to surround kind() and is_executable() calls with lock_read()
  and unlock() like so::

    work_tree.lock_read()
    try:
        kind = work_tree.kind(...)
    finally:
        work_tree.unlock()

Internals
*********
* Rework of LogFormatter API to provide beginning/end of log hooks and to
  encapsulate the details of the revision to be logged in a LogRevision
  object.
  In long log formats, merge revision ids are only shown when --show-ids
  is specified, and are labelled "revision-id:", as per mainline
  revisions, instead of "merged:". (Kent Gibson)

* New ``BranchBuilder`` API which allows the construction of particular
  histories quickly. Useful for testing and potentially other applications
  too. (Robert Collins)

Improvements
************

* There are two new help topics, working-trees and repositories that
  attempt to explain these concepts. (James Westby, John Arbash Meinel,
  Aaron Bentley)

* Added ``bzr log --limit`` to report a limited number of revisions.
  (Kent Gibson, #3659)

* Revert does not try to preserve file contents that were originally
  produced by reverting to a historical revision.  (Aaron Bentley)

* ``bzr log --short`` now includes ``[merge]`` for revisions which
  have more than one parent. This is a small improvement to help
  understanding what changes have occurred
  (John Arbash Meinel, #83887)

* TreeTransform avoids many renames when contructing large trees,
  improving speed.  3.25x speedups have been observed for construction of
  kernel-sized-trees, and checkouts are 1.28x faster.  (Aaron Bentley)

* Commit on large trees is now faster. In my environment, a commit of
  a small change to the Mozilla tree (55k files) has dropped from
  66 seconds to 32 seconds. For a small tree of 600 files, commit of a
  small change is 33% faster. (Ian Clatworthy)

* New --create-prefix option to bzr init, like for push.  (Daniel Watkins,
  #56322)

Bugfixes
********

* ``bzr push`` should only connect to the remote location one time.
  We have been connecting 3 times because we forget to pass around
  the Transport object. This adds ``BzrDir.clone_on_transport()``, so
  that we can pass in the Transport that we already have.
  (John Arbash Meinel, #75721)

* ``DirState.set_state_from_inventory()`` needs to properly order
  based on split paths, not just string paths.
  (John Arbash Meinel, #115947)

* Let TestUIFactoy encode the password prompt with its own stdout.
  (Vincent Ladeuil, #110204)

* pycurl should take use the range header that takes the range hint
  into account.
  (Vincent Ladeuil, #112719)

* WorkingTree4.get_file_sha1 no longer raises an exception when invoked
  on a missing file.  (Aaron Bentley, #118186)

* WorkingTree.remove works correctly with tree references, and when pwd is
  not the tree root. (Aaron Bentley)

* Merge no longer fails when a file is renamed in one tree and deleted
  in the other. (Aaron Bentley, #110279)

* ``revision-info`` now accepts dotted revnos, doesn't require a tree,
  and defaults to the last revision (Matthew Fuller, #90048)

* Tests no longer fail when BZR_REMOTE_PATH is set in the environment.
  (Daniel Watkins, #111958)

* ``bzr branch -r revid:foo`` can be used to branch any revision in
  your repository. (Previously Branch6 only supported revisions in your
  mainline). (John Arbash Meinel, #115343)

bzr 0.16  2007-05-07
####################

Bugfixes
********

* Handle when you have 2 directories with similar names, but one has a
  hyphen. (``'abc'`` versus ``'abc-2'``). The WT4._iter_changes
  iterator was using direct comparison and ``'abc/a'`` sorts after
  ``'abc-2'``, but ``('abc', 'a')`` sorts before ``('abc-2',)``.
  (John Arbash Meinel, #111227)

* Handle when someone renames a file on disk without telling bzr.
  Previously we would report the first file as missing, but not show
  the new unknown file. (John Arbash Meinel, #111288)

* Avoid error when running hooks after pulling into or pushing from
  a branch bound to a smartserver branch.  (Martin Pool, #111968)

Improvements
************

* Move developer documentation to doc/developers/. This reduces clutter in
  the root of the source tree and allows HACKING to be split into multiple
  files. (Robert Collins, Alexander Belchenko)

* Clean up the ``WorkingTree4._iter_changes()`` internal loops as well as
  ``DirState.update_entry()``. This optimizes the core logic for ``bzr
  diff`` and ``bzr status`` significantly improving the speed of
  both. (John Arbash Meinel)

bzr 0.16rc2  2007-04-30
#######################

Bugfixes
********

* Handle the case when you delete a file, and then rename another file
  on top of it. Also handle the case of ``bzr rm --keep foo``. ``bzr
  status`` should show the removed file and an unknown file in its
  place. (John Arbash Meinel, #109993)

* Bundles properly read and write revision properties that have an
  empty value. And when the value is not ASCII.
  (John Arbash Meinel, #109613)

* Fix the bzr commit message to be in text mode.
  (Alexander Belchenko, #110901)

* Also handle when you rename a file and create a file where it used
  to be. (John Arbash Meinel, #110256)

* ``WorkingTree4._iter_changes`` should not descend into unversioned
  directories. (John Arbash Meinel, #110399)

bzr 0.16rc1  2007-04-26
#######################

Notes When Upgrading
********************

* ``bzr remove`` and ``bzr rm`` will now remove the working file, if
  it could be recovered again.
  This has been done for consistency with svn and the unix rm command.
  The old ``remove`` behaviour has been retained in the new option
  ``bzr remove --keep``, which will just stop versioning the file,
  but not delete it.
  ``bzr remove --force`` have been added which will always delete the
  files.
  ``bzr remove`` is also more verbose.
  (Marius Kruger, #82602)

Improvements
************

* Merge directives can now be supplied as input to `merge` and `pull`,
  like bundles can.  (Aaron Bentley)

* Sending the SIGQUIT signal to bzr, which can be done on Unix by
  pressing Control-Backslash, drops bzr into a debugger.  Type ``'c'``
  to continue.  This can be disabled by setting the environment variable
  ``BZR_SIGQUIT_PDB=0``.  (Martin Pool)

* selftest now supports --list-only to list tests instead of running
  them. (Ian Clatworthy)

* selftest now supports --exclude PATTERN (or -x PATTERN) to exclude
  tests with names that match that regular expression.
  (Ian Clatworthy, #102679)

* selftest now supports --randomize SEED to run tests in a random order.
  SEED is typically the value 'now' meaning 'use the current time'.
  (Ian Clatworthy, #102686)

* New option ``--fixes`` to commit, which stores bug fixing annotations as
  revision properties. Built-in support for Launchpad, Debian, Trac and
  Bugzilla bug trackers. (Jonathan Lange, James Henstridge, Robert Collins)

* New API, ``bzrlib.bugtracker.tracker_registry``, for adding support for
  other bug trackers to ``fixes``. (Jonathan Lange, James Henstridge,
  Robert Collins)

* ``selftest`` has new short options ``-f`` and ``-1``.  (Martin
  Pool)

* ``bzrlib.tsort.MergeSorter`` optimizations. Change the inner loop
  into using local variables instead of going through ``self._var``.
  Improves the time to ``merge_sort`` a 10k revision graph by
  approximately 40% (~700->400ms).  (John Arbash Meinel)

* ``make docs`` now creates a man page at ``man1/bzr.1`` fixing bug 107388.
  (Robert Collins)

* ``bzr help`` now provides cross references to other help topics using
  the _see_also facility on command classes. Likewise the bzr_man
  documentation, and the bzr.1 man page also include this information.
  (Robert Collins)

* Tags are now included in logs, that use the long log formatter.
  (Erik Bågfors, Alexander Belchenko)

* ``bzr help`` provides a clearer message when a help topic cannot be
  found. (Robert Collins, #107656)

* ``bzr help`` now accepts optional prefixes for command help. The help
  for all commands can now be found at ``bzr help commands/COMMANDNAME``
  as well as ``bzr help COMMANDNAME`` (which only works for commands
  where the name is not the same as a more general help topic).
  (Robert Collins)

* ``bzr help PLUGINNAME`` will now return the module docstring from the
  plugin PLUGINNAME. (Robert Collins, #50408)

* New help topic ``urlspec`` which lists the availables transports.
  (Goffredo Baroncelli)

* doc/server.txt updated to document the default bzr:// port
  and also update the blurb about the hpss' current status.
  (Robert Collins, #107125).

* ``bzr serve`` now listens on interface 0.0.0.0 by default, making it
  serve out to the local LAN (and anyone in the world that can reach the
  machine running ``bzr serve``. (Robert Collins, #98918)

* A new smart server protocol version has been added.  It prefixes requests
  and responses with an explicit version identifier so that future protocol
  revisions can be dealt with gracefully.  (Andrew Bennetts, Robert Collins)

* The bzr protocol version 2 indicates success or failure in every response
  without depending on particular commands encoding that consistently,
  allowing future client refactorings to be much more robust about error
  handling. (Robert Collins, Martin Pool, Andrew Bennetts)

* The smart protocol over HTTP client has been changed to always post to the
  same ``.bzr/smart`` URL under the original location when it can.  This allows
  HTTP servers to only have to pass URLs ending in .bzr/smart to the smart
  server handler, and not arbitrary ``.bzr/*/smart`` URLs.  (Andrew Bennetts)

* digest authentication is now supported for proxies and HTTP by the urllib
  based http implementation. Tested against Apache 2.0.55 and Squid
  2.6.5. Basic and digest authentication are handled coherently for HTTP
  and proxy: if the user is provided in the url (bzr command line for HTTP,
  proxy environment variables for proxies), the password is prompted for
  (only once). If the password is provided, it is taken into account. Once
  the first authentication is successful, all further authentication
  roundtrips are avoided by preventively setting the right authentication
  header(s).
  (Vincent Ladeuil).

Internals
*********

* bzrlib API compatability with 0.8 has been dropped, cleaning up some
  code paths. (Robert Collins)

* Change the format of chroot urls so that they can be safely manipulated
  by generic url utilities without causing the resulting urls to have
  escaped the chroot. A side effect of this is that creating a chroot
  requires an explicit action using a ChrootServer.
  (Robert Collins, Andrew Bennetts)

* Deprecate ``Branch.get_root_id()`` because branches don't have root ids,
  rather than fixing bug #96847.  (Aaron Bentley)

* ``WorkingTree.apply_inventory_delta`` provides a better alternative to
  ``WorkingTree._write_inventory``.  (Aaron Bentley)

* Convenience method ``TestCase.expectFailure`` ensures that known failures
  do not silently pass.  (Aaron Bentley)

* ``Transport.local_abspath`` now raises ``NotLocalUrl`` rather than
  ``TransportNotPossible``. (Martin Pool, Ian Clatworthy)

* New SmartServer hooks facility. There are two initial hooks documented
  in ``bzrlib.transport.smart.SmartServerHooks``. The two initial hooks allow
  plugins to execute code upon server startup and shutdown.
  (Robert Collins).

* SmartServer in standalone mode will now close its listening socket
  when it stops, rather than waiting for garbage collection. This primarily
  fixes test suite hangs when a test tries to connect to a shutdown server.
  It may also help improve behaviour when dealing with a server running
  on a specific port (rather than dynamically assigned ports).
  (Robert Collins)

* Move most SmartServer code into a new package, bzrlib/smart.
  bzrlib/transport/remote.py contains just the Transport classes that used
  to be in bzrlib/transport/smart.py.  (Andrew Bennetts)

* urllib http implementation avoid roundtrips associated with
  401 (and 407) errors once the authentication succeeds.
  (Vincent Ladeuil).

* urlib http now supports querying the user for a proxy password if
  needed. Realm is shown in the prompt for both HTTP and proxy
  authentication when the user is required to type a password.
  (Vincent Ladeuil).

* Renamed SmartTransport (and subclasses like SmartTCPTransport) to
  RemoteTransport (and subclasses to RemoteTCPTransport, etc).  This is more
  consistent with its new home in ``bzrlib/transport/remote.py``, and because
  it's not really a "smart" transport, just one that does file operations
  via remote procedure calls.  (Andrew Bennetts)

* The ``lock_write`` method of ``LockableFiles``, ``Repository`` and
  ``Branch`` now accept a ``token`` keyword argument, so that separate
  instances of those objects can share a lock if it has the right token.
  (Andrew Bennetts, Robert Collins)

* New method ``get_branch_reference`` on ``BzrDir`` allows the detection of
  branch references - which the smart server component needs.

* The Repository API ``make_working_trees`` is now permitted to return
  False when ``set_make_working_trees`` is not implemented - previously
  an unimplemented ``set_make_working_trees`` implied the result True
  from ``make_working_trees``. This has been changed to accomodate the
  smart server, where it does not make sense (at this point) to ever
  make working trees by default. (Robert Collins)

* Command objects can now declare related help topics by having _see_also
  set to a list of related topic. (Robert Collins)

* ``bzrlib.help`` now delegates to the Command class for Command specific
  help. (Robert Collins)

* New class ``TransportListRegistry``, derived from the Registry class, which
  simplifies tracking the available Transports. (Goffredo Baroncelli)

* New function ``Branch.get_revision_id_to_revno_map`` which will
  return a dictionary mapping revision ids to dotted revnos. Since
  dotted revnos are defined in the context of the branch tip, it makes
  sense to generate them from a ``Branch`` object.
  (John Arbash Meinel)

* Fix the 'Unprintable error' message display to use the repr of the
  exception that prevented printing the error because the str value
  for it is often not useful in debugging (e.g. KeyError('foo') has a
  str() of 'foo' but a repr of 'KeyError('foo')' which is much more
  useful. (Robert Collins)

* ``urlutils.normalize_url`` now unescapes unreserved characters, such as "~".
  (Andrew Bennetts)

Bugfixes
********

* Don't fail bundle selftest if email has 'two' embedded.
  (Ian Clatworthy, #98510)

* Remove ``--verbose`` from ``bzr bundle``. It didn't work anyway.
  (Robert Widhopf-Fenk, #98591)

* Remove ``--basis`` from the checkout/branch commands - it didn't work
  properly and is no longer beneficial.
  (Robert Collins, #53675, #43486)

* Don't produce encoding error when adding duplicate files.
  (Aaron Bentley)

* Fix ``bzr log <file>`` so it only logs the revisions that changed
  the file, and does it faster.
  (Kent Gibson, John Arbash Meinel, #51980, #69477)

* Fix ``InterDirstateTre._iter_changes`` to handle when we come across
  an empty versioned directory, which now has files in it.
  (John Arbash Meinel, #104257)

* Teach ``common_ancestor`` to shortcut when the tip of one branch is
  inside the ancestry of the other. Saves a lot of graph processing
  (with an ancestry of 16k revisions, ``bzr merge ../already-merged``
  changes from 2m10s to 13s).  (John Arbash Meinel, #103757)

* Fix ``show_diff_trees`` to handle the case when a file is modified,
  and the containing directory is renamed. (The file path is different
  in this versus base, but it isn't marked as a rename).
  (John Arbash Meinel, #103870)

* FTP now works even when the FTP server does not support atomic rename.
  (Aaron Bentley, #89436)

* Correct handling in bundles and merge directives of timezones with
  that are not an integer number of hours offset from UTC.  Always
  represent the epoch time in UTC to avoid problems with formatting
  earlier times on win32.  (Martin Pool, Alexander Belchenko, John
  Arbash Meinel)

* Typo in the help for ``register-branch`` fixed. (Robert Collins, #96770)

* "dirstate" and "dirstate-tags" formats now produce branches compatible
  with old versions of bzr. (Aaron Bentley, #107168))

* Handle moving a directory when children have been added, removed,
  and renamed. (John Arbash Meinel, #105479)

* Don't preventively use basic authentication for proxy before receiving a
  407 error. Otherwise people willing to use other authentication schemes
  may expose their password in the clear (or nearly). This add one
  roundtrip in case basic authentication should be used, but plug the
  security hole.
  (Vincent Ladeuil)

* Handle http and proxy digest authentication.
  (Vincent Ladeuil, #94034).

Testing
*******

* Added ``bzrlib.strace.strace`` which will strace a single callable and
  return a StraceResult object which contains just the syscalls involved
  in running it. (Robert Collins)

* New test method ``reduceLockdirTimeout`` to drop the default (ui-centric)
  default time down to one suitable for tests. (Andrew Bennetts)

* Add new ``vfs_transport_factory`` attribute on tests which provides the
  common vfs backing for both the readonly and readwrite transports.
  This allows the RemoteObject tests to back onto local disk or memory,
  and use the existing ``transport_server`` attribute all tests know about
  to be the smart server transport. This in turn allows tests to
  differentiate between 'transport to access the branch', and
  'transport which is a VFS' - which matters in Remote* tests.
  (Robert Collins, Andrew Bennetts)

* The ``make_branch_and_tree`` method for tests will now create a
  lightweight checkout for the tree if the ``vfs_transport_factory`` is not
  a LocalURLServer. (Robert Collins, Andrew Bennetts)

* Branch implementation tests have been audited to ensure that all urls
  passed to Branch APIs use proper urls, except when local-disk paths
  are intended. This is so that tests correctly access the test transport
  which is often not equivalent to local disk in Remote* tests. As part
  of this many tests were adjusted to remove dependencies on local disk
  access.
  (Robert Collins, Andrew Bennetts)

* Mark bzrlib.tests and bzrlib.tests.TestUtil as providing assertFOO helper
  functions by adding a ``__unittest`` global attribute. (Robert Collins,
  Andrew Bennetts, Martin Pool, Jonathan Lange)

* Refactored proxy and authentication handling to simplify the
  implementation of new auth schemes for both http and proxy.
  (Vincent Ladeuil)

bzr 0.15 2007-04-01
###################

Bugfixes
********

* Handle incompatible repositories as a user issue when fetching.
  (Aaron Bentley)

* Don't give a recommendation to upgrade when branching or
  checking out a branch that contains an old-format working tree.
  (Martin Pool)

bzr 0.15rc3  2007-03-26
#######################

Changes
*******

* A warning is now displayed when opening working trees in older
  formats, to encourage people to upgrade to WorkingTreeFormat4.
  (Martin Pool)

Improvements
************

* HTTP redirections are now taken into account when a branch (or a
  bundle) is accessed for the first time. A message is issued at each
  redirection to inform the user. In the past, http redirections were
  silently followed for each request which significantly degraded the
  performances. The http redirections are not followed anymore by
  default, instead a RedirectRequested exception is raised. For bzrlib
  users needing to follow http redirections anyway,
  ``bzrlib.transport.do_catching_redirections`` provide an easy transition
  path.  (vila)

Internals
*********

* Added ``ReadLock.temporary_write_lock()`` to allow upgrading an OS read
  lock to an OS write lock. Linux can do this without unlocking, Win32
  needs to unlock in between. (John Arbash Meinel)

* New parameter ``recommend_upgrade`` to ``BzrDir.open_workingtree``
  to silence (when false) warnings about opening old formats.
  (Martin Pool)

* Fix minor performance regression with bzr-0.15 on pre-dirstate
  trees. (We were reading the working inventory too many times).
  (John Arbash Meinel)

* Remove ``Branch.get_transaction()`` in favour of a simple cache of
  ``revision_history``.  Branch subclasses should override
  ``_gen_revision_history`` rather than ``revision_history`` to make use of
  this cache, and call ``_clear_revision_history_cache`` and
  ``_cache_revision_history`` at appropriate times. (Andrew Bennetts)

Bugfixes
********

* Take ``smtp_server`` from user config into account.
  (vila, #92195)

* Restore Unicode filename handling for versioned and unversioned files.
  (John Arbash Meinel, #92608)

* Don't fail during ``bzr commit`` if a file is marked removed, and
  the containing directory is auto-removed.  (John Arbash Meinel, #93681)

* ``bzr status FILENAME`` failed on Windows because of an uncommon
  errno. (``ERROR_DIRECTORY == 267 != ENOTDIR``).
  (Wouter van Heyst, John Arbash Meinel, #90819)

* ``bzr checkout source`` should create a local branch in the same
  format as source. (John Arbash Meinel, #93854)

* ``bzr commit`` with a kind change was failing to update the
  last-changed-revision for directories.  The
  InventoryDirectory._unchanged only looked at the ``parent_id`` and name,
  ignoring the fact that the kind could have changed, too.
  (John Arbash Meinel, #90111)

* ``bzr mv dir/subdir other`` was incorrectly updating files inside
  the directory. So that there was a chance it would break commit,
  etc. (John Arbash Meinel, #94037)

* Correctly handles mutiple permanent http redirections.
  (vila, #88780)

bzr 0.15rc2  2007-03-14
#######################

Notes When Upgrading
********************

* Release 0.15rc2 of bzr changes the ``bzr init-repo`` command to
  default to ``--trees`` instead of ``--no-trees``.
  Existing shared repositories are not affected.

Improvements
************

* New ``merge-directive`` command to generate machine- and human-readable
  merge requests.  (Aaron Bentley)

* New ``submit:`` revision specifier makes it easy to diff against the
  common ancestor with the submit location (Aaron Bentley)

* Added support for Putty's SSH implementation. (Dmitry Vasiliev)

* Added ``bzr status --versioned`` to report only versioned files,
  not unknowns. (Kent Gibson)

* Merge now autodetects the correct line-ending style for its conflict
  markers.  (Aaron Bentley)

Internals
*********

* Refactored SSH vendor registration into SSHVendorManager class.
  (Dmitry Vasiliev)

Bugfixes
********

* New ``--numbered-dirs`` option to ``bzr selftest`` to use
  numbered dirs for TestCaseInTempDir. This is default behavior
  on Windows. Anyone can force named dirs on Windows
  with ``--no-numbered-dirs``. (Alexander Belchenko)

* Fix ``RevisionSpec_revid`` to handle the Unicode strings passed in
  from the command line. (Marien Zwart, #90501)

* Fix ``TreeTransform._iter_changes`` when both the source and
  destination are missing. (Aaron Bentley, #88842)

* Fix commit of merges with symlinks in dirstate trees.
  (Marien Zwart)

* Switch the ``bzr init-repo`` default from --no-trees to --trees.
  (Wouter van Heyst, #53483)


bzr 0.15rc1  2007-03-07
#######################

Surprises
*********

* The default disk format has changed. Please run 'bzr upgrade' in your
  working trees to upgrade. This new default is compatible for network
  operations, but not for local operations. That is, if you have two
  versions of bzr installed locally, after upgrading you can only use the
  bzr 0.15 version. This new default does not enable tags or nested-trees
  as they are incompatible with bzr versions before 0.15 over the network.

* For users of bzrlib: Two major changes have been made to the working tree
  api in bzrlib. The first is that many methods and attributes, including
  the inventory attribute, are no longer valid for use until one of
  ``lock_read``/``lock_write``/``lock_tree_write`` has been called,
  and become invalid again after unlock is called. This has been done
  to improve performance and correctness as part of the dirstate
  development.
  (Robert Collins, John A Meinel, Martin Pool, and others).

* For users of bzrlib: The attribute 'tree.inventory' should be considered
  readonly. Previously it was possible to directly alter this attribute, or
  its contents, and have the tree notice this. This has been made
  unsupported - it may work in some tree formats, but in the newer dirstate
  format such actions will have no effect and will be ignored, or even
  cause assertions. All operations possible can still be carried out by a
  combination of the tree API, and the bzrlib.transform API. (Robert
  Collins, John A Meinel, Martin Pool, and others).

Improvements
************

* Support for OS Windows 98. Also .bzr.log on any windows system
  saved in My Documents folder. (Alexander Belchenko)

* ``bzr mv`` enhanced to support already moved files.
  In the past the mv command would have failed if the source file doesn't
  exist. In this situation ``bzr mv`` would now detect that the file has
  already moved and update the repository accordingly, if the target file
  does exist.
  A new option ``--after`` has been added so that if two files already
  exist, you could notify Bazaar that you have moved a (versioned) file
  and replaced it with another. Thus in this case ``bzr move --after``
  will only update the Bazaar identifier.
  (Steffen Eichenberg, Marius Kruger)

* ``ls`` now works on treeless branches and remote branches.
  (Aaron Bentley)

* ``bzr help global-options`` describes the global options.
  (Aaron Bentley)

* ``bzr pull --overwrite`` will now correctly overwrite checkouts.
  (Robert Collins)

* Files are now allowed to change kind (e.g. from file to symlink).
  Supported by ``commit``, ``revert`` and ``status``
  (Aaron Bentley)

* ``inventory`` and ``unknowns`` hidden in favour of ``ls``
  (Aaron Bentley)

* ``bzr help checkouts`` descibes what checkouts are and some possible
  uses of them. (James Westby, Aaron Bentley)

* A new ``-d`` option to push, pull and merge overrides the default
  directory.  (Martin Pool)

* Branch format 6: smaller, and potentially faster than format 5.  Supports
  ``append_history_only`` mode, where the log view and revnos do not change,
  except by being added to.  Stores policy settings in
  ".bzr/branch/branch.conf".

* ``append_only`` branches:  Format 6 branches may be configured so that log
  view and revnos are always consistent.  Either create the branch using
  "bzr init --append-revisions-only" or edit the config file as descriped
  in docs/configuration.txt.

* rebind: Format 6 branches retain the last-used bind location, so if you
  "bzr unbind", you can "bzr bind" to bind to the previously-selected
  bind location.

* Builtin tags support, created and deleted by the ``tag`` command and
  stored in the branch.  Tags can be accessed with the revisionspec
  ``-rtag:``, and listed with ``bzr tags``.  Tags are not versioned
  at present. Tags require a network incompatible upgrade. To perform this
  upgrade, run ``bzr upgrade --dirstate-tags`` in your branch and
  repositories. (Martin Pool)

* The ``bzr://`` transport now has a well-known port number, 4155,
  which it will use by default.  (Andrew Bennetts, Martin Pool)

* Bazaar now looks for user-installed plugins before looking for site-wide
  plugins. (Jonathan Lange)

* ``bzr resolve`` now detects and marks resolved text conflicts.
  (Aaron Bentley)

Internals
*********

* Internally revision ids and file ids are now passed around as utf-8
  bytestrings, rather than treating them as Unicode strings. This has
  performance benefits for Knits, since we no longer need to decode the
  revision id for each line of content, nor for each entry in the index.
  This will also help with the future dirstate format.
  (John Arbash Meinel)

* Reserved ids (any revision-id ending in a colon) are rejected by
  versionedfiles, repositories, branches, and working trees
  (Aaron Bentley)

* Minor performance improvement by not creating a ProgressBar for
  every KnitIndex we create. (about 90ms for a bzr.dev tree)
  (John Arbash Meinel)

* New easier to use Branch hooks facility. There are five initial hooks,
  all documented in bzrlib.branch.BranchHooks.__init__ - ``'set_rh'``,
  ``'post_push'``, ``'post_pull'``, ``'post_commit'``,
  ``'post_uncommit'``. These hooks fire after the matching operation
  on a branch has taken place, and were originally added for the
  branchrss plugin. (Robert Collins)

* New method ``Branch.push()`` which should be used when pushing from a
  branch as it makes performance and policy decisions to match the UI
  level command ``push``. (Robert Collins).

* Add a new method ``Tree.revision_tree`` which allows access to cached
  trees for arbitrary revisions. This allows the in development dirstate
  tree format to provide access to the callers to cached copies of
  inventory data which are cheaper to access than inventories from the
  repository.
  (Robert Collins, Martin Pool)

* New ``Branch.last_revision_info`` method, this is being done to allow
  optimization of requests for both the number of revisions and the last
  revision of a branch with smartservers and potentially future branch
  formats. (Wouter van Heyst, Robert Collins)

* Allow ``'import bzrlib.plugins.NAME'`` to work when the plugin NAME has not
  yet been loaded by ``load_plugins()``. This allows plugins to depend on each
  other for code reuse without requiring users to perform file-renaming
  gymnastics. (Robert Collins)

* New Repository method ``'gather_stats'`` for statistic data collection.
  This is expected to grow to cover a number of related uses mainly
  related to bzr info. (Robert Collins)

* Log formatters are now managed with a registry.
  ``log.register_formatter`` continues to work, but callers accessing
  the FORMATTERS dictionary directly will not.

* Allow a start message to be passed to the ``edit_commit_message``
  function.  This will be placed in the message offered to the user
  for editing above the separator. It allows a template commit message
  to be used more easily. (James Westby)

* ``GPGStrategy.sign()`` will now raise ``BzrBadParameterUnicode`` if
  you pass a Unicode string rather than an 8-bit string. Callers need
  to be updated to encode first. (John Arbash Meinel)

* Branch.push, pull, merge now return Result objects with information
  about what happened, rather than a scattering of various methods.  These
  are also passed to the post hooks.  (Martin Pool)

* File formats and architecture is in place for managing a forest of trees
  in bzr, and splitting up existing trees into smaller subtrees, and
  finally joining trees to make a larger tree. This is the first iteration
  of this support, and the user-facing aspects still require substantial
  work.  If you wish to experiment with it, use ``bzr upgrade
  --dirstate-with-subtree`` in your working trees and repositories.
  You can use the hidden commands ``split`` and ``join`` and to create
  and manipulate nested trees, but please consider using the nested-trees
  branch, which contains substantial UI improvements, instead.
  http://code.aaronbentley.com/bzr/bzrrepo/nested-trees/
  (Aaron Bentley, Martin Pool, Robert Collins).

Bugfixes
********

* ``bzr annotate`` now uses dotted revnos from the viewpoint of the
  branch, rather than the last changed revision of the file.
  (John Arbash Meinel, #82158)

* Lock operations no longer hang if they encounter a permission problem.
  (Aaron Bentley)

* ``bzr push`` can resume a push that was canceled before it finished.
  Also, it can push even if the target directory exists if you supply
  the ``--use-existing-dir`` flag.
  (John Arbash Meinel, #30576, #45504)

* Fix http proxy authentication when user and an optional
  password appears in the ``*_proxy`` vars. (Vincent Ladeuil,
  #83954).

* ``bzr log branch/file`` works for local treeless branches
  (Aaron Bentley, #84247)

* Fix problem with UNC paths on Windows 98. (Alexander Belchenko, #84728)

* Searching location of CA bundle for PyCurl in env variable
  (``CURL_CA_BUNDLE``), and on win32 along the PATH.
  (Alexander Belchenko, #82086)

* ``bzr init`` works with unicode argument LOCATION.
  (Alexander Belchenko, #85599)

* Raise ``DependencyNotPresent`` if pycurl do not support https.
  (Vincent Ladeuil, #85305)

* Invalid proxy env variables should not cause a traceback.
  (Vincent Ladeuil, #87765)

* Ignore patterns normalised to use '/' path separator.
  (Kent Gibson, #86451)

* bzr rocks. It sure does! Fix case. (Vincent Ladeuil, #78026)

* Fix bzrtools shelve command for removed lines beginning with "--"
  (Johan Dahlberg, #75577)

Testing
*******

* New ``--first`` option to ``bzr selftest`` to run specified tests
  before the rest of the suite.  (Martin Pool)


bzr 0.14  2007-01-23
####################

Improvements
************

* ``bzr help global-options`` describes the global options. (Aaron Bentley)

Bug Fixes
*********

* Skip documentation generation tests if the tools to do so are not
  available. Fixes running selftest for installled copies of bzr.
  (John Arbash Meinel, #80330)

* Fix the code that discovers whether bzr is being run from it's
  working tree to handle the case when it isn't but the directory
  it is in is below a repository. (James Westby, #77306)


bzr 0.14rc1  2007-01-16
#######################

Improvements
************

* New connection: ``bzr+http://`` which supports tunnelling the smart
  protocol over an HTTP connection. If writing is enabled on the bzr
  server, then you can write over the http connection.
  (Andrew Bennetts, John Arbash Meinel)

* Aliases now support quotation marks, so they can contain whitespace
  (Marius Kruger)

* PyCurlTransport now use a single curl object. By specifying explicitly
  the 'Range' header, we avoid the need to use two different curl objects
  (and two connections to the same server). (Vincent Ladeuil)

* ``bzr commit`` does not prompt for a message until it is very likely to
  succeed.  (Aaron Bentley)

* ``bzr conflicts`` now takes --text to list pathnames of text conflicts
  (Aaron Bentley)

* Fix ``iter_lines_added_or_present_in_versions`` to use a set instead
  of a list while checking if a revision id was requested. Takes 10s
  off of the ``fileids_affected_by_revision_ids`` time, which is 10s
  of the ``bzr branch`` time. Also improve ``fileids_...`` time by
  filtering lines with a regex rather than multiple ``str.find()``
  calls. (saves another 300ms) (John Arbash Meinel)

* Policy can be set for each configuration key. This allows keys to be
  inherited properly across configuration entries. For example, this
  should enable you to do::

    [/home/user/project]
    push_location = sftp://host/srv/project/
    push_location:policy = appendpath

  And then a branch like ``/home/user/project/mybranch`` should get an
  automatic push location of ``sftp://host/srv/project/mybranch``.
  (James Henstridge)

* Added ``bzr status --short`` to make status report svn style flags
  for each file.  For example::

    $ bzr status --short
    A  foo
    A  bar
    D  baz
    ?  wooley

* 'bzr selftest --clean-output' allows easily clean temporary tests
  directories without running tests. (Alexander Belchenko)

* ``bzr help hidden-commands`` lists all hidden commands. (Aaron Bentley)

* ``bzr merge`` now has an option ``--pull`` to fall back to pull if
  local is fully merged into remote. (Jan Hudec)

* ``bzr help formats`` describes available directory formats. (Aaron Bentley)

Internals
*********

* A few tweaks directly to ``fileids_affected_by_revision_ids`` to
  help speed up processing, as well allowing to extract unannotated
  lines. Between the two ``fileids_affected_by_revision_ids`` is
  improved by approx 10%. (John Arbash Meinel)

* Change Revision serialization to only write out millisecond
  resolution. Rather than expecting floating point serialization to
  preserve more resolution than we need. (Henri Weichers, Martin Pool)

* Test suite ends cleanly on Windows.  (Vincent Ladeuil)

* When ``encoding_type`` attribute of class Command is equal to 'exact',
  force sys.stdout to be a binary stream on Windows, and therefore
  keep exact line-endings (without LF -> CRLF conversion).
  (Alexander Belchenko)

* Single-letter short options are no longer globally declared.  (Martin
  Pool)

* Before using detected user/terminal encoding bzr should check
  that Python has corresponding codec. (Alexander Belchenko)

* Formats for end-user selection are provided via a FormatRegistry (Aaron Bentley)

Bug Fixes
*********

* ``bzr missing --verbose`` was showing adds/removals in the wrong
  direction. (John Arbash Meinel)

* ``bzr annotate`` now defaults to showing dotted revnos for merged
  revisions. It cuts them off at a depth of 12 characters, but you can
  supply ``--long`` to see the full number. You can also use
  ``--show-ids`` to display the original revision ids, rather than
  revision numbers and committer names. (John Arbash Meinel, #75637)

* bzr now supports Win32 UNC path (e.g. ``\HOST\path``.
  (Alexander Belchenko, #57869)

* Win32-specific: output of cat, bundle and diff commands don't mangle
  line-endings (Alexander Belchenko, #55276)

* Replace broken fnmatch based ignore pattern matching with custom pattern
  matcher.
  (Kent Gibson, Jan Hudec #57637)

* pycurl and urllib can detect short reads at different places. Update
  the test suite to test more cases. Also detect http error code 416
  which was raised for that specific bug. Also enhance the urllib
  robustness by detecting invalid ranges (and pycurl's one by detecting
  short reads during the initial GET). (Vincent Ladeuil, #73948)

* The urllib connection sharing interacts badly with urllib2
  proxy setting (the connections didn't go thru the proxy
  anymore). Defining a proper ProxyHandler solves the
  problem.  (Vincent Ladeuil, #74759)

* Use urlutils to generate relative URLs, not osutils
  (Aaron Bentley, #76229)

* ``bzr status`` in a readonly directory should work without giving
  lots of errors. (John Arbash Meinel, #76299)

* Mention the revisionspec topic for the revision option help.
  (Wouter van Heyst, #31663)

* Allow plugins import from zip archives.
  (Alexander Belchenko, #68124)


bzr 0.13  2006-12-05
####################

No changes from 0.13rc


bzr 0.13rc1  2006-11-27
#######################

Improvements
************

* New command ``bzr remove-tree`` allows the removal of the working
  tree from a branch.
  (Daniel Silverstone)

* urllib uses shared keep-alive connections, so http
  operations are substantially faster.
  (Vincent Ladeuil, #53654)

* ``bzr export`` allows an optional branch parameter, to export a bzr
  tree from some other url. For example:
  ``bzr export bzr.tar.gz http://bazaar-vcs.org/bzr/bzr.dev``
  (Daniel Silverstone)

* Added ``bzr help topics`` to the bzr help system. This gives a
  location for general information, outside of a specific command.
  This includes updates for ``bzr help revisionspec`` the first topic
  included. (Goffredo Baroncelli, John Arbash Meinel, #42714)

* WSGI-compatible HTTP smart server.  See ``doc/http_smart_server.txt``.
  (Andrew Bennetts)

* Knit files will now cache full texts only when the size of the
  deltas is as large as the size of the fulltext. (Or after 200
  deltas, whichever comes first). This has the most benefit on large
  files with small changes, such as the inventory for a large project.
  (eg For a project with 2500 files, and 7500 revisions, it changes
  the size of inventory.knit from 11MB to 5.4MB) (John Arbash Meinel)

Internals
*********

* New -D option given before the command line turns on debugging output
  for particular areas.  -Derror shows tracebacks on all errors.
  (Martin Pool)

* Clean up ``bzr selftest --benchmark bundle`` to correct an import,
  and remove benchmarks that take longer than 10min to run.
  (John Arbash Meinel)

* Use ``time.time()`` instead of ``time.clock()`` to decide on
  progress throttling. Because ``time.clock()`` is actually CPU time,
  so over a high-latency connection, too many updates get throttled.
  (John Arbash Meinel)

* ``MemoryTransport.list_dir()`` would strip the first character for
  files or directories in root directory. (John Arbash Meinel)

* New method ``get_branch_reference`` on 'BzrDir' allows the detection of
  branch references - which the smart server component needs.

* New ``ChrootTransportDecorator``, accessible via the ``chroot+`` url
  prefix.  It disallows any access to locations above a set URL.  (Andrew
  Bennetts)

Bug Fixes
*********

* Now ``_KnitIndex`` properly decode revision ids when loading index data.
  And optimize the knit index parsing code.
  (Dmitry Vasiliev, John Arbash Meinel)

* ``bzrlib/bzrdir.py`` was directly referencing ``bzrlib.workingtree``,
  without importing it. This prevented ``bzr upgrade`` from working
  unless a plugin already imported ``bzrlib.workingtree``
  (John Arbash Meinel, #70716)

* Suppress the traceback on invalid URLs (Vincent Ladeuil, #70803).

* Give nicer error message when an http server returns a 403
  error code. (Vincent Ladeuil, #57644).

* When a multi-range http GET request fails, try a single
  range one. If it fails too, forget about ranges. Remember that until
  the death of the transport and propagates that to the clones.
  (Vincent Ladeuil, #62276, #62029).

* Handles user/passwords supplied in url from command
  line (for the urllib implementation). Don't request already
  known passwords (Vincent Ladeuil, #42383, #44647, #48527)

* ``_KnitIndex.add_versions()`` dictionary compresses revision ids as they
  are added. This fixes bug where fetching remote revisions records
  them as full references rather than integers.
  (John Arbash Meinel, #64789)

* ``bzr ignore`` strips trailing slashes in patterns.
  Also ``bzr ignore`` rejects absolute paths. (Kent Gibson, #4559)

* ``bzr ignore`` takes multiple arguments. (Cheuksan Edward Wang, #29488)

* mv correctly handles paths that traverse symlinks.
  (Aaron Bentley, #66964)

* Give nicer looking error messages when failing to connect over ssh.
  (John Arbash Meinel, #49172)

* Pushing to a remote branch does not currently update the remote working
  tree. After a remote push, ``bzr status`` and ``bzr diff`` on the remote
  machine now show that the working tree is out of date.
  (Cheuksan Edward Wang #48136)

* Use patiencediff instead of difflib for determining deltas to insert
  into knits. This avoids the O(N^3) behavior of difflib. Patience
  diff should be O(N^2). (Cheuksan Edward Wang, #65714)

* Running ``bzr log`` on nonexistent file gives an error instead of the
  entire log history. (Cheuksan Edward Wang #50793)

* ``bzr cat`` can look up contents of removed or renamed files. If the
  pathname is ambiguous, i.e. the files in the old and new trees have
  different id's, the default is the file in the new tree. The user can
  use "--name-from-revision" to select the file in the old tree.
  (Cheuksan Edward Wang, #30190)

Testing
*******

* TestingHTTPRequestHandler really handles the Range header
  (previously it was ignoring it and returning the whole file,).

bzr 0.12  2006-10-30
####################

Internals
*********

* Clean up ``bzr selftest --benchmark bundle`` to correct an import,
  and remove benchmarks that take longer than 10min to run.
  (John Arbash Meinel)

bzr 0.12rc1  2006-10-23
#######################

Improvements
************

* ``bzr log`` now shows dotted-decimal revision numbers for all revisions,
  rather than just showing a decimal revision number for revisions on the
  mainline. These revision numbers are not yet accepted as input into bzr
  commands such as log, diff etc. (Robert Collins)

* revisions can now be specified using dotted-decimal revision numbers.
  For instance, ``bzr diff -r 1.2.1..1.2.3``. (Robert Collins)

* ``bzr help commands`` output is now shorter (Aaron Bentley)

* ``bzr`` now uses lazy importing to reduce the startup time. This has
  a moderate effect on lots of actions, especially ones that have
  little to do. For example ``bzr rocks`` time is down to 116ms from
  283ms. (John Arbash Meinel)

* New Registry class to provide name-to-object registry-like support,
  for example for schemes where plugins can register new classes to
  do certain tasks (e.g. log formatters). Also provides lazy registration
  to allow modules to be loaded on request.
  (John Arbash Meinel, Adeodato Simó)

API Incompatability
*******************

* LogFormatter subclasses show now expect the 'revno' parameter to
  show() to be a string rather than an int. (Robert Collins)

Internals
*********

* ``TestCase.run_bzr``, ``run_bzr_captured``, and ``run_bzr_subprocess``
  can take a ``working_dir='foo'`` parameter, which will change directory
  for the command. (John Arbash Meinel)

* ``bzrlib.lazy_regex.lazy_compile`` can be used to create a proxy
  around a regex, which defers compilation until first use.
  (John Arbash Meinel)

* ``TestCase.run_bzr_subprocess`` defaults to supplying the
  ``--no-plugins`` parameter to ensure test reproducability, and avoid
  problems with system-wide installed plugins. (John Arbash Meinel)

* Unique tree root ids are now supported. Newly created trees still
  use the common root id for compatibility with bzr versions before 0.12.
  (Aaron Bentley)

* ``WorkingTree.set_root_id(None)`` is now deprecated. Please
  pass in ``inventory.ROOT_ID`` if you want the default root id value.
  (Robert Collins, John Arbash Meinel)

* New method ``WorkingTree.flush()`` which will write the current memory
  inventory out to disk. At the same time, ``read_working_inventory`` will
  no longer trash the current tree inventory if it has been modified within
  the current lock, and the tree will now ``flush()`` automatically on
  ``unlock()``. ``WorkingTree.set_root_id()`` has been updated to take
  advantage of this functionality. (Robert Collins, John Arbash Meinel)

* ``bzrlib.tsort.merge_sorted`` now accepts ``generate_revnos``. This
  parameter will cause it to add another column to its output, which
  contains the dotted-decimal revno for each revision, as a tuple.
  (Robert Collins)

* ``LogFormatter.show_merge`` is deprecated in favour of
  ``LogFormatter.show_merge_revno``. (Robert Collins)

Bug Fixes
*********

* Avoid circular imports by creating a deprecated function for
  ``bzrlib.tree.RevisionTree``. Callers should have been using
  ``bzrlib.revisontree.RevisionTree`` anyway. (John Arbash Meinel,
  #63360, #66349)

* Don't use ``socket.MSG_WAITALL`` as it doesn't exist on all
  platforms. (Martin Pool, #66356)

* Don't require ``Content-Type`` in range responses. Assume they are a
  single range if ``Content-Type`` does not exist.
  (John Arbash Meinel, #62473)

* bzr branch/pull no longer complain about progress bar cleanup when
  interrupted during fetch.  (Aaron Bentley, #54000)

* ``WorkingTree.set_parent_trees()`` uses the trees to directly write
  the basis inventory, rather than going through the repository. This
  allows us to have 1 inventory read, and 2 inventory writes when
  committing a new tree. (John Arbash Meinel)

* When reverting, files that are not locally modified that do not exist
  in the target are deleted, not just unversioned (Aaron Bentley)

* When trying to acquire a lock, don't fail immediately. Instead, try
  a few times (up to 1 hour) before timing out. Also, report why the
  lock is unavailable (John Arbash Meinel, #43521, #49556)

* Leave HttpTransportBase daughter classes decides how they
  implement cloning. (Vincent Ladeuil, #61606)

* diff3 does not indicate conflicts on clean merge. (Aaron Bentley)

* If a commit fails, the commit message is stored in a file at the root of
  the tree for later commit. (Cheuksan Edward Wang, Stefan Metzmacher,
  #32054)

Testing
*******

* New test base class TestCaseWithMemoryTransport offers memory-only
  testing facilities: its not suitable for tests that need to mutate disk
  state, but most tests should not need that and should be converted to
  TestCaseWithMemoryTransport. (Robert Collins)

* ``TestCase.make_branch_and_memory_tree`` now takes a format
  option to set the BzrDir, Repository and Branch formats of the
  created objects. (Robert Collins, John Arbash Meinel)

bzr 0.11  2006-10-02
####################

* Smart server transport test failures on windows fixed. (Lukáš Lalinský).

bzr 0.11rc2  2006-09-27
#######################

Bug Fixes
*********

* Test suite hangs on windows fixed. (Andrew Bennets, Alexander Belchenko).

* Commit performance regression fixed. (Aaron Bentley, Robert Collins, John
  Arbash Meinel).

bzr 0.11rc1  2006-09-25
#######################

Improvements
************

* Knit files now wait to create their contents until the first data is
  added. The old code used to create an empty .knit and a .kndx with just
  the header. However, this caused a lot of extra round trips over sftp.
  This can change the time for ``bzr push`` to create a new remote branch
  from 160s down to 100s. This also affects ``bzr commit`` performance when
  adding new files, ``bzr commit`` on a new kernel-like tree drops from 50s
  down to 40s (John Arbash Meinel, #44692)

* When an entire subtree has been deleted, commit will now report that
  just the top of the subtree has been deleted, rather than reporting
  all the individual items. (Robert Collins)

* Commit performs one less XML parse. (Robert Collins)

* ``bzr checkout`` now operates on readonly branches as well
  as readwrite branches. This fixes bug #39542. (Robert Collins)

* ``bzr bind`` no longer synchronises history with the master branch.
  Binding should be followed by an update or push to synchronise the
  two branches. This is closely related to the fix for bug #39542.
  (Robert Collins)

* ``bzrlib.lazy_import.lazy_import`` function to create on-demand
  objects.  This allows all imports to stay at the global scope, but
  modules will not actually be imported if they are not used.
  (John Arbash Meinel)

* Support ``bzr://`` and ``bzr+ssh://`` urls to work with the new RPC-based
  transport which will be used with the upcoming high-performance smart
  server. The new command ``bzr serve`` will invoke bzr in server mode,
  which processes these requests. (Andrew Bennetts, Robert Collins, Martin
  Pool)

* New command ``bzr version-info`` which can be used to get a summary
  of the current state of the tree. This is especially useful as part
  of a build commands. See ``doc/version_info.txt`` for more information
  (John Arbash Meinel)

Bug Fixes
*********

* ``'bzr inventory [FILE...]'`` allows restricting the file list to a
  specific set of files. (John Arbash Meinel, #3631)

* Don't abort when annotating empty files (John Arbash Meinel, #56814)

* Add ``Stanza.to_unicode()`` which can be passed to another Stanza
  when nesting stanzas. Also, add ``read_stanza_unicode`` to handle when
  reading a nested Stanza. (John Arbash Meinel)

* Transform._set_mode() needs to stat the right file.
  (John Arbash Meinel, #56549)

* Raise WeaveFormatError rather than StopIteration when trying to read
  an empty Weave file. (John Arbash Meinel, #46871)

* Don't access e.code for generic URLErrors, only HTTPErrors have .code.
  (Vincent Ladeuil, #59835)

* Handle boundary="" lines properly to allow access through a Squid proxy.
  (John Arbash Meinel, #57723)

* revert now removes newly-added directories (Aaron Bentley, #54172)

* ``bzr upgrade sftp://`` shouldn't fail to upgrade v6 branches if there
  isn't a working tree. (David Allouche, #40679)

* Give nicer error messages when a user supplies an invalid --revision
  parameter. (John Arbash Meinel, #55420)

* Handle when LANG is not recognized by python. Emit a warning, but
  just revert to using 'ascii'. (John Arbash Meinel, #35392)

* Don't use ``preexec_fn`` on win32, as it is not supported by subprocess.
  (John Arbash Meinel)

* Skip specific tests when the dependencies aren't met. This includes
  some ``setup.py`` tests when ``python-dev`` is not available, and
  some tests that depend on paramiko. (John Arbash Meinel, Mattheiu Moy)

* Fallback to Paramiko properly, if no ``ssh`` executable exists on
  the system. (Andrew Bennetts, John Arbash Meinel)

* ``Branch.bind(other_branch)`` no longer takes a write lock on the
  other branch, and will not push or pull between the two branches.
  API users will need to perform a push or pull or update operation if they
  require branch synchronisation to take place. (Robert Collins, #47344)

* When creating a tarball or zipfile export, export unicode names as utf-8
  paths. This may not work perfectly on all platforms, but has the best
  chance of working in the common case. (John Arbash Meinel, #56816)

* When committing, only files that exist in working tree or basis tree
  may be specified (Aaron Bentley, #50793)

Portability
***********

* Fixes to run on Python 2.5 (Brian M. Carlson, Martin Pool, Marien Zwart)

Internals
*********

* TestCaseInTempDir now creates a separate directory for HOME, rather
  than having HOME set to the same location as the working directory.
  (John Arbash Meinel)

* ``run_bzr_subprocess()`` can take an optional ``env_changes={}`` parameter,
  which will update os.environ inside the spawned child. It also can
  take a ``universal_newlines=True``, which helps when checking the output
  of the command. (John Arbash Meinel)

* Refactor SFTP vendors to allow easier re-use when ssh is used.
  (Andrew Bennetts)

* ``Transport.list_dir()`` and ``Transport.iter_files_recursive()`` should always
  return urlescaped paths. This is now tested (there were bugs in a few
  of the transports) (Andrew Bennetts, David Allouche, John Arbash Meinel)

* New utility function ``symbol_versioning.deprecation_string``. Returns the
  formatted string for a callable, deprecation format pair. (Robert Collins)

* New TestCase helper applyDeprecated. This allows you to call a callable
  which is deprecated without it spewing to the screen, just by supplying
  the deprecation format string issued for it. (Robert Collins)

* Transport.append and Transport.put have been deprecated in favor of
  ``.append_bytes``, ``.append_file``, ``.put_bytes``, and
  ``.put_file``. This removes the ambiguity in what type of object the
  functions take.  ``Transport.non_atomic_put_{bytes,file}`` has also
  been added. Which works similarly to ``Transport.append()`` except for
  SFTP, it doesn't have a round trip when opening the file. Also, it
  provides functionality for creating a parent directory when trying
  to create a file, rather than raise NoSuchFile and forcing the
  caller to repeat their request.
  (John Arbash Meinel)

* WorkingTree has a new api ``unversion`` which allow the unversioning of
  entries by their file id. (Robert Collins)

* ``WorkingTree.pending_merges`` is deprecated.  Please use the
  ``get_parent_ids`` (introduced in 0.10) method instead. (Robert Collins)

* WorkingTree has a new ``lock_tree_write`` method which locks the branch for
  read rather than write. This is appropriate for actions which only need
  the branch data for reference rather than mutation. A new decorator
  ``needs_tree_write_lock`` is provided in the workingtree module. Like the
  ``needs_read_lock`` and ``needs_write_lock`` decorators this allows static
  declaration of the locking requirements of a function to ensure that
  a lock is taken out for casual scripts. (Robert Collins, #54107)

* All WorkingTree methods which write to the tree, but not to the branch
  have been converted to use ``needs_tree_write_lock`` rather than
  ``needs_write_lock``. Also converted is the revert, conflicts and tree
  transform modules. This provides a modest performance improvement on
  metadir style trees, due to the reduce lock-acquisition, and a more
  significant performance improvement on lightweight checkouts from
  remote branches, where trivial operations used to pay a significant
  penalty. It also provides the basis for allowing readonly checkouts.
  (Robert Collins)

* Special case importing the standard library 'copy' module. This shaves
  off 40ms of startup time, while retaining compatibility. See:
  ``bzrlib/inspect_for_copy.py`` for more details. (John Arbash Meinel)

* WorkingTree has a new parent class MutableTree which represents the
  specialisations of Tree which are able to be altered. (Robert Collins)

* New methods mkdir and ``put_file_bytes_non_atomic`` on MutableTree that
  mutate the tree and its contents. (Robert Collins)

* Transport behaviour at the root of the URL is now defined and tested.
  (Andrew Bennetts, Robert Collins)

Testing
*******

* New test helper classs MemoryTree. This is typically accessed via
  ``self.make_branch_and_memory_tree()`` in test cases. (Robert Collins)

* Add ``start_bzr_subprocess`` and ``stop_bzr_subprocess`` to allow test
  code to continue running concurrently with a subprocess of bzr.
  (Andrew Bennetts, Robert Collins)

* Add a new method ``Transport.get_smart_client()``. This is provided to
  allow upgrades to a richer interface than the VFS one provided by
  Transport. (Andrew Bennetts, Martin Pool)

bzr 0.10  2006-08-29
####################

Improvements
************
* 'merge' now takes --uncommitted, to apply uncommitted changes from a
  tree.  (Aaron Bentley)

* 'bzr add --file-ids-from' can be used to specify another path to use
  for creating file ids, rather than generating all new ones. Internally,
  the 'action' passed to ``smart_add_tree()`` can return ``file_ids`` that
  will be used, rather than having bzrlib generate new ones.
  (John Arbash Meinel, #55781)

* ``bzr selftest --benchmark`` now allows a ``--cache-dir`` parameter.
  This will cache some of the intermediate trees, and decrease the
  setup time for benchmark tests. (John Arbash Meinel)

* Inverse forms are provided for all boolean options.  For example,
  --strict has --no-strict, --no-recurse has --recurse (Aaron Bentley)

* Serialize out Inventories directly, rather than using ElementTree.
  Writing out a kernel sized inventory drops from 2s down to ~350ms.
  (Robert Collins, John Arbash Meinel)

Bug Fixes
*********

* Help diffutils 2.8.4 get along with binary tests (Marien Zwart: #57614)

* Change LockDir so that if the lock directory doesn't exist when
  ``lock_write()`` is called, an attempt will be made to create it.
  (John Arbash Meinel, #56974)

* ``bzr uncommit`` preserves pending merges. (John Arbash Meinel, #57660)

* Active FTP transport now works as intended. (ghozzy, #56472)

* Really fix mutter() so that it won't ever raise a UnicodeError.
  It means it is possible for ~/.bzr.log to contain non UTF-8 characters.
  But it is a debugging log, not a real user file.
  (John Arbash Meinel, #56947, #53880)

* Change Command handle to allow Unicode command and options.
  At present we cannot register Unicode command names, so we will get
  BzrCommandError('unknown command'), or BzrCommandError('unknown option')
  But that is better than a UnicodeError + a traceback.
  (John Arbash Meinel, #57123)

* Handle TZ=UTC properly when reading/writing revisions.
  (John Arbash Meinel, #55783, #56290)

* Use ``GPG_TTY`` to allow gpg --cl to work with gpg-agent in a pipeline,
  (passing text to sign in on stdin). (John Arbash Meinel, #54468)

* External diff does the right thing for binaries even in foreign
  languages. (John Arbash Meinel, #56307)

* Testament handles more cases when content is unicode. Specific bug was
  in handling of revision properties.
  (John Arbash Meinel, Holger Krekel, #54723)

* The bzr selftest was failing on installed versions due to a bug in a new
  test helper. (John Arbash Meinel, Robert Collins, #58057)

Internals
*********

* ``bzrlib.cache_utf8`` contains ``encode()`` and ``decode()`` functions
  which can be used to cache the conversion between utf8 and Unicode.
  Especially helpful for some of the knit annotation code, which has to
  convert revision ids to utf8 to annotate lines in storage.
  (John Arbash Meinel)

* ``setup.py`` now searches the filesystem to find all packages which
  need to be installed. This should help make the life of packagers
  easier. (John Arbash Meinel)

bzr 0.9.0  2006-08-11
#####################

Surprises
*********

* The hard-coded built-in ignore rules have been removed. There are
  now two rulesets which are enforced. A user global one in
  ``~/.bazaar/ignore`` which will apply to every tree, and the tree
  specific one '.bzrignore'.
  ``~/.bazaar/ignore`` will be created if it does not exist, but with
  a more conservative list than the old default.
  This fixes bugs with default rules being enforced no matter what.
  The old list of ignore rules from bzr is available by
  running 'bzr ignore --old-default-rules'.
  (Robert Collins, Martin Pool, John Arbash Meinel)

* 'branches.conf' has been changed to 'locations.conf', since it can apply
  to more locations than just branch locations.
  (Aaron Bentley)

Improvements
************

* The revision specifier "revno:" is extended to accept the syntax
  revno:N:branch. For example,
  revno:42:http://bazaar-vcs.org/bzr/bzr.dev/ means revision 42 in
  bzr.dev.  (Matthieu Moy)

* Tests updates to ensure proper URL handling, UNICODE support, and
  proper printing when the user's terminal encoding cannot display
  the path of a file that has been versioned.
  ``bzr branch`` can take a target URL rather than only a local directory.
  ``Branch.get_parent()/set_parent()`` now save a relative path if possible,
  and normalize the parent based on root, allowing access across
  different transports. (John Arbash Meinel, Wouter van Heyst, Martin Pool)
  (Malone #48906, #42699, #40675, #5281, #3980, #36363, #43689,
  #42517, #42514)

* On Unix, detect terminal width using an ioctl not just $COLUMNS.
  Use terminal width for single-line logs from ``bzr log --line`` and
  pending-merge display.  (Robert Widhopf-Fenk, Gustavo Niemeyer)
  (Malone #3507)

* On Windows, detect terminal width using GetConsoleScreenBufferInfo.
  (Alexander Belchenko)

* Speedup improvement for 'date:'-revision search. (Guillaume Pinot).

* Show the correct number of revisions pushed when pushing a new branch.
  (Robert Collins).

* 'bzr selftest' now shows a progress bar with the number of tests, and
  progress made. 'make check' shows tests in -v mode, to be more useful
  for the PQM status window. (Robert Collins).
  When using a progress bar, failed tests are printed out, rather than
  being overwritten by the progress bar until the suite finishes.
  (John Arbash Meinel)

* 'bzr selftest --benchmark' will run a new benchmarking selftest.
  'bzr selftest --benchmark --lsprof-timed' will use lsprofile to generate
  profile data for the individual profiled calls, allowing for fine
  grained analysis of performance.
  (Robert Collins, Martin Pool).

* 'bzr commit' shows a progress bar. This is useful for commits over sftp
  where commit can take an appreciable time. (Robert Collins)

* 'bzr add' is now less verbose in telling you what ignore globs were
  matched by files being ignored. Instead it just tells you how many
  were ignored (because you might reasonably be expecting none to be
  ignored). 'bzr add -v' is unchanged and will report every ignored
  file. (Robert Collins).

* ftp now has a test server if medusa is installed. As part of testing,
  ftp support has been improved, including support for supplying a
  non-standard port. (John Arbash Meinel).

* 'bzr log --line' shows the revision number, and uses only the
  first line of the log message (#5162, Alexander Belchenko;
  Matthieu Moy)

* 'bzr status' has had the --all option removed. The 'bzr ls' command
  should be used to retrieve all versioned files. (Robert Collins)

* 'bzr bundle OTHER/BRANCH' will create a bundle which can be sent
  over email, and applied on the other end, while maintaining ancestry.
  This bundle can be applied with either 'bzr merge' or 'bzr pull',
  the same way you would apply another branch.
  (John Arbash Meinel, Aaron Bentley)

* 'bzr whoami' can now be used to set your identity from the command line,
  for a branch or globally.  (Robey Pointer)

* 'bzr checkout' now aliased to 'bzr co', and 'bzr annotate' to 'bzr ann'.
  (Michael Ellerman)

* 'bzr revert DIRECTORY' now reverts the contents of the directory as well.
  (Aaron Bentley)

* 'bzr get sftp://foo' gives a better error when paramiko is not present.
  Also updates things like 'http+pycurl://' if pycurl is not present.
  (John Arbash Meinel) (Malone #47821, #52204)

* New env variable ``BZR_PROGRESS_BAR``, sets the default progress bar type.
  Can be set to 'none' or 'dummy' to disable the progress bar, 'dots' or
  'tty' to create the respective type. (John Arbash Meinel, #42197, #51107)

* Improve the help text for 'bzr diff' to explain what various options do.
  (John Arbash Meinel, #6391)

* 'bzr uncommit -r 10' now uncommits revisions 11.. rather than uncommitting
  revision 10. This makes -r10 more in line with what other commands do.
  'bzr uncommit' also now saves the pending merges of the revisions that
  were removed. So it is safe to uncommit after a merge, fix something,
  and commit again. (John Arbash Meinel, #32526, #31426)

* 'bzr init' now also works on remote locations.
  (Wouter van Heyst, #48904)

* HTTP support has been updated. When using pycurl we now support
  connection keep-alive, which reduces dns requests and round trips.
  And for both urllib and pycurl we support multi-range requests,
  which decreases the number of round-trips. Performance results for
  ``bzr branch http://bazaar-vcs.org/bzr/bzr.dev/`` indicate
  http branching is now 2-3x faster, and ``bzr pull`` in an existing
  branch is as much as 4x faster.
  (Michael Ellerman, Johan Rydberg, John Arbash Meinel, #46768)

* Performance improvements for sftp. Branching and pulling are now up to
  2x faster. Utilize paramiko.readv() support for async requests if it
  is available (paramiko > 1.6) (John Arbash Meinel)

Bug Fixes
*********

* Fix shadowed definition of TestLocationConfig that caused some
  tests not to run.
  (Erik Bågfors, Michael Ellerman, Martin Pool, #32587)

* Fix unnecessary requirement of sign-my-commits that it be run from
  a working directory.  (Martin Pool, Robert Collins)

* 'bzr push location' will only remember the push location if it succeeds
  in connecting to the remote location. (John Arbash Meinel, #49742)

* 'bzr revert' no longer toggles the executable bit on win32
  (John Arbash Meinel, #45010)

* Handle broken pipe under win32 correctly. (John Arbash Meinel)

* sftp tests now work correctly on win32 if you have a newer paramiko
  (John Arbash Meinel)

* Cleanup win32 test suite, and general cleanup of places where
  file handles were being held open. (John Arbash Meinel)

* When specifying filenames for 'diff -r x..y', the name of the file in the
  working directory can be used, even if its name is different in both x
  and y.

* File-ids containing single- or double-quotes are handled correctly by
  push. (Aaron Bentley, #52227)

* Normalize unicode filenames to ensure cross-platform consistency.
  (John Arbash Meinel, #43689)

* The argument parser can now handle '-' as an argument. Currently
  no code interprets it specially (it is mostly handled as a file named
  '-'). But plugins, and future operations can use it.
  (John Arbash meinel, #50984)

* Bundles can properly read binary files with a plain '\r' in them.
  (John Arbash Meinel, #51927)

* Tuning ``iter_entries()`` to be more efficient (John Arbash Meinel, #5444)

* Lots of win32 fixes (the test suite passes again).
  (John Arbash Meinel, #50155)

* Handle openbsd returning None for sys.getfilesystemencoding() (#41183)

* Support ftp APPE (append) to allow Knits to be used over ftp (#42592)

* Removals are only committed if they match the filespec (or if there is
  no filespec).  (#46635, Aaron Bentley)

* smart-add recurses through all supplied directories
  (John Arbash Meinel, #52578)

* Make the bundle reader extra lines before and after the bundle text.
  This allows you to parse an email with the bundle inline.
  (John Arbash Meinel, #49182)

* Change the file id generator to squash a little bit more. Helps when
  working with long filenames on windows. (Also helps for unicode filenames
  not generating hidden files). (John Arbash Meinel, #43801)

* Restore terminal mode on C-c while reading sftp password.  (#48923,
  Nicholas Allen, Martin Pool)

* Timestamps are rounded to 1ms, and revision entries can be recreated
  exactly. (John Arbash Meinel, Jamie Wilkinson, #40693)

* Branch.base has changed to a URL, but ~/.bazaar/locations.conf should
  use local paths, since it is user visible (John Arbash Meinel, #53653)

* ``bzr status foo`` when foo was unversioned used to cause a full delta
  to be generated (John Arbash Meinel, #53638)

* When reading revision properties, an empty value should be considered
  the empty string, not None (John Arbash Meinel, #47782)

* ``bzr diff --diff-options`` can now handle binary files being changed.
  Also, the output is consistent when --diff-options is not supplied.
  (John Arbash Meinel, #54651, #52930)

* Use the right suffixes for loading plugins (John Arbash Meinel, #51810)

* Fix ``Branch.get_parent()`` to handle the case when the parent is not
  accessible (John Arbash Meinel, #52976)

Internals
*********

* Combine the ignore rules into a single regex rather than looping over
  them to reduce the threshold where  N^2 behaviour occurs in operations
  like status. (Jan Hudec, Robert Collins).

* Appending to ``bzrlib.DEFAULT_IGNORE`` is now deprecated. Instead, use
  one of the add functions in bzrlib.ignores. (John Arbash Meinel)

* 'bzr push' should only push the ancestry of the current revision, not
  all of the history in the repository. This is especially important for
  shared repositories. (John Arbash Meinel)

* ``bzrlib.delta.compare_trees`` now iterates in alphabetically sorted order,
  rather than randomly walking the inventories. (John Arbash Meinel)

* Doctests are now run in temporary directories which are cleaned up when
  they finish, rather than using special ScratchDir/ScratchBranch objects.
  (Martin Pool)

* Split ``check`` into separate methods on the branch and on the repository,
  so that it can be specialized in ways that are useful or efficient for
  different formats.  (Martin Pool, Robert Collins)

* Deprecate ``Repository.all_revision_ids``; most methods don't really need
  the global revision graph but only that part leading up to a particular
  revision.  (Martin Pool, Robert Collins)

* Add a BzrDirFormat ``control_formats`` list which allows for control formats
  that do not use '.bzr' to store their data - i.e. '.svn', '.hg' etc.
  (Robert Collins, Jelmer Vernooij).

* ``bzrlib.diff.external_diff`` can be redirected to any file-like object.
  Uses subprocess instead of spawnvp.
  (James Henstridge, John Arbash Meinel, #4047, #48914)

* New command line option '--profile-imports', which will install a custom
  importer to log time to import modules and regex compilation time to
  sys.stderr (John Arbash Meinel)

* 'EmptyTree' is now deprecated, please use ``repository.revision_tree(None)``
  instead. (Robert Collins)

* "RevisionTree" is now in bzrlib/revisiontree.py. (Robert Collins)

bzr 0.8.2  2006-05-17
#####################

Bug Fixes
*********

* setup.py failed to install launchpad plugin.  (Martin Pool)

bzr 0.8.1  2006-05-16
#####################

Bug Fixes
*********

* Fix failure to commit a merge in a checkout.  (Martin Pool,
  Robert Collins, Erik Bågfors, #43959)

* Nicer messages from 'commit' in the case of renames, and correct
  messages when a merge has occured. (Robert Collins, Martin Pool)

* Separate functionality from assert statements as they are skipped in
  optimized mode of python. Add the same check to pending merges.
  (Olaf Conradi, #44443)

Changes
*******

* Do not show the None revision in output of bzr ancestry. (Olaf Conradi)

* Add info on standalone branches without a working tree.
  (Olaf Conradi, #44155)

* Fix bug in knits when raising InvalidRevisionId. (Olaf Conradi, #44284)

Changes
*******

* Make editor invocation comply with Debian Policy. First check
  environment variables VISUAL and EDITOR, then try editor from
  alternatives system. If that all fails, fall back to the pre-defined
  list of editors. (Olaf Conradi, #42904)

New Features
************

* New 'register-branch' command registers a public branch into
  Launchpad.net, where it can be associated with bugs, etc.
  (Martin Pool, Bjorn Tillenius, Robert Collins)

Internals
*********

* New public api in InventoryEntry - ``describe_change(old, new)`` which
  provides a human description of the changes between two old and
  new. (Robert Collins, Martin Pool)

Testing
*******

* Fix test case for bzr info in upgrading a standalone branch to metadir,
  uses bzrlib api now. (Olaf Conradi)

bzr 0.8  2006-05-08
###################

Notes When Upgrading
********************

Release 0.8 of bzr introduces a new format for history storage, called
'knit', as an evolution of to the 'weave' format used in 0.7.  Local
and remote operations are faster using knits than weaves.  Several
operations including 'init', 'init-repo', and 'upgrade' take a
--format option that controls this.  Branching from an existing branch
will keep the same format.

It is possible to merge, pull and push between branches of different
formats but this is slower than moving data between homogenous
branches.  It is therefore recommended (but not required) that you
upgrade all branches for a project at the same time.  Information on
formats is shown by 'bzr info'.

bzr 0.8 now allows creation of 'repositories', which hold the history
of files and revisions for several branches.  Previously bzr kept all
the history for a branch within the .bzr directory at the root of the
branch, and this is still the default.  To create a repository, use
the new 'bzr init-repo' command.  Branches exist as directories under
the repository and contain just a small amount of information
indicating the current revision of the branch.

bzr 0.8 also supports 'checkouts', which are similar to in cvs and
subversion.  Checkouts are associated with a branch (optionally in a
repository), which contains all the historical information.  The
result is that a checkout can be deleted without losing any
already-committed revisions.  A new 'update' command is also available.

Repositories and checkouts are not supported with the 0.7 storage
format.  To use them you must upgrad to either knits, or to the
'metaweave' format, which uses weaves but changes the .bzr directory
arrangement.


Improvements
************

* sftp paths can now be relative, or local, according to the lftp
  convention. Paths now take the form::

      sftp://user:pass@host:port/~/relative/path
      or
      sftp://user:pass@host:port/absolute/path

* The FTP transport now tries to reconnect after a temporary
  failure. ftp put is made atomic. (Matthieu Moy)

* The FTP transport now maintains a pool of connections, and
  reuses them to avoid multiple connections to the same host (like
  sftp did). (Daniel Silverstone)

* The ``bzr_man.py`` file has been removed. To create the man page now,
  use ``./generate_docs.py man``. The new program can also create other files.
  Run ``python generate_docs.py --help`` for usage information.
  (Hans Ulrich Niedermann & James Blackwell).

* Man Page now gives full help (James Blackwell).
  Help also updated to reflect user config now being stored in .bazaar
  (Hans Ulrich Niedermann)

* It's now possible to set aliases in bazaar.conf (Erik Bågfors)

* Pull now accepts a --revision argument (Erik Bågfors)

* ``bzr re-sign`` now allows multiple revisions to be supplied on the command
  line. You can now use the following command to sign all of your old
  commits::

    find .bzr/revision-store// -name my@email-* \
      | sed 's/.*\/\/..\///' \
      | xargs bzr re-sign

* Upgrade can now upgrade over the network. (Robert Collins)

* Two new commands 'bzr checkout' and 'bzr update' allow for CVS/SVN-alike
  behaviour.  By default they will cache history in the checkout, but
  with --lightweight almost all data is kept in the master branch.
  (Robert Collins)

* 'revert' unversions newly-versioned files, instead of deleting them.

* 'merge' is more robust.  Conflict messages have changed.

* 'merge' and 'revert' no longer clobber existing files that end in '~' or
  '.moved'.

* Default log format can be set in configuration and plugins can register
  their own formatters. (Erik Bågfors)

* New 'reconcile' command will check branch consistency and repair indexes
  that can become out of sync in pre 0.8 formats. (Robert Collins,
  Daniel Silverstone)

* New 'bzr init --format' and 'bzr upgrade --format' option to control
  what storage format is created or produced.  (Robert Collins,
  Martin Pool)

* Add parent location to 'bzr info', if there is one.  (Olaf Conradi)

* New developer commands 'weave-list' and 'weave-join'.  (Martin Pool)

* New 'init-repository' command, plus support for repositories in 'init'
  and 'branch' (Aaron Bentley, Erik Bågfors, Robert Collins)

* Improve output of 'info' command. Show all relevant locations related to
  working tree, branch and repository. Use kibibytes for binary quantities.
  Fix off-by-one error in missing revisions of working tree.  Make 'info'
  work on branches, repositories and remote locations.  Show locations
  relative to the shared repository, if applicable.  Show locking status
  of locations.  (Olaf Conradi)

* Diff and merge now safely handle binary files. (Aaron Bentley)

* 'pull' and 'push' now normalise the revision history, so that any two
  branches with the same tip revision will have the same output from 'log'.
  (Robert Collins)

* 'merge' accepts --remember option to store parent location, like 'push'
  and 'pull'. (Olaf Conradi)

* bzr status and diff when files given as arguments do not exist
  in the relevant trees.  (Martin Pool, #3619)

* Add '.hg' to the default ignore list.  (Martin Pool)

* 'knit' is now the default disk format. This improves disk performance and
  utilization, increases incremental pull performance, robustness with SFTP
  and allows checkouts over SFTP to perform acceptably.
  The initial Knit code was contributed by Johan Rydberg based on a
  specification by Martin Pool.
  (Robert Collins, Aaron Bentley, Johan Rydberg, Martin Pool).

* New tool to generate all-in-one html version of the manual.  (Alexander
  Belchenko)

* Hitting CTRL-C while doing an SFTP push will no longer cause stale locks
  to be left in the SFTP repository. (Robert Collins, Martin Pool).

* New option 'diff --prefix' to control how files are named in diff
  output, with shortcuts '-p0' and '-p1' corresponding to the options for
  GNU patch.  (Alexander Belchenko, Goffredo Baroncelli, Martin Pool)

* Add --revision option to 'annotate' command.  (Olaf Conradi)

* If bzr shows an unexpected revision-history after pulling (perhaps due
  to a reweave) it can now be corrected by 'bzr reconcile'.
  (Robert Collins)

Changes
*******

* Commit is now verbose by default, and shows changed filenames and the
  new revision number.  (Robert Collins, Martin Pool)

* Unify 'mv', 'move', 'rename'.  (Matthew Fuller, #5379)

* 'bzr -h' shows help.  (Martin Pool, Ian Bicking, #35940)

* Make 'pull' and 'push' remember location on failure using --remember.
  (Olaf Conradi)

* For compatibility, make old format for using weaves inside metadir
  available as 'metaweave' format.  Rename format 'metadir' to 'default'.
  Clean up help for option --format in commands 'init', 'init-repo' and
  'upgrade'.  (Olaf Conradi)

Internals
*********

* The internal storage of history, and logical branch identity have now
  been split into Branch, and Repository. The common locking and file
  management routines are now in bzrlib.lockablefiles.
  (Aaron Bentley, Robert Collins, Martin Pool)

* Transports can now raise DependencyNotPresent if they need a library
  which is not installed, and then another implementation will be
  tried.  (Martin Pool)

* Remove obsolete (and no-op) `decode` parameter to `Transport.get`.
  (Martin Pool)

* Using Tree Transform for merge, revert, tree-building

* WorkingTree.create, Branch.create, ``WorkingTree.create_standalone``,
  Branch.initialize are now deprecated. Please see ``BzrDir.create_*`` for
  replacement API's. (Robert Collins)

* New BzrDir class represents the .bzr control directory and manages
  formatting issues. (Robert Collins)

* New repository.InterRepository class encapsulates Repository to
  Repository actions and allows for clean selection of optimised code
  paths. (Robert Collins)

* ``bzrlib.fetch.fetch`` and ``bzrlib.fetch.greedy_fetch`` are now
  deprecated, please use ``branch.fetch`` or ``repository.fetch``
  depending on your needs. (Robert Collins)

* deprecated methods now have a ``is_deprecated`` flag on them that can
  be checked, if you need to determine whether a given callable is
  deprecated at runtime. (Robert Collins)

* Progress bars are now nested - see
  ``bzrlib.ui.ui_factory.nested_progress_bar``.
  (Robert Collins, Robey Pointer)

* New API call ``get_format_description()`` for each type of format.
  (Olaf Conradi)

* Changed ``branch.set_parent()`` to accept None to remove parent.
  (Olaf Conradi)

* Deprecated BzrError AmbiguousBase.  (Olaf Conradi)

* WorkingTree.branch is now a read only property.  (Robert Collins)

* bzrlib.ui.text.TextUIFactory now accepts a ``bar_type`` parameter which
  can be None or a factory that will create a progress bar. This is
  useful for testing or for overriding the bzrlib.progress heuristic.
  (Robert Collins)

* New API method ``get_physical_lock_status()`` to query locks present on a
  transport.  (Olaf Conradi)

* Repository.reconcile now takes a thorough keyword parameter to allow
  requesting an indepth reconciliation, rather than just a data-loss
  check. (Robert Collins)

* ``bzrlib.ui.ui_factory protocol`` now supports ``get_boolean`` to prompt
  the user for yes/no style input. (Robert Collins)

Testing
*******

* SFTP tests now shortcut the SSH negotiation, reducing test overhead
  for testing SFTP protocol support. (Robey Pointer)

* Branch formats are now tested once per implementation (see ``bzrlib.
  tests.branch_implementations``. This is analagous to the transport
  interface tests, and has been followed up with working tree,
  repository and BzrDir tests. (Robert Collins)

* New test base class TestCaseWithTransport provides a transport aware
  test environment, useful for testing any transport-interface using
  code. The test suite option --transport controls the transport used
  by this class (when its not being used as part of implementation
  contract testing). (Robert Collins)

* Close logging handler on disabling the test log. This will remove the
  handler from the internal list inside python's logging module,
  preventing shutdown from closing it twice.  (Olaf Conradi)

* Move test case for uncommit to blackbox tests.  (Olaf Conradi)

* ``run_bzr`` and ``run_bzr_captured`` now accept a 'stdin="foo"'
  parameter which will provide String("foo") to the command as its stdin.

bzr 0.7 2006-01-09
##################

Changes
*******

* .bzrignore is excluded from exports, on the grounds that it's a bzr
  internal-use file and may not be wanted.  (Jamie Wilkinson)

* The "bzr directories" command were removed in favor of the new
  --kind option to the "bzr inventory" command.  To list all
  versioned directories, now use "bzr inventory --kind directory".
  (Johan Rydberg)

* Under Windows configuration directory is now ``%APPDATA%\bazaar\2.0``
  by default. (John Arbash Meinel)

* The parent of Bzr configuration directory can be set by ``BZR_HOME``
  environment variable. Now the path for it is searched in ``BZR_HOME``,
  then in HOME. Under Windows the order is: ``BZR_HOME``, ``APPDATA``
  (usually points to ``C:\Documents and Settings\User Name\Application Data``),
  ``HOME``. (John Arbash Meinel)

* Plugins with the same name in different directories in the bzr plugin
  path are no longer loaded: only the first successfully loaded one is
  used. (Robert Collins)

* Use systems' external ssh command to open connections if possible.
  This gives better integration with user settings such as ProxyCommand.
  (James Henstridge)

* Permissions on files underneath .bzr/ are inherited from the .bzr
  directory. So for a shared repository, simply doing 'chmod -R g+w .bzr/'
  will mean that future file will be created with group write permissions.

* configure.in and config.guess are no longer in the builtin default
  ignore list.

* '.sw[nop]' pattern ignored, to ignore vim swap files for nameless
  files.  (John Arbash Meinel, Martin Pool)

Improvements
************

* "bzr INIT dir" now initializes the specified directory, and creates
  it if it does not exist.  (John Arbash Meinel)

* New remerge command (Aaron Bentley)

* Better zsh completion script.  (Steve Borho)

* 'bzr diff' now returns 1 when there are changes in the working
  tree. (Robert Collins)

* 'bzr push' now exists and can push changes to a remote location.
  This uses the transport infrastructure, and can store the remote
  location in the ~/.bazaar/branches.conf configuration file.
  (Robert Collins)

* Test directories are only kept if the test fails and the user requests
  that they be kept.

* Tweaks to short log printing

* Added branch nicks, new nick command, printing them in log output.
  (Aaron Bentley)

* If ``$BZR_PDB`` is set, pop into the debugger when an uncaught exception
  occurs.  (Martin Pool)

* Accept 'bzr resolved' (an alias for 'bzr resolve'), as this is
  the same as Subversion.  (Martin Pool)

* New ftp transport support (on ftplib), for ftp:// and aftp://
  URLs.  (Daniel Silverstone)

* Commit editor temporary files now start with ``bzr_log.``, to allow
  text editors to match the file name and set up appropriate modes or
  settings.  (Magnus Therning)

* Improved performance when integrating changes from a remote weave.
  (Goffredo Baroncelli)

* Sftp will attempt to cache the connection, so it is more likely that
  a connection will be reused, rather than requiring multiple password
  requests.

* bzr revno now takes an optional argument indicating the branch whose
  revno should be printed.  (Michael Ellerman)

* bzr cat defaults to printing the last version of the file.
  (Matthieu Moy, #3632)

* New global option 'bzr --lsprof COMMAND' runs bzr under the lsprof
  profiler.  (Denys Duchier)

* Faster commits by reading only the headers of affected weave files.
  (Denys Duchier)

* 'bzr add' now takes a --dry-run parameter which shows you what would be
  added, but doesn't actually add anything. (Michael Ellerman)

* 'bzr add' now lists how many files were ignored per glob.  add --verbose
  lists the specific files.  (Aaron Bentley)

* 'bzr missing' now supports displaying changes in diverged trees and can
  be limited to show what either end of the comparison is missing.
  (Aaron Bently, with a little prompting from Daniel Silverstone)

Bug Fixes
*********

* SFTP can walk up to the root path without index errors. (Robert Collins)

* Fix bugs in running bzr with 'python -O'.  (Martin Pool)

* Error when run with -OO

* Fix bug in reporting http errors that don't have an http error code.
  (Martin Pool)

* Handle more cases of pipe errors in display commands

* Change status to 3 for all errors

* Files that are added and unlinked before committing are completely
  ignored by diff and status

* Stores with some compressed texts and some uncompressed texts are now
  able to be used. (John A Meinel)

* Fix for bzr pull failing sometimes under windows

* Fix for sftp transport under windows when using interactive auth

* Show files which are both renamed and modified as such in 'bzr
  status' output.  (Daniel Silverstone, #4503)

* Make annotate cope better with revisions committed without a valid
  email address.  (Marien Zwart)

* Fix representation of tab characters in commit messages.
  (Harald Meland)

* List of plugin directories in ``BZR_PLUGIN_PATH`` environment variable is
  now parsed properly under Windows. (Alexander Belchenko)

* Show number of revisions pushed/pulled/merged. (Robey Pointer)

* Keep a cached copy of the basis inventory to speed up operations
  that need to refer to it.  (Johan Rydberg, Martin Pool)

* Fix bugs in bzr status display of non-ascii characters.
  (Martin Pool)

* Remove Makefile.in from default ignore list.
  (Tollef Fog Heen, Martin Pool, #6413)

* Fix failure in 'bzr added'.  (Nathan McCallum, Martin Pool)

Testing
*******

* Fix selftest asking for passwords when there are no SFTP keys.
  (Robey Pointer, Jelmer Vernooij)

* Fix selftest run with 'python -O'.  (Martin Pool)

* Fix HTTP tests under Windows. (John Arbash Meinel)

* Make tests work even if HOME is not set (Aaron Bentley)

* Updated ``build_tree`` to use fixed line-endings for tests which read
  the file cotents and compare. Make some tests use this to pass under
  Windows. (John Arbash Meinel)

* Skip stat and symlink tests under Windows. (Alexander Belchenko)

* Delay in selftest/testhashcash is now issued under win32 and Cygwin.
  (John Arbash Meinel)

* Use terminal width to align verbose test output.  (Martin Pool)

* Blackbox tests are maintained within the bzrlib.tests.blackbox directory.
  If adding a new test script please add that to
  ``bzrlib.tests.blackbox.__init__``. (Robert Collins)

* Much better error message if one of the test suites can't be
  imported.  (Martin Pool)

* Make check now runs the test suite twice - once with the default locale,
  and once with all locales forced to C, to expose bugs. This is not
  trivially done within python, so for now its only triggered by running
  Make check. Integrators and packagers who wish to check for full
  platform support should run 'make check' to test the source.
  (Robert Collins)

* Tests can now run TestSkipped if they can't execute for any reason.
  (Martin Pool) (NB: TestSkipped should only be raised for correctable
  reasons - see the wiki spec ImprovingBzrTestSuite).

* Test sftp with relative, absolute-in-homedir and absolute-not-in-homedir
  paths for the transport tests. Introduce blackbox remote sftp tests that
  test the same permutations. (Robert Collins, Robey Pointer)

* Transport implementation tests are now independent of the local file
  system, which allows tests for esoteric transports, and for features
  not available in the local file system. They also repeat for variations
  on the URL scheme that can introduce issues in the transport code,
  see bzrlib.transport.TransportTestProviderAdapter() for this.
  (Robert Collins).

* ``TestCase.build_tree`` uses the transport interface to build trees,
  pass in a transport parameter to give it an existing connection.
  (Robert Collins).

Internals
*********

* WorkingTree.pull has been split across Branch and WorkingTree,
  to allow Branch only pulls. (Robert Collins)

* ``commands.display_command`` now returns the result of the decorated
  function. (Robert Collins)

* LocationConfig now has a ``set_user_option(key, value)`` call to save
  a setting in its matching location section (a new one is created
  if needed). (Robert Collins)

* Branch has two new methods, ``get_push_location`` and
  ``set_push_location`` to respectively, get and set the push location.
  (Robert Collins)

* ``commands.register_command`` now takes an optional flag to signal that
  the registrant is planning to decorate an existing command. When
  given multiple plugins registering a command is not an error, and
  the original command class (whether built in or a plugin based one) is
  returned to the caller. There is a new error 'MustUseDecorated' for
  signalling when a wrapping command should switch to the original
  version. (Robert Collins)

* Some option parsing errors will raise 'BzrOptionError', allowing
  granular detection for decorating commands. (Robert Collins).

* ``Branch.read_working_inventory`` has moved to
  ``WorkingTree.read_working_inventory``. This necessitated changes to
  ``Branch.get_root_id``, and a move of ``Branch.set_inventory`` to
  WorkingTree as well. To make it clear that a WorkingTree cannot always
  be obtained ``Branch.working_tree()`` will raise
  ``errors.NoWorkingTree`` if one cannot be obtained. (Robert Collins)

* All pending merges operations from Branch are now on WorkingTree.
  (Robert Collins)

* The follow operations from Branch have moved to WorkingTree::

      add()
      commit()
      move()
      rename_one()
      unknowns()

  (Robert Collins)

* ``bzrlib.add.smart_add_branch`` is now ``smart_add_tree``. (Robert Collins)

* New "rio" serialization format, similar to rfc-822. (Martin Pool)

* Rename selftests to ``bzrlib.tests.test_foo``.  (John A Meinel, Martin
  Pool)

* ``bzrlib.plugin.all_plugins`` has been changed from an attribute to a
  query method. (Robert Collins)

* New options to read only the table-of-contents of a weave.
  (Denys Duchier)

* Raise NoSuchFile when someone tries to add a non-existant file.
  (Michael Ellerman)

* Simplify handling of DivergedBranches in ``cmd_pull()``.
  (Michael Ellerman)

* Branch.controlfile* logic has moved to lockablefiles.LockableFiles, which
  is exposed as ``Branch().control_files``. Also this has been altered with the
  controlfile pre/suffix replaced by simple method names like 'get' and
  'put'. (Aaron Bentley, Robert Collins).

* Deprecated functions and methods can now be marked as such using the
  ``bzrlib.symbol_versioning`` module. Marked method have their docstring
  updated and will issue a DeprecationWarning using the warnings module
  when they are used. (Robert Collins)

* ``bzrlib.osutils.safe_unicode`` now exists to provide parameter coercion
  for functions that need unicode strings. (Robert Collins)

bzr 0.6 2005-10-28
##################

Improvements
************

* pull now takes --verbose to show you what revisions are added or removed
  (John A Meinel)

* merge now takes a --show-base option to include the base text in
  conflicts.
  (Aaron Bentley)

* The config files are now read using ConfigObj, so '=' should be used as
  a separator, not ':'.
  (Aaron Bentley)

* New 'bzr commit --strict' option refuses to commit if there are
  any unknown files in the tree.  To commit, make sure all files are
  either ignored, added, or deleted.  (Michael Ellerman)

* The config directory is now ~/.bazaar, and there is a single file
  ~/.bazaar/bazaar.conf storing email, editor and other preferences.
  (Robert Collins)

* 'bzr add' no longer takes a --verbose option, and a --quiet option
  has been added that suppresses all output.

* Improved zsh completion support in contrib/zsh, from Clint
  Adams.

* Builtin 'bzr annotate' command, by Martin Pool with improvements from
  Goffredo Baroncelli.

* 'bzr check' now accepts -v for verbose reporting, and checks for
  ghosts in the branch. (Robert Collins)

* New command 're-sign' which will regenerate the gpg signature for
  a revision. (Robert Collins)

* If you set ``check_signatures=require`` for a path in
  ``~/.bazaar/branches.conf`` then bzr will invoke your
  ``gpg_signing_command`` (defaults to gpg) and record a digital signature
  of your commit. (Robert Collins)

* New sftp transport, based on Paramiko.  (Robey Pointer)

* 'bzr pull' now accepts '--clobber' which will discard local changes
  and make this branch identical to the source branch. (Robert Collins)

* Just give a quieter warning if a plugin can't be loaded, and
  put the details in .bzr.log.  (Martin Pool)

* 'bzr branch' will now set the branch-name to the last component of the
  output directory, if one was supplied.

* If the option ``post_commit`` is set to one (or more) python function
  names (must be in the bzrlib namespace), then they will be invoked
  after the commit has completed, with the branch and ``revision_id`` as
  parameters. (Robert Collins)

* Merge now has a retcode of 1 when conflicts occur. (Robert Collins)

* --merge-type weave is now supported for file contents.  Tree-shape
  changes are still three-way based.  (Martin Pool, Aaron Bentley)

* 'bzr check' allows the first revision on revision-history to have
  parents - something that is expected for cheap checkouts, and occurs
  when conversions from baz do not have all history.  (Robert Collins).

* 'bzr merge' can now graft unrelated trees together, if your specify
  0 as a base. (Aaron Bentley)

* 'bzr commit branch' and 'bzr commit branch/file1 branch/file2' now work
  (Aaron Bentley)

* Add '.sconsign*' to default ignore list.  (Alexander Belchenko)

* 'bzr merge --reprocess' minimizes conflicts

Testing
*******

* The 'bzr selftest --pattern' option for has been removed, now
  test specifiers on the command line can be simple strings, or
  regexps, or both. (Robert Collins)

* Passing -v to selftest will now show the time each test took to
  complete, which will aid in analysing performance regressions and
  related questions. (Robert Collins)

* 'bzr selftest' runs all tests, even if one fails, unless '--one'
  is given. (Martin Pool)

* There is a new method for TestCaseInTempDir, assertFileEqual, which
  will check that a given content is equal to the content of the named
  file. (Robert Collins)

* Fix test suite's habit of leaving many temporary log files in $TMPDIR.
  (Martin Pool)

Internals
*********

* New 'testament' command and concept for making gpg-signatures
  of revisions that are not tied to a particular internal
  representation.  (Martin Pool).

* Per-revision properties ('revprops') as key-value associated
  strings on each revision created when the revision is committed.
  Intended mainly for the use of external tools.  (Martin Pool).

* Config options have moved from bzrlib.osutils to bzrlib.config.
  (Robert Collins)

* Improved command line option definitions allowing explanations
  for individual options, among other things.  Contributed by
  Magnus Therning.

* Config options have moved from bzrlib.osutils to bzrlib.config.
  Configuration is now done via the config.Config interface:
  Depending on whether you have a Branch, a Location or no information
  available, construct a ``*Config``, and use its ``signature_checking``,
  ``username`` and ``user_email`` methods. (Robert Collins)

* Plugins are now loaded under bzrlib.plugins, not bzrlib.plugin, and
  they are made available for other plugins to use. You should not
  import other plugins during the ``__init__`` of your plugin though, as
  no ordering is guaranteed, and the plugins directory is not on the
  python path. (Robert Collins)

* Branch.relpath has been moved to WorkingTree.relpath. WorkingTree no
  no longer takes an inventory, rather it takes an option branch
  parameter, and if None is given will open the branch at basedir
  implicitly. (Robert Collins)

* Cleaner exception structure and error reporting.  Suggested by
  Scott James Remnant.  (Martin Pool)

* Branch.remove has been moved to WorkingTree, which has also gained
  ``lock_read``, ``lock_write`` and ``unlock`` methods for convenience.
  (Robert Collins)

* Two decorators, ``needs_read_lock`` and ``needs_write_lock`` have been
  added to the branch module. Use these to cause a function to run in a
  read or write lock respectively. (Robert Collins)

* ``Branch.open_containing`` now returns a tuple (Branch, relative-path),
  which allows direct access to the common case of 'get me this file
  from its branch'. (Robert Collins)

* Transports can register using ``register_lazy_transport``, and they
  will be loaded when first used.  (Martin Pool)

* 'pull' has been factored out of the command as ``WorkingTree.pull()``.
  A new option to WorkingTree.pull has been added, clobber, which will
  ignore diverged history and pull anyway.
  (Robert Collins)

* config.Config has a ``get_user_option`` call that accepts an option name.
  This will be looked up in branches.conf and bazaar.conf as normal.
  It is intended that this be used by plugins to support options -
  options of built in programs should have specific methods on the config.
  (Robert Collins)

* ``merge.merge_inner`` now has tempdir as an optional parameter.
  (Robert Collins)

* Tree.kind is not recorded at the top level of the hierarchy, as it was
  missing on EmptyTree, leading to a bug with merge on EmptyTrees.
  (Robert Collins)

* ``WorkingTree.__del__`` has been removed, it was non deterministic and not
  doing what it was intended to. See ``WorkingTree.__init__`` for a comment
  about future directions. (Robert Collins/Martin Pool)

* bzrlib.transport.http has been modified so that only 404 urllib errors
  are returned as NoSuchFile. Other exceptions will propagate as normal.
  This allows debuging of actual errors. (Robert Collins)

* bzrlib.transport.Transport now accepts *ONLY* url escaped relative paths
  to apis like 'put', 'get' and 'has'. This is to provide consistent
  behaviour - it operates on url's only. (Robert Collins)

* Transports can register using ``register_lazy_transport``, and they
  will be loaded when first used.  (Martin Pool)

* ``merge_flex`` no longer calls ``conflict_handler.finalize()``, instead that
  is called by ``merge_inner``. This is so that the conflict count can be
  retrieved (and potentially manipulated) before returning to the caller
  of ``merge_inner``. Likewise 'merge' now returns the conflict count to the
  caller. (Robert Collins)

* ``revision.revision_graph`` can handle having only partial history for
  a revision - that is no revisions in the graph with no parents.
  (Robert Collins).

* New ``builtins.branch_files`` uses the standard ``file_list`` rules to
  produce a branch and a list of paths, relative to that branch
  (Aaron Bentley)

* New TestCase.addCleanup facility.

* New ``bzrlib.version_info`` tuple (similar to ``sys.version_info``),
  which can be used by programs importing bzrlib.

Bug Fixes
*********

* Better handling of branches in directories with non-ascii names.
  (Joel Rosdahl, Panagiotis Papadakos)

* Upgrades of trees with no commits will not fail due to accessing
  [-1] in the revision-history. (Andres Salomon)


bzr 0.1.1 2005-10-12
####################

Bug Fixes
*********

* Fix problem in pulling over http from machines that do not
  allow directories to be listed.

* Avoid harmless warning about invalid hash cache after
  upgrading branch format.

Performance
***********

* Avoid some unnecessary http operations in branch and pull.


bzr 0.1 2005-10-11
##################

Notes
*****

* 'bzr branch' over http initially gives a very high estimate
  of completion time but it should fall as the first few
  revisions are pulled in.  branch is still slow on
  high-latency connections.

Bug Fixes
*********

* bzr-man.py has been updated to work again. Contributed by
  Rob Weir.

* Locking is now done with fcntl.lockf which works with NFS
  file systems. Contributed by Harald Meland.

* When a merge encounters a file that has been deleted on
  one side and modified on the other, the old contents are
  written out to foo.BASE and foo.SIDE, where SIDE is this
  or OTHER. Contributed by Aaron Bentley.

* Export was choosing incorrect file paths for the content of
  the tarball, this has been fixed by Aaron Bentley.

* Commit will no longer commit without a log message, an
  error is returned instead. Contributed by Jelmer Vernooij.

* If you commit a specific file in a sub directory, any of its
  parent directories that are added but not listed will be
  automatically included. Suggested by Michael Ellerman.

* bzr commit and upgrade did not correctly record new revisions
  for files with only a change to their executable status.
  bzr will correct this when it encounters it. Fixed by
  Robert Collins

* HTTP tests now force off the use of ``http_proxy`` for the duration.
  Contributed by Gustavo Niemeyer.

* Fix problems in merging weave-based branches that have
  different partial views of history.

* Symlink support: working with symlinks when not in the root of a
  bzr tree was broken, patch from Scott James Remnant.

Improvements
************

* 'branch' now accepts a --basis parameter which will take advantage
  of local history when making a new branch. This allows faster
  branching of remote branches. Contributed by Aaron Bentley.

* New tree format based on weave files, called version 5.
  Existing branches can be upgraded to this format using
  'bzr upgrade'.

* Symlinks are now versionable. Initial patch by
  Erik Toubro Nielsen, updated to head by Robert Collins.

* Executable bits are tracked on files. Patch from Gustavo
  Niemeyer.

* 'bzr status' now shows unknown files inside a selected directory.
  Patch from Heikki Paajanen.

* Merge conflicts are recorded in .bzr. Two new commands 'conflicts'
  and 'resolve' have needed added, which list and remove those
  merge conflicts respectively. A conflicted tree cannot be committed
  in. Contributed by Aaron Bentley.

* 'rm' is now an alias for 'remove'.

* Stores now split out their content in a single byte prefixed hash,
  dropping the density of files per directory by 256. Contributed by
  Gustavo Niemeyer.

* 'bzr diff -r branch:URL' will now perform a diff between two branches.
  Contributed by Robert Collins.

* 'bzr log' with the default formatter will show merged revisions,
  indented to the right. Initial implementation contributed by Gustavo
  Niemeyer, made incremental by Robert Collins.


Internals
*********

* Test case failures have the exception printed after the log
  for your viewing pleasure.

* InventoryEntry is now an abstract base class, use one of the
  concrete InventoryDirectory etc classes instead.

* Branch raises an UnsupportedFormatError when it detects a
  bzr branch it cannot understand. This allows for precise
  handling of such circumstances.

* Remove RevisionReference class; ``Revision.parent_ids`` is now simply a
  list of their ids and ``parent_sha1s`` is a list of their corresponding
  sha1s (for old branches only at the moment.)

* New method-object style interface for Commit() and Fetch().

* Renamed ``Branch.last_patch()`` to ``Branch.last_revision()``, since
  we call them revisions not patches.

* Move ``copy_branch`` to ``bzrlib.clone.copy_branch``.  The destination
  directory is created if it doesn't exist.

* Inventories now identify the files which were present by
  giving the revision *of that file*.

* Inventory and Revision XML contains a version identifier.
  This must be consistent with the overall branch version
  but allows for more flexibility in future upgrades.

Testing
*******

* Removed testsweet module so that tests can be run after
  bzr installed by 'bzr selftest'.

* 'bzr selftest' command-line arguments can now be partial ids
  of tests to run, e.g. ``bzr selftest test_weave``


bzr 0.0.9 2005-09-23
####################

Bug Fixes
*********

* Fixed "branch -r" option.

* Fix remote access to branches containing non-compressed history.
  (Robert Collins).

* Better reliability of http server tests.  (John Arbash-Meinel)

* Merge graph maximum distance calculation fix.  (Aaron Bentley)

* Various minor bug in windows support have been fixed, largely in the
  test suite. Contributed by Alexander Belchenko.

Improvements
************

* Status now accepts a -r argument to give status between chosen
  revisions. Contributed by Heikki Paajanen.

* Revision arguments no longer use +/-/= to control ranges, instead
  there is a 'before' namespace, which limits the successive namespace.
  For example '$ bzr log -r date:yesterday..before:date:today' will
  select everything from yesterday and before today. Contributed by
  Robey Pointer

* There is now a bzr.bat file created by distutils when building on
  Windows. Contributed by Alexander Belchenko.

Internals
*********

* Removed uuid() as it was unused.

* Improved 'fetch' code for pulling revisions from one branch into
  another (used by pull, merged, etc.)


bzr 0.0.8 2005-09-20
####################

Improvements
************

* Adding a file whose parent directory is not versioned will
  implicitly add the parent, and so on up to the root. This means
  you should never need to explictly add a directory, they'll just
  get added when you add a file in the directory.  Contributed by
  Michael Ellerman.

* Ignore ``.DS_Store`` (contains Mac metadata) by default.
  (Nir Soffer)

* If you set ``BZR_EDITOR`` in the environment, it is checked in
  preference to EDITOR and the config file for the interactive commit
  editing program. Related to this is a bugfix where a missing program
  set in EDITOR would cause editing to fail, now the fallback program
  for the operating system is still tried.

* Files that are not directories/symlinks/regular files will no longer
  cause bzr to fail, it will just ignore them by default. You cannot add
  them to the tree though - they are not versionable.


Internals
*********

* Refactor xml packing/unpacking.

Bug Fixes
*********

* Fixed 'bzr mv' by Ollie Rutherfurd.

* Fixed strange error when trying to access a nonexistent http
  branch.

* Make sure that the hashcache gets written out if it can't be
  read.


Portability
***********

* Various Windows fixes from Ollie Rutherfurd.

* Quieten warnings about locking; patch from Matt Lavin.


bzr-0.0.7 2005-09-02
####################

New Features
************

* ``bzr shell-complete`` command contributed by Clint Adams to
  help with intelligent shell completion.

* New expert command ``bzr find-merge-base`` for debugging merges.


Enhancements
************

* Much better merge support.

* merge3 conflicts are now reported with markers like '<<<<<<<'
  (seven characters) which is the same as CVS and pleases things
  like emacs smerge.


Bug Fixes
*********

* ``bzr upgrade`` no longer fails when trying to fix trees that
  mention revisions that are not present.

* Fixed bugs in listing plugins from ``bzr plugins``.

* Fix case of $EDITOR containing options for the editor.

* Fix log -r refusing to show the last revision.
  (Patch from Goffredo Baroncelli.)


Changes
*******

* ``bzr log --show-ids`` shows the revision ids of all parents.

* Externally provided commands on your $BZRPATH no longer need
  to recognize --bzr-usage to work properly, and can just handle
  --help themselves.


Library
*******

* Changed trace messages to go through the standard logging
  framework, so that they can more easily be redirected by
  libraries.



bzr-0.0.6 2005-08-18
####################

New Features
************

* Python plugins, automatically loaded from the directories on
  ``BZR_PLUGIN_PATH`` or ``~/.bzr.conf/plugins`` by default.

* New 'bzr mkdir' command.

* Commit mesage is fetched from an editor if not given on the
  command line; patch from Torsten Marek.

* ``bzr log -m FOO`` displays commits whose message matches regexp
  FOO.

* ``bzr add`` with no arguments adds everything under the current directory.

* ``bzr mv`` does move or rename depending on its arguments, like
  the Unix command.

* ``bzr missing`` command shows a summary of the differences
  between two trees.  (Merged from John Arbash-Meinel.)

* An email address for commits to a particular tree can be
  specified by putting it into .bzr/email within a branch.  (Based
  on a patch from Heikki Paajanen.)


Enhancements
************

* Faster working tree operations.


Changes
*******

* 3rd-party modules shipped with bzr are copied within the bzrlib
  python package, so that they can be installed by the setup
  script without clashing with anything already existing on the
  system.  (Contributed by Gustavo Niemeyer.)

* Moved plugins directory to bzrlib/, so that there's a standard
  plugin directory which is not only installed with bzr itself but
  is also available when using bzr from the development tree.
  ``BZR_PLUGIN_PATH`` and ``DEFAULT_PLUGIN_PATH`` are then added to the
  standard plugins directory.

* When exporting to a tarball with ``bzr export --format tgz``, put
  everything under a top directory rather than dumping it into the
  current directory.   This can be overridden with the ``--root``
  option.  Patch from William Dodé and John Meinel.

* New ``bzr upgrade`` command to upgrade the format of a branch,
  replacing ``bzr check --update``.

* Files within store directories are no longer marked readonly on
  disk.

* Changed ``bzr log`` output to a more compact form suggested by
  John A Meinel.  Old format is available with the ``--long`` or
  ``-l`` option, patched by William Dodé.

* By default the commit command refuses to record a revision with
  no changes unless the ``--unchanged`` option is given.

* The ``--no-plugins``, ``--profile`` and ``--builtin`` command
  line options must come before the command name because they
  affect what commands are available; all other options must come
  after the command name because their interpretation depends on
  it.

* ``branch`` and ``clone`` added as aliases for ``branch``.

* Default log format is back to the long format; the compact one
  is available with ``--short``.


Bug Fixes
*********

* Fix bugs in committing only selected files or within a subdirectory.


bzr-0.0.5  2005-06-15
#####################

Changes
*******

* ``bzr`` with no command now shows help rather than giving an
  error.  Suggested by Michael Ellerman.

* ``bzr status`` output format changed, because svn-style output
  doesn't really match the model of bzr.  Now files are grouped by
  status and can be shown with their IDs.  ``bzr status --all``
  shows all versioned files and unknown files but not ignored files.

* ``bzr log`` runs from most-recent to least-recent, the reverse
  of the previous order.  The previous behaviour can be obtained
  with the ``--forward`` option.

* ``bzr inventory`` by default shows only filenames, and also ids
  if ``--show-ids`` is given, in which case the id is the second
  field.


Enhancements
************

* New 'bzr whoami --email' option shows only the email component
  of the user identification, from Jo Vermeulen.

* New ``bzr ignore PATTERN`` command.

* Nicer error message for broken pipe, interrupt and similar
  conditions that don't indicate an internal error.

* Add ``.*.sw[nop] .git .*.tmp *,v`` to default ignore patterns.

* Per-branch locks keyed on ``.bzr/branch-lock``, available in
  either read or write mode.

* New option ``bzr log --show-ids`` shows revision and file ids.

* New usage ``bzr log FILENAME`` shows only revisions that
  affected that file.

* Changed format for describing changes in ``bzr log -v``.

* New option ``bzr commit --file`` to take a message from a file,
  suggested by LarstiQ.

* New syntax ``bzr status [FILE...]`` contributed by Bartosz
  Oler.  File may be in a branch other than the working directory.

* ``bzr log`` and ``bzr root`` can be given an http URL instead of
  a filename.

* Commands can now be defined by external programs or scripts
  in a directory on $BZRPATH.

* New "stat cache" avoids reading the contents of files if they
  haven't changed since the previous time.

* If the Python interpreter is too old, try to find a better one
  or give an error.  Based on a patch from Fredrik Lundh.

* New optional parameter ``bzr info [BRANCH]``.

* New form ``bzr commit SELECTED`` to commit only selected files.

* New form ``bzr log -r FROM:TO`` shows changes in selected
  range; contributed by John A Meinel.

* New option ``bzr diff --diff-options 'OPTS'`` allows passing
  options through to an external GNU diff.

* New option ``bzr add --no-recurse`` to add a directory but not
  their contents.

* ``bzr --version`` now shows more information if bzr is being run
  from a branch.


Bug Fixes
*********

* Fixed diff format so that added and removed files will be
  handled properly by patch.  Fix from Lalo Martins.

* Various fixes for files whose names contain spaces or other
  metacharacters.


Testing
*******

* Converted black-box test suites from Bourne shell into Python;
  now run using ``./testbzr``.  Various structural improvements to
  the tests.

* testbzr by default runs the version of bzr found in the same
  directory as the tests, or the one given as the first parameter.

* testbzr also runs the internal tests, so the only command
  required to check is just ``./testbzr``.

* testbzr requires python2.4, but can be used to test bzr running
  under a different version.

* Tests added for many other changes in this release.


Internal
********

* Included ElementTree library upgraded to 1.2.6 by Fredrik Lundh.

* Refactor command functions into Command objects based on HCT by
  Scott James Remnant.

* Better help messages for many commands.

* Expose ``bzrlib.open_tracefile()`` to start the tracefile; until
  this is called trace messages are just discarded.

* New internal function ``find_touching_revisions()`` and hidden
  command touching-revisions trace the changes to a given file.

* Simpler and faster ``compare_inventories()`` function.

* ``bzrlib.open_tracefile()`` takes a tracefilename parameter.

* New AtomicFile class.

* New developer commands ``added``, ``modified``.


Portability
***********

* Cope on Windows on python2.3 by using the weaker random seed.
  2.4 is now only recommended.


bzr-0.0.4  2005-04-22
#####################

Enhancements
************

* 'bzr diff' optionally takes a list of files to diff.  Still a bit
  basic.  Patch from QuantumG.

* More default ignore patterns.

* New 'bzr log --verbose' shows a list of files changed in the
  changeset.  Patch from Sebastian Cote.

* Roll over ~/.bzr.log if it gets too large.

* Command abbreviations 'ci', 'st', 'stat', '?' based on a patch
  by Jason Diamon.

* New 'bzr help commands' based on a patch from Denys Duchier.


Changes
*******

* User email is determined by looking at $BZREMAIL or ~/.bzr.email
  or $EMAIL.  All are decoded by the locale preferred encoding.
  If none of these are present user@hostname is used.  The host's
  fully-qualified name is not used because that tends to fail when
  there are DNS problems.

* New 'bzr whoami' command instead of username user-email.


Bug Fixes
*********

* Make commit safe for hardlinked bzr trees.

* Some Unicode/locale fixes.

* Partial workaround for ``difflib.unified_diff`` not handling
  trailing newlines properly.


Internal
********

* Allow docstrings for help to be in PEP0257 format.  Patch from
  Matt Brubeck.

* More tests in test.sh.

* Write profile data to a temporary file not into working
  directory and delete it when done.

* Smaller .bzr.log with process ids.


Portability
***********

* Fix opening of ~/.bzr.log on Windows.  Patch from Andrew
  Bennetts.

* Some improvements in handling paths on Windows, based on a patch
  from QuantumG.


bzr-0.0.3  2005-04-06
#####################

Enhancements
************

* New "directories" internal command lists versioned directories
  in the tree.

* Can now say "bzr commit --help".

* New "rename" command to rename one file to a different name
  and/or directory.

* New "move" command to move one or more files into a different
  directory.

* New "renames" command lists files renamed since base revision.

* New cat command contributed by janmar.

Changes
*******

* .bzr.log is placed in $HOME (not pwd) and is always written in
  UTF-8.  (Probably not a completely good long-term solution, but
  will do for now.)

Portability
***********

* Workaround for difflib bug in Python 2.3 that causes an
  exception when comparing empty files.  Reported by Erik Toubro
  Nielsen.

Internal
********

* Refactored inventory storage to insert a root entry at the top.

Testing
*******

* Start of shell-based black-box testing in test.sh.


bzr-0.0.2.1
###########

Portability
***********

* Win32 fixes from Steve Brown.


bzr-0.0.2  "black cube"  2005-03-31
###################################

Enhancements
************

* Default ignore list extended (see bzrlib/__init__.py).

* Patterns in .bzrignore are now added to the default ignore list,
  rather than replacing it.

* Ignore list isn't reread for every file.

* More help topics.

* Reinstate the 'bzr check' command to check invariants of the
  branch.

* New 'ignored' command lists which files are ignored and why;
  'deleted' lists files deleted in the current working tree.

* Performance improvements.

* New global --profile option.

* Ignore patterns like './config.h' now correctly match files in
  the root directory only.


bzr-0.0.1  2005-03-26
#####################

Enhancements
************

* More information from info command.

* Can now say "bzr help COMMAND" for more detailed help.

* Less file flushing and faster performance when writing logs and
  committing to stores.

* More useful verbose output from some commands.

Bug Fixes
*********

* Fix inverted display of 'R' and 'M' during 'commit -v'.

Portability
***********

* Include a subset of ElementTree-1.2.20040618 to make
  installation easier.

* Fix time.localtime call to work with Python 2.3 (the minimum
  supported).


bzr-0.0.0.69  2005-03-22
########################

Enhancements
************

* First public release.

* Storage of local versions: init, add, remove, rm, info, log,
  diff, status, etc.

..
   vim: tw=74 ft=rst ff=unix<|MERGE_RESOLUTION|>--- conflicted
+++ resolved
@@ -15,6 +15,10 @@
 * ``bzr push`` now checks if uncommitted changes are present in the working
   tree if the ``--strict`` option is used.
   (Vincent Ladeuil, #284038)
+
+* ``bzr revno`` and ``bzr revision-info`` now have a ``--tree`` option to
+  show revision info for the working tree instead of the branch.
+  (Matthew Fuller)
 
 
 Bug Fixes
@@ -80,6 +84,11 @@
 * Resolving a revno to a revision id on a branch accessed via ``bzr://``
   or ``bzr+ssh://`` is now much faster and involves no VFS operations.
   This speeds up commands like ``bzr pull -r 123``.  (Andrew Bennetts)
+
+* ``revision-info`` now properly aligns the revnos/revids in the output
+  and doesn't traceback when given revisions not in the current branch.
+  Performance is also significantly improved when requesting multiple revs
+  at once.  (Matthew Fuller)
 
 Documentation
 *************
@@ -153,10 +162,6 @@
 * mail_client=claws now supports --body (and message body hooks).  Also uses
   configured from address.  (Barry Warsaw)
 
-* ``bzr revno`` and ``bzr revision-info`` now have a ``--tree`` option to
-  show revision info for the working tree instead of the branch.
-  (Matthew Fuller)
-
 Improvements
 ************
 
@@ -183,17 +188,10 @@
 
   (Ian Clatworthy)
 
-<<<<<<< HEAD
-* ``revivion-info`` now properly aligns the revnos/revids in the output
-  and doesn't traceback when given revisions not in the current branch.
-  Performance is also significantly improved when requesting multiple revs
-  at once.  (Matthew Fuller)
-=======
 * Pyrex version of ``bencode`` support. This provides optimized support
   for both encoding and decoding, and is now found at ``bzrlib.bencode``.
   ``bzrlib.utils.bencode`` is now deprecated.
   (Alexander Belchenko, Jelmer Vernooij, John Arbash Meinel)
->>>>>>> d29db2a8
 
 
 Bug Fixes
