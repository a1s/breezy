--- conflicted
+++ resolved
@@ -36,27 +36,24 @@
   that has a ghost in the mainline ancestry.
   (John Arbash Meinel, #419241)
 
-<<<<<<< HEAD
+* ``groupcompress`` sort order is now more stable, rather than relying on
+  ``topo_sort`` ordering. The implementation is now
+  ``KnownGraph.gc_sort``. (John Arbash Meinel)
+
+* Local data conversion will generate correct deltas. This is a critical
+  bugfix vs 2.0rc1, and all 2.0rc1 users should upgrade to 2.0rc2 before
+  converting repositories. (Robert Collins, #422849)
+
 * Prevent some kinds of incomplete data from being committed to a 2a
   repository, such as revisions without inventories or inventories without
   chk_bytes root records.  Partially fixes #406687.
   (Andrew Bennetts)
   
-=======
-* ``groupcompress`` sort order is now more stable, rather than relying on
-  ``topo_sort`` ordering. The implementation is now
-  ``KnownGraph.gc_sort``. (John Arbash Meinel)
-
-* Local data conversion will generate correct deltas. This is a critical
-  bugfix vs 2.0rc1, and all 2.0rc1 users should upgrade to 2.0rc2 before
-  converting repositories. (Robert Collins, #422849)
-
 Documentation
 *************
 
 * The main table of contents now provides links to the new Migration Docs
   and Plugins Guide. (Ian Clatworthy)
->>>>>>> 24adf6d5
 
 bzr 2.0rc1
 ##########
