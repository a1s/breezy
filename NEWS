--------------------
Bazaar Release Notes
--------------------

.. contents::


IN DEVELOPMENT
--------------

  NOTES WHEN UPGRADING:

  CHANGES:

   * bzr main script cannot be imported (Benjamin Peterson)

   * On Linux bzr additionally looks for plugins in arch-independent site
     directory. (Toshio Kuratomi)

   * When a plugin cannot be loaded as the file path is not a valid
     python module name bzr will now strip a ``bzr_`` prefix from the
     front of the suggested name, as many plugins (e.g. bzr-svn)
     want to be installed without this prefix. It is a common mistake
     to have a folder named "bzr-svn" for that plugin, especially
     as this is what bzr branch lp:bzr-svn will give you. (James Westby,
     Andrew Cowie)

   * UniqueIntegerBugTracker now appends bug-ids instead of joining
     them to the base URL. Plugins that register bug trackers may
     need a trailing / added to the base URL if one is not already there.
     (James Wesby, Andrew Cowie)

  FEATURES:

    * Added mail-mode GNU Emacs mail package as a mail_client.
      (Xavier Maillard, Bojan Nikolic)

    * Added start_commit hook for mutable trees. (Jelmer Vernooij, #186422)

    * ``status`` now accepts ``--no-pending`` to show the status without
      listing pending merges, which speeds up the command a lot on large
      histories.  (James Westby, #202830)

  IMPROVEMENTS:

    * The smart protocol now has support for setting branches' revision info
      directly.  This should make operations like push slightly faster, and is a
      step towards server-side hooks.  The new request method name is
      ``Branch.set_last_revision_info``.  (Andrew Bennetts)

    * ``bzr commit --fixes`` now recognises "gnome" as a tag by default.
      (James Westby, Andrew Cowie)

    * ``bzr switch`` will attempt to find branches to switch to relative to the
      current branch. E.g. ``bzr switch branchname`` will look for
      ``current_branch/../branchname``. (Robert Collins, Jelmer Vernooij,
      Wouter van Heyst)

    * Diff is now more specific about execute-bit changes it describes
      (Chad Miller)

    * Fetching data over HTTP is a bit faster when urllib is used.  This is done
      by forcing it to recv 64k at a time when reading lines in HTTP headers,
      rather than just 1 byte at a time.  (Andrew Bennetts)

    * Log --short and --line are much faster when -r is not specified.
      (Aaron Bentley)

    * Merge is faster.  We no longer check a file's existence unnecessarily
      when merging the execute bit.  (Aaron Bentley)

    * ``bzr status`` on an explicit list of files no longer shows pending
      merges, making it much faster on large trees. (John Arbash Meinel)

    * The launchpad directory service now warns the user if they have not set
      their launchpad login and are trying to resolve a URL using it, just
      in case they want to do a write operation with it.  (James Westby)

    * The smart protocol client is slightly faster, because it now only queries
      the server for the protocol version once per connection.  Also, the HTTP
      transport will now automatically probe for and use a smart server if
      one is present.  You can use the new ``nosmart+`` transport decorator
      to get the old behaviour.  (Andrew Bennetts)

     * Various operations with revision specs and commands that calculate
       revnos and revision ids are faster.  (John A. Meinel, Aaron Bentley)

  BUGFIXES:

    * Add ``root_client_path`` parameter to SmartWSGIApp and
      SmartServerRequest.  This makes it possible to publish filesystem
      locations that don't exactly match URL paths. SmartServerRequest
      subclasses should use the new ``translate_client_path`` and
      ``transport_from_client_path`` methods when dealing with paths received
      from a client to take this into account.  (Andrew Bennetts, #124089)

    * ``bzr mv a b`` can be now used also to rename previously renamed
      directories, not only files. (Lukáš Lalinský, #107967)

    * ``bzr uncommit --local`` can now remove revisions from the local
      branch to be symmetric with ``bzr commit --local``.
      (John Arbash Meinel, #93412)

    * Don't ask for a password if there is no real terminal.
      (Alexander Belchenko, #69851)

    * Fix a bug causing a ValueError crash in ``parse_line_delta_iter`` when
      fetching revisions from a knit to pack repository or vice versa using
      bzr:// (including over http or ssh).
      (#208418, Andrew Bennetts, Martin Pool, Robert Collins)

    * Fixed ``_get_line`` in ``bzrlib.smart.medium``, which was buggy.  Also
      fixed ``_get_bytes`` in the same module to use the push back buffer.
      These bugs had no known impact in normal use, but were problematic for
      developers working on the code, and were likely to cause real bugs sooner
      or later.  (Andrew Bennetts)

    * Implement handling of basename parameter for DefaultMail.  (James Westby)

    * Launchpad locations (lp: URLs) can be pulled.  (Aaron Bentley, #181945)

    * Merges that add files to deleted root directories complete.  They
      do create conflicts.  (Aaron Bentley, #210092)

    * vsftp's return ``550 RNFR command failed.`` supported.
      (Marcus Trautwig, #129786)

  DOCUMENTATION:

    * Improved documentation on send/merge relationship. (Peter Schuller)

    * Minor fixes to the User Guide. (Matthew Fuller)

    * Reduced the evangelism in the User Guide. (Ian Clatworthy)

    * Added Integrating with Bazaar document for developers (Martin Albisetti)

  API BREAKS:

    * Attempting to pull data from a ghost aware repository (e.g. knits) into a
      non-ghost aware repository such as weaves will now fail if there are
      ghosts.  (Robert Collins)

    * ``KnitVersionedFile`` no longer accepts an ``access_mode`` parameter, and
      now requires the ``index`` and ``access_method`` parameters to be
      supplied. A compatible shim has been kept in the new function
      ``knit.make_file_knit``. (Robert Collins)

    * Log formatters must now provide log_revision instead of show and
      show_merge_revno methods. The latter had been deprecated since the 0.17
      release. (James Westby)

    * ``osutils.backup_file`` is removed. (Alexander Belchenko)

    * ``Repository.get_revision_graph`` is deprecated, with no replacement
      method. The method was size(history) and not desirable. (Robert Collins)

    * ``revision.revision_graph`` is deprecated, with no replacement function.
      The function was size(history) and not desirable. (Robert Collins)

    * ``Transport.get_shared_medium`` is deprecated.  Use
      ``Transport.get_smart_medium`` instead.  (Andrew Bennetts)

    * ``VersionedFile`` factories now accept a get_scope parameter rather
      than using a call to ``transaction_finished``, allowing the removal of
      the fixed list of versioned files per repository. (Robert Collins)

    * ``VersionedFile.annotate_iter`` is deprecated. While in principle this
      allowed lower memory use, all users of annotations wanted full file 
      annotations, and there is no storage format suitable for incremental
      line-by-line annotation. (Robert Collins)

    * ``VersionedFile.clone_text`` is deprecated. This performance optimisation
      is no longer used - reading the content of a file that is undergoing a
      file level merge to identical state on two branches is rare enough, and
      not expensive enough to special case. (Robert Collins)

    * ``VersionedFile.clear_cache`` and ``enable_cache`` are deprecated.
      These methods added significant complexity to the ``VersionedFile``
      implementation, but were only used for optimising fetches from knits - 
      which can be done from outside the knit layer, or via a caching
      decorator. As knits are not the default format, the complexity is no
      longer worth paying. (Robert Collins)

    * ``VersionedFile.create_empty`` is removed. This method presupposed a
      sensible mapping to a transport for individual files, but pack backed
      versioned files have no such mapping. (Robert Collins)

    * ``VersionedFile.get_graph`` is deprecated, with no replacement method.
      The method was size(history) and not desirable. (Robert Collins)

    * ``VersionedFile.get_graph_with_ghosts`` is deprecated, with no
      replacement method.  The method was size(history) and not desirable.
      (Robert Collins)

    * ``VersionedFile.get_parents`` is deprecated, please use
      ``VersionedFile.get_parent_map``. (Robert Collins)

    * ``VersionedFile.get_sha1`` is deprecated, please use
      ``VersionedFile.get_sha1s``. (Robert Collins)

    * ``VersionedFile.has_ghost`` is now deprecated, as it is both expensive
      and unused outside of a single test. (Robert Collins)

    * ``VersionedFile.iter_parents`` is now deprecated in favour of
      ``get_parent_map`` which can be used to instantiate a Graph on a
      VersionedFile. (Robert Collins)

    * ``VersionedFileStore`` no longer uses the transaction parameter given
      to most methods; amongst other things this means that the
      get_weave_or_empty method no longer guarantees errors on a missing weave
      in a readonly transaction, and no longer caches versioned file instances
      which reduces memory pressure (but requires more careful management by
      callers to preserve performance). (Robert Collins)

  TESTING:

    * New -Dselftest_debug flag disables clearing of the debug flags during
      tests.  This is useful if you want to use e.g. -Dhpss to help debug a
      failing test.  Be aware that using this feature is likely to cause
      spurious test failures if used with the full suite. (Andrew Bennetts)

    * selftest --load-list now uses a new more agressive test loader that will
      avoid loading unneeded modules and building their tests. Plugins can use
      this new loader by defining a load_tests function instead of a test_suite
      function. (a forthcoming patch will provide many examples on how to
      implement this).
      (Vincent Ladeuil)

    * selftest --load-list now does some sanity checks regarding duplicate test
      IDs and tests present in the list but not found in the actual test suite.
      (Vincent Ladeuil)

    * Slightly more concise format for the selftest progress bar, so there's
      more space to show the test name.  (Martin Pool) ::

        [2500/10884, 1fail, 3miss in 1m29s] test_revisionnamespaces.TestRev

    * The test suite takes much less memory to run, and is a bit faster.  This
      is done by clearing most attributes of TestCases after running them, if
      they succeeded.  (Andrew Bennetts)

  INTERNALS:

    * Added ``_build_client_protocol`` to ``_SmartClient``.  (Andrew Bennetts)

    * Added basic infrastructure for automatic plugin suggestion.
      (Martin Albisetti)

    * If a ``LockableFiles`` object is not explicitly unlocked (for example
      because of a missing ``try/finally`` block, it will give a warning but
      not automatically unlock itself.  (Previously they did.)  This
      sometimes caused knock-on errors if for example the network connection
      had already failed, and should not be relied upon by code. 
      (Martin Pool, #109520)

    * The ``read_response_tuple`` method of ``SmartClientRequestProtocol*``
      classes will now raise ``UnknownSmartMethod`` when appropriate, so that
      callers don't need to try distinguish unknown request errors from other
      errors.  (Andrew Bennetts)

    * ``set_make_working_trees`` is now implemented provided on all repository
      implementations (Aaron Bentley)

    * ``VersionedFile`` now has a new method ``get_parent_map`` which, like
      ``Graph.get_parent_map`` returns a dict of key:parents. (Robert Collins)

<<<<<<< HEAD
    * Added basic infrastructure for automatic plugin suggestion.
      (Martin Albisetti)

    * ``set_make_working_trees`` is now implemented provided on all repository
      implementations (Aaron Bentley)

=======
>>>>>>> 9537c92b

bzr 1.3 2008-03-20
------------------

Bazaar has become part of the GNU project <http://www.gnu.org>

Many operations that act on history, including ``log`` and ``annotate`` are now
substantially faster.  Several bugs have been fixed and several new options and
features have been added.

  TESTING:

    * Avoid spurious failure of ``TestVersion.test_version`` matching
      directory names.
      (#202778, Martin Pool)


bzr 1.3rc1 2008-03-16
---------------------

  NOTES WHEN UPGRADING:

    * The backup directory created by ``upgrade`` is now called
      ``backup.bzr``, not ``.bzr.backup``. (Martin Albisetti)

  CHANGES:

    * A new repository format 'development' has been added. This format will
      represent the latest 'in-progress' format that the bzr developers are
      interested in getting early-adopter testing and feedback on.
      ``doc/developers/development-repo.txt`` has detailed information.
      (Robert Collins)

    * BZR_LOG environment variable controls location of .bzr.log trace file. 
      User can suppress writing messages to .bzr.log by using '/dev/null'
      filename (on Linux) or 'NUL' (on Windows). If BZR_LOG variable 
      is not defined but BZR_HOME is defined then default location
      for .bzr.log trace file is ``$BZR_HOME/.bzr.log``.
      (Alexander Belchenko)

    * ``launchpad`` builtin plugin now shipped as separate part in standalone
      bzr.exe, installed to ``C:\Program Files\Bazaar\plugins`` directory, 
      and standalone installer allows user to skip installation of this plugin.
      (Alexander Belchenko)

    * Restore auto-detection of plink.exe on Windows. (Dmitry Vasiliev)

    * Version number is now shown as "1.2" or "1.2pr2", without zeroed or
      missing final fields.  (Martin Pool)

  FEATURES:

    * ``branch`` and ``checkout`` can hard-link working tree files, which is
      faster and saves space.  (Aaron Bentley)

    * ``bzr send`` will now also look at the ``child_submit_to`` setting in
      the submit branch to determine the email address to send to. 
      (Jelmer Vernooij)

  IMPROVEMENTS:

    * BzrBranch._lefthand_history is faster on pack repos.  (Aaron Bentley)

    * Branch6.generate_revision_history is faster.  (Aaron Bentley)

    * Directory services can now be registered, allowing special URLs to be
      dereferenced into real URLs.  This is a generalization and cleanup of
      the lp: transport lookup.  (Aaron Bentley)

    * Merge directives that are automatically attached to emails have nicer
      filenames, based on branch-nick + revno. (Aaron Bentley)

    * ``push`` has a ``--revision`` option, to specify what revision to push up
      to.  (Daniel Watkins)

    * Significantly reducing execution time and network traffic for trivial 
      case of running ``bzr missing`` command for two identical branches.
      (Alexander Belchenko)

    * Speed up operations that look at the revision graph (such as 'bzr log').
      ``KnitPackRepositor.get_revision_graph`` uses ``Graph.iter_ancestry`` to
      extract the revision history. This allows filtering ghosts while
      stepping instead of needing to peek ahead. (John Arbash Meinel)

    * The ``hooks`` command lists installed hooks, to assist in debugging.
      (Daniel Watkins)

    * Updates to how ``annotate`` work. Should see a measurable improvement in
      performance and memory consumption for file with a lot of merges.
      Also, correctly handle when a line is introduced by both parents (it
      should be attributed to the first merge which notices this, and not
      to all subsequent merges.) (John Arbash Meinel)

  BUGFIXES:

    * Autopacking no longer holds the full set of inventory lines in
      memory while copying. For large repositories, this can amount to
      hundreds of MB of ram consumption.
      (Ian Clatworthy, John Arbash Meinel)

    * Cherrypicking when using ``--format=merge3`` now explictly excludes
      BASE lines. (John Arbash Meinel, #151731)

    * Disable plink's interactive prompt for password.
      (#107593, Dmitry Vasiliev)

    * Encode command line arguments from unicode to user_encoding before
      invoking external mail client in `bzr send` command.
      (#139318, Alexander Belchenko)

    * Fixed problem connecting to ``bzr+https://`` servers.
      (#198793, John Ferlito)

    * Improved error reporting in the Launchpad plugin. (Daniel Watkins,
      #196618)

    * Include quick-start-summary.svg file to python-based installer(s)
      for Windows. (#192924, Alexander Belchenko)

    * lca merge now respects specified files. (Aaron Bentley)

    * Make version-info --custom imply --all. (#195560, James Westby)

    * ``merge --preview`` now works for merges that add or modify
      symlinks (James Henstridge)

    * Redirecting the output from ``bzr merge`` (when the remembered
      location is used) now works. (John Arbash Meinel)

    * setup.py script explicitly checks for Python version.
      (Jari Aalto, Alexander Belchenko, #200569)

    * UnknownFormatErrors no longer refer to branches regardless of kind of
      unknown format. (Daniel Watkins, #173980)

    * Upgrade bundled ConfigObj to version 4.5.2, which properly quotes #
      signs, among other small improvements. (Matt Nordhoff, #86838)

    * Use correct indices when emitting LCA conflicts.  This fixes IndexError
      errors.  (Aaron Bentley, #196780)

  DOCUMENTATION:

    * Explained how to use ``version-info --custom`` in the User Guide.
      (Neil Martinsen-Burrell)

  API BREAKS:

    * Support for loading plugins from zip files and
      ``bzrlib.plugin.load_from_zip()`` function are deprecated.
      (Alexander Belchenko)

  TESTING:

    * The branch interface tests were invalid for branches using rich-root
      repositories because the empty string is not a valid file-id.
      (Robert Collins)

  INTERNALS:

    * ``Graph.iter_ancestry`` returns the ancestry of revision ids. Similar to
      ``Repository.get_revision_graph()`` except it includes ghosts and you can
      stop part-way through. (John Arbash Meinel)

    * New module ``tools/package_mf.py`` provide custom module finder for
      python packages (improves standard python library's modulefinder.py)
      used by ``setup.py`` script while building standalone bzr.exe.
      (Alexander Belchenko)

    * New remote method ``RemoteBzrDir.find_repositoryV2`` adding support for
      detecting external lookup support on remote repositories. This method is
      now attempted first when lookup up repositories, leading to an extra 
      round trip on older bzr smart servers. (Robert Collins)
 
    * Repository formats have a new supported-feature attribute
      ``supports_external_lookups`` used to indicate repositories which support
      falling back to other repositories when they have partial data.
      (Robert Collins)

    * ``Repository.get_revision_graph_with_ghosts`` and
      ``bzrlib.revision.(common_ancestor,MultipleRevisionSources,common_graph)``
      have been deprecated.  (John Arbash Meinel)

    * ``Tree.iter_changes`` is now a public API, replacing the work-in-progress
      ``Tree._iter_changes``. The api is now considered stable and ready for
      external users.  (Aaron Bentley)

    * The bzrdir format registry now accepts an ``alias`` keyword to
      register_metadir, used to indicate that a format name is an alias for
      some other format and thus should not be reported when describing the
      format. (Robert Collins)


bzr 1.2 2008-02-15
------------------

  BUG FIXES:

    * Fix failing test in Launchpad plugin. (Martin Pool)


bzr 1.2rc1 2008-02-13
---------------------

  NOTES WHEN UPGRADING:
  
    * Fetching via the smart protocol may need to reconnect once during a fetch
      if the remote server is running Bazaar 1.1 or earlier, because the client
      attempts to use more efficient requests that confuse older servers.  You
      may be required to re-enter a password or passphrase when this happens.
      This won't happen if the server is upgraded to Bazaar 1.2.
      (Andrew Bennetts)

  CHANGES:

    * Fetching via bzr+ssh will no longer fill ghosts by default (this is
      consistent with pack-0.92 fetching over SFTP). (Robert Collins)

    * Formatting of ``bzr plugins`` output is changed to be more human-
      friendly. Full path of plugins locations will be shown only with
      ``--verbose`` command-line option. (Alexander Belchenko)

    * ``merge`` now prefers to use the submit branch, but will fall back to
      parent branch.  For many users, this has no effect.  But some users who
      pull and merge on the same branch will notice a change.  This change
      makes it easier to work on a branch on two different machines, pulling
      between the machines, while merging from the upstream.
      ``merge --remember`` can now be used to set the submit_branch.
      (Aaron Bentley)

  FEATURES:

    * ``merge --preview`` produces a diff of the changes merge would make,
      but does not actually perform the merge.  (Aaron Bentley)

    * New smart method ``Repository.get_parent_map`` for getting revision
      parent data. This returns additional parent information topologically
      adjacent to the requested data to reduce round trip latency impacts.
      (Robert Collins)

    * New smart method, ``Repository.stream_revisions_chunked``, for fetching
      revision data that streams revision data via a chunked encoding.  This
      avoids buffering large amounts of revision data on the server and on the
      client, and sends less data to the server to request the revisions.
      (Andrew Bennetts, Robert Collins, #178353)

    * The launchpad plugin now handles lp urls of the form
      ``lp://staging/``, ``lp://demo/``, ``lp://dev/`` to use the appropriate
      launchpad instance to do the resolution of the branch identities.
      This is primarily of use to Launchpad developers, but can also
      be used by other users who want to try out Launchpad as
      a branch location without messing up their public Launchpad
      account.  Branches that are pushed to the staging environment
      have an expected lifetime of one day. (Tim Penhey)

  IMPROVEMENTS:

    * Creating a new branch no longer tries to read the entire revision-history
      unnecessarily over smart server operations. (Robert Collins)

    * Fetching between different repository formats with compatible models now
      takes advantage of the smart method to stream revisions.  (Andrew Bennetts)

    * The ``--coverage`` option is now global, rather specific to ``bzr
      selftest``.  (Andrew Bennetts)

    * The ``register-branch`` command will now use the public url of the branch
      containing the current directory, if one has been set and no explicit
      branch is provided.  (Robert Collins)

    * Tweak the ``reannotate`` code path to optimize the 2-parent case.
      Speeds up ``bzr annotate`` with a pack repository by approx 3:2.
      (John Arbash Meinel)

  BUGFIXES:

    * Calculate remote path relative to the shared medium in _SmartClient.  This
      is related to the problem in bug #124089.  (Andrew Bennetts)

    * Cleanly handle connection errors in smart protocol version two, the same
      way as they are handled by version one.  (Andrew Bennetts)

    * Clearer error when ``version-info --custom`` is used without
      ``--template`` (Lukáš Lalinský)

    * Don't raise UnavailableFeature during test setup when medusa is not
      available or tearDown is never called leading to nasty side effects.
      (#137823, Vincent Ladeuil)

    * If a plugin's test suite cannot be loaded, for example because of a syntax
      error in the tests, then ``selftest`` fails, rather than just printing 
      a warning.  (Martin Pool, #189771)
      
    * List possible values for BZR_SSH environment variable in env-variables
      help topic. (Alexander Belchenko, #181842)

    * New methods ``push_log_file`` and ``pop_log_file`` to intercept messages:
      popping the log redirection now precisely restores the previous state,
      which makes it easier to use bzr log output from other programs.
      TestCaseInTempDir no longer depends on a log redirection being established
      by the test framework, which lets bzr tests cleanly run from a normal
      unittest runner.
      (#124153, #124849, Martin Pool, Jonathan Lange)

    * ``pull --quiet`` is now more quiet, in particular a message is no longer
      printed when the remembered pull location is used. (James Westby,
      #185907)

    * ``reconfigure`` can safely be interrupted while fetching.
      (Aaron Bentley, #179316)

    * ``reconfigure`` preserves tags when converting to and from lightweight
      checkouts.  (Aaron Bentley, #182040)

    * Stop polluting /tmp when running selftest.
      (Vincent Ladeuil, #123623)

    * Switch from NFKC => NFC for normalization checks. NFC allows a few
      more characters which should be considered valid.
      (John Arbash Meinel, #185458)

    * The launchpad plugin now uses the ``edge`` xmlrpc server to avoid
      interacting badly with a bug on the launchpad side. (Robert Collins)

    * Unknown hostnames when connecting to a ``bzr://`` URL no longer cause
      tracebacks.  (Andrew Bennetts, #182849)

  API BREAKS:

    * Classes implementing Merge types like Merge3Merger must now accept (and
      honour) a do_merge flag in their constructor.  (Aaron Bentley)

    * ``Repository.add_inventory`` and ``add_revision`` now require the caller
      to previously take a write lock (and start a write group.)
      (Martin Pool)

  TESTING:

    * selftest now accepts --load-list <file> to load a test id list. This
      speeds up running the test suite on a limited set of tests.
      (Vincent Ladeuil)

  INTERNALS:

    * Add a new method ``get_result`` to graph search objects. The resulting
      ``SearchResult`` can be used to recreate the search later, which will
      be useful in reducing network traffic. (Robert Collins)

    * Use convenience function to check whether two repository handles 
      are referring to the same repository in ``Repository.get_graph``. 
      (Jelmer Vernooij, #187162)

    * Fetching now passes the find_ghosts flag through to the 
      ``InterRepository.missing_revision_ids`` call consistently for all
      repository types. This will enable faster missing revision discovery with
      bzr+ssh. (Robert Collins)

    * Fix error handling in Repository.insert_data_stream. (Lukas Lalinsky)

    * ``InterRepository.missing_revision_ids`` is now deprecated in favour of
      ``InterRepository.search_missing_revision_ids`` which returns a 
      ``bzrlib.graph.SearchResult`` suitable for making requests from the smart
      server. (Robert Collins)

    * New error ``NoPublicBranch`` for commands that need a public branch to
      operate. (Robert Collins)
 
    * New method ``iter_inventories`` on Repository for access to many
      inventories. This is primarily used by the ``revision_trees`` method, as
      direct access to inventories is discouraged. (Robert Collins)
 
    * New method ``next_with_ghosts`` on the Graph breadth-first-search objects
      which will split out ghosts and present parents into two separate sets,
      useful for code which needs to be aware of ghosts (e.g. fetching data
      cares about ghosts during revision selection). (Robert Collins)

    * Record a timestamp against each mutter to the trace file, relative to the
      first import of bzrlib.  (Andrew Bennetts)

    * ``Repository.get_data_stream`` is now deprecated in favour of
      ``Repository.get_data_stream_for_search`` which allows less network
      traffic when requesting data streams over a smart server. (Robert Collins)

    * ``RemoteBzrDir._get_tree_branch`` no longer triggers ``_ensure_real``,
      removing one round trip on many network operations. (Robert Collins)

    * RemoteTransport's ``recommended_page_size`` method now returns 64k, like
      SFTPTransport and HttpTransportBase.  (Andrew Bennetts)

    * Repository has a new method ``has_revisions`` which signals the presence
      of many revisions by returning a set of the revisions listed which are
      present. This can be done by index queries without reading data for parent
      revision names etc. (Robert Collins)


bzr 1.1 2008-01-15
------------------

(no changes from 1.1rc1)

bzr 1.1rc1 2008-01-05
---------------------

  CHANGES:
   
   * Dotted revision numbers have been revised. Instead of growing longer with
     nested branches the branch number just increases. (eg instead of 1.1.1.1.1
     we now report 1.2.1.) This helps scale long lived branches which have many
     feature branches merged between them. (John Arbash Meinel)

   * The syntax ``bzr diff branch1 branch2`` is no longer supported.
     Use ``bzr diff branch1 --new branch2`` instead. This change has
     been made to remove the ambiguity where ``branch2`` is in fact a
     specific file to diff within ``branch1``.

  FEATURES:

   * New option to use custom template-based formats in  ``bzr version-info``.
     (Lukáš Lalinský)

   * diff '--using' allows an external diff tool to be used for files.
     (Aaron Bentley)

   * New "lca" merge-type for fast everyday merging that also supports
     criss-cross merges.  (Aaron Bentley)

  IMPROVEMENTS:

   * ``annotate`` now doesn't require a working tree. (Lukáš Lalinský,
     #90049)

   * ``branch`` and ``checkout`` can now use files from a working tree to
     to speed up the process.  For checkout, this requires the new
     --files-from flag.  (Aaron Bentley)

   * ``bzr diff`` now sorts files in alphabetical order.  (Aaron Bentley)

   * ``bzr diff`` now works on branches without working trees. Tree-less
     branches can also be compared to each other and to working trees using
     the new diff options ``--old`` and ``--new``. Diffing between branches,
     with or without trees, now supports specific file filtering as well.
     (Ian Clatworthy, #6700)

   * ``bzr pack`` now orders revision texts in topological order, with newest
     at the start of the file, promoting linear reads for ``bzr log`` and the
     like. This partially fixes #154129. (Robert Collins)

   * Merge directives now fetch prerequisites from the target branch if
     needed.  (Aaron Bentley)

   * pycurl now handles digest authentication.
     (Vincent Ladeuil)

   * ``reconfigure`` can now convert from repositories.  (Aaron Bentley)

   * ``-l`` is now a short form for ``--limit`` in ``log``.  (Matt Nordhoff)

   * ``merge`` now warns when merge directives cause cherrypicks.
     (Aaron Bentley)

   * ``split`` now supported, to enable splitting large trees into smaller
     pieces.  (Aaron Bentley)

  BUGFIXES:

   * Avoid AttributeError when unlocking a pack repository when an error occurs.
     (Martin Pool, #180208)

   * Better handle short reads when processing multiple range requests.
     (Vincent Ladeuil, #179368)

   * build_tree acceleration uses the correct path when a file has been moved.
     (Aaron Bentley)

   * ``commit`` now succeeds when a checkout and its master branch share a
     repository.  (Aaron Bentley, #177592)

   * Fixed error reporting of unsupported timezone format in
     ``log --timezone``. (Lukáš Lalinský, #178722)

   * Fixed Unicode encoding error in ``ignored`` when the output is
     redirected to a pipe. (Lukáš Lalinský)

   * Fix traceback when sending large response bodies over the smart protocol
     on Windows. (Andrew Bennetts, #115781)

   * Fix ``urlutils.relative_url`` for the case of two ``file:///`` URLs
     pointed to different logical drives on Windows.
     (Alexander Belchenko, #90847)

   * HTTP test servers are now compatible with the http protocol version 1.1.
     (Vincent Ladeuil, #175524)

   * _KnitParentsProvider.get_parent_map now handles requests for ghosts
     correctly, instead of erroring or attributing incorrect parents to ghosts.
     (Aaron Bentley)

   * ``merge --weave --uncommitted`` now works.  (Aaron Bentley)

   * pycurl authentication handling was broken and incomplete. Fix handling of
     user:pass embedded in the urls.
     (Vincent Ladeuil, #177643)

   * Files inside non-directories are now handled like other conflict types.
     (Aaron Bentley, #177390)

   * ``reconfigure`` is able to convert trees into lightweight checkouts.
     (Aaron Bentley)

   * Reduce lockdir timeout to 0 when running ``bzr serve``.  (Andrew Bennetts,
     #148087)

   * Test that the old ``version_info_format`` functions still work, even
     though they are deprecated. (John Arbash Meinel, ShenMaq, #177872)

   * Transform failures no longer cause ImmortalLimbo errors (Aaron Bentley,
     #137681)

   * ``uncommit`` works even when the commit messages of revisions to be
     removed use characters not supported in the terminal encoding.
     (Aaron Bentley)

   * When dumb http servers return whole files instead of the requested ranges,
     read the remaining bytes by chunks to avoid overflowing network buffers.
     (Vincent Ladeuil, #175886)

  DOCUMENTATION:

   * Minor tweaks made to the bug tracker integration documentation.
     (Ian Clatworthy)

   * Reference material has now be moved out of the User Guide and added
     to the User Reference. The User Reference has gained 4 sections as
     a result: Authenication Settings, Configuration Settings, Conflicts
     and Hooks. All help topics are now dumped into text format in the
     doc/en/user-reference directory for those who like browsing that
     information in their editor. (Ian Clatworthy)

   * *Using Bazaar with Launchpad* tutorial added. (Ian Clatworthy)

  INTERNALS:

    * find_* methods available for BzrDirs, Branches and WorkingTrees.
      (Aaron Bentley)

    * Help topics can now be loaded from files. 
      (Ian Clatworthy, Alexander Belchenko)

    * get_parent_map now always provides tuples as its output.  (Aaron Bentley)

    * Parent Providers should now implement ``get_parent_map`` returning a
      dictionary instead of ``get_parents`` returning a list.
      ``Graph.get_parents`` is now deprecated. (John Arbash Meinel,
      Robert Collins)

    * Patience Diff now supports arbitrary python objects, as long as they
      support ``hash()``. (John Arbash Meinel)

    * Reduce selftest overhead to establish test names by memoization.
      (Vincent Ladeuil)

  API BREAKS:

  TESTING:

   * Modules can now customise their tests by defining a ``load_tests``
     attribute. ``pydoc bzrlib.tests.TestUtil.TestLoader.loadTestsFromModule``
     for the documentation on this attribute. (Robert Collins)

   * New helper function ``bzrlib.tests.condition_id_re`` which helps
     filter tests based on a regular expression search on the tests id.
     (Robert Collins)
    
   * New helper function ``bzrlib.tests.condition_isinstance`` which helps
     filter tests based on class. (Robert Collins)
    
   * New helper function ``bzrlib.tests.exclude_suite_by_condition`` which
     generalises the ``exclude_suite_by_re`` function. (Robert Collins)

   * New helper function ``bzrlib.tests.filter_suite_by_condition`` which
     generalises the ``filter_suite_by_re`` function. (Robert Collins)

   * New helper method ``bzrlib.tests.exclude_tests_by_re`` which gives a new
     TestSuite that does not contain tests from the input that matched a
     regular expression. (Robert Collins)

   * New helper method ``bzrlib.tests.randomize_suite`` which returns a
     randomized copy of the input suite. (Robert Collins)

   * New helper method ``bzrlib.tests.split_suite_by_re`` which splits a test
     suite into two according to a regular expression. (Robert Collins)

   * Parametrize all http tests for the transport implementations, the http
     protocol versions (1.0 and 1.1) and the authentication schemes.
     (Vincent Ladeuil) 

   * The ``exclude_pattern`` and ``random_order`` parameters to the function
     ``bzrlib.tests.filter_suite_by_re`` have been deprecated. (Robert Collins)

   * The method ``bzrlib.tests.sort_suite_by_re`` has been deprecated. It is 
     replaced by the new helper methods added in this release. (Robert Collins)


bzr 1.0 2007-12-14
------------------

  DOCUMENTATION:

   * More improvements and fixes to the User Guide.  (Ian Clatworthy)

   * Add information on cherrypicking/rebasing to the User Guide.
     (Ian Clatworthy)

   * Improve bug tracker integration documentation. (Ian Clatworthy)

   * Minor edits to ``Bazaar in five minutes`` from David Roberts and
     to the rebasing section of the User Guide from Aaron Bentley.
     (Ian Clatworthy)


bzr 1.0rc3 2007-12-11
---------------------

  CHANGES:
   
   * If a traceback occurs, users are now asked to report the bug 
     through Launchpad (https://bugs.launchpad.net/bzr/), rather than 
     by mail to the mailing list.
     (Martin Pool)

  BUGFIXES:

   * Fix Makefile rules for doc generation. (Ian Clatworthy, #175207)

   * Give more feedback during long http downloads by making readv deliver data
     as it arrives for urllib, and issue more requests for pycurl. High latency
     networks are better handled by urllib, the pycurl implementation give more
     feedback but also incur more latency.
     (Vincent Ladeuil, #173010)

   * Implement _make_parents_provider on RemoteRepository, allowing generating
     bundles against branches on a smart server.  (Andrew Bennetts, #147836)

  DOCUMENTATION:

   * Improved user guide.  (Ian Clatworthy)

   * The single-page quick reference guide is now available as a PDF.
     (Ian Clatworthy)

  INTERNALS:

    * readv urllib http implementation is now a real iterator above the
      underlying socket and deliver data as soon as it arrives. 'get' still
      wraps its output in a StringIO.
      (Vincent Ladeuil)


bzr 1.0rc2 2007-12-07
---------------------

  IMPROVEMENTS:

   * Added a --coverage option to selftest. (Andrew Bennetts)

   * Annotate merge (merge-type=weave) now supports cherrypicking.
     (Aaron Bentley)

   * ``bzr commit`` now doesn't print the revision number twice. (Matt
     Nordhoff, #172612)

   * New configuration option ``bugtracker_<tracker_abbrevation>_url`` to
     define locations of bug trackers that are not directly supported by
     bzr or a plugin. The URL will be treated as a template and ``{id}``
     placeholders will be replaced by specific bug IDs.  (Lukáš Lalinský)

   * Support logging single merge revisions with short and line log formatters.
     (Kent Gibson)

   * User Guide enhanced with suggested readability improvements from
     Matt Revell and corrections from John Arbash Meinel. (Ian Clatworthy)

   * Quick Start Guide renamed to Quick Start Card, moved down in
     the catalog, provided in pdf and png format and updated to refer
     to ``send`` instead of ``bundle``. (Ian Clatworthy, #165080)

   * ``switch`` can now be used on heavyweight checkouts as well as
     lightweight ones. After switching a heavyweight checkout, the
     local branch is a mirror/cache of the new bound branch and
     uncommitted changes in the working tree are merged. As a safety
     check, if there are local commits in a checkout which have not
     been committed to the previously bound branch, then ``switch``
     fails unless the ``--force`` option is given. This option is
     now also required if the branch a lightweight checkout is pointing
     to has been moved. (Ian Clatworthy)

  INTERNALS:

    * New -Dhttp debug option reports http connections, requests and responses.
      (Vincent Ladeuil)

    * New -Dmerge debug option, which emits merge plans for merge-type=weave.

  BUGFIXES:

   * Better error message when running ``bzr cat`` on a non-existant branch.
     (Lukáš Lalinský, #133782)

   * Catch OSError 17 (file exists) in final phase of tree transform and show
     filename to user.
     (Alexander Belchenko, #111758)

   * Catch ShortReadvErrors while using pycurl. Also make readv more robust by
     allowing multiple GET requests to be issued if too many ranges are
     required.
     (Vincent Ladeuil, #172701)

   * Check for missing basis texts when fetching from packs to packs.
     (John Arbash Meinel, #165290)

   * Fall back to showing e-mail in ``log --short/--line`` if the 
     committer/author has only e-mail. (Lukáš Lalinský, #157026)

  API BREAKS:

   * Deprecate not passing a ``location`` argument to commit reporters'
     ``started`` methods. (Matt Nordhoff)


bzr 1.0rc1 2007-11-30
---------------------

  NOTES WHEN UPGRADING:

   * The default repository format is now ``pack-0.92``.  This 
     default is used when creating new repositories with ``init`` and 
     ``init-repo``, and when branching over bzr+ssh or bzr+hpss. 
     (See https://bugs.launchpad.net/bugs/164626)

     This format can be read and written by Bazaar 0.92 and later, and 
     data can be transferred to and from older formats.

     To upgrade, please reconcile your repository (``bzr reconcile``), and then
     upgrade (``bzr upgrade``). 
     
     ``pack-0.92`` offers substantially better scaling and performance than the
     previous knits format. Some operations are slower where the code already
     had bad scaling characteristics under knits, the pack format makes such
     operations more visible as part of being more scalable overall. We will
     correct such operations over the coming releases and encourage the filing
     of bugs on any operation which you observe to be slower in a packs
     repository. One particular case that we do not intend to fix is pulling
     data from a pack repository into a knit repository over a high latency
     link;  downgrading such data requires reinsertion of the file texts, and
     this is a classic space/time tradeoff. The current implementation is
     conservative on memory usage because we need to support converting data
     from any tree without problems.  
     (Robert Collins, Martin Pool, #164476)

  CHANGES:

   * Disable detection of plink.exe as possible ssh vendor. Plink vendor
     still available if user selects it explicitly with BZR_SSH environment
     variable. (Alexander Belchenko, workaround for bug #107593)

   * The pack format is now accessible as "pack-0.92", or "pack-0.92-subtree" 
     to enable the subtree functions (for example, for bzr-svn).  
     See http://doc.bazaar-vcs.org/latest/developer/packrepo.html
     (Martin Pool)

  FEATURES:

   * New ``authentication.conf`` file holding the password or other credentials
     for remote servers. This can be used for ssh, sftp, smtp and other 
     supported transports.
     (Vincent Ladeuil)

   * New rich-root and rich-root-pack formats, recording the same data about
     tree roots that's recorded for all other directories.
     (Aaron Bentley, #164639)

   * ``pack-0.92`` repositories can now be reconciled.
     (Robert Collins, #154173)

   * ``switch`` command added for changing the branch a lightweight checkout
     is associated with and updating the tree to reflect the latest content
     accordingly. This command was previously part of the BzrTools plug-in.
     (Ian Clatworthy, Aaron Bentley, David Allouche)

   * ``reconfigure`` command can now convert branches, trees, or checkouts to
     lightweight checkouts.  (Aaron Bentley)

  PERFORMANCE:

   * Commit updates the state of the working tree via a delta rather than
     supplying entirely new basis trees. For commit of a single specified file
     this reduces the wall clock time for commit by roughly a 30%.
     (Robert Collins, Martin Pool)

   * Commit with many automatically found deleted paths no longer performs
     linear scanning for the children of those paths during inventory
     iteration. This should fix commit performance blowing out when many such
     paths occur during commit. (Robert Collins, #156491)

   * Fetch with pack repositories will no longer read the entire history graph.
     (Robert Collins, #88319)

   * Revert takes out an appropriate lock when reverting to a basis tree, and
     does not read the basis inventory twice. (Robert Collins)

   * Diff does not require an inventory to be generated on dirstate trees.
     (Aaron Bentley, #149254)

   * New annotate merge (--merge-type=weave) implementation is fast on
     versionedfiles withough cached annotations, e.g. pack-0.92.
     (Aaron Bentley)

  IMPROVEMENTS:

   * ``bzr merge`` now warns when it encounters a criss-cross merge.
     (Aaron Bentley)

   * ``bzr send`` now doesn't require the target e-mail address to be
     specified on the command line if an interactive e-mail client is used.
     (Lukáš Lalinský)

   * ``bzr tags`` now prints the revision number for each tag, instead of
     the revision id, unless --show-ids is passed. In addition, tags can be
     sorted chronologically instead of lexicographically with --sort=time.
     (Adeodato Simó, #120231)

   * Windows standalone version of bzr is able to load system-wide plugins from
     "plugins" subdirectory in installation directory. In addition standalone
     installer write to the registry (HKLM\SOFTWARE\Bazaar) useful info 
     about paths and bzr version. (Alexander Belchenko, #129298)

  DOCUMENTATION:

  BUG FIXES:

   * A progress bar has been added for knitpack -> knitpack fetching.
     (Robert Collins, #157789, #159147)

   * Branching from a branch via smart server now preserves the repository
     format. (Andrew Bennetts,  #164626)
     
   * ``commit`` is now able to invoke an external editor in a non-ascii
     directory. (Daniel Watkins, #84043)

   * Catch connection errors for ftp.
     (Vincent Ladeuil, #164567)

   * ``check`` no longer reports spurious unreferenced text versions.
     (Robert Collins, John A Meinel, #162931, #165071)

   * Conflicts are now resolved recursively by ``revert``.
     (Aaron Bentley, #102739)

   * Detect invalid transport reuse attempts by catching invalid URLs.
     (Vincent Ladeuil, #161819)

   * Deleting a file without removing it shows a correct diff, not a traceback.
     (Aaron Bentley)

   * Do no use timeout in HttpServer anymore.
     (Vincent Ladeuil, #158972).

   * Don't catch the exceptions related to the http pipeline status before
     retrying an http request or some programming errors may be masked.
     (Vincent Ladeuil, #160012)

   * Fix ``bzr rm`` to not delete modified and ignored files.
     (Lukáš Lalinský, #172598)

   * Fix exception when revisionspec contains merge revisons but log
     formatter doesn't support merge revisions. (Kent Gibson, #148908)

   * Fix exception when ScopeReplacer is assigned to before any members have
     been retrieved.  (Aaron Bentley)

   * Fix multiple connections during checkout --lightweight.
     (Vincent Ladeuil, #159150)

   * Fix possible error in insert_data_stream when copying between 
     pack repositories over bzr+ssh or bzr+http.  
     KnitVersionedFile.get_data_stream now makes sure that requested
     compression parents are sent before any delta hunks that depend 
     on them.
     (Martin Pool, #164637)

   * Fix typo in limiting offsets coalescing for http, leading to
     whole files being downloaded instead of parts.
     (Vincent Ladeuil, #165061)

   * FTP server errors don't error in the error handling code.
     (Robert Collins, #161240)

   * Give a clearer message when a pull fails because the source needs
     to be reconciled.
     (Martin Pool, #164443)

   * It is clearer when a plugin cannot be loaded because of its name, and a
     suggestion for an acceptable name is given. (Daniel Watkins, #103023)

   * Leave port as None in transport objects if user doesn't
     specify a port in urls.
     (vincent Ladeuil, #150860)

   * Make sure Repository.fetch(self) is properly a no-op for all
     Repository implementations. (John Arbash Meinel, #158333)

   * Mark .bzr directories as "hidden" on Windows.
     (Alexander Belchenko, #71147)

   * ``merge --uncommitted`` can now operate on a single file.
     (Aaron Bentley, Lukáš Lalinský, #136890)

   * Obsolete packs are now cleaned up by pack and autopack operations.
     (Robert Collins, #153789)

   * Operations pulling data from a smart server where the underlying
     repositories are not both annotated/both unannotated will now work.
     (Robert Collins, #165304).

   * Reconcile now shows progress bars. (Robert Collins, #159351)

   * ``RemoteBranch`` was not initializing ``self._revision_id_to_revno_map``
     properly. (John Arbash Meinel, #162486)

   * Removing an already-removed file reports the file does not exist. (Daniel
     Watkins, #152811)

   * Rename on Windows is able to change filename case.
     (Alexander Belchenko, #77740)

   * Return error instead of a traceback for ``bzr log -r0``.
     (Kent Gibson, #133751)

   * Return error instead of a traceback when bzr is unable to create
     symlink on some platforms (e.g. on Windows).
     (Alexander Belchenko, workaround for #81689)

   * Revert doesn't crash when restoring a single file from a deleted
     directory. (Aaron Bentley)

   * Stderr output via logging mechanism now goes through encoded wrapper
     and no more uses utf-8, but terminal encoding instead. So all unicode
     strings now should be readable in non-utf-8 terminal.
     (Alexander Belchenko, #54173)

   * The error message when ``move --after`` should be used makes how to do so
     clearer. (Daniel Watkins, #85237)

   * Unicode-safe output from ``bzr info``. The output will be encoded
     using the terminal encoding and unrepresentable characters will be
     replaced by '?'. (Lukáš Lalinský, #151844)

   * Working trees are no longer created when pushing into a local no-trees
     repo. (Daniel Watkins, #50582)

   * Upgrade util/configobj to version 4.4.0.
     (Vincent Ladeuil, #151208).

   * Wrap medusa ftp test server as an FTPServer feature.
     (Vincent Ladeuil, #157752)

  API BREAKS:

   * ``osutils.backup_file`` is deprecated. Actually it's not used in bzrlib
     during very long time. (Alexander Belchenko)

   * The return value of
     ``VersionedFile.iter_lines_added_or_present_in_versions`` has been
     changed. Previously it was an iterator of lines, now it is an iterator of
     (line, version_id) tuples. This change has been made to aid reconcile and
     fetch operations. (Robert Collins)

   * ``bzrlib.repository.get_versioned_file_checker`` is now private.
     (Robert Collins)

   * The Repository format registry default has been removed; it was previously
     obsoleted by the bzrdir format default, which implies a default repository
     format.
     (Martin Pool)

  INTERNALS:

   * Added ``ContainerSerialiser`` and ``ContainerPushParser`` to
     ``bzrlib.pack``.  These classes provide more convenient APIs for generating
     and parsing containers from streams rather than from files.  (Andrew
     Bennetts)

   * New module ``lru_cache`` providing a cache for use by tasks that need
     semi-random access to large amounts of data. (John A Meinel)

   * InventoryEntry.diff is now deprecated.  Please use diff.DiffTree instead.

  TESTING:


bzr 0.92 2007-11-05
-------------------

  CHANGES:

  * New uninstaller on Win32.  (Alexander Belchenko)


bzr 0.92rc1 2007-10-29
----------------------

  NOTES WHEN UPGRADING:

  CHANGES:
  
   * ``bzr`` now returns exit code 4 if an internal error occurred, and 
     3 if a normal error occurred.  (Martin Pool)

   * ``pull``, ``merge`` and ``push`` will no longer silently correct some
     repository index errors that occured as a result of the Weave disk format.
     Instead the ``reconcile`` command needs to be run to correct those
     problems if they exist (and it has been able to fix most such problems
     since bzr 0.8). Some new problems have been identified during this release
     and you should run ``bzr check`` once on every repository to see if you
     need to reconcile. If you cannot ``pull`` or ``merge`` from a remote
     repository due to mismatched parent errors - a symptom of index errors -
     you should simply take a full copy of that remote repository to a clean
     directory outside any local repositories, then run reconcile on it, and
     finally pull from it locally. (And naturally email the repositories owner
     to ask them to upgrade and run reconcile).
     (Robert Collins)

  FEATURES:

   * New ``knitpack-experimental`` repository format. This is interoperable with
     the ``dirstate-tags`` format but uses a smarter storage design that greatly
     speeds up many operations, both local and remote. This new format can be
     used as an option to the ``init``, ``init-repository`` and ``upgrade``
     commands. See http://doc.bazaar-vcs.org/0.92/developers/knitpack.html
     for further details. (Robert Collins)

   * For users of bzr-svn (and those testing the prototype subtree support) that
     wish to try packs, a new ``knitpack-subtree-experimental`` format has also
     been added. This is interoperable with the ``dirstate-subtrees`` format.
     (Robert Collins)

   * New ``reconfigure`` command. (Aaron Bentley)

   * New ``revert --forget-merges`` command, which removes the record of a pending 
     merge without affecting the working tree contents.  (Martin Pool)

   * New ``bzr_remote_path`` configuration variable allows finer control of
     remote bzr locations than BZR_REMOTE_PATH environment variable.
     (Aaron Bentley)

   * New ``launchpad-login`` command to tell Bazaar your Launchpad
     user ID.  This can then be used by other functions of the
     Launchpad plugin. (James Henstridge)

  PERFORMANCE:

   * Commit in quiet mode is now slightly faster as the information to
     output is no longer calculated. (Ian Clatworthy)

   * Commit no longer checks for new text keys during insertion when the
     revision id was deterministically unique. (Robert Collins)

   * Committing a change which is not a merge and does not change the number of
     files in the tree is faster by utilising the data about whether files are
     changed to determine if the tree is unchanged rather than recalculating
     it at the end of the commit process. (Robert Collins)

   * Inventory serialisation no longer double-sha's the content.
     (Robert Collins)

   * Knit text reconstruction now avoids making copies of the lines list for
     interim texts when building a single text. The new ``apply_delta`` method
     on ``KnitContent`` aids this by allowing modification of the revision id
     such objects represent. (Robert Collins)

   * Pack indices are now partially parsed for specific key lookup using a
     bisection approach. (Robert Collins)

   * Partial commits are now approximately 40% faster by walking over the
     unselected current tree more efficiently. (Robert Collins)

   * XML inventory serialisation takes 20% less time while being stricter about
     the contents. (Robert Collins)

   * Graph ``heads()`` queries have been fixed to no longer access all history
     unnecessarily. (Robert Collins)

  IMPROVEMENTS:

   * ``bzr+https://`` smart server across https now supported. 
     (John Ferlito, Martin Pool, #128456)

   * Mutt is now a supported mail client; set ``mail_client=mutt`` in your
     bazaar.conf and ``send`` will use mutt. (Keir Mierle)

   * New option ``-c``/``--change`` for ``merge`` command for cherrypicking 
     changes from one revision. (Alexander Belchenko, #141368)

   * Show encodings, locale and list of plugins in the traceback message.
     (Martin Pool, #63894)

   * Experimental directory formats can now be marked with
     ``experimental = True`` during registration. (Ian Clatworthy)

  DOCUMENTATION:

   * New *Bazaar in Five Minutes* guide.  (Matthew Revell)

   * The hooks reference documentation is now converted to html as expected.
     (Ian Clatworthy)

  BUG FIXES:

   * Connection error reporting for the smart server has been fixed to
     display a user friendly message instead of a traceback.
     (Ian Clatworthy, #115601)

   * Make sure to use ``O_BINARY`` when opening files to check their
     sha1sum. (Alexander Belchenko, John Arbash Meinel, #153493)

   * Fix a problem with Win32 handling of the executable bit.
     (John Arbash Meinel, #149113)

   * ``bzr+ssh://`` and ``sftp://`` URLs that do not specify ports explicitly
     no longer assume that means port 22.  This allows people using OpenSSH to
     override the default port in their ``~/.ssh/config`` if they wish.  This
     fixes a bug introduced in bzr 0.91.  (Andrew Bennetts, #146715)

   * Commands reporting exceptions can now be profiled and still have their
     data correctly dumped to a file. For example, a ``bzr commit`` with
     no changes still reports the operation as pointless but doing so no
     longer throws away the profiling data if this command is run with
     ``--lsprof-file callgrind.out.ci`` say. (Ian Clatworthy)

   * Fallback to ftp when paramiko is not installed and sftp can't be used for
     ``tests/commands`` so that the test suite is still usable without
     paramiko.
     (Vincent Ladeuil, #59150)

   * Fix commit ordering in corner case. (Aaron Bentley, #94975)

   * Fix long standing bug in partial commit when there are renames 
     left in tree. (Robert Collins, #140419)

   * Fix selftest semi-random noise during http related tests.
     (Vincent Ladeuil, #140614)

   * Fix typo in ftp.py making the reconnection fail on temporary errors.
     (Vincent Ladeuil, #154259)

   * Fix failing test by comparing real paths to cover the case where the TMPDIR
     contains a symbolic link.
     (Vincent Ladeuil, #141382).

   * Fix log against smart server branches that don't support tags.
     (James Westby, #140615)

   * Fix pycurl http implementation by defining error codes from
     pycurl instead of relying on an old curl definition.
     (Vincent Ladeuil, #147530)

   * Fix 'unprintable error' message when displaying BzrCheckError and 
     some other exceptions on Python 2.5.
     (Martin Pool, #144633)

   * Fix ``Inventory.copy()`` and add test for it. (Jelmer Vernooij)

   * Handles default value for ListOption in cmd_commit.
     (Vincent Ladeuil, #140432)

   * HttpServer and FtpServer need to be closed properly or a listening socket
     will remain opened.
     (Vincent Ladeuil, #140055)

   * Monitor the .bzr directory created in the top level test
     directory to detect leaking tests.
     (Vincent Ladeuil, #147986)

   * The basename, not the full path, is now used when checking whether
     the profiling dump file begins with ``callgrind.out`` or not. This
     fixes a bug reported by Aaron Bentley on IRC. (Ian Clatworthy)

   * Trivial fix for invoking command ``reconfigure`` without arguments.
     (Rob Weir, #141629)

   * ``WorkingTree.rename_one`` will now raise an error if normalisation of the
     new path causes bzr to be unable to access the file. (Robert Collins)

   * Correctly detect a NoSuchFile when using a filezilla server. (Gary van der
     Merwe)

  API BREAKS:

   * ``bzrlib.index.GraphIndex`` now requires a size parameter to the
     constructor, for enabling bisection searches. (Robert Collins)

   * ``CommitBuilder.record_entry_contents`` now requires the root entry of a
     tree be supplied to it, previously failing to do so would trigger a
     deprecation warning. (Robert Collins)

   * ``KnitVersionedFile.add*`` will no longer cache added records even when
     enable_cache() has been called - the caching feature is now exclusively for
     reading existing data. (Robert Collins)

   * ``ReadOnlyLockError`` is deprecated; ``LockFailed`` is usually more 
     appropriate.  (Martin Pool)

   * Removed ``bzrlib.transport.TransportLogger`` - please see the new
     ``trace+`` transport instead. (Robert Collins)

   * Removed previously deprecated varargs interface to ``TestCase.run_bzr`` and
     deprecated methods ``TestCase.capture`` and ``TestCase.run_bzr_captured``.
     (Martin Pool)

   * Removed previous deprecated ``basis_knit`` parameter to the
     ``KnitVersionedFile`` constructor. (Robert Collins)

   * Special purpose method ``TestCase.run_bzr_decode`` is moved to the test_non_ascii 
     class that needs it.
     (Martin Pool)

   * The class ``bzrlib.repofmt.knitrepo.KnitRepository3`` has been folded into
     ``KnitRepository`` by parameters to the constructor. (Robert Collins)

   * The ``VersionedFile`` interface now allows content checks to be bypassed
     by supplying check_content=False.  This saves nearly 30% of the minimum
     cost to store a version of a file. (Robert Collins)

   * Tree's with bad state such as files with no length or sha will no longer
     be silently accepted by the repository XML serialiser. To serialise
     inventories without such data, pass working=True to write_inventory.
     (Robert Collins)

   * ``VersionedFile.fix_parents`` has been removed as a harmful API.
     ``VersionedFile.join`` will no longer accept different parents on either
     side of a join - it will either ignore them, or error, depending on the
     implementation. See notes when upgrading for more information.
     (Robert Collins)

  INTERNALS:

   * ``bzrlib.transport.Transport.put_file`` now returns the number of bytes
     put by the method call, to allow avoiding stat-after-write or
     housekeeping in callers. (Robert Collins)

   * ``bzrlib.xml_serializer.Serializer`` is now responsible for checking that
     mandatory attributes are present on serialisation and deserialisation.
     This fixes some holes in API usage and allows better separation between
     physical storage and object serialisation. (Robert Collins)

   * New class ``bzrlib.errors.InternalBzrError`` which is just a convenient
     shorthand for deriving from BzrError and setting internal_error = True.
     (Robert Collins)

   * New method ``bzrlib.mutabletree.update_to_one_parent_via_delta`` for
     moving the state of a parent tree to a new version via a delta rather than
     a complete replacement tree. (Robert Collins)

   * New method ``bzrlib.osutils.minimum_path_selection`` useful for removing
     duplication from user input, when a user mentions both a path and an item
     contained within that path. (Robert Collins)

   * New method ``bzrlib.repository.Repository.is_write_locked`` useful for
     determining if a repository is write locked. (Robert Collins)

   * New method on ``bzrlib.tree.Tree`` ``path_content_summary`` provides a
     tuple containing the key information about a path for commit processing
     to complete. (Robert Collins)

   * New method on xml serialisers, write_inventory_to_lines, which matches the
     API used by knits for adding content. (Robert Collins)

   * New module ``bzrlib.bisect_multi`` with generic multiple-bisection-at-once
     logic, currently only available for byte-based lookup
     (``bisect_multi_bytes``). (Robert Collins)

   * New helper ``bzrlib.tuned_gzip.bytes_to_gzip`` which takes a byte string
     and returns a gzipped version of the same. This is used to avoid a bunch
     of api friction during adding of knit hunks. (Robert Collins)

   * New parameter on ``bzrlib.transport.Transport.readv``
     ``adjust_for_latency`` which changes readv from returning strictly the
     requested data to inserted return larger ranges and in forward read order
     to reduce the effect of network latency. (Robert Collins)

   * New parameter yield_parents on ``Inventory.iter_entries_by_dir`` which
     causes the parents of a selected id to be returned recursively, so all the
     paths from the root down to each element of selected_file_ids are
     returned. (Robert Collins)

   * Knit joining has been enhanced to support plain to annotated conversion
     and annotated to plain conversion. (Ian Clatworthy)

   * The CommitBuilder method ``record_entry_contents`` now returns summary
     information about the effect of the commit on the repository. This tuple
     contains an inventory delta item if the entry changed from the basis, and a
     boolean indicating whether a new file graph node was recorded.
     (Robert Collins)

   * The python path used in the Makefile can now be overridden.
     (Andrew Bennetts, Ian Clatworthy)

  TESTING:

   * New transport implementation ``trace+`` which is useful for testing,
     logging activity taken to its _activity attribute. (Robert Collins)

   * When running bzr commands within the test suite, internal exceptions are
     not caught and reported in the usual way, but rather allowed to propagate
     up and be visible to the test suite.  A new API ``run_bzr_catch_user_errors``
     makes this behavior available to other users.
     (Martin Pool)

   * New method ``TestCase.call_catch_warnings`` for testing methods that 
     raises a Python warning.  (Martin Pool)


bzr 0.91 2007-09-26
-------------------

  BUG FIXES:

   * Print a warning instead of aborting the ``python setup.py install``
     process if building of a C extension is not possible.
     (Lukáš Lalinský, Alexander Belchenko)

   * Fix commit ordering in corner case (Aaron Bentley, #94975)

   * Fix ''bzr info bzr://host/'' and other operations on ''bzr://' URLs with
     an implicit port.  We were incorrectly raising PathNotChild due to
     inconsistent treatment of the ''_port'' attribute on the Transport object.
     (Andrew Bennetts, #133965)

   * Make RemoteRepository.sprout cope gracefully with servers that don't
     support the ``Repository.tarball`` request.
     (Andrew Bennetts)


bzr 0.91rc2 2007-09-11
----------------------

   * Replaced incorrect tarball for previous release; a debug statement was left 
     in bzrlib/remote.py.


bzr 0.91rc1 2007-09-11
----------------------

  CHANGES:

   * The default branch and repository format has changed to 
     ``dirstate-tags``, so tag commands are active by default.
     This format is compatible with Bazaar 0.15 and later.
     This incidentally fixes bug #126141.
     (Martin Pool)

   * ``--quiet`` or ``-q`` is no longer a global option. If present, it
     must now appear after the command name. Scripts doing things like
     ``bzr -q missing`` need to be rewritten as ``bzr missing -q``.
     (Ian Clatworthy)

  FEATURES:

   * New option ``--author`` in ``bzr commit`` to specify the author of the
     change, if it's different from the committer. ``bzr log`` and
     ``bzr annotate`` display the author instead of the committer.
     (Lukáš Lalinský)

   * In addition to global options and command specific options, a set of
     standard options are now supported. Standard options are legal for
     all commands. The initial set of standard options are:
     
     * ``--help`` or ``-h`` - display help message
     * ``--verbose`` or ``-v`` - display additional information
     * ``--quiet``  or ``-q`` - only output warnings and errors.

     Unlike global options, standard options can be used in aliases and
     may have command-specific help. (Ian Clatworthy)

   * Verbosity level processing has now been unified. If ``--verbose``
     or ``-v`` is specified on the command line multiple times, the
     verbosity level is made positive the first time then increased.
     If ``--quiet`` or ``-q`` is specified on the command line
     multiple times, the verbosity level is made negative the first
     time then decreased. To get the default verbosity level of zero,
     either specify none of the above , ``--no-verbose`` or ``--no-quiet``.
     Note that most commands currently ignore the magnitude of the
     verbosity level but do respect *quiet vs normal vs verbose* when
     generating output. (Ian Clatworthy)

   * ``Branch.hooks`` now supports ``pre_commit`` hook. The hook's signature
     is documented in BranchHooks constructor. (Nam T. Nguyen, #102747)

   * New ``Repository.stream_knit_data_for_revisions`` request added to the
     network protocol for greatly reduced roundtrips when retrieving a set of
     revisions. (Andrew Bennetts)

  BUG FIXES:

   * ``bzr plugins`` now lists the version number for each plugin in square
     brackets after the path. (Robert Collins, #125421)

   * Pushing, pulling and branching branches with subtree references was not
     copying the subtree weave, preventing the file graph from being accessed
     and causing errors in commits in clones. (Robert Collins)

   * Suppress warning "integer argument expected, got float" from Paramiko,
     which sometimes caused false test failures.  (Martin Pool)

   * Fix bug in bundle 4 that could cause attempts to write data to wrong
     versionedfile.  (Aaron Bentley)

   * Diffs generated using "diff -p" no longer break the patch parser.
     (Aaron Bentley)

   * get_transport treats an empty possible_transports list the same as a non-
     empty one.  (Aaron Bentley)

   * patch verification for merge directives is reactivated, and works with
     CRLF and CR files.  (Aaron Bentley)

   * Accept ..\ as a path in revision specifiers. This fixes for example
     "-r branch:..\other-branch" on Windows.  (Lukáš Lalinský) 

   * ``BZR_PLUGIN_PATH`` may now contain trailing slashes.
     (Blake Winton, #129299)

   * man page no longer lists hidden options (#131667, Aaron Bentley)

   * ``uncommit --help`` now explains the -r option adequately.  (Daniel
     Watkins, #106726)

   * Error messages are now better formatted with parameters (such as
     filenames) quoted when necessary. This avoids confusion when directory
     names ending in a '.' at the end of messages were confused with a
     full stop that may or not have been there. (Daniel Watkins, #129791)

   * Fix ``status FILE -r X..Y``. (Lukáš Lalinský)

   * If a particular command is an alias, ``help`` will show the alias
     instead of claiming there is no help for said alias. (Daniel Watkins,
     #133548)

   * TreeTransform-based operations, like pull, merge, revert, and branch,
     now roll back if they encounter an error.  (Aaron Bentley, #67699)

   * ``bzr commit`` now exits cleanly if a character unsupported by the
     current encoding is used in the commit message.  (Daniel Watkins,
     #116143)

   * bzr send uses default values for ranges when only half of an elipsis
     is specified ("-r..5" or "-r5..").  (#61685, Aaron Bentley)

   * Avoid trouble when Windows ssh calls itself 'plink' but no plink
     binary is present.  (Martin Albisetti, #107155)

   * ``bzr remove`` should remove clean subtrees.  Now it will remove (without
     needing ``--force``) subtrees that contain no files with text changes or
     modified files.  With ``--force`` it removes the subtree regardless of
     text changes or unknown files. Directories with renames in or out (but
     not changed otherwise) will now be removed without needing ``--force``.
     Unknown ignored files will be deleted without needing ``--force``.
     (Marius Kruger, #111665)

   * When two plugins conflict, the source of both the losing and now the
     winning definition is shown.  (Konstantin Mikhaylov, #5454)

   * When committing to a branch, the location being committed to is
     displayed.  (Daniel Watkins, #52479)

   * ``bzr --version`` takes care about encoding of stdout, especially
     when output is redirected. (Alexander Belchenko, #131100)

   * Prompt for an ftp password if none is provided.
     (Vincent Ladeuil, #137044)

   * Reuse bound branch associated transport to avoid multiple
     connections.
     (Vincent Ladeuil, #128076, #131396)

   * Overwrite conflicting tags by ``push`` and ``pull`` if the
     ``--overwrite`` option is specified.  (Lukáš Lalinský, #93947)

   * In checkouts, tags are copied into the master branch when created,
     changed or deleted, and are copied into the checkout when it is 
     updated.  (Martin Pool, #93856, #93860)

   * Print a warning instead of aborting the ``python setup.py install``
     process if building of a C extension is not possible.
     (Lukáš Lalinský, Alexander Belchenko)

  IMPROVEMENTS:

   * Add the option "--show-diff" to the commit command in order to display
     the diff during the commit log creation. (Goffredo Baroncelli)

   * ``pull`` and ``merge`` are much faster at installing bundle format 4.
     (Aaron Bentley)

   * ``pull -v`` no longer includes deltas, making it much faster.
     (Aaron Bentley)

   * ``send`` now sends the directive as an attachment by default.
     (Aaron Bentley, Lukáš Lalinský, Alexander Belchenko)

   * Documentation updates (Martin Albisetti)

   * Help on debug flags is now included in ``help global-options``.
     (Daniel Watkins, #124853)

   * Parameters passed on the command line are checked to ensure they are
     supported by the encoding in use. (Daniel Watkins)

   * The compression used within the bzr repository has changed from zlib
     level 9 to the zlib default level. This improves commit performance with
     only a small increase in space used (and in some cases a reduction in
     space). (Robert Collins)

   * Initial commit no longer SHAs files twice and now reuses the path
     rather than looking it up again, making it faster.
     (Ian Clatworthy)

   * New option ``-c``/``--change`` for ``diff`` and ``status`` to show
     changes in one revision.  (Lukáš Lalinský)

   * If versioned files match a given ignore pattern, a warning is now
     given. (Daniel Watkins, #48623)

   * ``bzr status`` now has -S as a short name for --short and -V as a
     short name for --versioned. These have been added to assist users
     migrating from Subversion: ``bzr status -SV`` is now like
     ``svn status -q``.  (Daniel Watkins, #115990)

   * Added C implementation of  ``PatienceSequenceMatcher``, which is about
     10x faster than the Python version. This speeds up commands that
     need file diffing, such as ``bzr commit`` or ``bzr diff``.
     (Lukáš Lalinský)

   * HACKING has been extended with a large section on core developer tasks.
     (Ian Clatworthy)

   * Add ``branches`` and ``standalone-trees`` as online help topics and
     include them as Concepts within the User Reference.
     (Paul Moore, Ian Clatworthy)

    * ``check`` can detect versionedfile parent references that are
      inconsistent with revision and inventory info, and ``reconcile`` can fix
      them.  These faulty references were generated by 0.8-era releases,
      so repositories which were manipulated by old bzrs should be
      checked, and possibly reconciled ASAP.  (Aaron Bentley, Andrew Bennetts)

  API BREAKS:

   * ``Branch.append_revision`` is removed altogether; please use 
     ``Branch.set_last_revision_info`` instead.  (Martin Pool)

   * CommitBuilder now advertises itself as requiring the root entry to be
     supplied. This only affects foreign repository implementations which reuse
     CommitBuilder directly and have changed record_entry_contents to require
     that the root not be supplied. This should be precisely zero plugins
     affected. (Robert Collins)

   * The ``add_lines`` methods on ``VersionedFile`` implementations has changed
     its return value to include the sha1 and length of the inserted text. This
     allows the avoidance of double-sha1 calculations during commit.
     (Robert Collins)

   * ``Transport.should_cache`` has been removed.  It was not called in the
     previous release.  (Martin Pool)

  TESTING:

   * Tests may now raise TestNotApplicable to indicate they shouldn't be 
     run in a particular scenario.  (Martin Pool)

   * New function multiply_tests_from_modules to give a simpler interface
     to test parameterization.  (Martin Pool, Robert Collins)

   * ``Transport.should_cache`` has been removed.  It was not called in the
     previous release.  (Martin Pool)

   * NULL_REVISION is returned to indicate the null revision, not None.
     (Aaron Bentley)

   * Use UTF-8 encoded StringIO for log tests to avoid failures on
     non-ASCII committer names.  (Lukáš Lalinský)

  INTERNALS:

   * ``bzrlib.plugin.all_plugins`` has been deprecated in favour of
     ``bzrlib.plugin.plugins()`` which returns PlugIn objects that provide
     useful functionality for determining the path of a plugin, its tests, and
     its version information. (Robert Collins)

   * Add the option user_encoding to the function 'show_diff_trees()'
     in order to move the user encoding at the UI level. (Goffredo Baroncelli)

   * Add the function make_commit_message_template_encoded() and the function
     edit_commit_message_encoded() which handle encoded strings.
     This is done in order to mix the commit messages (which is a unicode
     string), and the diff which is a raw string. (Goffredo Baroncelli)

   * CommitBuilder now defaults to using add_lines_with_ghosts, reducing
     overhead on non-weave repositories which don't require all parents to be
     present. (Robert Collins)

   * Deprecated method ``find_previous_heads`` on
     ``bzrlib.inventory.InventoryEntry``. This has been superseded by the use
     of ``parent_candidates`` and a separate heads check via the repository
     API. (Robert Collins)

   * New trace function ``mutter_callsite`` will print out a subset of the
     stack to the log, which can be useful for gathering debug details.
     (Robert Collins)

   * ``bzrlib.pack.ContainerWriter`` now tracks how many records have been
     added via a public attribute records_written. (Robert Collins)

   * New method ``bzrlib.transport.Transport.get_recommended_page_size``.
     This provides a hint to users of transports as to the reasonable
     minimum data to read. In principle this can take latency and
     bandwidth into account on a per-connection basis, but for now it
     just has hard coded values based on the url. (e.g. http:// has a large
     page size, file:// has a small one.) (Robert Collins)

   * New method on ``bzrlib.transport.Transport`` ``open_write_stream`` allows
     incremental addition of data to a file without requiring that all the
     data be buffered in memory. (Robert Collins)

   * New methods on ``bzrlib.knit.KnitVersionedFile``:
     ``get_data_stream(versions)``, ``insert_data_stream(stream)`` and
     ``get_format_signature()``.  These provide some infrastructure for
     efficiently streaming the knit data for a set of versions over the smart
     protocol.

   * Knits with no annotation cache still produce correct annotations.
     (Aaron Bentley)

   * Three new methods have been added to ``bzrlib.trace``:
     ``set_verbosity_level``, ``get_verbosity_level`` and ``is_verbose``.
     ``set_verbosity_level`` expects a numeric value: negative for quiet,
     zero for normal, positive for verbose. The size of the number can be
     used to determine just how quiet or verbose the application should be.
     The existing ``be_quiet`` and ``is_quiet`` routines have been
     integrated into this new scheme. (Ian Clatworthy)

   * Options can now be delcared with a ``custom_callback`` parameter. If
     set, this routine is called after the option is processed. This feature
     is now used by the standard options ``verbose`` and ``quiet`` so that
     setting one implicitly resets the other. (Ian Clatworthy)

   * Rather than declaring a new option from scratch in order to provide
     custom help, a centrally registered option can be decorated using the
     new ``bzrlib.Option.custom_help`` routine. In particular, this routine
     is useful when declaring better help for the ``verbose`` and ``quiet``
     standard options as the base definition of these is now more complex
     than before thanks to their use of a custom callback. (Ian Clatworthy)
      
    * Tree._iter_changes(specific_file=[]) now iterates through no files,
      instead of iterating through all files.  None is used to iterate through
      all files.  (Aaron Bentley)

    * WorkingTree.revert() now accepts None to revert all files.  The use of
      [] to revert all files is deprecated.  (Aaron Bentley)


bzr 0.90 2007-08-28
-------------------

  IMPROVEMENTS:

    * Documentation is now organized into multiple directories with a level
      added for different languages or locales. Added the Mini Tutorial
      and Quick Start Summary (en) documents from the Wiki, improving the
      content and readability of the former. Formatted NEWS as Release Notes
      complete with a Table of Conents, one heading per release. Moved the
      Developer Guide into the main document catalog and provided a link
      from the developer document catalog back to the main one.
      (Ian Clatworthy, Sabin Iacob, Alexander Belchenko)


  API CHANGES:

    * The static convenience method ``BzrDir.create_repository``
      is deprecated.  Callers should instead create a ``BzrDir`` instance
      and call ``create_repository`` on that.  (Martin Pool)


bzr 0.90rc1 2007-08-14
----------------------

  BUGFIXES:

    * ``bzr init`` should connect to the remote location one time only.  We
      have been connecting several times because we forget to pass around the
      Transport object. This modifies ``BzrDir.create_branch_convenience``,
      so that we can give it the Transport we already have.
      (John Arbash Meinel, Vincent Ladeuil, #111702)

    * Get rid of sftp connection cache (get rid of the FTP one too).
      (Vincent Ladeuil, #43731)

    * bzr branch {local|remote} remote don't try to create a working tree
      anymore.
      (Vincent Ladeuil, #112173)

    * All identified multiple connections for a single bzr command have been
      fixed. See bzrlib/tests/commands directory.
      (Vincent Ladeuil)

    * ``bzr rm`` now does not insist on ``--force`` to delete files that
      have been renamed but not otherwise modified.  (Marius Kruger,
      #111664)

    * ``bzr selftest --bench`` no longer emits deprecation warnings
      (Lukáš Lalinský)

    * ``bzr status`` now honours FILE parameters for conflict lists
      (Aaron Bentley, #127606)

    * ``bzr checkout`` now honours -r when reconstituting a working tree.
      It also honours -r 0.  (Aaron Bentley, #127708)

    * ``bzr add *`` no more fails on Windows if working tree contains
      non-ascii file names. (Kuno Meyer, #127361)

    * allow ``easy_install bzr`` runs without fatal errors. 
      (Alexander Belchenko, #125521)

    * Graph._filter_candidate_lca does not raise KeyError if a candidate
      is eliminated just before it would normally be examined.  (Aaron Bentley)

    * SMTP connection failures produce a nice message, not a traceback.
      (Aaron Bentley)

  IMPROVEMENTS:

    * Don't show "dots" progress indicators when run non-interactively, such
      as from cron.  (Martin Pool)

    * ``info`` now formats locations more nicely and lists "submit" and
      "public" branches (Aaron Bentley)

    * New ``pack`` command that will trigger database compression within
      the repository (Robert Collins)

    * Implement ``_KnitIndex._load_data`` in a pyrex extension. The pyrex
      version is approximately 2-3x faster at parsing a ``.kndx`` file.
      Which yields a measurable improvement for commands which have to
      read from the repository, such as a 1s => 0.75s improvement in
      ``bzr diff`` when there are changes to be shown.  (John Arbash Meinel)

    * Merge is now faster.  Depending on the scenario, it can be more than 2x
      faster. (Aaron Bentley)

    * Give a clearer warning, and allow ``python setup.py install`` to
      succeed even if pyrex is not available.
      (John Arbash Meinel)

    * ``DirState._read_dirblocks`` now has an optional Pyrex
      implementation. This improves the speed of any command that has to
      read the entire DirState. (``diff``, ``status``, etc, improve by
      about 10%).
      ``bisect_dirblocks`` has also been improved, which helps all
      ``_get_entry`` type calls (whenever we are searching for a
      particular entry in the in-memory DirState).
      (John Arbash Meinel)

    * ``bzr pull`` and ``bzr push`` no longer do a complete walk of the 
      branch revision history for ui display unless -v is supplied.
      (Robert Collins)

    * ``bzr log -rA..B`` output shifted to the left margin if the log only 
      contains merge revisions. (Kent Gibson) 

    * The ``plugins`` command is now public with improved help.
      (Ian Clatworthy)

    * New bundle and merge directive formats are faster to generate, and

    * Annotate merge now works when there are local changes. (Aaron Bentley)

    * Commit now only shows the progress in terms of directories instead of
      entries. (Ian Clatworthy)

    * Fix ``KnitRepository.get_revision_graph`` to not request the graph 2
      times. This makes ``get_revision_graph`` 2x faster. (John Arbash
      Meinel)

    * Fix ``VersionedFile.get_graph()`` to avoid using
      ``set.difference_update(other)``, which has bad scaling when
      ``other`` is large. This improves ``VF.get_graph([version_id])`` for
      a 12.5k graph from 2.9s down to 200ms. (John Arbash Meinel)

    * The ``--lsprof-file`` option now generates output for KCacheGrind if
      the file starts with ``callgrind.out``. This matches the default file
      filtering done by KCacheGrind's Open Dialog. (Ian Clatworthy)

    * Fix ``bzr update`` to avoid an unnecessary
      ``branch.get_master_branch`` call, which avoids 1 extra connection
      to the remote server. (Partial fix for #128076, John Arbash Meinel)

    * Log errors from the smart server in the trace file, to make debugging 
      test failures (and live failures!) easier.  (Andrew Bennetts)

    * The HTML version of the man page has been superceded by a more
      comprehensive manual called the Bazaar User Reference. This manual
      is completed generated from the online help topics. As part of this
      change, limited reStructuredText is now explicitly supported in help
      topics and command help with 'unnatural' markup being removed prior
      to display by the online help or inclusion in the man page.
      (Ian Clatworthy)

    * HTML documentation now use files extension ``*.html``
      (Alexander Belchenko)

    * The cache of ignore definitions is now cleared in WorkingTree.unlock()
      so that changes to .bzrignore aren't missed. (#129694, Daniel Watkins)

    * ``bzr selftest --strict`` fails if there are any missing features or
      expected test failures. (Daniel Watkins, #111914)

    * Link to registration survey added to README. (Ian Clatworthy)

    * Windows standalone installer show link to registration survey
      when installation finished. (Alexander Belchenko)

  LIBRARY API BREAKS:

    * Deprecated dictionary ``bzrlib.option.SHORT_OPTIONS`` removed.
      Options are now required to provide a help string and it must
      comply with the style guide by being one or more sentences with an
      initial capital and final period. (Martin Pool)

    * KnitIndex.get_parents now returns tuples. (Robert Collins)

    * Ancient unused ``Repository.text_store`` attribute has been removed.
      (Robert Collins)

    * The ``bzrlib.pack`` interface has changed to use tuples of bytestrings
      rather than just bytestrings, making it easier to represent multiple
      element names. As this interface was not used by any internal facilities
      since it was introduced in 0.18 no API compatibility is being preserved.
      The serialised form of these packs is identical with 0.18 when a single
      element tuple is in use. (Robert Collins)

  INTERNALS:

    * merge now uses ``iter_changes`` to calculate changes, which makes room for
      future performance increases.  It is also more consistent with other
      operations that perform comparisons, and reduces reliance on
      Tree.inventory.  (Aaron Bentley)

    * Refactoring of transport classes connected to a remote server.
      ConnectedTransport is a new class that serves as a basis for all
      transports needing to connect to a remote server.  transport.split_url
      have been deprecated, use the static method on the object instead. URL
      tests have been refactored too.
      (Vincent Ladeuil)

    * Better connection sharing for ConnectedTransport objects.
      transport.get_transport() now accepts a 'possible_transports' parameter.
      If a newly requested transport can share a connection with one of the
      list, it will.
      (Vincent Ladeuil)

    * Most functions now accept ``bzrlib.revision.NULL_REVISION`` to indicate
      the null revision, and consider using ``None`` for this purpose
      deprecated.  (Aaron Bentley)

    * New ``index`` module with abstract index functionality. This will be
      used during the planned changes in the repository layer. Currently the
      index layer provides a graph aware immutable index, a builder for the
      same index type to allow creating them, and finally a composer for
      such indices to allow the use of many indices in a single query. The
      index performance is not optimised, however the API is stable to allow
      development on top of the index. (Robert Collins)

    * ``bzrlib.dirstate.cmp_by_dirs`` can be used to compare two paths by
      their directory sections. This is equivalent to comparing
      ``path.split('/')``, only without having to split the paths.
      This has a Pyrex implementation available.
      (John Arbash Meinel)

    * New transport decorator 'unlistable+' which disables the list_dir
      functionality for testing.

    * Deprecated ``change_entry`` in transform.py. (Ian Clatworthy)

    * RevisionTree.get_weave is now deprecated.  Tree.plan_merge is now used
      for performing annotate-merge.  (Aaron Bentley)

    * New EmailMessage class to create email messages. (Adeodato Simó)

    * Unused functions on the private interface KnitIndex have been removed.
      (Robert Collins)

    * New ``knit.KnitGraphIndex`` which provides a ``KnitIndex`` layered on top
      of a ``index.GraphIndex``. (Robert Collins)

    * New ``knit.KnitVersionedFile.iter_parents`` method that allows querying
      the parents of many knit nodes at once, reducing round trips to the 
      underlying index. (Robert Collins)

    * Graph now has an is_ancestor method, various bits use it.
      (Aaron Bentley)

    * The ``-Dhpss`` flag now includes timing information. As well as
      logging when a new connection is opened. (John Arbash Meinel)

    * ``bzrlib.pack.ContainerWriter`` now returns an offset, length tuple to
      callers when inserting data, allowing generation of readv style access
      during pack creation, without needing a separate pass across the output
      pack to gather such details. (Robert Collins)

    * ``bzrlib.pack.make_readv_reader`` allows readv based access to pack
      files that are stored on a transport. (Robert Collins)

    * New ``Repository.has_same_location`` method that reports if two
      repository objects refer to the same repository (although with some risk
      of false negatives).  (Andrew Bennetts)

    * InterTree.compare now passes require_versioned on correctly.
      (Marius Kruger)

    * New methods on Repository - ``start_write_group``,
      ``commit_write_group``, ``abort_write_group`` and ``is_in_write_group`` -
      which provide a clean hook point for transactional Repositories - ones
      where all the data for a fetch or commit needs to be made atomically
      available in one step. This allows the write lock to remain while making
      a series of data insertions.  (e.g. data conversion). (Robert Collins)

    * In ``bzrlib.knit`` the internal interface has been altered to use
      3-tuples (index, pos, length) rather than two-tuples (pos, length) to
      describe where data in a knit is, allowing knits to be split into 
      many files. (Robert Collins)

    * ``bzrlib.knit._KnitData`` split into cache management and physical access
      with two access classes - ``_PackAccess`` and ``_KnitAccess`` defined.
      The former provides access into a .pack file, and the latter provides the
      current production repository form of .knit files. (Robert Collins)

  TESTING:

    * Remove selftest ``--clean-output``, ``--numbered-dirs`` and
      ``--keep-output`` options, which are obsolete now that tests
      are done within directories in $TMPDIR.  (Martin Pool)

    * The SSH_AUTH_SOCK environment variable is now reset to avoid 
      interaction with any running ssh agents.  (Jelmer Vernooij, #125955)

    * run_bzr_subprocess handles parameters the same way as run_bzr:
      either a string or a list of strings should be passed as the first
      parameter.  Varargs-style parameters are deprecated. (Aaron Bentley)


bzr 0.18  2007-07-17
--------------------

  BUGFIXES:

    * Fix 'bzr add' crash under Win32 (Kuno Meyer)


bzr 0.18rc1  2007-07-10
-----------------------

  BUGFIXES:

    * Do not suppress pipe errors, etc. in non-display commands
      (Alexander Belchenko, #87178)

    * Display a useful error message when the user requests to annotate
      a file that is not present in the specified revision.
      (James Westby, #122656)

    * Commands that use status flags now have a reference to 'help
      status-flags'.  (Daniel Watkins, #113436)

    * Work around python-2.4.1 inhability to correctly parse the
      authentication header.
      (Vincent Ladeuil, #121889)

    * Use exact encoding for merge directives. (Adeodato Simó, #120591)

    * Fix tempfile permissions error in smart server tar bundling under
      Windows. (Martin _, #119330)

    * Fix detection of directory entries in the inventory. (James Westby)

    * Fix handling of http code 400: Bad Request When issuing too many ranges.
      (Vincent Ladeuil, #115209)

    * Issue a CONNECT request when connecting to an https server
      via a proxy to enable SSL tunneling.
      (Vincent Ladeuil, #120678)

    * Fix ``bzr log -r`` to support selecting merge revisions, both 
      individually and as part of revision ranges.
      (Kent Gibson, #4663)
 
    * Don't leave cruft behind when failing to acquire a lockdir.
      (Martin Pool, #109169)

    * Don't use the '-f' strace option during tests.
      (Vincent Ladeuil, #102019).

    * Warn when setting ``push_location`` to a value that will be masked by
      locations.conf.  (Aaron Bentley, #122286)

    * Fix commit ordering in corner case (Aaron Bentley, #94975)

    *  Make annotate behave in a non-ASCII world (Adeodato Simó).

  IMPROVEMENTS:

    * The --lsprof-file option now dumps a text rendering of the profiling
      information if the filename ends in ".txt". It will also convert the
      profiling information to a format suitable for KCacheGrind if the
      output filename ends in ".callgrind". Fixes to the lsprofcalltree
      conversion process by Jean Paul Calderone and Itamar were also merged.
      See http://ddaa.net/blog/python/lsprof-calltree. (Ian Clatworthy)

    * ``info`` now defaults to non-verbose mode, displaying only paths and
      abbreviated format info.  ``info -v`` displays all the information
      formerly displayed by ``info``.  (Aaron Bentley, Adeodato Simó)

    * ``bzr missing`` now has better option names ``--this`` and ``--other``.
      (Elliot Murphy)

    * The internal ``weave-list`` command has become ``versionedfile-list``,
      and now lists knits as well as weaves.  (Aaron Bentley)

    * Automatic merge base selection uses a faster algorithm that chooses
      better bases in criss-cross merge situations (Aaron Bentley)

    * Progress reporting in ``commit`` has been improved. The various logical
      stages are now reported on as follows, namely:

      * Collecting changes [Entry x/y] - Stage n/m
      * Saving data locally - Stage n/m
      * Uploading data to master branch - Stage n/m
      * Updating the working tree - Stage n/m
      * Running post commit hooks - Stage n/m
      
      If there is no master branch, the 3rd stage is omitted and the total
      number of stages is adjusted accordingly.

      Each hook that is run after commit is listed with a name (as hooks
      can be slow it is useful feedback).
      (Ian Clatworthy, Robert Collins)

    * Various operations that are now faster due to avoiding unnecessary
      topological sorts. (Aaron Bentley)

    * Make merge directives robust against broken bundles. (Aaron Bentley)

    * The lsprof filename note is emitted via trace.note(), not standard
      output.  (Aaron Bentley)

    * ``bzrlib`` now exports explicit API compatibility information to assist
      library users and plugins. See the ``bzrlib.api`` module for details.
      (Robert Collins)

    * Remove unnecessary lock probes when acquiring a lockdir.
      (Martin Pool)

    * ``bzr --version`` now shows the location of the bzr log file, which
      is especially useful on Windows.  (Martin Pool)

    * -D now supports hooks to get debug tracing of hooks (though its currently
      minimal in nature). (Robert Collins)

    * Long log format reports deltas on merge revisions. 
      (John Arbash Meinel, Kent Gibson)

    * Make initial push over ftp more resilient. (John Arbash Meinel)

    * Print a summary of changes for update just like pull does.
      (Daniel Watkins, #113990)

    * Add a -Dhpss option to trace smart protocol requests and responses.
      (Andrew Bennetts)

  LIBRARY API BREAKS:

    * Testing cleanups - 
      ``bzrlib.repository.RepositoryTestProviderAdapter`` has been moved
      to ``bzrlib.tests.repository_implementations``;
      ``bzrlib.repository.InterRepositoryTestProviderAdapter`` has been moved
      to ``bzrlib.tests.interrepository_implementations``;
      ``bzrlib.transport.TransportTestProviderAdapter`` has moved to 
      ``bzrlib.tests.test_transport_implementations``.
      ``bzrlib.branch.BranchTestProviderAdapter`` has moved to
      ``bzrlib.tests.branch_implementations``.
      ``bzrlib.bzrdir.BzrDirTestProviderAdapter`` has moved to 
      ``bzrlib.tests.bzrdir_implementations``.
      ``bzrlib.versionedfile.InterVersionedFileTestProviderAdapter`` has moved
      to ``bzrlib.tests.interversionedfile_implementations``.
      ``bzrlib.store.revision.RevisionStoreTestProviderAdapter`` has moved to
      ``bzrlib.tests.revisionstore_implementations``.
      ``bzrlib.workingtree.WorkingTreeTestProviderAdapter`` has moved to
      ``bzrlib.tests.workingtree_implementations``.
      These changes are an API break in the testing infrastructure only.
      (Robert Collins)

    * Relocate TestCaseWithRepository to be more central. (Robert Collins)

    * ``bzrlib.add.smart_add_tree`` will no longer perform glob expansion on
      win32. Callers of the function should do this and use the new
      ``MutableTree.smart_add`` method instead. (Robert Collins)

    * ``bzrlib.add.glob_expand_for_win32`` is now
      ``bzrlib.win32utils.glob_expand``.  (Robert Collins)

    * ``bzrlib.add.FastPath`` is now private and moved to 
      ``bzrlib.mutabletree._FastPath``. (Robert Collins, Martin Pool)

    * ``LockDir.wait`` removed.  (Martin Pool)

    * The ``SmartServer`` hooks API has changed for the ``server_started`` and
      ``server_stopped`` hooks. The first parameter is now an iterable of
      backing URLs rather than a single URL. This is to reflect that many
      URLs may map to the external URL of the server. E.g. the server interally
      may have a chrooted URL but also the local file:// URL will be at the 
      same location. (Robert Collins)

  INTERNALS:

    * New SMTPConnection class to unify email handling.  (Adeodato Simó)

    * Fix documentation of BzrError. (Adeodato Simó)

    * Make BzrBadParameter an internal error. (Adeodato Simó)

    * Remove use of 'assert False' to raise an exception unconditionally.
      (Martin Pool)

    * Give a cleaner error when failing to decode knit index entry.
      (Martin Pool)

    * TreeConfig would mistakenly search the top level when asked for options
      from a section. It now respects the section argument and only
      searches the specified section. (James Westby)

    * Improve ``make api-docs`` output. (John Arbash Meinel)

    * Use os.lstat rather than os.stat for osutils.make_readonly and
      osutils.make_writeable. This makes the difftools plugin more
      robust when dangling symlinks are found. (Elliot Murphy)

    * New ``-Dlock`` option to log (to ~/.bzr.log) information on when 
      lockdirs are taken or released.  (Martin Pool)

    * ``bzrlib`` Hooks are now nameable using ``Hooks.name_hook``. This 
      allows a nicer UI when hooks are running as the current hook can
      be displayed. (Robert Collins)

    * ``Transport.get`` has had its interface made more clear for ease of use.
      Retrieval of a directory must now fail with either 'PathError' at open
      time, or raise 'ReadError' on a read. (Robert Collins)

    * New method ``_maybe_expand_globs`` on the ``Command`` class for 
      dealing with unexpanded glob lists - e.g. on the win32 platform. This
      was moved from ``bzrlib.add._prepare_file_list``. (Robert Collins)

    * ``bzrlib.add.smart_add`` and ``bzrlib.add.smart_add_tree`` are now
      deprecated in favour of ``MutableTree.smart_add``. (Robert Collins,
      Martin Pool)

    * New method ``external_url`` on Transport for obtaining the url to
      hand to external processes. (Robert Collins)

    * Teach windows installers to build pyrex/C extensions.
      (Alexander Belchenko)

  TESTING:

    * Removed the ``--keep-output`` option from selftest and clean up test
      directories as they're used.  This reduces the IO load from 
      running the test suite and cuts the time by about half.
      (Andrew Bennetts, Martin Pool)

    * Add scenarios as a public attribute on the TestAdapter classes to allow
      modification of the generated scenarios before adaption and easier
      testing. (Robert Collins)

    * New testing support class ``TestScenarioApplier`` which multiplies
      out a single teste by a list of supplied scenarios. (RobertCollins)

    * Setting ``repository_to_test_repository`` on a repository_implementations
      test will cause it to be called during repository creation, allowing the
      testing of repository classes which are not based around the Format
      concept. For example a repository adapter can be tested in this manner,
      by altering the repository scenarios to include a scenario that sets this
      attribute during the test parameterisation in
      ``bzrlib.tests.repository.repository_implementations``. (Robert Collins)

    * Clean up many of the APIs for blackbox testing of Bazaar.  The standard 
      interface is now self.run_bzr.  The command to run can be passed as
      either a list of parameters, a string containing the command line, or
      (deprecated) varargs parameters.  (Martin Pool)

    * The base TestCase now isolates tests from -D parameters by clearing
      ``debug.debug_flags`` and restores it afterwards. (Robert Collins)

    * Add a relpath parameter to get_transport methods in test framework to
      avoid useless cloning.
      (Vincent Ladeuil, #110448)


bzr 0.17  2007-06-18
--------------------

  BUGFIXES:

    * Fix crash of commit due to wrong lookup of filesystem encoding.
      (Colin Watson, #120647)

    * Revert logging just to stderr in commit as broke unicode filenames.
      (Aaron Bentley, Ian Clatworthy, #120930)


bzr 0.17rc1  2007-06-12
-----------------------

  NOTES WHEN UPGRADING:

    * The kind() and is_executable() APIs on the WorkingTree interface no
      longer implicitly (read) locks and unlocks the tree. This *might*
      impact some plug-ins and tools using this part of the API. If you find
      an issue that may be caused by this change, please let us know,
      particularly the plug-in/tool maintainer. If encountered, the API
      fix is to surround kind() and is_executable() calls with lock_read()
      and unlock() like so::

        work_tree.lock_read()
        try:
            kind = work_tree.kind(...)
        finally:
            work_tree.unlock()

  INTERNALS:
    * Rework of LogFormatter API to provide beginning/end of log hooks and to
      encapsulate the details of the revision to be logged in a LogRevision
      object.
      In long log formats, merge revision ids are only shown when --show-ids
      is specified, and are labelled "revision-id:", as per mainline
      revisions, instead of "merged:". (Kent Gibson)

    * New ``BranchBuilder`` API which allows the construction of particular
      histories quickly. Useful for testing and potentially other applications
      too. (Robert Collins)

  IMPROVEMENTS:
  
    * There are two new help topics, working-trees and repositories that
      attempt to explain these concepts. (James Westby, John Arbash Meinel,
      Aaron Bentley)

    * Added ``bzr log --limit`` to report a limited number of revisions.
      (Kent Gibson, #3659)

    * Revert does not try to preserve file contents that were originally
      produced by reverting to a historical revision.  (Aaron Bentley)

    * ``bzr log --short`` now includes ``[merge]`` for revisions which
      have more than one parent. This is a small improvement to help
      understanding what changes have occurred
      (John Arbash Meinel, #83887)

    * TreeTransform avoids many renames when contructing large trees,
      improving speed.  3.25x speedups have been observed for construction of
      kernel-sized-trees, and checkouts are 1.28x faster.  (Aaron Bentley)

    * Commit on large trees is now faster. In my environment, a commit of
      a small change to the Mozilla tree (55k files) has dropped from
      66 seconds to 32 seconds. For a small tree of 600 files, commit of a
      small change is 33% faster. (Ian Clatworthy)

    * New --create-prefix option to bzr init, like for push.  (Daniel Watkins,
      #56322)

  BUGFIXES:

    * ``bzr push`` should only connect to the remote location one time.
      We have been connecting 3 times because we forget to pass around
      the Transport object. This adds ``BzrDir.clone_on_transport()``, so
      that we can pass in the Transport that we already have.
      (John Arbash Meinel, #75721)

    * ``DirState.set_state_from_inventory()`` needs to properly order
      based on split paths, not just string paths.
      (John Arbash Meinel, #115947)

    * Let TestUIFactoy encode the password prompt with its own stdout.
      (Vincent Ladeuil, #110204)

    * pycurl should take use the range header that takes the range hint
      into account.
      (Vincent Ladeuil, #112719)

    * WorkingTree4.get_file_sha1 no longer raises an exception when invoked
      on a missing file.  (Aaron Bentley, #118186)

    * WorkingTree.remove works correctly with tree references, and when pwd is
      not the tree root. (Aaron Bentley)

    * Merge no longer fails when a file is renamed in one tree and deleted
      in the other. (Aaron Bentley, #110279)

    * ``revision-info`` now accepts dotted revnos, doesn't require a tree,
      and defaults to the last revision (Matthew Fuller, #90048)

    * Tests no longer fail when BZR_REMOTE_PATH is set in the environment.
      (Daniel Watkins, #111958)

    * ``bzr branch -r revid:foo`` can be used to branch any revision in
      your repository. (Previously Branch6 only supported revisions in your
      mainline). (John Arbash Meinel, #115343)

bzr 0.16  2007-05-07
--------------------
  
  BUGFIXES:

    * Handle when you have 2 directories with similar names, but one has a
      hyphen. (``'abc'`` versus ``'abc-2'``). The WT4._iter_changes
      iterator was using direct comparison and ``'abc/a'`` sorts after
      ``'abc-2'``, but ``('abc', 'a')`` sorts before ``('abc-2',)``.
      (John Arbash Meinel, #111227)

    * Handle when someone renames a file on disk without telling bzr.
      Previously we would report the first file as missing, but not show
      the new unknown file. (John Arbash Meinel, #111288)

    * Avoid error when running hooks after pulling into or pushing from
      a branch bound to a smartserver branch.  (Martin Pool, #111968)

  IMPROVEMENTS:

    * Move developer documentation to doc/developers/. This reduces clutter in
      the root of the source tree and allows HACKING to be split into multiple
      files. (Robert Collins, Alexander Belchenko)

    * Clean up the ``WorkingTree4._iter_changes()`` internal loops as well as
      ``DirState.update_entry()``. This optimizes the core logic for ``bzr
      diff`` and ``bzr status`` significantly improving the speed of
      both. (John Arbash Meinel)

bzr 0.16rc2  2007-04-30
-----------------------

  BUGFIXES:

    * Handle the case when you delete a file, and then rename another file
      on top of it. Also handle the case of ``bzr rm --keep foo``. ``bzr
      status`` should show the removed file and an unknown file in its
      place. (John Arbash Meinel, #109993)

    * Bundles properly read and write revision properties that have an
      empty value. And when the value is not ASCII.
      (John Arbash Meinel, #109613)

    * Fix the bzr commit message to be in text mode.
      (Alexander Belchenko, #110901)

    * Also handle when you rename a file and create a file where it used
      to be. (John Arbash Meinel, #110256)

    * ``WorkingTree4._iter_changes`` should not descend into unversioned
      directories. (John Arbash Meinel, #110399)

bzr 0.16rc1  2007-04-26
-----------------------

  NOTES WHEN UPGRADING:

    * ``bzr remove`` and ``bzr rm`` will now remove the working file, if
      it could be recovered again.
      This has been done for consistency with svn and the unix rm command.
      The old ``remove`` behaviour has been retained in the new option
      ``bzr remove --keep``, which will just stop versioning the file,
      but not delete it.
      ``bzr remove --force`` have been added which will always delete the
      files.
      ``bzr remove`` is also more verbose.
      (Marius Kruger, #82602)

  IMPROVEMENTS:

    * Merge directives can now be supplied as input to `merge` and `pull`,
      like bundles can.  (Aaron Bentley)

    * Sending the SIGQUIT signal to bzr, which can be done on Unix by
      pressing Control-Backslash, drops bzr into a debugger.  Type ``'c'``
      to continue.  This can be disabled by setting the environment variable
      ``BZR_SIGQUIT_PDB=0``.  (Martin Pool)

    * selftest now supports --list-only to list tests instead of running
      them. (Ian Clatworthy)

    * selftest now supports --exclude PATTERN (or -x PATTERN) to exclude
      tests with names that match that regular expression.
      (Ian Clatworthy, #102679)

    * selftest now supports --randomize SEED to run tests in a random order.
      SEED is typically the value 'now' meaning 'use the current time'.
      (Ian Clatworthy, #102686)

    * New option ``--fixes`` to commit, which stores bug fixing annotations as
      revision properties. Built-in support for Launchpad, Debian, Trac and
      Bugzilla bug trackers. (Jonathan Lange, James Henstridge, Robert Collins)

    * New API, ``bzrlib.bugtracker.tracker_registry``, for adding support for
      other bug trackers to ``fixes``. (Jonathan Lange, James Henstridge,
      Robert Collins)

    * ``selftest`` has new short options ``-f`` and ``-1``.  (Martin
      Pool)

    * ``bzrlib.tsort.MergeSorter`` optimizations. Change the inner loop
      into using local variables instead of going through ``self._var``.
      Improves the time to ``merge_sort`` a 10k revision graph by
      approximately 40% (~700->400ms).  (John Arbash Meinel)

    * ``make docs`` now creates a man page at ``man1/bzr.1`` fixing bug 107388.
      (Robert Collins)

    * ``bzr help`` now provides cross references to other help topics using
      the _see_also facility on command classes. Likewise the bzr_man
      documentation, and the bzr.1 man page also include this information.
      (Robert Collins)

    * Tags are now included in logs, that use the long log formatter. 
      (Erik Bågfors, Alexander Belchenko)

    * ``bzr help`` provides a clearer message when a help topic cannot be
      found. (Robert Collins, #107656)

    * ``bzr help`` now accepts optional prefixes for command help. The help
      for all commands can now be found at ``bzr help commands/COMMANDNAME``
      as well as ``bzr help COMMANDNAME`` (which only works for commands 
      where the name is not the same as a more general help topic). 
      (Robert Collins)

    * ``bzr help PLUGINNAME`` will now return the module docstring from the
      plugin PLUGINNAME. (Robert Collins, #50408)

    * New help topic ``urlspec`` which lists the availables transports.
      (Goffredo Baroncelli)

    * doc/server.txt updated to document the default bzr:// port
      and also update the blurb about the hpss' current status.
      (Robert Collins, #107125).

    * ``bzr serve`` now listens on interface 0.0.0.0 by default, making it
      serve out to the local LAN (and anyone in the world that can reach the
      machine running ``bzr serve``. (Robert Collins, #98918)

    * A new smart server protocol version has been added.  It prefixes requests
      and responses with an explicit version identifier so that future protocol
      revisions can be dealt with gracefully.  (Andrew Bennetts, Robert Collins)

    * The bzr protocol version 2 indicates success or failure in every response
      without depending on particular commands encoding that consistently,
      allowing future client refactorings to be much more robust about error
      handling. (Robert Collins, Martin Pool, Andrew Bennetts)

    * The smart protocol over HTTP client has been changed to always post to the
      same ``.bzr/smart`` URL under the original location when it can.  This allows
      HTTP servers to only have to pass URLs ending in .bzr/smart to the smart
      server handler, and not arbitrary ``.bzr/*/smart`` URLs.  (Andrew Bennetts)

    * digest authentication is now supported for proxies and HTTP by the urllib
      based http implementation. Tested against Apache 2.0.55 and Squid
      2.6.5. Basic and digest authentication are handled coherently for HTTP
      and proxy: if the user is provided in the url (bzr command line for HTTP,
      proxy environment variables for proxies), the password is prompted for
      (only once). If the password is provided, it is taken into account. Once
      the first authentication is successful, all further authentication
      roundtrips are avoided by preventively setting the right authentication
      header(s).
      (Vincent Ladeuil).

  INTERNALS:

    * bzrlib API compatability with 0.8 has been dropped, cleaning up some
      code paths. (Robert Collins)

    * Change the format of chroot urls so that they can be safely manipulated
      by generic url utilities without causing the resulting urls to have
      escaped the chroot. A side effect of this is that creating a chroot
      requires an explicit action using a ChrootServer.
      (Robert Collins, Andrew Bennetts)

    * Deprecate ``Branch.get_root_id()`` because branches don't have root ids,
      rather than fixing bug #96847.  (Aaron Bentley)

    * ``WorkingTree.apply_inventory_delta`` provides a better alternative to
      ``WorkingTree._write_inventory``.  (Aaron Bentley)

    * Convenience method ``TestCase.expectFailure`` ensures that known failures
      do not silently pass.  (Aaron Bentley)

    * ``Transport.local_abspath`` now raises ``NotLocalUrl`` rather than 
      ``TransportNotPossible``. (Martin Pool, Ian Clatworthy)

    * New SmartServer hooks facility. There are two initial hooks documented
      in ``bzrlib.transport.smart.SmartServerHooks``. The two initial hooks allow
      plugins to execute code upon server startup and shutdown.
      (Robert Collins).

    * SmartServer in standalone mode will now close its listening socket
      when it stops, rather than waiting for garbage collection. This primarily
      fixes test suite hangs when a test tries to connect to a shutdown server.
      It may also help improve behaviour when dealing with a server running
      on a specific port (rather than dynamically assigned ports).
      (Robert Collins)

    * Move most SmartServer code into a new package, bzrlib/smart.
      bzrlib/transport/remote.py contains just the Transport classes that used
      to be in bzrlib/transport/smart.py.  (Andrew Bennetts)

    * urllib http implementation avoid roundtrips associated with
      401 (and 407) errors once the authentication succeeds.
      (Vincent Ladeuil).

    * urlib http now supports querying the user for a proxy password if
      needed. Realm is shown in the prompt for both HTTP and proxy
      authentication when the user is required to type a password. 
      (Vincent Ladeuil).

    * Renamed SmartTransport (and subclasses like SmartTCPTransport) to
      RemoteTransport (and subclasses to RemoteTCPTransport, etc).  This is more
      consistent with its new home in ``bzrlib/transport/remote.py``, and because
      it's not really a "smart" transport, just one that does file operations
      via remote procedure calls.  (Andrew Bennetts)
 
    * The ``lock_write`` method of ``LockableFiles``, ``Repository`` and
      ``Branch`` now accept a ``token`` keyword argument, so that separate
      instances of those objects can share a lock if it has the right token.
      (Andrew Bennetts, Robert Collins)

    * New method ``get_branch_reference`` on ``BzrDir`` allows the detection of
      branch references - which the smart server component needs.

    * The Repository API ``make_working_trees`` is now permitted to return
      False when ``set_make_working_trees`` is not implemented - previously
      an unimplemented ``set_make_working_trees`` implied the result True
      from ``make_working_trees``. This has been changed to accomodate the
      smart server, where it does not make sense (at this point) to ever
      make working trees by default. (Robert Collins)

    * Command objects can now declare related help topics by having _see_also
      set to a list of related topic. (Robert Collins)

    * ``bzrlib.help`` now delegates to the Command class for Command specific
      help. (Robert Collins)

    * New class ``TransportListRegistry``, derived from the Registry class, which 
      simplifies tracking the available Transports. (Goffredo Baroncelli)

    * New function ``Branch.get_revision_id_to_revno_map`` which will
      return a dictionary mapping revision ids to dotted revnos. Since
      dotted revnos are defined in the context of the branch tip, it makes
      sense to generate them from a ``Branch`` object.
      (John Arbash Meinel)

    * Fix the 'Unprintable error' message display to use the repr of the 
      exception that prevented printing the error because the str value
      for it is often not useful in debugging (e.g. KeyError('foo') has a
      str() of 'foo' but a repr of 'KeyError('foo')' which is much more
      useful. (Robert Collins)

    * ``urlutils.normalize_url`` now unescapes unreserved characters, such as "~".
      (Andrew Bennetts)

  BUGFIXES:

    * Don't fail bundle selftest if email has 'two' embedded.  
      (Ian Clatworthy, #98510)

    * Remove ``--verbose`` from ``bzr bundle``. It didn't work anyway.
      (Robert Widhopf-Fenk, #98591)

    * Remove ``--basis`` from the checkout/branch commands - it didn't work
      properly and is no longer beneficial.
      (Robert Collins, #53675, #43486)

    * Don't produce encoding error when adding duplicate files.
      (Aaron Bentley)

    * Fix ``bzr log <file>`` so it only logs the revisions that changed
      the file, and does it faster.
      (Kent Gibson, John Arbash Meinel, #51980, #69477)
 
    * Fix ``InterDirstateTre._iter_changes`` to handle when we come across
      an empty versioned directory, which now has files in it.
      (John Arbash Meinel, #104257)

    * Teach ``common_ancestor`` to shortcut when the tip of one branch is
      inside the ancestry of the other. Saves a lot of graph processing
      (with an ancestry of 16k revisions, ``bzr merge ../already-merged``
      changes from 2m10s to 13s).  (John Arbash Meinel, #103757)

    * Fix ``show_diff_trees`` to handle the case when a file is modified,
      and the containing directory is renamed. (The file path is different
      in this versus base, but it isn't marked as a rename).
      (John Arbash Meinel, #103870)

    * FTP now works even when the FTP server does not support atomic rename.
      (Aaron Bentley, #89436)

    * Correct handling in bundles and merge directives of timezones with
      that are not an integer number of hours offset from UTC.  Always 
      represent the epoch time in UTC to avoid problems with formatting 
      earlier times on win32.  (Martin Pool, Alexander Belchenko, John
      Arbash Meinel)

    * Typo in the help for ``register-branch`` fixed. (Robert Collins, #96770)

    * "dirstate" and "dirstate-tags" formats now produce branches compatible
      with old versions of bzr. (Aaron Bentley, #107168))

    * Handle moving a directory when children have been added, removed,
      and renamed. (John Arbash Meinel, #105479)

    * Don't preventively use basic authentication for proxy before receiving a
      407 error. Otherwise people willing to use other authentication schemes
      may expose their password in the clear (or nearly). This add one
      roundtrip in case basic authentication should be used, but plug the
      security hole.
      (Vincent Ladeuil)

    * Handle http and proxy digest authentication.
      (Vincent Ladeuil, #94034).

  TESTING:

    * Added ``bzrlib.strace.strace`` which will strace a single callable and
      return a StraceResult object which contains just the syscalls involved
      in running it. (Robert Collins)

    * New test method ``reduceLockdirTimeout`` to drop the default (ui-centric)
      default time down to one suitable for tests. (Andrew Bennetts)

    * Add new ``vfs_transport_factory`` attribute on tests which provides the 
      common vfs backing for both the readonly and readwrite transports.
      This allows the RemoteObject tests to back onto local disk or memory,
      and use the existing ``transport_server`` attribute all tests know about
      to be the smart server transport. This in turn allows tests to 
      differentiate between 'transport to access the branch', and 
      'transport which is a VFS' - which matters in Remote* tests.
      (Robert Collins, Andrew Bennetts)

    * The ``make_branch_and_tree`` method for tests will now create a 
      lightweight checkout for the tree if the ``vfs_transport_factory`` is not
      a LocalURLServer. (Robert Collins, Andrew Bennetts)

    * Branch implementation tests have been audited to ensure that all urls 
      passed to Branch APIs use proper urls, except when local-disk paths
      are intended. This is so that tests correctly access the test transport
      which is often not equivalent to local disk in Remote* tests. As part
      of this many tests were adjusted to remove dependencies on local disk
      access.
      (Robert Collins, Andrew Bennetts)

    * Mark bzrlib.tests and bzrlib.tests.TestUtil as providing assertFOO helper
      functions by adding a ``__unittest`` global attribute. (Robert Collins,
      Andrew Bennetts, Martin Pool, Jonathan Lange)

    * Refactored proxy and authentication handling to simplify the
      implementation of new auth schemes for both http and proxy. 
      (Vincent Ladeuil)

bzr 0.15 2007-04-01
-------------------

  BUGFIXES:

    * Handle incompatible repositories as a user issue when fetching.
      (Aaron Bentley)

    * Don't give a recommendation to upgrade when branching or 
      checking out a branch that contains an old-format working tree.
      (Martin Pool)

bzr 0.15rc3  2007-03-26
-----------------------

  CHANGES:
 
    * A warning is now displayed when opening working trees in older 
      formats, to encourage people to upgrade to WorkingTreeFormat4.
      (Martin Pool)

  IMPROVEMENTS:

    * HTTP redirections are now taken into account when a branch (or a
      bundle) is accessed for the first time. A message is issued at each
      redirection to inform the user. In the past, http redirections were
      silently followed for each request which significantly degraded the
      performances. The http redirections are not followed anymore by
      default, instead a RedirectRequested exception is raised. For bzrlib
      users needing to follow http redirections anyway,
      ``bzrlib.transport.do_catching_redirections`` provide an easy transition
      path.  (vila)

  INTERNALS:

    * Added ``ReadLock.temporary_write_lock()`` to allow upgrading an OS read
      lock to an OS write lock. Linux can do this without unlocking, Win32
      needs to unlock in between. (John Arbash Meinel)
 
    * New parameter ``recommend_upgrade`` to ``BzrDir.open_workingtree``
      to silence (when false) warnings about opening old formats.
      (Martin Pool)

    * Fix minor performance regression with bzr-0.15 on pre-dirstate
      trees. (We were reading the working inventory too many times).
      (John Arbash Meinel)

    * Remove ``Branch.get_transaction()`` in favour of a simple cache of
      ``revision_history``.  Branch subclasses should override
      ``_gen_revision_history`` rather than ``revision_history`` to make use of
      this cache, and call ``_clear_revision_history_cache`` and
      ``_cache_revision_history`` at appropriate times. (Andrew Bennetts)

  BUGFIXES:

    * Take ``smtp_server`` from user config into account.
      (vila, #92195)

    * Restore Unicode filename handling for versioned and unversioned files.
      (John Arbash Meinel, #92608)

    * Don't fail during ``bzr commit`` if a file is marked removed, and
      the containing directory is auto-removed.  (John Arbash Meinel, #93681)

    * ``bzr status FILENAME`` failed on Windows because of an uncommon
      errno. (``ERROR_DIRECTORY == 267 != ENOTDIR``).
      (Wouter van Heyst, John Arbash Meinel, #90819)

    * ``bzr checkout source`` should create a local branch in the same
      format as source. (John Arbash Meinel, #93854)

    * ``bzr commit`` with a kind change was failing to update the
      last-changed-revision for directories.  The
      InventoryDirectory._unchanged only looked at the ``parent_id`` and name,
      ignoring the fact that the kind could have changed, too.
      (John Arbash Meinel, #90111)

    * ``bzr mv dir/subdir other`` was incorrectly updating files inside
      the directory. So that there was a chance it would break commit,
      etc. (John Arbash Meinel, #94037)
 
    * Correctly handles mutiple permanent http redirections.
      (vila, #88780)

bzr 0.15rc2  2007-03-14
-----------------------

  NOTES WHEN UPGRADING:
        
    * Release 0.15rc2 of bzr changes the ``bzr init-repo`` command to
      default to ``--trees`` instead of ``--no-trees``.
      Existing shared repositories are not affected.

  IMPROVEMENTS:

    * New ``merge-directive`` command to generate machine- and human-readable
      merge requests.  (Aaron Bentley)

    * New ``submit:`` revision specifier makes it easy to diff against the
      common ancestor with the submit location (Aaron Bentley)

    * Added support for Putty's SSH implementation. (Dmitry Vasiliev)

    * Added ``bzr status --versioned`` to report only versioned files, 
      not unknowns. (Kent Gibson)

    * Merge now autodetects the correct line-ending style for its conflict
      markers.  (Aaron Bentley)

  INTERNALS:

    * Refactored SSH vendor registration into SSHVendorManager class.
      (Dmitry Vasiliev)

  BUGFIXES:

    * New ``--numbered-dirs`` option to ``bzr selftest`` to use
      numbered dirs for TestCaseInTempDir. This is default behavior
      on Windows. Anyone can force named dirs on Windows
      with ``--no-numbered-dirs``. (Alexander Belchenko)

    * Fix ``RevisionSpec_revid`` to handle the Unicode strings passed in
      from the command line. (Marien Zwart, #90501)

    * Fix ``TreeTransform._iter_changes`` when both the source and
      destination are missing. (Aaron Bentley, #88842)

    * Fix commit of merges with symlinks in dirstate trees.
      (Marien Zwart)
    
    * Switch the ``bzr init-repo`` default from --no-trees to --trees. 
      (Wouter van Heyst, #53483)


bzr 0.15rc1  2007-03-07
-----------------------

  SURPRISES:

    * The default disk format has changed. Please run 'bzr upgrade' in your
      working trees to upgrade. This new default is compatible for network
      operations, but not for local operations. That is, if you have two
      versions of bzr installed locally, after upgrading you can only use the
      bzr 0.15 version. This new default does not enable tags or nested-trees
      as they are incompatible with bzr versions before 0.15 over the network.

    * For users of bzrlib: Two major changes have been made to the working tree
      api in bzrlib. The first is that many methods and attributes, including
      the inventory attribute, are no longer valid for use until one of
      ``lock_read``/``lock_write``/``lock_tree_write`` has been called,
      and become invalid again after unlock is called. This has been done
      to improve performance and correctness as part of the dirstate
      development.
      (Robert Collins, John A Meinel, Martin Pool, and others).

    * For users of bzrlib: The attribute 'tree.inventory' should be considered
      readonly. Previously it was possible to directly alter this attribute, or
      its contents, and have the tree notice this. This has been made
      unsupported - it may work in some tree formats, but in the newer dirstate
      format such actions will have no effect and will be ignored, or even
      cause assertions. All operations possible can still be carried out by a
      combination of the tree API, and the bzrlib.transform API. (Robert
      Collins, John A Meinel, Martin Pool, and others).

  IMPROVEMENTS:

    * Support for OS Windows 98. Also .bzr.log on any windows system
      saved in My Documents folder. (Alexander Belchenko)

    * ``bzr mv`` enhanced to support already moved files.
      In the past the mv command would have failed if the source file doesn't
      exist. In this situation ``bzr mv`` would now detect that the file has
      already moved and update the repository accordingly, if the target file
      does exist.
      A new option ``--after`` has been added so that if two files already
      exist, you could notify Bazaar that you have moved a (versioned) file
      and replaced it with another. Thus in this case ``bzr move --after``
      will only update the Bazaar identifier.
      (Steffen Eichenberg, Marius Kruger)

    * ``ls`` now works on treeless branches and remote branches.
      (Aaron Bentley)

    * ``bzr help global-options`` describes the global options.
      (Aaron Bentley)

    * ``bzr pull --overwrite`` will now correctly overwrite checkouts.
      (Robert Collins)

    * Files are now allowed to change kind (e.g. from file to symlink).
      Supported by ``commit``, ``revert`` and ``status``
      (Aaron Bentley)

    * ``inventory`` and ``unknowns`` hidden in favour of ``ls``
      (Aaron Bentley)

    * ``bzr help checkouts`` descibes what checkouts are and some possible
      uses of them. (James Westby, Aaron Bentley)

    * A new ``-d`` option to push, pull and merge overrides the default 
      directory.  (Martin Pool)

    * Branch format 6: smaller, and potentially faster than format 5.  Supports
      ``append_history_only`` mode, where the log view and revnos do not change,
      except by being added to.  Stores policy settings in
      ".bzr/branch/branch.conf".

    * ``append_only`` branches:  Format 6 branches may be configured so that log
      view and revnos are always consistent.  Either create the branch using
      "bzr init --append-revisions-only" or edit the config file as descriped
      in docs/configuration.txt.

    * rebind: Format 6 branches retain the last-used bind location, so if you
      "bzr unbind", you can "bzr bind" to bind to the previously-selected
      bind location.

    * Builtin tags support, created and deleted by the ``tag`` command and
      stored in the branch.  Tags can be accessed with the revisionspec
      ``-rtag:``, and listed with ``bzr tags``.  Tags are not versioned 
      at present. Tags require a network incompatible upgrade. To perform this
      upgrade, run ``bzr upgrade --dirstate-tags`` in your branch and
      repositories. (Martin Pool)

    * The ``bzr://`` transport now has a well-known port number, 4155,
      which it will use by default.  (Andrew Bennetts, Martin Pool)

    * Bazaar now looks for user-installed plugins before looking for site-wide
      plugins. (Jonathan Lange)

    * ``bzr resolve`` now detects and marks resolved text conflicts.
      (Aaron Bentley)

  INTERNALS:

    * Internally revision ids and file ids are now passed around as utf-8
      bytestrings, rather than treating them as Unicode strings. This has
      performance benefits for Knits, since we no longer need to decode the
      revision id for each line of content, nor for each entry in the index.
      This will also help with the future dirstate format.
      (John Arbash Meinel)

    * Reserved ids (any revision-id ending in a colon) are rejected by
      versionedfiles, repositories, branches, and working trees
      (Aaron Bentley)

    * Minor performance improvement by not creating a ProgressBar for
      every KnitIndex we create. (about 90ms for a bzr.dev tree)
      (John Arbash Meinel)

    * New easier to use Branch hooks facility. There are five initial hooks,
      all documented in bzrlib.branch.BranchHooks.__init__ - ``'set_rh'``,
      ``'post_push'``, ``'post_pull'``, ``'post_commit'``,
      ``'post_uncommit'``. These hooks fire after the matching operation
      on a branch has taken place, and were originally added for the
      branchrss plugin. (Robert Collins)

    * New method ``Branch.push()`` which should be used when pushing from a
      branch as it makes performance and policy decisions to match the UI
      level command ``push``. (Robert Collins).

    * Add a new method ``Tree.revision_tree`` which allows access to cached
      trees for arbitrary revisions. This allows the in development dirstate
      tree format to provide access to the callers to cached copies of 
      inventory data which are cheaper to access than inventories from the
      repository.
      (Robert Collins, Martin Pool)

    * New ``Branch.last_revision_info`` method, this is being done to allow
      optimization of requests for both the number of revisions and the last
      revision of a branch with smartservers and potentially future branch
      formats. (Wouter van Heyst, Robert Collins)

    * Allow ``'import bzrlib.plugins.NAME'`` to work when the plugin NAME has not
      yet been loaded by ``load_plugins()``. This allows plugins to depend on each
      other for code reuse without requiring users to perform file-renaming
      gymnastics. (Robert Collins)

    * New Repository method ``'gather_stats'`` for statistic data collection.
      This is expected to grow to cover a number of related uses mainly
      related to bzr info. (Robert Collins)

    * Log formatters are now managed with a registry.
      ``log.register_formatter`` continues to work, but callers accessing
      the FORMATTERS dictionary directly will not.

    * Allow a start message to be passed to the ``edit_commit_message``
      function.  This will be placed in the message offered to the user
      for editing above the separator. It allows a template commit message
      to be used more easily. (James Westby)

    * ``GPGStrategy.sign()`` will now raise ``BzrBadParameterUnicode`` if
      you pass a Unicode string rather than an 8-bit string. Callers need
      to be updated to encode first. (John Arbash Meinel)

    * Branch.push, pull, merge now return Result objects with information
      about what happened, rather than a scattering of various methods.  These
      are also passed to the post hooks.  (Martin Pool)

    * File formats and architecture is in place for managing a forest of trees
      in bzr, and splitting up existing trees into smaller subtrees, and
      finally joining trees to make a larger tree. This is the first iteration
      of this support, and the user-facing aspects still require substantial
      work.  If you wish to experiment with it, use ``bzr upgrade
      --dirstate-with-subtree`` in your working trees and repositories.
      You can use the hidden commands ``split`` and ``join`` and to create
      and manipulate nested trees, but please consider using the nested-trees
      branch, which contains substantial UI improvements, instead.
      http://code.aaronbentley.com/bzr/bzrrepo/nested-trees/
      (Aaron Bentley, Martin Pool, Robert Collins).

  BUGFIXES:

    * ``bzr annotate`` now uses dotted revnos from the viewpoint of the
      branch, rather than the last changed revision of the file.
      (John Arbash Meinel, #82158)

    * Lock operations no longer hang if they encounter a permission problem.
      (Aaron Bentley)

    * ``bzr push`` can resume a push that was canceled before it finished.
      Also, it can push even if the target directory exists if you supply
      the ``--use-existing-dir`` flag.
      (John Arbash Meinel, #30576, #45504)

    * Fix http proxy authentication when user and an optional
      password appears in the ``*_proxy`` vars. (Vincent Ladeuil,
      #83954).

    * ``bzr log branch/file`` works for local treeless branches
      (Aaron Bentley, #84247)

    * Fix problem with UNC paths on Windows 98. (Alexander Belchenko, #84728)

    * Searching location of CA bundle for PyCurl in env variable
      (``CURL_CA_BUNDLE``), and on win32 along the PATH.
      (Alexander Belchenko, #82086)

    * ``bzr init`` works with unicode argument LOCATION.
      (Alexander Belchenko, #85599)

    * Raise ``DependencyNotPresent`` if pycurl do not support https. 
      (Vincent Ladeuil, #85305)

    * Invalid proxy env variables should not cause a traceback.
      (Vincent Ladeuil, #87765)

    * Ignore patterns normalised to use '/' path separator.
      (Kent Gibson, #86451)

    * bzr rocks. It sure does! Fix case. (Vincent Ladeuil, #78026)

    * Fix bzrtools shelve command for removed lines beginning with "--"
      (Johan Dahlberg, #75577)

  TESTING:

    * New ``--first`` option to ``bzr selftest`` to run specified tests
      before the rest of the suite.  (Martin Pool)


bzr 0.14  2007-01-23
--------------------

  IMPROVEMENTS:

    * ``bzr help global-options`` describes the global options. (Aaron Bentley)

  BUG FIXES:
    
    * Skip documentation generation tests if the tools to do so are not
      available. Fixes running selftest for installled copies of bzr. 
      (John Arbash Meinel, #80330)

    * Fix the code that discovers whether bzr is being run from it's
      working tree to handle the case when it isn't but the directory
      it is in is below a repository. (James Westby, #77306)


bzr 0.14rc1  2007-01-16
-----------------------

  IMPROVEMENTS:

    * New connection: ``bzr+http://`` which supports tunnelling the smart
      protocol over an HTTP connection. If writing is enabled on the bzr
      server, then you can write over the http connection.
      (Andrew Bennetts, John Arbash Meinel)

    * Aliases now support quotation marks, so they can contain whitespace
      (Marius Kruger)

    * PyCurlTransport now use a single curl object. By specifying explicitly
      the 'Range' header, we avoid the need to use two different curl objects
      (and two connections to the same server). (Vincent Ladeuil)

    * ``bzr commit`` does not prompt for a message until it is very likely to
      succeed.  (Aaron Bentley)

    * ``bzr conflicts`` now takes --text to list pathnames of text conflicts
      (Aaron Bentley)

    * Fix ``iter_lines_added_or_present_in_versions`` to use a set instead
      of a list while checking if a revision id was requested. Takes 10s
      off of the ``fileids_affected_by_revision_ids`` time, which is 10s
      of the ``bzr branch`` time. Also improve ``fileids_...`` time by
      filtering lines with a regex rather than multiple ``str.find()``
      calls. (saves another 300ms) (John Arbash Meinel)

    * Policy can be set for each configuration key. This allows keys to be
      inherited properly across configuration entries. For example, this
      should enable you to do::
        
        [/home/user/project]
        push_location = sftp://host/srv/project/
        push_location:policy = appendpath

      And then a branch like ``/home/user/project/mybranch`` should get an
      automatic push location of ``sftp://host/srv/project/mybranch``.
      (James Henstridge)

    * Added ``bzr status --short`` to make status report svn style flags
      for each file.  For example::

        $ bzr status --short
        A  foo
        A  bar
        D  baz
        ?  wooley

    * 'bzr selftest --clean-output' allows easily clean temporary tests 
      directories without running tests. (Alexander Belchenko)

    * ``bzr help hidden-commands`` lists all hidden commands. (Aaron Bentley)

    * ``bzr merge`` now has an option ``--pull`` to fall back to pull if
      local is fully merged into remote. (Jan Hudec)

    * ``bzr help formats`` describes available directory formats. (Aaron Bentley)

  INTERNALS:

    * A few tweaks directly to ``fileids_affected_by_revision_ids`` to
      help speed up processing, as well allowing to extract unannotated
      lines. Between the two ``fileids_affected_by_revision_ids`` is
      improved by approx 10%. (John Arbash Meinel)

    * Change Revision serialization to only write out millisecond
      resolution. Rather than expecting floating point serialization to
      preserve more resolution than we need. (Henri Weichers, Martin Pool)

    * Test suite ends cleanly on Windows.  (Vincent Ladeuil)

    * When ``encoding_type`` attribute of class Command is equal to 'exact', 
      force sys.stdout to be a binary stream on Windows, and therefore
      keep exact line-endings (without LF -> CRLF conversion).
      (Alexander Belchenko)

    * Single-letter short options are no longer globally declared.  (Martin
      Pool)

    * Before using detected user/terminal encoding bzr should check
      that Python has corresponding codec. (Alexander Belchenko)

    * Formats for end-user selection are provided via a FormatRegistry (Aaron Bentley)

  BUG FIXES:

    * ``bzr missing --verbose`` was showing adds/removals in the wrong
      direction. (John Arbash Meinel)

    * ``bzr annotate`` now defaults to showing dotted revnos for merged
      revisions. It cuts them off at a depth of 12 characters, but you can
      supply ``--long`` to see the full number. You can also use
      ``--show-ids`` to display the original revision ids, rather than
      revision numbers and committer names. (John Arbash Meinel, #75637)

    * bzr now supports Win32 UNC path (e.g. ``\HOST\path``. 
      (Alexander Belchenko, #57869)

    * Win32-specific: output of cat, bundle and diff commands don't mangle
      line-endings (Alexander Belchenko, #55276)

    * Replace broken fnmatch based ignore pattern matching with custom pattern
      matcher.
      (Kent Gibson, Jan Hudec #57637)

    * pycurl and urllib can detect short reads at different places. Update
      the test suite to test more cases. Also detect http error code 416
      which was raised for that specific bug. Also enhance the urllib
      robustness by detecting invalid ranges (and pycurl's one by detecting
      short reads during the initial GET). (Vincent Ladeuil, #73948)

    * The urllib connection sharing interacts badly with urllib2
      proxy setting (the connections didn't go thru the proxy
      anymore). Defining a proper ProxyHandler solves the
      problem.  (Vincent Ladeuil, #74759)

    * Use urlutils to generate relative URLs, not osutils 
      (Aaron Bentley, #76229)

    * ``bzr status`` in a readonly directory should work without giving
      lots of errors. (John Arbash Meinel, #76299)

    * Mention the revisionspec topic for the revision option help.
      (Wouter van Heyst, #31663)

    * Allow plugins import from zip archives.
      (Alexander Belchenko, #68124)


bzr 0.13  2006-12-05
--------------------
    
  No changes from 0.13rc1
    
bzr 0.13rc1  2006-11-27
-----------------------

  IMPROVEMENTS:

    * New command ``bzr remove-tree`` allows the removal of the working
      tree from a branch.
      (Daniel Silverstone)

    * urllib uses shared keep-alive connections, so http 
      operations are substantially faster.
      (Vincent Ladeuil, #53654)

    * ``bzr export`` allows an optional branch parameter, to export a bzr
      tree from some other url. For example:
      ``bzr export bzr.tar.gz http://bazaar-vcs.org/bzr/bzr.dev``
      (Daniel Silverstone)

    * Added ``bzr help topics`` to the bzr help system. This gives a
      location for general information, outside of a specific command.
      This includes updates for ``bzr help revisionspec`` the first topic
      included. (Goffredo Baroncelli, John Arbash Meinel, #42714)

    * WSGI-compatible HTTP smart server.  See ``doc/http_smart_server.txt``.
      (Andrew Bennetts)

    * Knit files will now cache full texts only when the size of the
      deltas is as large as the size of the fulltext. (Or after 200
      deltas, whichever comes first). This has the most benefit on large
      files with small changes, such as the inventory for a large project.
      (eg For a project with 2500 files, and 7500 revisions, it changes
      the size of inventory.knit from 11MB to 5.4MB) (John Arbash Meinel)

  INTERNALS:

    * New -D option given before the command line turns on debugging output
      for particular areas.  -Derror shows tracebacks on all errors.
      (Martin Pool)

    * Clean up ``bzr selftest --benchmark bundle`` to correct an import,
      and remove benchmarks that take longer than 10min to run.
      (John Arbash Meinel)

    * Use ``time.time()`` instead of ``time.clock()`` to decide on
      progress throttling. Because ``time.clock()`` is actually CPU time,
      so over a high-latency connection, too many updates get throttled.
      (John Arbash Meinel)

    * ``MemoryTransport.list_dir()`` would strip the first character for
      files or directories in root directory. (John Arbash Meinel)

    * New method ``get_branch_reference`` on 'BzrDir' allows the detection of 
      branch references - which the smart server component needs.
  
    * New ``ChrootTransportDecorator``, accessible via the ``chroot+`` url
      prefix.  It disallows any access to locations above a set URL.  (Andrew
      Bennetts)

  BUG FIXES:

    * Now ``_KnitIndex`` properly decode revision ids when loading index data.
      And optimize the knit index parsing code. 
      (Dmitry Vasiliev, John Arbash Meinel)

    * ``bzrlib/bzrdir.py`` was directly referencing ``bzrlib.workingtree``,
      without importing it. This prevented ``bzr upgrade`` from working
      unless a plugin already imported ``bzrlib.workingtree``
      (John Arbash Meinel, #70716)

    * Suppress the traceback on invalid URLs (Vincent Ladeuil, #70803).

    * Give nicer error message when an http server returns a 403
      error code. (Vincent Ladeuil, #57644).

    * When a multi-range http GET request fails, try a single
      range one. If it fails too, forget about ranges. Remember that until 
      the death of the transport and propagates that to the clones.
      (Vincent Ladeuil, #62276, #62029).

    * Handles user/passwords supplied in url from command
      line (for the urllib implementation). Don't request already
      known passwords (Vincent Ladeuil, #42383, #44647, #48527)

    * ``_KnitIndex.add_versions()`` dictionary compresses revision ids as they
      are added. This fixes bug where fetching remote revisions records
      them as full references rather than integers.
      (John Arbash Meinel, #64789)

    * ``bzr ignore`` strips trailing slashes in patterns.
      Also ``bzr ignore`` rejects absolute paths. (Kent Gibson, #4559)

    * ``bzr ignore`` takes multiple arguments. (Cheuksan Edward Wang, #29488)

    * mv correctly handles paths that traverse symlinks. 
      (Aaron Bentley, #66964)

    * Give nicer looking error messages when failing to connect over ssh.
      (John Arbash Meinel, #49172)

    * Pushing to a remote branch does not currently update the remote working
      tree. After a remote push, ``bzr status`` and ``bzr diff`` on the remote
      machine now show that the working tree is out of date.
      (Cheuksan Edward Wang #48136)

    * Use patiencediff instead of difflib for determining deltas to insert
      into knits. This avoids the O(N^3) behavior of difflib. Patience
      diff should be O(N^2). (Cheuksan Edward Wang, #65714)

    * Running ``bzr log`` on nonexistent file gives an error instead of the
      entire log history. (Cheuksan Edward Wang #50793)

    * ``bzr cat`` can look up contents of removed or renamed files. If the
      pathname is ambiguous, i.e. the files in the old and new trees have
      different id's, the default is the file in the new tree. The user can
      use "--name-from-revision" to select the file in the old tree.
      (Cheuksan Edward Wang, #30190)

  TESTING:

    * TestingHTTPRequestHandler really handles the Range header
      (previously it was ignoring it and returning the whole file,).

bzr 0.12  2006-10-30
--------------------

  INTERNALS:

    * Clean up ``bzr selftest --benchmark bundle`` to correct an import,
      and remove benchmarks that take longer than 10min to run.
      (John Arbash Meinel)
  
bzr 0.12rc1  2006-10-23
-----------------------

  IMPROVEMENTS:

    * ``bzr log`` now shows dotted-decimal revision numbers for all revisions,
      rather than just showing a decimal revision number for revisions on the
      mainline. These revision numbers are not yet accepted as input into bzr
      commands such as log, diff etc. (Robert Collins)

    * revisions can now be specified using dotted-decimal revision numbers.
      For instance, ``bzr diff -r 1.2.1..1.2.3``. (Robert Collins)

    * ``bzr help commands`` output is now shorter (Aaron Bentley)

    * ``bzr`` now uses lazy importing to reduce the startup time. This has
      a moderate effect on lots of actions, especially ones that have
      little to do. For example ``bzr rocks`` time is down to 116ms from
      283ms. (John Arbash Meinel)

    * New Registry class to provide name-to-object registry-like support,
      for example for schemes where plugins can register new classes to
      do certain tasks (e.g. log formatters). Also provides lazy registration
      to allow modules to be loaded on request.
      (John Arbash Meinel, Adeodato Simó)

  API INCOMPATABILITY:
  
    * LogFormatter subclasses show now expect the 'revno' parameter to 
      show() to be a string rather than an int. (Robert Collins)

  INTERNALS:

    * ``TestCase.run_bzr``, ``run_bzr_captured``, and ``run_bzr_subprocess``
      can take a ``working_dir='foo'`` parameter, which will change directory 
      for the command. (John Arbash Meinel)

    * ``bzrlib.lazy_regex.lazy_compile`` can be used to create a proxy
      around a regex, which defers compilation until first use. 
      (John Arbash Meinel)

    * ``TestCase.run_bzr_subprocess`` defaults to supplying the
      ``--no-plugins`` parameter to ensure test reproducability, and avoid
      problems with system-wide installed plugins. (John Arbash Meinel)

    * Unique tree root ids are now supported. Newly created trees still
      use the common root id for compatibility with bzr versions before 0.12.
      (Aaron Bentley)

    * ``WorkingTree.set_root_id(None)`` is now deprecated. Please
      pass in ``inventory.ROOT_ID`` if you want the default root id value.
      (Robert Collins, John Arbash Meinel)

    * New method ``WorkingTree.flush()`` which will write the current memory
      inventory out to disk. At the same time, ``read_working_inventory`` will
      no longer trash the current tree inventory if it has been modified within
      the current lock, and the tree will now ``flush()`` automatically on
      ``unlock()``. ``WorkingTree.set_root_id()`` has been updated to take
      advantage of this functionality. (Robert Collins, John Arbash Meinel)

    * ``bzrlib.tsort.merge_sorted`` now accepts ``generate_revnos``. This
      parameter will cause it to add another column to its output, which
      contains the dotted-decimal revno for each revision, as a tuple.
      (Robert Collins)

    * ``LogFormatter.show_merge`` is deprecated in favour of
      ``LogFormatter.show_merge_revno``. (Robert Collins)

  BUG FIXES:

    * Avoid circular imports by creating a deprecated function for
      ``bzrlib.tree.RevisionTree``. Callers should have been using
      ``bzrlib.revisontree.RevisionTree`` anyway. (John Arbash Meinel,
      #63360, #66349)

    * Don't use ``socket.MSG_WAITALL`` as it doesn't exist on all
      platforms. (Martin Pool, #66356)

    * Don't require ``Content-Type`` in range responses. Assume they are a
      single range if ``Content-Type`` does not exist.
      (John Arbash Meinel, #62473)

    * bzr branch/pull no longer complain about progress bar cleanup when
      interrupted during fetch.  (Aaron Bentley, #54000)

    * ``WorkingTree.set_parent_trees()`` uses the trees to directly write
      the basis inventory, rather than going through the repository. This
      allows us to have 1 inventory read, and 2 inventory writes when
      committing a new tree. (John Arbash Meinel)

    * When reverting, files that are not locally modified that do not exist
      in the target are deleted, not just unversioned (Aaron Bentley)

    * When trying to acquire a lock, don't fail immediately. Instead, try
      a few times (up to 1 hour) before timing out. Also, report why the
      lock is unavailable (John Arbash Meinel, #43521, #49556)

    * Leave HttpTransportBase daughter classes decides how they
      implement cloning. (Vincent Ladeuil, #61606)

    * diff3 does not indicate conflicts on clean merge. (Aaron Bentley)

    * If a commit fails, the commit message is stored in a file at the root of
      the tree for later commit. (Cheuksan Edward Wang, Stefan Metzmacher,
      #32054)

  TESTING:

    * New test base class TestCaseWithMemoryTransport offers memory-only
      testing facilities: its not suitable for tests that need to mutate disk
      state, but most tests should not need that and should be converted to
      TestCaseWithMemoryTransport. (Robert Collins)

    * ``TestCase.make_branch_and_memory_tree`` now takes a format
      option to set the BzrDir, Repository and Branch formats of the
      created objects. (Robert Collins, John Arbash Meinel)

bzr 0.11  2006-10-02
--------------------

    * Smart server transport test failures on windows fixed. (Lukáš Lalinský).

bzr 0.11rc2  2006-09-27
-----------------------

  BUG FIXES:

    * Test suite hangs on windows fixed. (Andrew Bennets, Alexander Belchenko).
    
    * Commit performance regression fixed. (Aaron Bentley, Robert Collins, John
      Arbash Meinel).

bzr 0.11rc1  2006-09-25
-----------------------

  IMPROVEMENTS:

    * Knit files now wait to create their contents until the first data is
      added. The old code used to create an empty .knit and a .kndx with just
      the header. However, this caused a lot of extra round trips over sftp.
      This can change the time for ``bzr push`` to create a new remote branch
      from 160s down to 100s. This also affects ``bzr commit`` performance when
      adding new files, ``bzr commit`` on a new kernel-like tree drops from 50s
      down to 40s (John Arbash Meinel, #44692)

    * When an entire subtree has been deleted, commit will now report that
      just the top of the subtree has been deleted, rather than reporting
      all the individual items. (Robert Collins)

    * Commit performs one less XML parse. (Robert Collins)

    * ``bzr checkout`` now operates on readonly branches as well
      as readwrite branches. This fixes bug #39542. (Robert Collins)

    * ``bzr bind`` no longer synchronises history with the master branch.
      Binding should be followed by an update or push to synchronise the 
      two branches. This is closely related to the fix for bug #39542.
      (Robert Collins)

    * ``bzrlib.lazy_import.lazy_import`` function to create on-demand 
      objects.  This allows all imports to stay at the global scope, but
      modules will not actually be imported if they are not used.
      (John Arbash Meinel)

    * Support ``bzr://`` and ``bzr+ssh://`` urls to work with the new RPC-based
      transport which will be used with the upcoming high-performance smart
      server. The new command ``bzr serve`` will invoke bzr in server mode,
      which processes these requests. (Andrew Bennetts, Robert Collins, Martin
      Pool)

    * New command ``bzr version-info`` which can be used to get a summary
      of the current state of the tree. This is especially useful as part
      of a build commands. See ``doc/version_info.txt`` for more information 
      (John Arbash Meinel)

  BUG FIXES:

    * ``'bzr inventory [FILE...]'`` allows restricting the file list to a
      specific set of files. (John Arbash Meinel, #3631)

    * Don't abort when annotating empty files (John Arbash Meinel, #56814)

    * Add ``Stanza.to_unicode()`` which can be passed to another Stanza
      when nesting stanzas. Also, add ``read_stanza_unicode`` to handle when
      reading a nested Stanza. (John Arbash Meinel)

    * Transform._set_mode() needs to stat the right file. 
      (John Arbash Meinel, #56549)

    * Raise WeaveFormatError rather than StopIteration when trying to read
      an empty Weave file. (John Arbash Meinel, #46871)

    * Don't access e.code for generic URLErrors, only HTTPErrors have .code.
      (Vincent Ladeuil, #59835)

    * Handle boundary="" lines properly to allow access through a Squid proxy.
      (John Arbash Meinel, #57723)

    * revert now removes newly-added directories (Aaron Bentley, #54172)

    * ``bzr upgrade sftp://`` shouldn't fail to upgrade v6 branches if there 
      isn't a working tree. (David Allouche, #40679)

    * Give nicer error messages when a user supplies an invalid --revision
      parameter. (John Arbash Meinel, #55420)

    * Handle when LANG is not recognized by python. Emit a warning, but
      just revert to using 'ascii'. (John Arbash Meinel, #35392)

    * Don't use ``preexec_fn`` on win32, as it is not supported by subprocess.
      (John Arbash Meinel)

    * Skip specific tests when the dependencies aren't met. This includes
      some ``setup.py`` tests when ``python-dev`` is not available, and
      some tests that depend on paramiko. (John Arbash Meinel, Mattheiu Moy)

    * Fallback to Paramiko properly, if no ``ssh`` executable exists on
      the system. (Andrew Bennetts, John Arbash Meinel)

    * ``Branch.bind(other_branch)`` no longer takes a write lock on the
      other branch, and will not push or pull between the two branches.
      API users will need to perform a push or pull or update operation if they
      require branch synchronisation to take place. (Robert Collins, #47344)

    * When creating a tarball or zipfile export, export unicode names as utf-8
      paths. This may not work perfectly on all platforms, but has the best
      chance of working in the common case. (John Arbash Meinel, #56816)

    * When committing, only files that exist in working tree or basis tree
      may be specified (Aaron Bentley, #50793)

  PORTABILITY:

    * Fixes to run on Python 2.5 (Brian M. Carlson, Martin Pool, Marien Zwart)

  INTERNALS:

    * TestCaseInTempDir now creates a separate directory for HOME, rather
      than having HOME set to the same location as the working directory.
      (John Arbash Meinel)

    * ``run_bzr_subprocess()`` can take an optional ``env_changes={}`` parameter,
      which will update os.environ inside the spawned child. It also can
      take a ``universal_newlines=True``, which helps when checking the output
      of the command. (John Arbash Meinel)

    * Refactor SFTP vendors to allow easier re-use when ssh is used. 
      (Andrew Bennetts)

    * ``Transport.list_dir()`` and ``Transport.iter_files_recursive()`` should always
      return urlescaped paths. This is now tested (there were bugs in a few
      of the transports) (Andrew Bennetts, David Allouche, John Arbash Meinel)

    * New utility function ``symbol_versioning.deprecation_string``. Returns the
      formatted string for a callable, deprecation format pair. (Robert Collins)

    * New TestCase helper applyDeprecated. This allows you to call a callable
      which is deprecated without it spewing to the screen, just by supplying
      the deprecation format string issued for it. (Robert Collins)

    * Transport.append and Transport.put have been deprecated in favor of
      ``.append_bytes``, ``.append_file``, ``.put_bytes``, and
      ``.put_file``. This removes the ambiguity in what type of object the
      functions take.  ``Transport.non_atomic_put_{bytes,file}`` has also
      been added. Which works similarly to ``Transport.append()`` except for
      SFTP, it doesn't have a round trip when opening the file. Also, it
      provides functionality for creating a parent directory when trying
      to create a file, rather than raise NoSuchFile and forcing the
      caller to repeat their request.
      (John Arbash Meinel)

    * WorkingTree has a new api ``unversion`` which allow the unversioning of
      entries by their file id. (Robert Collins)

    * ``WorkingTree.pending_merges`` is deprecated.  Please use the
      ``get_parent_ids`` (introduced in 0.10) method instead. (Robert Collins)

    * WorkingTree has a new ``lock_tree_write`` method which locks the branch for
      read rather than write. This is appropriate for actions which only need
      the branch data for reference rather than mutation. A new decorator
      ``needs_tree_write_lock`` is provided in the workingtree module. Like the
      ``needs_read_lock`` and ``needs_write_lock`` decorators this allows static 
      declaration of the locking requirements of a function to ensure that
      a lock is taken out for casual scripts. (Robert Collins, #54107)

    * All WorkingTree methods which write to the tree, but not to the branch
      have been converted to use ``needs_tree_write_lock`` rather than 
      ``needs_write_lock``. Also converted is the revert, conflicts and tree
      transform modules. This provides a modest performance improvement on 
      metadir style trees, due to the reduce lock-acquisition, and a more
      significant performance improvement on lightweight checkouts from 
      remote branches, where trivial operations used to pay a significant 
      penalty. It also provides the basis for allowing readonly checkouts.
      (Robert Collins)

    * Special case importing the standard library 'copy' module. This shaves
      off 40ms of startup time, while retaining compatibility. See:
      ``bzrlib/inspect_for_copy.py`` for more details. (John Arbash Meinel)

    * WorkingTree has a new parent class MutableTree which represents the 
      specialisations of Tree which are able to be altered. (Robert Collins)

    * New methods mkdir and ``put_file_bytes_non_atomic`` on MutableTree that
      mutate the tree and its contents. (Robert Collins)

    * Transport behaviour at the root of the URL is now defined and tested.
      (Andrew Bennetts, Robert Collins)

  TESTING:

    * New test helper classs MemoryTree. This is typically accessed via
      ``self.make_branch_and_memory_tree()`` in test cases. (Robert Collins)
      
    * Add ``start_bzr_subprocess`` and ``stop_bzr_subprocess`` to allow test
      code to continue running concurrently with a subprocess of bzr.
      (Andrew Bennetts, Robert Collins)

    * Add a new method ``Transport.get_smart_client()``. This is provided to
      allow upgrades to a richer interface than the VFS one provided by
      Transport. (Andrew Bennetts, Martin Pool)

bzr 0.10  2006-08-29
--------------------
  
  IMPROVEMENTS:
    * 'merge' now takes --uncommitted, to apply uncommitted changes from a
      tree.  (Aaron Bentley)
  
    * 'bzr add --file-ids-from' can be used to specify another path to use
      for creating file ids, rather than generating all new ones. Internally,
      the 'action' passed to ``smart_add_tree()`` can return ``file_ids`` that
      will be used, rather than having bzrlib generate new ones.
      (John Arbash Meinel, #55781)

    * ``bzr selftest --benchmark`` now allows a ``--cache-dir`` parameter.
      This will cache some of the intermediate trees, and decrease the
      setup time for benchmark tests. (John Arbash Meinel)

    * Inverse forms are provided for all boolean options.  For example,
      --strict has --no-strict, --no-recurse has --recurse (Aaron Bentley)

    * Serialize out Inventories directly, rather than using ElementTree.
      Writing out a kernel sized inventory drops from 2s down to ~350ms.
      (Robert Collins, John Arbash Meinel)

  BUG FIXES:

    * Help diffutils 2.8.4 get along with binary tests (Marien Zwart: #57614)

    * Change LockDir so that if the lock directory doesn't exist when
      ``lock_write()`` is called, an attempt will be made to create it.
      (John Arbash Meinel, #56974)

    * ``bzr uncommit`` preserves pending merges. (John Arbash Meinel, #57660)

    * Active FTP transport now works as intended. (ghozzy, #56472)

    * Really fix mutter() so that it won't ever raise a UnicodeError.
      It means it is possible for ~/.bzr.log to contain non UTF-8 characters.
      But it is a debugging log, not a real user file.
      (John Arbash Meinel, #56947, #53880)

    * Change Command handle to allow Unicode command and options.
      At present we cannot register Unicode command names, so we will get
      BzrCommandError('unknown command'), or BzrCommandError('unknown option')
      But that is better than a UnicodeError + a traceback.
      (John Arbash Meinel, #57123)

    * Handle TZ=UTC properly when reading/writing revisions.
      (John Arbash Meinel, #55783, #56290)

    * Use ``GPG_TTY`` to allow gpg --cl to work with gpg-agent in a pipeline,
      (passing text to sign in on stdin). (John Arbash Meinel, #54468)

    * External diff does the right thing for binaries even in foreign 
      languages. (John Arbash Meinel, #56307)

    * Testament handles more cases when content is unicode. Specific bug was
      in handling of revision properties.
      (John Arbash Meinel, Holger Krekel, #54723)

    * The bzr selftest was failing on installed versions due to a bug in a new
      test helper. (John Arbash Meinel, Robert Collins, #58057)

  INTERNALS:

    * ``bzrlib.cache_utf8`` contains ``encode()`` and ``decode()`` functions
      which can be used to cache the conversion between utf8 and Unicode.
      Especially helpful for some of the knit annotation code, which has to
      convert revision ids to utf8 to annotate lines in storage.
      (John Arbash Meinel)

    * ``setup.py`` now searches the filesystem to find all packages which
      need to be installed. This should help make the life of packagers
      easier. (John Arbash Meinel)

bzr 0.9.0  2006-08-11
---------------------

  SURPRISES:

   * The hard-coded built-in ignore rules have been removed. There are
     now two rulesets which are enforced. A user global one in 
     ``~/.bazaar/ignore`` which will apply to every tree, and the tree
     specific one '.bzrignore'.
     ``~/.bazaar/ignore`` will be created if it does not exist, but with
     a more conservative list than the old default.
     This fixes bugs with default rules being enforced no matter what. 
     The old list of ignore rules from bzr is available by
     running 'bzr ignore --old-default-rules'.
     (Robert Collins, Martin Pool, John Arbash Meinel)

   * 'branches.conf' has been changed to 'locations.conf', since it can apply
     to more locations than just branch locations.
     (Aaron Bentley)
   
  IMPROVEMENTS:

   * The revision specifier "revno:" is extended to accept the syntax
     revno:N:branch. For example,
     revno:42:http://bazaar-vcs.org/bzr/bzr.dev/ means revision 42 in
     bzr.dev.  (Matthieu Moy)

   * Tests updates to ensure proper URL handling, UNICODE support, and
     proper printing when the user's terminal encoding cannot display 
     the path of a file that has been versioned.
     ``bzr branch`` can take a target URL rather than only a local directory.
     ``Branch.get_parent()/set_parent()`` now save a relative path if possible,
     and normalize the parent based on root, allowing access across
     different transports. (John Arbash Meinel, Wouter van Heyst, Martin Pool)
     (Malone #48906, #42699, #40675, #5281, #3980, #36363, #43689,
     #42517, #42514)

   * On Unix, detect terminal width using an ioctl not just $COLUMNS.
     Use terminal width for single-line logs from ``bzr log --line`` and
     pending-merge display.  (Robert Widhopf-Fenk, Gustavo Niemeyer)
     (Malone #3507)

   * On Windows, detect terminal width using GetConsoleScreenBufferInfo.
     (Alexander Belchenko)

   * Speedup improvement for 'date:'-revision search. (Guillaume Pinot).

   * Show the correct number of revisions pushed when pushing a new branch.
     (Robert Collins).

   * 'bzr selftest' now shows a progress bar with the number of tests, and 
     progress made. 'make check' shows tests in -v mode, to be more useful
     for the PQM status window. (Robert Collins).
     When using a progress bar, failed tests are printed out, rather than
     being overwritten by the progress bar until the suite finishes.
     (John Arbash Meinel)

   * 'bzr selftest --benchmark' will run a new benchmarking selftest.
     'bzr selftest --benchmark --lsprof-timed' will use lsprofile to generate
     profile data for the individual profiled calls, allowing for fine
     grained analysis of performance.
     (Robert Collins, Martin Pool).

   * 'bzr commit' shows a progress bar. This is useful for commits over sftp
     where commit can take an appreciable time. (Robert Collins)

   * 'bzr add' is now less verbose in telling you what ignore globs were
     matched by files being ignored. Instead it just tells you how many 
     were ignored (because you might reasonably be expecting none to be
     ignored). 'bzr add -v' is unchanged and will report every ignored
     file. (Robert Collins).

   * ftp now has a test server if medusa is installed. As part of testing,
     ftp support has been improved, including support for supplying a
     non-standard port. (John Arbash Meinel).

   * 'bzr log --line' shows the revision number, and uses only the
     first line of the log message (#5162, Alexander Belchenko;
     Matthieu Moy)

   * 'bzr status' has had the --all option removed. The 'bzr ls' command
     should be used to retrieve all versioned files. (Robert Collins)

   * 'bzr bundle OTHER/BRANCH' will create a bundle which can be sent
     over email, and applied on the other end, while maintaining ancestry.
     This bundle can be applied with either 'bzr merge' or 'bzr pull',
     the same way you would apply another branch.
     (John Arbash Meinel, Aaron Bentley)
  
   * 'bzr whoami' can now be used to set your identity from the command line,
     for a branch or globally.  (Robey Pointer)

   * 'bzr checkout' now aliased to 'bzr co', and 'bzr annotate' to 'bzr ann'.
     (Michael Ellerman)

   * 'bzr revert DIRECTORY' now reverts the contents of the directory as well.
     (Aaron Bentley)

   * 'bzr get sftp://foo' gives a better error when paramiko is not present.
     Also updates things like 'http+pycurl://' if pycurl is not present.
     (John Arbash Meinel) (Malone #47821, #52204)

   * New env variable ``BZR_PROGRESS_BAR``, sets the default progress bar type.
     Can be set to 'none' or 'dummy' to disable the progress bar, 'dots' or 
     'tty' to create the respective type. (John Arbash Meinel, #42197, #51107)

   * Improve the help text for 'bzr diff' to explain what various options do.
     (John Arbash Meinel, #6391)

   * 'bzr uncommit -r 10' now uncommits revisions 11.. rather than uncommitting
     revision 10. This makes -r10 more in line with what other commands do.
     'bzr uncommit' also now saves the pending merges of the revisions that
     were removed. So it is safe to uncommit after a merge, fix something,
     and commit again. (John Arbash Meinel, #32526, #31426)

   * 'bzr init' now also works on remote locations.
     (Wouter van Heyst, #48904)

   * HTTP support has been updated. When using pycurl we now support 
     connection keep-alive, which reduces dns requests and round trips.
     And for both urllib and pycurl we support multi-range requests, 
     which decreases the number of round-trips. Performance results for
     ``bzr branch http://bazaar-vcs.org/bzr/bzr.dev/`` indicate
     http branching is now 2-3x faster, and ``bzr pull`` in an existing 
     branch is as much as 4x faster.
     (Michael Ellerman, Johan Rydberg, John Arbash Meinel, #46768)

   * Performance improvements for sftp. Branching and pulling are now up to
     2x faster. Utilize paramiko.readv() support for async requests if it
     is available (paramiko > 1.6) (John Arbash Meinel)

  BUG FIXES:

    * Fix shadowed definition of TestLocationConfig that caused some 
      tests not to run.
      (Erik Bågfors, Michael Ellerman, Martin Pool, #32587)

    * Fix unnecessary requirement of sign-my-commits that it be run from
      a working directory.  (Martin Pool, Robert Collins)

    * 'bzr push location' will only remember the push location if it succeeds
      in connecting to the remote location. (John Arbash Meinel, #49742)

    * 'bzr revert' no longer toggles the executable bit on win32
      (John Arbash Meinel, #45010)

    * Handle broken pipe under win32 correctly. (John Arbash Meinel)
    
    * sftp tests now work correctly on win32 if you have a newer paramiko
      (John Arbash Meinel)

    * Cleanup win32 test suite, and general cleanup of places where
      file handles were being held open. (John Arbash Meinel)

    * When specifying filenames for 'diff -r x..y', the name of the file in the
      working directory can be used, even if its name is different in both x
      and y.

    * File-ids containing single- or double-quotes are handled correctly by
      push. (Aaron Bentley, #52227)

    * Normalize unicode filenames to ensure cross-platform consistency.
      (John Arbash Meinel, #43689)

    * The argument parser can now handle '-' as an argument. Currently
      no code interprets it specially (it is mostly handled as a file named 
      '-'). But plugins, and future operations can use it.
      (John Arbash meinel, #50984)

    * Bundles can properly read binary files with a plain '\r' in them.
      (John Arbash Meinel, #51927)

    * Tuning ``iter_entries()`` to be more efficient (John Arbash Meinel, #5444)

    * Lots of win32 fixes (the test suite passes again).
      (John Arbash Meinel, #50155)

    * Handle openbsd returning None for sys.getfilesystemencoding() (#41183) 

    * Support ftp APPE (append) to allow Knits to be used over ftp (#42592)

    * Removals are only committed if they match the filespec (or if there is
      no filespec).  (#46635, Aaron Bentley)

    * smart-add recurses through all supplied directories 
      (John Arbash Meinel, #52578)

    * Make the bundle reader extra lines before and after the bundle text.
      This allows you to parse an email with the bundle inline.
      (John Arbash Meinel, #49182)

    * Change the file id generator to squash a little bit more. Helps when
      working with long filenames on windows. (Also helps for unicode filenames
      not generating hidden files). (John Arbash Meinel, #43801)

    * Restore terminal mode on C-c while reading sftp password.  (#48923, 
      Nicholas Allen, Martin Pool)

    * Timestamps are rounded to 1ms, and revision entries can be recreated
      exactly. (John Arbash Meinel, Jamie Wilkinson, #40693)

    * Branch.base has changed to a URL, but ~/.bazaar/locations.conf should
      use local paths, since it is user visible (John Arbash Meinel, #53653)

    * ``bzr status foo`` when foo was unversioned used to cause a full delta
      to be generated (John Arbash Meinel, #53638)

    * When reading revision properties, an empty value should be considered
      the empty string, not None (John Arbash Meinel, #47782)

    * ``bzr diff --diff-options`` can now handle binary files being changed.
      Also, the output is consistent when --diff-options is not supplied.
      (John Arbash Meinel, #54651, #52930)

    * Use the right suffixes for loading plugins (John Arbash Meinel, #51810)

    * Fix ``Branch.get_parent()`` to handle the case when the parent is not 
      accessible (John Arbash Meinel, #52976)

  INTERNALS:

    * Combine the ignore rules into a single regex rather than looping over
      them to reduce the threshold where  N^2 behaviour occurs in operations
      like status. (Jan Hudec, Robert Collins).

    * Appending to ``bzrlib.DEFAULT_IGNORE`` is now deprecated. Instead, use
      one of the add functions in bzrlib.ignores. (John Arbash Meinel)

    * 'bzr push' should only push the ancestry of the current revision, not
      all of the history in the repository. This is especially important for
      shared repositories. (John Arbash Meinel)

    * ``bzrlib.delta.compare_trees`` now iterates in alphabetically sorted order,
      rather than randomly walking the inventories. (John Arbash Meinel)

    * Doctests are now run in temporary directories which are cleaned up when
      they finish, rather than using special ScratchDir/ScratchBranch objects.
      (Martin Pool)

    * Split ``check`` into separate methods on the branch and on the repository,
      so that it can be specialized in ways that are useful or efficient for
      different formats.  (Martin Pool, Robert Collins)

    * Deprecate ``Repository.all_revision_ids``; most methods don't really need
      the global revision graph but only that part leading up to a particular
      revision.  (Martin Pool, Robert Collins)

    * Add a BzrDirFormat ``control_formats`` list which allows for control formats
      that do not use '.bzr' to store their data - i.e. '.svn', '.hg' etc.
      (Robert Collins, Jelmer Vernooij).

    * ``bzrlib.diff.external_diff`` can be redirected to any file-like object.
      Uses subprocess instead of spawnvp.
      (James Henstridge, John Arbash Meinel, #4047, #48914)

    * New command line option '--profile-imports', which will install a custom
      importer to log time to import modules and regex compilation time to 
      sys.stderr (John Arbash Meinel)

    * 'EmptyTree' is now deprecated, please use ``repository.revision_tree(None)``
      instead. (Robert Collins)

    * "RevisionTree" is now in bzrlib/revisiontree.py. (Robert Collins)

bzr 0.8.2  2006-05-17
---------------------
  
  BUG FIXES:
   
    * setup.py failed to install launchpad plugin.  (Martin Pool)

bzr 0.8.1  2006-05-16
---------------------

  BUG FIXES:

    * Fix failure to commit a merge in a checkout.  (Martin Pool, 
      Robert Collins, Erik Bågfors, #43959)

    * Nicer messages from 'commit' in the case of renames, and correct
      messages when a merge has occured. (Robert Collins, Martin Pool)

    * Separate functionality from assert statements as they are skipped in
      optimized mode of python. Add the same check to pending merges.
      (Olaf Conradi, #44443)

  CHANGES:

    * Do not show the None revision in output of bzr ancestry. (Olaf Conradi)

    * Add info on standalone branches without a working tree.
      (Olaf Conradi, #44155)

    * Fix bug in knits when raising InvalidRevisionId. (Olaf Conradi, #44284)

  CHANGES:

    * Make editor invocation comply with Debian Policy. First check
      environment variables VISUAL and EDITOR, then try editor from
      alternatives system. If that all fails, fall back to the pre-defined
      list of editors. (Olaf Conradi, #42904)

  NEW FEATURES:

    * New 'register-branch' command registers a public branch into 
      Launchpad.net, where it can be associated with bugs, etc.
      (Martin Pool, Bjorn Tillenius, Robert Collins)

  INTERNALS:

    * New public api in InventoryEntry - ``describe_change(old, new)`` which
      provides a human description of the changes between two old and
      new. (Robert Collins, Martin Pool)

  TESTING:

    * Fix test case for bzr info in upgrading a standalone branch to metadir,
      uses bzrlib api now. (Olaf Conradi)

bzr 0.8  2006-05-08
-------------------

  NOTES WHEN UPGRADING:

    Release 0.8 of bzr introduces a new format for history storage, called
    'knit', as an evolution of to the 'weave' format used in 0.7.  Local 
    and remote operations are faster using knits than weaves.  Several
    operations including 'init', 'init-repo', and 'upgrade' take a 
    --format option that controls this.  Branching from an existing branch
    will keep the same format.

    It is possible to merge, pull and push between branches of different
    formats but this is slower than moving data between homogenous
    branches.  It is therefore recommended (but not required) that you
    upgrade all branches for a project at the same time.  Information on
    formats is shown by 'bzr info'.

    bzr 0.8 now allows creation of 'repositories', which hold the history 
    of files and revisions for several branches.  Previously bzr kept all
    the history for a branch within the .bzr directory at the root of the
    branch, and this is still the default.  To create a repository, use
    the new 'bzr init-repo' command.  Branches exist as directories under
    the repository and contain just a small amount of information
    indicating the current revision of the branch.

    bzr 0.8 also supports 'checkouts', which are similar to in cvs and
    subversion.  Checkouts are associated with a branch (optionally in a
    repository), which contains all the historical information.  The
    result is that a checkout can be deleted without losing any
    already-committed revisions.  A new 'update' command is also available. 

    Repositories and checkouts are not supported with the 0.7 storage
    format.  To use them you must upgrad to either knits, or to the
    'metaweave' format, which uses weaves but changes the .bzr directory
    arrangement.
    

  IMPROVEMENTS:

    * Sftp paths can now be relative, or local, according to the lftp
      convention. Paths now take the form::

          sftp://user:pass@host:port/~/relative/path
          or
          sftp://user:pass@host:port/absolute/path

    * The FTP transport now tries to reconnect after a temporary
      failure. ftp put is made atomic. (Matthieu Moy)

    * The FTP transport now maintains a pool of connections, and
      reuses them to avoid multiple connections to the same host (like
      sftp did). (Daniel Silverstone)

    * The ``bzr_man.py`` file has been removed. To create the man page now,
      use ``./generate_docs.py man``. The new program can also create other files.
      Run ``python generate_docs.py --help`` for usage information.
      (Hans Ulrich Niedermann & James Blackwell).

    * Man Page now gives full help (James Blackwell).
      Help also updated to reflect user config now being stored in .bazaar
      (Hans Ulrich Niedermann)

    * It's now possible to set aliases in bazaar.conf (Erik Bågfors)

    * Pull now accepts a --revision argument (Erik Bågfors)

    * ``bzr re-sign`` now allows multiple revisions to be supplied on the command
      line. You can now use the following command to sign all of your old
      commits::

        find .bzr/revision-store// -name my@email-* \
          | sed 's/.*\/\/..\///' \
          | xargs bzr re-sign

    * Upgrade can now upgrade over the network. (Robert Collins)

    * Two new commands 'bzr checkout' and 'bzr update' allow for CVS/SVN-alike
      behaviour.  By default they will cache history in the checkout, but
      with --lightweight almost all data is kept in the master branch.
      (Robert Collins)

    * 'revert' unversions newly-versioned files, instead of deleting them.

    * 'merge' is more robust.  Conflict messages have changed.

    * 'merge' and 'revert' no longer clobber existing files that end in '~' or
      '.moved'.

    * Default log format can be set in configuration and plugins can register
      their own formatters. (Erik Bågfors)

    * New 'reconcile' command will check branch consistency and repair indexes
      that can become out of sync in pre 0.8 formats. (Robert Collins,
      Daniel Silverstone)

    * New 'bzr init --format' and 'bzr upgrade --format' option to control 
      what storage format is created or produced.  (Robert Collins, 
      Martin Pool)

    * Add parent location to 'bzr info', if there is one.  (Olaf Conradi)

    * New developer commands 'weave-list' and 'weave-join'.  (Martin Pool)

    * New 'init-repository' command, plus support for repositories in 'init'
      and 'branch' (Aaron Bentley, Erik Bågfors, Robert Collins)

    * Improve output of 'info' command. Show all relevant locations related to
      working tree, branch and repository. Use kibibytes for binary quantities.
      Fix off-by-one error in missing revisions of working tree.  Make 'info'
      work on branches, repositories and remote locations.  Show locations
      relative to the shared repository, if applicable.  Show locking status
      of locations.  (Olaf Conradi)

    * Diff and merge now safely handle binary files. (Aaron Bentley)

    * 'pull' and 'push' now normalise the revision history, so that any two
      branches with the same tip revision will have the same output from 'log'.
      (Robert Collins)

    * 'merge' accepts --remember option to store parent location, like 'push'
      and 'pull'. (Olaf Conradi)

    * bzr status and diff when files given as arguments do not exist
      in the relevant trees.  (Martin Pool, #3619)

    * Add '.hg' to the default ignore list.  (Martin Pool)

    * 'knit' is now the default disk format. This improves disk performance and
      utilization, increases incremental pull performance, robustness with SFTP
      and allows checkouts over SFTP to perform acceptably. 
      The initial Knit code was contributed by Johan Rydberg based on a
      specification by Martin Pool.
      (Robert Collins, Aaron Bentley, Johan Rydberg, Martin Pool).

    * New tool to generate all-in-one html version of the manual.  (Alexander
      Belchenko)

    * Hitting CTRL-C while doing an SFTP push will no longer cause stale locks
      to be left in the SFTP repository. (Robert Collins, Martin Pool).

    * New option 'diff --prefix' to control how files are named in diff
      output, with shortcuts '-p0' and '-p1' corresponding to the options for 
      GNU patch.  (Alexander Belchenko, Goffredo Baroncelli, Martin Pool)

    * Add --revision option to 'annotate' command.  (Olaf Conradi)

    * If bzr shows an unexpected revision-history after pulling (perhaps due
      to a reweave) it can now be corrected by 'bzr reconcile'.
      (Robert Collins)

  CHANGES:

    * Commit is now verbose by default, and shows changed filenames and the 
      new revision number.  (Robert Collins, Martin Pool)

    * Unify 'mv', 'move', 'rename'.  (Matthew Fuller, #5379)

    * 'bzr -h' shows help.  (Martin Pool, Ian Bicking, #35940)

    * Make 'pull' and 'push' remember location on failure using --remember.
      (Olaf Conradi)

    * For compatibility, make old format for using weaves inside metadir
      available as 'metaweave' format.  Rename format 'metadir' to 'default'.
      Clean up help for option --format in commands 'init', 'init-repo' and
      'upgrade'.  (Olaf Conradi)

  INTERNALS:
  
    * The internal storage of history, and logical branch identity have now
      been split into Branch, and Repository. The common locking and file 
      management routines are now in bzrlib.lockablefiles. 
      (Aaron Bentley, Robert Collins, Martin Pool)

    * Transports can now raise DependencyNotPresent if they need a library
      which is not installed, and then another implementation will be 
      tried.  (Martin Pool)

    * Remove obsolete (and no-op) `decode` parameter to `Transport.get`.  
      (Martin Pool)

    * Using Tree Transform for merge, revert, tree-building

    * WorkingTree.create, Branch.create, ``WorkingTree.create_standalone``,
      Branch.initialize are now deprecated. Please see ``BzrDir.create_*`` for
      replacement API's. (Robert Collins)

    * New BzrDir class represents the .bzr control directory and manages
      formatting issues. (Robert Collins)

    * New repository.InterRepository class encapsulates Repository to 
      Repository actions and allows for clean selection of optimised code
      paths. (Robert Collins)

    * ``bzrlib.fetch.fetch`` and ``bzrlib.fetch.greedy_fetch`` are now
      deprecated, please use ``branch.fetch`` or ``repository.fetch``
      depending on your needs. (Robert Collins)

    * deprecated methods now have a ``is_deprecated`` flag on them that can
      be checked, if you need to determine whether a given callable is 
      deprecated at runtime. (Robert Collins)

    * Progress bars are now nested - see
      ``bzrlib.ui.ui_factory.nested_progress_bar``.
      (Robert Collins, Robey Pointer)

    * New API call ``get_format_description()`` for each type of format.
      (Olaf Conradi)

    * Changed ``branch.set_parent()`` to accept None to remove parent.
      (Olaf Conradi)

    * Deprecated BzrError AmbiguousBase.  (Olaf Conradi)

    * WorkingTree.branch is now a read only property.  (Robert Collins)

    * bzrlib.ui.text.TextUIFactory now accepts a ``bar_type`` parameter which
      can be None or a factory that will create a progress bar. This is
      useful for testing or for overriding the bzrlib.progress heuristic.
      (Robert Collins)

    * New API method ``get_physical_lock_status()`` to query locks present on a
      transport.  (Olaf Conradi)

    * Repository.reconcile now takes a thorough keyword parameter to allow
      requesting an indepth reconciliation, rather than just a data-loss 
      check. (Robert Collins)

    * ``bzrlib.ui.ui_factory protocol`` now supports ``get_boolean`` to prompt
      the user for yes/no style input. (Robert Collins)

  TESTING:

    * SFTP tests now shortcut the SSH negotiation, reducing test overhead
      for testing SFTP protocol support. (Robey Pointer)

    * Branch formats are now tested once per implementation (see ``bzrlib.
      tests.branch_implementations``. This is analagous to the transport
      interface tests, and has been followed up with working tree,
      repository and BzrDir tests. (Robert Collins)

    * New test base class TestCaseWithTransport provides a transport aware
      test environment, useful for testing any transport-interface using
      code. The test suite option --transport controls the transport used
      by this class (when its not being used as part of implementation
      contract testing). (Robert Collins)

    * Close logging handler on disabling the test log. This will remove the
      handler from the internal list inside python's logging module,
      preventing shutdown from closing it twice.  (Olaf Conradi)

    * Move test case for uncommit to blackbox tests.  (Olaf Conradi)

    * ``run_bzr`` and ``run_bzr_captured`` now accept a 'stdin="foo"'
      parameter which will provide String("foo") to the command as its stdin.

bzr 0.7 2006-01-09
------------------

  CHANGES:

    * .bzrignore is excluded from exports, on the grounds that it's a bzr 
      internal-use file and may not be wanted.  (Jamie Wilkinson)

    * The "bzr directories" command were removed in favor of the new
      --kind option to the "bzr inventory" command.  To list all 
      versioned directories, now use "bzr inventory --kind directory".  
      (Johan Rydberg)

    * Under Windows configuration directory is now ``%APPDATA%\bazaar\2.0``
      by default. (John Arbash Meinel)

    * The parent of Bzr configuration directory can be set by ``BZR_HOME``
      environment variable. Now the path for it is searched in ``BZR_HOME``,
      then in HOME. Under Windows the order is: ``BZR_HOME``, ``APPDATA``
      (usually points to ``C:\Documents and Settings\User Name\Application Data``),
      ``HOME``. (John Arbash Meinel)

    * Plugins with the same name in different directories in the bzr plugin
      path are no longer loaded: only the first successfully loaded one is
      used. (Robert Collins)

    * Use systems' external ssh command to open connections if possible.  
      This gives better integration with user settings such as ProxyCommand.
      (James Henstridge)

    * Permissions on files underneath .bzr/ are inherited from the .bzr 
      directory. So for a shared repository, simply doing 'chmod -R g+w .bzr/'
      will mean that future file will be created with group write permissions.

    * configure.in and config.guess are no longer in the builtin default 
      ignore list.

    * '.sw[nop]' pattern ignored, to ignore vim swap files for nameless
      files.  (John Arbash Meinel, Martin Pool)

  IMPROVEMENTS:

    * "bzr INIT dir" now initializes the specified directory, and creates 
      it if it does not exist.  (John Arbash Meinel)

    * New remerge command (Aaron Bentley)

    * Better zsh completion script.  (Steve Borho)

    * 'bzr diff' now returns 1 when there are changes in the working 
      tree. (Robert Collins)

    * 'bzr push' now exists and can push changes to a remote location. 
      This uses the transport infrastructure, and can store the remote
      location in the ~/.bazaar/branches.conf configuration file.
      (Robert Collins)

    * Test directories are only kept if the test fails and the user requests
      that they be kept.

    * Tweaks to short log printing

    * Added branch nicks, new nick command, printing them in log output. 
      (Aaron Bentley)

    * If ``$BZR_PDB`` is set, pop into the debugger when an uncaught exception 
      occurs.  (Martin Pool)

    * Accept 'bzr resolved' (an alias for 'bzr resolve'), as this is
      the same as Subversion.  (Martin Pool)

    * New ftp transport support (on ftplib), for ftp:// and aftp:// 
      URLs.  (Daniel Silverstone)

    * Commit editor temporary files now start with ``bzr_log.``, to allow 
      text editors to match the file name and set up appropriate modes or 
      settings.  (Magnus Therning)

    * Improved performance when integrating changes from a remote weave.  
      (Goffredo Baroncelli)

    * Sftp will attempt to cache the connection, so it is more likely that
      a connection will be reused, rather than requiring multiple password
      requests.

    * bzr revno now takes an optional argument indicating the branch whose
      revno should be printed.  (Michael Ellerman)

    * bzr cat defaults to printing the last version of the file.  
      (Matthieu Moy, #3632)

    * New global option 'bzr --lsprof COMMAND' runs bzr under the lsprof 
      profiler.  (Denys Duchier)

    * Faster commits by reading only the headers of affected weave files. 
      (Denys Duchier)

    * 'bzr add' now takes a --dry-run parameter which shows you what would be
      added, but doesn't actually add anything. (Michael Ellerman)

    * 'bzr add' now lists how many files were ignored per glob.  add --verbose
      lists the specific files.  (Aaron Bentley)

    * 'bzr missing' now supports displaying changes in diverged trees and can
      be limited to show what either end of the comparison is missing.
      (Aaron Bently, with a little prompting from Daniel Silverstone)

  BUG FIXES:

    * SFTP can walk up to the root path without index errors. (Robert Collins)

    * Fix bugs in running bzr with 'python -O'.  (Martin Pool)

    * Error when run with -OO

    * Fix bug in reporting http errors that don't have an http error code.
      (Martin Pool)

    * Handle more cases of pipe errors in display commands

    * Change status to 3 for all errors

    * Files that are added and unlinked before committing are completely
      ignored by diff and status

    * Stores with some compressed texts and some uncompressed texts are now
      able to be used. (John A Meinel)

    * Fix for bzr pull failing sometimes under windows

    * Fix for sftp transport under windows when using interactive auth

    * Show files which are both renamed and modified as such in 'bzr 
      status' output.  (Daniel Silverstone, #4503)

    * Make annotate cope better with revisions committed without a valid 
      email address.  (Marien Zwart)

    * Fix representation of tab characters in commit messages.
      (Harald Meland)

    * List of plugin directories in ``BZR_PLUGIN_PATH`` environment variable is
      now parsed properly under Windows. (Alexander Belchenko)

    * Show number of revisions pushed/pulled/merged. (Robey Pointer)

    * Keep a cached copy of the basis inventory to speed up operations 
      that need to refer to it.  (Johan Rydberg, Martin Pool)

    * Fix bugs in bzr status display of non-ascii characters.
      (Martin Pool)

    * Remove Makefile.in from default ignore list.
      (Tollef Fog Heen, Martin Pool, #6413)

    * Fix failure in 'bzr added'.  (Nathan McCallum, Martin Pool)

  TESTING:

    * Fix selftest asking for passwords when there are no SFTP keys.  
      (Robey Pointer, Jelmer Vernooij) 

    * Fix selftest run with 'python -O'.  (Martin Pool)

    * Fix HTTP tests under Windows. (John Arbash Meinel)

    * Make tests work even if HOME is not set (Aaron Bentley)

    * Updated ``build_tree`` to use fixed line-endings for tests which read 
      the file cotents and compare. Make some tests use this to pass under
      Windows. (John Arbash Meinel)

    * Skip stat and symlink tests under Windows. (Alexander Belchenko)

    * Delay in selftest/testhashcash is now issued under win32 and Cygwin.
      (John Arbash Meinel)

    * Use terminal width to align verbose test output.  (Martin Pool)

    * Blackbox tests are maintained within the bzrlib.tests.blackbox directory.
      If adding a new test script please add that to
      ``bzrlib.tests.blackbox.__init__``. (Robert Collins)

    * Much better error message if one of the test suites can't be 
      imported.  (Martin Pool)

    * Make check now runs the test suite twice - once with the default locale,
      and once with all locales forced to C, to expose bugs. This is not 
      trivially done within python, so for now its only triggered by running
      Make check. Integrators and packagers who wish to check for full 
      platform support should run 'make check' to test the source.
      (Robert Collins)

    * Tests can now run TestSkipped if they can't execute for any reason.
      (Martin Pool) (NB: TestSkipped should only be raised for correctable
      reasons - see the wiki spec ImprovingBzrTestSuite).

    * Test sftp with relative, absolute-in-homedir and absolute-not-in-homedir
      paths for the transport tests. Introduce blackbox remote sftp tests that
      test the same permutations. (Robert Collins, Robey Pointer)

    * Transport implementation tests are now independent of the local file
      system, which allows tests for esoteric transports, and for features
      not available in the local file system. They also repeat for variations
      on the URL scheme that can introduce issues in the transport code,
      see bzrlib.transport.TransportTestProviderAdapter() for this.
      (Robert Collins).

    * ``TestCase.build_tree`` uses the transport interface to build trees,
      pass in a transport parameter to give it an existing connection.
      (Robert Collins).

  INTERNALS:

    * WorkingTree.pull has been split across Branch and WorkingTree,
      to allow Branch only pulls. (Robert Collins)

    * ``commands.display_command`` now returns the result of the decorated 
      function. (Robert Collins)

    * LocationConfig now has a ``set_user_option(key, value)`` call to save
      a setting in its matching location section (a new one is created
      if needed). (Robert Collins)

    * Branch has two new methods, ``get_push_location`` and
      ``set_push_location`` to respectively, get and set the push location.
      (Robert Collins)

    * ``commands.register_command`` now takes an optional flag to signal that
      the registrant is planning to decorate an existing command. When 
      given multiple plugins registering a command is not an error, and
      the original command class (whether built in or a plugin based one) is
      returned to the caller. There is a new error 'MustUseDecorated' for
      signalling when a wrapping command should switch to the original
      version. (Robert Collins)

    * Some option parsing errors will raise 'BzrOptionError', allowing 
      granular detection for decorating commands. (Robert Collins).

    * ``Branch.read_working_inventory`` has moved to
      ``WorkingTree.read_working_inventory``. This necessitated changes to
      ``Branch.get_root_id``, and a move of ``Branch.set_inventory`` to
      WorkingTree as well. To make it clear that a WorkingTree cannot always
      be obtained ``Branch.working_tree()`` will raise
      ``errors.NoWorkingTree`` if one cannot be obtained. (Robert Collins)

    * All pending merges operations from Branch are now on WorkingTree.
      (Robert Collins)

    * The follow operations from Branch have moved to WorkingTree::

          add()
          commit()
          move()
          rename_one()
          unknowns()

      (Robert Collins)

    * ``bzrlib.add.smart_add_branch`` is now ``smart_add_tree``. (Robert Collins)

    * New "rio" serialization format, similar to rfc-822. (Martin Pool)

    * Rename selftests to ``bzrlib.tests.test_foo``.  (John A Meinel, Martin 
      Pool)

    * ``bzrlib.plugin.all_plugins`` has been changed from an attribute to a 
      query method. (Robert Collins)
 
    * New options to read only the table-of-contents of a weave.  
      (Denys Duchier)

    * Raise NoSuchFile when someone tries to add a non-existant file.
      (Michael Ellerman)

    * Simplify handling of DivergedBranches in ``cmd_pull()``.
      (Michael Ellerman)
   
    * Branch.controlfile* logic has moved to lockablefiles.LockableFiles, which
      is exposed as ``Branch().control_files``. Also this has been altered with the
      controlfile pre/suffix replaced by simple method names like 'get' and
      'put'. (Aaron Bentley, Robert Collins).

    * Deprecated functions and methods can now be marked as such using the 
      ``bzrlib.symbol_versioning`` module. Marked method have their docstring
      updated and will issue a DeprecationWarning using the warnings module
      when they are used. (Robert Collins)

    * ``bzrlib.osutils.safe_unicode`` now exists to provide parameter coercion
      for functions that need unicode strings. (Robert Collins)

bzr 0.6 2005-10-28
------------------

  IMPROVEMENTS:
  
    * pull now takes --verbose to show you what revisions are added or removed
      (John A Meinel)

    * merge now takes a --show-base option to include the base text in
      conflicts.
      (Aaron Bentley)

    * The config files are now read using ConfigObj, so '=' should be used as
      a separator, not ':'.
      (Aaron Bentley)

    * New 'bzr commit --strict' option refuses to commit if there are 
      any unknown files in the tree.  To commit, make sure all files are 
      either ignored, added, or deleted.  (Michael Ellerman)

    * The config directory is now ~/.bazaar, and there is a single file 
      ~/.bazaar/bazaar.conf storing email, editor and other preferences.
      (Robert Collins)

    * 'bzr add' no longer takes a --verbose option, and a --quiet option
      has been added that suppresses all output.

    * Improved zsh completion support in contrib/zsh, from Clint
      Adams.

    * Builtin 'bzr annotate' command, by Martin Pool with improvements from 
      Goffredo Baroncelli.
    
    * 'bzr check' now accepts -v for verbose reporting, and checks for
      ghosts in the branch. (Robert Collins)

    * New command 're-sign' which will regenerate the gpg signature for 
      a revision. (Robert Collins)

    * If you set ``check_signatures=require`` for a path in 
      ``~/.bazaar/branches.conf`` then bzr will invoke your
      ``gpg_signing_command`` (defaults to gpg) and record a digital signature
      of your commit. (Robert Collins)

    * New sftp transport, based on Paramiko.  (Robey Pointer)

    * 'bzr pull' now accepts '--clobber' which will discard local changes
      and make this branch identical to the source branch. (Robert Collins)

    * Just give a quieter warning if a plugin can't be loaded, and 
      put the details in .bzr.log.  (Martin Pool)

    * 'bzr branch' will now set the branch-name to the last component of the
      output directory, if one was supplied.

    * If the option ``post_commit`` is set to one (or more) python function
      names (must be in the bzrlib namespace), then they will be invoked
      after the commit has completed, with the branch and ``revision_id`` as
      parameters. (Robert Collins)

    * Merge now has a retcode of 1 when conflicts occur. (Robert Collins)

    * --merge-type weave is now supported for file contents.  Tree-shape
      changes are still three-way based.  (Martin Pool, Aaron Bentley)

    * 'bzr check' allows the first revision on revision-history to have
      parents - something that is expected for cheap checkouts, and occurs
      when conversions from baz do not have all history.  (Robert Collins).

   * 'bzr merge' can now graft unrelated trees together, if your specify
     0 as a base. (Aaron Bentley)

   * 'bzr commit branch' and 'bzr commit branch/file1 branch/file2' now work
     (Aaron Bentley)

    * Add '.sconsign*' to default ignore list.  (Alexander Belchenko)

   * 'bzr merge --reprocess' minimizes conflicts

  TESTING:

    * The 'bzr selftest --pattern' option for has been removed, now 
      test specifiers on the command line can be simple strings, or 
      regexps, or both. (Robert Collins)

    * Passing -v to selftest will now show the time each test took to 
      complete, which will aid in analysing performance regressions and
      related questions. (Robert Collins)

    * 'bzr selftest' runs all tests, even if one fails, unless '--one'
      is given. (Martin Pool)

    * There is a new method for TestCaseInTempDir, assertFileEqual, which
      will check that a given content is equal to the content of the named
      file. (Robert Collins)

    * Fix test suite's habit of leaving many temporary log files in $TMPDIR.
      (Martin Pool)

  INTERNALS:

    * New 'testament' command and concept for making gpg-signatures 
      of revisions that are not tied to a particular internal
      representation.  (Martin Pool).

    * Per-revision properties ('revprops') as key-value associated 
      strings on each revision created when the revision is committed.
      Intended mainly for the use of external tools.  (Martin Pool).

    * Config options have moved from bzrlib.osutils to bzrlib.config.
      (Robert Collins)

    * Improved command line option definitions allowing explanations
      for individual options, among other things.  Contributed by 
      Magnus Therning.

    * Config options have moved from bzrlib.osutils to bzrlib.config.
      Configuration is now done via the config.Config interface:
      Depending on whether you have a Branch, a Location or no information
      available, construct a ``*Config``, and use its ``signature_checking``,
      ``username`` and ``user_email`` methods. (Robert Collins)

    * Plugins are now loaded under bzrlib.plugins, not bzrlib.plugin, and
      they are made available for other plugins to use. You should not 
      import other plugins during the ``__init__`` of your plugin though, as 
      no ordering is guaranteed, and the plugins directory is not on the
      python path. (Robert Collins)

    * Branch.relpath has been moved to WorkingTree.relpath. WorkingTree no
      no longer takes an inventory, rather it takes an option branch
      parameter, and if None is given will open the branch at basedir 
      implicitly. (Robert Collins)

    * Cleaner exception structure and error reporting.  Suggested by 
      Scott James Remnant.  (Martin Pool)

    * Branch.remove has been moved to WorkingTree, which has also gained
      ``lock_read``, ``lock_write`` and ``unlock`` methods for convenience.
      (Robert Collins)

    * Two decorators, ``needs_read_lock`` and ``needs_write_lock`` have been
      added to the branch module. Use these to cause a function to run in a
      read or write lock respectively. (Robert Collins)

    * ``Branch.open_containing`` now returns a tuple (Branch, relative-path),
      which allows direct access to the common case of 'get me this file
      from its branch'. (Robert Collins)

    * Transports can register using ``register_lazy_transport``, and they 
      will be loaded when first used.  (Martin Pool)

    * 'pull' has been factored out of the command as ``WorkingTree.pull()``.
      A new option to WorkingTree.pull has been added, clobber, which will
      ignore diverged history and pull anyway.
      (Robert Collins)

    * config.Config has a ``get_user_option`` call that accepts an option name.
      This will be looked up in branches.conf and bazaar.conf as normal.
      It is intended that this be used by plugins to support options - 
      options of built in programs should have specific methods on the config.
      (Robert Collins)

    * ``merge.merge_inner`` now has tempdir as an optional parameter.
      (Robert Collins)

    * Tree.kind is not recorded at the top level of the hierarchy, as it was
      missing on EmptyTree, leading to a bug with merge on EmptyTrees.
      (Robert Collins)

    * ``WorkingTree.__del__`` has been removed, it was non deterministic and not 
      doing what it was intended to. See ``WorkingTree.__init__`` for a comment
      about future directions. (Robert Collins/Martin Pool)

    * bzrlib.transport.http has been modified so that only 404 urllib errors
      are returned as NoSuchFile. Other exceptions will propogate as normal.
      This allows debuging of actual errors. (Robert Collins)

    * bzrlib.transport.Transport now accepts *ONLY* url escaped relative paths
      to apis like 'put', 'get' and 'has'. This is to provide consistent
      behaviour - it operates on url's only. (Robert Collins)

    * Transports can register using ``register_lazy_transport``, and they 
      will be loaded when first used.  (Martin Pool)

    * ``merge_flex`` no longer calls ``conflict_handler.finalize()``, instead that
      is called by ``merge_inner``. This is so that the conflict count can be 
      retrieved (and potentially manipulated) before returning to the caller
      of ``merge_inner``. Likewise 'merge' now returns the conflict count to the
      caller. (Robert Collins)

    * ``revision.revision_graph`` can handle having only partial history for
      a revision - that is no revisions in the graph with no parents.
      (Robert Collins).

    * New ``builtins.branch_files`` uses the standard ``file_list`` rules to
      produce a branch and a list of paths, relative to that branch
      (Aaron Bentley)

    * New TestCase.addCleanup facility.

    * New ``bzrlib.version_info`` tuple (similar to ``sys.version_info``),
      which can be used by programs importing bzrlib.

  BUG FIXES:

    * Better handling of branches in directories with non-ascii names. 
      (Joel Rosdahl, Panagiotis Papadakos)

    * Upgrades of trees with no commits will not fail due to accessing
      [-1] in the revision-history. (Andres Salomon)


bzr 0.1.1 2005-10-12
--------------------

  BUG FIXES:

    * Fix problem in pulling over http from machines that do not 
      allow directories to be listed.

    * Avoid harmless warning about invalid hash cache after 
      upgrading branch format.

  PERFORMANCE: 
  
    * Avoid some unnecessary http operations in branch and pull.


bzr 0.1 2005-10-11
------------------

  NOTES:

    * 'bzr branch' over http initially gives a very high estimate
      of completion time but it should fall as the first few 
      revisions are pulled in.  branch is still slow on 
      high-latency connections.

  BUG FIXES:
  
    * bzr-man.py has been updated to work again. Contributed by
      Rob Weir.

    * Locking is now done with fcntl.lockf which works with NFS
      file systems. Contributed by Harald Meland.

    * When a merge encounters a file that has been deleted on
      one side and modified on the other, the old contents are
      written out to foo.BASE and foo.SIDE, where SIDE is this
      or OTHER. Contributed by Aaron Bentley.

    * Export was choosing incorrect file paths for the content of
      the tarball, this has been fixed by Aaron Bentley.

    * Commit will no longer commit without a log message, an 
      error is returned instead. Contributed by Jelmer Vernooij.

    * If you commit a specific file in a sub directory, any of its
      parent directories that are added but not listed will be 
      automatically included. Suggested by Michael Ellerman.

    * bzr commit and upgrade did not correctly record new revisions
      for files with only a change to their executable status.
      bzr will correct this when it encounters it. Fixed by
      Robert Collins

    * HTTP tests now force off the use of ``http_proxy`` for the duration.
      Contributed by Gustavo Niemeyer.

    * Fix problems in merging weave-based branches that have 
      different partial views of history.

    * Symlink support: working with symlinks when not in the root of a 
      bzr tree was broken, patch from Scott James Remnant.

  IMPROVEMENTS:

    * 'branch' now accepts a --basis parameter which will take advantage
      of local history when making a new branch. This allows faster 
      branching of remote branches. Contributed by Aaron Bentley.

    * New tree format based on weave files, called version 5.
      Existing branches can be upgraded to this format using 
      'bzr upgrade'.

    * Symlinks are now versionable. Initial patch by 
      Erik Toubro Nielsen, updated to head by Robert Collins.

    * Executable bits are tracked on files. Patch from Gustavo
      Niemeyer.

    * 'bzr status' now shows unknown files inside a selected directory.
      Patch from Heikki Paajanen.

    * Merge conflicts are recorded in .bzr. Two new commands 'conflicts'
      and 'resolve' have needed added, which list and remove those 
      merge conflicts respectively. A conflicted tree cannot be committed
      in. Contributed by Aaron Bentley.

    * 'rm' is now an alias for 'remove'.

    * Stores now split out their content in a single byte prefixed hash,
      dropping the density of files per directory by 256. Contributed by
      Gustavo Niemeyer.

    * 'bzr diff -r branch:URL' will now perform a diff between two branches.
      Contributed by Robert Collins.

    * 'bzr log' with the default formatter will show merged revisions,
      indented to the right. Initial implementation contributed by Gustavo
      Niemeyer, made incremental by Robert Collins.


  INTERNALS:

    * Test case failures have the exception printed after the log 
      for your viewing pleasure.

    * InventoryEntry is now an abstract base class, use one of the
      concrete InventoryDirectory etc classes instead.

    * Branch raises an UnsupportedFormatError when it detects a 
      bzr branch it cannot understand. This allows for precise
      handling of such circumstances.

    * Remove RevisionReference class; ``Revision.parent_ids`` is now simply a
      list of their ids and ``parent_sha1s`` is a list of their corresponding
      sha1s (for old branches only at the moment.)

    * New method-object style interface for Commit() and Fetch().

    * Renamed ``Branch.last_patch()`` to ``Branch.last_revision()``, since
      we call them revisions not patches.

    * Move ``copy_branch`` to ``bzrlib.clone.copy_branch``.  The destination
      directory is created if it doesn't exist.

    * Inventories now identify the files which were present by 
      giving the revision *of that file*.

    * Inventory and Revision XML contains a version identifier.  
      This must be consistent with the overall branch version
      but allows for more flexibility in future upgrades.

  TESTING:

    * Removed testsweet module so that tests can be run after 
      bzr installed by 'bzr selftest'.

    * 'bzr selftest' command-line arguments can now be partial ids
      of tests to run, e.g. ``bzr selftest test_weave``

      
bzr 0.0.9 2005-09-23
--------------------

  BUG FIXES:

    * Fixed "branch -r" option.

    * Fix remote access to branches containing non-compressed history.
      (Robert Collins).

    * Better reliability of http server tests.  (John Arbash-Meinel)

    * Merge graph maximum distance calculation fix.  (Aaron Bentley)
   
    * Various minor bug in windows support have been fixed, largely in the
      test suite. Contributed by Alexander Belchenko.

  IMPROVEMENTS:

    * Status now accepts a -r argument to give status between chosen
      revisions. Contributed by Heikki Paajanen.

    * Revision arguments no longer use +/-/= to control ranges, instead
      there is a 'before' namespace, which limits the successive namespace.
      For example '$ bzr log -r date:yesterday..before:date:today' will
      select everything from yesterday and before today. Contributed by
      Robey Pointer

    * There is now a bzr.bat file created by distutils when building on 
      Windows. Contributed by Alexander Belchenko.

  INTERNALS:

    * Removed uuid() as it was unused.

    * Improved 'fetch' code for pulling revisions from one branch into
      another (used by pull, merged, etc.)


bzr 0.0.8 2005-09-20
--------------------

  IMPROVEMENTS:

    * Adding a file whose parent directory is not versioned will
      implicitly add the parent, and so on up to the root. This means
      you should never need to explictly add a directory, they'll just
      get added when you add a file in the directory.  Contributed by
      Michael Ellerman.

    * Ignore ``.DS_Store`` (contains Mac metadata) by default.
      (Nir Soffer)

    * If you set ``BZR_EDITOR`` in the environment, it is checked in
      preference to EDITOR and the config file for the interactive commit
      editing program. Related to this is a bugfix where a missing program
      set in EDITOR would cause editing to fail, now the fallback program
      for the operating system is still tried.

    * Files that are not directories/symlinks/regular files will no longer
      cause bzr to fail, it will just ignore them by default. You cannot add
      them to the tree though - they are not versionable.


  INTERNALS:

    * Refactor xml packing/unpacking.

  BUG FIXES: 

    * Fixed 'bzr mv' by Ollie Rutherfurd.

    * Fixed strange error when trying to access a nonexistent http
      branch.

    * Make sure that the hashcache gets written out if it can't be
      read.


  PORTABILITY:

    * Various Windows fixes from Ollie Rutherfurd.

    * Quieten warnings about locking; patch from Matt Lavin.


bzr-0.0.7 2005-09-02
--------------------

  NEW FEATURES:

    * ``bzr shell-complete`` command contributed by Clint Adams to
      help with intelligent shell completion.

    * New expert command ``bzr find-merge-base`` for debugging merges.


  ENHANCEMENTS:

    * Much better merge support.

    * merge3 conflicts are now reported with markers like '<<<<<<<'
      (seven characters) which is the same as CVS and pleases things
      like emacs smerge.


  BUG FIXES:

    * ``bzr upgrade`` no longer fails when trying to fix trees that
      mention revisions that are not present.

    * Fixed bugs in listing plugins from ``bzr plugins``.

    * Fix case of $EDITOR containing options for the editor.

    * Fix log -r refusing to show the last revision.
      (Patch from Goffredo Baroncelli.)


  CHANGES:

    * ``bzr log --show-ids`` shows the revision ids of all parents.

    * Externally provided commands on your $BZRPATH no longer need
      to recognize --bzr-usage to work properly, and can just handle
      --help themselves.


  LIBRARY:

    * Changed trace messages to go through the standard logging
      framework, so that they can more easily be redirected by
      libraries.



bzr-0.0.6 2005-08-18
--------------------

  NEW FEATURES:

    * Python plugins, automatically loaded from the directories on
      ``BZR_PLUGIN_PATH`` or ``~/.bzr.conf/plugins`` by default.

    * New 'bzr mkdir' command.

    * Commit mesage is fetched from an editor if not given on the
      command line; patch from Torsten Marek.

    * ``bzr log -m FOO`` displays commits whose message matches regexp 
      FOO.
      
    * ``bzr add`` with no arguments adds everything under the current directory.

    * ``bzr mv`` does move or rename depending on its arguments, like
      the Unix command.

    * ``bzr missing`` command shows a summary of the differences
      between two trees.  (Merged from John Arbash-Meinel.)

    * An email address for commits to a particular tree can be
      specified by putting it into .bzr/email within a branch.  (Based
      on a patch from Heikki Paajanen.)


  ENHANCEMENTS:

    * Faster working tree operations.


  CHANGES:

    * 3rd-party modules shipped with bzr are copied within the bzrlib
      python package, so that they can be installed by the setup
      script without clashing with anything already existing on the
      system.  (Contributed by Gustavo Niemeyer.)

    * Moved plugins directory to bzrlib/, so that there's a standard
      plugin directory which is not only installed with bzr itself but
      is also available when using bzr from the development tree.
      ``BZR_PLUGIN_PATH`` and ``DEFAULT_PLUGIN_PATH`` are then added to the
      standard plugins directory.

    * When exporting to a tarball with ``bzr export --format tgz``, put 
      everything under a top directory rather than dumping it into the
      current directory.   This can be overridden with the ``--root`` 
      option.  Patch from William Dodé and John Meinel.

    * New ``bzr upgrade`` command to upgrade the format of a branch,
      replacing ``bzr check --update``.

    * Files within store directories are no longer marked readonly on
      disk.

    * Changed ``bzr log`` output to a more compact form suggested by
      John A Meinel.  Old format is available with the ``--long`` or
      ``-l`` option, patched by William Dodé.

    * By default the commit command refuses to record a revision with
      no changes unless the ``--unchanged`` option is given.

    * The ``--no-plugins``, ``--profile`` and ``--builtin`` command
      line options must come before the command name because they 
      affect what commands are available; all other options must come 
      after the command name because their interpretation depends on
      it.

    * ``branch`` and ``clone`` added as aliases for ``branch``.

    * Default log format is back to the long format; the compact one
      is available with ``--short``.
      
      
  BUG FIXES:
  
    * Fix bugs in committing only selected files or within a subdirectory.


bzr-0.0.5  2005-06-15
---------------------
  
  CHANGES:

    * ``bzr`` with no command now shows help rather than giving an
      error.  Suggested by Michael Ellerman.

    * ``bzr status`` output format changed, because svn-style output
      doesn't really match the model of bzr.  Now files are grouped by
      status and can be shown with their IDs.  ``bzr status --all``
      shows all versioned files and unknown files but not ignored files.

    * ``bzr log`` runs from most-recent to least-recent, the reverse
      of the previous order.  The previous behaviour can be obtained
      with the ``--forward`` option.
        
    * ``bzr inventory`` by default shows only filenames, and also ids
      if ``--show-ids`` is given, in which case the id is the second
      field.


  ENHANCEMENTS:

    * New 'bzr whoami --email' option shows only the email component
      of the user identification, from Jo Vermeulen.

    * New ``bzr ignore PATTERN`` command.

    * Nicer error message for broken pipe, interrupt and similar
      conditions that don't indicate an internal error.

    * Add ``.*.sw[nop] .git .*.tmp *,v`` to default ignore patterns.

    * Per-branch locks keyed on ``.bzr/branch-lock``, available in
      either read or write mode.

    * New option ``bzr log --show-ids`` shows revision and file ids.

    * New usage ``bzr log FILENAME`` shows only revisions that
      affected that file.

    * Changed format for describing changes in ``bzr log -v``.

    * New option ``bzr commit --file`` to take a message from a file,
      suggested by LarstiQ.

    * New syntax ``bzr status [FILE...]`` contributed by Bartosz
      Oler.  File may be in a branch other than the working directory.

    * ``bzr log`` and ``bzr root`` can be given an http URL instead of
      a filename.

    * Commands can now be defined by external programs or scripts
      in a directory on $BZRPATH.

    * New "stat cache" avoids reading the contents of files if they 
      haven't changed since the previous time.

    * If the Python interpreter is too old, try to find a better one
      or give an error.  Based on a patch from Fredrik Lundh.

    * New optional parameter ``bzr info [BRANCH]``.

    * New form ``bzr commit SELECTED`` to commit only selected files.

    * New form ``bzr log -r FROM:TO`` shows changes in selected
      range; contributed by John A Meinel.

    * New option ``bzr diff --diff-options 'OPTS'`` allows passing
      options through to an external GNU diff.

    * New option ``bzr add --no-recurse`` to add a directory but not
      their contents.

    * ``bzr --version`` now shows more information if bzr is being run
      from a branch.

  
  BUG FIXES:

    * Fixed diff format so that added and removed files will be
      handled properly by patch.  Fix from Lalo Martins.

    * Various fixes for files whose names contain spaces or other
      metacharacters.


  TESTING:

    * Converted black-box test suites from Bourne shell into Python;
      now run using ``./testbzr``.  Various structural improvements to
      the tests.

    * testbzr by default runs the version of bzr found in the same
      directory as the tests, or the one given as the first parameter.

    * testbzr also runs the internal tests, so the only command
      required to check is just ``./testbzr``.

    * testbzr requires python2.4, but can be used to test bzr running
      under a different version.

    * Tests added for many other changes in this release.


  INTERNAL:

    * Included ElementTree library upgraded to 1.2.6 by Fredrik Lundh.

    * Refactor command functions into Command objects based on HCT by
      Scott James Remnant.

    * Better help messages for many commands.

    * Expose ``bzrlib.open_tracefile()`` to start the tracefile; until
      this is called trace messages are just discarded.

    * New internal function ``find_touching_revisions()`` and hidden
      command touching-revisions trace the changes to a given file.

    * Simpler and faster ``compare_inventories()`` function.

    * ``bzrlib.open_tracefile()`` takes a tracefilename parameter.

    * New AtomicFile class.

    * New developer commands ``added``, ``modified``.


  PORTABILITY:

    * Cope on Windows on python2.3 by using the weaker random seed.
      2.4 is now only recommended.


bzr-0.0.4  2005-04-22
---------------------

  ENHANCEMENTS:

    * 'bzr diff' optionally takes a list of files to diff.  Still a bit
      basic.  Patch from QuantumG.

    * More default ignore patterns.

    * New 'bzr log --verbose' shows a list of files changed in the
      changeset.  Patch from Sebastian Cote.

    * Roll over ~/.bzr.log if it gets too large.

    * Command abbreviations 'ci', 'st', 'stat', '?' based on a patch
      by Jason Diamon.

    * New 'bzr help commands' based on a patch from Denys Duchier.


  CHANGES:

    * User email is determined by looking at $BZREMAIL or ~/.bzr.email
      or $EMAIL.  All are decoded by the locale preferred encoding.
      If none of these are present user@hostname is used.  The host's
      fully-qualified name is not used because that tends to fail when
      there are DNS problems.

    * New 'bzr whoami' command instead of username user-email.


  BUG FIXES: 

    * Make commit safe for hardlinked bzr trees.

    * Some Unicode/locale fixes.

    * Partial workaround for ``difflib.unified_diff`` not handling
      trailing newlines properly.


  INTERNAL:

    * Allow docstrings for help to be in PEP0257 format.  Patch from
      Matt Brubeck.

    * More tests in test.sh.

    * Write profile data to a temporary file not into working
      directory and delete it when done.

    * Smaller .bzr.log with process ids.


  PORTABILITY:

    * Fix opening of ~/.bzr.log on Windows.  Patch from Andrew
      Bennetts.

    * Some improvements in handling paths on Windows, based on a patch
      from QuantumG.


bzr-0.0.3  2005-04-06
---------------------

  ENHANCEMENTS:

    * New "directories" internal command lists versioned directories
      in the tree.

    * Can now say "bzr commit --help".

    * New "rename" command to rename one file to a different name
      and/or directory.

    * New "move" command to move one or more files into a different
      directory.

    * New "renames" command lists files renamed since base revision.

    * New cat command contributed by janmar.

  CHANGES:

    * .bzr.log is placed in $HOME (not pwd) and is always written in
      UTF-8.  (Probably not a completely good long-term solution, but
      will do for now.)

  PORTABILITY:

    * Workaround for difflib bug in Python 2.3 that causes an
      exception when comparing empty files.  Reported by Erik Toubro
      Nielsen.

  INTERNAL:

    * Refactored inventory storage to insert a root entry at the top.

  TESTING:

    * Start of shell-based black-box testing in test.sh.


bzr-0.0.2.1
-----------

  PORTABILITY:

    * Win32 fixes from Steve Brown.


bzr-0.0.2  "black cube"  2005-03-31
-----------------------------------

  ENHANCEMENTS:

    * Default ignore list extended (see bzrlib/__init__.py).

    * Patterns in .bzrignore are now added to the default ignore list,
      rather than replacing it.

    * Ignore list isn't reread for every file.

    * More help topics.

    * Reinstate the 'bzr check' command to check invariants of the
      branch.

    * New 'ignored' command lists which files are ignored and why;
      'deleted' lists files deleted in the current working tree.

    * Performance improvements.

    * New global --profile option.
    
    * Ignore patterns like './config.h' now correctly match files in
      the root directory only.


bzr-0.0.1  2005-03-26
---------------------

  ENHANCEMENTS:

    * More information from info command.

    * Can now say "bzr help COMMAND" for more detailed help.

    * Less file flushing and faster performance when writing logs and
      committing to stores.

    * More useful verbose output from some commands.

  BUG FIXES:

    * Fix inverted display of 'R' and 'M' during 'commit -v'.

  PORTABILITY:

    * Include a subset of ElementTree-1.2.20040618 to make
      installation easier.

    * Fix time.localtime call to work with Python 2.3 (the minimum
      supported).


bzr-0.0.0.69  2005-03-22
------------------------

  ENHANCEMENTS:

    * First public release.

    * Storage of local versions: init, add, remove, rm, info, log,
      diff, status, etc.<|MERGE_RESOLUTION|>--- conflicted
+++ resolved
@@ -265,15 +265,6 @@
     * ``VersionedFile`` now has a new method ``get_parent_map`` which, like
       ``Graph.get_parent_map`` returns a dict of key:parents. (Robert Collins)
 
-<<<<<<< HEAD
-    * Added basic infrastructure for automatic plugin suggestion.
-      (Martin Albisetti)
-
-    * ``set_make_working_trees`` is now implemented provided on all repository
-      implementations (Aaron Bentley)
-
-=======
->>>>>>> 9537c92b
 
 bzr 1.3 2008-03-20
 ------------------
