--- conflicted
+++ resolved
@@ -53,10 +53,6 @@
       return urlescaped paths. This is now tested (there were bugs in a few
       of the transports) (Andrew Bennetts, David Allouche, John Arbash Meinel)
 
-<<<<<<< HEAD
-    * Transport behaviour at the root of the URL is now defined and tested.
-      (Andrew Bennetts, Robert Collins)
-=======
     * New utility function symbol_versioning.deprecation_string. Returns the
       formatted string for a callable, deprecation format pair. (Robert Collins)
 
@@ -79,7 +75,9 @@
 
     * WorkingTree.pending_merges is deprecated.  Please use the get_parent_ids
       (introduced in 0.10) method instead. (Robert Collins)
->>>>>>> df9051a4
+
+    * Transport behaviour at the root of the URL is now defined and tested.
+      (Andrew Bennetts, Robert Collins)
 
 bzr 0.10.0RC1  2006-08-28
   
