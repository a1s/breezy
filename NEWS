--- conflicted
+++ resolved
@@ -18,6 +18,13 @@
 
     * ``bzr upgrade`` on remote branches accessed via bzr:// and
       bzr+ssh:// now works.  (Andrew Bennetts)
+
+    * The default ``annotate`` logic will now always assign the
+      last-modified value of a line to one of the revisions that modified
+      it, rather than a merge revision. This would happen when both sides
+      claimed to have modified the line resulting in the same text. The
+      choice is arbitrary but stable, so merges in different directions
+      will get the same results.  (John Arbash Meinel, #232188)
 
   API CHANGES:
 
@@ -98,18 +105,8 @@
       smart server protocol to or from Windows.
       (Andrew Bennetts, #246180)
 
-<<<<<<< HEAD
-    * The default ``annotate`` logic will now always assign the
-      last-modified value of a line to one of the revisions that modified
-      it, rather than a merge revision. This would happen when both sides
-      claimed to have modified the line resulting in the same text. The
-      choice is arbitrary but stable, so merges in different directions
-      will get the same results.  (John Arbash Meinel, #232188)
-
-=======
     * Fixed problem in branching from smart server.
       (#249256, Michael Hudson, Martin Pool) 
->>>>>>> dc6c308d
 
     * Handle a file turning in to a directory in TreeTransform.
       (James Westby, #248448)
