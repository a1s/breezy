--- conflicted
+++ resolved
@@ -334,18 +334,6 @@
       Transport. (Andrew Bennetts, Martin Pool)
 
 bzr 0.10  2006-08-29
-<<<<<<< HEAD
-
-    * bzrlib.tsort.merge_sorted now accepts 'generate_revnos'. This parameter
-      will cause it to add another column to its output, which contains the
-      dotted-decimal revno for each revision, as a tuple. (Robert Collins)
-
-    * LogFormatter.show_merge is deprecated in favour of
-      LogFormatter.show_merge_revno. (Robert Collins)
-
-bzr 0.10.0RC1  2006-08-28
-=======
->>>>>>> 4c14f076
   
   IMPROVEMENTS:
     * 'merge' now takes --uncommitted, to apply uncommitted changes from a
