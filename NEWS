####################
Bazaar Release Notes
####################


.. contents:: List of Releases
   :depth: 1

In Development
##############

Compatibility Breaks
********************

* Display prompt on stderr (instead of stdout) when querying users so
  that the output of commands can be safely redirected.
  (Vincent Ladeuil, #376582)


New Features
************

* ``--development7-rich-root`` is a new dev format, similar to ``--dev6``
  but using a Revision serializer using bencode rather than XML.
  (Jelmer Vernooij, John Arbash Meinel)

* mail_client=claws now supports --body (and message body hooks).  Also uses
  configured from address.  (Barry Warsaw)


Improvements
************


* ``--development6-rich-root`` can now stack. (Modulo some smart-server
  bugs with stacking and non default formats.)
  (John Arbash Meinel, #373455)

* ``--development6-rich-root`` delays generating a delta index for the
  first object inserted into a group. This has a beneficial impact on
  ``bzr commit`` since each committed texts goes to its own group. For
  committing a 90MB file, it drops peak memory by about 200MB, and speeds
  up commit from 7s => 4s. (John Arbash Meinel)

* Numerous operations are now faster for huge projects, i.e. those
  with a large number of files and/or a large number of revisions,
  particularly when the latest development format is used. These
  operations (and improvements on OpenOffice.org) include:

  * branch in a shared repository (2X faster)
  * branch --no-tree (100X faster)
  * diff (2X faster)
  * tags (70X faster)

  (Ian Clatworthy)

* Pyrex version of ``bencode`` support. This provides optimized support
  for both encoding and decoding, and is now found at ``bzrlib.bencode``,
  rather than ``bzrlib.utils.bencode``.
  (Alexander Belchenko, Jelmer Vernooij, John Arbash Meinel)


Bug Fixes
*********

* Better message in ``bzr add`` output suggesting using ``bzr ignored`` to
  see which files can also be added.  (Jason Spashett, #76616)

* Clarify the rules for locking and fallback repositories. Fix bugs in how
  ``RemoteRepository`` was handling fallbacks along with the
  ``_real_repository``. (Andrew Bennetts, John Arbash Meinel, #375496)

* Fix a small bug with fetching revisions w/ ghosts into a new stacked
  branch. Not often triggered, because it required ghosts to be part of
  the fetched revisions, not in the stacked-on ancestry.
  (John Arbash Meinel)

* Fix problem of "directory not empty" when contending for a lock over
  sftp.  (Martin Pool, #340352)

* Reconcile can now deal with text revisions that originated in revisions 
  that are ghosts. (Jelmer Vernooij, #336749)

* Support cloning of branches with ghosts in the left hand side history.
  (Jelmer Vernooij, #248540)

* The ''bzr diff'' now catches OSError from osutils.rmtree and logs a
  helpful message to the trace file, unless the temp directory really was
  removed (which would be very strange).  Since the diff operation has
  succeeded from the user's perspective, no output is written to stderr 
  or stdout.  (Maritza Mendez, #363837)

* Translate errors received from a smart server in response to a
  ``BzrDirFormat.initialize`` or ``BzrDirFormat.initialize_ex`` request.
  This was causing tracebacks even for mundane errors like
  ``PermissionDenied``.  (Andrew Bennetts, #381329)

Documentation
*************

API Changes
***********

* Added osutils.parent_directories(). (Ian Clatworthy)

<<<<<<< HEAD
* ``graph.StackedParentsProvider`` is now a public API, replacing
  ``graph._StackedParentsProvider``. The api is now considered stable and ready
  for external users. (Gary van der Merwe)
=======
* TreeTransformBase no longer assumes that limbo is provided via disk.
  DiskTreeTransform now provides disk functionality.  (Aaron Bentley)

>>>>>>> f3e14300

Internals
*********

Testing
*******

* The number of cores is now correctly detected on OSX. (John Szakmeister)

* The number of cores is also detected on Solaris and win32. (Vincent Ladeuil)

* The number of cores is also detected on FreeBSD. (Matthew Fuller)


bzr 1.15
########
:1.15rc1: 2009-05-16
:1.15: 2009-05-22

The smart server will no longer raise 'NoSuchRevision' when streaming content
with a size mismatch in a reconstructed graph search. New command ``bzr
dpush``. Plugins can now define their own annotation tie-breaker when two
revisions introduce the exact same line.

Changes from 1.15rc1 to 1.15final
*********************************

* No changes

Compatibility Breaks
********************

* ``bzr ls`` is no longer recursive by default. To recurse, use the
  new ``-R`` option. The old ``--non-recursive`` option has been removed.
  If you alias ``ls`` to ``ls -R``, you can disable recursion using
  ``--no-recursive`` instead.  (Ian Clatworthy)

New Features
************

* New command ``bzr dpush`` that can push changes to foreign 
  branches (svn, git) without setting custom bzr-specific metadata.
  (Jelmer Vernooij)

* The new development format ``--development6-rich-root`` now supports
  stacking. We chose not to use a new format marker, since old clients
  will just fail to open stacked branches, the same as if we used a new
  format flag. (John Arbash Meinel, #373455)

* Plugins can now define their own annotation tie-breaker when two revisions
  introduce the exact same line. See ``bzrlib.annotate._break_annotation_tie``
  Be aware though that this is temporary, private (as indicated by the leading
  '_') and a first step to address the problem. (Vincent Ladeuil, #348459)

* New command ``bzr dpush`` that can push changes to foreign 
  branches (svn, git) without setting custom bzr-specific metadata.
  (Jelmer Vernooij)

* ``bzr send`` will now check the ``child_submit_format`` setting in
  the submit branch to determine what format to use, if none was 
  specified on the command-line.  (Jelmer Vernooij)

Improvements
************

* -Dhpss output now includes the number of VFS calls made to the remote
  server. (Jonathan Lange)

* ``--coverage`` works for code running in threads too.
  (Andrew Bennets, Vincent Ladeuil)

* ``bzr pull`` now has a ``--local`` option to only make changes to the
  local branch, and not the bound master branch.
  (Gary van der Merwe, #194716)

* ``bzr rm *`` is now as fast as ``bzr rm * --keep``. (Johan Walles, #180116)

Bug Fixes
*********

* Adding now works properly when path contains a symbolic link.
  (Geoff Bache, #183831)

* An error is now raised for unknown eol values. (Brian de Alwis, #358199)

* ``bzr merge --weave`` will now generate a conflict if one side deletes a
  line, and the other side modifies the line. (John Arbash Meinel, #328171)

* ``bzr reconfigure --standalone`` no longer raises IncompatibleRepositories.
  (Martin von Gagern, #248932)

* ``bzr send`` works to send emails again using MAPI.
  (Neil Martinsen-Burrell, #346998)

* Check for missing parent inventories in StreamSink.  This prevents
  incomplete stacked branches being created by 1.13 bzr:// and
  bzr+ssh:// clients (which have bug #354036).  Instead, the server now
  causes those clients to send the missing records.  (Andrew Bennetts)

* Correctly handle http servers proposing multiple authentication schemes.
  (Vincent Ladeuil, #366107)

* End-Of-Line content filters are now loaded correctly.
  (Ian Clatworthy, Brian de Alwis, #355280)

* Fix a bug in the pure-python ``GroupCompress`` code when handling copies
  longer than 64KiB. (John Arbash Meinel, #364900)

* Fix TypeError in running ``bzr break-lock`` on some URLs.
  (Alexander Belchenko, Martin Pool, #365891)

* Non-recursive ``bzr ls`` now works properly when a path is specified.
  (Jelmer Vernooij, #357863)

* ssh usernames (defined in ~/.ssh/config) are honoured for bzr+ssh connections.
  (Vincent Ladeuil, #367726)

* Several bugs related to unicode symlinks have been fixed and the test suite
  enhanced to better catch regressions for them. (Vincent Ladeuil)

* The smart server will no longer raise 'NoSuchRevision' when streaming
  content with a size mismatch in a reconstructed graph search: it assumes
  that the client will make sure it is happy with what it got, and this
  sort of mismatch is normal for stacked environments.
  bzr 1.13.0/1 will stream from unstacked branches only - in that case not
  getting all the content expected would be a bug. However the graph
  search is how we figured out what we wanted, so a mismatch is both odd
  and unrecoverable without starting over, and starting over will end up
  with the same data as if we just permitted the mismatch. If data is
  gc'd, doing a new search will find only the truncated data, so sending
  only the truncated data seems reasonable. bzr versions newer than this
  will stream from stacked branches and check the stream to find missing
  content in the stacked-on branch, and thus will handle the situation
  implicitly.  (Robert Collins, #360791)

* Upgrading to, or fetching into a 'rich-root' format will now correctly
  set the root data the same way that reconcile does.
  (Robert Collins, #368921)

* Using unicode Windows API to obtain command-line arguments.
  (Alexander Belchenko, #375934)

Documentation
*************

API Changes
***********

* ``InterPackRepo.fetch`` and ``RepoFetcher`` now raise ``NoSuchRevision``
  instead of ``InstallFailed`` when they detect a missing revision.
  ``InstallFailed`` itself has been deleted. (Jonathan Lange)

* Not passing arguments to ``bzrlib.commands.main()`` will now grab the
  arguments from ``osutils.get_unicode_argv()`` which has proper support
  for unicode arguments on windows. Further, the supplied arguments are now 
  required to be unicode strings, rather than user_encoded strings.
  (Alexander Belchenko)

Internals
*********

* ``bzrlib.branch.Branch.set_parent`` is now present on the base branch
  class and will call ``_set_parent_location`` after doing unicode 
  encoding. (Robert Collins)

* ``bzrlib.remote.RemoteBranch._set_parent_location`` will use a new verb
  ``Branch.set_parent_location`` removing further VFS operations.
  (Robert Collins)

* ``bzrlib.bzrdir.BzrDir._get_config`` now returns a ``TransportConfig``
  or similar when the dir supports configuration settings. The base class
  defaults to None. There is a matching new server verb
  ``BzrDir.get-config_file`` to reduce roundtrips for getting BzrDir
  configuration. (Robert Collins)

* ``bzrlib.tests.ExtendedTestResult`` has new methods ``startTests``
  called before the first test is started, ``done`` called after the last
  test completes, and a new parameter ``strict``. (Robert Collins)

* ``-Dhpss`` when passed to bzr will cause a backtrace to be printed when
  VFS operations are started on a smart server repository. This should not
  occur on regular push and pull operations, and is a key indicator for
  performance regressions. (Robert Collins)

* ``-Dlock`` when passed to the selftest (e.g. ``bzr -Dlock selftest``) will
  cause mismatched physical locks to cause test errors rather than just
  reporting to the screen. (Robert Collins)

* Fallback ``CredentialStore`` instances registered with ``fallback=True``
  are now be able to provide credentials if obtaining credentials 
  via ~/.bazaar/authentication.conf fails. (Jelmer Vernooij, 
  Vincent Ladeuil, #321918)

* New hook ``Lock.lock_broken`` which runs when a lock is
  broken. This is mainly for testing that lock/unlock are
  balanced in tests. (Vincent Ladeuil)

* New MergeDirective hook 'merge_request_body' allows hooks to supply or
  alter a body for the message produced by ``bzr send``.

* New smart server verb ``BzrDir.initialize_ex`` which implements a
  refactoring to the core of clone allowing less round trips on new
  branches. (Robert Collins)

* New method ``Tags.rename_revisions`` that can rename revision ids tags
  are pointing at. (Jelmer Vernooij)

* Updated the bundled ``ConfigObj`` library to 4.6.0 (Matt Nordhoff)

Testing
*******

* ``bzr selftest`` will now fail if lock/unlock are not correctly balanced in
  tests. Using ``-Dlock`` will turn the related failures into warnings.
  (Vincent Ladeuil, Robert Collins)

bzr 1.14
###########
:Codename: brisbane-core
:1.14rc1: 2009-04-06
:1.14rc2: 2009-04-19
:1.14: 2009-04-28
:1.14.1: 2009-05-01

New formats 1.14 and 1.14-rich-root supporting End-Of-Line (EOL) conversions,
keyword templating (via the bzr-keywords plugin) and generic content filtering.
End-of-line conversion is now supported for formats supporting content
filtering.

Changes from 1.14final to 1.14.1
********************************

* Change api_minimum_version back to api_minimum_version = (1, 13, 0)

Changes from 1.14rc2 to 1.14final
*********************************

* Fix a bug in the pure-python ``GroupCompress`` code when handling copies
  longer than 64KiB. (John Arbash Meinel, #364900)

Changes from 1.14rc1 to 1.14rc2
*******************************

* Fix for bug 358037 Revision not in
  bzrlib.groupcompress.GroupCompressVersionedFiles (Brian de Alwis, 
  John A Meinel)

* Fix for bug 354036 ErrorFromSmartServer - AbsentContentFactory object has no
  attribute 'get_bytes_as' exception while pulling from Launchpad 
  (Jean-Francois Roy, Andrew Bennetts, Robert Collins)

* Fix for bug 355280 eol content filters are never loaded and thus never
  applied (Brian de Alwis, Ian Clatworthy)
 
* bzr.dev -r4280  Change _fetch_uses_deltas = False for CHK repos until we can
  write a better fix. (John Arbash Meinel, Robert Collins)

* Fix for bug 361574 uncommit recommends undefined --levels and -n options
  (Marius Kruger, Ian Clatworthy)

* bzr.dev r4289 as cherrypicked at lp:~spiv/bzr/stacking-cherrypick-1.14 
  (Andrew Bennetts, Robert Collins)

Compatibility Breaks
********************

* A previously disabled code path to accelerate getting configuration
  settings from a smart server has been reinstated. We think this *may*
  cause a incompatibility with servers older than bzr 0.15. We intend
  to issue a point release to address this if it turns out to be a
  problem. (Robert Collins, Andrew Bennetts)

* bzr no longer autodetects nested trees as 'tree-references'.  They
  must now be explicitly added tree references.  At the commandline, use
  join --reference instead of add.  (Aaron Bentley)

* The ``--long`` log format (the default) no longer shows merged
  revisions implicitly, making it consistent with the ``short`` and
  ``line`` log formats.  To see merged revisions for just a given
  revision, use ``bzr log -n0 -rX``. To see every merged revision,
  use ``bzr log -n0``.  (Ian Clatworthy)

New Features
************

* New formats ``1.14`` and ``1.14-rich-root`` supporting End-Of-Line
  (EOL) conversions, keyword templating (via the bzr-keywords plugin)
  and generic content filtering. These formats replace the experimental
  ``development-wt5`` and ``development-wt5-rich-root`` formats
  respectively, but have support for filtered views disabled.
  (Ian Clatworthy)

* New ``mv --auto`` option recognizes renames after they occur.
  (Aaron Bentley)

* ``bzr`` can now get passwords from stdin without requiring a controlling
  terminal (i.e. by redirecting stdin). (Vincent Ladeuil)

* ``bzr log`` now supports filtering of multiple files and directories
  and will show changes that touch any of them. Furthermore,
  directory filtering now shows the changes to any children of that
  directory, not just the directory object itself.
  (Ian Clatworthy, #97715)

* ``bzr shelve`` can now apply changes without storing anything on the
  shelf, via the new --destroy option.  (Aaron Bentley)

* ``bzr send`` now accepts --body to specify an initial message body.
  (Aaron bentley)

* ``bzr xxx --usage`` where xxx is a command now shows a usage
  message and the options without the descriptive help sections
  (like Description and Examples). A message is also given
  explaining how to see the complete help, i.e. ``bzr help xxx``.
  (Ian Clatworthy)

* Content filters can now be used to provide custom conversion
  between the canonical format of content (i.e. as stored) and
  the convenience format of content (i.e. as created in working
  trees). See ``bzr help content-filters`` for further details.
  (Ian Clatworthy, Alexander Belchenko)

* End-of-line conversion is now supported for formats supporting
  content filtering. See ``bzr help eol`` for details.
  (Ian Clatworthy)

* Newly-blessed `join` command allows combining two trees into one.
  (Aaron Bentley)

Improvements
************

* A new format name alias ``default-rich-root`` has been added and
  points at the closest relative of the default format that supports 
  rich roots. (Jelmer Vernooij, #338061)

* Branching from a stacked branch using ``bzr*://`` will now stream
  the data when the target repository does not need topological
  ordering, reducing round trips and network overhead. This uses the
  existing smart server methods added in 1.13, so will work on any
  1.13 or newer server. (Robert Collins, Andrew Bennetts)

* ``bzr cat`` and ``bzr export`` now supports a ``--filters`` option
  that displays/saves the content after content filters are applied.
  (Ian Clatworthy)

* ``bzr ignore`` gives a more informative message when existing
  version controlled files match the ignore pattern. (Neil
  Martinsen-Burrell, #248895)

* ``bzr log`` now has ``--include-merges`` as an alias for ``--levels 0``.
  (Ian Clatworthy)

* ``bzr send`` is faster on repositories with deep histories.
  (Ian Clatworthy)

* IPv6 literals are accepted in URLs.
  (stlman, Martin Pool, Jelmer Vernooij, #165014)

* Progress bars now show the rate of network activity for
  ``bzr+ssh://`` and ``bzr://`` connections.  (Andrew Bennetts)

* Prompt for user names if they are not in the configuration. 
  (Jelmer Vernooij, #256612)

* Pushing to a stacked pack-format branch on a 1.12 or older smart server
  now takes many less round trips.  (Andrew Bennetts, Robert Collins,
  #294479)
  
* Streaming push can be done to older repository formats.  This is
  implemented using a new ``Repository.insert_stream_locked`` RPC.
  (Andrew Bennetts, Robert Collins)

* The "ignoring files outside view: .." message has been re-worded
  to "Ignoring files outside view. View is .." to reduce confusion
  about what was being considered and what was being ignored.
  (Ian Clatworthy)

* The ``long`` log formatter now shows [merge] indicators. If
  only one level of revisions is displayed and merges are found,
  the ``long`` and ``short`` log formatters now tell the user
  how to see the hidden merged revisions.  (Ian Clatworthy)

* The ``brisbane-core`` project has delivered its beta format
  ``development6-rich-root``. This format is suitable for judicious
  testing by early adopters. In particular if you are benchmarking bzr
  performance please be sure to test using this format. At this stage
  more information is best obtained by contacting the Bazaar mailing list
  or IRC channel if you are interested in using this format. We will make
  end user documentation available closer to blessing the format as
  production ready. (Robert Collins, John Arbash Meinel, Ian Clatworthy,
  Vincent Ladeuil, Andrew Bennetts, Martin Pool)

* Tildes are no longer escaped. No more %7Euser/project/branch!
  (Jonathan Lange)

Bug Fixes
*********

* Pushing a new stacked branch will also push the parent inventories for
  revisions at the stacking boundary.  This makes sure that the stacked
  branch has enough data to calculate inventory deltas for all of its
  revisions (without requiring the fallback branch).  This avoids
  "'AbsentContentFactory' object has no attribute 'get_bytes_as'" errors
  when fetching the stacked branch from a 1.13 (or later) smart server.
  This partially fixes #354036.  (Andrew Bennetts, Robert Collins)

* End-Of-Line content filters are now loaded correctly.
  (Ian Clatworthy, Brian de Alwis, #355280)

* Authentication plugins now receive all the parameters from the request
  itself (aka host, port, realm, path, etc). Previously, only the 
  authentication section name, username and encoded password were 
  provided. (Jean-Francois Roy)

* bzr gives a better message if an invalid regexp is passed to ``bzr log
  -m``.  (Anne Mohsen, Martin Pool)

* ``bzr split`` now says "See also: join" (Aaron Bentley, #335015)

* ``bzr version-info`` now works in empty branches. (Jelmer Vernooij,
  #313028)

* Fix "is not a stackable format" error when pushing a
  stackable-format branch with an unstackable-format repository to a
  destination with a default stacking policy.  (Andrew Bennetts)

* Fixed incorrect "Source format does not support stacking" warning
  when pushing to a smart server.  (Andrew Bennetts, #334114)

* Fix 'make check-dist-tarball' failure by converting paths to unicode when
  needed. (Vincent Ladeuil, #355454)

* Fixed "Specified file 'x/y/z' is outside current view: " occurring
  on ``bzr add x/y/z`` in formats supporting views when no view is
  defined.  (Ian Clatworthy, #344708)

* It is no longer possible to fetch between repositories while the
  target repository is in a write group. This prevents race conditions
  that prevent the use of RPC's to perform fetch, and thus allows
  optimising more operations. (Robert Collins, Andrew Bennetts)

* ``merge --force`` works again. (Robert Collins, #342105)

* No more warnings are issued about ``sha`` being deprecated under python-2.6.
  (Vincent Ladeuil, #346593)

* Pushing a new branch to a server that has a stacking policy will now
  upgrade from the local branch format when the stacking policy points at
  a branch which is itself stackable, because we know the client can read
  both branches, we know that the trunk for the project can be read too,
  so the upgrade will not inconvenience users. (Robert Collins, #345169)

* Pushing a new stacked branch will also push the parent inventories for
  revisions at the stacking boundary.  This makes sure that the stacked
  branch has enough data to calculate inventory deltas for all of its
  revisions (without requiring the fallback branch).  This avoids
  "'AbsentContentFactory' object has no attribute 'get_bytes_as'" errors
  when fetching the stacked branch from a 1.13 (or later) smart server.
  This partially fixes #354036.  (Andrew Bennetts, Robert Collins)

* The full test suite is passing again on OSX. Several minor issues (mostly
  test related) have been fixed. (Vincent Ladeuil, #355273).

* The GNU Changelog formatter is slightly improved in the case where
  the delta is empty, and now correctly claims not to support tags.
  (Andrea Bolognani)

* Shelve can now shelve changes to a symlink target.
  (James Westby, #341558)

* The help for the ``info`` command has been corrected.
  (Ian Clatworthy, #351931)

* Upgrade will now use a sensible default format if the source repository
  uses rich roots.  (Jelmer Vernooij, #252908)

Documentation
*************

* Expanded the index of the developer documentation. (Eric Siegerman)

* New topic `bzr help debug-flags`.  (Martin Pool)

* The generated manpage now explicitly lists aliases as commands.
  (James Westby, #336998)

API Changes
***********

* APIs deprecated in 1.6 and previous versions of bzr are now removed.
  (Martin Pool)

* ``CommitReporter`` is no longer called with ``unchanged`` status during
  commit - this was a full-tree overhead that bzr no longer performs.
  (Robert Collins)

* New abstract ``UIFactory`` method ``get_username`` which will be called to 
  obtain the username to use when connecting to remote machines. 
  (Jelmer Vernooij)

* New API ``Inventory.filter()`` added that filters an inventory by
  a set of file-ids so that only those fileids, their parents and
  their children are included.  (Ian Clatworthy)

* New sort order for ``get_record_stream`` ``groupcompress`` which
  sorts optimally for use with groupcompress compressors. (John Arbash
  Meinel, Robert Collins)

* Repository APIs ``get_deltas_for_revisions()`` and
  ``get_revision_delta()`` now support an optional ``specific_fileids``
  parameter. If provided, the deltas are filtered so that only those
  file-ids, their parents and their children are included.
  (Ian Clatworthy)

* The ``get_credentials`` and ``set_credentials`` methods of 
  ``AuthenticationConfig`` now accept an optional realm argument.
  (Jean-Francois Roy)

* The ``pb`` argument to ``fetch()`` is deprecated.
  (Martin Pool)

* The ``Serializer`` class and the serializer ``format registry`` have moved
  from ``bzrlib.xml_serializer`` to ``bzrlib.serializer``. (Jelmer Vernooij)

* The smart server jail now hooks into BzrDir.open to prevent any BzrDir
  that is not inside the backing transport from being opened.  See the
  module documentation for ``bzrlib.smart.request`` for details.
  (Andrew Bennetts, Robert Collins)

* ``Tree.get_symlink_target`` now always returns a unicode string result
  or None. Previously it would return the bytes from reading the link
  which could be in any arbitrary encoding. (Robert Collins)

Testing
*******

* ``bzrlib.tests.TestCase`` now fails the test if its own ``setUp``
  and ``tearDown`` weren't called.  This catches faulty tests that
  forget to upcall when overriding ``setUp`` and ``tearDown``.  Those
  faulty tests were not properly isolated.
  (Andrew Bennetts, Robert Collins)

* Fix test_msgeditor.MsgEditorTest test isolation.
  (Vincent Ladeuil, #347130)

* ``medusa`` is not used anymore as an FTP test server starting with
  python2.6. A new FTP test server based on ``pyftplib`` can be used
  instead. This new server is a soft dependency as medusa which is still
  preferred if both are available (modulo python version).
  (Vincent Ladeuil)

Internals
*********

* Added ``chk_map`` for fast, trie-based storage of tuple to string maps.
  (Robert Collins, John Arbash Meinel, Vincent Ladeuil)

* Added ``bzrlib.chk_map`` for fast, trie-based storage of tuple to string
  maps.  (Robert Collins, John Arbash Meinel, Vincent Ladeuil)

* Added ``bzrlib.inventory_delta`` module.  This will be used for
  serializing and deserializing inventory deltas for more efficient
  streaming on the the network.  (Robert Collins, Andrew Bennetts)

* ``Branch._get_config`` has been added, which splits out access to the
  specific config file from the branch. This is used to let RemoteBranch
  avoid constructing real branch objects to access configuration settings.
  (Robert Collins, Andrew Bennetts)

* ``Branch`` now implements ``set_stacked_on_url`` in the base class as
  the implementation is generic and should impact foreign formats. This
  helps performance for ``RemoteBranch`` push operations to new stacked
  branches. (Robert Collins, Andrew Bennetts)

* ``BtreeIndex._spill_mem_keys_to_disk()`` now generates disk index with
  optmizations turned off. This only has effect when processing > 100,000
  keys during something like ``bzr pack``. (John Arbash Meinel)

* ``bzr selftest`` now accepts ``--subunit`` to run in subunit output
  mode. Requires ``lp:subunit`` installed to work, but is not a hard
  dependency. (Robert Collins)

* ``BzrDir.open_branch`` now takes an optional ``ignore_fallbacks``
  parameter for controlling opening of stacked branches.
  (Andrew Bennetts, Robert Collins)
  
* ``CommitBuilder`` has a new method, ``record_iter_changes`` which works
  in terms of an iter_changes iterator rather than full tree scanning.
  (Robert Collins)

* ``DirState`` can now be passed a custom ``SHA1Provider`` object
  enabling it to store the SHA1 and stat of the canonical (post
  content filtered) form. (Ian Clatworthy)

* New ``assertLength`` method based on one Martin has squirreled away
  somewhere. (Robert Collins, Martin Pool)

* New hook ``BzrDir.pre_open`` which runs before opening ``BzrDir``
  objects, allowing better enforcement of the smart server jail when
  dealing with stacked branches. (Robert Collins, Andrew Bennetts)

* New hook ``RioVersionInfoBuilder.revision``, allowing extra entries 
  to be added to the stanza that is printed for a particular revision.
  (Jelmer Vernooij)

* New repository method ``refresh_data`` to cause any repository to
  make visible data inserted into the repository by a smart server
  fetch operation. (Robert Collins, Andrew Bennetts)

* ``register_filter_stack_map`` now takes an optional fallback parameter,
  a callable to invoke if a preference has a value not in the map
  of filter stacks. This enhancement allows, for example,  bzr-svn to
  handle existing svn properties that define a list of keywords to be
  expanded.  (Ian Clatworthy)

* ``RemoteBranchConfig`` will use a new verb ``Branch.set_config_option``
  to write config settings to smart servers that support this, saving
  5 round trips on the stacked streaming acceptance test.
  (Robert Collins, Andrew Bennetts)

* ``RemoteBranch`` now provides ``_get_config`` for access to just the
  branch specific configuration from a remote server, which uses the 
  already existing ``Branch.get_config_file`` smart verb.
  (Robert Collins, Andrew Bennetts)

* ``RemoteRepository`` will now negatively cache missing revisions during
  ``get_parent_map`` while read-locked. Write-locks are unaffected.
  (Robert Collins, Andrew Bennetts)

* Removed ``InterRemoteToOther``, ``InterOtherToRemote`` and
  ``InterPackToRemotePack`` classes, as they are now unnecessary.
  (Andrew Bennetts)

* ``RepositoryFormat`` as a new attribute ``fast_deltas`` to indicate
  whether the repository can efficiently generate deltas between trees
  regardless of tree size. (Robert Collins)

* ``Repository.iter_files_bytes()`` now properly returns an "iterable of
  byte strings" (aka 'chunked') for the content. It previously was
  returning a plain string, which worked, but performed very poorly when
  building a working tree (file.writelines(str) is very inefficient). This
  can have a large effect on ``bzr checkout`` times. (John Arbash Meinel)

* selftest now supports a --parallel option, with values of 'fork' or
  'subprocess' to run the test suite in parallel. Currently only linux
  machine work, other platforms need patches submitted. (Robert Collins,
  Vincent Ladeuil)

* ``tests.run_suite`` has a new parameter ``suite_decorators``, a list of 
  callables to use to decorate the test suite. Such decorators can add or
  remove tests, or even remote the test suite to another machine if
  desired. (Robert Collins)

* The smart server verb ``Repository.get_parent_map`` can now include
  information about ghosts when the special revision ``include-missing:``
  is in the requested parents map list. With this flag, ghosts are
  included as ``missing:REVISION_ID``. (Robert Collins, Andrew Bennetts)

* ``_walk_to_common_revisions`` will now batch up at least 50
  revisions before calling ``get_parent_map`` on the target,
  regardless of ``InterRepository``.
  (Andrew Bennetts, Robert Collins)

bzr 1.13
########

:Codename: paraskavedekatriaphobia
:1.13: 2009-03-14
:1.13rc1: 2009-03-10
:1.13.1: 2009-03-23
:1.13.2: 2009-04-27

GNU Changelog output can now be produced by ``bzr log --gnu-changelog``.  Debug
flags can now be set in ``~/.bazaar/bazaar.conf``.  Lightweight checkouts and
stacked branches should both be much faster over remote connections.  

Changes From 1.13.1 to 1.13.2
*****************************

A regression was found in the 1.13.1 release. When bzr 1.13.1 and earlier push
a stacked branch they do not take care to push all the parent inventories for
the transferred revisions. This means that a smart server serving that branch
often cannot calculate inventory deltas for the branch (because smart server
does not/cannot open fallback repositories). Prior to 1.13 the server did not
have a verb to stream revisions out of a repository, so that's why this bug has
appeared now.

Bug Fixes
*********

* Fix for bug 354036 ErrorFromSmartServer - AbsentContentFactory object has no
  attribute 'get_bytes_as' exception while pulling from Launchpad 
  (Jean-Francois Roy, Andrew Bennetts, Robert Collins)

Changes From 1.13final to 1.13.1
********************************

A couple regessions where found in the 1.13 release. The pyrex-generated C
extensions are missing from the .tar.gz and .zip files.  Documentation on how
to generate GNU ChangeLogs is wrong.

Bug Fixes
*********

* Change ``./bzr``'s ``_script_version`` to match ./bzrlib/__init__.py
  version_info. (Bob Tanner, Martin Pool, #345232)

* Distribution archives for 1.13 do not contain generated C extension modules
  (Jean-Francois Roy, Bob Tanner, #344465)

* GNU ChangeLog output can now be produced by bzr log --format gnu-changelog is
  incorrect (Deejay, Bob Tanner, Martin Pool, Robert Collins, #343928)

* ``merge --force`` works again. (Robert Collins, #342105)

Changes From 1.13rc1 to 1.13final
*********************************

* Fix "is not a stackable format" error when pushing a
  stackable-format branch with an unstackable-format repository to a
  destination with a default stacking policy.  (Andrew Bennetts)

* Progress bars now show the rate of network activity for
  ``bzr+ssh://`` and ``bzr://`` connections.  (Andrew Bennetts)

Compatibility Breaks
********************

* ``bzr log --line`` now indicates which revisions are merges with
  `[merge]` after the date.  Scripts which parse the output of this
  command may need to be adjusted.
  (Neil Martinsen-Burrell)

New Features
************

* ``bzr reconfigure`` now supports --with-trees and --with-no-trees
  options to change the default tree-creation policy of shared
  repositories.  (Matthew Fuller, Marius Kruger, #145033)

* Debug flags can now be set in ``~/.bazaar/bazaar.conf``.
  (Martin Pool)

* Filtered views provide a mask over the tree so that users can focus
  on a subset of a tree when doing their work. See ``Filtered views``
  in chapter 7 of the User Guide and ``bzr help view`` for details.
  (Ian Clatworthy)

* GNU Changelog output can now be produced by ``bzr log --gnu-changelog``.
  (Andrea Bolognani, Martin Pool)

* The ``-Dmemory`` flag now gives memory information on Windows.
  (John Arbash Meinel)

* Multiple authors for a commit can now be recorded by using the "--author"
  option multiple times. (James Westby, #185772)

* New clean-tree command, from bzrtools.  (Aaron Bentley, Jelmer Vernoij)

* New command ``bzr launchpad-open`` opens a Launchpad web page for that
  branch in your web browser, as long as the branch is on Launchpad at all.
  (Jonathan Lange)

* New API for getting bugs fixed by a revision: Revision.iter_bugs().
  (Jonathan Lange)

Improvements
************

* All bzr ``Hooks`` classes are now registered in
  ``bzrlib.hooks.known_hooks``. This removes the separate list from
  ``bzrlib.tests`` and ensures that all hooks registered there are
  correctly isolated by the test suite (previously
  ``MutableTreeHooks`` were not being isolated correctly). Further, 
  documentation for hooks is now dynamically generated from the
  present HookPoints. ``bzr hooks`` will now also report on all the
  hooks present in the ``bzrlib.hooks.known_hooks`` registry.
  (Robert Collins)

* ``bzr add`` no longer prints ``add completed`` on success. Failure
  still prints an error message. (Robert Collins)

* ``bzr branch`` now has a ``--no-tree`` option which turns off the
  generation of a working tree in the new branch.
  (Daniel Watkins, John Klinger, #273993)

* Bazaar will now point out ``bzr+ssh://`` to the user when they 
  use ssh://. (Jelmer Vernooij, #330535)

* ``bzr -v info`` now omits the number of committers branch statistic,
  making it many times faster for large projects. To include that
  statistic in the output, use ``bzr -vv info``.
  (Ian Clatworthy)

* ``bzr push`` to a ``bzr`` url (``bzr://``, ``bzr+ssh://`` etc) will
  stream if the server is version 1.13 or greater, reducing roundtrips
  significantly. (Andrew Bennetts, Robert Collins)

* Lightweight Checkouts and Stacked Branches should both be much
  faster over remote connections. Building the working tree now
  batches up requests into approx 5MB requests, rather than a separate
  request for each file. (John Arbash Meinel)

* Support for GSSAPI authentication when using HTTP or HTTPS. 
  (Jelmer Vernooij)

* The ``bzr shelve`` prompt now includes a '?' help option to explain the
  short options better. (Daniel Watkins, #327429)

* ``bzr lp-open`` now falls back to the push location if it cannot find a
  public location. (Jonathan Lange, #332372)

* ``bzr lp-open`` will try to find the Launchpad URL for the location
  passed on the command line. This makes ``bzr lp-open lp:foo`` work as
  expected. (Jonathan Lange, #332705)

* ``bzr send`` now supports MH-E via ``emacsclient``. (Eric Gillespie)

Bug Fixes
*********

* Allows ``bzr log <FILE>`` to be called in an empty branch without
  backtracing. (Vincent Ladeuil, #346431)

* Bazaar now gives a better message including the filename if it's
  unable to read a file in the working directory, for example because
  of a permission error.  (Martin Pool, #338653)

* ``bzr cat -r<old> <path>`` doesn't traceback anymore when <path> has a
  file id in the working tree different from the one in revision <old>.
  (Vincent Ladeuil, #341517, #253806)

* ``bzr send`` help is more specific about how to apply merge
  directives.  (Neil Martinsen-Burrell, #253470)

* ``bzr missing`` now uses ``Repository.get_revision_delta()`` rather
  than fetching trees and determining a delta itself. (Jelmer
  Vernooij, #315048)

* ``bzr push`` to a smart server no longer causes "Revision
  {set([('null:',)])} not present ..." errors when the branch has
  multiple root revisions. (Andrew Bennetts, #317654)

* ``bzr shelve`` now properly handle patches with no terminating newline.
  (Benoît PIERRE, #303569)

* ``bzr unshelve`` gives a more palatable error if passed a non-integer
  shelf id. (Daniel Watkins)

* Export now handles files that are not present in the tree.
  (James Westby, #174539)

* Fixed incorrect "Source format does not support stacking" warning
  when pushing to a smart server.  (Andrew Bennetts, #334114)
  
* Fixed "sprout() got an unexpected keyword argument 'source_branch'"
  error branching from old repositories.
  (Martin Pool, #321695)

* Make ``bzr push --quiet <non-local location>`` less chatty.
  (Kent Gibson, #221461)

* Many Branch hooks would not fire with ``bzr://`` and ``bzr+ssh://``
  branches, and this was not noticed due to a bug in the test logic
  for branches. This is now fixed and a test added to prevent it
  reoccuring. (Robert Collins, Andrew Bennetts)

* Restore the progress bar on Windows. We were disabling it when TERM
  wasn't set, but Windows doesn't set TERM. (Alexander Belchenko,
  #334808)

* ``setup.py build_ext`` now gives a proper error when an extension
  fails to build. (John Arbash Meinel)

* Symlinks to non ascii file names are now supported.
  (Robert Collins, Vincent Ladeuil, #339055, #272444)    

* Under rare circumstances (aka nobody reported a bug about it), the ftp
  transport could revert to ascii mode. It now stays in binary mode except
  when needed.  (Vincent Ladeuil)

* Unshelve does not generate warnings about progress bars.
  (Aaron Bentley, #328148)

* shelve cleans up properly when unversioned files are specified.
  (Benoît Pierre, Aaron Bentley)

Documentation
*************

* Added ``Organizing your workspace`` to the User Guide appendices,
  summarizing some common ways of organizing trees, branches and
  repositories and the processes/workflows implied/enabled by each.
  (Ian Clatworthy)

* Hooks can now be self documenting. ``bzrlib.hooks.Hooks.create_hook``
  is the entry point for this feature. (Robert Collins)

* The documentation for ``shelve`` and ``unshelve`` has been clarified.
  (Daniel Watkins, #327421, #327425)

API Changes
***********

* ``bzr selftest`` now fails if the bazaar sources contain trailing
  whitespace, non-unix style line endings and files not ending in a
  newline. About 372 files and 3243 lines with trailing whitespace was
  updated to comply with this. The code already complied with the other
  criteria, but now it is enforced. (Marius Kruger)

* ``bzrlib.branch.PushResult`` was renamed to 
  ``bzrlib.branch.BranchPushResult``. (Jelmer Vernooij)

* ``Branch.fetch`` and ``Repository.fetch`` now return None rather
  than a count of copied revisions and failed revisions. A while back
  we stopped ever reporting failed revisions because we started
  erroring instead, and the copied revisions count is not used in the
  UI at all - indeed it only reflects the repository status not
  changes to the branch itself. (Robert Collins)

* ``Inventory.apply_delta`` now raises an AssertionError if a file-id
  appears multiple times within the delta. (Ian Clatworthy)

* MutableTree.commit now favours the "authors" argument, with the old
  "author" argument being deprecated.

* Remove deprecated EmptyTree.  (Martin Pool)

* ``Repository.fetch`` now accepts an optional ``fetch_spec``
  parameter.  A ``SearchResult`` or ``MiniSearchResult`` may be passed
  to ``fetch_spec`` instead of a ``last_revision`` to specify exactly
  which revisions to fetch. (Andrew Bennetts)

* ``RepositoryAcquisitionPolicy.acquire_repository`` now returns a
  tuple of ``(repository, is_new_flag)``, rather than just the
  repository.  (Andrew Bennetts)

* Revision.get_apparent_author() is now deprecated, replaced by
  Revision.get_apparent_authors(), which returns a list. The former
  now returns the first item that would be returned from the second.

* The ``BranchBuilder`` test helper now accepts a ``timestamp``
  parameter to ``build_commit`` and ``build_snapshot``.  (Martin Pool)

* The ``_fetch_*`` attributes on ``Repository`` are now on
  ``RepositoryFormat``, more accurately reflecting their intent (they
  describe a disk format capability, not state of a particular
  repository of that format). (Robert Collins)

Internals
*********

* Branching from a non-stacked branch on a smart protocol is now
  free of virtual file system methods.
  (Robert Collins, Andrew Bennetts)

* Branch and Repository creation on a bzr+ssh://server are now done
  via RPC calls rather than VFS calls, reducing round trips for
  pushing new branches substantially. (Robert Collins)

* ``Branch.clone`` now takes the ``repository_policy`` formerly used
  inside ``BzrDir.clone_on_transport``, allowing stacking to be
  configured before the branch tags and revision tip are set. This
  fixes a race condition cloning stacked branches that would cause
  plugins to have hooks called on non-stacked instances.
  (Robert Collins, #334187)

* ``BzrDir.cloning_metadir`` now has a RPC call. (Robert Collins)

* ``BzrDirFormat.__str__`` now uses the human readable description
  rather than the sometimes-absent disk label. (Robert Collins)

* ``bzrlib.fetch`` is now composed of a sender and a sink component
  allowing for decoupling over a network connection. Fetching from
  or into a RemoteRepository with a 1.13 server will use this to
  stream the operation.
  (Andrew Bennetts, Robert Collins)

* ``bzrlib.tests.run_suite`` accepts a runner_class parameter
  supporting the use of different runners. (Robert Collins)

* Change how file_ids and revision_ids are interned as part of
  inventory deserialization. Now we use the real ``intern()``, rather
  than our own workaround that would also cache a Unicode copy of the
  string, and never emptied the cache. This should slightly reduce
  memory consumption. (John Arbash Meinel)

* New branch method ``create_clone_on_transport`` that returns a
  branch object. (Robert Collins)

* New hook Commands['extend_command'] to allow plugins to access a
  command object before the command is run (or help generated from
  it), without overriding the command. (Robert Collins)

* New version of the ``BzrDir.find_repository`` verb supporting
  ``_network_name`` to support removing more _ensure_real calls.
  (Robert Collins)

* ``RemoteBranchFormat`` no longer claims to have a disk format string.
  (Robert Collins)

* ``Repository`` objects now have ``suspend_write_group`` and
  ``resume_write_group`` methods.  These are currently only useful
  with pack repositories. (Andrew Bennetts, Robert Collins)

* ``BzrDirFormat``, ``BranchFormat`` and ``RepositoryFormat`` objects
  now have a ``network_name`` for passing the format across RPC calls.
  (Robert Collins, Andrew Bennetts)

* ``RepositoryFormat`` objects now all have a new attribute
  ``_serializer`` used by fetch when reserialising is required.
  (Robert Collins, Andrew Bennetts)

* Some methods have been pulled up from ``BzrBranch`` to ``Branch``
  to aid branch types that are not bzr branch objects (like
  RemoteBranch). (Robert Collins, Andrew Bennetts)

* Test adaptation has been made consistent throughout the built in
  tests. ``TestScenarioApplier``, ``multiply_tests_from_modules``,
  ``adapt_tests``, ``adapt_modules`` have all been deleted. Please
  use ``multiply_tests``, or for lower level needs ``apply_scenarios``
  and ``apply_scenario``. (Robert Collins)

* ``TestSkipped`` is now detected by TestCase and passed to the
  ``TestResult`` by calling ``addSkip``. For older TestResult objects,
  where ``addSkip`` is not available, ``addError`` is still called.
  This permits test filtering in subunit to strip out skipped tests
  resulting in a faster fix-shrink-list-run cycle. This is compatible
  with the testtools protocol for skips. (Robert Collins)

* The ``_index`` of ``KnitVersionedFiles`` now supports the ability
  to scan an underlying index that is going to be incorporated into
  the ``KnitVersionedFiles`` object, to determine if it has missing
  delta references. The method is ``scan_unvalidated_index``.
  (Andrew Bennetts, Robert Collins)

* There is a RemoteSink object which handles pushing to smart servers.
  (Andrew Bennetts, Robert Collins)

* ``TransportTraceDecorator`` now logs ``put_bytes_non_atomic`` and
  ``rmdir`` calls. (Robert Collins)

* ``VersionedFiles`` record adapters have had their signature change
  from ``(record, record.get_bytes_as(record.storage_kind))`` to
  ``(record)`` reducing excess duplication and allowing adapters
  to access private data in record to obtain content more
  efficiently. (Robert Collins)

* We no longer probe to see if we should create a working tree during
  clone if we cannot get a local_abspath for the new bzrdir.
  (Robert Collins)


bzr 1.12
########

:Codename: 1234567890
:1.12: 2009-02-13
:1.12rc1: 2009-02-10

This release of Bazaar contains many improvements to the speed,
documentation and functionality of ``bzr log`` and the display of logged
revisions by ``bzr status``.  bzr now also gives a better indication of
progress, both in the way operations are drawn onto a text terminal, and
by showing the rate of network IO.

Changes from RC1 to Final
*************************

* ``bzr init --development-wt5[-rich-root]`` would fail because of
  circular import errors. (John Arbash Meinel, #328135)

* Expanded the help for log and added a new help topic called
  ``log-formats``.  (Ian Clatworthy)

Compatibility Breaks
********************

* By default, ``bzr status`` after a merge now shows just the pending
  merge tip revisions. This improves the signal-to-noise ratio after
  merging from trunk and completes much faster. To see all merged
  revisions, use the new ``-v`` flag.  (Ian Clatworthy)

* ``bzr log --line`` now shows any tags after the date and before
  the commit message. If you have scripts which parse the output
  from this command, you may need to adjust them accordingly.
  (Ian Clatworthy)

* ``bzr log --short`` now shows any additional revision properties
  after the date and before the commit message.  Scripts that parse 
  output of the log command in this situation may need to adjust.
  (Neil Martinsen-Burrell)

* The experimental formats ``1.12-preview`` and ``1.12-preview-rich-root``
  have been renamed ``development-wt5`` and ``development-wt5-rich-root``
  respectively, given they are not ready for release in 1.12.
  (Ian Clatworthy)

* ``read_bundle_from_url`` has been deprecated. (Vincent Ladeuil)

New Features
************

* Add support for filtering ``bzr missing`` on revisions.  Remote revisions
  can be filtered using ``bzr missing -r -20..-10`` and local revisions can
  be filtered using ``bzr missing --my-revision -20..-10``.
  (Marius Kruger)

* ``bzr log -p`` displays the patch diff for each revision.
  When logging a file, the diff only includes changes to that file.
  (Ian Clatworthy, #202331, #227335)

* ``bzr log`` supports a new option called ``-n N`` or ``--level N``.
  A value of 0 (zero) means "show all nested merge revisions" while
  a value of 1 (one) means "show just the top level". Values above
  1 can be used to see a limited amount of nesting. That can be
  useful for seeing the level or two below PQM submits for example.
  To force the ``--short`` and ``--line`` formats to display all nested
  merge revisions just like ``--long`` does by default, use a command
  like ``bzr log --short -n0``. To display just the mainline using
  ``--long`` format, ``bzr log --long -n1``.
  (Ian Clatworthy)

Improvements
************

* ``bzr add`` more clearly communicates success vs failure.
  (Daniel Watkins)

* ``bzr init`` will now print a little less verbose output.
  (Marius Kruger)

* ``bzr log`` is now much faster in many use cases, particularly
  at incrementally displaying results and filtering by a
  revision range. (Ian Clatworthy)

* ``bzr log --short`` and ``bzr log --line`` now show tags, if any,
  for each revision. The tags are shown comma-separated inside
  ``{}``. For short format, the tags appear at the end of line
  before the optional ``[merge]`` indicator. For line format,
  the tags appear after the date. (Ian Clatworthy)

* Progress bars now show the rate of activity for some sftp 
  operations, and they are drawn different.  (Martin Pool, #172741)

* Progress bars now show the rate of activity for urllib and pycurl based
  http client implementations. The operations are tracked at the socket
  level for better precision.
  (Vincent Ladeuil)

* Rule-based preferences can now accept multiple patterns for a set of
  rules.  (Marius Kruger)

* The ``ancestor:`` revision spec will now default to referring to the
  parent of the branch if no other location is given.
  (Daniel Watkins, #198417)

* The debugger started as a result of setting ``$BZR_PDB`` works
  around a bug in ``pdb``, http://bugs.python.org/issue4150.  The bug
  can cause truncated tracebacks in Python versions before 2.6.
  (Andrew Bennetts)

* VirtualVersionedFiles now implements
  ``iter_lines_added_or_present_in_keys``. This allows the creation of 
  new branches based on stacked bzr-svn branches. (#311997)

Bug Fixes
*********

* ``bzr annotate --show-ids`` doesn't give a backtrace on empty files
  anymore.
  (Anne Mohsen, Vincent Ladeuil, #314525)

* ``bzr log FILE`` now correctly shows mainline revisions merging
  a change to FILE when the ``--short`` and ``--line`` log formats
  are used. (Ian Clatworthy, #317417)

* ``bzr log -rX..Y FILE`` now shows the history of FILE provided
  it existed in Y or X, even if the file has since been deleted or
  renamed. If no range is given, the current/basis tree and
  initial tree are searched in that order. More generally, log
  now interprets filenames in their historical context.
  (Ian Clatworthy, #175520)

* ``bzr status`` now reports nonexistent files and continues, then
  errors (with code 3) at the end.  (Karl Fogel, #306394)

* Don't require the present compression base in knits to be the same
  when adding records in knits. (Jelmer Vernooij, #307394)

* Fix a problem with CIFS client/server lag on Windows colliding with
  an invariant-per-process algorithm for generating AtomicFile names
  (Adrian Wilkins, #304023)

* Many socket operations now handle EINTR by retrying the operation.
  Previously EINTR was treated as an unrecoverable failure.  There is
  a new ``until_no_eintr`` helper function in ``bzrlib.osutils``.
  (Andrew Bennetts)

* Support symlinks with non-ascii characters in the symlink filename.
  (Jelmer Vernooij, #319323)

* There was a bug in how we handled resolving when a file is deleted
  in one branch, and modified in the other. If there was a criss-cross
  merge, we would cause the deletion to conflict a second time.
  (Vincent Ladeuil, John Arbash Meinel)

* There was another bug in how we chose the correct intermediate LCA in
  criss-cross merges leading to several kind of changes be incorrectly
  handled.
  (John Arbash Meinel, Vincent Ladeuil)

* Unshelve now handles deleted paths without crashing. (Robert Collins)

Documentation
*************

* Improved plugin developer documentation.  (Martin Pool)

API Changes
***********

* ``ProgressBarStack`` is deprecated; instead use
  ``ui_factory.nested_progress_bar`` to create new progress bars.
  (Martin Pool)

* ForeignVcsMapping() now requires a ForeignVcs object as first
  argument. (Jelmer Vernooij)

* ForeignVcsMapping.show_foreign_revid() has been moved to
  ForeignVcs. (Jelmer Vernooij)

* ``read_bundle_from_url`` is deprecated in favor of
  ``read_mergeable_from_url``.  (Vincent Ladeuil)

* Revision specifiers are now registered in
  ``bzrlib.revisionspec.revspec_registry``, and the old list of 
  revisionspec classes (``bzrlib.revisionspec.SPEC_TYPES``) has been
  deprecated. (Jelmer Vernooij, #321183)

* The progress and UI classes have changed; the main APIs remain the
  same but code that provides a new UI or progress bar class may
  need to be updated.  (Martin Pool)

Internals
*********

* Default User Interface (UI) is CLIUIFactory when bzr runs in a dumb
  terminal. It is sometimes desirable do override this default by forcing
  bzr to use TextUIFactory. This can be achieved by setting the
  BZR_USE_TEXT_UI environment variable (emacs shells, as opposed to
  compile buffers, are such an example).
  (Vincent Ladeuil)

* New API ``Branch.iter_merge_sorted_revisions()`` that iterates over
  ``(revision_id, depth, revno, end_of_merge)`` tuples.
  (Ian Clatworthy)

* New ``Branch.dotted_revno_to_revision_id()`` and
  ``Branch.revision_id_to_dotted_revno()`` APIs that pick the most
  efficient way of doing the mapping.
  (Ian Clatworthy)

* Refactor cmd_serve so that it's a little easier to build commands that
  extend it, and perhaps even a bit easier to read.  (Jonathan Lange)

* ``TreeDelta.show()`` now accepts a ``filter`` parameter allowing log
  formatters to retrict the output.
  (Vincent Ladeuil)


bzr 1.11 "Eyes up!" 2009-01-19
##############################

This first monthly release of Bazaar for 2009 improves Bazaar's operation
in Windows, Mac OS X, and other situations where file names are matched
without regard to capitalization: Bazaar tries to match the case of an
existing file.  This release of Bazaar also improves the efficiency of
Tortoise Windows Shell integration and lets it work on 64-bit platforms.

The UI through which Bazaar supports historic formats has been improved,
so 'bzr help formats' now gives a simpler and shorter list, with clear
advice.

This release also fixes a number of bugs, particularly a glitch that can
occur when there are concurrent writes to a pack repository.

Bug Fixes
*********

* Fix failing test when CompiledChunksToLines is not available.
  (Vincent Ladeuil)

* Stacked branches don't repeatedly open their transport connection.
  (John Arbash Meinel)



bzr 1.11rc1 "Eyes up!" 2009-01-09
#################################

Changes
*******

* Formats using Knit-based repository formats are now explicitly
  marked as deprecated. (Ian Clatworthy)

New Features
************

* Add support for `bzr tags -r 1..2`, that is we now support showing
  tags applicable for a specified revision range. (Marius Kruger)

* ``authentication.conf`` now accepts pluggable read-only credential
  stores. Such a plugin (``netrc_credential_store``) is now included,
  handles the ``$HOME/.netrc`` file and can server as an example to
  implement other plugins.
  (Vincent Ladeuil)

* ``shelve --list`` can now be used to list shelved changes.
  (Aaron Bentley)

Improvements
************

* Add trailing slash to directories in all output of ``bzr ls``, except
  ``bzr ls --null``. (Gordon P. Hemsley, #306424)

* ``bzr revision-info`` now supports a -d option to specify an
  alternative branch. (Michael Hudson)

* Add connection to a C++ implementation of the Windows Shell Extension
  which is able to fully replace the current Python implemented one.
  Advantages include 64bit support and reduction in overhead for
  processes which drag in shell extensions.
  (Mark Hammond)

* Support the Claws mail client directly, rather than via
  xdg-email. This prevents the display of an unnecessary modal
  dialog in Claws, informing the user that a file has been
  attached to the message, and works around bug #291847 in
  xdg-utils which corrupts the destination address.

* When working on a case-insensitive case-preserving file-system, as
  commonly found with Windows, bzr will often ignore the case of the
  arguments specified by the user in preference to the case of an existing
  item on the file-system or in the inventory to help prevent
  counter-intuitive behaviour on Windows. (Mark Hammond)

Bug Fixes
*********
  
* Allow BzrDir implementation to implement backing up of 
  control directory. (#139691)

* ``bzr push`` creating a new stacked branch will now only open a
  single connection to the target machine. (John Arbash Meinel)

* Don't call iteritems on transport_list_registry, because it may
  change during iteration.  (Martin Pool, #277048)

* Don't make a broken branch when pushing an unstackable-format branch
  that's in a stackable shared repository to a location with default
  stack-on location.  (Andrew Bennetts, #291046)

* Don't require embedding user in HTTP(S) URLs do use authentication.conf.
  (Ben Jansen, Vincent Ladeuil, #300347)

* Fix a problem with CIFS client/server lag on windows colliding with
  an invariant-per-process algorithm for generating AtomicFile names
  (Adrian Wilkins, #304023)

* Fix bogus setUp signature in UnavailableFTPServer.
  (Gary van der Merwe, #313498)

* Fix compilation error in ``_dirstate_helpers_c`` on SunOS/Solaris.
  (Jari Aalto)

* Fix SystemError in ``_patiencediff_c`` module by calling
  PyErr_NoMemory() before returning NULL in PatienceSequenceMatcher_new.
  (Andrew Bennetts, #303206)

* Give proper error message for diff with non-existent dotted revno.
  (Marius Kruger, #301969)

* Handle EACCES (permission denied) errors when launching a message
  editor, and emit warnings when a configured editor cannot be
  started. (Andrew Bennetts)

* ``$HOME/.netrc`` file is now recognized as a read-only credential store
  if configured in ``authentication.conf`` with 'password_encoding=netrc'
  in the appropriate sections.
  (Vincent Ladeuil, #103029)

* Opening a stacked branch now properly shares the connection, rather
  than opening a new connection for the stacked-on branch.
  (John Arbash meinel)

* Preserve transport decorators while following redirections.
  (Vincent Ladeuil, #245964, #270863)

* Provides a finer and more robust filter for accepted redirections.
  (Vincent Ladeuil, #303959, #265070)

* ``shelve`` paths are now interpreted relative to the current working
  tree.  (Aaron Bentley)

* ``Transport.readv()`` defaults to not reading more than 100MB in a
  single array. Further ``RemoteTransport.readv`` sets this to 5MB to
  work better with how it splits its requests.
  (John Arbash Meinel, #303538)

* Pack repositories are now able to reload the pack listing and retry
  the current operation if another action causes the data to be
  repacked.  (John Arbash Meinel, #153786)

* ``pull -v`` now respects the log_format configuration variable.
  (Aaron Bentley)

* ``push -v`` now works on non-initial pushes.  (Aaron Bentley)

* Use the short status format when the short format is used for log.
  (Vincent Ladeuil, #87179)

* Allow files to be renamed or moved via remove + add-by-id. (Charles
  Duffy, #314251)

Documentation
*************

* Improved the formats help topic to explain why multiple formats
  exist and to provide guidelines in selecting one. Introduced
  two new supporting help topics: current-formats and other-formats.
  (Ian Clatworthy)

API Changes
***********

* ``LRUCache(after_cleanup_size)`` was renamed to
  ``after_cleanup_count`` and the old name deprecated. The new name is
  used for clarity, and to avoid confusion with
  ``LRUSizeCache(after_cleanup_size)``. (John Arbash Meinel)

* New ``ForeignRepository`` base class, to help with foreign branch 
  support (e.g. svn).  (Jelmer Vernooij)

* ``node_distances`` and ``select_farthest`` can no longer be imported
  from ``bzrlib.graph``.  They can still be imported from
  ``bzrlib.deprecated_graph``, which has been the preferred way to
  import them since before 1.0.  (Andrew Bennetts)
  
* The logic in commit now delegates inventory basis calculations to
  the ``CommitBuilder`` object; this requires that the commit builder
  in use has been updated to support the new ``recording_deletes`` and
  ``record_delete`` methods. (Robert Collins)

Testing
*******

* An HTTPS server is now available (it requires python-2.6). Future bzr
  versions will allow the use of the python-2.6 ssl module that can be
  installed for 2.5 and 2.4.

* ``bzr selftest`` now fails if new trailing white space is added to
  the bazaar sources. It only checks changes not committed yet. This
  means that PQM will now reject changes that introduce new trailing
  whitespace. (Marius Kruger)

* Introduced new experimental formats called ``1.12-preview`` and
  ``1.12-preview-rich-root`` to enable testing of related pending
  features, namely content filtering and filtered views.
  (Ian Clatworthy)

Internals
*********

* Added an ``InventoryEntry`` cache when deserializing inventories.
  Can cut the time to iterate over multiple RevisionsTrees in half.
  (John Arbash Meinel)

* Added ``bzrlib.fifo_cache.FIFOCache`` which is designed to have
  minimal overhead versus using a plain dict for cache hits, at the
  cost of not preserving the 'active' set as well as an ``LRUCache``.
  (John Arbash Meinel)

* ``bzrlib.patience_diff.unified_diff`` now properly uses a tab
  character to separate the filename from the date stamp, and doesn't
  add trailing whitespace when a date stamp is not supplied.
  (Adeodato Simó, John Arbash Meinel)

* ``DirStateWorkingTree`` and ``DirStateWorkingTreeFormat`` added
  as base classes of ``WorkingTree4`` and ``WorkingTreeFormat4``
  respectively. (Ian Clatworthy)

* ``KnitVersionedFiles._check_should_delta()`` now uses the
  ``get_build_details`` api to avoid multiple hits to the index, and
  to properly follow the ``compression_parent`` rather than assuming
  it is the left-hand parent. (John Arbash Meinel)

* ``KnitVersionedFiles.get_record_stream()`` will now chose a
  more optimal ordering when the keys are requested 'unordered'.
  Previously the order was fully random, now the records should be
  returned from each pack in turn, in forward I/O order.
  (John Arbash Meinel)
    
* ``mutter()`` will now flush the ``~/.bzr.log`` if it has been more
  than 2s since the last time it flushed. (John Arbash Meinel)

* New method ``bzrlib.repository.Repository.add_inventory_by_delta``
  allows adding an inventory via an inventory delta, which can be
  more efficient for some repository types. (Robert Collins)

* Repository ``CommitBuilder`` objects can now accumulate an inventory
  delta. To enable this functionality call ``builder.recording_deletes``
  and additionally call ``builder.record_delete`` when a delete
  against the basis occurs. (Robert Collins)

* The default http handler has been changed from pycurl to urllib.
  The default is still pycurl for https connections. (The only
  advantage of pycurl is that it checks ssl certificates.)
  (John Arbash Meinel)

* ``VersionedFiles.get_record_stream()`` can now return objects with a
  storage_kind of ``chunked``. This is a collection (list/tuple) of
  strings. You can use ``osutils.chunks_to_lines()`` to turn them into
  guaranteed 'lines' or you can use ``''.join(chunks)`` to turn it
  into a fulltext. This allows for some very good memory savings when
  asking for many texts that share ancestry, as the individual chunks
  can be shared between versions of the file. (John Arbash Meinel)

* ``pull -v`` and ``push -v`` use new function
  ``bzrlib.log.show_branch_change`` (Aaron Bentley)



bzr 1.10 2008-12-05
###################

Bazaar 1.10 has several performance improvements for copying revisions
(especially for small updates to large projects).  There has also been a
significant amount of effort in polishing stacked branches.  The commands
``shelve`` and ``unshelve`` have become core commands, with an improved
implementation.

The only changes versus bzr-1.10rc1 are bugfixes for stacked branches.

bug Fixes
*********

* Don't set a pack write cache size from RepoFetcher, because the
  cache is not coherent with reads and causes ShortReadvErrors.
  This reverses the change that fixed #294479.
  (Martin Pool, #303856)

* Properly handle when a revision can be inserted as a delta versus
  when it needs to be expanded to a fulltext for stacked branches.
  There was a bug involving merge revisions. As a method to help
  prevent future difficulties, also make stacked fetches sort
  topologically. (John Arbash Meinel, #304841)


bzr 1.10rc1 2008-11-28
######################

This release of Bazaar focuses on performance improvements when pushing
and pulling revisions, both locally and to remote networks.  The popular
``shelve`` and ``unshelve`` commands, used to interactively revert and
restore work in progress, have been merged from bzrtools into the bzr
core.  There are also bug fixes for portability, and for stacked branches.

New Features
************

* New ``commit_message_template`` hook that is called by the commit
  code to generate a template commit message. (Jelmer Vernooij)

* New `shelve` and `unshelve` commands allow undoing and redoing changes.
  (Aaron Bentley)

Improvements
************

* ``(Remote)Branch.copy_content_into`` no longer generates the full revision
  history just to set the last revision info.
  (Andrew Bennetts, John Arbash Meinel)

* Fetches between formats with different serializers (such as
  pack-0.92-subtree and 1.9-rich-root) are faster now.  This is due to
  operating on batches of 100 revisions at time rather than
  one-by-one.  (Andrew Bennetts, John Arbash Meinel)

* Search index files corresponding to pack files we've already used
  before searching others, because they are more likely to have the
  keys we're looking for.  This reduces the number of iix and tix
  files accessed when pushing 1 new revision, for instance.
  (John Arbash Meinel)

* Signatures to transfer are calculated more efficiently in
  ``item_keys_introduced_by``.  (Andrew Bennetts, John Arbash Meinel)

* The generic fetch code can once again copy revisions and signatures
  without extracting them completely to fulltexts and then serializing
  them back down into byte strings. This is a significant performance
  improvement when fetching from a stacked branch.
  (John Arbash Meinel, #300289)

* When making a large readv() request over ``bzr+ssh``, break up the
  request into more manageable chunks. Because the RPC is not yet able
  to stream, this helps keep us from buffering too much information at
  once. (John Arbash Meinel)

Bug Fixes
*********

* Better message when the user needs to set their Launchpad ID.
  (Martin Pool, #289148)

* ``bzr commit --local`` doesn't access the master branch anymore.
  This fixes a regression introduced in 1.9.  (Marius Kruger, #299313)

* Don't call the system ``chdir()`` with an empty path. Sun OS seems
  to give an error in that case.  Also, don't count on ``getcwd()``
  being able to allocate a new buffer, which is a gnu extension.
  (John Arbash Meinel, Martin Pool, Harry Hirsch, #297831)

* Don't crash when requesting log --forward <file> for a revision range
  starting with a dotted revno.
  (Vincent Ladeuil, #300055)

* Don't create text deltas spanning stacked repositories; this could
  cause "Revision X not present in Y" when later accessing them.
  (Martin Pool, #288751)

* Pack repositories are now able to reload the pack listing and retry
  the current operation if another action causes the data to be
  repacked.  (John Arbash Meinel, #153786)

* PermissionDenied errors from smart servers no longer cause
  "PermissionDenied: "None"" on the client.
  (Andrew Bennetts, #299254)

* Pushing to a stacked pack repository now batches writes, the same
  way writes are batched to ordinary pack repository.  This makes
  pushing to a stacked branch over the network much faster.
  (Andrew Bennetts, #294479)

* TooManyConcurrentRequests no longer occur when a fetch fails and
  tries to abort a write group.  This allows the root cause (e.g. a
  network interruption) to be reported.  (Andrew Bennetts, #297014)

* RemoteRepository.get_parent_map now uses fallback repositories.
  (Aaron Bentley, #297991?, #293679?)

API Changes
***********

* ``CommitBuilder`` now validates the strings it will be committing,
  to ensure that they do not have characters that will not be properly
  round-tripped. For now, it just checks for characters that are
  invalid in the XML form. (John Arbash Meinel, #295161)

* Constructor parameters for NewPack (internal to pack repositories)
  have changed incompatibly.

* ``Repository.abort_write_group`` now accepts an optional
  ``suppress_errors`` flag.  Repository implementations that override
  ``abort_write_group`` will need to be updated to accept the new
  argument.  Subclasses that only override ``_abort_write_group``
  don't need to change.

* Transport implementations must provide copy_tree_to_transport.  A default
  implementation is provided for Transport subclasses.

Testing
*******

* ``bzr selftest`` now fails if no doctests are found in a module
  that's expected to have them.  (Martin Pool)

* Doctests now only report the first failure.  (Martin Pool)


bzr 1.9 2008-11-07
##################

This release of Bazaar adds a new repository format, ``1.9``, with smaller
and more efficient index files.  This format can be specified when
creating a new repository, or used to losslessly upgrade an existing
repository.  bzr 1.9 also speeds most operations over the smart server
protocol, makes annotate faster, and uses less memory when making
checkouts or pulling large amounts of data.

Bug Fixes
*********

* Fix "invalid property value 'branch-nick' for None" regression with
  branches bound to svn branches.  (Martin Pool, #293440)

* Fix SSL/https on Python2.6.  (Vincent Ladeuil, #293054)

* ``SFTPTransport.readv()`` had a bug when requests were out-of-order.
  This only triggers some-of-the-time on Knit format repositories.
  (John Arbash Meinel, #293746)


bzr 1.9rc1 2008-10-31
#####################

New Features
************

* New Branch hook ``transform_fallback_location`` allows a function to
  be called when looking up the stacked source. (Michael Hudson)

* New repository formats ``1.9`` and ``1.9-rich-root``. These have all
  the functionality of ``1.6``, but use the new btree indexes.
  These indexes are both smaller and faster for access to historical
  information.  (John Arbash Meinel)

Improvements
************

* ``BTreeIndex`` code now is able to prefetch extra pages to help tune
  the tradeoff between bandwidth and latency. Should be tuned
  appropriately to not impact commands which need minimal information,
  but provide a significant boost to ones that need more context. Only
  has a direct impact on the ``--development2`` format which uses
  btree's for the indexes. (John Arbash Meinel)

* ``bzr dump-btree`` is a hidden command introduced to allow dumping
  the contents of a compressed btree file.  (John Arbash Meinel)

* ``bzr pack`` now tells the index builders to optimize for size. For
  btree index repositories, this can save 25% of the index size
  (mostly in the text indexes). (John Arbash Meinel)

* ``bzr push`` to an existing branch or repository on a smart server
  is faster, due to Bazaar making more use of the ``get_parent_map``
  RPC when querying the remote branch's revision graph.
  (Andrew Bennetts)

* default username for bzr+ssh and sftp can be configured in
  authentication.conf. (Aaron Bentley)

* launchpad-login now provides a default username for bzr+ssh and sftp
  URLs, allowing username-free URLs to work for everyone. (Aaron Bentley)

* ``lp:`` lookups no longer include usernames, making them shareable and
  shorter. (Aaron Bentley)

* New ``PackRepository.autopack`` smart server RPC, which does
  autopacking entirely on the server.  This is much faster than
  autopacking via plain file methods, which downloads a large amount
  of pack data and then re-uploads the same pack data into a single
  file.  This fixes a major (although infrequent) cause of lengthy
  delays when using a smart server.  For example, pushing the 10th
  revision to a repository with 9 packs now takes 44 RPCs rather than
  179, and much less bandwidth too.  This requires Bazaar 1.9 on both
  the client and the server, otherwise the client will fallback to the
  slower method.  (Andrew Bennetts)

Bug Fixes
*********

* A failure to load a plugin due to an IncompatibleAPI exception is
  now correctly reported. (Robert Collins, #279451)

* API versioning support now has a multiple-version checking api
  ``require_any_api``. (Robert Collins, #279447)

* ``bzr branch --stacked`` from a smart server to a standalone branch
  works again.  This fixes a regression in 1.7 and 1.8.
  (Andrew Bennetts, #270397)

* ``bzr co`` uses less memory. It used to unpack the entire WT into
  memory before writing it to disk. This was a little bit faster, but
  consumed lots of memory. (John Arbash Meinel, #269456)

* ``bzr missing --quiet`` no longer prints messages about whether
  there are missing revisions.  The exit code indicates whether there
  were or not.  (Martin Pool, #284748)

* Fixes to the ``annotate`` code. The fast-path which re-used the
  stored deltas was accidentally disabled all the time, instead of
  only when a branch was stacked. Second, the code would accidentally
  re-use a delta even if it wasn't against the left-parent, this
  could only happen if ``bzr reconcile`` decided that the parent
  ordering was incorrect in the file graph.  (John Arbash Meinel)

* "Permission denied" errors that occur when pushing a new branch to a
  smart server no longer cause tracebacks.  (Andrew Bennetts, #278673)

* Some compatibility fixes for building the extensions with MSVC and
  for python2.4. (John Arbash Meinel, #277484)

* The index logic is now able to reload the list of pack files if and
  index ends up disappearing. We still don't reload if the pack data
  itself goes missing after checking the index. This bug appears as a
  transient failure (file not found) when another process is writing
  to the repository.  (John Arbash Meinel, #153786)

* ``bzr switch`` and ``bzr bind`` will now update the branch nickname if
  it was previously set. All checkouts will now refer to the bound branch
  for a nickname if one was not explicitly set.
  (Marius Kruger, #230903)

Documentation
*************

* Improved hook documentation. (Michael Ernst)

API Changes
***********

* commands.plugins_cmds is now a CommandRegistry, not a dict.

Internals
*********

* New AuthenticationConfig.set_credentials method allows easy programmatic
  configuration of authetication credentials.


bzr 1.8 2008-10-16
##################

Bazaar 1.8 includes several fixes that improve working tree performance,
display of revision logs, and merges.  The bzr testsuite now passes on OS
X and Python 2.6, and almost completely passes on Windows.  The
smartserver code has gained several bug fixes and performance
improvements, and can now run server-side hooks within an http server.

Bug Fixes
*********

* Fix "Must end write group" error when another error occurs during
  ``bzr push``.  (Andrew Bennetts, #230902)

Portability
***********

* Some Pyrex versions require the WIN32 macro defined to compile on
  that platform.  (Alexander Belchenko, Martin Pool, #277481)


bzr 1.8rc1 2008-10-07
#####################

Changes
*******

* ``bzr log file`` has been changed. It now uses a different method
  for determining which revisions to show as merging the changes to
  the file. It now only shows revisions which merged the change
  towards your mainline. This simplifies the output, makes it faster,
  and reduces memory consumption.  (John Arbash Meinel)

* ``bzr merge`` now defaults to having ``--reprocess`` set, whenever
  ``--show-base`` is not supplied.  (John Arbash Meinel)

* ``bzr+http//`` will now optionally load plugins and write logs on the
  server. (Marius Kruger)

* ``bzrlib._dirstate_helpers_c.pyx`` does not compile correctly with
  Pyrex 0.9.4.1 (it generates C code which causes segfaults). We
  explicitly blacklist that version of the compiler for that
  extension. Packaged versions will include .c files created with
  pyrex >= 0.9.6 so it doesn't effect releases, only users running
  from the source tree. (John Arbash Meinel, #276868)

Features
********

* bzr is now compatible with python-2.6. python-2.6 is not yet officially
  supported (nor released, tests were conducted with the dev version of
  python-2.6rc2), but all known problems have been fixed.  Feedback
  welcome.
  (Vincent Ladeuil, #269535)

Improvements
************

* ``bzr annotate`` will now include uncommitted changes from the local
  working tree by default. Such uncommitted changes are given the
  revision number they would get if a commit was done, followed with a
  ? to indicate that its not actually known. (Robert Collins, #3439)

* ``bzr branch`` now accepts a ``--standalone`` option, which creates a
  standalone branch regardless of the presence of shared repositories.
  (Daniel Watkins)

* ``bzr push`` is faster in the case there are no new revisions to
  push.  It is also faster if there are no tags in the local branch.
  (Andrew Bennetts)

* File changes during a commit will update the tree stat cache.
  (Robert Collins)

* Location aliases can now accept a trailing path.  (Micheal Hudson)

* New hooks ``Lock.hooks`` when LockDirs are acquired and released.
  (Robert Collins, MartinPool)

* Switching in heavyweight checkouts uses the master branch's context, not
  the checkout's context.  (Adrian Wilkins)

* ``status`` on large trees is now faster, due to optimisations in the
  walkdirs code. Of particular note, the walkdirs code now performs
  a temporary ``chdir()`` while reading a single directory; if your
  platform has non thread-local current working directories (and is
  not windows which has its own implementation), this may introduce a
  race condition during concurrent uses of bzrlib. The bzrlib CLI
  will not encounter this as it is single threaded for working tree
  operations. (Robert Collins)

* The C extensions now build on python 2.4 (Robert Collins, #271939)

* The ``-Dhpss`` debug flag now reports the number of smart server
  calls per medium to stderr.  This is in addition to the existing
  detailed logging to the .bzr.log trace file.  (Andrew Bennetts)

Bug Fixes
*********

* Avoid random failures arising from misinterpreted ``errno`` values
  in ``_readdir_pyx.read_dir``.
  (Martin Pool, #279381)

* Branching from a shared repository on a smart server into a new
  repository now preserves the repository format.
  (Andrew Bennetts, #269214)

* ``bzr log`` now accepts a ``--change`` option.
  (Vincent Ladeuil, #248427)

* ``bzr missing`` now accepts an ``--include-merges`` option.
  (Vincent Ladeuil, #233817)

* Don't try to filter (internally) '.bzr' from the files to be deleted if
  it's not there.
  (Vincent Ladeuil, #272648)

* Fix '_in_buffer' AttributeError when using the -Dhpss debug flag.
  (Andrew Bennetts)

* Fix TooManyConcurrentRequests errors caused by a connection failure
  when doing ``bzr pull`` or ``bzr merge`` from a ``bzr+ssh`` URL.
  (Andrew Bennetts, #246233)

* Fixed ``bzr st -r branch:PATH_TO_BRANCH`` where the other branch
  is in a different repository than the current one.
  (Lukáš Lalinský, #144421)

* Make the first line of the manpage preamble a comment again.
  (David Futcher, #242106)

* Remove use of optional parameter in GSSAPI FTP support, since
  it breaks newer versions of Python-Kerberos. (Jelmer Vernooij)

* The autopacking logic will now always create a single new pack from
  all of the content which it deems is worth moving. This avoids the
  'repack a single pack' bug and should result in better packing
  overall.  (John Arbash Meinel, #242510, #172644)

* Trivial documentation fix.
  (John Arbash Meinel, #270471)

* ``bzr switch`` and ``bzr bind`` will now update the branch nickname if
  it was previously set. All checkouts will now refer to the bound branch
  for a nickname if one was not explicitly set.
  (Marius Kruger, #230903)

Documentation
*************

* Explain revision/range identifiers. (Daniel Clemente)

API Changes
***********

* ``CommitBuilder.record_entry_contents`` returns one more element in
  its result tuple - an optional file system hash for the hash cache
  to use. (Robert Collins)

* ``dirstate.DirState.update_entry`` will now only calculate the sha1
  of a file if it is likely to be needed in determining the output
  of iter_changes. (Robert Collins)

* The PackRepository, RepositoryPackCollection, NewPack classes have a
  slightly changed interface to support different index types; as a
  result other users of these classes need to supply the index types
  they want. (Robert Collins)

Testing
*******

* ``bzrlib.tests.repository_implementations`` has been renamed to
  ``bzrlib.tests.per_repository`` so that we have a common structure
  (and it is shorter). (John Arbash Meinel, #239343)

* ``LocalTransport.abspath()`` now returns a drive letter if the
  transport has one, fixing numerous tests on Windows.
  (Mark Hammond)

* PreviewTree is now tested via intertree_implementations.
  (Aaron Bentley)

* The full test suite is passing again on OSX.
  (Guillermo Gonzalez, Vincent Ladeuil)

* The full test suite passes when run with ``-Eallow_debug``.
  (Andrew Bennetts)

Internals
*********

* A new hook, ``Branch.open``, has been added, which is called when
  branch objects are opened. (Robert Collins)

* ``bzrlib.osutils._walkdirs_utf8`` has been refactored into common
  tree walking, and modular directory listing code to aid future
  performance optimisations and refactoring. (Robert Collins)

* ``bzrlib.trace.debug_memory`` can be used to get a quick memory dump
  in the middle of processing. It only reports memory if
  ``/proc/PID/status`` is available. (John Arbash Meinel)

* New method ``RevisionSpec.as_tree`` for representing the revision
  specifier as a revision tree object. (Lukáš Lalinský)

* New race-free method on MutableTree ``get_file_with_stat`` for use
  when generating stat cache results. (Robert Collins)

* New win32utils.get_local_appdata_location() provides access to a local
  directory for storing data.  (Mark Hammond)

* To be compatible with python-2.6 a few new rules should be
  observed. 'message' attribute can't be used anymore in exception
  classes, 'sha' and 'md5' modules have been deprecated (use
  osutils.[md5|sha]), object__init__ and object.__new__ don't accept
  parameters anymore.
  (Vincent Ladeuil)


bzr 1.7.1 2008-10-01
####################

No changes from 1.7.1rc1.


bzr 1.7.1rc1 2008-09-24
#######################

This release just includes an update to how the merge algorithm handles
file paths when we encounter complex history.

Features
********

* If we encounter a criss-cross in history, use information from
  direct Least Common Ancestors to resolve inventory shape (locations
  of files, adds, deletes, etc). This is similar in concept to using
  ``--lca`` for merging file texts, only applied to paths.
  (John Arbash Meinel)


bzr 1.7 2008-09-23
##################

This release includes many bug fixes and a few performance and feature
improvements.  ``bzr rm`` will now scan for missing files and remove them,
like how ``bzr add`` scans for unknown files and adds them. A bit more
polish has been applied to the stacking code. The b-tree indexing code has
been brought in, with an eye on using it in a future repository format.
There are only minor installer changes since bzr-1.7rc2.

Features
********

* Some small updates to the win32 installer. Include localization
  files found in plugins, and include the builtin distutils as part of
  packaging qbzr. (Mark Hammond)


bzr 1.7rc2 2008-09-17
#####################

A few bug fixes from 1.7rc1. The biggest change is a new
``RemoteBranch.get_stacked_on_url`` rpc. This allows clients that are
trying to access a Stacked branch over the smart protocol, to properly
connect to the stacked-on location.

Bug Fixes
*********

* Branching from a shared repository on a smart server into a new
  repository now preserves the repository format.
  (Andrew Bennetts, #269214)

* Branching from a stacked branch via ``bzr+ssh`` can properly connect
  to the stacked-on branch.  (Martin Pool, #261315)

* ``bzr init`` no longer re-opens the BzrDir multiple times.
  (Vincent Ladeuil)

* Fix '_in_buffer' AttributeError when using the -Dhpss debug flag.
  (Andrew Bennetts)


bzr 1.7rc1 2008-09-09
#####################

This release candidate for bzr 1.7 has several bug fixes and a few
performance and feature improvements.  ``bzr rm`` will now scan for
missing files and remove them, like how ``bzr add`` scans for unknown
files and adds them. A bit more polish has been applied to the stacking
code. The b-tree indexing code has been brought in, with an eye on using
it in a future repository format.


Changes
*******

* ``bzr export`` can now export a subdirectory of a project.
  (Robert Collins)

* ``bzr remove-tree`` will now refuse to remove a tree with uncommitted
  changes, unless the ``--force`` option is specified.
  (Lukáš Lalinský, #74101)

* ``bzr rm`` will now scan for files that are missing and remove just
  them automatically, much as ``bzr add`` scans for new files that
  are not ignored and adds them automatically. (Robert Collins)

Features
********

* Support for GSSAPI authentication when using FTP as documented in
  RFC2228. (Jelmer Vernooij, #49623)

* Add support for IPv6 in the smart server. (Jelmer Vernooij, #165014)

Improvements
************

* A url like ``log+file:///tmp`` will log all access to that Transport
  to ``.bzr.log``, which may help in debugging or profiling.
  (Martin Pool)

* ``bzr branch`` and ``bzr push`` use the default stacking policy if the
  branch format supports it. (Aaron Bentley)

* ``bzr init`` and ``bzr init-repo`` will now print out the same as
  ``bzr info`` if it completed successfully.
  (Marius Kruger)

* ``bzr uncommit`` logs the old tip revision id, and displays how to
  restore the branch to that tip using ``bzr pull``.  This allows you
  to recover if you realize you uncommitted the wrong thing.
  (John Arbash Meinel)

* Fix problems in accessing stacked repositories over ``bzr://``.
  (Martin Pool, #261315)

* ``SFTPTransport.readv()`` was accidentally using ``list += string``,
  which 'works', but adds each character separately to the list,
  rather than using ``list.append(string)``. Fixing this makes the
  SFTP transport a little bit faster (~20%) and use a bit less memory.
  (John Arbash Meinel)

* When reading index files, if we happen to read the whole file in a
  single request treat it as a ``_buffer_all`` request. This happens
  most often on small indexes over remote transports, where we default
  to reading 64kB. It saves a round trip for each small index during
  fetch operations. Also, if we have read more than 50% of an index
  file, trigger a ``_buffer_all`` on the next request. This works
  around some inefficiencies because reads don't fall neatly on page
  boundaries, so we would ignore those bytes, but request them again
  later. This could trigger a total read size of more than the whole
  file. (John Arbash Meinel)

Bug Fixes
*********

* ``bzr rm`` is now aliased to ``bzr del`` for the convenience of svn
  users. (Robert Collins, #205416)

* Catch the infamous "select/poll returned error" which occurs when
  pycurl try to send a body request to an HTTP/1.0 server which has
  already refused to handle the request. (Vincent Ladeuil, #225020)

* Fix ``ObjectNotLocked`` errors when using various commands
  (including ``bzr cat`` and ``bzr annotate``) in combination with a
  smart server URL.  (Andrew Bennetts, #237067)

* ``FTPTransport.stat()`` would return ``0000`` as the permission bits
  for the containing ``.bzr/`` directory (it does not implement
  permissions). This would cause us to set all subdirectories to
  ``0700`` and files to ``0600`` rather than leaving them unmodified.
  Now we ignore ``0000`` as the permissions and assume they are
  invalid. (John Arbash Meinel, #259855)

* Merging from a previously joined branch will no longer cause
  a traceback. (Jelmer Vernooij, #203376)

* Pack operations on windows network shares will work even with large
  files. (Robert Collins, #255656)

* Running ``bzr st PATH_TO_TREE`` will no longer suppress merge
  status. Status is also about 7% faster on mozilla sized trees
  when the path to the root of the tree has been given. Users of
  the internal ``show_tree_status`` function should be aware that
  the show_pending flag is now authoritative for showing pending
  merges, as it was originally. (Robert Collins, #225204)

* Set valid default _param_name for Option so that ListOption can embed
  '-' in names. (Vincent Ladeuil, #263249)

* Show proper error rather than traceback when an unknown revision
  id is specified to ``bzr cat-revision``. (Jelmer Vernooij, #175569)

* Trailing text in the dirstate file could cause the C dirstate parser
  to try to allocate an invalid amount of memory. We now properly
  check and test for parsing a dirstate with invalid trailing data.
  (John Arbash Meinel, #186014)

* Unexpected error responses from a smart server no longer cause the
  client to traceback.  (Andrew Bennetts, #263527)

* Use a Windows api function to get a Unicode host name, rather than
  assuming the host name is ascii.
  (Mark Hammond, John Arbash Meinel, #256550)

* ``WorkingTree4`` trees will now correctly report missing-and-new
  paths in the output of ``iter_changes``. (Robert Collins)

Documentation
*************

* Updated developer documentation.  (Martin Pool)

API Changes
***********

* Exporters now take 4 parameters. (Robert Collins)

* ``Tree.iter_changes`` will now return False for the content change
  field when a file is missing in the basis tree and not present in
  the target tree. Previously it returned True unconditionally.
  (Robert Collins)

* The deprecated ``Branch.abspath`` and unimplemented
  ``Branch.rename_one`` and ``Branch.move`` were removed. (Jelmer Vernooij)

* BzrDir.clone_on_transport implementations must now accept a stacked_on
  parameter.  (Aaron Bentley)

* BzrDir.cloning_metadir implementations must now take a require_stacking
  parameter.  (Aaron Bentley)

Testing
*******

* ``addCleanup`` now takes ``*arguments`` and ``**keyword_arguments``
  which are then passed to the cleanup callable as it is run. In
  addition, addCleanup no longer requires that the callables passed to
  it be unique. (Jonathan Lange)

* Fix some tests that fail on Windows because files are deleted while
  still in use.
  (Mark Hammond)

* ``selftest``'s ``--starting-with`` option can now use predefined
  prefixes so that one can say ``bzr selftest -s bp.loom`` instead of
  ``bzr selftest -s bzrlib.plugins.loom``. (Vincent Ladeuil)

* ``selftest``'s ``--starting-with`` option now accepts multiple values.
  (Vincent Ladeuil)

Internals
*********

* A new plugin interface, ``bzrlib.log.log_adapters``, has been added.
  This allows dynamic log output filtering by plugins.
  (Robert Collins)

* ``bzrlib.btree_index`` is now available, providing a b-tree index
  layer. The design is memory conservative (limited memory cache),
  faster to seek (approx 100 nodes per page, gives 100-way fan out),
  and stores compressed pages allowing more keys per page.
  (Robert Collins, John Arbash Meinel)

* ``bzrlib.diff.DiffTree.show_diff`` now skips changes where the kind
  is unknown in both source and target.
  (Robert Collins, Aaron Bentley)

* ``GraphIndexBuilder.add_node`` and ``BTreeBuilder`` have been
  streamlined a bit. This should make creating large indexes faster.
  (In benchmarking, it now takes less time to create a BTree index than
  it takes to read the GraphIndex one.) (John Arbash Meinel)

* Mail clients for `bzr send` are now listed in a registry.  This
  allows plugins to add new clients by registering them with
  ``bzrlib.mail_client.mail_client_registry``.  All of the built-in
  clients now use this mechanism.  (Neil Martinsen-Burrell)


bzr 1.6.1 2008-09-05
####################

A couple regressions were found in the 1.6 release. There was a
performance issue when using ``bzr+ssh`` to branch large repositories,
and some problems with stacking and ``rich-root`` capable repositories.


bzr 1.6.1rc2 2008-09-03
#######################

Bug Fixes
*********

* Copying between ``rich-root`` and ``rich-root-pack`` (and vice
  versa) was accidentally using the inter-model fetcher, instead of
  recognizing that both were 'rich root' formats.
  (John Arbash Meinel, #264321)


bzr 1.6.1rc1 2008-08-29
#######################

This release fixes a few regressions found in the 1.6 client. Fetching
changes was using an O(N^2) buffering algorithm, so for large projects it
would cause memory thrashing. There is also a specific problem with the
``--1.6-rich-root`` format, which prevented stacking on top of
``--rich-root-pack`` repositories, and could allow users to accidentally
fetch experimental data (``-subtree``) without representing it properly.
The ``--1.6-rich-root`` format has been deprecated and users are
recommended to upgrade to ``--1.6.1-rich-root`` immediately.  Also we
re-introduced a workaround for users who have repositories with incorrect
nodes (not possible if you only used official releases).
I should also clarify that none of this is data loss level issues, but
still sufficient enough to warrant an updated release.

Bug Fixes
*********

* ``RemoteTransport.readv()`` was being inefficient about how it
  buffered the readv data and processed it. It would keep appending to
  the same string (causing many copies) and then pop bytes out of the
  start of the string (causing more copies).
  With this patch "bzr+ssh://local" can improve dramatically,
  especially for projects with large files.
  (John Arbash Meinel)

* Revision texts were always meant to be stored as fulltexts. There
  was a bug in a bzr.dev version that would accidentally create deltas
  when copying from a Pack repo to a Knit repo. This has been fixed,
  but to support those repositories, we know always request full texts
  for Revision texts. (John Arbash Meinel, #261339)

* The previous ``--1.6-rich-root`` format used an incorrect xml
  serializer, which would accidentally support fetching from a
  repository that supported subtrees, even though the local one would
  not. We deprecated that format, and introduced a new one that uses
  the correct serializer ``--1.6.1-rich-root``.
  (John Arbash Meinel, #262333)


bzr 1.6 2008-08-25
##################

Finally, the long awaited bzr 1.6 has been released. This release includes
new features like Stacked Branches, improved weave merge, and an updated
server protocol (now on v3) which will allow for better cross version
compatibility. With this release we have deprecated Knit format
repositories, and recommend that users upgrade them, we will continue to
support reading and writing them for the forseeable future, but we will
not be tuning them for performance as pack repositories have proven to be
better at scaling. This will also be the first release to bundle
TortoiseBzr in the standalone Windows installer.


bzr 1.6rc5 2008-08-19
#####################

Bug Fixes
*********

* Disable automatic detection of stacking based on a containing
  directory of the target. It interacted badly with push, and needs a
  bit more work to get the edges polished before it should happen
  automatically. (John Arbash Meinel, #259275)
  (This change was reverted when merged to bzr.dev)


bzr 1.6rc4 2008-08-18
#####################

Bug Fixes
*********

* Fix a regression in knit => pack fetching.  We had a logic
  inversion, causing the fetch to insert fulltexts in random order,
  rather than preserving deltas.  (John Arbash Meinel, #256757)


bzr 1.6rc3 2008-08-14
#####################

Changes
*******

* Disable reading ``.bzrrules`` as a per-branch rule preferences
  file. The feature was not quite ready for a full release.
  (Robert Collins)

Improvements
************

* Update the windows installer to bundle TortoiseBzr and ``qbzr``
  into the standalone installer. This will be the first official
  windows release that installs Tortoise by default.
  (Mark Hammond)

Bug Fixes
*********

* Fix a regression in ``bzr+http`` support. There was a missing
  function (``_read_line``) that needed to be carried over from
  ``bzr+ssh`` support. (Andrew Bennetts)

* ``GraphIndex`` objects will internally read an entire index if more
  than 1/20th of their keyspace is requested in a single operation.
  This largely mitigates a performance regression in ``bzr log FILE``
  and completely corrects the performance regression in ``bzr log``.
  The regression was caused by removing an accomodation which had been
  supporting the index format in use. A newer index format is in
  development which is substantially faster. (Robert Collins)


bzr 1.6rc2 2008-08-13
#####################

This release candidate has a few minor bug fixes, and some regression
fixes for Windows.

Bug Fixes
*********

* ``bzr upgrade`` on remote branches accessed via bzr:// and
  bzr+ssh:// now works.  (Andrew Bennetts)

* Change the ``get_format_description()`` strings for
  ``RepositoryFormatKnitPack5`` et al to be single line messages.
  (Aaron Bentley)

* Fix for a regression on Win32 where we would try to call
  ``os.listdir()`` on a file and not catch the exception properly.
  (Windows raises a different exception.) This would manifest in
  places like ``bzr rm file`` or ``bzr switch``.
  (Mark Hammond, John Arbash Meinel)

* ``Inventory.copy()`` was failing to set the revision property for
  the root entry. (Jelmer Vernooij)

* sftp transport: added missing ``FileExists`` case to
  ``_translate_io_exception`` (Christophe Troestler, #123475)

* The help for ``bzr ignored`` now suggests ``bzr ls --ignored`` for
  scripting use. (Robert Collins, #3834)

* The default ``annotate`` logic will now always assign the
  last-modified value of a line to one of the revisions that modified
  it, rather than a merge revision. This would happen when both sides
  claimed to have modified the line resulting in the same text. The
  choice is arbitrary but stable, so merges in different directions
  will get the same results.  (John Arbash Meinel, #232188)


bzr 1.6rc1 2008-08-06
#####################

This release candidate for bzr 1.6 solidifies the new branch stacking
feature.  Bazaar now recommends that users upgrade all knit repositories,
because later formats are much faster.  However, we plan to continue read/write and
upgrade support for knit repostories for the forseeable future.  Several
other bugs and performance issues were fixed.

Changes
*******

* Knit format repositories are deprecated and bzr will now emit
  warnings whenever it encounters one.  Use ``bzr upgrade`` to upgrade
  knit repositories to pack format.  (Andrew Bennetts)

Improvements
************

* ``bzr check`` can now be told which elements at a location it should
  check.  (Daniel Watkins)

* Commit now supports ``--exclude`` (or ``-x``) to exclude some files
  from the commit. (Robert Collins, #3117)

* Fetching data between repositories that have the same model but no
  optimised fetcher will not reserialise all the revisions, increasing
  performance. (Robert Collins, John Arbash Meinel)

* Give a more specific error when target branch is not reachable.
  (James Westby)

* Implemented a custom ``walkdirs_utf8`` implementation for win32.
  This uses a pyrex extension to get direct access to the
  ``FindFirstFileW`` style apis, rather than using ``listdir`` +
  ``lstat``. Shows a very strong improvement in commands like
  ``status`` and ``diff`` which have to iterate the working tree.
  Anywhere from 2x-6x faster depending on the size of the tree (bigger
  trees, bigger benefit.) (John Arbash Meinel)

* New registry for log properties handles  and the method in
  LongLogFormatter to display the custom properties returned by the
  registered handlers. (Guillermo Gonzalez, #162469)

Bug Fixes
*********

* Add more tests that stacking does not create deltas spanning
  physical repository boundaries.
  (Martin Pool, #252428)

* Better message about incompatible repositories.
  (Martin Pool, #206258)

* ``bzr branch --stacked`` ensures the destination branch format can
  support stacking, even if the origin does not.
  (Martin Pool)

* ``bzr export`` no longer exports ``.bzrrules``.
  (Ian Clatworthy)

* ``bzr serve --directory=/`` now correctly allows the whole
  filesystem to be accessed on Windows, not just the root of the drive
  that Python is running from.
  (Adrian Wilkins, #240910)

* Deleting directories by hand before running ``bzr rm`` will not
  cause subsequent errors in ``bzr st`` and ``bzr commit``.
  (Robert Collins, #150438)

* Fix a test case that was failing if encoding wasn't UTF-8.
  (John Arbash Meinel, #247585)

* Fix "no buffer space available" error when branching with the new
  smart server protocol to or from Windows.
  (Andrew Bennetts, #246180)

* Fixed problem in branching from smart server.
  (#249256, Michael Hudson, Martin Pool)

* Handle a file turning in to a directory in TreeTransform.
  (James Westby, #248448)

API Changes
***********

* ``MutableTree.commit`` has an extra optional keywork parameter
  ``exclude`` that will be unconditionally supplied by the command
  line UI - plugins that add tree formats may need an update.
  (Robert Collins)

* The API minimum version for plugin compatibility has been raised to
  1.6 - there are significant changes throughout the code base.
  (Robert Collins)

* The generic fetch code now uses three attributes on Repository objects
  to control fetch. The streams requested are controlled via :
  ``_fetch_order`` and ``_fetch_uses_deltas``. Setting these
  appropriately allows different repository implementations to recieve
  data in their optimial form. If the ``_fetch_reconcile`` is set then
  a reconcile operation is triggered at the end of the fetch.
  (Robert Collins)

* The ``put_on_disk`` and ``get_tar_item`` methods in
  ``InventoryEntry`` were deprecated. (Ian Clatworthy)

* ``Repository.is_shared`` doesn't take a read lock. It didn't
  need one in the first place (nobody cached the value, and
  ``RemoteRepository`` wasn't taking one either). This saves a round
  trip when probing Pack repositories, as they read the ``pack-names``
  file when locked. And during probe, locking the repo isn't very
  useful. (John Arbash Meinel)

Internals
*********

* ``bzrlib.branchbuilder.BranchBuilder`` is now much more capable of
  putting together a real history without having to create a full
  WorkingTree. It is recommended that tests that are not directly
  testing the WorkingTree use BranchBuilder instead.  See
  ``BranchBuilder.build_snapshot`` or
  ``TestCaseWithMemoryTree.make_branch_builder``.  (John Arbash Meinel)

* ``bzrlib.builtins.internal_tree_files`` broken into two giving a new
  helper ``safe_relpath_files`` - used by the new ``exclude``
  parameter to commit. (Robert Collins)

* Make it easier to introduce new WorkingTree formats.
  (Ian Clatworthy)

* The code for exporting trees was refactored not to use the
  deprecated ``InventoryEntry`` methods. (Ian Clatworthy)

* RuleSearchers return () instead of [] now when there are no matches.
  (Ian Clatworthy)


bzr 1.6beta3 2008-07-17
#######################

This release adds a new 'stacked branches' feature allowing branches to
share storage without being in the same repository or on the same machine.
(See the user guide for more details.)  It also adds a new hook, improved
weaves, aliases for related locations, faster bzr+ssh push, and several
bug fixes.

Features
********

* New ``pre_change_branch_tip`` hook that is called before the
  branch tip is moved, while the branch is write-locked.  See the User
  Reference for signature details.  (Andrew Bennetts)

* Rule-based preferences can now be defined for selected files in
  selected branches, allowing commands and plugins to provide
  custom behaviour for files matching defined patterns.
  See ``Rule-based preferences`` (part of ``Configuring Bazaar``)
  in the User Guide and ``bzr help rules`` for more information.
  (Ian Clatworthy)

* Sites may suggest a branch to stack new branches on.  (Aaron Bentley)

* Stacked branches are now supported. See ``bzr help branch`` and
  ``bzr help push``.  Branches must be in the ``development1`` format
  to stack, though the stacked-on branch can be of any format.
  (Robert Collins)

Improvements
************

* ``bzr export --format=tgz --root=NAME -`` to export a gzipped tarball
  to stdout; also ``tar`` and ``tbz2``.
  (Martin Pool)

* ``bzr (re)merge --weave`` will now use a standard Weave algorithm,
  rather than the annotation-based merge it was using. It does so by
  building up a Weave of the important texts, without needing to build
  the full ancestry. (John Arbash Meinel, #238895)

* ``bzr send`` documents and better supports ``emacsclient`` (proper
  escaping of mail headers and handling of the MUA Mew).
  (Christophe Troestler)

* Remembered locations can be specified by aliases, e.g. :parent, :public,
  :submit.  (Aaron Bentley)

* The smart protocol now has improved support for setting branches'
  revision info directly.  This makes operations like push
  faster.  The new request method name is
  ``Branch.set_last_revision_ex``.  (Andrew Bennetts)

Bug Fixes
*********

* Bazaar is now able to be a client to the web server of IIS 6 and 7.
  The broken implementations of RFC822 in Python and RFC2046 in IIS
  combined with boundary-line checking in Bazaar previously made this
  impossible. (NB, IIS 5 does not suffer from this problem).
  (Adrian Wilkins, #247585)

* ``bzr log --long`` with a ghost in your mainline now handles that
  ghost properly. (John Arbash Meinel, #243536)

* ``check`` handles the split-up .bzr layout correctly, so no longer
  requires a branch to be present.
  (Daniel Watkins, #64783)

* Clearer message about how to set the PYTHONPATH if bzrlib can't be
  loaded.
  (Martin Pool, #205230)

* Errors about missing libraries are now shown without a traceback,
  and with a suggestion to install the library.  The full traceback is
  still in ``.bzr.log`` and can be shown with ``-Derror``.
  (Martin Pool, #240161)

* Fetch from a stacked branch copies all required data.
  (Aaron Bentley, #248506)

* Handle urls such as ftp://user@host.com@www.host.com where the user
  name contains an @.
  (Neil Martinsen-Burrell, #228058)

* ``needs_read_lock`` and ``needs_write_lock`` now suppress an error during
  ``unlock`` if there was an error in the original function. This helps
  most when there is a failure with a smart server action, since often the
  connection closes and we cannot unlock.
  (Andrew Bennetts, John Arbash Meinel, #125784)

* Obsolete hidden command ``bzr fetch`` removed.
  (Martin Pool, #172870)

* Raise the correct exception when doing ``-rbefore:0`` or ``-c0``.
  (John Arbash Meinel, #239933)

* You can now compare file revisions in Windows diff programs from
  Cygwin Bazaar.
  (Matt McClure, #209281)

* revision_history now tolerates mainline ghosts for Branch format 6.
  (Aaron Bentley, #235055)

* Set locale from environment for third party libs.
  (Martin von Gagern, #128496)

Documentation
*************

* Added *Using stacked branches* to the User Guide.
  (Ian Clatworthy)

* Updated developer documentation.
  (Martin Pool)

Testing
*******

* ``-Dmemory`` will cause /proc/PID/status to be catted before bzr
  exits, allowing low-key analysis of peak memory use. (Robert Collins)

* ``TestCaseWithTransport.make_branch_and_tree`` tries harder to return
  a tree with a ``branch`` attribute of the right format.  This was
  preventing some ``RemoteBranch`` tests from actually running with
  ``RemoteBranch`` instances.  (Andrew Bennetts)

API Changes
***********

* Removed ``Repository.text_store``, ``control_store``, etc.  Instead,
  there are new attributes ``texts, inventories, revisions,
  signatures``, each of which is a ``VersionedFiles``.  See the
  Repository docstring for more details.
  (Robert Collins)

* ``Branch.pull`` now accepts an ``_override_hook_target`` optional
  parameter.  If you have a subclass of ``Branch`` that overrides
  ``pull`` then you should add this parameter.  (Andrew Bennetts)

* ``bzrlib.check.check()`` has been deprecated in favour of the more
  aptly-named ``bzrlib.check.check_branch()``.
  (Daniel Watkins)

* ``Tree.print_file`` and ``Repository.print_file`` are deprecated.
  These methods are bad APIs because they write directly to sys.stdout.
  bzrlib does not use them internally, and there are no direct tests
  for them. (Alexander Belchenko)

Internals
*********

* ``cat`` command no longer uses ``Tree.print_file()`` internally.
  (Alexander Belchenko)

* New class method ``BzrDir.open_containing_tree_branch_or_repository``
  which eases the discovery of the tree, the branch and the repository
  containing a given location.
  (Daniel Watkins)

* New ``versionedfile.KeyMapper`` interface to abstract out the access to
  underlying .knit/.kndx etc files in repositories with partitioned
  storage. (Robert Collins)

* Obsolete developer-use command ``weave-join`` has been removed.
  (Robert Collins)

* ``RemoteToOtherFetcher`` and ``get_data_stream_for_search`` removed,
  to support new ``VersionedFiles`` layering.
  (Robert Collins)


bzr 1.6beta2 2008-06-10
#######################

This release contains further progress towards our 1.6 goals of shallow
repositories, and contains a fix for some user-affecting bugs in the
repository layer.  Building working trees during checkout and branch is
now faster.

Bug Fixes
*********

* Avoid KnitCorrupt error extracting inventories from some repositories.
  (The data is not corrupt; an internal check is detecting a problem
  reading from the repository.)
  (Martin Pool, Andrew Bennetts, Robert Collins, #234748)

* ``bzr status`` was breaking if you merged the same revision twice.
  (John Arbash Meinel, #235407)

* Fix infinite loop consuming 100% CPU when a connection is lost while
  reading a response body via the smart protocol v1 or v2.
  (Andrew Bennetts)

* Inserting a bundle which changes the contents of a file with no trailing
  end of line, causing a knit snapshot in a 'knits' repository will no longer
  cause KnitCorrupt. (Robert Collins)

* ``RemoteBranch.pull`` needs to return the ``self._real_branch``'s
  pull result. It was instead just returning None, which breaks ``bzr
  pull``. (John Arbash Meinel, #238149)

* Sanitize branch nick before using it as an attachment filename in
  ``bzr send``. (Lukáš Lalinský, #210218)

* Squash ``inv_entry.symlink_target`` to a plain string when
  generating DirState details. This prevents from getting a
  ``UnicodeError`` when you have symlinks and non-ascii filenames.
  (John Arbash Meinel, #135320)

Improvements
************

* Added the 'alias' command to set/unset and display aliases. (Tim Penhey)

* ``added``, ``modified``, and ``unknowns`` behaviour made consistent (all three
  now quote paths where required). Added ``--null`` option to ``added`` and
  ``modified`` (for null-separated unknowns, use ``ls --unknown --null``)
  (Adrian Wilkins)

* Faster branching (1.09x) and lightweight checkouts (1.06x) on large trees.
  (Ian Clatworthy, Aaron Bentley)

Documentation
*************

* Added *Bazaar Zen* section to the User Guide. (Ian Clatworthy)

Testing
*******

* Fix the test HTTPServer to be isolated from chdir calls made while it is
  running, allowing it to be used in blackbox tests. (Robert Collins)

API Changes
***********

* ``WorkingTree.set_parent_(ids/trees)`` will now filter out revisions
  which are in the ancestry of other revisions. So if you merge the same
  tree twice, or merge an ancestor of an existing merge, it will only
  record the newest. (If you merge a descendent, it will replace its
  ancestor). (John Arbash Meinel, #235407)

* ``RepositoryPolicy.__init__`` now requires stack_on and stack_on_pwd,
  through the derived classes do not.  (Aaron Bentley)

Internals
*********

* ``bzrlib.bzrdir.BzrDir.sprout`` now accepts ``stacked`` to control
  creating stacked branches. (Robert Collins)

* Knit record serialisation is now stricter on what it will accept, to
  guard against potential internal bugs, or broken input. (Robert Collins)

bzr 1.6beta1 2008-06-02
#######################


Commands that work on the revision history such as push, pull, missing,
uncommit and log are now substantially faster.  This release adds a
translation of some of the user documentation into Spanish.  (Contributions of
other translations would be very welcome.)  Bazaar 1.6beta1 adds a new network
protocol which is used by default and which allows for more efficient transfers
and future extensions.


Notes When Upgrading
********************

* There is a new version of the network protocol used for bzr://, bzr+ssh://
  and bzr+http:// connections.  This will allow more efficient requests and
  responses, and more graceful fallback when a server is too old to
  recognise a request from a more recent client.  Bazaar 1.6 will
  interoperate with 0.16 and later versions, but servers should be upgraded
  when possible.  Bazaar 1.6 no longer interoperates with 0.15 and earlier via
  these protocols.  Use alternatives like SFTP or upgrade those servers.
  (Andrew Bennetts, #83935)

Changes
*******

* Deprecation warnings will not be suppressed when running ``bzr selftest``
  so that developers can see if their code is using deprecated functions.
  (John Arbash Meinel)

Features
********

* Adding ``-Derror`` will now display a traceback when a plugin fails to
  load. (James Westby)

Improvements
************

* ``bzr branch/push/pull -r XXX`` now have a helper function for finding
  the revno of the new revision (``Graph.find_distance_to_null``). This
  should make something like ``bzr branch -r -100`` in a shared, no-trees
  repository much snappier. (John Arbash Meinel)

* ``bzr log --short -r X..Y`` no longer needs to access the full revision
  history. This makes it noticeably faster when logging the last few
  revisions. (John Arbash Meinel)

* ``bzr ls`` now accepts ``-V`` as an alias for ``--versioned``.
  (Jerad Cramp, #165086)

* ``bzr missing`` uses the new ``Graph.find_unique_ancestors`` and
  ``Graph.find_differences`` to determine missing revisions without having
  to search the whole ancestry. (John Arbash Meinel, #174625)

* ``bzr uncommit`` now uses partial history access, rather than always
  extracting the full revision history for a branch. This makes it
  resolve the appropriate revisions much faster (in testing it drops
  uncommit from 1.5s => 0.4s). It also means ``bzr log --short`` is one
  step closer to not using full revision history.
  (John Arbash Meinel, #172649)

Bugfixes
********

* ``bzr merge --lca`` should handle when two revisions have no common
  ancestor other than NULL_REVISION. (John Arbash Meinel, #235715)

* ``bzr status`` was breaking if you merged the same revision twice.
  (John Arbash Meinel, #235407)

* ``bzr push`` with both ``--overwrite`` and ``-r NNN`` options no longer
  fails.  (Andrew Bennetts, #234229)

* Correctly track the base URL of a smart medium when using bzr+http://
  URLs, which was causing spurious "No repository present" errors with
  branches in shared repositories accessed over bzr+http.
  (Andrew Bennetts, #230550)

* Define ``_remote_is_at_least_1_2`` on ``SmartClientMedium`` so that all
  implementations have the attribute.  Fixes 'PyCurlTransport' object has no
  attribute '_remote_is_at_least_1_2' attribute errors.
  (Andrew Bennetts, #220806)

* Failure to delete an obsolete pack file should just give a warning
  message, not a fatal error.  It may for example fail if the file is still
  in use by another process.
  (Martin Pool)

* Fix MemoryError during large fetches over HTTP by limiting the amount of
  data we try to read per ``recv`` call.  The problem was observed with
  Windows and a proxy, but might affect other environments as well.
  (Eric Holmberg, #215426)

* Handle old merge directives correctly in Merger.from_mergeable.  Stricter
  get_parent_map requirements exposed a latent bug here.  (Aaron Bentley)

* Issue a warning and ignore passwords declared in authentication.conf when
  used for an ssh scheme (sftp or bzr+ssh).
  (Vincent Ladeuil, #203186)

* Make both http implementations raise appropriate exceptions on 403
  Forbidden when POSTing smart requests.
  (Vincent Ladeuil, #230223)

* Properly *title* header names in http requests instead of capitalizing
  them.
  (Vincent Ladeuil, #229076)

* The "Unable to obtain lock" error message now also suggests using
  ``bzr break-lock`` to fix it.  (Martin Albisetti, #139202)

* Treat an encoding of '' as ascii; this can happen when bzr is run
  under vim on Mac OS X.
  (Neil Martinsen-Burrell)

* ``VersionedFile.make_mpdiffs()`` was raising an exception that wasn't in
  scope. (Daniel Fischer #235687)

Documentation
*************

* Added directory structure and started translation of docs in spanish.
  (Martin Albisetti, Lucio Albenga)

* Incorporate feedback from Jelmer Vernooij and Neil Martinsen-Burrell
  on the plugin and integration chapters of the User Guide.
  (Ian Clatworthy)

* More Bazaar developer documentation about packaging and release process,
  and about use of Python reprs.
  (Martin Pool, Martin Albisetti)

* Updated Tortise strategy document. (Mark Hammond)

Testing
*******

* ``bzrlib.tests.adapt_tests`` was broken and unused - it has been fixed.
  (Robert Collins)

* Fix the test HTTPServer to be isolated from chdir calls made while it is
  running, allowing it to be used in blackbox tests. (Robert Collins)

* New helper function for splitting test suites
  ``split_suite_by_condition``. (Robert Collins)

Internals
*********

* ``Branch.missing_revisions`` has been deprecated. Similar functionality
  can be obtained using ``bzrlib.missing.find_unmerged``. The api was
  fairly broken, and the function was unused, so we are getting rid of it.
  (John Arbash Meinel)

API Changes
***********

* ``Branch.abspath`` is deprecated; use the Tree or Transport
  instead.  (Martin Pool)

* ``Branch.update_revisions`` now takes an optional ``Graph``
  object. This can be used by ``update_revisions`` when it is
  checking ancestry, and allows callers to prefer request to go to a
  local branch.  (John Arbash Meinel)

* Branch, Repository, Tree and BzrDir should expose a Transport as an
  attribute if they have one, rather than having it indirectly accessible
  as ``.control_files._transport``.  This doesn't add a requirement
  to support a Transport in cases where it was not needed before;
  it just simplifies the way it is reached.  (Martin Pool)

* ``bzr missing --mine-only`` will return status code 0 if you have no
  new revisions, but the remote does. Similarly for ``--theirs-only``.
  The new code only checks one side, so it doesn't know if the other
  side has changes. This seems more accurate with the request anyway.
  It also changes the output to print '[This|Other] branch is up to
  date.' rather than displaying nothing.  (John Arbash Meinel)

* ``LockableFiles.put_utf8``, ``put_bytes`` and ``controlfilename``
  are now deprecated in favor of using Transport operations.
  (Martin Pool)

* Many methods on ``VersionedFile``, ``Repository`` and in
  ``bzrlib.revision``  deprecated before bzrlib 1.5 have been removed.
  (Robert Collins)

* ``RevisionSpec.wants_revision_history`` can be set to False for a given
  ``RevisionSpec``. This will disable the existing behavior of passing in
  the full revision history to ``self._match_on``. Useful for specs that
  don't actually need access to the full history. (John Arbash Meinel)

* The constructors of ``SmartClientMedium`` and its subclasses now require a
  ``base`` parameter.  ``SmartClientMedium`` implementations now also need
  to provide a ``remote_path_from_transport`` method.  (Andrew Bennetts)

* The default permissions for creating new files and directories
  should now be obtained from ``BzrDir._get_file_mode()`` and
  ``_get_dir_mode()``, rather than from LockableFiles.  The ``_set_file_mode``
  and ``_set_dir_mode`` variables on LockableFiles which were advertised
  as a way for plugins to control this are no longer consulted.
  (Martin Pool)

* ``VersionedFile.join`` is deprecated. This method required local
  instances of both versioned file objects and was thus hostile to being
  used for streaming from a smart server. The new get_record_stream and
  insert_record_stream are meant to efficiently replace this method.
  (Robert Collins)

* ``WorkingTree.set_parent_(ids/trees)`` will now filter out revisions
  which are in the ancestry of other revisions. So if you merge the same
  tree twice, or merge an ancestor of an existing merge, it will only
  record the newest. (If you merge a descendent, it will replace its
  ancestor). (John Arbash Meinel, #235407)

* ``WorkingTreeFormat2.stub_initialize_remote`` is now private.
  (Martin Pool)


bzr 1.5 2008-05-16
##################

This release of Bazaar includes several updates to the documentation, and fixes
to prepare for making rich root support the default format. Many bugs have been
squashed, including fixes to log, bzr+ssh inter-operation with older servers.

Changes
*******

* Suppress deprecation warnings when bzrlib is a 'final' release. This way
  users of packaged software won't be bothered with DeprecationWarnings,
  but developers and testers will still see them. (John Arbash Meinel)

Documentation
*************

* Incorporate feedback from Jelmer Vernooij and Neil Martinsen-Burrell
  on the plugin and integration chapters of the User Guide.
  (Ian Clatworthy)


bzr 1.5rc1 2008-05-09
#####################

Changes
*******

* Broader support of GNU Emacs mail clients. Set
  ``mail_client=emacsclient`` in your bazaar.conf and ``send`` will pop the
  bundle in a mail buffer according to the value of ``mail-user-agent``
  variable. (Xavier Maillard)

Improvements
************

* Diff now handles revision specs like "branch:" and "submit:" more
  efficiently.  (Aaron Bentley, #202928)

* More friendly error given when attempt to start the smart server
  on an address already in use. (Andrea Corbellini, #200575)

* Pull completes much faster when there is nothing to pull.
  (Aaron Bentley)

Bugfixes
********

* Authentication.conf can define sections without password.
  (Vincent Ladeuil, #199440)

* Avoid muttering every time a child update does not cause a progress bar
  update. (John Arbash Meinel, #213771)

* ``Branch.reconcile()`` is now implemented. This allows ``bzr reconcile``
  to fix when a Branch has a non-canonical mainline history. ``bzr check``
  also detects this condition. (John Arbash Meinel, #177855)

* ``bzr log -r ..X bzr://`` was failing, because it was getting a request
  for ``revision_id=None`` which was not a string.
  (John Arbash Meinel, #211661)

* ``bzr commit`` now works with Microsoft's FTP service.
  (Andreas Deininger)

* Catch definitions outside sections in authentication.conf.
  (Vincent Ladeuil, #217650)

* Conversion from non-rich-root to rich-root(-pack) updates inventory
  sha1s, even when bundles are used.  (Aaron Bentley, #181391)

* Conversion from non-rich-root to rich-root(-pack) works correctly even
  though search keys are not topologically sorted.  (Aaron Bentley)

* Conversion from non-rich-root to rich-root(-pack) works even when a
  parent revision has a different root id.  (Aaron Bentley, #177874)

* Disable strace testing until strace is fixed (see bug #103133) and emit a
  warning when selftest ends to remind us of leaking tests.
  (Vincent Ladeuil, #226769)

* Fetching all revisions from a repository does not cause pack collisions.
  (Robert Collins, Aaron Bentley, #212908)

* Fix error about "attempt to add line-delta in non-delta knit".
  (Andrew Bennetts, #217701)

* Pushing a branch in "dirstate" format (Branch5) over bzr+ssh would break
  if the remote server was < version 1.2. This was due to a bug in the
  RemoteRepository.get_parent_map() fallback code.
  (John Arbash Meinel, #214894)

* Remove leftover code in ``bzr_branch`` that inappropriately creates
  a ``branch-name`` file in the branch control directory.
  (Martin Pool)

* Set SO_REUSEADDR on server sockets of ``bzr serve`` to avoid problems
  rebinding the socket when starting the server a second time.
  (John Arbash Meinel, Martin Pool, #164288)

* Severe performance degradation in fetching from knit repositories to
  knits and packs due to parsing the entire revisions.kndx on every graph
  walk iteration fixed by using the Repository.get_graph API.  There was
  another regression in knit => knit fetching which re-read the index for
  every revision each side had in common.
  (Robert Collins, John Arbash Meinel)

* When logging the changes to a particular file, there was a bug if there
  were ghosts in the revision ancestry. (John Arbash Meinel, #209948)

* xs4all's ftp server returns a temporary error when trying to list an
  empty directory, rather than returning an empty list. Adding a
  workaround so that we don't get spurious failures.
  (John Arbash Meinel, #215522)

Documentation
*************

* Expanded the User Guide to include new chapters on popular plugins and
  integrating Bazaar into your environment. The *Best practices* chapter
  was renamed to *Miscellaneous topics* as suggested by community
  feedback as well. (Ian Clatworthy)

* Document outlining strategies for TortoiseBzr. (Mark Hammond)

* Improved the documentation on hooks. (Ian Clatworthy)

* Update authentication docs regarding ssh agents.
  (Vincent Ladeuil, #183705)

Testing
*******

* Add ``thread_name_suffix`` parameter to SmartTCPServer_for_testing, to
  make it easy to identify which test spawned a thread with an unhandled
  exception. (Andrew Bennetts)

* New ``--debugflag``/``-E`` option to ``bzr selftest`` for setting
  options for debugging tests, these are complementary to the the -D
  options.  The ``-Dselftest_debug`` global option has been replaced by the
  ``-E=allow_debug`` option for selftest. (Andrew Bennetts)

* Parameterised test ids are preserved correctly to aid diagnosis of test
  failures. (Robert Collins, Andrew Bennetts)

* selftest now accepts --starting-with <id> to load only the tests whose id
  starts with the one specified. This greatly speeds up running the test
  suite on a limited set of tests and can be used to run the tests for a
  single module, a single class or even a single test.  (Vincent Ladeuil)

* The test suite modules have been modified to define load_tests() instead
  of test_suite(). That speeds up selective loading (via --load-list)
  significantly and provides many examples on how to migrate (grep for
  load_tests).  (Vincent Ladeuil)

Internals
*********

* ``Hooks.install_hook`` is now deprecated in favour of
  ``Hooks.install_named_hook`` which adds a required ``name`` parameter, to
  avoid having to call ``Hooks.name_hook``. (Daniel Watkins)

* Implement xml8 serializer.  (Aaron Bentley)

* New form ``@deprecated_method(deprecated_in(1, 5, 0))`` for making
  deprecation wrappers.  (Martin Pool)

* ``Repository.revision_parents`` is now deprecated in favour of
  ``Repository.get_parent_map([revid])[revid]``. (Jelmer Vernooij)

* The Python ``assert`` statement is no longer used in Bazaar source, and
  a test checks this.  (Martin Pool)

API Changes
***********

* ``bzrlib.status.show_pending_merges`` requires the repository to be
  locked by the caller. Callers should have been doing it anyway, but it
  will now raise an exception if they do not. (John Arbash Meinel)

* Repository.get_data_stream, Repository.get_data_stream_for_search(),
  Repository.get_deltas_for_revsions(), Repository.revision_trees(),
  Repository.item_keys_introduced_by() no longer take read locks.
  (Aaron Bentley)

* ``LockableFiles.get_utf8`` and ``.get`` are deprecated, as a start
  towards removing LockableFiles and ``.control_files`` entirely.
  (Martin Pool)

* Methods deprecated prior to 1.1 have been removed.
  (Martin Pool)


bzr 1.4 2008-04-28
##################

This release of Bazaar includes handy improvements to the speed of log and
status, new options for several commands, improved documentation, and better
hooks, including initial code for server-side hooks.  A number of bugs have
been fixed, particularly in interoperability between different formats or
different releases of Bazaar over there network.  There's been substantial
internal work in both the repository and network code to enable new features
and faster performance.

Bug Fixes
*********

* Pushing a branch in "dirstate" format (Branch5) over bzr+ssh would break
  if the remote server was < version 1.2.  This was due to a bug in the
  RemoteRepository.get_parent_map() fallback code.
  (John Arbash Meinel, Andrew Bennetts, #214894)


bzr 1.4rc2 2008-04-21
#####################

Bug Fixes
*********

* ``bzr log -r ..X bzr://`` was failing, because it was getting a request
  for ``revision_id=None`` which was not a string.
  (John Arbash Meinel, #211661)

* Fixed a bug in handling ghost revisions when logging changes in a
  particular file.  (John Arbash Meinel, #209948)

* Fix error about "attempt to add line-delta in non-delta knit".
  (Andrew Bennetts, #205156)

* Fixed performance degradation in fetching from knit repositories to
  knits and packs due to parsing the entire revisions.kndx on every graph
  walk iteration fixed by using the Repository.get_graph API.  There was
  another regression in knit => knit fetching which re-read the index for
  every revision each side had in common.
  (Robert Collins, John Arbash Meinel)


bzr 1.4rc1 2008-04-11
#####################

Changes
*******

* bzr main script cannot be imported (Benjamin Peterson)

* On Linux bzr additionally looks for plugins in arch-independent site
  directory. (Toshio Kuratomi)

* The ``set_rh`` branch hook is now deprecated. Please migrate
  any plugins using this hook to use an alternative, e.g.
  ``post_change_branch_tip``. (Ian Clatworthy)

* When a plugin cannot be loaded as the file path is not a valid
  python module name bzr will now strip a ``bzr_`` prefix from the
  front of the suggested name, as many plugins (e.g. bzr-svn)
  want to be installed without this prefix. It is a common mistake
  to have a folder named "bzr-svn" for that plugin, especially
  as this is what bzr branch lp:bzr-svn will give you. (James Westby,
  Andrew Cowie)

* UniqueIntegerBugTracker now appends bug-ids instead of joining
  them to the base URL. Plugins that register bug trackers may
  need a trailing / added to the base URL if one is not already there.
  (James Wesby, Andrew Cowie)

Features
********

* Added start_commit hook for mutable trees. (Jelmer Vernooij, #186422)

* ``status`` now accepts ``--no-pending`` to show the status without
  listing pending merges, which speeds up the command a lot on large
  histories.  (James Westby, #202830)

* New ``post_change_branch_tip`` hook that is called after the
  branch tip is moved but while the branch is still write-locked.
  See the User Reference for signature details.
  (Ian Clatworthy, James Henstridge)

* Reconfigure can convert a branch to be standalone or to use a shared
  repository.  (Aaron Bentley)

Improvements
************

* The smart protocol now has support for setting branches' revision info
  directly.  This should make operations like push slightly faster, and is a
  step towards server-side hooks.  The new request method name is
  ``Branch.set_last_revision_info``.  (Andrew Bennetts)

* ``bzr commit --fixes`` now recognises "gnome" as a tag by default.
  (James Westby, Andrew Cowie)

* ``bzr switch`` will attempt to find branches to switch to relative to the
  current branch. E.g. ``bzr switch branchname`` will look for
  ``current_branch/../branchname``. (Robert Collins, Jelmer Vernooij,
  Wouter van Heyst)

* Diff is now more specific about execute-bit changes it describes
  (Chad Miller)

* Fetching data over HTTP is a bit faster when urllib is used.  This is done
  by forcing it to recv 64k at a time when reading lines in HTTP headers,
  rather than just 1 byte at a time.  (Andrew Bennetts)

* Log --short and --line are much faster when -r is not specified.
  (Aaron Bentley)

* Merge is faster.  We no longer check a file's existence unnecessarily
  when merging the execute bit.  (Aaron Bentley)

* ``bzr status`` on an explicit list of files no longer shows pending
  merges, making it much faster on large trees. (John Arbash Meinel)

* The launchpad directory service now warns the user if they have not set
  their launchpad login and are trying to resolve a URL using it, just
  in case they want to do a write operation with it.  (James Westby)

* The smart protocol client is slightly faster, because it now only queries
  the server for the protocol version once per connection.  Also, the HTTP
  transport will now automatically probe for and use a smart server if
  one is present.  You can use the new ``nosmart+`` transport decorator
  to get the old behaviour.  (Andrew Bennetts)

* The ``version`` command takes a ``--short`` option to print just the
  version number, for easier use in scripts.  (Martin Pool)

* Various operations with revision specs and commands that calculate
  revnos and revision ids are faster.  (John A. Meinel, Aaron Bentley)

Bugfixes
********

* Add ``root_client_path`` parameter to SmartWSGIApp and
  SmartServerRequest.  This makes it possible to publish filesystem
  locations that don't exactly match URL paths. SmartServerRequest
  subclasses should use the new ``translate_client_path`` and
  ``transport_from_client_path`` methods when dealing with paths received
  from a client to take this into account.  (Andrew Bennetts, #124089)

* ``bzr mv a b`` can be now used also to rename previously renamed
  directories, not only files. (Lukáš Lalinský, #107967)

* ``bzr uncommit --local`` can now remove revisions from the local
  branch to be symmetric with ``bzr commit --local``.
  (John Arbash Meinel, #93412)

* Don't ask for a password if there is no real terminal.
  (Alexander Belchenko, #69851)

* Fix a bug causing a ValueError crash in ``parse_line_delta_iter`` when
  fetching revisions from a knit to pack repository or vice versa using
  bzr:// (including over http or ssh).
  (#208418, Andrew Bennetts, Martin Pool, Robert Collins)

* Fixed ``_get_line`` in ``bzrlib.smart.medium``, which was buggy.  Also
  fixed ``_get_bytes`` in the same module to use the push back buffer.
  These bugs had no known impact in normal use, but were problematic for
  developers working on the code, and were likely to cause real bugs sooner
  or later.  (Andrew Bennetts)

* Implement handling of basename parameter for DefaultMail.  (James Westby)

* Incompatibility with Paramiko versions newer than 1.7.2 was fixed.
  (Andrew Bennetts, #213425)

* Launchpad locations (lp: URLs) can be pulled.  (Aaron Bentley, #181945)

* Merges that add files to deleted root directories complete.  They
  do create conflicts.  (Aaron Bentley, #210092)

* vsftp's return ``550 RNFR command failed.`` supported.
  (Marcus Trautwig, #129786)

Documentation
*************

* Improved documentation on send/merge relationship. (Peter Schuller)

* Minor fixes to the User Guide. (Matthew Fuller)

* Reduced the evangelism in the User Guide. (Ian Clatworthy)

* Added Integrating with Bazaar document for developers (Martin Albisetti)

API Breaks
**********

* Attempting to pull data from a ghost aware repository (e.g. knits) into a
  non-ghost aware repository such as weaves will now fail if there are
  ghosts.  (Robert Collins)

* ``KnitVersionedFile`` no longer accepts an ``access_mode`` parameter, and
  now requires the ``index`` and ``access_method`` parameters to be
  supplied. A compatible shim has been kept in the new function
  ``knit.make_file_knit``. (Robert Collins)

* Log formatters must now provide log_revision instead of show and
  show_merge_revno methods. The latter had been deprecated since the 0.17
  release. (James Westby)

* ``LoopbackSFTP`` is now called ``SocketAsChannelAdapter``.
  (Andrew Bennetts)

* ``osutils.backup_file`` is removed. (Alexander Belchenko)

* ``Repository.get_revision_graph`` is deprecated, with no replacement
  method. The method was size(history) and not desirable. (Robert Collins)

* ``revision.revision_graph`` is deprecated, with no replacement function.
  The function was size(history) and not desirable. (Robert Collins)

* ``Transport.get_shared_medium`` is deprecated.  Use
  ``Transport.get_smart_medium`` instead.  (Andrew Bennetts)

* ``VersionedFile`` factories now accept a get_scope parameter rather
  than using a call to ``transaction_finished``, allowing the removal of
  the fixed list of versioned files per repository. (Robert Collins)

* ``VersionedFile.annotate_iter`` is deprecated. While in principle this
  allowed lower memory use, all users of annotations wanted full file
  annotations, and there is no storage format suitable for incremental
  line-by-line annotation. (Robert Collins)

* ``VersionedFile.clone_text`` is deprecated. This performance optimisation
  is no longer used - reading the content of a file that is undergoing a
  file level merge to identical state on two branches is rare enough, and
  not expensive enough to special case. (Robert Collins)

* ``VersionedFile.clear_cache`` and ``enable_cache`` are deprecated.
  These methods added significant complexity to the ``VersionedFile``
  implementation, but were only used for optimising fetches from knits -
  which can be done from outside the knit layer, or via a caching
  decorator. As knits are not the default format, the complexity is no
  longer worth paying. (Robert Collins)

* ``VersionedFile.create_empty`` is removed. This method presupposed a
  sensible mapping to a transport for individual files, but pack backed
  versioned files have no such mapping. (Robert Collins)

* ``VersionedFile.get_graph`` is deprecated, with no replacement method.
  The method was size(history) and not desirable. (Robert Collins)

* ``VersionedFile.get_graph_with_ghosts`` is deprecated, with no
  replacement method.  The method was size(history) and not desirable.
  (Robert Collins)

* ``VersionedFile.get_parents`` is deprecated, please use
  ``VersionedFile.get_parent_map``. (Robert Collins)

* ``VersionedFile.get_sha1`` is deprecated, please use
  ``VersionedFile.get_sha1s``. (Robert Collins)

* ``VersionedFile.has_ghost`` is now deprecated, as it is both expensive
  and unused outside of a single test. (Robert Collins)

* ``VersionedFile.iter_parents`` is now deprecated in favour of
  ``get_parent_map`` which can be used to instantiate a Graph on a
  VersionedFile. (Robert Collins)

* ``VersionedFileStore`` no longer uses the transaction parameter given
  to most methods; amongst other things this means that the
  get_weave_or_empty method no longer guarantees errors on a missing weave
  in a readonly transaction, and no longer caches versioned file instances
  which reduces memory pressure (but requires more careful management by
  callers to preserve performance). (Robert Collins)

Testing
*******

* New -Dselftest_debug flag disables clearing of the debug flags during
  tests.  This is useful if you want to use e.g. -Dhpss to help debug a
  failing test.  Be aware that using this feature is likely to cause
  spurious test failures if used with the full suite. (Andrew Bennetts)

* selftest --load-list now uses a new more agressive test loader that will
  avoid loading unneeded modules and building their tests. Plugins can use
  this new loader by defining a load_tests function instead of a test_suite
  function. (a forthcoming patch will provide many examples on how to
  implement this).
  (Vincent Ladeuil)

* selftest --load-list now does some sanity checks regarding duplicate test
  IDs and tests present in the list but not found in the actual test suite.
  (Vincent Ladeuil)

* Slightly more concise format for the selftest progress bar, so there's
  more space to show the test name.  (Martin Pool) ::

    [2500/10884, 1fail, 3miss in 1m29s] test_revisionnamespaces.TestRev

* The test suite takes much less memory to run, and is a bit faster.  This
  is done by clearing most attributes of TestCases after running them, if
  they succeeded.  (Andrew Bennetts)

Internals
*********

* Added ``_build_client_protocol`` to ``_SmartClient``.  (Andrew Bennetts)

* Added basic infrastructure for automatic plugin suggestion.
  (Martin Albisetti)

* If a ``LockableFiles`` object is not explicitly unlocked (for example
  because of a missing ``try/finally`` block, it will give a warning but
  not automatically unlock itself.  (Previously they did.)  This
  sometimes caused knock-on errors if for example the network connection
  had already failed, and should not be relied upon by code.
  (Martin Pool, #109520)

* ``make dist`` target to build a release tarball, and also
  ``check-dist-tarball`` and ``dist-upload-escudero``.  (Martin Pool)

* The ``read_response_tuple`` method of ``SmartClientRequestProtocol*``
  classes will now raise ``UnknownSmartMethod`` when appropriate, so that
  callers don't need to try distinguish unknown request errors from other
  errors.  (Andrew Bennetts)

* ``set_make_working_trees`` is now implemented provided on all repository
  implementations (Aaron Bentley)

* ``VersionedFile`` now has a new method ``get_parent_map`` which, like
  ``Graph.get_parent_map`` returns a dict of key:parents. (Robert Collins)


bzr 1.3.1 2008-04-09
####################

No changes from 1.3.1rc1.


bzr 1.3.1rc1 2008-04-04
#######################

Bug Fixes
*********

* Fix a bug causing a ValueError crash in ``parse_line_delta_iter`` when
  fetching revisions from a knit to pack repository or vice versa using
  bzr:// (including over http or ssh).
  (#208418, Andrew Bennetts, Martin Pool, Robert Collins)


bzr 1.3 2008-03-20
##################

Bazaar has become part of the GNU project <http://www.gnu.org>

Many operations that act on history, including ``log`` and ``annotate`` are now
substantially faster.  Several bugs have been fixed and several new options and
features have been added.

Testing
*******

* Avoid spurious failure of ``TestVersion.test_version`` matching
  directory names.
  (#202778, Martin Pool)


bzr 1.3rc1 2008-03-16
#####################

Notes When Upgrading
********************

* The backup directory created by ``upgrade`` is now called
  ``backup.bzr``, not ``.bzr.backup``. (Martin Albisetti)

Changes
*******

* A new repository format 'development' has been added. This format will
  represent the latest 'in-progress' format that the bzr developers are
  interested in getting early-adopter testing and feedback on.
  ``doc/developers/development-repo.txt`` has detailed information.
  (Robert Collins)

* BZR_LOG environment variable controls location of .bzr.log trace file.
  User can suppress writing messages to .bzr.log by using '/dev/null'
  filename (on Linux) or 'NUL' (on Windows). If BZR_LOG variable
  is not defined but BZR_HOME is defined then default location
  for .bzr.log trace file is ``$BZR_HOME/.bzr.log``.
  (Alexander Belchenko, #106117)

* ``launchpad`` builtin plugin now shipped as separate part in standalone
  bzr.exe, installed to ``C:\Program Files\Bazaar\plugins`` directory,
  and standalone installer allows user to skip installation of this plugin.
  (Alexander Belchenko)

* Restore auto-detection of plink.exe on Windows. (Dmitry Vasiliev)

* Version number is now shown as "1.2" or "1.2pr2", without zeroed or
  missing final fields.  (Martin Pool)

Features
********

* ``branch`` and ``checkout`` can hard-link working tree files, which is
  faster and saves space.  (Aaron Bentley)

* ``bzr send`` will now also look at the ``child_submit_to`` setting in
  the submit branch to determine the email address to send to.
  (Jelmer Vernooij)

Improvements
************

* BzrBranch._lefthand_history is faster on pack repos.  (Aaron Bentley)

* Branch6.generate_revision_history is faster.  (Aaron Bentley)

* Directory services can now be registered, allowing special URLs to be
  dereferenced into real URLs.  This is a generalization and cleanup of
  the lp: transport lookup.  (Aaron Bentley)

* Merge directives that are automatically attached to emails have nicer
  filenames, based on branch-nick + revno. (Aaron Bentley)

* ``push`` has a ``--revision`` option, to specify what revision to push up
  to.  (Daniel Watkins)

* Significantly reducing execution time and network traffic for trivial
  case of running ``bzr missing`` command for two identical branches.
  (Alexander Belchenko)

* Speed up operations that look at the revision graph (such as 'bzr log').
  ``KnitPackRepositor.get_revision_graph`` uses ``Graph.iter_ancestry`` to
  extract the revision history. This allows filtering ghosts while
  stepping instead of needing to peek ahead. (John Arbash Meinel)

* The ``hooks`` command lists installed hooks, to assist in debugging.
  (Daniel Watkins)

* Updates to how ``annotate`` work. Should see a measurable improvement in
  performance and memory consumption for file with a lot of merges.
  Also, correctly handle when a line is introduced by both parents (it
  should be attributed to the first merge which notices this, and not
  to all subsequent merges.) (John Arbash Meinel)

Bugfixes
********

* Autopacking no longer holds the full set of inventory lines in
  memory while copying. For large repositories, this can amount to
  hundreds of MB of ram consumption.
  (Ian Clatworthy, John Arbash Meinel)

* Cherrypicking when using ``--format=merge3`` now explictly excludes
  BASE lines. (John Arbash Meinel, #151731)

* Disable plink's interactive prompt for password.
  (#107593, Dmitry Vasiliev)

* Encode command line arguments from unicode to user_encoding before
  invoking external mail client in `bzr send` command.
  (#139318, Alexander Belchenko)

* Fixed problem connecting to ``bzr+https://`` servers.
  (#198793, John Ferlito)

* Improved error reporting in the Launchpad plugin. (Daniel Watkins,
  #196618)

* Include quick-start-summary.svg file to python-based installer(s)
  for Windows. (#192924, Alexander Belchenko)

* lca merge now respects specified files. (Aaron Bentley)

* Make version-info --custom imply --all. (#195560, James Westby)

* ``merge --preview`` now works for merges that add or modify
  symlinks (James Henstridge)

* Redirecting the output from ``bzr merge`` (when the remembered
  location is used) now works. (John Arbash Meinel)

* setup.py script explicitly checks for Python version.
  (Jari Aalto, Alexander Belchenko, #200569)

* UnknownFormatErrors no longer refer to branches regardless of kind of
  unknown format. (Daniel Watkins, #173980)

* Upgrade bundled ConfigObj to version 4.5.2, which properly quotes #
  signs, among other small improvements. (Matt Nordhoff, #86838)

* Use correct indices when emitting LCA conflicts.  This fixes IndexError
  errors.  (Aaron Bentley, #196780)

Documentation
*************

* Explained how to use ``version-info --custom`` in the User Guide.
  (Neil Martinsen-Burrell)

API Breaks
**********

* Support for loading plugins from zip files and
  ``bzrlib.plugin.load_from_zip()`` function are deprecated.
  (Alexander Belchenko)

Testing
*******

* Added missing blackbox tests for ``modified`` (Adrian Wilkins)

* The branch interface tests were invalid for branches using rich-root
  repositories because the empty string is not a valid file-id.
  (Robert Collins)

Internals
*********

* ``Graph.iter_ancestry`` returns the ancestry of revision ids. Similar to
  ``Repository.get_revision_graph()`` except it includes ghosts and you can
  stop part-way through. (John Arbash Meinel)

* New module ``tools/package_mf.py`` provide custom module finder for
  python packages (improves standard python library's modulefinder.py)
  used by ``setup.py`` script while building standalone bzr.exe.
  (Alexander Belchenko)

* New remote method ``RemoteBzrDir.find_repositoryV2`` adding support for
  detecting external lookup support on remote repositories. This method is
  now attempted first when lookup up repositories, leading to an extra
  round trip on older bzr smart servers. (Robert Collins)

* Repository formats have a new supported-feature attribute
  ``supports_external_lookups`` used to indicate repositories which support
  falling back to other repositories when they have partial data.
  (Robert Collins)

* ``Repository.get_revision_graph_with_ghosts`` and
  ``bzrlib.revision.(common_ancestor,MultipleRevisionSources,common_graph)``
  have been deprecated.  (John Arbash Meinel)

* ``Tree.iter_changes`` is now a public API, replacing the work-in-progress
  ``Tree._iter_changes``. The api is now considered stable and ready for
  external users.  (Aaron Bentley)

* The bzrdir format registry now accepts an ``alias`` keyword to
  register_metadir, used to indicate that a format name is an alias for
  some other format and thus should not be reported when describing the
  format. (Robert Collins)


bzr 1.2 2008-02-15
##################

Bug Fixes
*********

* Fix failing test in Launchpad plugin. (Martin Pool)


bzr 1.2rc1 2008-02-13
#####################

Notes When Upgrading
********************

* Fetching via the smart protocol may need to reconnect once during a fetch
  if the remote server is running Bazaar 1.1 or earlier, because the client
  attempts to use more efficient requests that confuse older servers.  You
  may be required to re-enter a password or passphrase when this happens.
  This won't happen if the server is upgraded to Bazaar 1.2.
  (Andrew Bennetts)

Changes
*******

* Fetching via bzr+ssh will no longer fill ghosts by default (this is
  consistent with pack-0.92 fetching over SFTP). (Robert Collins)

* Formatting of ``bzr plugins`` output is changed to be more human-
  friendly. Full path of plugins locations will be shown only with
  ``--verbose`` command-line option. (Alexander Belchenko)

* ``merge`` now prefers to use the submit branch, but will fall back to
  parent branch.  For many users, this has no effect.  But some users who
  pull and merge on the same branch will notice a change.  This change
  makes it easier to work on a branch on two different machines, pulling
  between the machines, while merging from the upstream.
  ``merge --remember`` can now be used to set the submit_branch.
  (Aaron Bentley)

Features
********

* ``merge --preview`` produces a diff of the changes merge would make,
  but does not actually perform the merge.  (Aaron Bentley)

* New smart method ``Repository.get_parent_map`` for getting revision
  parent data. This returns additional parent information topologically
  adjacent to the requested data to reduce round trip latency impacts.
  (Robert Collins)

* New smart method, ``Repository.stream_revisions_chunked``, for fetching
  revision data that streams revision data via a chunked encoding.  This
  avoids buffering large amounts of revision data on the server and on the
  client, and sends less data to the server to request the revisions.
  (Andrew Bennetts, Robert Collins, #178353)

* The launchpad plugin now handles lp urls of the form
  ``lp://staging/``, ``lp://demo/``, ``lp://dev/`` to use the appropriate
  launchpad instance to do the resolution of the branch identities.
  This is primarily of use to Launchpad developers, but can also
  be used by other users who want to try out Launchpad as
  a branch location without messing up their public Launchpad
  account.  Branches that are pushed to the staging environment
  have an expected lifetime of one day. (Tim Penhey)

Improvements
************

* Creating a new branch no longer tries to read the entire revision-history
  unnecessarily over smart server operations. (Robert Collins)

* Fetching between different repository formats with compatible models now
  takes advantage of the smart method to stream revisions.  (Andrew Bennetts)

* The ``--coverage`` option is now global, rather specific to ``bzr
  selftest``.  (Andrew Bennetts)

* The ``register-branch`` command will now use the public url of the branch
  containing the current directory, if one has been set and no explicit
  branch is provided.  (Robert Collins)

* Tweak the ``reannotate`` code path to optimize the 2-parent case.
  Speeds up ``bzr annotate`` with a pack repository by approx 3:2.
  (John Arbash Meinel)

Bugfixes
********

* Calculate remote path relative to the shared medium in _SmartClient.  This
  is related to the problem in bug #124089.  (Andrew Bennetts)

* Cleanly handle connection errors in smart protocol version two, the same
  way as they are handled by version one.  (Andrew Bennetts)

* Clearer error when ``version-info --custom`` is used without
  ``--template`` (Lukáš Lalinský)

* Don't raise UnavailableFeature during test setup when medusa is not
  available or tearDown is never called leading to nasty side effects.
  (#137823, Vincent Ladeuil)

* If a plugin's test suite cannot be loaded, for example because of a syntax
  error in the tests, then ``selftest`` fails, rather than just printing
  a warning.  (Martin Pool, #189771)

* List possible values for BZR_SSH environment variable in env-variables
  help topic. (Alexander Belchenko, #181842)

* New methods ``push_log_file`` and ``pop_log_file`` to intercept messages:
  popping the log redirection now precisely restores the previous state,
  which makes it easier to use bzr log output from other programs.
  TestCaseInTempDir no longer depends on a log redirection being established
  by the test framework, which lets bzr tests cleanly run from a normal
  unittest runner.
  (#124153, #124849, Martin Pool, Jonathan Lange)

* ``pull --quiet`` is now more quiet, in particular a message is no longer
  printed when the remembered pull location is used. (James Westby,
  #185907)

* ``reconfigure`` can safely be interrupted while fetching.
  (Aaron Bentley, #179316)

* ``reconfigure`` preserves tags when converting to and from lightweight
  checkouts.  (Aaron Bentley, #182040)

* Stop polluting /tmp when running selftest.
  (Vincent Ladeuil, #123623)

* Switch from NFKC => NFC for normalization checks. NFC allows a few
  more characters which should be considered valid.
  (John Arbash Meinel, #185458)

* The launchpad plugin now uses the ``edge`` xmlrpc server to avoid
  interacting badly with a bug on the launchpad side. (Robert Collins)

* Unknown hostnames when connecting to a ``bzr://`` URL no longer cause
  tracebacks.  (Andrew Bennetts, #182849)

API Breaks
**********

* Classes implementing Merge types like Merge3Merger must now accept (and
  honour) a do_merge flag in their constructor.  (Aaron Bentley)

* ``Repository.add_inventory`` and ``add_revision`` now require the caller
  to previously take a write lock (and start a write group.)
  (Martin Pool)

Testing
*******

* selftest now accepts --load-list <file> to load a test id list. This
  speeds up running the test suite on a limited set of tests.
  (Vincent Ladeuil)

Internals
*********

* Add a new method ``get_result`` to graph search objects. The resulting
  ``SearchResult`` can be used to recreate the search later, which will
  be useful in reducing network traffic. (Robert Collins)

* Use convenience function to check whether two repository handles
  are referring to the same repository in ``Repository.get_graph``.
  (Jelmer Vernooij, #187162)

* Fetching now passes the find_ghosts flag through to the
  ``InterRepository.missing_revision_ids`` call consistently for all
  repository types. This will enable faster missing revision discovery with
  bzr+ssh. (Robert Collins)

* Fix error handling in Repository.insert_data_stream. (Lukas Lalinsky)

* ``InterRepository.missing_revision_ids`` is now deprecated in favour of
  ``InterRepository.search_missing_revision_ids`` which returns a
  ``bzrlib.graph.SearchResult`` suitable for making requests from the smart
  server. (Robert Collins)

* New error ``NoPublicBranch`` for commands that need a public branch to
  operate. (Robert Collins)

* New method ``iter_inventories`` on Repository for access to many
  inventories. This is primarily used by the ``revision_trees`` method, as
  direct access to inventories is discouraged. (Robert Collins)

* New method ``next_with_ghosts`` on the Graph breadth-first-search objects
  which will split out ghosts and present parents into two separate sets,
  useful for code which needs to be aware of ghosts (e.g. fetching data
  cares about ghosts during revision selection). (Robert Collins)

* Record a timestamp against each mutter to the trace file, relative to the
  first import of bzrlib.  (Andrew Bennetts)

* ``Repository.get_data_stream`` is now deprecated in favour of
  ``Repository.get_data_stream_for_search`` which allows less network
  traffic when requesting data streams over a smart server. (Robert Collins)

* ``RemoteBzrDir._get_tree_branch`` no longer triggers ``_ensure_real``,
  removing one round trip on many network operations. (Robert Collins)

* RemoteTransport's ``recommended_page_size`` method now returns 64k, like
  SFTPTransport and HttpTransportBase.  (Andrew Bennetts)

* Repository has a new method ``has_revisions`` which signals the presence
  of many revisions by returning a set of the revisions listed which are
  present. This can be done by index queries without reading data for parent
  revision names etc. (Robert Collins)


bzr 1.1 2008-01-15
##################

(no changes from 1.1rc1)

bzr 1.1rc1 2008-01-05
#####################

Changes
*******

* Dotted revision numbers have been revised. Instead of growing longer with
  nested branches the branch number just increases. (eg instead of 1.1.1.1.1
  we now report 1.2.1.) This helps scale long lived branches which have many
  feature branches merged between them. (John Arbash Meinel)

* The syntax ``bzr diff branch1 branch2`` is no longer supported.
  Use ``bzr diff branch1 --new branch2`` instead. This change has
  been made to remove the ambiguity where ``branch2`` is in fact a
  specific file to diff within ``branch1``.

Features
********

* New option to use custom template-based formats in  ``bzr version-info``.
  (Lukáš Lalinský)

* diff '--using' allows an external diff tool to be used for files.
  (Aaron Bentley)

* New "lca" merge-type for fast everyday merging that also supports
  criss-cross merges.  (Aaron Bentley)

Improvements
************

* ``annotate`` now doesn't require a working tree. (Lukáš Lalinský,
  #90049)

* ``branch`` and ``checkout`` can now use files from a working tree to
  to speed up the process.  For checkout, this requires the new
  --files-from flag.  (Aaron Bentley)

* ``bzr diff`` now sorts files in alphabetical order.  (Aaron Bentley)

* ``bzr diff`` now works on branches without working trees. Tree-less
  branches can also be compared to each other and to working trees using
  the new diff options ``--old`` and ``--new``. Diffing between branches,
  with or without trees, now supports specific file filtering as well.
  (Ian Clatworthy, #6700)

* ``bzr pack`` now orders revision texts in topological order, with newest
  at the start of the file, promoting linear reads for ``bzr log`` and the
  like. This partially fixes #154129. (Robert Collins)

* Merge directives now fetch prerequisites from the target branch if
  needed.  (Aaron Bentley)

* pycurl now handles digest authentication.
  (Vincent Ladeuil)

* ``reconfigure`` can now convert from repositories.  (Aaron Bentley)

* ``-l`` is now a short form for ``--limit`` in ``log``.  (Matt Nordhoff)

* ``merge`` now warns when merge directives cause cherrypicks.
  (Aaron Bentley)

* ``split`` now supported, to enable splitting large trees into smaller
  pieces.  (Aaron Bentley)

Bugfixes
********

* Avoid AttributeError when unlocking a pack repository when an error occurs.
  (Martin Pool, #180208)

* Better handle short reads when processing multiple range requests.
  (Vincent Ladeuil, #179368)

* build_tree acceleration uses the correct path when a file has been moved.
  (Aaron Bentley)

* ``commit`` now succeeds when a checkout and its master branch share a
  repository.  (Aaron Bentley, #177592)

* Fixed error reporting of unsupported timezone format in
  ``log --timezone``. (Lukáš Lalinský, #178722)

* Fixed Unicode encoding error in ``ignored`` when the output is
  redirected to a pipe. (Lukáš Lalinský)

* Fix traceback when sending large response bodies over the smart protocol
  on Windows. (Andrew Bennetts, #115781)

* Fix ``urlutils.relative_url`` for the case of two ``file:///`` URLs
  pointed to different logical drives on Windows.
  (Alexander Belchenko, #90847)

* HTTP test servers are now compatible with the http protocol version 1.1.
  (Vincent Ladeuil, #175524)

* _KnitParentsProvider.get_parent_map now handles requests for ghosts
  correctly, instead of erroring or attributing incorrect parents to ghosts.
  (Aaron Bentley)

* ``merge --weave --uncommitted`` now works.  (Aaron Bentley)

* pycurl authentication handling was broken and incomplete. Fix handling of
  user:pass embedded in the urls.
  (Vincent Ladeuil, #177643)

* Files inside non-directories are now handled like other conflict types.
  (Aaron Bentley, #177390)

* ``reconfigure`` is able to convert trees into lightweight checkouts.
  (Aaron Bentley)

* Reduce lockdir timeout to 0 when running ``bzr serve``.  (Andrew Bennetts,
  #148087)

* Test that the old ``version_info_format`` functions still work, even
  though they are deprecated. (John Arbash Meinel, ShenMaq, #177872)

* Transform failures no longer cause ImmortalLimbo errors (Aaron Bentley,
  #137681)

* ``uncommit`` works even when the commit messages of revisions to be
  removed use characters not supported in the terminal encoding.
  (Aaron Bentley)

* When dumb http servers return whole files instead of the requested ranges,
  read the remaining bytes by chunks to avoid overflowing network buffers.
  (Vincent Ladeuil, #175886)

Documentation
*************

* Minor tweaks made to the bug tracker integration documentation.
  (Ian Clatworthy)

* Reference material has now be moved out of the User Guide and added
  to the User Reference. The User Reference has gained 4 sections as
  a result: Authenication Settings, Configuration Settings, Conflicts
  and Hooks. All help topics are now dumped into text format in the
  doc/en/user-reference directory for those who like browsing that
  information in their editor. (Ian Clatworthy)

* *Using Bazaar with Launchpad* tutorial added. (Ian Clatworthy)

Internals
*********

* find_* methods available for BzrDirs, Branches and WorkingTrees.
  (Aaron Bentley)

* Help topics can now be loaded from files.
  (Ian Clatworthy, Alexander Belchenko)

* get_parent_map now always provides tuples as its output.  (Aaron Bentley)

* Parent Providers should now implement ``get_parent_map`` returning a
  dictionary instead of ``get_parents`` returning a list.
  ``Graph.get_parents`` is now deprecated. (John Arbash Meinel,
  Robert Collins)

* Patience Diff now supports arbitrary python objects, as long as they
  support ``hash()``. (John Arbash Meinel)

* Reduce selftest overhead to establish test names by memoization.
  (Vincent Ladeuil)

API Breaks
**********

Testing
*******

* Modules can now customise their tests by defining a ``load_tests``
  attribute. ``pydoc bzrlib.tests.TestUtil.TestLoader.loadTestsFromModule``
  for the documentation on this attribute. (Robert Collins)

* New helper function ``bzrlib.tests.condition_id_re`` which helps
  filter tests based on a regular expression search on the tests id.
  (Robert Collins)

* New helper function ``bzrlib.tests.condition_isinstance`` which helps
  filter tests based on class. (Robert Collins)

* New helper function ``bzrlib.tests.exclude_suite_by_condition`` which
  generalises the ``exclude_suite_by_re`` function. (Robert Collins)

* New helper function ``bzrlib.tests.filter_suite_by_condition`` which
  generalises the ``filter_suite_by_re`` function. (Robert Collins)

* New helper method ``bzrlib.tests.exclude_tests_by_re`` which gives a new
  TestSuite that does not contain tests from the input that matched a
  regular expression. (Robert Collins)

* New helper method ``bzrlib.tests.randomize_suite`` which returns a
  randomized copy of the input suite. (Robert Collins)

* New helper method ``bzrlib.tests.split_suite_by_re`` which splits a test
  suite into two according to a regular expression. (Robert Collins)

* Parametrize all http tests for the transport implementations, the http
  protocol versions (1.0 and 1.1) and the authentication schemes.
  (Vincent Ladeuil)

* The ``exclude_pattern`` and ``random_order`` parameters to the function
  ``bzrlib.tests.filter_suite_by_re`` have been deprecated. (Robert Collins)

* The method ``bzrlib.tests.sort_suite_by_re`` has been deprecated. It is
  replaced by the new helper methods added in this release. (Robert Collins)


bzr 1.0 2007-12-14
##################

Documentation
*************

* More improvements and fixes to the User Guide.  (Ian Clatworthy)

* Add information on cherrypicking/rebasing to the User Guide.
  (Ian Clatworthy)

* Improve bug tracker integration documentation. (Ian Clatworthy)

* Minor edits to ``Bazaar in five minutes`` from David Roberts and
  to the rebasing section of the User Guide from Aaron Bentley.
  (Ian Clatworthy)


bzr 1.0rc3 2007-12-11
#####################

Changes
*******

* If a traceback occurs, users are now asked to report the bug
  through Launchpad (https://bugs.launchpad.net/bzr/), rather than
  by mail to the mailing list.
  (Martin Pool)

Bugfixes
********

* Fix Makefile rules for doc generation. (Ian Clatworthy, #175207)

* Give more feedback during long http downloads by making readv deliver data
  as it arrives for urllib, and issue more requests for pycurl. High latency
  networks are better handled by urllib, the pycurl implementation give more
  feedback but also incur more latency.
  (Vincent Ladeuil, #173010)

* Implement _make_parents_provider on RemoteRepository, allowing generating
  bundles against branches on a smart server.  (Andrew Bennetts, #147836)

Documentation
*************

* Improved user guide.  (Ian Clatworthy)

* The single-page quick reference guide is now available as a PDF.
  (Ian Clatworthy)

Internals
*********

* readv urllib http implementation is now a real iterator above the
  underlying socket and deliver data as soon as it arrives. 'get' still
  wraps its output in a StringIO.
  (Vincent Ladeuil)


bzr 1.0rc2 2007-12-07
#####################

Improvements
************

* Added a --coverage option to selftest. (Andrew Bennetts)

* Annotate merge (merge-type=weave) now supports cherrypicking.
  (Aaron Bentley)

* ``bzr commit`` now doesn't print the revision number twice. (Matt
  Nordhoff, #172612)

* New configuration option ``bugtracker_<tracker_abbrevation>_url`` to
  define locations of bug trackers that are not directly supported by
  bzr or a plugin. The URL will be treated as a template and ``{id}``
  placeholders will be replaced by specific bug IDs.  (Lukáš Lalinský)

* Support logging single merge revisions with short and line log formatters.
  (Kent Gibson)

* User Guide enhanced with suggested readability improvements from
  Matt Revell and corrections from John Arbash Meinel. (Ian Clatworthy)

* Quick Start Guide renamed to Quick Start Card, moved down in
  the catalog, provided in pdf and png format and updated to refer
  to ``send`` instead of ``bundle``. (Ian Clatworthy, #165080)

* ``switch`` can now be used on heavyweight checkouts as well as
  lightweight ones. After switching a heavyweight checkout, the
  local branch is a mirror/cache of the new bound branch and
  uncommitted changes in the working tree are merged. As a safety
  check, if there are local commits in a checkout which have not
  been committed to the previously bound branch, then ``switch``
  fails unless the ``--force`` option is given. This option is
  now also required if the branch a lightweight checkout is pointing
  to has been moved. (Ian Clatworthy)

Internals
*********

* New -Dhttp debug option reports http connections, requests and responses.
  (Vincent Ladeuil)

* New -Dmerge debug option, which emits merge plans for merge-type=weave.

Bugfixes
********

* Better error message when running ``bzr cat`` on a non-existant branch.
  (Lukáš Lalinský, #133782)

* Catch OSError 17 (file exists) in final phase of tree transform and show
  filename to user.
  (Alexander Belchenko, #111758)

* Catch ShortReadvErrors while using pycurl. Also make readv more robust by
  allowing multiple GET requests to be issued if too many ranges are
  required.
  (Vincent Ladeuil, #172701)

* Check for missing basis texts when fetching from packs to packs.
  (John Arbash Meinel, #165290)

* Fall back to showing e-mail in ``log --short/--line`` if the
  committer/author has only e-mail. (Lukáš Lalinský, #157026)

API Breaks
**********

* Deprecate not passing a ``location`` argument to commit reporters'
  ``started`` methods. (Matt Nordhoff)


bzr 1.0rc1 2007-11-30
#####################

Notes When Upgrading
********************

* The default repository format is now ``pack-0.92``.  This
  default is used when creating new repositories with ``init`` and
  ``init-repo``, and when branching over bzr+ssh or bzr+hpss.
  (See https://bugs.launchpad.net/bugs/164626)

  This format can be read and written by Bazaar 0.92 and later, and
  data can be transferred to and from older formats.

  To upgrade, please reconcile your repository (``bzr reconcile``), and then
  upgrade (``bzr upgrade``).

  ``pack-0.92`` offers substantially better scaling and performance than the
  previous knits format. Some operations are slower where the code already
  had bad scaling characteristics under knits, the pack format makes such
  operations more visible as part of being more scalable overall. We will
  correct such operations over the coming releases and encourage the filing
  of bugs on any operation which you observe to be slower in a packs
  repository. One particular case that we do not intend to fix is pulling
  data from a pack repository into a knit repository over a high latency
  link;  downgrading such data requires reinsertion of the file texts, and
  this is a classic space/time tradeoff. The current implementation is
  conservative on memory usage because we need to support converting data
  from any tree without problems.
  (Robert Collins, Martin Pool, #164476)

Changes
*******

* Disable detection of plink.exe as possible ssh vendor. Plink vendor
  still available if user selects it explicitly with BZR_SSH environment
  variable. (Alexander Belchenko, workaround for bug #107593)

* The pack format is now accessible as "pack-0.92", or "pack-0.92-subtree"
  to enable the subtree functions (for example, for bzr-svn).
  (Martin Pool)

Features
********

* New ``authentication.conf`` file holding the password or other credentials
  for remote servers. This can be used for ssh, sftp, smtp and other
  supported transports.
  (Vincent Ladeuil)

* New rich-root and rich-root-pack formats, recording the same data about
  tree roots that's recorded for all other directories.
  (Aaron Bentley, #164639)

* ``pack-0.92`` repositories can now be reconciled.
  (Robert Collins, #154173)

* ``switch`` command added for changing the branch a lightweight checkout
  is associated with and updating the tree to reflect the latest content
  accordingly. This command was previously part of the BzrTools plug-in.
  (Ian Clatworthy, Aaron Bentley, David Allouche)

* ``reconfigure`` command can now convert branches, trees, or checkouts to
  lightweight checkouts.  (Aaron Bentley)

Performance
***********

* Commit updates the state of the working tree via a delta rather than
  supplying entirely new basis trees. For commit of a single specified file
  this reduces the wall clock time for commit by roughly a 30%.
  (Robert Collins, Martin Pool)

* Commit with many automatically found deleted paths no longer performs
  linear scanning for the children of those paths during inventory
  iteration. This should fix commit performance blowing out when many such
  paths occur during commit. (Robert Collins, #156491)

* Fetch with pack repositories will no longer read the entire history graph.
  (Robert Collins, #88319)

* Revert takes out an appropriate lock when reverting to a basis tree, and
  does not read the basis inventory twice. (Robert Collins)

* Diff does not require an inventory to be generated on dirstate trees.
  (Aaron Bentley, #149254)

* New annotate merge (--merge-type=weave) implementation is fast on
  versionedfiles withough cached annotations, e.g. pack-0.92.
  (Aaron Bentley)

Improvements
************

* ``bzr merge`` now warns when it encounters a criss-cross merge.
  (Aaron Bentley)

* ``bzr send`` now doesn't require the target e-mail address to be
  specified on the command line if an interactive e-mail client is used.
  (Lukáš Lalinský)

* ``bzr tags`` now prints the revision number for each tag, instead of
  the revision id, unless --show-ids is passed. In addition, tags can be
  sorted chronologically instead of lexicographically with --sort=time.
  (Adeodato Simó, #120231)

* Windows standalone version of bzr is able to load system-wide plugins from
  "plugins" subdirectory in installation directory. In addition standalone
  installer write to the registry (HKLM\SOFTWARE\Bazaar) useful info
  about paths and bzr version. (Alexander Belchenko, #129298)

Documentation
*************

Bug Fixes
*********

* A progress bar has been added for knitpack -> knitpack fetching.
  (Robert Collins, #157789, #159147)

* Branching from a branch via smart server now preserves the repository
  format. (Andrew Bennetts,  #164626)

* ``commit`` is now able to invoke an external editor in a non-ascii
  directory. (Daniel Watkins, #84043)

* Catch connection errors for ftp.
  (Vincent Ladeuil, #164567)

* ``check`` no longer reports spurious unreferenced text versions.
  (Robert Collins, John A Meinel, #162931, #165071)

* Conflicts are now resolved recursively by ``revert``.
  (Aaron Bentley, #102739)

* Detect invalid transport reuse attempts by catching invalid URLs.
  (Vincent Ladeuil, #161819)

* Deleting a file without removing it shows a correct diff, not a traceback.
  (Aaron Bentley)

* Do no use timeout in HttpServer anymore.
  (Vincent Ladeuil, #158972).

* Don't catch the exceptions related to the http pipeline status before
  retrying an http request or some programming errors may be masked.
  (Vincent Ladeuil, #160012)

* Fix ``bzr rm`` to not delete modified and ignored files.
  (Lukáš Lalinský, #172598)

* Fix exception when revisionspec contains merge revisons but log
  formatter doesn't support merge revisions. (Kent Gibson, #148908)

* Fix exception when ScopeReplacer is assigned to before any members have
  been retrieved.  (Aaron Bentley)

* Fix multiple connections during checkout --lightweight.
  (Vincent Ladeuil, #159150)

* Fix possible error in insert_data_stream when copying between
  pack repositories over bzr+ssh or bzr+http.
  KnitVersionedFile.get_data_stream now makes sure that requested
  compression parents are sent before any delta hunks that depend
  on them.
  (Martin Pool, #164637)

* Fix typo in limiting offsets coalescing for http, leading to
  whole files being downloaded instead of parts.
  (Vincent Ladeuil, #165061)

* FTP server errors don't error in the error handling code.
  (Robert Collins, #161240)

* Give a clearer message when a pull fails because the source needs
  to be reconciled.
  (Martin Pool, #164443)

* It is clearer when a plugin cannot be loaded because of its name, and a
  suggestion for an acceptable name is given. (Daniel Watkins, #103023)

* Leave port as None in transport objects if user doesn't
  specify a port in urls.
  (vincent Ladeuil, #150860)

* Make sure Repository.fetch(self) is properly a no-op for all
  Repository implementations. (John Arbash Meinel, #158333)

* Mark .bzr directories as "hidden" on Windows.
  (Alexander Belchenko, #71147)

* ``merge --uncommitted`` can now operate on a single file.
  (Aaron Bentley, Lukáš Lalinský, #136890)

* Obsolete packs are now cleaned up by pack and autopack operations.
  (Robert Collins, #153789)

* Operations pulling data from a smart server where the underlying
  repositories are not both annotated/both unannotated will now work.
  (Robert Collins, #165304).

* Reconcile now shows progress bars. (Robert Collins, #159351)

* ``RemoteBranch`` was not initializing ``self._revision_id_to_revno_map``
  properly. (John Arbash Meinel, #162486)

* Removing an already-removed file reports the file does not exist. (Daniel
  Watkins, #152811)

* Rename on Windows is able to change filename case.
  (Alexander Belchenko, #77740)

* Return error instead of a traceback for ``bzr log -r0``.
  (Kent Gibson, #133751)

* Return error instead of a traceback when bzr is unable to create
  symlink on some platforms (e.g. on Windows).
  (Alexander Belchenko, workaround for #81689)

* Revert doesn't crash when restoring a single file from a deleted
  directory. (Aaron Bentley)

* Stderr output via logging mechanism now goes through encoded wrapper
  and no more uses utf-8, but terminal encoding instead. So all unicode
  strings now should be readable in non-utf-8 terminal.
  (Alexander Belchenko, #54173)

* The error message when ``move --after`` should be used makes how to do so
  clearer. (Daniel Watkins, #85237)

* Unicode-safe output from ``bzr info``. The output will be encoded
  using the terminal encoding and unrepresentable characters will be
  replaced by '?'. (Lukáš Lalinský, #151844)

* Working trees are no longer created when pushing into a local no-trees
  repo. (Daniel Watkins, #50582)

* Upgrade util/configobj to version 4.4.0.
  (Vincent Ladeuil, #151208).

* Wrap medusa ftp test server as an FTPServer feature.
  (Vincent Ladeuil, #157752)

API Breaks
**********

* ``osutils.backup_file`` is deprecated. Actually it's not used in bzrlib
  during very long time. (Alexander Belchenko)

* The return value of
  ``VersionedFile.iter_lines_added_or_present_in_versions`` has been
  changed. Previously it was an iterator of lines, now it is an iterator of
  (line, version_id) tuples. This change has been made to aid reconcile and
  fetch operations. (Robert Collins)

* ``bzrlib.repository.get_versioned_file_checker`` is now private.
  (Robert Collins)

* The Repository format registry default has been removed; it was previously
  obsoleted by the bzrdir format default, which implies a default repository
  format.
  (Martin Pool)

Internals
*********

* Added ``ContainerSerialiser`` and ``ContainerPushParser`` to
  ``bzrlib.pack``.  These classes provide more convenient APIs for generating
  and parsing containers from streams rather than from files.  (Andrew
  Bennetts)

* New module ``lru_cache`` providing a cache for use by tasks that need
  semi-random access to large amounts of data. (John A Meinel)

* InventoryEntry.diff is now deprecated.  Please use diff.DiffTree instead.


bzr 0.92 2007-11-05
###################

Changes
*******

  * New uninstaller on Win32.  (Alexander Belchenko)


bzr 0.92rc1 2007-10-29
######################

Changes
*******

* ``bzr`` now returns exit code 4 if an internal error occurred, and
  3 if a normal error occurred.  (Martin Pool)

* ``pull``, ``merge`` and ``push`` will no longer silently correct some
  repository index errors that occured as a result of the Weave disk format.
  Instead the ``reconcile`` command needs to be run to correct those
  problems if they exist (and it has been able to fix most such problems
  since bzr 0.8). Some new problems have been identified during this release
  and you should run ``bzr check`` once on every repository to see if you
  need to reconcile. If you cannot ``pull`` or ``merge`` from a remote
  repository due to mismatched parent errors - a symptom of index errors -
  you should simply take a full copy of that remote repository to a clean
  directory outside any local repositories, then run reconcile on it, and
  finally pull from it locally. (And naturally email the repositories owner
  to ask them to upgrade and run reconcile).
  (Robert Collins)

Features
********

* New ``knitpack-experimental`` repository format. This is interoperable with
  the ``dirstate-tags`` format but uses a smarter storage design that greatly
  speeds up many operations, both local and remote. This new format can be
  used as an option to the ``init``, ``init-repository`` and ``upgrade``
  commands. (Robert Collins)

* For users of bzr-svn (and those testing the prototype subtree support) that
  wish to try packs, a new ``knitpack-subtree-experimental`` format has also
  been added. This is interoperable with the ``dirstate-subtrees`` format.
  (Robert Collins)

* New ``reconfigure`` command. (Aaron Bentley)

* New ``revert --forget-merges`` command, which removes the record of a pending
  merge without affecting the working tree contents.  (Martin Pool)

* New ``bzr_remote_path`` configuration variable allows finer control of
  remote bzr locations than BZR_REMOTE_PATH environment variable.
  (Aaron Bentley)

* New ``launchpad-login`` command to tell Bazaar your Launchpad
  user ID.  This can then be used by other functions of the
  Launchpad plugin. (James Henstridge)

Performance
***********

* Commit in quiet mode is now slightly faster as the information to
  output is no longer calculated. (Ian Clatworthy)

* Commit no longer checks for new text keys during insertion when the
  revision id was deterministically unique. (Robert Collins)

* Committing a change which is not a merge and does not change the number of
  files in the tree is faster by utilising the data about whether files are
  changed to determine if the tree is unchanged rather than recalculating
  it at the end of the commit process. (Robert Collins)

* Inventory serialisation no longer double-sha's the content.
  (Robert Collins)

* Knit text reconstruction now avoids making copies of the lines list for
  interim texts when building a single text. The new ``apply_delta`` method
  on ``KnitContent`` aids this by allowing modification of the revision id
  such objects represent. (Robert Collins)

* Pack indices are now partially parsed for specific key lookup using a
  bisection approach. (Robert Collins)

* Partial commits are now approximately 40% faster by walking over the
  unselected current tree more efficiently. (Robert Collins)

* XML inventory serialisation takes 20% less time while being stricter about
  the contents. (Robert Collins)

* Graph ``heads()`` queries have been fixed to no longer access all history
  unnecessarily. (Robert Collins)

Improvements
************

* ``bzr+https://`` smart server across https now supported.
  (John Ferlito, Martin Pool, #128456)

* Mutt is now a supported mail client; set ``mail_client=mutt`` in your
  bazaar.conf and ``send`` will use mutt. (Keir Mierle)

* New option ``-c``/``--change`` for ``merge`` command for cherrypicking
  changes from one revision. (Alexander Belchenko, #141368)

* Show encodings, locale and list of plugins in the traceback message.
  (Martin Pool, #63894)

* Experimental directory formats can now be marked with
  ``experimental = True`` during registration. (Ian Clatworthy)

Documentation
*************

* New *Bazaar in Five Minutes* guide.  (Matthew Revell)

* The hooks reference documentation is now converted to html as expected.
  (Ian Clatworthy)

Bug Fixes
*********

* Connection error reporting for the smart server has been fixed to
  display a user friendly message instead of a traceback.
  (Ian Clatworthy, #115601)

* Make sure to use ``O_BINARY`` when opening files to check their
  sha1sum. (Alexander Belchenko, John Arbash Meinel, #153493)

* Fix a problem with Win32 handling of the executable bit.
  (John Arbash Meinel, #149113)

* ``bzr+ssh://`` and ``sftp://`` URLs that do not specify ports explicitly
  no longer assume that means port 22.  This allows people using OpenSSH to
  override the default port in their ``~/.ssh/config`` if they wish.  This
  fixes a bug introduced in bzr 0.91.  (Andrew Bennetts, #146715)

* Commands reporting exceptions can now be profiled and still have their
  data correctly dumped to a file. For example, a ``bzr commit`` with
  no changes still reports the operation as pointless but doing so no
  longer throws away the profiling data if this command is run with
  ``--lsprof-file callgrind.out.ci`` say. (Ian Clatworthy)

* Fallback to ftp when paramiko is not installed and sftp can't be used for
  ``tests/commands`` so that the test suite is still usable without
  paramiko.
  (Vincent Ladeuil, #59150)

* Fix commit ordering in corner case. (Aaron Bentley, #94975)

* Fix long standing bug in partial commit when there are renames
  left in tree. (Robert Collins, #140419)

* Fix selftest semi-random noise during http related tests.
  (Vincent Ladeuil, #140614)

* Fix typo in ftp.py making the reconnection fail on temporary errors.
  (Vincent Ladeuil, #154259)

* Fix failing test by comparing real paths to cover the case where the TMPDIR
  contains a symbolic link.
  (Vincent Ladeuil, #141382).

* Fix log against smart server branches that don't support tags.
  (James Westby, #140615)

* Fix pycurl http implementation by defining error codes from
  pycurl instead of relying on an old curl definition.
  (Vincent Ladeuil, #147530)

* Fix 'unprintable error' message when displaying BzrCheckError and
  some other exceptions on Python 2.5.
  (Martin Pool, #144633)

* Fix ``Inventory.copy()`` and add test for it. (Jelmer Vernooij)

* Handles default value for ListOption in cmd_commit.
  (Vincent Ladeuil, #140432)

* HttpServer and FtpServer need to be closed properly or a listening socket
  will remain opened.
  (Vincent Ladeuil, #140055)

* Monitor the .bzr directory created in the top level test
  directory to detect leaking tests.
  (Vincent Ladeuil, #147986)

* The basename, not the full path, is now used when checking whether
  the profiling dump file begins with ``callgrind.out`` or not. This
  fixes a bug reported by Aaron Bentley on IRC. (Ian Clatworthy)

* Trivial fix for invoking command ``reconfigure`` without arguments.
  (Rob Weir, #141629)

* ``WorkingTree.rename_one`` will now raise an error if normalisation of the
  new path causes bzr to be unable to access the file. (Robert Collins)

* Correctly detect a NoSuchFile when using a filezilla server. (Gary van der
  Merwe)

API Breaks
**********

* ``bzrlib.index.GraphIndex`` now requires a size parameter to the
  constructor, for enabling bisection searches. (Robert Collins)

* ``CommitBuilder.record_entry_contents`` now requires the root entry of a
  tree be supplied to it, previously failing to do so would trigger a
  deprecation warning. (Robert Collins)

* ``KnitVersionedFile.add*`` will no longer cache added records even when
  enable_cache() has been called - the caching feature is now exclusively for
  reading existing data. (Robert Collins)

* ``ReadOnlyLockError`` is deprecated; ``LockFailed`` is usually more
  appropriate.  (Martin Pool)

* Removed ``bzrlib.transport.TransportLogger`` - please see the new
  ``trace+`` transport instead. (Robert Collins)

* Removed previously deprecated varargs interface to ``TestCase.run_bzr`` and
  deprecated methods ``TestCase.capture`` and ``TestCase.run_bzr_captured``.
  (Martin Pool)

* Removed previous deprecated ``basis_knit`` parameter to the
  ``KnitVersionedFile`` constructor. (Robert Collins)

* Special purpose method ``TestCase.run_bzr_decode`` is moved to the test_non_ascii
  class that needs it.
  (Martin Pool)

* The class ``bzrlib.repofmt.knitrepo.KnitRepository3`` has been folded into
  ``KnitRepository`` by parameters to the constructor. (Robert Collins)

* The ``VersionedFile`` interface now allows content checks to be bypassed
  by supplying check_content=False.  This saves nearly 30% of the minimum
  cost to store a version of a file. (Robert Collins)

* Tree's with bad state such as files with no length or sha will no longer
  be silently accepted by the repository XML serialiser. To serialise
  inventories without such data, pass working=True to write_inventory.
  (Robert Collins)

* ``VersionedFile.fix_parents`` has been removed as a harmful API.
  ``VersionedFile.join`` will no longer accept different parents on either
  side of a join - it will either ignore them, or error, depending on the
  implementation. See notes when upgrading for more information.
  (Robert Collins)

Internals
*********

* ``bzrlib.transport.Transport.put_file`` now returns the number of bytes
  put by the method call, to allow avoiding stat-after-write or
  housekeeping in callers. (Robert Collins)

* ``bzrlib.xml_serializer.Serializer`` is now responsible for checking that
  mandatory attributes are present on serialisation and deserialisation.
  This fixes some holes in API usage and allows better separation between
  physical storage and object serialisation. (Robert Collins)

* New class ``bzrlib.errors.InternalBzrError`` which is just a convenient
  shorthand for deriving from BzrError and setting internal_error = True.
  (Robert Collins)

* New method ``bzrlib.mutabletree.update_to_one_parent_via_delta`` for
  moving the state of a parent tree to a new version via a delta rather than
  a complete replacement tree. (Robert Collins)

* New method ``bzrlib.osutils.minimum_path_selection`` useful for removing
  duplication from user input, when a user mentions both a path and an item
  contained within that path. (Robert Collins)

* New method ``bzrlib.repository.Repository.is_write_locked`` useful for
  determining if a repository is write locked. (Robert Collins)

* New method on ``bzrlib.tree.Tree`` ``path_content_summary`` provides a
  tuple containing the key information about a path for commit processing
  to complete. (Robert Collins)

* New method on xml serialisers, write_inventory_to_lines, which matches the
  API used by knits for adding content. (Robert Collins)

* New module ``bzrlib.bisect_multi`` with generic multiple-bisection-at-once
  logic, currently only available for byte-based lookup
  (``bisect_multi_bytes``). (Robert Collins)

* New helper ``bzrlib.tuned_gzip.bytes_to_gzip`` which takes a byte string
  and returns a gzipped version of the same. This is used to avoid a bunch
  of api friction during adding of knit hunks. (Robert Collins)

* New parameter on ``bzrlib.transport.Transport.readv``
  ``adjust_for_latency`` which changes readv from returning strictly the
  requested data to inserted return larger ranges and in forward read order
  to reduce the effect of network latency. (Robert Collins)

* New parameter yield_parents on ``Inventory.iter_entries_by_dir`` which
  causes the parents of a selected id to be returned recursively, so all the
  paths from the root down to each element of selected_file_ids are
  returned. (Robert Collins)

* Knit joining has been enhanced to support plain to annotated conversion
  and annotated to plain conversion. (Ian Clatworthy)

* The CommitBuilder method ``record_entry_contents`` now returns summary
  information about the effect of the commit on the repository. This tuple
  contains an inventory delta item if the entry changed from the basis, and a
  boolean indicating whether a new file graph node was recorded.
  (Robert Collins)

* The python path used in the Makefile can now be overridden.
  (Andrew Bennetts, Ian Clatworthy)

Testing
*******

* New transport implementation ``trace+`` which is useful for testing,
  logging activity taken to its _activity attribute. (Robert Collins)

* When running bzr commands within the test suite, internal exceptions are
  not caught and reported in the usual way, but rather allowed to propagate
  up and be visible to the test suite.  A new API ``run_bzr_catch_user_errors``
  makes this behavior available to other users.
  (Martin Pool)

* New method ``TestCase.call_catch_warnings`` for testing methods that
  raises a Python warning.  (Martin Pool)


bzr 0.91 2007-09-26
###################

Bug Fixes
*********

* Print a warning instead of aborting the ``python setup.py install``
  process if building of a C extension is not possible.
  (Lukáš Lalinský, Alexander Belchenko)

* Fix commit ordering in corner case (Aaron Bentley, #94975)

* Fix ''bzr info bzr://host/'' and other operations on ''bzr://' URLs with
  an implicit port.  We were incorrectly raising PathNotChild due to
  inconsistent treatment of the ''_port'' attribute on the Transport object.
  (Andrew Bennetts, #133965)

* Make RemoteRepository.sprout cope gracefully with servers that don't
  support the ``Repository.tarball`` request.
  (Andrew Bennetts)


bzr 0.91rc2 2007-09-11
######################

* Replaced incorrect tarball for previous release; a debug statement was left
  in bzrlib/remote.py.


bzr 0.91rc1 2007-09-11
######################

Changes
*******

* The default branch and repository format has changed to
  ``dirstate-tags``, so tag commands are active by default.
  This format is compatible with Bazaar 0.15 and later.
  This incidentally fixes bug #126141.
  (Martin Pool)

* ``--quiet`` or ``-q`` is no longer a global option. If present, it
  must now appear after the command name. Scripts doing things like
  ``bzr -q missing`` need to be rewritten as ``bzr missing -q``.
  (Ian Clatworthy)

Features
********

* New option ``--author`` in ``bzr commit`` to specify the author of the
  change, if it's different from the committer. ``bzr log`` and
  ``bzr annotate`` display the author instead of the committer.
  (Lukáš Lalinský)

* In addition to global options and command specific options, a set of
  standard options are now supported. Standard options are legal for
  all commands. The initial set of standard options are:

  * ``--help`` or ``-h`` - display help message
  * ``--verbose`` or ``-v`` - display additional information
  * ``--quiet``  or ``-q`` - only output warnings and errors.

  Unlike global options, standard options can be used in aliases and
  may have command-specific help. (Ian Clatworthy)

* Verbosity level processing has now been unified. If ``--verbose``
  or ``-v`` is specified on the command line multiple times, the
  verbosity level is made positive the first time then increased.
  If ``--quiet`` or ``-q`` is specified on the command line
  multiple times, the verbosity level is made negative the first
  time then decreased. To get the default verbosity level of zero,
  either specify none of the above , ``--no-verbose`` or ``--no-quiet``.
  Note that most commands currently ignore the magnitude of the
  verbosity level but do respect *quiet vs normal vs verbose* when
  generating output. (Ian Clatworthy)

* ``Branch.hooks`` now supports ``pre_commit`` hook. The hook's signature
  is documented in BranchHooks constructor. (Nam T. Nguyen, #102747)

* New ``Repository.stream_knit_data_for_revisions`` request added to the
  network protocol for greatly reduced roundtrips when retrieving a set of
  revisions. (Andrew Bennetts)

Bug Fixes
*********

* ``bzr plugins`` now lists the version number for each plugin in square
  brackets after the path. (Robert Collins, #125421)

* Pushing, pulling and branching branches with subtree references was not
  copying the subtree weave, preventing the file graph from being accessed
  and causing errors in commits in clones. (Robert Collins)

* Suppress warning "integer argument expected, got float" from Paramiko,
  which sometimes caused false test failures.  (Martin Pool)

* Fix bug in bundle 4 that could cause attempts to write data to wrong
  versionedfile.  (Aaron Bentley)

* Diffs generated using "diff -p" no longer break the patch parser.
  (Aaron Bentley)

* get_transport treats an empty possible_transports list the same as a non-
  empty one.  (Aaron Bentley)

* patch verification for merge directives is reactivated, and works with
  CRLF and CR files.  (Aaron Bentley)

* Accept ..\ as a path in revision specifiers. This fixes for example
  "-r branch:..\other-branch" on Windows.  (Lukáš Lalinský)

* ``BZR_PLUGIN_PATH`` may now contain trailing slashes.
  (Blake Winton, #129299)

* man page no longer lists hidden options (#131667, Aaron Bentley)

* ``uncommit --help`` now explains the -r option adequately.  (Daniel
  Watkins, #106726)

* Error messages are now better formatted with parameters (such as
  filenames) quoted when necessary. This avoids confusion when directory
  names ending in a '.' at the end of messages were confused with a
  full stop that may or not have been there. (Daniel Watkins, #129791)

* Fix ``status FILE -r X..Y``. (Lukáš Lalinský)

* If a particular command is an alias, ``help`` will show the alias
  instead of claiming there is no help for said alias. (Daniel Watkins,
  #133548)

* TreeTransform-based operations, like pull, merge, revert, and branch,
  now roll back if they encounter an error.  (Aaron Bentley, #67699)

* ``bzr commit`` now exits cleanly if a character unsupported by the
  current encoding is used in the commit message.  (Daniel Watkins,
  #116143)

* bzr send uses default values for ranges when only half of an elipsis
  is specified ("-r..5" or "-r5..").  (#61685, Aaron Bentley)

* Avoid trouble when Windows ssh calls itself 'plink' but no plink
  binary is present.  (Martin Albisetti, #107155)

* ``bzr remove`` should remove clean subtrees.  Now it will remove (without
  needing ``--force``) subtrees that contain no files with text changes or
  modified files.  With ``--force`` it removes the subtree regardless of
  text changes or unknown files. Directories with renames in or out (but
  not changed otherwise) will now be removed without needing ``--force``.
  Unknown ignored files will be deleted without needing ``--force``.
  (Marius Kruger, #111665)

* When two plugins conflict, the source of both the losing and now the
  winning definition is shown.  (Konstantin Mikhaylov, #5454)

* When committing to a branch, the location being committed to is
  displayed.  (Daniel Watkins, #52479)

* ``bzr --version`` takes care about encoding of stdout, especially
  when output is redirected. (Alexander Belchenko, #131100)

* Prompt for an ftp password if none is provided.
  (Vincent Ladeuil, #137044)

* Reuse bound branch associated transport to avoid multiple
  connections.
  (Vincent Ladeuil, #128076, #131396)

* Overwrite conflicting tags by ``push`` and ``pull`` if the
  ``--overwrite`` option is specified.  (Lukáš Lalinský, #93947)

* In checkouts, tags are copied into the master branch when created,
  changed or deleted, and are copied into the checkout when it is
  updated.  (Martin Pool, #93856, #93860)

* Print a warning instead of aborting the ``python setup.py install``
  process if building of a C extension is not possible.
  (Lukáš Lalinský, Alexander Belchenko)

Improvements
************

* Add the option "--show-diff" to the commit command in order to display
  the diff during the commit log creation. (Goffredo Baroncelli)

* ``pull`` and ``merge`` are much faster at installing bundle format 4.
  (Aaron Bentley)

* ``pull -v`` no longer includes deltas, making it much faster.
  (Aaron Bentley)

* ``send`` now sends the directive as an attachment by default.
  (Aaron Bentley, Lukáš Lalinský, Alexander Belchenko)

* Documentation updates (Martin Albisetti)

* Help on debug flags is now included in ``help global-options``.
  (Daniel Watkins, #124853)

* Parameters passed on the command line are checked to ensure they are
  supported by the encoding in use. (Daniel Watkins)

* The compression used within the bzr repository has changed from zlib
  level 9 to the zlib default level. This improves commit performance with
  only a small increase in space used (and in some cases a reduction in
  space). (Robert Collins)

* Initial commit no longer SHAs files twice and now reuses the path
  rather than looking it up again, making it faster.
  (Ian Clatworthy)

* New option ``-c``/``--change`` for ``diff`` and ``status`` to show
  changes in one revision.  (Lukáš Lalinský)

* If versioned files match a given ignore pattern, a warning is now
  given. (Daniel Watkins, #48623)

* ``bzr status`` now has -S as a short name for --short and -V as a
  short name for --versioned. These have been added to assist users
  migrating from Subversion: ``bzr status -SV`` is now like
  ``svn status -q``.  (Daniel Watkins, #115990)

* Added C implementation of  ``PatienceSequenceMatcher``, which is about
  10x faster than the Python version. This speeds up commands that
  need file diffing, such as ``bzr commit`` or ``bzr diff``.
  (Lukáš Lalinský)

* HACKING has been extended with a large section on core developer tasks.
  (Ian Clatworthy)

* Add ``branches`` and ``standalone-trees`` as online help topics and
  include them as Concepts within the User Reference.
  (Paul Moore, Ian Clatworthy)

* ``check`` can detect versionedfile parent references that are
  inconsistent with revision and inventory info, and ``reconcile`` can fix
  them.  These faulty references were generated by 0.8-era releases,
  so repositories which were manipulated by old bzrs should be
  checked, and possibly reconciled ASAP.  (Aaron Bentley, Andrew Bennetts)

API Breaks
**********

* ``Branch.append_revision`` is removed altogether; please use
  ``Branch.set_last_revision_info`` instead.  (Martin Pool)

* CommitBuilder now advertises itself as requiring the root entry to be
  supplied. This only affects foreign repository implementations which reuse
  CommitBuilder directly and have changed record_entry_contents to require
  that the root not be supplied. This should be precisely zero plugins
  affected. (Robert Collins)

* The ``add_lines`` methods on ``VersionedFile`` implementations has changed
  its return value to include the sha1 and length of the inserted text. This
  allows the avoidance of double-sha1 calculations during commit.
  (Robert Collins)

* ``Transport.should_cache`` has been removed.  It was not called in the
  previous release.  (Martin Pool)

Testing
*******

* Tests may now raise TestNotApplicable to indicate they shouldn't be
  run in a particular scenario.  (Martin Pool)

* New function multiply_tests_from_modules to give a simpler interface
  to test parameterization.  (Martin Pool, Robert Collins)

* ``Transport.should_cache`` has been removed.  It was not called in the
  previous release.  (Martin Pool)

* NULL_REVISION is returned to indicate the null revision, not None.
  (Aaron Bentley)

* Use UTF-8 encoded StringIO for log tests to avoid failures on
  non-ASCII committer names.  (Lukáš Lalinský)

Internals
*********

* ``bzrlib.plugin.all_plugins`` has been deprecated in favour of
  ``bzrlib.plugin.plugins()`` which returns PlugIn objects that provide
  useful functionality for determining the path of a plugin, its tests, and
  its version information. (Robert Collins)

* Add the option user_encoding to the function 'show_diff_trees()'
  in order to move the user encoding at the UI level. (Goffredo Baroncelli)

* Add the function make_commit_message_template_encoded() and the function
  edit_commit_message_encoded() which handle encoded strings.
  This is done in order to mix the commit messages (which is a unicode
  string), and the diff which is a raw string. (Goffredo Baroncelli)

* CommitBuilder now defaults to using add_lines_with_ghosts, reducing
  overhead on non-weave repositories which don't require all parents to be
  present. (Robert Collins)

* Deprecated method ``find_previous_heads`` on
  ``bzrlib.inventory.InventoryEntry``. This has been superseded by the use
  of ``parent_candidates`` and a separate heads check via the repository
  API. (Robert Collins)

* New trace function ``mutter_callsite`` will print out a subset of the
  stack to the log, which can be useful for gathering debug details.
  (Robert Collins)

* ``bzrlib.pack.ContainerWriter`` now tracks how many records have been
  added via a public attribute records_written. (Robert Collins)

* New method ``bzrlib.transport.Transport.get_recommended_page_size``.
  This provides a hint to users of transports as to the reasonable
  minimum data to read. In principle this can take latency and
  bandwidth into account on a per-connection basis, but for now it
  just has hard coded values based on the url. (e.g. http:// has a large
  page size, file:// has a small one.) (Robert Collins)

* New method on ``bzrlib.transport.Transport`` ``open_write_stream`` allows
  incremental addition of data to a file without requiring that all the
  data be buffered in memory. (Robert Collins)

* New methods on ``bzrlib.knit.KnitVersionedFile``:
  ``get_data_stream(versions)``, ``insert_data_stream(stream)`` and
  ``get_format_signature()``.  These provide some infrastructure for
  efficiently streaming the knit data for a set of versions over the smart
  protocol.

* Knits with no annotation cache still produce correct annotations.
  (Aaron Bentley)

* Three new methods have been added to ``bzrlib.trace``:
  ``set_verbosity_level``, ``get_verbosity_level`` and ``is_verbose``.
  ``set_verbosity_level`` expects a numeric value: negative for quiet,
  zero for normal, positive for verbose. The size of the number can be
  used to determine just how quiet or verbose the application should be.
  The existing ``be_quiet`` and ``is_quiet`` routines have been
  integrated into this new scheme. (Ian Clatworthy)

* Options can now be delcared with a ``custom_callback`` parameter. If
  set, this routine is called after the option is processed. This feature
  is now used by the standard options ``verbose`` and ``quiet`` so that
  setting one implicitly resets the other. (Ian Clatworthy)

* Rather than declaring a new option from scratch in order to provide
  custom help, a centrally registered option can be decorated using the
  new ``bzrlib.Option.custom_help`` routine. In particular, this routine
  is useful when declaring better help for the ``verbose`` and ``quiet``
  standard options as the base definition of these is now more complex
  than before thanks to their use of a custom callback. (Ian Clatworthy)

* Tree._iter_changes(specific_file=[]) now iterates through no files,
  instead of iterating through all files.  None is used to iterate through
  all files.  (Aaron Bentley)

* WorkingTree.revert() now accepts None to revert all files.  The use of
  [] to revert all files is deprecated.  (Aaron Bentley)


bzr 0.90 2007-08-28
###################

Improvements
************

* Documentation is now organized into multiple directories with a level
  added for different languages or locales. Added the Mini Tutorial
  and Quick Start Summary (en) documents from the Wiki, improving the
  content and readability of the former. Formatted NEWS as Release Notes
  complete with a Table of Conents, one heading per release. Moved the
  Developer Guide into the main document catalog and provided a link
  from the developer document catalog back to the main one.
  (Ian Clatworthy, Sabin Iacob, Alexander Belchenko)


API Changes
***********

* The static convenience method ``BzrDir.create_repository``
  is deprecated.  Callers should instead create a ``BzrDir`` instance
  and call ``create_repository`` on that.  (Martin Pool)


bzr 0.90rc1 2007-08-14
######################

Bugfixes
********

* ``bzr init`` should connect to the remote location one time only.  We
  have been connecting several times because we forget to pass around the
  Transport object. This modifies ``BzrDir.create_branch_convenience``,
  so that we can give it the Transport we already have.
  (John Arbash Meinel, Vincent Ladeuil, #111702)

* Get rid of sftp connection cache (get rid of the FTP one too).
  (Vincent Ladeuil, #43731)

* bzr branch {local|remote} remote don't try to create a working tree
  anymore.
  (Vincent Ladeuil, #112173)

* All identified multiple connections for a single bzr command have been
  fixed. See bzrlib/tests/commands directory.
  (Vincent Ladeuil)

* ``bzr rm`` now does not insist on ``--force`` to delete files that
  have been renamed but not otherwise modified.  (Marius Kruger,
  #111664)

* ``bzr selftest --bench`` no longer emits deprecation warnings
  (Lukáš Lalinský)

* ``bzr status`` now honours FILE parameters for conflict lists
  (Aaron Bentley, #127606)

* ``bzr checkout`` now honours -r when reconstituting a working tree.
  It also honours -r 0.  (Aaron Bentley, #127708)

* ``bzr add *`` no more fails on Windows if working tree contains
  non-ascii file names. (Kuno Meyer, #127361)

* allow ``easy_install bzr`` runs without fatal errors.
  (Alexander Belchenko, #125521)

* Graph._filter_candidate_lca does not raise KeyError if a candidate
  is eliminated just before it would normally be examined.  (Aaron Bentley)

* SMTP connection failures produce a nice message, not a traceback.
  (Aaron Bentley)

Improvements
************

* Don't show "dots" progress indicators when run non-interactively, such
  as from cron.  (Martin Pool)

* ``info`` now formats locations more nicely and lists "submit" and
  "public" branches (Aaron Bentley)

* New ``pack`` command that will trigger database compression within
  the repository (Robert Collins)

* Implement ``_KnitIndex._load_data`` in a pyrex extension. The pyrex
  version is approximately 2-3x faster at parsing a ``.kndx`` file.
  Which yields a measurable improvement for commands which have to
  read from the repository, such as a 1s => 0.75s improvement in
  ``bzr diff`` when there are changes to be shown.  (John Arbash Meinel)

* Merge is now faster.  Depending on the scenario, it can be more than 2x
  faster. (Aaron Bentley)

* Give a clearer warning, and allow ``python setup.py install`` to
  succeed even if pyrex is not available.
  (John Arbash Meinel)

* ``DirState._read_dirblocks`` now has an optional Pyrex
  implementation. This improves the speed of any command that has to
  read the entire DirState. (``diff``, ``status``, etc, improve by
  about 10%).
  ``bisect_dirblocks`` has also been improved, which helps all
  ``_get_entry`` type calls (whenever we are searching for a
  particular entry in the in-memory DirState).
  (John Arbash Meinel)

* ``bzr pull`` and ``bzr push`` no longer do a complete walk of the
  branch revision history for ui display unless -v is supplied.
  (Robert Collins)

* ``bzr log -rA..B`` output shifted to the left margin if the log only
  contains merge revisions. (Kent Gibson)

* The ``plugins`` command is now public with improved help.
  (Ian Clatworthy)

* New bundle and merge directive formats are faster to generate, and

* Annotate merge now works when there are local changes. (Aaron Bentley)

* Commit now only shows the progress in terms of directories instead of
  entries. (Ian Clatworthy)

* Fix ``KnitRepository.get_revision_graph`` to not request the graph 2
  times. This makes ``get_revision_graph`` 2x faster. (John Arbash
  Meinel)

* Fix ``VersionedFile.get_graph()`` to avoid using
  ``set.difference_update(other)``, which has bad scaling when
  ``other`` is large. This improves ``VF.get_graph([version_id])`` for
  a 12.5k graph from 2.9s down to 200ms. (John Arbash Meinel)

* The ``--lsprof-file`` option now generates output for KCacheGrind if
  the file starts with ``callgrind.out``. This matches the default file
  filtering done by KCacheGrind's Open Dialog. (Ian Clatworthy)

* Fix ``bzr update`` to avoid an unnecessary
  ``branch.get_master_branch`` call, which avoids 1 extra connection
  to the remote server. (Partial fix for #128076, John Arbash Meinel)

* Log errors from the smart server in the trace file, to make debugging
  test failures (and live failures!) easier.  (Andrew Bennetts)

* The HTML version of the man page has been superceded by a more
  comprehensive manual called the Bazaar User Reference. This manual
  is completed generated from the online help topics. As part of this
  change, limited reStructuredText is now explicitly supported in help
  topics and command help with 'unnatural' markup being removed prior
  to display by the online help or inclusion in the man page.
  (Ian Clatworthy)

* HTML documentation now use files extension ``*.html``
  (Alexander Belchenko)

* The cache of ignore definitions is now cleared in WorkingTree.unlock()
  so that changes to .bzrignore aren't missed. (#129694, Daniel Watkins)

* ``bzr selftest --strict`` fails if there are any missing features or
  expected test failures. (Daniel Watkins, #111914)

* Link to registration survey added to README. (Ian Clatworthy)

* Windows standalone installer show link to registration survey
  when installation finished. (Alexander Belchenko)

Library API Breaks
******************

* Deprecated dictionary ``bzrlib.option.SHORT_OPTIONS`` removed.
  Options are now required to provide a help string and it must
  comply with the style guide by being one or more sentences with an
  initial capital and final period. (Martin Pool)

* KnitIndex.get_parents now returns tuples. (Robert Collins)

* Ancient unused ``Repository.text_store`` attribute has been removed.
  (Robert Collins)

* The ``bzrlib.pack`` interface has changed to use tuples of bytestrings
  rather than just bytestrings, making it easier to represent multiple
  element names. As this interface was not used by any internal facilities
  since it was introduced in 0.18 no API compatibility is being preserved.
  The serialised form of these packs is identical with 0.18 when a single
  element tuple is in use. (Robert Collins)

Internals
*********

* merge now uses ``iter_changes`` to calculate changes, which makes room for
  future performance increases.  It is also more consistent with other
  operations that perform comparisons, and reduces reliance on
  Tree.inventory.  (Aaron Bentley)

* Refactoring of transport classes connected to a remote server.
  ConnectedTransport is a new class that serves as a basis for all
  transports needing to connect to a remote server.  transport.split_url
  have been deprecated, use the static method on the object instead. URL
  tests have been refactored too.
  (Vincent Ladeuil)

* Better connection sharing for ConnectedTransport objects.
  transport.get_transport() now accepts a 'possible_transports' parameter.
  If a newly requested transport can share a connection with one of the
  list, it will.
  (Vincent Ladeuil)

* Most functions now accept ``bzrlib.revision.NULL_REVISION`` to indicate
  the null revision, and consider using ``None`` for this purpose
  deprecated.  (Aaron Bentley)

* New ``index`` module with abstract index functionality. This will be
  used during the planned changes in the repository layer. Currently the
  index layer provides a graph aware immutable index, a builder for the
  same index type to allow creating them, and finally a composer for
  such indices to allow the use of many indices in a single query. The
  index performance is not optimised, however the API is stable to allow
  development on top of the index. (Robert Collins)

* ``bzrlib.dirstate.cmp_by_dirs`` can be used to compare two paths by
  their directory sections. This is equivalent to comparing
  ``path.split('/')``, only without having to split the paths.
  This has a Pyrex implementation available.
  (John Arbash Meinel)

* New transport decorator 'unlistable+' which disables the list_dir
  functionality for testing.

* Deprecated ``change_entry`` in transform.py. (Ian Clatworthy)

* RevisionTree.get_weave is now deprecated.  Tree.plan_merge is now used
  for performing annotate-merge.  (Aaron Bentley)

* New EmailMessage class to create email messages. (Adeodato Simó)

* Unused functions on the private interface KnitIndex have been removed.
  (Robert Collins)

* New ``knit.KnitGraphIndex`` which provides a ``KnitIndex`` layered on top
  of a ``index.GraphIndex``. (Robert Collins)

* New ``knit.KnitVersionedFile.iter_parents`` method that allows querying
  the parents of many knit nodes at once, reducing round trips to the
  underlying index. (Robert Collins)

* Graph now has an is_ancestor method, various bits use it.
  (Aaron Bentley)

* The ``-Dhpss`` flag now includes timing information. As well as
  logging when a new connection is opened. (John Arbash Meinel)

* ``bzrlib.pack.ContainerWriter`` now returns an offset, length tuple to
  callers when inserting data, allowing generation of readv style access
  during pack creation, without needing a separate pass across the output
  pack to gather such details. (Robert Collins)

* ``bzrlib.pack.make_readv_reader`` allows readv based access to pack
  files that are stored on a transport. (Robert Collins)

* New ``Repository.has_same_location`` method that reports if two
  repository objects refer to the same repository (although with some risk
  of false negatives).  (Andrew Bennetts)

* InterTree.compare now passes require_versioned on correctly.
  (Marius Kruger)

* New methods on Repository - ``start_write_group``,
  ``commit_write_group``, ``abort_write_group`` and ``is_in_write_group`` -
  which provide a clean hook point for transactional Repositories - ones
  where all the data for a fetch or commit needs to be made atomically
  available in one step. This allows the write lock to remain while making
  a series of data insertions.  (e.g. data conversion). (Robert Collins)

* In ``bzrlib.knit`` the internal interface has been altered to use
  3-tuples (index, pos, length) rather than two-tuples (pos, length) to
  describe where data in a knit is, allowing knits to be split into
  many files. (Robert Collins)

* ``bzrlib.knit._KnitData`` split into cache management and physical access
  with two access classes - ``_PackAccess`` and ``_KnitAccess`` defined.
  The former provides access into a .pack file, and the latter provides the
  current production repository form of .knit files. (Robert Collins)

Testing
*******

* Remove selftest ``--clean-output``, ``--numbered-dirs`` and
  ``--keep-output`` options, which are obsolete now that tests
  are done within directories in $TMPDIR.  (Martin Pool)

* The SSH_AUTH_SOCK environment variable is now reset to avoid
  interaction with any running ssh agents.  (Jelmer Vernooij, #125955)

* run_bzr_subprocess handles parameters the same way as run_bzr:
  either a string or a list of strings should be passed as the first
  parameter.  Varargs-style parameters are deprecated. (Aaron Bentley)


bzr 0.18  2007-07-17
####################

Bugfixes
********

* Fix 'bzr add' crash under Win32 (Kuno Meyer)


bzr 0.18rc1  2007-07-10
#######################

Bugfixes
********

* Do not suppress pipe errors, etc. in non-display commands
  (Alexander Belchenko, #87178)

* Display a useful error message when the user requests to annotate
  a file that is not present in the specified revision.
  (James Westby, #122656)

* Commands that use status flags now have a reference to 'help
  status-flags'.  (Daniel Watkins, #113436)

* Work around python-2.4.1 inhability to correctly parse the
  authentication header.
  (Vincent Ladeuil, #121889)

* Use exact encoding for merge directives. (Adeodato Simó, #120591)

* Fix tempfile permissions error in smart server tar bundling under
  Windows. (Martin _, #119330)

* Fix detection of directory entries in the inventory. (James Westby)

* Fix handling of http code 400: Bad Request When issuing too many ranges.
  (Vincent Ladeuil, #115209)

* Issue a CONNECT request when connecting to an https server
  via a proxy to enable SSL tunneling.
  (Vincent Ladeuil, #120678)

* Fix ``bzr log -r`` to support selecting merge revisions, both
  individually and as part of revision ranges.
  (Kent Gibson, #4663)

* Don't leave cruft behind when failing to acquire a lockdir.
  (Martin Pool, #109169)

* Don't use the '-f' strace option during tests.
  (Vincent Ladeuil, #102019).

* Warn when setting ``push_location`` to a value that will be masked by
  locations.conf.  (Aaron Bentley, #122286)

* Fix commit ordering in corner case (Aaron Bentley, #94975)

*  Make annotate behave in a non-ASCII world (Adeodato Simó).

Improvements
************

* The --lsprof-file option now dumps a text rendering of the profiling
  information if the filename ends in ".txt". It will also convert the
  profiling information to a format suitable for KCacheGrind if the
  output filename ends in ".callgrind". Fixes to the lsprofcalltree
  conversion process by Jean Paul Calderone and Itamar were also merged.
  See http://ddaa.net/blog/python/lsprof-calltree. (Ian Clatworthy)

* ``info`` now defaults to non-verbose mode, displaying only paths and
  abbreviated format info.  ``info -v`` displays all the information
  formerly displayed by ``info``.  (Aaron Bentley, Adeodato Simó)

* ``bzr missing`` now has better option names ``--this`` and ``--other``.
  (Elliot Murphy)

* The internal ``weave-list`` command has become ``versionedfile-list``,
  and now lists knits as well as weaves.  (Aaron Bentley)

* Automatic merge base selection uses a faster algorithm that chooses
  better bases in criss-cross merge situations (Aaron Bentley)

* Progress reporting in ``commit`` has been improved. The various logical
  stages are now reported on as follows, namely:

  * Collecting changes [Entry x/y] - Stage n/m
  * Saving data locally - Stage n/m
  * Uploading data to master branch - Stage n/m
  * Updating the working tree - Stage n/m
  * Running post commit hooks - Stage n/m

  If there is no master branch, the 3rd stage is omitted and the total
  number of stages is adjusted accordingly.

  Each hook that is run after commit is listed with a name (as hooks
  can be slow it is useful feedback).
  (Ian Clatworthy, Robert Collins)

* Various operations that are now faster due to avoiding unnecessary
  topological sorts. (Aaron Bentley)

* Make merge directives robust against broken bundles. (Aaron Bentley)

* The lsprof filename note is emitted via trace.note(), not standard
  output.  (Aaron Bentley)

* ``bzrlib`` now exports explicit API compatibility information to assist
  library users and plugins. See the ``bzrlib.api`` module for details.
  (Robert Collins)

* Remove unnecessary lock probes when acquiring a lockdir.
  (Martin Pool)

* ``bzr --version`` now shows the location of the bzr log file, which
  is especially useful on Windows.  (Martin Pool)

* -D now supports hooks to get debug tracing of hooks (though its currently
  minimal in nature). (Robert Collins)

* Long log format reports deltas on merge revisions.
  (John Arbash Meinel, Kent Gibson)

* Make initial push over ftp more resilient. (John Arbash Meinel)

* Print a summary of changes for update just like pull does.
  (Daniel Watkins, #113990)

* Add a -Dhpss option to trace smart protocol requests and responses.
  (Andrew Bennetts)

Library API Breaks
******************

* Testing cleanups -
  ``bzrlib.repository.RepositoryTestProviderAdapter`` has been moved
  to ``bzrlib.tests.repository_implementations``;
  ``bzrlib.repository.InterRepositoryTestProviderAdapter`` has been moved
  to ``bzrlib.tests.interrepository_implementations``;
  ``bzrlib.transport.TransportTestProviderAdapter`` has moved to
  ``bzrlib.tests.test_transport_implementations``.
  ``bzrlib.branch.BranchTestProviderAdapter`` has moved to
  ``bzrlib.tests.branch_implementations``.
  ``bzrlib.bzrdir.BzrDirTestProviderAdapter`` has moved to
  ``bzrlib.tests.bzrdir_implementations``.
  ``bzrlib.versionedfile.InterVersionedFileTestProviderAdapter`` has moved
  to ``bzrlib.tests.interversionedfile_implementations``.
  ``bzrlib.store.revision.RevisionStoreTestProviderAdapter`` has moved to
  ``bzrlib.tests.revisionstore_implementations``.
  ``bzrlib.workingtree.WorkingTreeTestProviderAdapter`` has moved to
  ``bzrlib.tests.workingtree_implementations``.
  These changes are an API break in the testing infrastructure only.
  (Robert Collins)

* Relocate TestCaseWithRepository to be more central. (Robert Collins)

* ``bzrlib.add.smart_add_tree`` will no longer perform glob expansion on
  win32. Callers of the function should do this and use the new
  ``MutableTree.smart_add`` method instead. (Robert Collins)

* ``bzrlib.add.glob_expand_for_win32`` is now
  ``bzrlib.win32utils.glob_expand``.  (Robert Collins)

* ``bzrlib.add.FastPath`` is now private and moved to
  ``bzrlib.mutabletree._FastPath``. (Robert Collins, Martin Pool)

* ``LockDir.wait`` removed.  (Martin Pool)

* The ``SmartServer`` hooks API has changed for the ``server_started`` and
  ``server_stopped`` hooks. The first parameter is now an iterable of
  backing URLs rather than a single URL. This is to reflect that many
  URLs may map to the external URL of the server. E.g. the server interally
  may have a chrooted URL but also the local file:// URL will be at the
  same location. (Robert Collins)

Internals
*********

* New SMTPConnection class to unify email handling.  (Adeodato Simó)

* Fix documentation of BzrError. (Adeodato Simó)

* Make BzrBadParameter an internal error. (Adeodato Simó)

* Remove use of 'assert False' to raise an exception unconditionally.
  (Martin Pool)

* Give a cleaner error when failing to decode knit index entry.
  (Martin Pool)

* TreeConfig would mistakenly search the top level when asked for options
  from a section. It now respects the section argument and only
  searches the specified section. (James Westby)

* Improve ``make api-docs`` output. (John Arbash Meinel)

* Use os.lstat rather than os.stat for osutils.make_readonly and
  osutils.make_writeable. This makes the difftools plugin more
  robust when dangling symlinks are found. (Elliot Murphy)

* New ``-Dlock`` option to log (to ~/.bzr.log) information on when
  lockdirs are taken or released.  (Martin Pool)

* ``bzrlib`` Hooks are now nameable using ``Hooks.name_hook``. This
  allows a nicer UI when hooks are running as the current hook can
  be displayed. (Robert Collins)

* ``Transport.get`` has had its interface made more clear for ease of use.
  Retrieval of a directory must now fail with either 'PathError' at open
  time, or raise 'ReadError' on a read. (Robert Collins)

* New method ``_maybe_expand_globs`` on the ``Command`` class for
  dealing with unexpanded glob lists - e.g. on the win32 platform. This
  was moved from ``bzrlib.add._prepare_file_list``. (Robert Collins)

* ``bzrlib.add.smart_add`` and ``bzrlib.add.smart_add_tree`` are now
  deprecated in favour of ``MutableTree.smart_add``. (Robert Collins,
  Martin Pool)

* New method ``external_url`` on Transport for obtaining the url to
  hand to external processes. (Robert Collins)

* Teach windows installers to build pyrex/C extensions.
  (Alexander Belchenko)

Testing
*******

* Removed the ``--keep-output`` option from selftest and clean up test
  directories as they're used.  This reduces the IO load from
  running the test suite and cuts the time by about half.
  (Andrew Bennetts, Martin Pool)

* Add scenarios as a public attribute on the TestAdapter classes to allow
  modification of the generated scenarios before adaption and easier
  testing. (Robert Collins)

* New testing support class ``TestScenarioApplier`` which multiplies
  out a single teste by a list of supplied scenarios. (RobertCollins)

* Setting ``repository_to_test_repository`` on a repository_implementations
  test will cause it to be called during repository creation, allowing the
  testing of repository classes which are not based around the Format
  concept. For example a repository adapter can be tested in this manner,
  by altering the repository scenarios to include a scenario that sets this
  attribute during the test parameterisation in
  ``bzrlib.tests.repository.repository_implementations``. (Robert Collins)

* Clean up many of the APIs for blackbox testing of Bazaar.  The standard
  interface is now self.run_bzr.  The command to run can be passed as
  either a list of parameters, a string containing the command line, or
  (deprecated) varargs parameters.  (Martin Pool)

* The base TestCase now isolates tests from -D parameters by clearing
  ``debug.debug_flags`` and restores it afterwards. (Robert Collins)

* Add a relpath parameter to get_transport methods in test framework to
  avoid useless cloning.
  (Vincent Ladeuil, #110448)


bzr 0.17  2007-06-18
####################

Bugfixes
********

* Fix crash of commit due to wrong lookup of filesystem encoding.
  (Colin Watson, #120647)

* Revert logging just to stderr in commit as broke unicode filenames.
  (Aaron Bentley, Ian Clatworthy, #120930)


bzr 0.17rc1  2007-06-12
#######################

Notes When Upgrading
********************

* The kind() and is_executable() APIs on the WorkingTree interface no
  longer implicitly (read) locks and unlocks the tree. This *might*
  impact some plug-ins and tools using this part of the API. If you find
  an issue that may be caused by this change, please let us know,
  particularly the plug-in/tool maintainer. If encountered, the API
  fix is to surround kind() and is_executable() calls with lock_read()
  and unlock() like so::

    work_tree.lock_read()
    try:
        kind = work_tree.kind(...)
    finally:
        work_tree.unlock()

Internals
*********
* Rework of LogFormatter API to provide beginning/end of log hooks and to
  encapsulate the details of the revision to be logged in a LogRevision
  object.
  In long log formats, merge revision ids are only shown when --show-ids
  is specified, and are labelled "revision-id:", as per mainline
  revisions, instead of "merged:". (Kent Gibson)

* New ``BranchBuilder`` API which allows the construction of particular
  histories quickly. Useful for testing and potentially other applications
  too. (Robert Collins)

Improvements
************

* There are two new help topics, working-trees and repositories that
  attempt to explain these concepts. (James Westby, John Arbash Meinel,
  Aaron Bentley)

* Added ``bzr log --limit`` to report a limited number of revisions.
  (Kent Gibson, #3659)

* Revert does not try to preserve file contents that were originally
  produced by reverting to a historical revision.  (Aaron Bentley)

* ``bzr log --short`` now includes ``[merge]`` for revisions which
  have more than one parent. This is a small improvement to help
  understanding what changes have occurred
  (John Arbash Meinel, #83887)

* TreeTransform avoids many renames when contructing large trees,
  improving speed.  3.25x speedups have been observed for construction of
  kernel-sized-trees, and checkouts are 1.28x faster.  (Aaron Bentley)

* Commit on large trees is now faster. In my environment, a commit of
  a small change to the Mozilla tree (55k files) has dropped from
  66 seconds to 32 seconds. For a small tree of 600 files, commit of a
  small change is 33% faster. (Ian Clatworthy)

* New --create-prefix option to bzr init, like for push.  (Daniel Watkins,
  #56322)

Bugfixes
********

* ``bzr push`` should only connect to the remote location one time.
  We have been connecting 3 times because we forget to pass around
  the Transport object. This adds ``BzrDir.clone_on_transport()``, so
  that we can pass in the Transport that we already have.
  (John Arbash Meinel, #75721)

* ``DirState.set_state_from_inventory()`` needs to properly order
  based on split paths, not just string paths.
  (John Arbash Meinel, #115947)

* Let TestUIFactoy encode the password prompt with its own stdout.
  (Vincent Ladeuil, #110204)

* pycurl should take use the range header that takes the range hint
  into account.
  (Vincent Ladeuil, #112719)

* WorkingTree4.get_file_sha1 no longer raises an exception when invoked
  on a missing file.  (Aaron Bentley, #118186)

* WorkingTree.remove works correctly with tree references, and when pwd is
  not the tree root. (Aaron Bentley)

* Merge no longer fails when a file is renamed in one tree and deleted
  in the other. (Aaron Bentley, #110279)

* ``revision-info`` now accepts dotted revnos, doesn't require a tree,
  and defaults to the last revision (Matthew Fuller, #90048)

* Tests no longer fail when BZR_REMOTE_PATH is set in the environment.
  (Daniel Watkins, #111958)

* ``bzr branch -r revid:foo`` can be used to branch any revision in
  your repository. (Previously Branch6 only supported revisions in your
  mainline). (John Arbash Meinel, #115343)

bzr 0.16  2007-05-07
####################

Bugfixes
********

* Handle when you have 2 directories with similar names, but one has a
  hyphen. (``'abc'`` versus ``'abc-2'``). The WT4._iter_changes
  iterator was using direct comparison and ``'abc/a'`` sorts after
  ``'abc-2'``, but ``('abc', 'a')`` sorts before ``('abc-2',)``.
  (John Arbash Meinel, #111227)

* Handle when someone renames a file on disk without telling bzr.
  Previously we would report the first file as missing, but not show
  the new unknown file. (John Arbash Meinel, #111288)

* Avoid error when running hooks after pulling into or pushing from
  a branch bound to a smartserver branch.  (Martin Pool, #111968)

Improvements
************

* Move developer documentation to doc/developers/. This reduces clutter in
  the root of the source tree and allows HACKING to be split into multiple
  files. (Robert Collins, Alexander Belchenko)

* Clean up the ``WorkingTree4._iter_changes()`` internal loops as well as
  ``DirState.update_entry()``. This optimizes the core logic for ``bzr
  diff`` and ``bzr status`` significantly improving the speed of
  both. (John Arbash Meinel)

bzr 0.16rc2  2007-04-30
#######################

Bugfixes
********

* Handle the case when you delete a file, and then rename another file
  on top of it. Also handle the case of ``bzr rm --keep foo``. ``bzr
  status`` should show the removed file and an unknown file in its
  place. (John Arbash Meinel, #109993)

* Bundles properly read and write revision properties that have an
  empty value. And when the value is not ASCII.
  (John Arbash Meinel, #109613)

* Fix the bzr commit message to be in text mode.
  (Alexander Belchenko, #110901)

* Also handle when you rename a file and create a file where it used
  to be. (John Arbash Meinel, #110256)

* ``WorkingTree4._iter_changes`` should not descend into unversioned
  directories. (John Arbash Meinel, #110399)

bzr 0.16rc1  2007-04-26
#######################

Notes When Upgrading
********************

* ``bzr remove`` and ``bzr rm`` will now remove the working file, if
  it could be recovered again.
  This has been done for consistency with svn and the unix rm command.
  The old ``remove`` behaviour has been retained in the new option
  ``bzr remove --keep``, which will just stop versioning the file,
  but not delete it.
  ``bzr remove --force`` have been added which will always delete the
  files.
  ``bzr remove`` is also more verbose.
  (Marius Kruger, #82602)

Improvements
************

* Merge directives can now be supplied as input to `merge` and `pull`,
  like bundles can.  (Aaron Bentley)

* Sending the SIGQUIT signal to bzr, which can be done on Unix by
  pressing Control-Backslash, drops bzr into a debugger.  Type ``'c'``
  to continue.  This can be disabled by setting the environment variable
  ``BZR_SIGQUIT_PDB=0``.  (Martin Pool)

* selftest now supports --list-only to list tests instead of running
  them. (Ian Clatworthy)

* selftest now supports --exclude PATTERN (or -x PATTERN) to exclude
  tests with names that match that regular expression.
  (Ian Clatworthy, #102679)

* selftest now supports --randomize SEED to run tests in a random order.
  SEED is typically the value 'now' meaning 'use the current time'.
  (Ian Clatworthy, #102686)

* New option ``--fixes`` to commit, which stores bug fixing annotations as
  revision properties. Built-in support for Launchpad, Debian, Trac and
  Bugzilla bug trackers. (Jonathan Lange, James Henstridge, Robert Collins)

* New API, ``bzrlib.bugtracker.tracker_registry``, for adding support for
  other bug trackers to ``fixes``. (Jonathan Lange, James Henstridge,
  Robert Collins)

* ``selftest`` has new short options ``-f`` and ``-1``.  (Martin
  Pool)

* ``bzrlib.tsort.MergeSorter`` optimizations. Change the inner loop
  into using local variables instead of going through ``self._var``.
  Improves the time to ``merge_sort`` a 10k revision graph by
  approximately 40% (~700->400ms).  (John Arbash Meinel)

* ``make docs`` now creates a man page at ``man1/bzr.1`` fixing bug 107388.
  (Robert Collins)

* ``bzr help`` now provides cross references to other help topics using
  the _see_also facility on command classes. Likewise the bzr_man
  documentation, and the bzr.1 man page also include this information.
  (Robert Collins)

* Tags are now included in logs, that use the long log formatter.
  (Erik Bågfors, Alexander Belchenko)

* ``bzr help`` provides a clearer message when a help topic cannot be
  found. (Robert Collins, #107656)

* ``bzr help`` now accepts optional prefixes for command help. The help
  for all commands can now be found at ``bzr help commands/COMMANDNAME``
  as well as ``bzr help COMMANDNAME`` (which only works for commands
  where the name is not the same as a more general help topic).
  (Robert Collins)

* ``bzr help PLUGINNAME`` will now return the module docstring from the
  plugin PLUGINNAME. (Robert Collins, #50408)

* New help topic ``urlspec`` which lists the availables transports.
  (Goffredo Baroncelli)

* doc/server.txt updated to document the default bzr:// port
  and also update the blurb about the hpss' current status.
  (Robert Collins, #107125).

* ``bzr serve`` now listens on interface 0.0.0.0 by default, making it
  serve out to the local LAN (and anyone in the world that can reach the
  machine running ``bzr serve``. (Robert Collins, #98918)

* A new smart server protocol version has been added.  It prefixes requests
  and responses with an explicit version identifier so that future protocol
  revisions can be dealt with gracefully.  (Andrew Bennetts, Robert Collins)

* The bzr protocol version 2 indicates success or failure in every response
  without depending on particular commands encoding that consistently,
  allowing future client refactorings to be much more robust about error
  handling. (Robert Collins, Martin Pool, Andrew Bennetts)

* The smart protocol over HTTP client has been changed to always post to the
  same ``.bzr/smart`` URL under the original location when it can.  This allows
  HTTP servers to only have to pass URLs ending in .bzr/smart to the smart
  server handler, and not arbitrary ``.bzr/*/smart`` URLs.  (Andrew Bennetts)

* digest authentication is now supported for proxies and HTTP by the urllib
  based http implementation. Tested against Apache 2.0.55 and Squid
  2.6.5. Basic and digest authentication are handled coherently for HTTP
  and proxy: if the user is provided in the url (bzr command line for HTTP,
  proxy environment variables for proxies), the password is prompted for
  (only once). If the password is provided, it is taken into account. Once
  the first authentication is successful, all further authentication
  roundtrips are avoided by preventively setting the right authentication
  header(s).
  (Vincent Ladeuil).

Internals
*********

* bzrlib API compatability with 0.8 has been dropped, cleaning up some
  code paths. (Robert Collins)

* Change the format of chroot urls so that they can be safely manipulated
  by generic url utilities without causing the resulting urls to have
  escaped the chroot. A side effect of this is that creating a chroot
  requires an explicit action using a ChrootServer.
  (Robert Collins, Andrew Bennetts)

* Deprecate ``Branch.get_root_id()`` because branches don't have root ids,
  rather than fixing bug #96847.  (Aaron Bentley)

* ``WorkingTree.apply_inventory_delta`` provides a better alternative to
  ``WorkingTree._write_inventory``.  (Aaron Bentley)

* Convenience method ``TestCase.expectFailure`` ensures that known failures
  do not silently pass.  (Aaron Bentley)

* ``Transport.local_abspath`` now raises ``NotLocalUrl`` rather than
  ``TransportNotPossible``. (Martin Pool, Ian Clatworthy)

* New SmartServer hooks facility. There are two initial hooks documented
  in ``bzrlib.transport.smart.SmartServerHooks``. The two initial hooks allow
  plugins to execute code upon server startup and shutdown.
  (Robert Collins).

* SmartServer in standalone mode will now close its listening socket
  when it stops, rather than waiting for garbage collection. This primarily
  fixes test suite hangs when a test tries to connect to a shutdown server.
  It may also help improve behaviour when dealing with a server running
  on a specific port (rather than dynamically assigned ports).
  (Robert Collins)

* Move most SmartServer code into a new package, bzrlib/smart.
  bzrlib/transport/remote.py contains just the Transport classes that used
  to be in bzrlib/transport/smart.py.  (Andrew Bennetts)

* urllib http implementation avoid roundtrips associated with
  401 (and 407) errors once the authentication succeeds.
  (Vincent Ladeuil).

* urlib http now supports querying the user for a proxy password if
  needed. Realm is shown in the prompt for both HTTP and proxy
  authentication when the user is required to type a password.
  (Vincent Ladeuil).

* Renamed SmartTransport (and subclasses like SmartTCPTransport) to
  RemoteTransport (and subclasses to RemoteTCPTransport, etc).  This is more
  consistent with its new home in ``bzrlib/transport/remote.py``, and because
  it's not really a "smart" transport, just one that does file operations
  via remote procedure calls.  (Andrew Bennetts)

* The ``lock_write`` method of ``LockableFiles``, ``Repository`` and
  ``Branch`` now accept a ``token`` keyword argument, so that separate
  instances of those objects can share a lock if it has the right token.
  (Andrew Bennetts, Robert Collins)

* New method ``get_branch_reference`` on ``BzrDir`` allows the detection of
  branch references - which the smart server component needs.

* The Repository API ``make_working_trees`` is now permitted to return
  False when ``set_make_working_trees`` is not implemented - previously
  an unimplemented ``set_make_working_trees`` implied the result True
  from ``make_working_trees``. This has been changed to accomodate the
  smart server, where it does not make sense (at this point) to ever
  make working trees by default. (Robert Collins)

* Command objects can now declare related help topics by having _see_also
  set to a list of related topic. (Robert Collins)

* ``bzrlib.help`` now delegates to the Command class for Command specific
  help. (Robert Collins)

* New class ``TransportListRegistry``, derived from the Registry class, which
  simplifies tracking the available Transports. (Goffredo Baroncelli)

* New function ``Branch.get_revision_id_to_revno_map`` which will
  return a dictionary mapping revision ids to dotted revnos. Since
  dotted revnos are defined in the context of the branch tip, it makes
  sense to generate them from a ``Branch`` object.
  (John Arbash Meinel)

* Fix the 'Unprintable error' message display to use the repr of the
  exception that prevented printing the error because the str value
  for it is often not useful in debugging (e.g. KeyError('foo') has a
  str() of 'foo' but a repr of 'KeyError('foo')' which is much more
  useful. (Robert Collins)

* ``urlutils.normalize_url`` now unescapes unreserved characters, such as "~".
  (Andrew Bennetts)

Bugfixes
********

* Don't fail bundle selftest if email has 'two' embedded.
  (Ian Clatworthy, #98510)

* Remove ``--verbose`` from ``bzr bundle``. It didn't work anyway.
  (Robert Widhopf-Fenk, #98591)

* Remove ``--basis`` from the checkout/branch commands - it didn't work
  properly and is no longer beneficial.
  (Robert Collins, #53675, #43486)

* Don't produce encoding error when adding duplicate files.
  (Aaron Bentley)

* Fix ``bzr log <file>`` so it only logs the revisions that changed
  the file, and does it faster.
  (Kent Gibson, John Arbash Meinel, #51980, #69477)

* Fix ``InterDirstateTre._iter_changes`` to handle when we come across
  an empty versioned directory, which now has files in it.
  (John Arbash Meinel, #104257)

* Teach ``common_ancestor`` to shortcut when the tip of one branch is
  inside the ancestry of the other. Saves a lot of graph processing
  (with an ancestry of 16k revisions, ``bzr merge ../already-merged``
  changes from 2m10s to 13s).  (John Arbash Meinel, #103757)

* Fix ``show_diff_trees`` to handle the case when a file is modified,
  and the containing directory is renamed. (The file path is different
  in this versus base, but it isn't marked as a rename).
  (John Arbash Meinel, #103870)

* FTP now works even when the FTP server does not support atomic rename.
  (Aaron Bentley, #89436)

* Correct handling in bundles and merge directives of timezones with
  that are not an integer number of hours offset from UTC.  Always
  represent the epoch time in UTC to avoid problems with formatting
  earlier times on win32.  (Martin Pool, Alexander Belchenko, John
  Arbash Meinel)

* Typo in the help for ``register-branch`` fixed. (Robert Collins, #96770)

* "dirstate" and "dirstate-tags" formats now produce branches compatible
  with old versions of bzr. (Aaron Bentley, #107168))

* Handle moving a directory when children have been added, removed,
  and renamed. (John Arbash Meinel, #105479)

* Don't preventively use basic authentication for proxy before receiving a
  407 error. Otherwise people willing to use other authentication schemes
  may expose their password in the clear (or nearly). This add one
  roundtrip in case basic authentication should be used, but plug the
  security hole.
  (Vincent Ladeuil)

* Handle http and proxy digest authentication.
  (Vincent Ladeuil, #94034).

Testing
*******

* Added ``bzrlib.strace.strace`` which will strace a single callable and
  return a StraceResult object which contains just the syscalls involved
  in running it. (Robert Collins)

* New test method ``reduceLockdirTimeout`` to drop the default (ui-centric)
  default time down to one suitable for tests. (Andrew Bennetts)

* Add new ``vfs_transport_factory`` attribute on tests which provides the
  common vfs backing for both the readonly and readwrite transports.
  This allows the RemoteObject tests to back onto local disk or memory,
  and use the existing ``transport_server`` attribute all tests know about
  to be the smart server transport. This in turn allows tests to
  differentiate between 'transport to access the branch', and
  'transport which is a VFS' - which matters in Remote* tests.
  (Robert Collins, Andrew Bennetts)

* The ``make_branch_and_tree`` method for tests will now create a
  lightweight checkout for the tree if the ``vfs_transport_factory`` is not
  a LocalURLServer. (Robert Collins, Andrew Bennetts)

* Branch implementation tests have been audited to ensure that all urls
  passed to Branch APIs use proper urls, except when local-disk paths
  are intended. This is so that tests correctly access the test transport
  which is often not equivalent to local disk in Remote* tests. As part
  of this many tests were adjusted to remove dependencies on local disk
  access.
  (Robert Collins, Andrew Bennetts)

* Mark bzrlib.tests and bzrlib.tests.TestUtil as providing assertFOO helper
  functions by adding a ``__unittest`` global attribute. (Robert Collins,
  Andrew Bennetts, Martin Pool, Jonathan Lange)

* Refactored proxy and authentication handling to simplify the
  implementation of new auth schemes for both http and proxy.
  (Vincent Ladeuil)

bzr 0.15 2007-04-01
###################

Bugfixes
********

* Handle incompatible repositories as a user issue when fetching.
  (Aaron Bentley)

* Don't give a recommendation to upgrade when branching or
  checking out a branch that contains an old-format working tree.
  (Martin Pool)

bzr 0.15rc3  2007-03-26
#######################

Changes
*******

* A warning is now displayed when opening working trees in older
  formats, to encourage people to upgrade to WorkingTreeFormat4.
  (Martin Pool)

Improvements
************

* HTTP redirections are now taken into account when a branch (or a
  bundle) is accessed for the first time. A message is issued at each
  redirection to inform the user. In the past, http redirections were
  silently followed for each request which significantly degraded the
  performances. The http redirections are not followed anymore by
  default, instead a RedirectRequested exception is raised. For bzrlib
  users needing to follow http redirections anyway,
  ``bzrlib.transport.do_catching_redirections`` provide an easy transition
  path.  (vila)

Internals
*********

* Added ``ReadLock.temporary_write_lock()`` to allow upgrading an OS read
  lock to an OS write lock. Linux can do this without unlocking, Win32
  needs to unlock in between. (John Arbash Meinel)

* New parameter ``recommend_upgrade`` to ``BzrDir.open_workingtree``
  to silence (when false) warnings about opening old formats.
  (Martin Pool)

* Fix minor performance regression with bzr-0.15 on pre-dirstate
  trees. (We were reading the working inventory too many times).
  (John Arbash Meinel)

* Remove ``Branch.get_transaction()`` in favour of a simple cache of
  ``revision_history``.  Branch subclasses should override
  ``_gen_revision_history`` rather than ``revision_history`` to make use of
  this cache, and call ``_clear_revision_history_cache`` and
  ``_cache_revision_history`` at appropriate times. (Andrew Bennetts)

Bugfixes
********

* Take ``smtp_server`` from user config into account.
  (vila, #92195)

* Restore Unicode filename handling for versioned and unversioned files.
  (John Arbash Meinel, #92608)

* Don't fail during ``bzr commit`` if a file is marked removed, and
  the containing directory is auto-removed.  (John Arbash Meinel, #93681)

* ``bzr status FILENAME`` failed on Windows because of an uncommon
  errno. (``ERROR_DIRECTORY == 267 != ENOTDIR``).
  (Wouter van Heyst, John Arbash Meinel, #90819)

* ``bzr checkout source`` should create a local branch in the same
  format as source. (John Arbash Meinel, #93854)

* ``bzr commit`` with a kind change was failing to update the
  last-changed-revision for directories.  The
  InventoryDirectory._unchanged only looked at the ``parent_id`` and name,
  ignoring the fact that the kind could have changed, too.
  (John Arbash Meinel, #90111)

* ``bzr mv dir/subdir other`` was incorrectly updating files inside
  the directory. So that there was a chance it would break commit,
  etc. (John Arbash Meinel, #94037)

* Correctly handles mutiple permanent http redirections.
  (vila, #88780)

bzr 0.15rc2  2007-03-14
#######################

Notes When Upgrading
********************

* Release 0.15rc2 of bzr changes the ``bzr init-repo`` command to
  default to ``--trees`` instead of ``--no-trees``.
  Existing shared repositories are not affected.

Improvements
************

* New ``merge-directive`` command to generate machine- and human-readable
  merge requests.  (Aaron Bentley)

* New ``submit:`` revision specifier makes it easy to diff against the
  common ancestor with the submit location (Aaron Bentley)

* Added support for Putty's SSH implementation. (Dmitry Vasiliev)

* Added ``bzr status --versioned`` to report only versioned files,
  not unknowns. (Kent Gibson)

* Merge now autodetects the correct line-ending style for its conflict
  markers.  (Aaron Bentley)

Internals
*********

* Refactored SSH vendor registration into SSHVendorManager class.
  (Dmitry Vasiliev)

Bugfixes
********

* New ``--numbered-dirs`` option to ``bzr selftest`` to use
  numbered dirs for TestCaseInTempDir. This is default behavior
  on Windows. Anyone can force named dirs on Windows
  with ``--no-numbered-dirs``. (Alexander Belchenko)

* Fix ``RevisionSpec_revid`` to handle the Unicode strings passed in
  from the command line. (Marien Zwart, #90501)

* Fix ``TreeTransform._iter_changes`` when both the source and
  destination are missing. (Aaron Bentley, #88842)

* Fix commit of merges with symlinks in dirstate trees.
  (Marien Zwart)

* Switch the ``bzr init-repo`` default from --no-trees to --trees.
  (Wouter van Heyst, #53483)


bzr 0.15rc1  2007-03-07
#######################

Surprises
*********

* The default disk format has changed. Please run 'bzr upgrade' in your
  working trees to upgrade. This new default is compatible for network
  operations, but not for local operations. That is, if you have two
  versions of bzr installed locally, after upgrading you can only use the
  bzr 0.15 version. This new default does not enable tags or nested-trees
  as they are incompatible with bzr versions before 0.15 over the network.

* For users of bzrlib: Two major changes have been made to the working tree
  api in bzrlib. The first is that many methods and attributes, including
  the inventory attribute, are no longer valid for use until one of
  ``lock_read``/``lock_write``/``lock_tree_write`` has been called,
  and become invalid again after unlock is called. This has been done
  to improve performance and correctness as part of the dirstate
  development.
  (Robert Collins, John A Meinel, Martin Pool, and others).

* For users of bzrlib: The attribute 'tree.inventory' should be considered
  readonly. Previously it was possible to directly alter this attribute, or
  its contents, and have the tree notice this. This has been made
  unsupported - it may work in some tree formats, but in the newer dirstate
  format such actions will have no effect and will be ignored, or even
  cause assertions. All operations possible can still be carried out by a
  combination of the tree API, and the bzrlib.transform API. (Robert
  Collins, John A Meinel, Martin Pool, and others).

Improvements
************

* Support for OS Windows 98. Also .bzr.log on any windows system
  saved in My Documents folder. (Alexander Belchenko)

* ``bzr mv`` enhanced to support already moved files.
  In the past the mv command would have failed if the source file doesn't
  exist. In this situation ``bzr mv`` would now detect that the file has
  already moved and update the repository accordingly, if the target file
  does exist.
  A new option ``--after`` has been added so that if two files already
  exist, you could notify Bazaar that you have moved a (versioned) file
  and replaced it with another. Thus in this case ``bzr move --after``
  will only update the Bazaar identifier.
  (Steffen Eichenberg, Marius Kruger)

* ``ls`` now works on treeless branches and remote branches.
  (Aaron Bentley)

* ``bzr help global-options`` describes the global options.
  (Aaron Bentley)

* ``bzr pull --overwrite`` will now correctly overwrite checkouts.
  (Robert Collins)

* Files are now allowed to change kind (e.g. from file to symlink).
  Supported by ``commit``, ``revert`` and ``status``
  (Aaron Bentley)

* ``inventory`` and ``unknowns`` hidden in favour of ``ls``
  (Aaron Bentley)

* ``bzr help checkouts`` descibes what checkouts are and some possible
  uses of them. (James Westby, Aaron Bentley)

* A new ``-d`` option to push, pull and merge overrides the default
  directory.  (Martin Pool)

* Branch format 6: smaller, and potentially faster than format 5.  Supports
  ``append_history_only`` mode, where the log view and revnos do not change,
  except by being added to.  Stores policy settings in
  ".bzr/branch/branch.conf".

* ``append_only`` branches:  Format 6 branches may be configured so that log
  view and revnos are always consistent.  Either create the branch using
  "bzr init --append-revisions-only" or edit the config file as descriped
  in docs/configuration.txt.

* rebind: Format 6 branches retain the last-used bind location, so if you
  "bzr unbind", you can "bzr bind" to bind to the previously-selected
  bind location.

* Builtin tags support, created and deleted by the ``tag`` command and
  stored in the branch.  Tags can be accessed with the revisionspec
  ``-rtag:``, and listed with ``bzr tags``.  Tags are not versioned
  at present. Tags require a network incompatible upgrade. To perform this
  upgrade, run ``bzr upgrade --dirstate-tags`` in your branch and
  repositories. (Martin Pool)

* The ``bzr://`` transport now has a well-known port number, 4155,
  which it will use by default.  (Andrew Bennetts, Martin Pool)

* Bazaar now looks for user-installed plugins before looking for site-wide
  plugins. (Jonathan Lange)

* ``bzr resolve`` now detects and marks resolved text conflicts.
  (Aaron Bentley)

Internals
*********

* Internally revision ids and file ids are now passed around as utf-8
  bytestrings, rather than treating them as Unicode strings. This has
  performance benefits for Knits, since we no longer need to decode the
  revision id for each line of content, nor for each entry in the index.
  This will also help with the future dirstate format.
  (John Arbash Meinel)

* Reserved ids (any revision-id ending in a colon) are rejected by
  versionedfiles, repositories, branches, and working trees
  (Aaron Bentley)

* Minor performance improvement by not creating a ProgressBar for
  every KnitIndex we create. (about 90ms for a bzr.dev tree)
  (John Arbash Meinel)

* New easier to use Branch hooks facility. There are five initial hooks,
  all documented in bzrlib.branch.BranchHooks.__init__ - ``'set_rh'``,
  ``'post_push'``, ``'post_pull'``, ``'post_commit'``,
  ``'post_uncommit'``. These hooks fire after the matching operation
  on a branch has taken place, and were originally added for the
  branchrss plugin. (Robert Collins)

* New method ``Branch.push()`` which should be used when pushing from a
  branch as it makes performance and policy decisions to match the UI
  level command ``push``. (Robert Collins).

* Add a new method ``Tree.revision_tree`` which allows access to cached
  trees for arbitrary revisions. This allows the in development dirstate
  tree format to provide access to the callers to cached copies of
  inventory data which are cheaper to access than inventories from the
  repository.
  (Robert Collins, Martin Pool)

* New ``Branch.last_revision_info`` method, this is being done to allow
  optimization of requests for both the number of revisions and the last
  revision of a branch with smartservers and potentially future branch
  formats. (Wouter van Heyst, Robert Collins)

* Allow ``'import bzrlib.plugins.NAME'`` to work when the plugin NAME has not
  yet been loaded by ``load_plugins()``. This allows plugins to depend on each
  other for code reuse without requiring users to perform file-renaming
  gymnastics. (Robert Collins)

* New Repository method ``'gather_stats'`` for statistic data collection.
  This is expected to grow to cover a number of related uses mainly
  related to bzr info. (Robert Collins)

* Log formatters are now managed with a registry.
  ``log.register_formatter`` continues to work, but callers accessing
  the FORMATTERS dictionary directly will not.

* Allow a start message to be passed to the ``edit_commit_message``
  function.  This will be placed in the message offered to the user
  for editing above the separator. It allows a template commit message
  to be used more easily. (James Westby)

* ``GPGStrategy.sign()`` will now raise ``BzrBadParameterUnicode`` if
  you pass a Unicode string rather than an 8-bit string. Callers need
  to be updated to encode first. (John Arbash Meinel)

* Branch.push, pull, merge now return Result objects with information
  about what happened, rather than a scattering of various methods.  These
  are also passed to the post hooks.  (Martin Pool)

* File formats and architecture is in place for managing a forest of trees
  in bzr, and splitting up existing trees into smaller subtrees, and
  finally joining trees to make a larger tree. This is the first iteration
  of this support, and the user-facing aspects still require substantial
  work.  If you wish to experiment with it, use ``bzr upgrade
  --dirstate-with-subtree`` in your working trees and repositories.
  You can use the hidden commands ``split`` and ``join`` and to create
  and manipulate nested trees, but please consider using the nested-trees
  branch, which contains substantial UI improvements, instead.
  http://code.aaronbentley.com/bzr/bzrrepo/nested-trees/
  (Aaron Bentley, Martin Pool, Robert Collins).

Bugfixes
********

* ``bzr annotate`` now uses dotted revnos from the viewpoint of the
  branch, rather than the last changed revision of the file.
  (John Arbash Meinel, #82158)

* Lock operations no longer hang if they encounter a permission problem.
  (Aaron Bentley)

* ``bzr push`` can resume a push that was canceled before it finished.
  Also, it can push even if the target directory exists if you supply
  the ``--use-existing-dir`` flag.
  (John Arbash Meinel, #30576, #45504)

* Fix http proxy authentication when user and an optional
  password appears in the ``*_proxy`` vars. (Vincent Ladeuil,
  #83954).

* ``bzr log branch/file`` works for local treeless branches
  (Aaron Bentley, #84247)

* Fix problem with UNC paths on Windows 98. (Alexander Belchenko, #84728)

* Searching location of CA bundle for PyCurl in env variable
  (``CURL_CA_BUNDLE``), and on win32 along the PATH.
  (Alexander Belchenko, #82086)

* ``bzr init`` works with unicode argument LOCATION.
  (Alexander Belchenko, #85599)

* Raise ``DependencyNotPresent`` if pycurl do not support https.
  (Vincent Ladeuil, #85305)

* Invalid proxy env variables should not cause a traceback.
  (Vincent Ladeuil, #87765)

* Ignore patterns normalised to use '/' path separator.
  (Kent Gibson, #86451)

* bzr rocks. It sure does! Fix case. (Vincent Ladeuil, #78026)

* Fix bzrtools shelve command for removed lines beginning with "--"
  (Johan Dahlberg, #75577)

Testing
*******

* New ``--first`` option to ``bzr selftest`` to run specified tests
  before the rest of the suite.  (Martin Pool)


bzr 0.14  2007-01-23
####################

Improvements
************

* ``bzr help global-options`` describes the global options. (Aaron Bentley)

Bug Fixes
*********

* Skip documentation generation tests if the tools to do so are not
  available. Fixes running selftest for installled copies of bzr.
  (John Arbash Meinel, #80330)

* Fix the code that discovers whether bzr is being run from it's
  working tree to handle the case when it isn't but the directory
  it is in is below a repository. (James Westby, #77306)


bzr 0.14rc1  2007-01-16
#######################

Improvements
************

* New connection: ``bzr+http://`` which supports tunnelling the smart
  protocol over an HTTP connection. If writing is enabled on the bzr
  server, then you can write over the http connection.
  (Andrew Bennetts, John Arbash Meinel)

* Aliases now support quotation marks, so they can contain whitespace
  (Marius Kruger)

* PyCurlTransport now use a single curl object. By specifying explicitly
  the 'Range' header, we avoid the need to use two different curl objects
  (and two connections to the same server). (Vincent Ladeuil)

* ``bzr commit`` does not prompt for a message until it is very likely to
  succeed.  (Aaron Bentley)

* ``bzr conflicts`` now takes --text to list pathnames of text conflicts
  (Aaron Bentley)

* Fix ``iter_lines_added_or_present_in_versions`` to use a set instead
  of a list while checking if a revision id was requested. Takes 10s
  off of the ``fileids_affected_by_revision_ids`` time, which is 10s
  of the ``bzr branch`` time. Also improve ``fileids_...`` time by
  filtering lines with a regex rather than multiple ``str.find()``
  calls. (saves another 300ms) (John Arbash Meinel)

* Policy can be set for each configuration key. This allows keys to be
  inherited properly across configuration entries. For example, this
  should enable you to do::

    [/home/user/project]
    push_location = sftp://host/srv/project/
    push_location:policy = appendpath

  And then a branch like ``/home/user/project/mybranch`` should get an
  automatic push location of ``sftp://host/srv/project/mybranch``.
  (James Henstridge)

* Added ``bzr status --short`` to make status report svn style flags
  for each file.  For example::

    $ bzr status --short
    A  foo
    A  bar
    D  baz
    ?  wooley

* 'bzr selftest --clean-output' allows easily clean temporary tests
  directories without running tests. (Alexander Belchenko)

* ``bzr help hidden-commands`` lists all hidden commands. (Aaron Bentley)

* ``bzr merge`` now has an option ``--pull`` to fall back to pull if
  local is fully merged into remote. (Jan Hudec)

* ``bzr help formats`` describes available directory formats. (Aaron Bentley)

Internals
*********

* A few tweaks directly to ``fileids_affected_by_revision_ids`` to
  help speed up processing, as well allowing to extract unannotated
  lines. Between the two ``fileids_affected_by_revision_ids`` is
  improved by approx 10%. (John Arbash Meinel)

* Change Revision serialization to only write out millisecond
  resolution. Rather than expecting floating point serialization to
  preserve more resolution than we need. (Henri Weichers, Martin Pool)

* Test suite ends cleanly on Windows.  (Vincent Ladeuil)

* When ``encoding_type`` attribute of class Command is equal to 'exact',
  force sys.stdout to be a binary stream on Windows, and therefore
  keep exact line-endings (without LF -> CRLF conversion).
  (Alexander Belchenko)

* Single-letter short options are no longer globally declared.  (Martin
  Pool)

* Before using detected user/terminal encoding bzr should check
  that Python has corresponding codec. (Alexander Belchenko)

* Formats for end-user selection are provided via a FormatRegistry (Aaron Bentley)

Bug Fixes
*********

* ``bzr missing --verbose`` was showing adds/removals in the wrong
  direction. (John Arbash Meinel)

* ``bzr annotate`` now defaults to showing dotted revnos for merged
  revisions. It cuts them off at a depth of 12 characters, but you can
  supply ``--long`` to see the full number. You can also use
  ``--show-ids`` to display the original revision ids, rather than
  revision numbers and committer names. (John Arbash Meinel, #75637)

* bzr now supports Win32 UNC path (e.g. ``\HOST\path``.
  (Alexander Belchenko, #57869)

* Win32-specific: output of cat, bundle and diff commands don't mangle
  line-endings (Alexander Belchenko, #55276)

* Replace broken fnmatch based ignore pattern matching with custom pattern
  matcher.
  (Kent Gibson, Jan Hudec #57637)

* pycurl and urllib can detect short reads at different places. Update
  the test suite to test more cases. Also detect http error code 416
  which was raised for that specific bug. Also enhance the urllib
  robustness by detecting invalid ranges (and pycurl's one by detecting
  short reads during the initial GET). (Vincent Ladeuil, #73948)

* The urllib connection sharing interacts badly with urllib2
  proxy setting (the connections didn't go thru the proxy
  anymore). Defining a proper ProxyHandler solves the
  problem.  (Vincent Ladeuil, #74759)

* Use urlutils to generate relative URLs, not osutils
  (Aaron Bentley, #76229)

* ``bzr status`` in a readonly directory should work without giving
  lots of errors. (John Arbash Meinel, #76299)

* Mention the revisionspec topic for the revision option help.
  (Wouter van Heyst, #31663)

* Allow plugins import from zip archives.
  (Alexander Belchenko, #68124)


bzr 0.13  2006-12-05
####################

No changes from 0.13rc


bzr 0.13rc1  2006-11-27
#######################

Improvements
************

* New command ``bzr remove-tree`` allows the removal of the working
  tree from a branch.
  (Daniel Silverstone)

* urllib uses shared keep-alive connections, so http
  operations are substantially faster.
  (Vincent Ladeuil, #53654)

* ``bzr export`` allows an optional branch parameter, to export a bzr
  tree from some other url. For example:
  ``bzr export bzr.tar.gz http://bazaar-vcs.org/bzr/bzr.dev``
  (Daniel Silverstone)

* Added ``bzr help topics`` to the bzr help system. This gives a
  location for general information, outside of a specific command.
  This includes updates for ``bzr help revisionspec`` the first topic
  included. (Goffredo Baroncelli, John Arbash Meinel, #42714)

* WSGI-compatible HTTP smart server.  See ``doc/http_smart_server.txt``.
  (Andrew Bennetts)

* Knit files will now cache full texts only when the size of the
  deltas is as large as the size of the fulltext. (Or after 200
  deltas, whichever comes first). This has the most benefit on large
  files with small changes, such as the inventory for a large project.
  (eg For a project with 2500 files, and 7500 revisions, it changes
  the size of inventory.knit from 11MB to 5.4MB) (John Arbash Meinel)

Internals
*********

* New -D option given before the command line turns on debugging output
  for particular areas.  -Derror shows tracebacks on all errors.
  (Martin Pool)

* Clean up ``bzr selftest --benchmark bundle`` to correct an import,
  and remove benchmarks that take longer than 10min to run.
  (John Arbash Meinel)

* Use ``time.time()`` instead of ``time.clock()`` to decide on
  progress throttling. Because ``time.clock()`` is actually CPU time,
  so over a high-latency connection, too many updates get throttled.
  (John Arbash Meinel)

* ``MemoryTransport.list_dir()`` would strip the first character for
  files or directories in root directory. (John Arbash Meinel)

* New method ``get_branch_reference`` on 'BzrDir' allows the detection of
  branch references - which the smart server component needs.

* New ``ChrootTransportDecorator``, accessible via the ``chroot+`` url
  prefix.  It disallows any access to locations above a set URL.  (Andrew
  Bennetts)

Bug Fixes
*********

* Now ``_KnitIndex`` properly decode revision ids when loading index data.
  And optimize the knit index parsing code.
  (Dmitry Vasiliev, John Arbash Meinel)

* ``bzrlib/bzrdir.py`` was directly referencing ``bzrlib.workingtree``,
  without importing it. This prevented ``bzr upgrade`` from working
  unless a plugin already imported ``bzrlib.workingtree``
  (John Arbash Meinel, #70716)

* Suppress the traceback on invalid URLs (Vincent Ladeuil, #70803).

* Give nicer error message when an http server returns a 403
  error code. (Vincent Ladeuil, #57644).

* When a multi-range http GET request fails, try a single
  range one. If it fails too, forget about ranges. Remember that until
  the death of the transport and propagates that to the clones.
  (Vincent Ladeuil, #62276, #62029).

* Handles user/passwords supplied in url from command
  line (for the urllib implementation). Don't request already
  known passwords (Vincent Ladeuil, #42383, #44647, #48527)

* ``_KnitIndex.add_versions()`` dictionary compresses revision ids as they
  are added. This fixes bug where fetching remote revisions records
  them as full references rather than integers.
  (John Arbash Meinel, #64789)

* ``bzr ignore`` strips trailing slashes in patterns.
  Also ``bzr ignore`` rejects absolute paths. (Kent Gibson, #4559)

* ``bzr ignore`` takes multiple arguments. (Cheuksan Edward Wang, #29488)

* mv correctly handles paths that traverse symlinks.
  (Aaron Bentley, #66964)

* Give nicer looking error messages when failing to connect over ssh.
  (John Arbash Meinel, #49172)

* Pushing to a remote branch does not currently update the remote working
  tree. After a remote push, ``bzr status`` and ``bzr diff`` on the remote
  machine now show that the working tree is out of date.
  (Cheuksan Edward Wang #48136)

* Use patiencediff instead of difflib for determining deltas to insert
  into knits. This avoids the O(N^3) behavior of difflib. Patience
  diff should be O(N^2). (Cheuksan Edward Wang, #65714)

* Running ``bzr log`` on nonexistent file gives an error instead of the
  entire log history. (Cheuksan Edward Wang #50793)

* ``bzr cat`` can look up contents of removed or renamed files. If the
  pathname is ambiguous, i.e. the files in the old and new trees have
  different id's, the default is the file in the new tree. The user can
  use "--name-from-revision" to select the file in the old tree.
  (Cheuksan Edward Wang, #30190)

Testing
*******

* TestingHTTPRequestHandler really handles the Range header
  (previously it was ignoring it and returning the whole file,).

bzr 0.12  2006-10-30
####################

Internals
*********

* Clean up ``bzr selftest --benchmark bundle`` to correct an import,
  and remove benchmarks that take longer than 10min to run.
  (John Arbash Meinel)

bzr 0.12rc1  2006-10-23
#######################

Improvements
************

* ``bzr log`` now shows dotted-decimal revision numbers for all revisions,
  rather than just showing a decimal revision number for revisions on the
  mainline. These revision numbers are not yet accepted as input into bzr
  commands such as log, diff etc. (Robert Collins)

* revisions can now be specified using dotted-decimal revision numbers.
  For instance, ``bzr diff -r 1.2.1..1.2.3``. (Robert Collins)

* ``bzr help commands`` output is now shorter (Aaron Bentley)

* ``bzr`` now uses lazy importing to reduce the startup time. This has
  a moderate effect on lots of actions, especially ones that have
  little to do. For example ``bzr rocks`` time is down to 116ms from
  283ms. (John Arbash Meinel)

* New Registry class to provide name-to-object registry-like support,
  for example for schemes where plugins can register new classes to
  do certain tasks (e.g. log formatters). Also provides lazy registration
  to allow modules to be loaded on request.
  (John Arbash Meinel, Adeodato Simó)

API Incompatability
*******************

* LogFormatter subclasses show now expect the 'revno' parameter to
  show() to be a string rather than an int. (Robert Collins)

Internals
*********

* ``TestCase.run_bzr``, ``run_bzr_captured``, and ``run_bzr_subprocess``
  can take a ``working_dir='foo'`` parameter, which will change directory
  for the command. (John Arbash Meinel)

* ``bzrlib.lazy_regex.lazy_compile`` can be used to create a proxy
  around a regex, which defers compilation until first use.
  (John Arbash Meinel)

* ``TestCase.run_bzr_subprocess`` defaults to supplying the
  ``--no-plugins`` parameter to ensure test reproducability, and avoid
  problems with system-wide installed plugins. (John Arbash Meinel)

* Unique tree root ids are now supported. Newly created trees still
  use the common root id for compatibility with bzr versions before 0.12.
  (Aaron Bentley)

* ``WorkingTree.set_root_id(None)`` is now deprecated. Please
  pass in ``inventory.ROOT_ID`` if you want the default root id value.
  (Robert Collins, John Arbash Meinel)

* New method ``WorkingTree.flush()`` which will write the current memory
  inventory out to disk. At the same time, ``read_working_inventory`` will
  no longer trash the current tree inventory if it has been modified within
  the current lock, and the tree will now ``flush()`` automatically on
  ``unlock()``. ``WorkingTree.set_root_id()`` has been updated to take
  advantage of this functionality. (Robert Collins, John Arbash Meinel)

* ``bzrlib.tsort.merge_sorted`` now accepts ``generate_revnos``. This
  parameter will cause it to add another column to its output, which
  contains the dotted-decimal revno for each revision, as a tuple.
  (Robert Collins)

* ``LogFormatter.show_merge`` is deprecated in favour of
  ``LogFormatter.show_merge_revno``. (Robert Collins)

Bug Fixes
*********

* Avoid circular imports by creating a deprecated function for
  ``bzrlib.tree.RevisionTree``. Callers should have been using
  ``bzrlib.revisontree.RevisionTree`` anyway. (John Arbash Meinel,
  #63360, #66349)

* Don't use ``socket.MSG_WAITALL`` as it doesn't exist on all
  platforms. (Martin Pool, #66356)

* Don't require ``Content-Type`` in range responses. Assume they are a
  single range if ``Content-Type`` does not exist.
  (John Arbash Meinel, #62473)

* bzr branch/pull no longer complain about progress bar cleanup when
  interrupted during fetch.  (Aaron Bentley, #54000)

* ``WorkingTree.set_parent_trees()`` uses the trees to directly write
  the basis inventory, rather than going through the repository. This
  allows us to have 1 inventory read, and 2 inventory writes when
  committing a new tree. (John Arbash Meinel)

* When reverting, files that are not locally modified that do not exist
  in the target are deleted, not just unversioned (Aaron Bentley)

* When trying to acquire a lock, don't fail immediately. Instead, try
  a few times (up to 1 hour) before timing out. Also, report why the
  lock is unavailable (John Arbash Meinel, #43521, #49556)

* Leave HttpTransportBase daughter classes decides how they
  implement cloning. (Vincent Ladeuil, #61606)

* diff3 does not indicate conflicts on clean merge. (Aaron Bentley)

* If a commit fails, the commit message is stored in a file at the root of
  the tree for later commit. (Cheuksan Edward Wang, Stefan Metzmacher,
  #32054)

Testing
*******

* New test base class TestCaseWithMemoryTransport offers memory-only
  testing facilities: its not suitable for tests that need to mutate disk
  state, but most tests should not need that and should be converted to
  TestCaseWithMemoryTransport. (Robert Collins)

* ``TestCase.make_branch_and_memory_tree`` now takes a format
  option to set the BzrDir, Repository and Branch formats of the
  created objects. (Robert Collins, John Arbash Meinel)

bzr 0.11  2006-10-02
####################

* Smart server transport test failures on windows fixed. (Lukáš Lalinský).

bzr 0.11rc2  2006-09-27
#######################

Bug Fixes
*********

* Test suite hangs on windows fixed. (Andrew Bennets, Alexander Belchenko).

* Commit performance regression fixed. (Aaron Bentley, Robert Collins, John
  Arbash Meinel).

bzr 0.11rc1  2006-09-25
#######################

Improvements
************

* Knit files now wait to create their contents until the first data is
  added. The old code used to create an empty .knit and a .kndx with just
  the header. However, this caused a lot of extra round trips over sftp.
  This can change the time for ``bzr push`` to create a new remote branch
  from 160s down to 100s. This also affects ``bzr commit`` performance when
  adding new files, ``bzr commit`` on a new kernel-like tree drops from 50s
  down to 40s (John Arbash Meinel, #44692)

* When an entire subtree has been deleted, commit will now report that
  just the top of the subtree has been deleted, rather than reporting
  all the individual items. (Robert Collins)

* Commit performs one less XML parse. (Robert Collins)

* ``bzr checkout`` now operates on readonly branches as well
  as readwrite branches. This fixes bug #39542. (Robert Collins)

* ``bzr bind`` no longer synchronises history with the master branch.
  Binding should be followed by an update or push to synchronise the
  two branches. This is closely related to the fix for bug #39542.
  (Robert Collins)

* ``bzrlib.lazy_import.lazy_import`` function to create on-demand
  objects.  This allows all imports to stay at the global scope, but
  modules will not actually be imported if they are not used.
  (John Arbash Meinel)

* Support ``bzr://`` and ``bzr+ssh://`` urls to work with the new RPC-based
  transport which will be used with the upcoming high-performance smart
  server. The new command ``bzr serve`` will invoke bzr in server mode,
  which processes these requests. (Andrew Bennetts, Robert Collins, Martin
  Pool)

* New command ``bzr version-info`` which can be used to get a summary
  of the current state of the tree. This is especially useful as part
  of a build commands. See ``doc/version_info.txt`` for more information
  (John Arbash Meinel)

Bug Fixes
*********

* ``'bzr inventory [FILE...]'`` allows restricting the file list to a
  specific set of files. (John Arbash Meinel, #3631)

* Don't abort when annotating empty files (John Arbash Meinel, #56814)

* Add ``Stanza.to_unicode()`` which can be passed to another Stanza
  when nesting stanzas. Also, add ``read_stanza_unicode`` to handle when
  reading a nested Stanza. (John Arbash Meinel)

* Transform._set_mode() needs to stat the right file.
  (John Arbash Meinel, #56549)

* Raise WeaveFormatError rather than StopIteration when trying to read
  an empty Weave file. (John Arbash Meinel, #46871)

* Don't access e.code for generic URLErrors, only HTTPErrors have .code.
  (Vincent Ladeuil, #59835)

* Handle boundary="" lines properly to allow access through a Squid proxy.
  (John Arbash Meinel, #57723)

* revert now removes newly-added directories (Aaron Bentley, #54172)

* ``bzr upgrade sftp://`` shouldn't fail to upgrade v6 branches if there
  isn't a working tree. (David Allouche, #40679)

* Give nicer error messages when a user supplies an invalid --revision
  parameter. (John Arbash Meinel, #55420)

* Handle when LANG is not recognized by python. Emit a warning, but
  just revert to using 'ascii'. (John Arbash Meinel, #35392)

* Don't use ``preexec_fn`` on win32, as it is not supported by subprocess.
  (John Arbash Meinel)

* Skip specific tests when the dependencies aren't met. This includes
  some ``setup.py`` tests when ``python-dev`` is not available, and
  some tests that depend on paramiko. (John Arbash Meinel, Mattheiu Moy)

* Fallback to Paramiko properly, if no ``ssh`` executable exists on
  the system. (Andrew Bennetts, John Arbash Meinel)

* ``Branch.bind(other_branch)`` no longer takes a write lock on the
  other branch, and will not push or pull between the two branches.
  API users will need to perform a push or pull or update operation if they
  require branch synchronisation to take place. (Robert Collins, #47344)

* When creating a tarball or zipfile export, export unicode names as utf-8
  paths. This may not work perfectly on all platforms, but has the best
  chance of working in the common case. (John Arbash Meinel, #56816)

* When committing, only files that exist in working tree or basis tree
  may be specified (Aaron Bentley, #50793)

Portability
***********

* Fixes to run on Python 2.5 (Brian M. Carlson, Martin Pool, Marien Zwart)

Internals
*********

* TestCaseInTempDir now creates a separate directory for HOME, rather
  than having HOME set to the same location as the working directory.
  (John Arbash Meinel)

* ``run_bzr_subprocess()`` can take an optional ``env_changes={}`` parameter,
  which will update os.environ inside the spawned child. It also can
  take a ``universal_newlines=True``, which helps when checking the output
  of the command. (John Arbash Meinel)

* Refactor SFTP vendors to allow easier re-use when ssh is used.
  (Andrew Bennetts)

* ``Transport.list_dir()`` and ``Transport.iter_files_recursive()`` should always
  return urlescaped paths. This is now tested (there were bugs in a few
  of the transports) (Andrew Bennetts, David Allouche, John Arbash Meinel)

* New utility function ``symbol_versioning.deprecation_string``. Returns the
  formatted string for a callable, deprecation format pair. (Robert Collins)

* New TestCase helper applyDeprecated. This allows you to call a callable
  which is deprecated without it spewing to the screen, just by supplying
  the deprecation format string issued for it. (Robert Collins)

* Transport.append and Transport.put have been deprecated in favor of
  ``.append_bytes``, ``.append_file``, ``.put_bytes``, and
  ``.put_file``. This removes the ambiguity in what type of object the
  functions take.  ``Transport.non_atomic_put_{bytes,file}`` has also
  been added. Which works similarly to ``Transport.append()`` except for
  SFTP, it doesn't have a round trip when opening the file. Also, it
  provides functionality for creating a parent directory when trying
  to create a file, rather than raise NoSuchFile and forcing the
  caller to repeat their request.
  (John Arbash Meinel)

* WorkingTree has a new api ``unversion`` which allow the unversioning of
  entries by their file id. (Robert Collins)

* ``WorkingTree.pending_merges`` is deprecated.  Please use the
  ``get_parent_ids`` (introduced in 0.10) method instead. (Robert Collins)

* WorkingTree has a new ``lock_tree_write`` method which locks the branch for
  read rather than write. This is appropriate for actions which only need
  the branch data for reference rather than mutation. A new decorator
  ``needs_tree_write_lock`` is provided in the workingtree module. Like the
  ``needs_read_lock`` and ``needs_write_lock`` decorators this allows static
  declaration of the locking requirements of a function to ensure that
  a lock is taken out for casual scripts. (Robert Collins, #54107)

* All WorkingTree methods which write to the tree, but not to the branch
  have been converted to use ``needs_tree_write_lock`` rather than
  ``needs_write_lock``. Also converted is the revert, conflicts and tree
  transform modules. This provides a modest performance improvement on
  metadir style trees, due to the reduce lock-acquisition, and a more
  significant performance improvement on lightweight checkouts from
  remote branches, where trivial operations used to pay a significant
  penalty. It also provides the basis for allowing readonly checkouts.
  (Robert Collins)

* Special case importing the standard library 'copy' module. This shaves
  off 40ms of startup time, while retaining compatibility. See:
  ``bzrlib/inspect_for_copy.py`` for more details. (John Arbash Meinel)

* WorkingTree has a new parent class MutableTree which represents the
  specialisations of Tree which are able to be altered. (Robert Collins)

* New methods mkdir and ``put_file_bytes_non_atomic`` on MutableTree that
  mutate the tree and its contents. (Robert Collins)

* Transport behaviour at the root of the URL is now defined and tested.
  (Andrew Bennetts, Robert Collins)

Testing
*******

* New test helper classs MemoryTree. This is typically accessed via
  ``self.make_branch_and_memory_tree()`` in test cases. (Robert Collins)

* Add ``start_bzr_subprocess`` and ``stop_bzr_subprocess`` to allow test
  code to continue running concurrently with a subprocess of bzr.
  (Andrew Bennetts, Robert Collins)

* Add a new method ``Transport.get_smart_client()``. This is provided to
  allow upgrades to a richer interface than the VFS one provided by
  Transport. (Andrew Bennetts, Martin Pool)

bzr 0.10  2006-08-29
####################

Improvements
************
* 'merge' now takes --uncommitted, to apply uncommitted changes from a
  tree.  (Aaron Bentley)

* 'bzr add --file-ids-from' can be used to specify another path to use
  for creating file ids, rather than generating all new ones. Internally,
  the 'action' passed to ``smart_add_tree()`` can return ``file_ids`` that
  will be used, rather than having bzrlib generate new ones.
  (John Arbash Meinel, #55781)

* ``bzr selftest --benchmark`` now allows a ``--cache-dir`` parameter.
  This will cache some of the intermediate trees, and decrease the
  setup time for benchmark tests. (John Arbash Meinel)

* Inverse forms are provided for all boolean options.  For example,
  --strict has --no-strict, --no-recurse has --recurse (Aaron Bentley)

* Serialize out Inventories directly, rather than using ElementTree.
  Writing out a kernel sized inventory drops from 2s down to ~350ms.
  (Robert Collins, John Arbash Meinel)

Bug Fixes
*********

* Help diffutils 2.8.4 get along with binary tests (Marien Zwart: #57614)

* Change LockDir so that if the lock directory doesn't exist when
  ``lock_write()`` is called, an attempt will be made to create it.
  (John Arbash Meinel, #56974)

* ``bzr uncommit`` preserves pending merges. (John Arbash Meinel, #57660)

* Active FTP transport now works as intended. (ghozzy, #56472)

* Really fix mutter() so that it won't ever raise a UnicodeError.
  It means it is possible for ~/.bzr.log to contain non UTF-8 characters.
  But it is a debugging log, not a real user file.
  (John Arbash Meinel, #56947, #53880)

* Change Command handle to allow Unicode command and options.
  At present we cannot register Unicode command names, so we will get
  BzrCommandError('unknown command'), or BzrCommandError('unknown option')
  But that is better than a UnicodeError + a traceback.
  (John Arbash Meinel, #57123)

* Handle TZ=UTC properly when reading/writing revisions.
  (John Arbash Meinel, #55783, #56290)

* Use ``GPG_TTY`` to allow gpg --cl to work with gpg-agent in a pipeline,
  (passing text to sign in on stdin). (John Arbash Meinel, #54468)

* External diff does the right thing for binaries even in foreign
  languages. (John Arbash Meinel, #56307)

* Testament handles more cases when content is unicode. Specific bug was
  in handling of revision properties.
  (John Arbash Meinel, Holger Krekel, #54723)

* The bzr selftest was failing on installed versions due to a bug in a new
  test helper. (John Arbash Meinel, Robert Collins, #58057)

Internals
*********

* ``bzrlib.cache_utf8`` contains ``encode()`` and ``decode()`` functions
  which can be used to cache the conversion between utf8 and Unicode.
  Especially helpful for some of the knit annotation code, which has to
  convert revision ids to utf8 to annotate lines in storage.
  (John Arbash Meinel)

* ``setup.py`` now searches the filesystem to find all packages which
  need to be installed. This should help make the life of packagers
  easier. (John Arbash Meinel)

bzr 0.9.0  2006-08-11
#####################

Surprises
*********

* The hard-coded built-in ignore rules have been removed. There are
  now two rulesets which are enforced. A user global one in
  ``~/.bazaar/ignore`` which will apply to every tree, and the tree
  specific one '.bzrignore'.
  ``~/.bazaar/ignore`` will be created if it does not exist, but with
  a more conservative list than the old default.
  This fixes bugs with default rules being enforced no matter what.
  The old list of ignore rules from bzr is available by
  running 'bzr ignore --old-default-rules'.
  (Robert Collins, Martin Pool, John Arbash Meinel)

* 'branches.conf' has been changed to 'locations.conf', since it can apply
  to more locations than just branch locations.
  (Aaron Bentley)

Improvements
************

* The revision specifier "revno:" is extended to accept the syntax
  revno:N:branch. For example,
  revno:42:http://bazaar-vcs.org/bzr/bzr.dev/ means revision 42 in
  bzr.dev.  (Matthieu Moy)

* Tests updates to ensure proper URL handling, UNICODE support, and
  proper printing when the user's terminal encoding cannot display
  the path of a file that has been versioned.
  ``bzr branch`` can take a target URL rather than only a local directory.
  ``Branch.get_parent()/set_parent()`` now save a relative path if possible,
  and normalize the parent based on root, allowing access across
  different transports. (John Arbash Meinel, Wouter van Heyst, Martin Pool)
  (Malone #48906, #42699, #40675, #5281, #3980, #36363, #43689,
  #42517, #42514)

* On Unix, detect terminal width using an ioctl not just $COLUMNS.
  Use terminal width for single-line logs from ``bzr log --line`` and
  pending-merge display.  (Robert Widhopf-Fenk, Gustavo Niemeyer)
  (Malone #3507)

* On Windows, detect terminal width using GetConsoleScreenBufferInfo.
  (Alexander Belchenko)

* Speedup improvement for 'date:'-revision search. (Guillaume Pinot).

* Show the correct number of revisions pushed when pushing a new branch.
  (Robert Collins).

* 'bzr selftest' now shows a progress bar with the number of tests, and
  progress made. 'make check' shows tests in -v mode, to be more useful
  for the PQM status window. (Robert Collins).
  When using a progress bar, failed tests are printed out, rather than
  being overwritten by the progress bar until the suite finishes.
  (John Arbash Meinel)

* 'bzr selftest --benchmark' will run a new benchmarking selftest.
  'bzr selftest --benchmark --lsprof-timed' will use lsprofile to generate
  profile data for the individual profiled calls, allowing for fine
  grained analysis of performance.
  (Robert Collins, Martin Pool).

* 'bzr commit' shows a progress bar. This is useful for commits over sftp
  where commit can take an appreciable time. (Robert Collins)

* 'bzr add' is now less verbose in telling you what ignore globs were
  matched by files being ignored. Instead it just tells you how many
  were ignored (because you might reasonably be expecting none to be
  ignored). 'bzr add -v' is unchanged and will report every ignored
  file. (Robert Collins).

* ftp now has a test server if medusa is installed. As part of testing,
  ftp support has been improved, including support for supplying a
  non-standard port. (John Arbash Meinel).

* 'bzr log --line' shows the revision number, and uses only the
  first line of the log message (#5162, Alexander Belchenko;
  Matthieu Moy)

* 'bzr status' has had the --all option removed. The 'bzr ls' command
  should be used to retrieve all versioned files. (Robert Collins)

* 'bzr bundle OTHER/BRANCH' will create a bundle which can be sent
  over email, and applied on the other end, while maintaining ancestry.
  This bundle can be applied with either 'bzr merge' or 'bzr pull',
  the same way you would apply another branch.
  (John Arbash Meinel, Aaron Bentley)

* 'bzr whoami' can now be used to set your identity from the command line,
  for a branch or globally.  (Robey Pointer)

* 'bzr checkout' now aliased to 'bzr co', and 'bzr annotate' to 'bzr ann'.
  (Michael Ellerman)

* 'bzr revert DIRECTORY' now reverts the contents of the directory as well.
  (Aaron Bentley)

* 'bzr get sftp://foo' gives a better error when paramiko is not present.
  Also updates things like 'http+pycurl://' if pycurl is not present.
  (John Arbash Meinel) (Malone #47821, #52204)

* New env variable ``BZR_PROGRESS_BAR``, sets the default progress bar type.
  Can be set to 'none' or 'dummy' to disable the progress bar, 'dots' or
  'tty' to create the respective type. (John Arbash Meinel, #42197, #51107)

* Improve the help text for 'bzr diff' to explain what various options do.
  (John Arbash Meinel, #6391)

* 'bzr uncommit -r 10' now uncommits revisions 11.. rather than uncommitting
  revision 10. This makes -r10 more in line with what other commands do.
  'bzr uncommit' also now saves the pending merges of the revisions that
  were removed. So it is safe to uncommit after a merge, fix something,
  and commit again. (John Arbash Meinel, #32526, #31426)

* 'bzr init' now also works on remote locations.
  (Wouter van Heyst, #48904)

* HTTP support has been updated. When using pycurl we now support
  connection keep-alive, which reduces dns requests and round trips.
  And for both urllib and pycurl we support multi-range requests,
  which decreases the number of round-trips. Performance results for
  ``bzr branch http://bazaar-vcs.org/bzr/bzr.dev/`` indicate
  http branching is now 2-3x faster, and ``bzr pull`` in an existing
  branch is as much as 4x faster.
  (Michael Ellerman, Johan Rydberg, John Arbash Meinel, #46768)

* Performance improvements for sftp. Branching and pulling are now up to
  2x faster. Utilize paramiko.readv() support for async requests if it
  is available (paramiko > 1.6) (John Arbash Meinel)

Bug Fixes
*********

* Fix shadowed definition of TestLocationConfig that caused some
  tests not to run.
  (Erik Bågfors, Michael Ellerman, Martin Pool, #32587)

* Fix unnecessary requirement of sign-my-commits that it be run from
  a working directory.  (Martin Pool, Robert Collins)

* 'bzr push location' will only remember the push location if it succeeds
  in connecting to the remote location. (John Arbash Meinel, #49742)

* 'bzr revert' no longer toggles the executable bit on win32
  (John Arbash Meinel, #45010)

* Handle broken pipe under win32 correctly. (John Arbash Meinel)

* sftp tests now work correctly on win32 if you have a newer paramiko
  (John Arbash Meinel)

* Cleanup win32 test suite, and general cleanup of places where
  file handles were being held open. (John Arbash Meinel)

* When specifying filenames for 'diff -r x..y', the name of the file in the
  working directory can be used, even if its name is different in both x
  and y.

* File-ids containing single- or double-quotes are handled correctly by
  push. (Aaron Bentley, #52227)

* Normalize unicode filenames to ensure cross-platform consistency.
  (John Arbash Meinel, #43689)

* The argument parser can now handle '-' as an argument. Currently
  no code interprets it specially (it is mostly handled as a file named
  '-'). But plugins, and future operations can use it.
  (John Arbash meinel, #50984)

* Bundles can properly read binary files with a plain '\r' in them.
  (John Arbash Meinel, #51927)

* Tuning ``iter_entries()`` to be more efficient (John Arbash Meinel, #5444)

* Lots of win32 fixes (the test suite passes again).
  (John Arbash Meinel, #50155)

* Handle openbsd returning None for sys.getfilesystemencoding() (#41183)

* Support ftp APPE (append) to allow Knits to be used over ftp (#42592)

* Removals are only committed if they match the filespec (or if there is
  no filespec).  (#46635, Aaron Bentley)

* smart-add recurses through all supplied directories
  (John Arbash Meinel, #52578)

* Make the bundle reader extra lines before and after the bundle text.
  This allows you to parse an email with the bundle inline.
  (John Arbash Meinel, #49182)

* Change the file id generator to squash a little bit more. Helps when
  working with long filenames on windows. (Also helps for unicode filenames
  not generating hidden files). (John Arbash Meinel, #43801)

* Restore terminal mode on C-c while reading sftp password.  (#48923,
  Nicholas Allen, Martin Pool)

* Timestamps are rounded to 1ms, and revision entries can be recreated
  exactly. (John Arbash Meinel, Jamie Wilkinson, #40693)

* Branch.base has changed to a URL, but ~/.bazaar/locations.conf should
  use local paths, since it is user visible (John Arbash Meinel, #53653)

* ``bzr status foo`` when foo was unversioned used to cause a full delta
  to be generated (John Arbash Meinel, #53638)

* When reading revision properties, an empty value should be considered
  the empty string, not None (John Arbash Meinel, #47782)

* ``bzr diff --diff-options`` can now handle binary files being changed.
  Also, the output is consistent when --diff-options is not supplied.
  (John Arbash Meinel, #54651, #52930)

* Use the right suffixes for loading plugins (John Arbash Meinel, #51810)

* Fix ``Branch.get_parent()`` to handle the case when the parent is not
  accessible (John Arbash Meinel, #52976)

Internals
*********

* Combine the ignore rules into a single regex rather than looping over
  them to reduce the threshold where  N^2 behaviour occurs in operations
  like status. (Jan Hudec, Robert Collins).

* Appending to ``bzrlib.DEFAULT_IGNORE`` is now deprecated. Instead, use
  one of the add functions in bzrlib.ignores. (John Arbash Meinel)

* 'bzr push' should only push the ancestry of the current revision, not
  all of the history in the repository. This is especially important for
  shared repositories. (John Arbash Meinel)

* ``bzrlib.delta.compare_trees`` now iterates in alphabetically sorted order,
  rather than randomly walking the inventories. (John Arbash Meinel)

* Doctests are now run in temporary directories which are cleaned up when
  they finish, rather than using special ScratchDir/ScratchBranch objects.
  (Martin Pool)

* Split ``check`` into separate methods on the branch and on the repository,
  so that it can be specialized in ways that are useful or efficient for
  different formats.  (Martin Pool, Robert Collins)

* Deprecate ``Repository.all_revision_ids``; most methods don't really need
  the global revision graph but only that part leading up to a particular
  revision.  (Martin Pool, Robert Collins)

* Add a BzrDirFormat ``control_formats`` list which allows for control formats
  that do not use '.bzr' to store their data - i.e. '.svn', '.hg' etc.
  (Robert Collins, Jelmer Vernooij).

* ``bzrlib.diff.external_diff`` can be redirected to any file-like object.
  Uses subprocess instead of spawnvp.
  (James Henstridge, John Arbash Meinel, #4047, #48914)

* New command line option '--profile-imports', which will install a custom
  importer to log time to import modules and regex compilation time to
  sys.stderr (John Arbash Meinel)

* 'EmptyTree' is now deprecated, please use ``repository.revision_tree(None)``
  instead. (Robert Collins)

* "RevisionTree" is now in bzrlib/revisiontree.py. (Robert Collins)

bzr 0.8.2  2006-05-17
#####################

Bug Fixes
*********

* setup.py failed to install launchpad plugin.  (Martin Pool)

bzr 0.8.1  2006-05-16
#####################

Bug Fixes
*********

* Fix failure to commit a merge in a checkout.  (Martin Pool,
  Robert Collins, Erik Bågfors, #43959)

* Nicer messages from 'commit' in the case of renames, and correct
  messages when a merge has occured. (Robert Collins, Martin Pool)

* Separate functionality from assert statements as they are skipped in
  optimized mode of python. Add the same check to pending merges.
  (Olaf Conradi, #44443)

Changes
*******

* Do not show the None revision in output of bzr ancestry. (Olaf Conradi)

* Add info on standalone branches without a working tree.
  (Olaf Conradi, #44155)

* Fix bug in knits when raising InvalidRevisionId. (Olaf Conradi, #44284)

Changes
*******

* Make editor invocation comply with Debian Policy. First check
  environment variables VISUAL and EDITOR, then try editor from
  alternatives system. If that all fails, fall back to the pre-defined
  list of editors. (Olaf Conradi, #42904)

New Features
************

* New 'register-branch' command registers a public branch into
  Launchpad.net, where it can be associated with bugs, etc.
  (Martin Pool, Bjorn Tillenius, Robert Collins)

Internals
*********

* New public api in InventoryEntry - ``describe_change(old, new)`` which
  provides a human description of the changes between two old and
  new. (Robert Collins, Martin Pool)

Testing
*******

* Fix test case for bzr info in upgrading a standalone branch to metadir,
  uses bzrlib api now. (Olaf Conradi)

bzr 0.8  2006-05-08
###################

Notes When Upgrading
********************

Release 0.8 of bzr introduces a new format for history storage, called
'knit', as an evolution of to the 'weave' format used in 0.7.  Local
and remote operations are faster using knits than weaves.  Several
operations including 'init', 'init-repo', and 'upgrade' take a
--format option that controls this.  Branching from an existing branch
will keep the same format.

It is possible to merge, pull and push between branches of different
formats but this is slower than moving data between homogenous
branches.  It is therefore recommended (but not required) that you
upgrade all branches for a project at the same time.  Information on
formats is shown by 'bzr info'.

bzr 0.8 now allows creation of 'repositories', which hold the history
of files and revisions for several branches.  Previously bzr kept all
the history for a branch within the .bzr directory at the root of the
branch, and this is still the default.  To create a repository, use
the new 'bzr init-repo' command.  Branches exist as directories under
the repository and contain just a small amount of information
indicating the current revision of the branch.

bzr 0.8 also supports 'checkouts', which are similar to in cvs and
subversion.  Checkouts are associated with a branch (optionally in a
repository), which contains all the historical information.  The
result is that a checkout can be deleted without losing any
already-committed revisions.  A new 'update' command is also available.

Repositories and checkouts are not supported with the 0.7 storage
format.  To use them you must upgrad to either knits, or to the
'metaweave' format, which uses weaves but changes the .bzr directory
arrangement.


Improvements
************

* sftp paths can now be relative, or local, according to the lftp
  convention. Paths now take the form::

      sftp://user:pass@host:port/~/relative/path
      or
      sftp://user:pass@host:port/absolute/path

* The FTP transport now tries to reconnect after a temporary
  failure. ftp put is made atomic. (Matthieu Moy)

* The FTP transport now maintains a pool of connections, and
  reuses them to avoid multiple connections to the same host (like
  sftp did). (Daniel Silverstone)

* The ``bzr_man.py`` file has been removed. To create the man page now,
  use ``./generate_docs.py man``. The new program can also create other files.
  Run ``python generate_docs.py --help`` for usage information.
  (Hans Ulrich Niedermann & James Blackwell).

* Man Page now gives full help (James Blackwell).
  Help also updated to reflect user config now being stored in .bazaar
  (Hans Ulrich Niedermann)

* It's now possible to set aliases in bazaar.conf (Erik Bågfors)

* Pull now accepts a --revision argument (Erik Bågfors)

* ``bzr re-sign`` now allows multiple revisions to be supplied on the command
  line. You can now use the following command to sign all of your old
  commits::

    find .bzr/revision-store// -name my@email-* \
      | sed 's/.*\/\/..\///' \
      | xargs bzr re-sign

* Upgrade can now upgrade over the network. (Robert Collins)

* Two new commands 'bzr checkout' and 'bzr update' allow for CVS/SVN-alike
  behaviour.  By default they will cache history in the checkout, but
  with --lightweight almost all data is kept in the master branch.
  (Robert Collins)

* 'revert' unversions newly-versioned files, instead of deleting them.

* 'merge' is more robust.  Conflict messages have changed.

* 'merge' and 'revert' no longer clobber existing files that end in '~' or
  '.moved'.

* Default log format can be set in configuration and plugins can register
  their own formatters. (Erik Bågfors)

* New 'reconcile' command will check branch consistency and repair indexes
  that can become out of sync in pre 0.8 formats. (Robert Collins,
  Daniel Silverstone)

* New 'bzr init --format' and 'bzr upgrade --format' option to control
  what storage format is created or produced.  (Robert Collins,
  Martin Pool)

* Add parent location to 'bzr info', if there is one.  (Olaf Conradi)

* New developer commands 'weave-list' and 'weave-join'.  (Martin Pool)

* New 'init-repository' command, plus support for repositories in 'init'
  and 'branch' (Aaron Bentley, Erik Bågfors, Robert Collins)

* Improve output of 'info' command. Show all relevant locations related to
  working tree, branch and repository. Use kibibytes for binary quantities.
  Fix off-by-one error in missing revisions of working tree.  Make 'info'
  work on branches, repositories and remote locations.  Show locations
  relative to the shared repository, if applicable.  Show locking status
  of locations.  (Olaf Conradi)

* Diff and merge now safely handle binary files. (Aaron Bentley)

* 'pull' and 'push' now normalise the revision history, so that any two
  branches with the same tip revision will have the same output from 'log'.
  (Robert Collins)

* 'merge' accepts --remember option to store parent location, like 'push'
  and 'pull'. (Olaf Conradi)

* bzr status and diff when files given as arguments do not exist
  in the relevant trees.  (Martin Pool, #3619)

* Add '.hg' to the default ignore list.  (Martin Pool)

* 'knit' is now the default disk format. This improves disk performance and
  utilization, increases incremental pull performance, robustness with SFTP
  and allows checkouts over SFTP to perform acceptably.
  The initial Knit code was contributed by Johan Rydberg based on a
  specification by Martin Pool.
  (Robert Collins, Aaron Bentley, Johan Rydberg, Martin Pool).

* New tool to generate all-in-one html version of the manual.  (Alexander
  Belchenko)

* Hitting CTRL-C while doing an SFTP push will no longer cause stale locks
  to be left in the SFTP repository. (Robert Collins, Martin Pool).

* New option 'diff --prefix' to control how files are named in diff
  output, with shortcuts '-p0' and '-p1' corresponding to the options for
  GNU patch.  (Alexander Belchenko, Goffredo Baroncelli, Martin Pool)

* Add --revision option to 'annotate' command.  (Olaf Conradi)

* If bzr shows an unexpected revision-history after pulling (perhaps due
  to a reweave) it can now be corrected by 'bzr reconcile'.
  (Robert Collins)

Changes
*******

* Commit is now verbose by default, and shows changed filenames and the
  new revision number.  (Robert Collins, Martin Pool)

* Unify 'mv', 'move', 'rename'.  (Matthew Fuller, #5379)

* 'bzr -h' shows help.  (Martin Pool, Ian Bicking, #35940)

* Make 'pull' and 'push' remember location on failure using --remember.
  (Olaf Conradi)

* For compatibility, make old format for using weaves inside metadir
  available as 'metaweave' format.  Rename format 'metadir' to 'default'.
  Clean up help for option --format in commands 'init', 'init-repo' and
  'upgrade'.  (Olaf Conradi)

Internals
*********

* The internal storage of history, and logical branch identity have now
  been split into Branch, and Repository. The common locking and file
  management routines are now in bzrlib.lockablefiles.
  (Aaron Bentley, Robert Collins, Martin Pool)

* Transports can now raise DependencyNotPresent if they need a library
  which is not installed, and then another implementation will be
  tried.  (Martin Pool)

* Remove obsolete (and no-op) `decode` parameter to `Transport.get`.
  (Martin Pool)

* Using Tree Transform for merge, revert, tree-building

* WorkingTree.create, Branch.create, ``WorkingTree.create_standalone``,
  Branch.initialize are now deprecated. Please see ``BzrDir.create_*`` for
  replacement API's. (Robert Collins)

* New BzrDir class represents the .bzr control directory and manages
  formatting issues. (Robert Collins)

* New repository.InterRepository class encapsulates Repository to
  Repository actions and allows for clean selection of optimised code
  paths. (Robert Collins)

* ``bzrlib.fetch.fetch`` and ``bzrlib.fetch.greedy_fetch`` are now
  deprecated, please use ``branch.fetch`` or ``repository.fetch``
  depending on your needs. (Robert Collins)

* deprecated methods now have a ``is_deprecated`` flag on them that can
  be checked, if you need to determine whether a given callable is
  deprecated at runtime. (Robert Collins)

* Progress bars are now nested - see
  ``bzrlib.ui.ui_factory.nested_progress_bar``.
  (Robert Collins, Robey Pointer)

* New API call ``get_format_description()`` for each type of format.
  (Olaf Conradi)

* Changed ``branch.set_parent()`` to accept None to remove parent.
  (Olaf Conradi)

* Deprecated BzrError AmbiguousBase.  (Olaf Conradi)

* WorkingTree.branch is now a read only property.  (Robert Collins)

* bzrlib.ui.text.TextUIFactory now accepts a ``bar_type`` parameter which
  can be None or a factory that will create a progress bar. This is
  useful for testing or for overriding the bzrlib.progress heuristic.
  (Robert Collins)

* New API method ``get_physical_lock_status()`` to query locks present on a
  transport.  (Olaf Conradi)

* Repository.reconcile now takes a thorough keyword parameter to allow
  requesting an indepth reconciliation, rather than just a data-loss
  check. (Robert Collins)

* ``bzrlib.ui.ui_factory protocol`` now supports ``get_boolean`` to prompt
  the user for yes/no style input. (Robert Collins)

Testing
*******

* SFTP tests now shortcut the SSH negotiation, reducing test overhead
  for testing SFTP protocol support. (Robey Pointer)

* Branch formats are now tested once per implementation (see ``bzrlib.
  tests.branch_implementations``. This is analagous to the transport
  interface tests, and has been followed up with working tree,
  repository and BzrDir tests. (Robert Collins)

* New test base class TestCaseWithTransport provides a transport aware
  test environment, useful for testing any transport-interface using
  code. The test suite option --transport controls the transport used
  by this class (when its not being used as part of implementation
  contract testing). (Robert Collins)

* Close logging handler on disabling the test log. This will remove the
  handler from the internal list inside python's logging module,
  preventing shutdown from closing it twice.  (Olaf Conradi)

* Move test case for uncommit to blackbox tests.  (Olaf Conradi)

* ``run_bzr`` and ``run_bzr_captured`` now accept a 'stdin="foo"'
  parameter which will provide String("foo") to the command as its stdin.

bzr 0.7 2006-01-09
##################

Changes
*******

* .bzrignore is excluded from exports, on the grounds that it's a bzr
  internal-use file and may not be wanted.  (Jamie Wilkinson)

* The "bzr directories" command were removed in favor of the new
  --kind option to the "bzr inventory" command.  To list all
  versioned directories, now use "bzr inventory --kind directory".
  (Johan Rydberg)

* Under Windows configuration directory is now ``%APPDATA%\bazaar\2.0``
  by default. (John Arbash Meinel)

* The parent of Bzr configuration directory can be set by ``BZR_HOME``
  environment variable. Now the path for it is searched in ``BZR_HOME``,
  then in HOME. Under Windows the order is: ``BZR_HOME``, ``APPDATA``
  (usually points to ``C:\Documents and Settings\User Name\Application Data``),
  ``HOME``. (John Arbash Meinel)

* Plugins with the same name in different directories in the bzr plugin
  path are no longer loaded: only the first successfully loaded one is
  used. (Robert Collins)

* Use systems' external ssh command to open connections if possible.
  This gives better integration with user settings such as ProxyCommand.
  (James Henstridge)

* Permissions on files underneath .bzr/ are inherited from the .bzr
  directory. So for a shared repository, simply doing 'chmod -R g+w .bzr/'
  will mean that future file will be created with group write permissions.

* configure.in and config.guess are no longer in the builtin default
  ignore list.

* '.sw[nop]' pattern ignored, to ignore vim swap files for nameless
  files.  (John Arbash Meinel, Martin Pool)

Improvements
************

* "bzr INIT dir" now initializes the specified directory, and creates
  it if it does not exist.  (John Arbash Meinel)

* New remerge command (Aaron Bentley)

* Better zsh completion script.  (Steve Borho)

* 'bzr diff' now returns 1 when there are changes in the working
  tree. (Robert Collins)

* 'bzr push' now exists and can push changes to a remote location.
  This uses the transport infrastructure, and can store the remote
  location in the ~/.bazaar/branches.conf configuration file.
  (Robert Collins)

* Test directories are only kept if the test fails and the user requests
  that they be kept.

* Tweaks to short log printing

* Added branch nicks, new nick command, printing them in log output.
  (Aaron Bentley)

* If ``$BZR_PDB`` is set, pop into the debugger when an uncaught exception
  occurs.  (Martin Pool)

* Accept 'bzr resolved' (an alias for 'bzr resolve'), as this is
  the same as Subversion.  (Martin Pool)

* New ftp transport support (on ftplib), for ftp:// and aftp://
  URLs.  (Daniel Silverstone)

* Commit editor temporary files now start with ``bzr_log.``, to allow
  text editors to match the file name and set up appropriate modes or
  settings.  (Magnus Therning)

* Improved performance when integrating changes from a remote weave.
  (Goffredo Baroncelli)

* Sftp will attempt to cache the connection, so it is more likely that
  a connection will be reused, rather than requiring multiple password
  requests.

* bzr revno now takes an optional argument indicating the branch whose
  revno should be printed.  (Michael Ellerman)

* bzr cat defaults to printing the last version of the file.
  (Matthieu Moy, #3632)

* New global option 'bzr --lsprof COMMAND' runs bzr under the lsprof
  profiler.  (Denys Duchier)

* Faster commits by reading only the headers of affected weave files.
  (Denys Duchier)

* 'bzr add' now takes a --dry-run parameter which shows you what would be
  added, but doesn't actually add anything. (Michael Ellerman)

* 'bzr add' now lists how many files were ignored per glob.  add --verbose
  lists the specific files.  (Aaron Bentley)

* 'bzr missing' now supports displaying changes in diverged trees and can
  be limited to show what either end of the comparison is missing.
  (Aaron Bently, with a little prompting from Daniel Silverstone)

Bug Fixes
*********

* SFTP can walk up to the root path without index errors. (Robert Collins)

* Fix bugs in running bzr with 'python -O'.  (Martin Pool)

* Error when run with -OO

* Fix bug in reporting http errors that don't have an http error code.
  (Martin Pool)

* Handle more cases of pipe errors in display commands

* Change status to 3 for all errors

* Files that are added and unlinked before committing are completely
  ignored by diff and status

* Stores with some compressed texts and some uncompressed texts are now
  able to be used. (John A Meinel)

* Fix for bzr pull failing sometimes under windows

* Fix for sftp transport under windows when using interactive auth

* Show files which are both renamed and modified as such in 'bzr
  status' output.  (Daniel Silverstone, #4503)

* Make annotate cope better with revisions committed without a valid
  email address.  (Marien Zwart)

* Fix representation of tab characters in commit messages.
  (Harald Meland)

* List of plugin directories in ``BZR_PLUGIN_PATH`` environment variable is
  now parsed properly under Windows. (Alexander Belchenko)

* Show number of revisions pushed/pulled/merged. (Robey Pointer)

* Keep a cached copy of the basis inventory to speed up operations
  that need to refer to it.  (Johan Rydberg, Martin Pool)

* Fix bugs in bzr status display of non-ascii characters.
  (Martin Pool)

* Remove Makefile.in from default ignore list.
  (Tollef Fog Heen, Martin Pool, #6413)

* Fix failure in 'bzr added'.  (Nathan McCallum, Martin Pool)

Testing
*******

* Fix selftest asking for passwords when there are no SFTP keys.
  (Robey Pointer, Jelmer Vernooij)

* Fix selftest run with 'python -O'.  (Martin Pool)

* Fix HTTP tests under Windows. (John Arbash Meinel)

* Make tests work even if HOME is not set (Aaron Bentley)

* Updated ``build_tree`` to use fixed line-endings for tests which read
  the file cotents and compare. Make some tests use this to pass under
  Windows. (John Arbash Meinel)

* Skip stat and symlink tests under Windows. (Alexander Belchenko)

* Delay in selftest/testhashcash is now issued under win32 and Cygwin.
  (John Arbash Meinel)

* Use terminal width to align verbose test output.  (Martin Pool)

* Blackbox tests are maintained within the bzrlib.tests.blackbox directory.
  If adding a new test script please add that to
  ``bzrlib.tests.blackbox.__init__``. (Robert Collins)

* Much better error message if one of the test suites can't be
  imported.  (Martin Pool)

* Make check now runs the test suite twice - once with the default locale,
  and once with all locales forced to C, to expose bugs. This is not
  trivially done within python, so for now its only triggered by running
  Make check. Integrators and packagers who wish to check for full
  platform support should run 'make check' to test the source.
  (Robert Collins)

* Tests can now run TestSkipped if they can't execute for any reason.
  (Martin Pool) (NB: TestSkipped should only be raised for correctable
  reasons - see the wiki spec ImprovingBzrTestSuite).

* Test sftp with relative, absolute-in-homedir and absolute-not-in-homedir
  paths for the transport tests. Introduce blackbox remote sftp tests that
  test the same permutations. (Robert Collins, Robey Pointer)

* Transport implementation tests are now independent of the local file
  system, which allows tests for esoteric transports, and for features
  not available in the local file system. They also repeat for variations
  on the URL scheme that can introduce issues in the transport code,
  see bzrlib.transport.TransportTestProviderAdapter() for this.
  (Robert Collins).

* ``TestCase.build_tree`` uses the transport interface to build trees,
  pass in a transport parameter to give it an existing connection.
  (Robert Collins).

Internals
*********

* WorkingTree.pull has been split across Branch and WorkingTree,
  to allow Branch only pulls. (Robert Collins)

* ``commands.display_command`` now returns the result of the decorated
  function. (Robert Collins)

* LocationConfig now has a ``set_user_option(key, value)`` call to save
  a setting in its matching location section (a new one is created
  if needed). (Robert Collins)

* Branch has two new methods, ``get_push_location`` and
  ``set_push_location`` to respectively, get and set the push location.
  (Robert Collins)

* ``commands.register_command`` now takes an optional flag to signal that
  the registrant is planning to decorate an existing command. When
  given multiple plugins registering a command is not an error, and
  the original command class (whether built in or a plugin based one) is
  returned to the caller. There is a new error 'MustUseDecorated' for
  signalling when a wrapping command should switch to the original
  version. (Robert Collins)

* Some option parsing errors will raise 'BzrOptionError', allowing
  granular detection for decorating commands. (Robert Collins).

* ``Branch.read_working_inventory`` has moved to
  ``WorkingTree.read_working_inventory``. This necessitated changes to
  ``Branch.get_root_id``, and a move of ``Branch.set_inventory`` to
  WorkingTree as well. To make it clear that a WorkingTree cannot always
  be obtained ``Branch.working_tree()`` will raise
  ``errors.NoWorkingTree`` if one cannot be obtained. (Robert Collins)

* All pending merges operations from Branch are now on WorkingTree.
  (Robert Collins)

* The follow operations from Branch have moved to WorkingTree::

      add()
      commit()
      move()
      rename_one()
      unknowns()

  (Robert Collins)

* ``bzrlib.add.smart_add_branch`` is now ``smart_add_tree``. (Robert Collins)

* New "rio" serialization format, similar to rfc-822. (Martin Pool)

* Rename selftests to ``bzrlib.tests.test_foo``.  (John A Meinel, Martin
  Pool)

* ``bzrlib.plugin.all_plugins`` has been changed from an attribute to a
  query method. (Robert Collins)

* New options to read only the table-of-contents of a weave.
  (Denys Duchier)

* Raise NoSuchFile when someone tries to add a non-existant file.
  (Michael Ellerman)

* Simplify handling of DivergedBranches in ``cmd_pull()``.
  (Michael Ellerman)

* Branch.controlfile* logic has moved to lockablefiles.LockableFiles, which
  is exposed as ``Branch().control_files``. Also this has been altered with the
  controlfile pre/suffix replaced by simple method names like 'get' and
  'put'. (Aaron Bentley, Robert Collins).

* Deprecated functions and methods can now be marked as such using the
  ``bzrlib.symbol_versioning`` module. Marked method have their docstring
  updated and will issue a DeprecationWarning using the warnings module
  when they are used. (Robert Collins)

* ``bzrlib.osutils.safe_unicode`` now exists to provide parameter coercion
  for functions that need unicode strings. (Robert Collins)

bzr 0.6 2005-10-28
##################

Improvements
************

* pull now takes --verbose to show you what revisions are added or removed
  (John A Meinel)

* merge now takes a --show-base option to include the base text in
  conflicts.
  (Aaron Bentley)

* The config files are now read using ConfigObj, so '=' should be used as
  a separator, not ':'.
  (Aaron Bentley)

* New 'bzr commit --strict' option refuses to commit if there are
  any unknown files in the tree.  To commit, make sure all files are
  either ignored, added, or deleted.  (Michael Ellerman)

* The config directory is now ~/.bazaar, and there is a single file
  ~/.bazaar/bazaar.conf storing email, editor and other preferences.
  (Robert Collins)

* 'bzr add' no longer takes a --verbose option, and a --quiet option
  has been added that suppresses all output.

* Improved zsh completion support in contrib/zsh, from Clint
  Adams.

* Builtin 'bzr annotate' command, by Martin Pool with improvements from
  Goffredo Baroncelli.

* 'bzr check' now accepts -v for verbose reporting, and checks for
  ghosts in the branch. (Robert Collins)

* New command 're-sign' which will regenerate the gpg signature for
  a revision. (Robert Collins)

* If you set ``check_signatures=require`` for a path in
  ``~/.bazaar/branches.conf`` then bzr will invoke your
  ``gpg_signing_command`` (defaults to gpg) and record a digital signature
  of your commit. (Robert Collins)

* New sftp transport, based on Paramiko.  (Robey Pointer)

* 'bzr pull' now accepts '--clobber' which will discard local changes
  and make this branch identical to the source branch. (Robert Collins)

* Just give a quieter warning if a plugin can't be loaded, and
  put the details in .bzr.log.  (Martin Pool)

* 'bzr branch' will now set the branch-name to the last component of the
  output directory, if one was supplied.

* If the option ``post_commit`` is set to one (or more) python function
  names (must be in the bzrlib namespace), then they will be invoked
  after the commit has completed, with the branch and ``revision_id`` as
  parameters. (Robert Collins)

* Merge now has a retcode of 1 when conflicts occur. (Robert Collins)

* --merge-type weave is now supported for file contents.  Tree-shape
  changes are still three-way based.  (Martin Pool, Aaron Bentley)

* 'bzr check' allows the first revision on revision-history to have
  parents - something that is expected for cheap checkouts, and occurs
  when conversions from baz do not have all history.  (Robert Collins).

* 'bzr merge' can now graft unrelated trees together, if your specify
  0 as a base. (Aaron Bentley)

* 'bzr commit branch' and 'bzr commit branch/file1 branch/file2' now work
  (Aaron Bentley)

* Add '.sconsign*' to default ignore list.  (Alexander Belchenko)

* 'bzr merge --reprocess' minimizes conflicts

Testing
*******

* The 'bzr selftest --pattern' option for has been removed, now
  test specifiers on the command line can be simple strings, or
  regexps, or both. (Robert Collins)

* Passing -v to selftest will now show the time each test took to
  complete, which will aid in analysing performance regressions and
  related questions. (Robert Collins)

* 'bzr selftest' runs all tests, even if one fails, unless '--one'
  is given. (Martin Pool)

* There is a new method for TestCaseInTempDir, assertFileEqual, which
  will check that a given content is equal to the content of the named
  file. (Robert Collins)

* Fix test suite's habit of leaving many temporary log files in $TMPDIR.
  (Martin Pool)

Internals
*********

* New 'testament' command and concept for making gpg-signatures
  of revisions that are not tied to a particular internal
  representation.  (Martin Pool).

* Per-revision properties ('revprops') as key-value associated
  strings on each revision created when the revision is committed.
  Intended mainly for the use of external tools.  (Martin Pool).

* Config options have moved from bzrlib.osutils to bzrlib.config.
  (Robert Collins)

* Improved command line option definitions allowing explanations
  for individual options, among other things.  Contributed by
  Magnus Therning.

* Config options have moved from bzrlib.osutils to bzrlib.config.
  Configuration is now done via the config.Config interface:
  Depending on whether you have a Branch, a Location or no information
  available, construct a ``*Config``, and use its ``signature_checking``,
  ``username`` and ``user_email`` methods. (Robert Collins)

* Plugins are now loaded under bzrlib.plugins, not bzrlib.plugin, and
  they are made available for other plugins to use. You should not
  import other plugins during the ``__init__`` of your plugin though, as
  no ordering is guaranteed, and the plugins directory is not on the
  python path. (Robert Collins)

* Branch.relpath has been moved to WorkingTree.relpath. WorkingTree no
  no longer takes an inventory, rather it takes an option branch
  parameter, and if None is given will open the branch at basedir
  implicitly. (Robert Collins)

* Cleaner exception structure and error reporting.  Suggested by
  Scott James Remnant.  (Martin Pool)

* Branch.remove has been moved to WorkingTree, which has also gained
  ``lock_read``, ``lock_write`` and ``unlock`` methods for convenience.
  (Robert Collins)

* Two decorators, ``needs_read_lock`` and ``needs_write_lock`` have been
  added to the branch module. Use these to cause a function to run in a
  read or write lock respectively. (Robert Collins)

* ``Branch.open_containing`` now returns a tuple (Branch, relative-path),
  which allows direct access to the common case of 'get me this file
  from its branch'. (Robert Collins)

* Transports can register using ``register_lazy_transport``, and they
  will be loaded when first used.  (Martin Pool)

* 'pull' has been factored out of the command as ``WorkingTree.pull()``.
  A new option to WorkingTree.pull has been added, clobber, which will
  ignore diverged history and pull anyway.
  (Robert Collins)

* config.Config has a ``get_user_option`` call that accepts an option name.
  This will be looked up in branches.conf and bazaar.conf as normal.
  It is intended that this be used by plugins to support options -
  options of built in programs should have specific methods on the config.
  (Robert Collins)

* ``merge.merge_inner`` now has tempdir as an optional parameter.
  (Robert Collins)

* Tree.kind is not recorded at the top level of the hierarchy, as it was
  missing on EmptyTree, leading to a bug with merge on EmptyTrees.
  (Robert Collins)

* ``WorkingTree.__del__`` has been removed, it was non deterministic and not
  doing what it was intended to. See ``WorkingTree.__init__`` for a comment
  about future directions. (Robert Collins/Martin Pool)

* bzrlib.transport.http has been modified so that only 404 urllib errors
  are returned as NoSuchFile. Other exceptions will propagate as normal.
  This allows debuging of actual errors. (Robert Collins)

* bzrlib.transport.Transport now accepts *ONLY* url escaped relative paths
  to apis like 'put', 'get' and 'has'. This is to provide consistent
  behaviour - it operates on url's only. (Robert Collins)

* Transports can register using ``register_lazy_transport``, and they
  will be loaded when first used.  (Martin Pool)

* ``merge_flex`` no longer calls ``conflict_handler.finalize()``, instead that
  is called by ``merge_inner``. This is so that the conflict count can be
  retrieved (and potentially manipulated) before returning to the caller
  of ``merge_inner``. Likewise 'merge' now returns the conflict count to the
  caller. (Robert Collins)

* ``revision.revision_graph`` can handle having only partial history for
  a revision - that is no revisions in the graph with no parents.
  (Robert Collins).

* New ``builtins.branch_files`` uses the standard ``file_list`` rules to
  produce a branch and a list of paths, relative to that branch
  (Aaron Bentley)

* New TestCase.addCleanup facility.

* New ``bzrlib.version_info`` tuple (similar to ``sys.version_info``),
  which can be used by programs importing bzrlib.

Bug Fixes
*********

* Better handling of branches in directories with non-ascii names.
  (Joel Rosdahl, Panagiotis Papadakos)

* Upgrades of trees with no commits will not fail due to accessing
  [-1] in the revision-history. (Andres Salomon)


bzr 0.1.1 2005-10-12
####################

Bug Fixes
*********

* Fix problem in pulling over http from machines that do not
  allow directories to be listed.

* Avoid harmless warning about invalid hash cache after
  upgrading branch format.

Performance
***********

* Avoid some unnecessary http operations in branch and pull.


bzr 0.1 2005-10-11
##################

Notes
*****

* 'bzr branch' over http initially gives a very high estimate
  of completion time but it should fall as the first few
  revisions are pulled in.  branch is still slow on
  high-latency connections.

Bug Fixes
*********

* bzr-man.py has been updated to work again. Contributed by
  Rob Weir.

* Locking is now done with fcntl.lockf which works with NFS
  file systems. Contributed by Harald Meland.

* When a merge encounters a file that has been deleted on
  one side and modified on the other, the old contents are
  written out to foo.BASE and foo.SIDE, where SIDE is this
  or OTHER. Contributed by Aaron Bentley.

* Export was choosing incorrect file paths for the content of
  the tarball, this has been fixed by Aaron Bentley.

* Commit will no longer commit without a log message, an
  error is returned instead. Contributed by Jelmer Vernooij.

* If you commit a specific file in a sub directory, any of its
  parent directories that are added but not listed will be
  automatically included. Suggested by Michael Ellerman.

* bzr commit and upgrade did not correctly record new revisions
  for files with only a change to their executable status.
  bzr will correct this when it encounters it. Fixed by
  Robert Collins

* HTTP tests now force off the use of ``http_proxy`` for the duration.
  Contributed by Gustavo Niemeyer.

* Fix problems in merging weave-based branches that have
  different partial views of history.

* Symlink support: working with symlinks when not in the root of a
  bzr tree was broken, patch from Scott James Remnant.

Improvements
************

* 'branch' now accepts a --basis parameter which will take advantage
  of local history when making a new branch. This allows faster
  branching of remote branches. Contributed by Aaron Bentley.

* New tree format based on weave files, called version 5.
  Existing branches can be upgraded to this format using
  'bzr upgrade'.

* Symlinks are now versionable. Initial patch by
  Erik Toubro Nielsen, updated to head by Robert Collins.

* Executable bits are tracked on files. Patch from Gustavo
  Niemeyer.

* 'bzr status' now shows unknown files inside a selected directory.
  Patch from Heikki Paajanen.

* Merge conflicts are recorded in .bzr. Two new commands 'conflicts'
  and 'resolve' have needed added, which list and remove those
  merge conflicts respectively. A conflicted tree cannot be committed
  in. Contributed by Aaron Bentley.

* 'rm' is now an alias for 'remove'.

* Stores now split out their content in a single byte prefixed hash,
  dropping the density of files per directory by 256. Contributed by
  Gustavo Niemeyer.

* 'bzr diff -r branch:URL' will now perform a diff between two branches.
  Contributed by Robert Collins.

* 'bzr log' with the default formatter will show merged revisions,
  indented to the right. Initial implementation contributed by Gustavo
  Niemeyer, made incremental by Robert Collins.


Internals
*********

* Test case failures have the exception printed after the log
  for your viewing pleasure.

* InventoryEntry is now an abstract base class, use one of the
  concrete InventoryDirectory etc classes instead.

* Branch raises an UnsupportedFormatError when it detects a
  bzr branch it cannot understand. This allows for precise
  handling of such circumstances.

* Remove RevisionReference class; ``Revision.parent_ids`` is now simply a
  list of their ids and ``parent_sha1s`` is a list of their corresponding
  sha1s (for old branches only at the moment.)

* New method-object style interface for Commit() and Fetch().

* Renamed ``Branch.last_patch()`` to ``Branch.last_revision()``, since
  we call them revisions not patches.

* Move ``copy_branch`` to ``bzrlib.clone.copy_branch``.  The destination
  directory is created if it doesn't exist.

* Inventories now identify the files which were present by
  giving the revision *of that file*.

* Inventory and Revision XML contains a version identifier.
  This must be consistent with the overall branch version
  but allows for more flexibility in future upgrades.

Testing
*******

* Removed testsweet module so that tests can be run after
  bzr installed by 'bzr selftest'.

* 'bzr selftest' command-line arguments can now be partial ids
  of tests to run, e.g. ``bzr selftest test_weave``


bzr 0.0.9 2005-09-23
####################

Bug Fixes
*********

* Fixed "branch -r" option.

* Fix remote access to branches containing non-compressed history.
  (Robert Collins).

* Better reliability of http server tests.  (John Arbash-Meinel)

* Merge graph maximum distance calculation fix.  (Aaron Bentley)

* Various minor bug in windows support have been fixed, largely in the
  test suite. Contributed by Alexander Belchenko.

Improvements
************

* Status now accepts a -r argument to give status between chosen
  revisions. Contributed by Heikki Paajanen.

* Revision arguments no longer use +/-/= to control ranges, instead
  there is a 'before' namespace, which limits the successive namespace.
  For example '$ bzr log -r date:yesterday..before:date:today' will
  select everything from yesterday and before today. Contributed by
  Robey Pointer

* There is now a bzr.bat file created by distutils when building on
  Windows. Contributed by Alexander Belchenko.

Internals
*********

* Removed uuid() as it was unused.

* Improved 'fetch' code for pulling revisions from one branch into
  another (used by pull, merged, etc.)


bzr 0.0.8 2005-09-20
####################

Improvements
************

* Adding a file whose parent directory is not versioned will
  implicitly add the parent, and so on up to the root. This means
  you should never need to explictly add a directory, they'll just
  get added when you add a file in the directory.  Contributed by
  Michael Ellerman.

* Ignore ``.DS_Store`` (contains Mac metadata) by default.
  (Nir Soffer)

* If you set ``BZR_EDITOR`` in the environment, it is checked in
  preference to EDITOR and the config file for the interactive commit
  editing program. Related to this is a bugfix where a missing program
  set in EDITOR would cause editing to fail, now the fallback program
  for the operating system is still tried.

* Files that are not directories/symlinks/regular files will no longer
  cause bzr to fail, it will just ignore them by default. You cannot add
  them to the tree though - they are not versionable.


Internals
*********

* Refactor xml packing/unpacking.

Bug Fixes
*********

* Fixed 'bzr mv' by Ollie Rutherfurd.

* Fixed strange error when trying to access a nonexistent http
  branch.

* Make sure that the hashcache gets written out if it can't be
  read.


Portability
***********

* Various Windows fixes from Ollie Rutherfurd.

* Quieten warnings about locking; patch from Matt Lavin.


bzr-0.0.7 2005-09-02
####################

New Features
************

* ``bzr shell-complete`` command contributed by Clint Adams to
  help with intelligent shell completion.

* New expert command ``bzr find-merge-base`` for debugging merges.


Enhancements
************

* Much better merge support.

* merge3 conflicts are now reported with markers like '<<<<<<<'
  (seven characters) which is the same as CVS and pleases things
  like emacs smerge.


Bug Fixes
*********

* ``bzr upgrade`` no longer fails when trying to fix trees that
  mention revisions that are not present.

* Fixed bugs in listing plugins from ``bzr plugins``.

* Fix case of $EDITOR containing options for the editor.

* Fix log -r refusing to show the last revision.
  (Patch from Goffredo Baroncelli.)


Changes
*******

* ``bzr log --show-ids`` shows the revision ids of all parents.

* Externally provided commands on your $BZRPATH no longer need
  to recognize --bzr-usage to work properly, and can just handle
  --help themselves.


Library
*******

* Changed trace messages to go through the standard logging
  framework, so that they can more easily be redirected by
  libraries.



bzr-0.0.6 2005-08-18
####################

New Features
************

* Python plugins, automatically loaded from the directories on
  ``BZR_PLUGIN_PATH`` or ``~/.bzr.conf/plugins`` by default.

* New 'bzr mkdir' command.

* Commit mesage is fetched from an editor if not given on the
  command line; patch from Torsten Marek.

* ``bzr log -m FOO`` displays commits whose message matches regexp
  FOO.

* ``bzr add`` with no arguments adds everything under the current directory.

* ``bzr mv`` does move or rename depending on its arguments, like
  the Unix command.

* ``bzr missing`` command shows a summary of the differences
  between two trees.  (Merged from John Arbash-Meinel.)

* An email address for commits to a particular tree can be
  specified by putting it into .bzr/email within a branch.  (Based
  on a patch from Heikki Paajanen.)


Enhancements
************

* Faster working tree operations.


Changes
*******

* 3rd-party modules shipped with bzr are copied within the bzrlib
  python package, so that they can be installed by the setup
  script without clashing with anything already existing on the
  system.  (Contributed by Gustavo Niemeyer.)

* Moved plugins directory to bzrlib/, so that there's a standard
  plugin directory which is not only installed with bzr itself but
  is also available when using bzr from the development tree.
  ``BZR_PLUGIN_PATH`` and ``DEFAULT_PLUGIN_PATH`` are then added to the
  standard plugins directory.

* When exporting to a tarball with ``bzr export --format tgz``, put
  everything under a top directory rather than dumping it into the
  current directory.   This can be overridden with the ``--root``
  option.  Patch from William Dodé and John Meinel.

* New ``bzr upgrade`` command to upgrade the format of a branch,
  replacing ``bzr check --update``.

* Files within store directories are no longer marked readonly on
  disk.

* Changed ``bzr log`` output to a more compact form suggested by
  John A Meinel.  Old format is available with the ``--long`` or
  ``-l`` option, patched by William Dodé.

* By default the commit command refuses to record a revision with
  no changes unless the ``--unchanged`` option is given.

* The ``--no-plugins``, ``--profile`` and ``--builtin`` command
  line options must come before the command name because they
  affect what commands are available; all other options must come
  after the command name because their interpretation depends on
  it.

* ``branch`` and ``clone`` added as aliases for ``branch``.

* Default log format is back to the long format; the compact one
  is available with ``--short``.


Bug Fixes
*********

* Fix bugs in committing only selected files or within a subdirectory.


bzr-0.0.5  2005-06-15
#####################

Changes
*******

* ``bzr`` with no command now shows help rather than giving an
  error.  Suggested by Michael Ellerman.

* ``bzr status`` output format changed, because svn-style output
  doesn't really match the model of bzr.  Now files are grouped by
  status and can be shown with their IDs.  ``bzr status --all``
  shows all versioned files and unknown files but not ignored files.

* ``bzr log`` runs from most-recent to least-recent, the reverse
  of the previous order.  The previous behaviour can be obtained
  with the ``--forward`` option.

* ``bzr inventory`` by default shows only filenames, and also ids
  if ``--show-ids`` is given, in which case the id is the second
  field.


Enhancements
************

* New 'bzr whoami --email' option shows only the email component
  of the user identification, from Jo Vermeulen.

* New ``bzr ignore PATTERN`` command.

* Nicer error message for broken pipe, interrupt and similar
  conditions that don't indicate an internal error.

* Add ``.*.sw[nop] .git .*.tmp *,v`` to default ignore patterns.

* Per-branch locks keyed on ``.bzr/branch-lock``, available in
  either read or write mode.

* New option ``bzr log --show-ids`` shows revision and file ids.

* New usage ``bzr log FILENAME`` shows only revisions that
  affected that file.

* Changed format for describing changes in ``bzr log -v``.

* New option ``bzr commit --file`` to take a message from a file,
  suggested by LarstiQ.

* New syntax ``bzr status [FILE...]`` contributed by Bartosz
  Oler.  File may be in a branch other than the working directory.

* ``bzr log`` and ``bzr root`` can be given an http URL instead of
  a filename.

* Commands can now be defined by external programs or scripts
  in a directory on $BZRPATH.

* New "stat cache" avoids reading the contents of files if they
  haven't changed since the previous time.

* If the Python interpreter is too old, try to find a better one
  or give an error.  Based on a patch from Fredrik Lundh.

* New optional parameter ``bzr info [BRANCH]``.

* New form ``bzr commit SELECTED`` to commit only selected files.

* New form ``bzr log -r FROM:TO`` shows changes in selected
  range; contributed by John A Meinel.

* New option ``bzr diff --diff-options 'OPTS'`` allows passing
  options through to an external GNU diff.

* New option ``bzr add --no-recurse`` to add a directory but not
  their contents.

* ``bzr --version`` now shows more information if bzr is being run
  from a branch.


Bug Fixes
*********

* Fixed diff format so that added and removed files will be
  handled properly by patch.  Fix from Lalo Martins.

* Various fixes for files whose names contain spaces or other
  metacharacters.


Testing
*******

* Converted black-box test suites from Bourne shell into Python;
  now run using ``./testbzr``.  Various structural improvements to
  the tests.

* testbzr by default runs the version of bzr found in the same
  directory as the tests, or the one given as the first parameter.

* testbzr also runs the internal tests, so the only command
  required to check is just ``./testbzr``.

* testbzr requires python2.4, but can be used to test bzr running
  under a different version.

* Tests added for many other changes in this release.


Internal
********

* Included ElementTree library upgraded to 1.2.6 by Fredrik Lundh.

* Refactor command functions into Command objects based on HCT by
  Scott James Remnant.

* Better help messages for many commands.

* Expose ``bzrlib.open_tracefile()`` to start the tracefile; until
  this is called trace messages are just discarded.

* New internal function ``find_touching_revisions()`` and hidden
  command touching-revisions trace the changes to a given file.

* Simpler and faster ``compare_inventories()`` function.

* ``bzrlib.open_tracefile()`` takes a tracefilename parameter.

* New AtomicFile class.

* New developer commands ``added``, ``modified``.


Portability
***********

* Cope on Windows on python2.3 by using the weaker random seed.
  2.4 is now only recommended.


bzr-0.0.4  2005-04-22
#####################

Enhancements
************

* 'bzr diff' optionally takes a list of files to diff.  Still a bit
  basic.  Patch from QuantumG.

* More default ignore patterns.

* New 'bzr log --verbose' shows a list of files changed in the
  changeset.  Patch from Sebastian Cote.

* Roll over ~/.bzr.log if it gets too large.

* Command abbreviations 'ci', 'st', 'stat', '?' based on a patch
  by Jason Diamon.

* New 'bzr help commands' based on a patch from Denys Duchier.


Changes
*******

* User email is determined by looking at $BZREMAIL or ~/.bzr.email
  or $EMAIL.  All are decoded by the locale preferred encoding.
  If none of these are present user@hostname is used.  The host's
  fully-qualified name is not used because that tends to fail when
  there are DNS problems.

* New 'bzr whoami' command instead of username user-email.


Bug Fixes
*********

* Make commit safe for hardlinked bzr trees.

* Some Unicode/locale fixes.

* Partial workaround for ``difflib.unified_diff`` not handling
  trailing newlines properly.


Internal
********

* Allow docstrings for help to be in PEP0257 format.  Patch from
  Matt Brubeck.

* More tests in test.sh.

* Write profile data to a temporary file not into working
  directory and delete it when done.

* Smaller .bzr.log with process ids.


Portability
***********

* Fix opening of ~/.bzr.log on Windows.  Patch from Andrew
  Bennetts.

* Some improvements in handling paths on Windows, based on a patch
  from QuantumG.


bzr-0.0.3  2005-04-06
#####################

Enhancements
************

* New "directories" internal command lists versioned directories
  in the tree.

* Can now say "bzr commit --help".

* New "rename" command to rename one file to a different name
  and/or directory.

* New "move" command to move one or more files into a different
  directory.

* New "renames" command lists files renamed since base revision.

* New cat command contributed by janmar.

Changes
*******

* .bzr.log is placed in $HOME (not pwd) and is always written in
  UTF-8.  (Probably not a completely good long-term solution, but
  will do for now.)

Portability
***********

* Workaround for difflib bug in Python 2.3 that causes an
  exception when comparing empty files.  Reported by Erik Toubro
  Nielsen.

Internal
********

* Refactored inventory storage to insert a root entry at the top.

Testing
*******

* Start of shell-based black-box testing in test.sh.


bzr-0.0.2.1
###########

Portability
***********

* Win32 fixes from Steve Brown.


bzr-0.0.2  "black cube"  2005-03-31
###################################

Enhancements
************

* Default ignore list extended (see bzrlib/__init__.py).

* Patterns in .bzrignore are now added to the default ignore list,
  rather than replacing it.

* Ignore list isn't reread for every file.

* More help topics.

* Reinstate the 'bzr check' command to check invariants of the
  branch.

* New 'ignored' command lists which files are ignored and why;
  'deleted' lists files deleted in the current working tree.

* Performance improvements.

* New global --profile option.

* Ignore patterns like './config.h' now correctly match files in
  the root directory only.


bzr-0.0.1  2005-03-26
#####################

Enhancements
************

* More information from info command.

* Can now say "bzr help COMMAND" for more detailed help.

* Less file flushing and faster performance when writing logs and
  committing to stores.

* More useful verbose output from some commands.

Bug Fixes
*********

* Fix inverted display of 'R' and 'M' during 'commit -v'.

Portability
***********

* Include a subset of ElementTree-1.2.20040618 to make
  installation easier.

* Fix time.localtime call to work with Python 2.3 (the minimum
  supported).


bzr-0.0.0.69  2005-03-22
########################

Enhancements
************

* First public release.

* Storage of local versions: init, add, remove, rm, info, log,
  diff, status, etc.

..
   vim: tw=74 ft=rst ff=unix<|MERGE_RESOLUTION|>--- conflicted
+++ resolved
@@ -103,15 +103,13 @@
 
 * Added osutils.parent_directories(). (Ian Clatworthy)
 
-<<<<<<< HEAD
 * ``graph.StackedParentsProvider`` is now a public API, replacing
   ``graph._StackedParentsProvider``. The api is now considered stable and ready
   for external users. (Gary van der Merwe)
-=======
+
 * TreeTransformBase no longer assumes that limbo is provided via disk.
   DiskTreeTransform now provides disk functionality.  (Aaron Bentley)
 
->>>>>>> f3e14300
 
 Internals
 *********
