--- conflicted
+++ resolved
@@ -17,14 +17,12 @@
       return urlescaped paths. This is now tested (there were bugs in a few
       of the transports) (Andrew Bennetts, David Allouche, John Arbash Meinel)
 
-<<<<<<< HEAD
+    * Transport behaviour at the root of the URL is now defined and tested.
+      (Andrew Bennetts, Robert Collins)
+
     * Add start_bzr_subprocess and stop_bzr_subprocess to allow test code to
       continue running concurrently with a subprocess of bzr. (Andrew Bennetts,
       Robert Collins)
-=======
-    * Transport behaviour at the root of the URL is now defined and tested.
-      (Andrew Bennetts, Robert Collins)
->>>>>>> 6c8143c1
 
 bzr 0.10.0RC1  2006-08-28
   
