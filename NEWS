--- conflicted
+++ resolved
@@ -31,14 +31,13 @@
   --version`` and ``bzr selftest``.
   (Martin Pool, #409137)
 
-<<<<<<< HEAD
 * bzr can now (again) capture crash data through the apport library, 
   so that a single human-readable file can be attached to bug reports.
   This can be disabled by using ``-Dno_apport`` on the command line, or by
   putting ``no_apport`` into the ``debug_flags`` section of
   ``bazaar.conf``.
   (Martin Pool, Robert Collins, #389328)
-=======
+
 Documentation
 *************
 
@@ -50,7 +49,6 @@
 
 Testing
 *******
->>>>>>> 3b5555c5
 
 bzr 1.18
 ########
