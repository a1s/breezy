####################
Bazaar Release Notes
####################

.. contents:: List of Releases
   :depth: 1

bzr 2.2.0b1
###########

:Codename: ???
:2.2.0b1: Not released yet

Compatibility Breaks
********************

* Deleted very old hidden commands ``versionedfile-list``,
  ``weave-plan-merge``, ``weave-merge-text``.
  (Martin Pool)

* ``Repository.get_inventory_sha1()`` and ``Repository.get_revision_xml()`` 
  have been removed. (Jelmer Vernooij)

* ``Repository.get_revision_inventory()`` has been removed in favor of
  ``Repository.get_inventory()``. (Jelmer Vernooij)

* All test servers have been moved out of the bzrlib.transport hierarchy to
  bzrlib.tests.test_server *except* for MemoryServer, ChrootServer and
  PathFilteringServer. ``bzrlib`` users may encounter test failures that can
  be fixed by updating the related imports from ``bzrlib.transport.xxx`` to
  ``bzrlib.tests.test_server``.
  (Vincent Ladeuil)

New Features
************

* If the Apport crash-reporting tool is available, bzr crashes are now
  stored into the ``/var/crash`` apport spool directory, and the user is
  invited to report them to the developers from there, either
  automatically or by running ``apport-bug``.  No information is sent
  without specific permission from the user.  (Martin Pool, #515052)

* Parsing of command lines, for example in ``diff --using``, no longer
  treats backslash as an escape character on Windows.   (Gordon Tyler,
  #392248)

* Tree-shape conflicts can be resolved by providing ``--take-this`` and
  ``--take-other`` to the ``bzr resolve`` command. Just marking the conflict
  as resolved is still accessible via the ``--done`` default action.
  (Vincent Ladeuil)

* Merges can be proposed on Launchpad with the new lp-propose-merge command.
  (Aaron Bentley, Jonathan Lange)

Bug Fixes
*********

* Added docstring for ``Tree.iter_changes``
  (John Arbash Meinel, #304182)

* Allow exporting a single file using ``bzr export``.
  (Michal Junák, #511987)

* Avoid infinite recursion when probing for apport.
  (Vincent Ladeuil, #516934)

* Avoid ``malloc(0)`` in ``patiencediff``, which is non-portable.
  (Martin Pool, #331095)

* ``bzr add`` will not add conflict related files unless explicitly required.
  (Vincent Ladeuil, #322767, #414589)

* ``bzr help`` will no longer trigger the get_missing_command hook when
  doing a topic lookup. This avoids prompting (like 'no command plugins/loom,
  did you mean log?') when getting help. In future we may trigger the hook 
  deliberately when no help topics match from any help index.
  (Robert Collins, #396261)

* ``bzr remove-tree`` can now remove multiple working trees.
  (Jared Hance, Andrew Bennetts, #253137)

* ``bzr resolve --take-this`` and ``--take-other`` now correctly renames
  the kept file on content conflicts where one side deleted the file.
  (Vincent Ladeuil, #529968)

* ``bzr upgrade`` now names backup directory as ``backup.bzr.~N~`` instead
  of ``backup.bzr``. This directory is ignored by bzr commands such as
  ``add``.
  (Parth Malwankar, #335033, #300001)

* Correctly interpret "451 Rename/move failure: Directory not empty" from
  ftp servers while trying to take a lock.
  (Martin Pool, #528722)

* Network transfer amounts and rates are now displayed in SI units according
  to the Ubuntu Units Policy <https://wiki.ubuntu.com/UnitsPolicy>.
  (Gordon Tyler, #514399)

* Support kind markers for socket and fifo filesystem objects. This
  prevents ``bzr status --short`` from crashing when those files are
  present.  (John Arbash Meinel, #303275)

* ``bzr mkdir DIR`` will not create DIR unless DIR's parent is a versioned
   directory. (Parth Malwankar, #138600)

* SSH child processes will now ignore SIGQUIT on nix systems so breaking into
  the debugger won't kill the session.
  (Martin <gzlist@googlemail.com>, #162502)

* Tolerate patches with leading noise in ``bzr-handle-patch``.
  (Toshio Kuratomi, Martin Pool, #502076)

API Changes
***********

* New ``bzrlib.initialize`` is recommended for programs using bzrlib to 
  run when starting up; it sets up several things that previously needed
  to be done separately.
  (Martin Pool, #507710)

* New method ``BzrDir.list_branches()`` that returns a sequence of branches 
  present in a control directory. (Jelmer Vernooij)

* Remove unused ``CommandFailed`` exception.
  (Martin Pool)

Internals
*********

* ``bzrlib.branchbuilder.BranchBuilder.build_snapshot`` now accepts a
  ``message_callback`` in the same way that commit does. (Robert Collins)

* ``bzrlib.builtins.Commit.run`` raises ``bzrlib.errors.BoundBranchOutOfDate``
  rather than ``bzrlib.errors.BzrCommandError`` when the bound branch is out
  of date. (Gary van der Merwe)

* ``bzrlib.commands.run_bzr`` is more extensible: callers can supply the
  functions to load or disable plugins if they wish to use a different
  plugin mechanism; the --help, --version and no-command name code paths
  now use the generic pluggable command lookup infrastructure.
  (Robert Collins)

<<<<<<< HEAD
* ``bzrlib.errors.BoundBranchOutOfDate`` has a new field ``extra_help``
  which can be set to add extra help to the error. (Gary van der Merwe)
=======
* The methods ``BzrDir.create_branch()``, ``BzrDir.destroy_branch()`` and 
  ``BzrDir.open_branch()`` now take an optional ``name`` argument. 
  (Jelmer Vernooij)
>>>>>>> 0bd32492

Testing
*******

* bzr now has a ``.testr.conf`` file in its source tree configured
  appropriately for running tests with Testrepository
  (``https://launchpad.net/testrepository``). (Robert Collins)

* Documentation about testing with ``subunit`` has been tweaked.
  (Robert Collins)

* New ``bzrlib.tests.test_import_tariff`` can make assertions about what
  Python modules are loaded, to guard against startup time or library
  dependency regressions.
  (Martin Pool)

* Stop sending apport crash files to ``.cache`` in the directory from
  which ``bzr selftest`` was run.  (Martin Pool, #422350)

bzr 2.1.1
#########

:2.1.1: not released yet

Bug Fixes
*********

* Register SIGWINCH handler only when creating a ``TextUIFactory``; avoids
  problems importing bzrlib from a non-main thread.
  (Elliot Murphy, #521989)

* Standardize the error handling when creating a new ``StaticTuple``
  (problems will raise TypeError). (Matt Nordhoff, #457979)

* Merge correctly when this_tree is not a WorkingTree.  (Aaron Bentley)

Documentation
*************

* Added a link to the Desktop Guide. (Ian Clatworthy)

* Added What's New in Bazaar 2.1 document. (Ian Clatworthy)

* Drop Google Analytics from the core docs as they caused problems
  in the CHM files. (Ian Clatworthy, #502010)

bzr 2.1.0
#########

:Codename: Strasbourg
:2.1.0: 2010-02-11

This release marks our second long-term-stable series. The Bazaar team
has decided that we will continue to make bugfix-only 2.0.x and 2.1.x
releases, along with 2.2 development releases. 

This is a fairly incremental update, focusing on polish and bugfixing.
There are no changes for supported disk formats. Key updates include
reduced memory consumption for many operations, a new per-file merge
hook, ignore patterns can now include '!' to exclude files, globbing
support for all commands on Windows, and support for addressing home
directories via ``bzr+ssh://host/~/`` syntax.

Users are encouraged to upgrade from the 2.0 stable series.

Bug Fixes
*********

* Don't require testtools to use sftp.
  (Vincent Ladeuil, #516183)

* Fix "AttributeError in Inter1and2Helper" during fetch.
  (Martin Pool, #513432)

* ``bzr update`` performs the two merges in a more logical order and will stop
  when it encounters conflicts.  
  (Gerard Krol, #113809)

* Fix ``log`` to better check ancestors even if merged revisions are involved.
  (Vincent Ladeuil, #476293)

* Give a better error message when doing ``bzr bind`` in an already bound
  branch.  (Neil Martinsen-Burrell, #513063)

* Ignore ``KeyError`` from ``remove_index`` during ``_abort_write_group``
  in a pack repository, which can happen harmlessly if the abort occurs during
  finishing the write group.  Also use ``bzrlib.cleanup`` so that any
  other errors that occur while aborting the individual packs won't be
  hidden by secondary failures when removing the corresponding indices.
  (Andrew Bennetts, #423015)

* Set the mtime of files exported to a directory by ``bzr export`` all to
  the same value to avoid confusing ``make`` and other date-based build
  systems. (Robert Collins, #515631)

Improvements
************

* Fetching into experimental formats will now print a warning. (Jelmer
  Vernooij)

API Changes
***********

* ``Repository.deserialise_inventory`` has been renamed to 
  ``Repository._deserialise_inventory`` to indicate it is private.
  (Jelmer Vernooij)

* ``Repository.get_inventory_xml`` has been renamed to 
  ``Repository._get_inventory_xml`` to indicate it is private. 
  (Jelmer Vernooij)

* ``Repository.serialise_inventory`` has been renamed to 
  ``Repository._serialise_inventory`` to indicate it is private.

* Using the ``bzrlib.chk_map`` module from within multiple threads at the
  same time was broken due to race conditions with a module level page
  cache. This shows up as a KeyError in the ``bzrlib.lru_cache`` code with
  ``bzrlib.chk_map`` in the backtrace, and can be triggered without using
  the same high level objects such as ``bzrlib.repository.Repository``
  from different threads. chk_map now uses a thread local cache which may
  increase memory pressure on processes using threads.
  (Robert Collins, John Arbash Meinel, #514090)

* The new ``merge_file_content`` should now be ok with tests to avoid
  regressions.
  (Vincent Ladeuil, #515597)

Internals
*********

* Use ``bzrlib.cleanup`` rather than less robust ``try``/``finally``
  blocks in several places in ``bzrlib.merge``.  This avoids masking prior
  errors when errors like ``ImmortalPendingDeletion`` occur during cleanup
  in ``do_merge``.
  (Andrew Bennetts, #517275)

API Changes
***********

* The ``remove_index`` method of
  ``bzrlib.repofmt.pack_repo.AggregateIndex`` no longer takes a ``pack``
  argument.  This argument was always ignored.
  (Andrew Bennetts, #423015)

bzr 2.1.0rc2
############

:Codename: after the bubbles
:2.1.0rc2: 2010-01-29

This is a quick-turn-around to update a small issue with our new per-file
merge hook. We expect no major changes from this to the final 2.1.0.

API Changes
***********

* The new ``merge_file_content`` hook point has been altered to provide a
  better API where state for extensions can be stored rather than the
  too-simple function based approach. This fixes a performance regression
  where branch configuration would be parsed per-file during merge. As
  part of this the included news_merger has been refactored into a base
  helper class ``bzrlib.merge.ConfigurableFileMerger``.
  (Robert Collins, John Arbash Meinel, #513822)


bzr 2.1.0rc1
############

:Codename: the 'new' stable
:2.1.0rc1: 2009-01-21

This is the first stable release candidate for Bazaar's 2.1 series. From
this point onwards, the 2.1 series will be considered stable (as the 2.0
series) and only bugfixes are expected to be incorporated. The dozen or so
bugfixes in the 2.0.4 release are also included in this release (along
with more than 15 more bugfixes). Some of the interesting features are
support for per-file merge hooks, ``bzr unshelve --preview``, support
for using ! in ignore files to exclude files from being ignored, a small
memory leak was squashed, and many ``ObjectNotLocked`` errors were fixed.
This looks to be a very good start for a new stable series.


New Features
************

* Add bug information to log output when available.
  (Neil Martinsen-Burrell, Guillermo Gonzalez, #251729)

* Added ``merge_file_content`` hook point to ``Merger``, allowing plugins
  to register custom merge logic, e.g. to provide smarter merging for
  particular files.

* Bazaar now includes the ``news_merge`` plugin.  It is disabled by
  default, to enable it add a ``news_merge_files`` option to your
  configuration.  Consult ``bzr help news_merge`` for more information.
  (Andrew Bennetts)
  
* ``bzr branch`` now takes a ``--bind`` option. This lets you
  branch and bind all in one command. (Ian Clatworthy)

* ``bzr switch`` now takes a ``--revision`` option, to allow switching to
  a specific revision of a branch. (Daniel Watkins, #183559)

* ``bzr unshelve --preview`` can now be used to show how a patch on the
  shelf would be applied to the working tree.
  (Guilherme Salgado, #308122)

* ``bzr update`` now takes a ``--revision`` argument. This lets you
  change the revision of the working tree to any revision in the
  ancestry of the current or master branch. (Matthieu Moy, Mark Hammond,
  Martin Pool, #45719)

* ``-Dbytes`` can now be used to display the total number of bytes
  transferred for the current command. This information is always logged
  to ``.bzr.log`` for later inspection. (John Arbash Meinel)

* New ignore patterns.  Patterns prefixed with '!' are exceptions to 
  ignore patterns and take precedence over regular ignores.  Such 
  exceptions are used to specify files that should be versioned which 
  would otherwise be ignored.  Patterns prefixed with '!!' act as regular 
  ignore patterns, but have highest precedence, even over the '!' 
  exception patterns. (John Whitley, #428031)

* The ``supress_warnings`` configuration option has been introduced to disable
  various warnings (it currently only supports the ``format_deprecation``
  warning). The new option can be set in any of the following locations:
  ``bazaar.conf``, ``locations.conf`` and/or ``branch.conf``.
  (Ted Gould, Matthew Fuller, Vincent Ladeuil)

Bug Fixes
*********

* Always show a message if an OS error occurs while trying to run a
  user-specified commit message editor.
  (Martin Pool, #504842)

* ``bzr diff`` will now use the epoch when it is unable to determine 
  the timestamp of a file, if the revision it was introduced in is a
  ghost. (Jelmer Vernooij, #295611)

* ``bzr switch -b`` can now create branches that are located using directory
  services such as ``lp:``, even when the branch name doesn't contain a
  '/'.  (Neil Martinsen-Burrell, #495263)

* ``bzr unshelve`` has improved messages about what it is doing.
  (Neil Martinsen-Burrell, #496917)

* Concurrent autopacking is more resilient to already-renamed pack files.
  If we find that a file we are about to obsolete is already obsoleted, we
  do not try to rename it, and we leave the file in ``obsolete_packs``.
  The code is also fault tolerant if a file goes missing, assuming that
  another process already removed the file.
  (John Arbash Meinel, Gareth White, #507557)

* Fix "Too many concurrent requests" in reconcile when network connection
  fails.  (Andrew Bennetts, #503878)

* Fixed a side effect mutation of ``RemoteBzrDirFormat._network_name``
  that caused some tests to fail when run in a non-default order.
  Probably no user impact.  (Martin Pool, #504102)

* Fixed ``ObjectNotLocked`` error in ``bzr cat -rbranch:../foo FILE``.
  (Andrew Bennetts, #506274)

* FTP transports support Unicode paths by encoding/decoding them as utf8.
  (Vincent Ladeuil, #472161)

* Listen to the SIGWINCH signal to update the terminal width.
  (Vincent Ladeuil, #316357)

* Progress bars are now hidden when ``--quiet`` is given.
  (Martin Pool, #320035)

* ``SilentUIFactory`` now supports ``make_output_stream`` and discards
  whatever is written to it.  This un-breaks some plugin tests that
  depended on this behaviour.
  (Martin Pool, #499757)

* When operations update the working tree, all affected files should end
  up with the same mtime. (eg. when versioning a generated file, if you
  update the source and the generated file together, the generated file
  should appear up-to-date.)
  (John Arbash Meinel, Martin <gzlist>, #488724)

Improvements
************

* Added ``add_cleanup`` and ``cleanup_now`` to ``bzrlib.command.Command``.
  All the builtin commands now use ``add_cleanup`` rather than
  ``try``/``finally`` blocks where applicable as it is simpler and more
  robust.  (Andrew Bennetts)

* All except a small number of storage formats are now hidden, making
  the help for numerous commands far more digestible. (Ian Clatworthy)

* Attempts to open a shared repository as a branch (e.g. ``bzr branch
  path/to/repo``) will now include "location is a repository" as a hint in
  the error message.  (Brian de Alwis, Andrew Bennetts, #440952)

* Push will now inform the user when they are trying to push to a foreign 
  VCS for which roundtripping is not supported, and will suggest them to 
  use dpush. (Jelmer Vernooij)

* The version of bzr being run is now written to the log file.
  (__monty__, #257170)

* Transport network activity indicator is shown more of the time when
  Bazaar is doing network IO.
  (Martin Pool)

Documentation
*************

* Add documentation on creating merges with more than one parent.
  (Neil Martinsen-Burrell, #481526)

* Better explain the --uncommitted option of merge.
  (Neil Martinsen-Burrell, #505088)

* Improve discussion of pending merges in the documentation for
  ``revert``.  (Neil Martinsen-Burrell, #505093)

* Improved help for ``bzr send``. 
  (Martin Pool, Bojan Nikolic)

* There is a System Administrator's Guide in ``doc/en/admin-guide``,
  including discussions of installation, relevant plugins, security and 
  backup. (Neil Martinsen-Burrell)

* The ``conflicts`` help topic has been renamed to ``conflict-types``.
  (Ian Clatworthy)

* The User Reference is now presented as a series of topics.
  Many of the included topics have link and format tweaks applied.
  (Ian Clatworthy)

API Changes
***********

* Added ``cachedproperty`` decorator to ``bzrlib.decorators``.
  (Andrew Bennetts)

* Many test features were renamed from ``FooFeature`` to ``foo_feature``
  to be consistent with instances being lower case and classes being
  CamelCase. For the features that were more likely to be used, we added a
  deprecation thunk, but not all. (John Arbash Meinel)

* Merger classes (such as ``Merge3Merger``) now expect a ``this_branch``
  parameter in their constructors, and provide ``this_branch`` as an
  attribute. (Andrew Bennetts)
  
* The Branch hooks pre_change_branch_tip no longer masks exceptions raised
  by plugins - the original exceptions are now preserved. (Robert Collins)

* The Transport ``Server.tearDown`` method is now renamed to
  ``stop_server`` and ``setUp`` to ``start_server`` for consistency with
  our normal naming pattern, and to avoid confusion with Python's
  ``TestCase.tearDown``.  (Martin Pool)

* ``WorkingTree.update`` implementations must now accept a ``revision``
  parameter.

Internals
*********

* Added ``BzrDir.open_branchV3`` smart server request, which can receive
  a string of details (such as "location is a repository") as part of a
  ``nobranch`` response.  (Andrew Bennetts, #440952)
  
* New helper osutils.UnicodeOrBytesToBytesWriter which encodes unicode
  objects but passes str objects straight through. This is used for
  selftest but may be useful for diff and other operations that generate
  mixed output. (Robert Collins)

* New exception ``NoRoundtrippingSupport``, for use by foreign branch 
  plugins. (Jelmer Vernooij)

Testing
*******

* ``bzrlib.tests.permute_for_extension`` is a helper that simplifies
  running all tests in the current module, once against a pure python
  implementation, and once against an extension (pyrex/C) implementation.
  It can be used to dramatically simplify the implementation of
  ``load_tests``.  (John Arbash Meinel)

* ``bzrlib.tests.TestCase`` now subclasses ``testtools.testcase.TestCase``.
  This permits features in testtools such as getUniqueInteger and
  getUniqueString to be used. Because of this, testtools version 0.9.2 or
  newer is now a dependency to run bzr selftest. Running with versions of
  testtools less than 0.9.2 will cause bzr to error while loading the test
  suite. (Robert Collins)

* Shell-like tests now support the command "mv" for moving files.  The
  syntax for ``mv file1 file2``, ``mv dir1 dir2`` and ``mv file dir`` is
  supported.  (Neil Martinsen-Burrell)

* The test progress bar no longer distinguishes tests that 'errored' from
  tests that 'failed' - they're all just failures.
  (Martin Pool)


bzr 2.0.5 (not released yet)
############################

:Codename:
:2.0.5: NOT RELEASED YET

Bug Fixes
*********

* Avoid ``malloc(0)`` in ``patiencediff``, which is non-portable.
  (Martin Pool, #331095)

* Concurrent autopacking is more resilient to already-renamed pack files.
  If we find that a file we are about to obsolete is already obsoleted, we
  do not try to rename it, and we leave the file in ``obsolete_packs``.
  The code is also fault tolerant if a file goes missing, assuming that
  another process already removed the file.
  (John Arbash Meinel, Gareth White, #507557)

* Cope with the lockdir ``held/info`` file being empty, which seems to
  happen fairly often if the process is suddenly interrupted while taking
  a lock.
  (Martin Pool, #185103)

* Handle renames correctly when there are files or directories that 
  differ only in case.  (Chris Jones, Martin Pool, #368931)

* Fixed CHM generation by moving the NEWS section template into
  a separate file. (Ian Clatworthy, #524184)

* If ``bzr push --create-prefix`` triggers an unexpected ``NoSuchFile``
  error, report that error rather than failing with an unhelpful
  ``UnboundLocalError``.
  (Andrew Bennetts, #423563)

* Running ``bzr`` command without any arguments now shows bzr
  version number along with rest of the help text.
  (Parth Malwankar, #369501)

Documentation
*************

* Added ``location-alias`` help topic.
  (Andrew Bennetts, #337834)

bzr 2.0.4
#########

:Codename: smooth sailing
:2.0.4: 2010-01-21

The fourth bugfix-only release in the 2.0 series contains more than a
dozen bugfixes relative to 2.0.3. The primary focus is on handling
interruptions and concurrent operations more cleanly, there is also a fair
improvement to ``bzr export`` when exporting a remote branch.


Bug Fixes
*********

* ``bzr annotate`` on another branch with ``-r branch:...`` no longer
  fails with an ``ObjectNotLocked`` error.  (Andrew Bennetts, #496590)

* ``bzr export dir`` now requests all file content as a record stream,
  rather than requsting the file content one file-at-a-time. This can make
  exporting over the network significantly faster (54min => 9min in one
  case). (John Arbash Meinel, #343218)

* ``bzr serve`` no longer slowly leaks memory. The compiled
  ``bzrlib.bencode.Encoder()`` class was using ``__del__`` to cleanup and
  free resources, and it should have been using ``__dealloc__``.
  This will likely have an impact on any other process that is serving for
  an extended period of time.  (John Arbash Meinel, #494406)

* Check for SIGINT (Ctrl-C) and other signals immediately if ``readdir``
  returns ``EINTR`` by calling ``PyErr_CheckSignals``.  This affected the
  optional ``_readdir_pyx`` extension.  (Andrew Bennetts, #495023)

* Concurrent autopacks will no longer lose a newly created pack file.
  There was a race condition, where if the reload happened at the right
  time, the second packer would forget the name of the newly added pack
  file. (John Arbash Meinel, Gareth White, #507566)

* Give a clearer message if the lockdir disappears after being apparently
  successfully taken.  (Martin Pool, #498378)

* Give a warning when fetching between repositories (local or remote) with
  sufficiently different formats that the content will need to be
  serialized (ie ``InterDifferingSerializer`` or ``inventory-deltas``), so
  the user has a clue that upgrading could make it faster.
  (Martin Pool, #456077)

* If we fail to open ``~/.bzr.log`` write a clear message to stderr rather
  than using ``warning()``. The log file is opened before logging is set
  up, and it leads to very confusing: 'no handlers for "bzr"' messages for
  users, rather than something nicer.
  (John Arbash Meinel, Barry Warsaw, #503886)

* Refuse to build with any Pyrex 0.9.4 release, as they have known bugs.
  (Martin Pool, John Arbash Meinel, #449372)

* ``setup.py bdist_rpm`` now properly finds extra files needed for the
  build. (there is still the distutils bug
  http://bugs.python.org/issue644744) (Joe Julian, #175839)

* The 2a format wasn't properly restarting autopacks when something
  changed underneath it (like another autopack). Now concurrent
  autopackers will properly succeed. (John Arbash Meinel, #495000)

* ``TreeTransform`` can now handle when a delta says that the file id for
  the tree root changes. Rather than trying to rename your working
  directory, or failing early saying that you can't have multiple
  tree roots. This also fixes revert, update, and pull when the root id
  changes.  (John Arbash Meinel, #494269, #504390)

* ``_update_current_block`` no longer suppresses exceptions, so ^C at just
  the right time will get propagated, rather than silently failing to move
  the block pointer. (John Arbash Meinel, Gareth White, #495023)

Testing
*******

* We have a new ``test_source`` that ensures all pyrex ``cdef`` functions
  handle exceptions somehow. (Possibly by setting ``# cannot_raise``
  rather than an ``except ?:`` clause.) This should help prevent bugs like
  bug #495023. (John Arbash Meinel)


bzr 2.1.0b4
###########

:Codename: san francisco airport
:2.1.0b4: 2009-12-14

The fourth beta release in the 2.1 series brings with it a significant
number of bugfixes (~20). The test suite is once again (finally) "green"
on Windows, and should remain that way for future releases. There are a
few performance related updates (faster upgrade and log), and several UI
tweaks. There has also been a significant number of tweaks to the runtime
documentation. 2.1.0b4 include everything from the 2.0.3 release.


Compatibility Breaks
********************

* The BZR_SSH environmental variable may now be set to the path of a secure
  shell client. If currently set to the value ``ssh`` it will now guess the
  vendor of the program with that name, to restore the old behaviour that
  indicated the SSH Corporation client use ``sshcorp`` instead as the magic
  string. (Martin <gzlist@googlemail.com>, #176292)

New Features
************

* ``bzr commit`` now has a ``--commit-time`` option.
  (Alexander Sack, #459276)

* ``-Dhpss`` now increases logging done when run on the bzr server,
  similarly to how it works on the client. (John Arbash Meinel)

* New option ``bzr unshelve --keep`` applies the changes and leaves them
  on the shelf.  (Martin Pool, Oscar Fuentes, #492091)

* The ``BZR_COLUMNS`` envrionment variable can be set to force bzr to
  respect a given terminal width. This can be useful when output is
  redirected or in obscure cases where the default value is not
  appropriate. Pagers can use it to get a better control of the line
  lengths. 
  (Vincent Ladeuil)

* The new command ``bzr lp-mirror`` will request that Launchpad update its
  mirror of a local branch. This command will only function if launchpadlib
  is installed.
  (Jonathan Lange)


Bug Fixes
*********

* After renaming a file, the dirstate could accidentally reference
  ``source\\path`` rather than ``source/path`` on Windows. This might be a
  source of some dirstate-related failures. (John Arbash Meinel)

* ``bzr commit`` now detects commit messages that looks like file names
  and issues a warning.
  (Gioele Barabucci, #73073)

* ``bzr ignore /`` no longer causes an IndexError. (Gorden Tyler, #456036)

* ``bzr log -n0 -rN`` should not return revisions beyond its merged revisions.
  (#325618, #484109, Marius Kruger)

* ``bzr merge --weave`` and ``--lca`` will now create ``.BASE`` files for
  files with conflicts (similar to ``--merge3``). The contents of the file
  is a synthesis of all bases used for the merge.
  (John Arbash Meinel, #40412)

* ``bzr mv --quiet`` really is quiet now.  (Gordon Tyler, #271790)

* ``bzr serve`` is more clear about the risk of supplying --allow-writes.
  (Robert Collins, #84659)

* ``bzr serve --quiet`` really is quiet now.  (Gordon Tyler, #252834)

* Fix bug with redirected URLs over authenticated HTTP.
  (Glen Mailer, Neil Martinsen-Burrell, Vincent Ladeuil, #395714)

* Interactive merge doesn't leave branch locks behind.  (Aaron Bentley)

* Lots of bugfixes for the test suite on Windows. We should once again
  have a test suite with no failures on Windows. (John Arbash Meinel)

* ``osutils.terminal_width()`` obeys the BZR_COLUMNS environment
  variable but returns None if the terminal is not a tty (when output is
  redirected for example). Also fixes its usage under OSes that doesn't
  provide termios.TIOCGWINSZ. Make sure the corresponding tests runs on
  windows too.
  (Joke de Buhr, Vincent Ladeuil, #353370, #62539)
  (John Arbash Meinel, Vincent Ladeuil, #492561)

* Terminate ssh subprocesses when no references to them remain, fixing
  subprocess and file descriptor leaks.  (Andrew Bennetts, #426662)
  
* The ``--hardlink`` option of ``bzr branch`` and ``bzr checkout`` now
  works for 2a format trees.  Only files unaffected by content filters
  will be hardlinked.  (Andrew Bennetts, #408193)

* The new glob expansion on Windows would replace all ``\`` characters
  with ``/`` even if it there wasn't a glob to expand, the arg was quoted,
  etc. Now only change slashes if there is something being glob expanded.
  (John Arbash Meinel, #485771)

* Use our faster ``KnownGraph.heads()`` functionality when computing the
  new rich-root heads. This can cut a conversion time in half (mysql from
  13.5h => 6.2h) (John Arbash Meinel, #487632)

* When launching a external diff tool via bzr diff --using, temporary files
  are no longer created, rather, the path to the file in the working tree is
  passed to the external diff tool. This allows the file to be edited if the
  diff tool provides for this. (Gary van der Merwe, #490738)
  
* The launchpad-open command can now be used from a subdirectory of a
  branch, not just from the root of the branch. 
  (Neil Martinsen-Burrell, #489102)


Improvements
************

* ``bzr log`` is now faster. (Ian Clatworthy)

* ``bzr update`` provides feedback on which branch it is up to date with.
  (Neil Martinsen-Burrell)

* ``bzr upgrade`` from pre-2a to 2a can be significantly faster (4x).
  For details see the xml8 patch and heads() improvements.
  (John Arbash Meinel)

* ``bzrlib.urlutils.local_path_from_url`` now accepts
  'file://localhost/' as well as 'file:///' URLs on POSIX.  (Michael
  Hudson)

* The progress bar now shows only a spinner and per-operation counts,
  not an overall progress bar.  The previous bar was often not correlated
  with real overall operation progress, either because the operations take
  nonlinear time, or because at the start of the operation Bazaar couldn't
  estimate how much work there was to do.  (Martin Pool)

Documentation
*************

* Lots of documentation tweaks for inline help topics and command help
  information.

API Changes
***********

* ``bzrlib.textui`` (vestigial module) removed.  (Martin Pool)

* The Launchpad plugin now has a function ``login`` which will log in to
  Launchpad with launchpadlib, and ``load_branch`` which will return the
  Launchpad Branch object corresponding to a given Bazaar Branch object.
  (Jonathan Lange)

Internals
*********

* New test Feature: ``ModuleAvailableFeature``. It is designed to make it
  easier to handle what tests you want to run based on what modules can be
  imported. (Rather than lots of custom-implemented features that were
  basically copy-and-pasted.) (John Arbash Meinel)

* ``osutils.timer_func()`` can be used to get either ``time.time()`` or
  ``time.clock()`` when you want to do performance timing.
  ``time.time()`` is limited to 15ms resolution on Windows, but
  ``time.clock()`` gives CPU and not wall-clock time on other platforms.
  (John Arbash Meinel)

* Several code paths that were calling ``Transport.get().read()`` have
  been changed to the equalivent ``Transport.get_bytes()``. The main
  difference is that the latter will explicitly call ``file.close()``,
  rather than expecting the garbage collector to handle it. This helps
  with some race conditions on Windows during the test suite and sftp
  tests. (John Arbash Meinel)

Testing
*******

* TestCaseWithMemoryTransport no longer sets $HOME and $BZR_HOME to
  unicode strings. (Michael Hudson, #464174)


bzr 2.0.3
#########

:Codename: little italy
:2.0.3: 2009-12-14


The third stable release of Bazaar has a small handful of bugfixes. As
expected, this has no internal or external compatibility changes versus
2.0.2 (or 2.0.0).

Bug Fixes
*********

* ``bzr push --use-existing-dir`` no longer crashes if the directory
  exists but contains an invalid ``.bzr`` directory.
  (Andrew Bennetts, #423563)

* Content filters are now applied correctly after pull, merge and switch.
  (Ian Clatworthy, #385879)

* Fix a potential segfault in the groupcompress hash map handling code.
  When inserting new entries, if the final hash bucket was empty, we could
  end up trying to access if ``(last_entry+1)->ptr == NULL``.
  (John Arbash Meinel, #490228)

* Improve "Binary files differ" hunk handling.  (Aaron Bentley, #436325)


bzr 2.1.0b3
###########

:Codename: after sprint recovery
:2.1.0b3: 2009-11-16

This release was pushed up from its normal release cycle due to a
regression in python 2.4 compatibility in 2.1.0b2.  Since this regression
was caught before 2.1.0b2 was officially announced, the full changelog
includes both 2.1.0b3 and 2.1.0b2 changes.

Highlights of 2.1.0b3 are: new globbing code for all commands on Windows,
the test suite now conforms to python's trunk enhanced semantics (skip,
etc.), and ``bzr info -v`` will now report the correct branch and repo
formats for Remote objects.


New Features
************

* Users can define a shelve editor to provide shelf functionality at a
  granularity finer than per-patch-hunk. (Aaron Bentley)

Bug Fixes
*********

* Fix for shell completion and short options.  (Benoît PIERRE)

* Fix ``bzr --profile-imports`` with Python 2.6.  (Martin Pool)

* Hooks daughter classes should always call the base constructor.
  (Alexander Belchenko, Vincent Ladeuil, #389648) 

* Improve "Binary files differ" hunk handling.  (Aaron Bentley, #436325)

* On Windows, do glob expansion at the command-line level (as is usually
  done in bash, etc.) This means that *all* commands get glob expansion
  (bzr status, bzr add, bzr mv, etc). It uses a custom command line
  parser, which allows us to know if a given section was quoted. It means
  you can now do ``bzr ignore "*.py"``.
  (John Arbash Meinel, #425510, #426410, #194450)

* Sanitize commit messages that come in from the '-m' flag. We translate
  '\r\n' => '\n' and a plain '\r' => '\n'. The storage layer doesn't
  allow those because XML store silently translate it anyway. (The parser
  auto-translates \r\n => \n in ways that are hard for us to catch.)

* Show correct branch and repository format descriptions in 
  ``bzr info -v`` on a smart server location.  (Andrew Bennetts, #196080)

* The fix for bug #186920 accidentally broke compatibility with python
  2.4.  (Vincent Ladeuil, #475585)

* Using ``Repository.get_commit_builder().record_iter_changes()`` now
  correctly sets ``self.inv_sha1`` to a sha1 string and
  ``self.new_inventory`` to an Inventory instance after calling
  ``self.finish_inventory()``. (Previously it accidently set both values
  as a tuple on ``self.inv_sha1``. This was missed because
  ``repo.add_revision`` ignores the supplied inventory sha1 and recomputes
  the sha1 from the repo directly. (John Arbash Meinel)

* Shelve command refuse to run if there is no real terminal.
  (Alexander Belchenko)

* Avoid unnecessarily flushing of trace file; it's now unbuffered at the
  Python level.  (Martin Pool)

Documentation
*************

* Include Japanese translations for documentation (Inada Naoki)

* New API ``ui_factory.make_output_stream`` to be used for sending bulk
  (rather than user-interaction) data to stdout.  This automatically
  coordinates with progress bars or other terminal activity, and can be
  overridden by GUIs.
  (Martin Pool, 493944)

Internals
*********

* Some of the core groupcompress functionality now releases the GIL before
  operation. Similar to how zlib and bz2 operate without the GIL in the
  core compression and decompression routines. (John Arbash Meinel)

Testing
*******

* -Dhpssvfs will now trigger on ``RemoteBzrDir._ensure_real``, providing
  more debugging of VFS access triggers. (Robert Collins)

* KnownFailure is now signalled to ``ExtendedTestResult`` using the same
  method that Python 2.7 uses - ``addExpectedFailure``. (Robert Collins)

* ``--parallel=fork`` is now compatible with --subunit.
  (Robert Collins, Vincent Ladeuil, #419776)

* Reporting of failures shows test ids not descriptions and thus shows
  parameterised tests correctly. (Robert Collins)

* TestNotApplicable is now handled within the TestCase.run method rather
  than being looked for within ``ExtendedTestResult.addError``. This
  provides better handling with other ``TestResult`` objects, degrading to
  sucess rather than error. (Robert Collins)

* The private method ``_testConcluded`` on ``ExtendedTestResult`` has been
  removed - it was empty and unused. (Robert Collins)

* UnavailableFeature is now handled within the TestCase.run method rather
  than being looked for within addError. If the Result object does not
  have an addNotSupported method, addSkip is attempted instead, and
  failing that addSuccess. (Robert Collins)

* When a TestResult does not have an addSkip method, skipped tests are now
  reported as successful tests, rather than as errors. This change is
  to make it possible to get a clean test run with a less capable
  TestResult. (Robert Collins)



bzr 2.1.0b2
###########

:Codename: a load off my mind
:2.1.0b2: 2009-11-02

This is our second feature-filled release since 2.0, pushing us down the
path to a 2.1.0. Once again, all bugfixes in 2.0.2 are present in 2.1.0b2.

Key highlights in this release are: improved handling of
failures-during-cleanup for commit, fixing a long-standing bug with
``bzr+http`` and shared repositories, all ``lp:`` urls to be resolved
behind proxies, and a new StaticTuple datatype, allowing us to reduce
memory consumption (50%) and garbage collector overhead (40% faster) for
many operations.

* A new ``--concurrency`` option has been added as well as an associated
  BZR_CONCURRENCY environment variable to specify the number of
  processes that can be run concurrently when running ``bzr selftest``. The
  command-line option overrides the environment variable if both are
  specified. If none is specified. the number of processes is obtained
  from the OS as before.  (Matt Nordhoff, Vincent Ladeuil)

Bug Fixes
*********

* ``bzr+http`` servers no longer give spurious jail break errors when
  serving branches inside a shared repository.  (Andrew Bennetts, #348308)

* Errors during commit are handled more robustly so that knock-on errors
  are less likely to occur, and will not obscure the original error if
  they do occur.  This fixes some causes of ``TooManyConcurrentRequests``
  and similar errors.  (Andrew Bennetts, #429747, #243391)

* Launchpad urls can now be resolved from behind proxies.
  (Gordon Tyler, Vincent Ladeuil, #186920)

* Reduce the strictness for StaticTuple, instead add a debug flag
  ``-Dstatic_tuple`` which will change apis to be strict and raise errors.
  This way, most users won't see failures, but developers can improve
  internals. (John Arbash Meinel, #471193)

* TreeTransform.adjust_path updates the limbo paths of descendants of adjusted
  files.  (Aaron Bentley)

* Unicode paths are now handled correctly and consistently by the smart
  server.  (Andrew Bennetts, Michael Hudson, #458762)

Improvements
************

* When reading index files, we now use a ``StaticTuple`` rather than a
  plain ``tuple`` object. This generally gives a 20% decrease in peak
  memory, and can give a performance boost up to 40% on large projects.
  (John Arbash Meinel)

* Peak memory under certain operations has been reduced significantly.
  (eg, 'bzr branch launchpad standalone' is cut in half)
  (John Arbash Meinel)

Documentation
*************

* Filtered views user documentation upgraded to refer to format 2a
  instead of pre-2.0 formats. (Ian Clatworthy)

API Changes
***********

* Remove deprecated ``CLIUIFactory``.  (Martin Pool)

* ``UIFactory`` now has new ``show_error``, ``show_message`` and
  ``show_warning`` methods, which can be hooked by non-text UIs.  
  (Martin Pool)

Internals
*********

* Added ``bzrlib._simple_set_pyx``. This is a hybrid between a Set and a
  Dict (it only holds keys, but you can lookup the object located at a
  given key). It has significantly reduced memory consumption versus the
  builtin objects (1/2 the size of Set, 1/3rd the size of Dict). This is
  used as the interning structure for StaticTuple objects.
  (John Arbash Meinel)

* ``bzrlib._static_tuple_c.StaticTuple`` is now available and used by
  the btree index parser and the chk map parser. This class functions
  similarly to ``tuple`` objects. However, it can only point to a limited
  collection of types.  (Currently StaticTuple, str, unicode, None, bool,
  int, long, float, but not subclasses).  This allows us to remove it from
  the garbage collector (it cannot be in a cycle), it also allows us to
  intern the objects. In testing, this can reduce peak memory by 20-40%,
  and significantly improve performance by removing objects from being
  inspected by the garbage collector.  (John Arbash Meinel)

* ``GroupCompressBlock._ensure_content()`` will now release the
  ``zlib.decompressobj()`` when the first request is for all of the
  content. (Previously it would only be released if you made a request for
  part of the content, and then all of it later.) This turns out to be a
  significant memory savings, as a ``zstream`` carries around approx 260kB
  of internal state and buffers. (For branching bzr.dev this drops peak
  memory from 382MB => 345MB.) (John Arbash Meinel)

* When streaming content between ``2a`` format repositories, we now clear
  caches from earlier versioned files. (So 'revisions' is cleared when we
  start reading 'inventories', etc.) This can have a significant impact on
  peak memory for initial copies (~200MB). (John Arbash Meinel)


bzr 2.0.2
#########

:Codename: after the scare
:2.0.2: 2009-11-02

The second in our "let's keep the stable bugfixes flowing" series. As
expected this has a few (~9) bugfixes relative to 2.0.1, and no major api
changes or features.

Bug Fixes
*********

* Avoid "NoneType has no attribute st_mode" error when files disappear
  from a directory while it's being read.  (Martin Pool, #446033)

* Content filters are now applied correctly after revert.
  (Ian Clatworthy)

* Diff parsing handles "Binary files differ" hunks.  (Aaron Bentley, #436325)

* Fetching from stacked pre-2a repository via a smart server no longer
  fails intermittently with "second push failed to complete".
  (Andrew Bennetts, #437626)

* Fix typos left after test_selftest refactoring.
  (Vincent Ladeuil, Matt Nordhoff, #461149)

* Fixed ``ObjectNotLocked`` errors during ``bzr log -r NNN somefile``.
  (Andrew Bennetts, #445171)
  
* PreviewTree file names are not limited by the encoding of the temp
  directory's filesystem. (Aaron Bentley, #436794)

Improvements
************

* ``bzr log`` now read-locks branches exactly once, so makes better use of
  data caches.  (Andrew Bennetts)

Documentation
*************

* Filtered views user documentation upgraded to refer to format 2a
  instead of pre-2.0 formats. (Ian Clatworthy)


bzr 2.1.0b1
###########

:Codename: While the cat is away
:2.1.0b1: 2009-10-14

This is the first development release in the new split "stable" and
"development" series. As such, the release is a snapshot of bzr.dev
without creating a release candidate first. This release includes a
fair amount of internal changes, with deprecated code being removed,
and several new feature developments. People looking for a stable code
base with only bugfixes should focus on the 2.0.1 release. All bugfixes
present in 2.0.1 are present in 2.1.0b1.

Highlights include support for ``bzr+ssh://host/~/homedir`` style urls,
finer control over the plugin search path via extended BZR_PLUGIN_PATH
syntax, visible warnings when extension modules fail to load, and improved
error handling during unlocking.


New Features
************

* Bazaar can now send mail through Apple OS X Mail.app. 
  (Brian de Alwis)

* ``bzr+ssh`` and ``bzr`` paths can now be relative to home directories
  specified in the URL.  Paths starting with a path segment of ``~`` are
  relative to the home directory of the user running the server, and paths
  starting with ``~user`` are relative to the home directory of the named
  user.  For example, for a user "bob" with a home directory of
  ``/home/bob``, these URLs are all equivalent:

  * ``bzr+ssh://bob@host/~/repo``
  * ``bzr+ssh://bob@host/~bob/repo``
  * ``bzr+ssh://bob@host/home/bob/repo``

  If ``bzr serve`` was invoked with a ``--directory`` argument, then no
  home directories outside that directory will be accessible via this
  method.

  This is a feature of ``bzr serve``, so pre-2.1 clients will
  automatically benefit from this feature when ``bzr`` on the server is
  upgraded.  (Andrew Bennetts, #109143)

* Extensions can now be compiled if either Cython or Pyrex is available.
  Currently Pyrex is preferred, but that may change in the future.
  (Arkanes)

* Give more control on BZR_PLUGIN_PATH by providing a way to refer to or
  disable the user, site and core plugin directories.
  (Vincent Ladeuil, #412930, #316192, #145612)

Bug Fixes
*********

* Bazaar's native protocol code now correctly handles EINTR, which most
  noticeably occurs if you break in to the debugger while connected to a
  bzr+ssh server.  You can now can continue from the debugger (by typing
  'c') and the process continues.  However, note that pressing C-\ in the
  shell may still kill the SSH process, which is bug 162509, so you must
  sent a signal to the bzr process specifically, for example by typing
  ``kill -QUIT PID`` in another shell.  (Martin Pool, #341535)

* ``bzr add`` in a tree that has files with ``\r`` or ``\n`` in the
  filename will issue a warning and skip over those files.
  (Robert Collins, #3918)

* ``bzr dpush`` now aborts if uncommitted changes (including pending merges)
  are present in the working tree. The configuration option ``dpush_strict``
  can be used to set the default for this behavior.
  (Vincent Ladeuil, #438158)

* ``bzr merge`` and ``bzr remove-tree`` now requires --force if pending
  merges are present in the working tree.
  (Vincent Ladeuil, #426344)

* Clearer message when Bazaar runs out of memory, instead of a ``MemoryError``
  traceback.  (Martin Pool, #109115)

* Don't give a warning on Windows when failing to import ``_readdir_pyx``
  as it is never built. (John Arbash Meinel, #430645)

* Don't restrict the command name used to run the test suite.
  (Vincent Ladeuil, #419950)

* ftp transports were built differently when the kerberos python module was
  present leading to obscure failures related to ASCII/BINARY modes.
  (Vincent Ladeuil, #443041)

* Network streams now decode adjacent records of the same type into a
  single stream, reducing layering churn. (Robert Collins)

* PreviewTree behaves correctly when get_file_mtime is invoked on an unmodified
  file. (Aaron Bentley, #251532)

* Registry objects should not use iteritems() when asked to use items().
  (Vincent Ladeuil, #430510)

* Weave based repositories couldn't be cloned when committers were using
  domains or user ids embedding '.sig'. Now they can.
  (Matthew Fuller, Vincent Ladeuil, #430868)

Improvements
************

* Revision specifiers can now be given in a more DWIM form, without
  needing explicit prefixes for specifiers like tags or revision id's.
  See ``bzr help revisionspec`` for full details.  (Matthew Fuller)

* Bazaar gives a warning before exiting, and writes into ``.bzr.log``, if 
  compiled extensions can't be loaded.  This typically indicates a
  packaging or installation problem.  In this case Bazaar will keep
  running using pure-Python versions, but this may be substantially
  slower.  The warning can be disabled by setting
  ``ignore_missing_extensions = True`` in ``bazaar.conf``.
  See also <https://answers.launchpad.net/bzr/+faq/703>.
  (Martin Pool, #406113, #430529)

* Secondary errors that occur during Branch.unlock and Repository.unlock
  no longer obscure the original error.  These methods now use a new
  decorator, ``only_raises``.  This fixes many causes of
  ``TooManyConcurrentRequests`` and similar errors.
  (Andrew Bennetts, #429747)

Documentation
*************

* Describe the new shell-like test feature. (Vincent Ladeuil)

* Help on hooks no longer says 'Not deprecated' for hooks that are
  currently supported. (Ian Clatworthy, #422415)

API Changes
***********

* ``bzrlib.user_encoding`` has been removed; use
  ``bzrlib.osutils.get_user_encoding`` instead.  (Martin Pool)

* ``bzrlib.tests`` now uses ``stopTestRun`` for its ``TestResult``
  subclasses - the same as python's unittest module. (Robert Collins)
  
* ``diff._get_trees_to_diff`` has been renamed to 
  ``diff.get_trees_and_branches_to_diff``. It is now a public API, and it 
  returns the old and new branches. (Gary van der Merwe)

* ``bzrlib.trace.log_error``, ``error`` and ``info`` have been deprecated.
  (Martin Pool)

* ``MutableTree.has_changes()`` does not require a tree parameter anymore. It
  now defaults to comparing to the basis tree. It now checks for pending
  merges too.  ``Merger.check_basis`` has been deprecated and replaced by the
  corresponding has_changes() calls. ``Merge.compare_basis``,
  ``Merger.file_revisions`` and ``Merger.ensure_revision_trees`` have also
  been deprecated.
  (Vincent Ladeuil, #440631)

* ``ProgressTask.note`` is deprecated.
  (Martin Pool)

Internals
*********

* Added ``-Drelock`` debug flag.  It will ``note`` a message every time a
  repository or branch object is unlocked then relocked the same way.
  (Andrew Bennetts)
  
* ``BTreeLeafParser.extract_key`` has been tweaked slightly to reduce
  mallocs while parsing the index (approx 3=>1 mallocs per key read).
  This results in a 10% speedup while reading an index.
  (John Arbash Meinel)

* The ``bzrlib.lsprof`` module has a new class ``BzrProfiler`` which makes
  profiling in some situations like callbacks and generators easier.
  (Robert Collins)

Testing
*******

* Passing ``--lsprof-tests -v`` to bzr selftest will cause lsprof output to
  be output for every test. Note that this is very verbose! (Robert Collins)

* Setting ``BZR_TEST_PDB=1`` when running selftest will cause a pdb
  post_mortem to be triggered when a test failure occurs. (Robert Collins)

* Shell-like tests can now be written. Code in ``bzrlib/tests/script.py`` ,
  documentation in ``developers/testing.txt`` for details.
  (Vincent Ladeuil)

* Some tests could end up with the same id, that was dormant for
  a long time.
  (Vincent Ladeuil, #442980)

* Stop showing the number of tests due to missing features in the test
  progress bar.  (Martin Pool)

* Test parameterisation now does a shallow copy, not a deep copy of the test
  to be parameterised. This is not expected to break external use of test
  parameterisation, and is substantially faster. (Robert Collins)

* Tests that try to open a bzr dir on an arbitrary transport will now
  fail unless they have explicitly permitted the transport via
  ``self.permit_url``. The standard test factories such as ``self.get_url``
  will permit the urls they provide automatically, so only exceptional
  tests should need to do this. (Robert Collins)

* The break-in test no longer cares about clean shutdown of the child,
  instead it is happy if the debugger starts up. (Robert  Collins)

* The full test suite is expected to pass when the C extensions are not
  present. (Vincent Ladeuil, #430749)


bzr 2.0.1
#########

:Codename: Stability First
:2.0.1: 2009-10-14

The first of our new ongoing bugfix-only stable releases has arrived. It
includes a collection of 12 bugfixes applied to bzr 2.0.0, but does not
include any of the feature development in the 2.1.0 series.


Bug Fixes
*********

* ``bzr add`` in a tree that has files with ``\r`` or ``\n`` in the
  filename will issue a warning and skip over those files.
  (Robert Collins, #3918)

* bzr will attempt to authenticate with SSH servers that support
  ``keyboard-interactive`` auth but not ``password`` auth when using
  Paramiko.   (Andrew Bennetts, #433846)

* Fixed fetches from a stacked branch on a smart server that were failing
  with some combinations of remote and local formats.  This was causing
  "unknown object type identifier 60" errors.  (Andrew Bennetts, #427736)

* Fixed ``ObjectNotLocked`` errors when doing some log and diff operations
  on branches via a smart server.  (Andrew Bennetts, #389413)

* Handle things like ``bzr add foo`` and ``bzr rm foo`` when the tree is
  at the root of a drive. ``osutils._cicp_canonical_relpath`` always
  assumed that ``abspath()`` returned a path that did not have a trailing
  ``/``, but that is not true when working at the root of the filesystem.
  (John Arbash Meinel, Jason Spashett, #322807)

* Hide deprecation warnings for 'final' releases for python2.6.
  (John Arbash Meinel, #440062)

* Improve the time for ``bzr log DIR`` for 2a format repositories.
  We had been using the same code path as for <2a formats, which required
  iterating over all objects in all revisions.
  (John Arbash Meinel, #374730)

* Make sure that we unlock the tree if we fail to create a TreeTransform
  object when doing a merge, and there is limbo, or pending-deletions
  directory.  (Gary van der Merwe, #427773)

* Occasional IndexError on renamed files have been fixed. Operations that
  set a full inventory in the working tree will now go via the
  apply_inventory_delta code path which is simpler and easier to
  understand than dirstates set_state_from_inventory method. This may
  have a small performance impact on operations built on _write_inventory,
  but such operations are already doing full tree scans, so no radical
  performance change should be observed. (Robert Collins, #403322)

* Retrieving file text or mtime from a _PreviewTree has good performance when
  there are many changes.  (Aaron Bentley)

* The CHK index pages now use an unlimited cache size. With a limited
  cache and a large project, the random access of chk pages could cause us
  to download the entire cix file many times.
  (John Arbash Meinel, #402623)

* When a file kind becomes unversionable after being added, a sensible
  error will be shown instead of a traceback. (Robert Collins, #438569)

Documentation
*************

* Improved README. (Ian Clatworthy)

* Improved upgrade documentation for Launchpad branches.
  (Barry Warsaw)


bzr 2.0.0
#########

:2.0.0: 2009-09-22
:Codename: Instant Karma

This release of Bazaar makes the 2a (previously 'brisbane-core') format
the default when new branches or repositories are created.  This format is
substantially smaller and faster for many operations.  Most of the work in
this release focuses on bug fixes and stabilization, covering both 2a and
previous formats.  (See the Upgrade Guide for information on migrating
existing projects.)

This release also improves the documentation content and presentation,
including adding Windows HtmlHelp manuals.

The Bazaar team decided that 2.0 will be a long-term supported release,
with bugfix-only 2.0.x releases based on it, continuing for at least six
months or until the following stable release.

Changes from 2.0.0rc2 to final
******************************

* Officially branded as 2.0.0 rather than 2.0 to clarify between things
  that "want to happen on the 2.0.x stable series" versus things that want
  to "land in 2.0.0". (Changes how bzrlib._format_version_tuple() handles
  micro = 0.) (John Arbash Meinel)


bzr 2.0.0rc2
############

:2.0.0rc2: 2009-09-10

New Features
************

* Added post_commit hook for mutable trees. This allows the keywords
  plugin to expand keywords on files changed by the commit.
  (Ian Clatworthy, #408841)

Bug Fixes
*********

* Bazaar's native protocol code now correctly handles EINTR, which most
  noticeably occurs if you break in to the debugger while connected to a
  bzr+ssh server.  You can now can continue from the debugger (by typing
  'c') and the process continues.  However, note that pressing C-\ in the
  shell may still kill the SSH process, which is bug 162509, so you must
  sent a signal to the bzr process specifically, for example by typing
  ``kill -QUIT PID`` in another shell.  (Martin Pool, #341535)

* ``bzr check`` in pack-0.92, 1.6 and 1.9 format repositories will no
  longer report incorrect errors about ``Missing inventory ('TREE_ROOT', ...)``
  (Robert Collins, #416732)

* ``bzr info -v`` on a 2a format still claimed that it was a "Development
  format" (John Arbash Meinel, #424392)

* ``bzr log stacked-branch`` shows the full log including
  revisions that are in the fallback repository. (Regressed in 2.0rc1).
  (John Arbash Meinel, #419241)

* Clearer message when Bazaar runs out of memory, instead of a ``MemoryError``
  traceback.  (Martin Pool, #109115)

* Conversion to 2a will create a single pack for all the new revisions (as
  long as it ran without interruption). This improves both ``bzr upgrade``
  and ``bzr pull`` or ``bzr merge`` from local branches in older formats.
  The autopack logic that occurs every 100 revisions during local
  conversions was not returning that pack's identifier, which resulted in
  the partial packs created during the conversion not being consolidated
  at the end of the conversion process. (Robert Collins, #423818)

* Fetches from 2a to 2a are now again requested in 'groupcompress' order.
  Groups that are seen as 'underutilized' will be repacked on-the-fly.
  This means that when the source is fully packed, there is minimal
  overhead during the fetch, but if the source is poorly packed the result
  is a fairly well packed repository (not as good as 'bzr pack' but
  good-enough.) (Robert Collins, John Arbash Meinel, #402652)

* Fix a potential segmentation fault when doing 'log' of a branch that had
  ghosts in its mainline.  (Evaluating None as a tuple is bad.)
  (John Arbash Meinel, #419241)

* ``groupcompress`` sort order is now more stable, rather than relying on
  ``topo_sort`` ordering. The implementation is now
  ``KnownGraph.gc_sort``. (John Arbash Meinel)

* Local data conversion will generate correct deltas. This is a critical
  bugfix vs 2.0rc1, and all 2.0rc1 users should upgrade to 2.0rc2 before
  converting repositories. (Robert Collins, #422849)

* Network streams now decode adjacent records of the same type into a
  single stream, reducing layering churn. (Robert Collins)

* Prevent some kinds of incomplete data from being committed to a 2a
  repository, such as revisions without inventories, a missing chk_bytes
  record for an inventory, or a missing text referenced by an inventory.
  (Andrew Bennetts, #423506, #406687)
  
Documentation
*************

* Fix assertion error about "_remember_remote_is_before" when pushing to
  older smart servers.
  (Andrew Bennetts, #418931)

* Help on hooks no longer says 'Not deprecated' for hooks that are
  currently supported. (Ian Clatworthy, #422415)

* PDF and CHM (Windows HtmlHelp) formats are now supported for the
  user documentation. The HTML documentation is better broken up into
  topics. (Ian Clatworthy)

* The developer and foreign language documents are now separated
  out so that searching in the HTML and CHM files produces more
  useful results. (Ian Clatworthy)

* The main table of contents now provides links to the new Migration Docs
  and Plugins Guide. (Ian Clatworthy)


bzr 2.0.0rc1
############

:Codename: no worries
:2.0.0rc1: 2009-08-26

Compatibility Breaks
********************

* The default format for bzr is now ``2a``. This format brings many
  significant performance and size improvements. bzr can pull from
  any existing repository into a ``2a`` one, but can only transfer
  from ``2a`` into ``rich-root`` repositories. The Upgrade guide
  has more information about this change. (Robert Collins)

* On Windows auto-detection of Putty's plink.exe is disabled.
  Default SSH client for Windows is paramiko. User still can force
  usage of plink if explicitly set environment variable BZR_SSH=plink.
  (#414743, Alexander Belchenko)

New Features
************

* ``bzr branch --switch`` can now switch the checkout in the current directory
  to the newly created branch. (Lukáš Lalinský)

Bug Fixes
*********

* Further tweaks to handling of ``bzr add`` messages about ignored files.
  (Jason Spashett, #76616)

* Fetches were being requested in 'groupcompress' order, but weren't
  recombining the groups. Thus they would 'fragment' to get the correct
  order, but not 'recombine' to actually benefit from it. Until we get
  recombining to work, switching to 'unordered' fetches avoids the
  fragmentation. (John Arbash Meinel, #402645)

* Fix a pycurl related test failure on karmic by recognizing an error
  raised by newer versions of pycurl.
  (Vincent Ladeuil, #306264)

* Fix a test failure on karmic by making a locale test more robust.
  (Vincent Ladeuil, #413514)

* Fix IndexError printing CannotBindAddress errors.
  (Martin Pool, #286871)

* Fix "Revision ... not present" errors when upgrading stacked branches,
  or when doing fetches from a stacked source to a stacked target.
  (Andrew Bennetts, #399140)

* ``bzr branch`` of 2a repositories over HTTP is much faster.  bzr now
  batches together small fetches from 2a repositories, rather than
  fetching only a few hundred bytes at a time.
  (Andrew Bennetts, #402657)

Improvements
************

* A better description of the platform is shown in crash tracebacks, ``bzr
  --version`` and ``bzr selftest``.
  (Martin Pool, #409137)

* bzr can now (again) capture crash data through the apport library, 
  so that a single human-readable file can be attached to bug reports.
  This can be disabled by using ``-Dno_apport`` on the command line, or by
  putting ``no_apport`` into the ``debug_flags`` section of
  ``bazaar.conf``.
  (Martin Pool, Robert Collins, #389328)

* ``bzr push`` locally on windows will no longer give a locking error with
  dirstate based formats. (Robert Collins)

* ``bzr shelve`` and ``bzr unshelve`` now work on windows.
  (Robert Collins, #305006)

* Commit of specific files no longer prevents using the iter_changes
  codepath. On 2a repositories, commit of specific files should now be as
  fast, or slightly faster, than a full commit. (Robert Collins)

* The internal core code that handles specific file operations like
  ``bzr st FILENAME`` or ``bzr commit FILENAME`` has been changed to
  include the parent directories if they have altered, and when a
  directory stops being a directory its children are always included. This
  fixes a number of causes for ``InconsistentDelta`` errors, and permits
  faster commit of specific paths. (Robert Collins, #347649)

Documentation
*************

* New developer documentation for content filtering.
  (Martin Pool)

API Changes
***********

* ``bzrlib.shelf_ui`` has had the ``from_args`` convenience methods of its
  classes changed to manage lock lifetime of the trees they open in a way
  consistent with reader-exclusive locks. (Robert Collins, #305006)

Testing
*******

bzr 1.18.1
##########

:Codename:     nein nein nein!
:1.18.1:       2009-09-09

This release fixes two small but worthwhile bugs relevant to users on
Microsoft Windows: some commands that failed on with locking errors will
now work, and a bug that caused poor performance after committing a file
with line-ending conversion has now been fixed.  It also fixes a bug in
pushing to older servers.

Bug Fixes
*********

* Fixed a problem where using content filtering and especially end-of-line
  conversion will commit too many copies a file.
  (Martin Pool, #415508)

* Fix assertion error about ``_remember_remote_is_before`` in
  ``set_tags_bytes`` when pushing to older smart servers.  
  (Andrew Bennetts, Alexander Belchenko, #418931)

Improvements
************

* ``bzr push`` locally on Windows will no longer give a locking error with
  dirstate based formats. (Robert Collins)

* ``bzr shelve`` and ``bzr unshelve`` now work on Windows.
  (Robert Collins, #305006)

API Changes
***********

* ``bzrlib.shelf_ui`` has had the ``from_args`` convenience methods of its
  classes changed to manage lock lifetime of the trees they open in a way
  consistent with reader-exclusive locks. (Robert Collins, #305006)

* ``Tree.path_content_summary`` may return a size of None, when called on
  a tree with content filtering where the size of the canonical form
  cannot be cheaply determined.  (Martin Pool)

* When manually creating transport servers in test cases, a new helper
  ``TestCase.start_server`` that registers a cleanup and starts the server
  should be used. (Robert Collins)

bzr 1.18
########

Compatibility Breaks
********************

* Committing directly to a stacked branch from a lightweight checkout will
  no longer work. In previous versions this would appear to work but would
  generate repositories with insufficient data to create deltas, leading
  to later errors when branching or reading from the repository.
  (Robert Collins, bug #375013)

New Features
************

Bug Fixes
*********

* Fetching from 2a branches from a version-2 bzr protocol would fail to
  copy the internal inventory pages from the CHK store. This cannot happen
  in normal use as all 2a compatible clients and servers support the
  version-3 protocol, but it does cause test suite failures when testing
  downlevel protocol behaviour. (Robert Collins)

* Fix a test failure on karmic by making a locale test more robust.
  (Vincent Ladeuil, #413514)

* Fixed "Pack ... already exists" error when running ``bzr pack`` on a
  fully packed 2a repository.  (Andrew Bennetts, #382463)

* Further tweaks to handling of ``bzr add`` messages about ignored files.
  (Jason Spashett, #76616)

* Properly handle fetching into a stacked branch while converting the
  data, especially when there are also ghosts. The code was filling in
  parent inventories incorrectly, and also not handling when one of the
  parents was a ghost. (John Arbash Meinel, #402778, #412198)

* ``RemoteStreamSource.get_stream_for_missing_keys`` will fetch CHK
  inventory pages when appropriate (by falling back to the vfs stream
  source).  (Andrew Bennetts, #406686)

* StreamSource generates rich roots from non-rich root sources correctly
  now.  (Andrew Bennetts, #368921)

* When deciding whether a repository was compatible for upgrading or
  fetching, we previously incorrectly checked the default repository
  format for the bzrdir format, rather than the format that was actually
  present on disk.  (Martin Pool, #408824)

Improvements
************

* A better description of the platform is shown in crash tracebacks, ``bzr
  --version`` and ``bzr selftest``.
  (Martin Pool, #409137)

* Cross-format fetches (such as between 1.9-rich-root and 2a) via the
  smart server are more efficient now.  They send inventory deltas rather
  than full inventories.  The smart server has two new requests,
  ``Repository.get_stream_1.19`` and ``Repository.insert_stream_1.19`` to
  support this.  (Andrew Bennetts, #374738, #385826)

* Extracting the full ancestry and computing the ``merge_sort`` is now
  significantly faster. This effects things like ``bzr log -n0``. (For
  example, ``bzr log -r -10..-1 -n0 bzr.dev`` is 2.5s down to 1.0s.
  (John Arbash Meinel)

Documentation
*************

API Changes
***********

Internals
*********

* ``-Dstrict_locks`` can now be used to check that read and write locks
  are treated properly w.r.t. exclusivity. (We don't try to take an OS
  read lock on a file that we already have an OS write lock on.) This is
  now set by default for all tests, if you have a test which cannot be
  fixed, you can use ``self.thisFailsStrictLockCheck()`` as a
  compatibility knob. (John Arbash Meinel)

* InterDifferingSerializer is now only used locally.  Other fetches that
  would have used InterDifferingSerializer now use the more network
  friendly StreamSource, which now automatically does the same
  transformations as InterDifferingSerializer.  (Andrew Bennetts)

* ``KnownGraph`` now has a ``.topo_sort`` and ``.merge_sort`` member which
  are implemented in pyrex and significantly faster. This is exposed along
  with ``CombinedGraphIndex.find_ancestry()`` as
  ``VersionedFiles.get_known_graph_ancestry(keys)``.
  (John Arbash Meinel)

* RemoteBranch.open now honours ignore_fallbacks correctly on bzr-v2
  protocols. (Robert Collins)

* The index code now has some specialized routines to extract the full
  ancestry of a key in a more efficient manner.
  ``CombinedGraphIndex.find_ancestry()``. (Time to get ancestry for
  bzr.dev drops from 1.5s down to 300ms. For OOo from 33s => 10.5s) (John
  Arbash Meinel)

Testing
*******

* Install the test ssl certificate and key so that installed bzr
  can run the https tests. (Denys Duchier, #392401)
  

bzr 1.18rc1
###########

:Codename: little traveller
:1.18:    2009-08-20
:1.18rc1: 2009-08-10

This release of Bazaar marches on towards the 2.0 release in which the 2a
'brisbane-core' format becomes generally recommended.  Most of the work in
this release now focusses on bug fixes and stabilization, covering both 2a
and previous formats.  There is a new text-mode interactive merge feature,
a new guide to migration to 2a format in the user documentation, and
pushing branches to a smart server is now much faster.  

The Bazaar team decided that 2.0 will be a long-term supported release,
with bugfix-only releases based on it continuing for at least six months
or until the following stable release.

There are no changes from 1.18rc1 to 1.18.

New Features
************

* ``bzr merge --interactive`` applies a user-selected portion of the
  merge.  The UI is similar to ``shelve``.  (Aaron Bentley)

* ``bzr reconfigure`` now takes options ``--stacked-on URL`` and
  ``--unstacked`` to change stacking of a branch.
  (Martin Pool, #391411)

Bug Fixes
*********

* Annotating on a stacked branch will now succeed in simple scenarios.
  There are still some complex scenarios where it will fail (bug #399884)
  (John Arbash Meinel, #393366)

* A progress bar is no longer left dangling when ``bzr selftest``
  completes, and the progress bar updates with zero latency so the
  displayed test name is always the one that's actually running.
  (Martin Pool, #123688)

* Authenticating against an ssh server now uses ``auth_none`` to determine
  if password authentication is even supported. This fixes a bug where
  users would be prompted for a launchpad password, even though launchpad
  only supports publickey authentication. (John Arbash Meinel, #375867)

* BranchBuilder now accepts timezone to avoid test failures in countries far
  from GMT. (Vincent Ladeuil, #397716)

* ``bzr commit`` no longer saves the unversioning of missing files until
  the commit has completed on the branch. This means that aborting a
  commit that found a missing file will leave the tree unedited.
  (Robert Collins, #282402)

* ``bzr mv`` no longer takes out branch locks, which allows it to work
  when the branch is readonly. (Robert Collins, #216541)

* ``bzr revert .`` no longer generates an InconsistentDelta error when
  there are missing subtrees. (Robert Collins, #367632)

* ``bzr send`` now generates valid bundles with ``--2a`` formats. However,
  do to internal changes necessary to support this, older clients will
  fail when trying to insert them. For newer clients, the bundle can be
  used to apply the changes to any rich-root compatible format.
  (John Arbash Meinel, #393349)

* Cope with FTP servers that don't support restart/append by falling back
  to reading and then rewriting the whole file, such as TahoeLAFS.  (This
  fallback may be slow for some access patterns.)  (Nils Durner, #294709)

* Encode the paths in ``mbcs`` encoding on Windows when spawning an
  external diff client. This at least allows supporting filenames that are
  not ascii, but are present in the current locale. Ideally we would be
  able to pass the Unicode path, but that would be client dependent.
  (John Arbash Meinel, #382709)

* Fix a compile bug on Solaris having to do with const and
  pointer-to-pointers. (John Arbash Meinel, #408441)

* Fixed a NameError that occurs when merging or pulling from a URL that
  causes a redirection loop when bzr tries to read a URL as a bundle.
  (Andrew Bennetts, #400847)

* Fix ``AttributeError: 'TestUIFactory' object has no attribute 'tick'``
  running send and similar commands on 2a formats.
  (Martin Pool, #408201)
  
* Fix crash in some invocations of ``bzr status`` in format 2a.
  (Martin Pool, #403523)

* Fixed export to existing directory: if directory is empty then export 
  will succeed, otherwise it fails with error.
  (Alexander Belchenko, #406174)

* Fixed spurious "Source branch does not support stacking" warning when
  pushing. (Andrew Bennetts, #388908)

* Fixed spurious transport activity indicator appearing while tests are
  running.  (Martin Pool, #343532)

* Merge now correctly handles empty right-hand revision specs.
  (Aaron Bentley, #333961)

* Renames to lexographically lower basenames in trees that have never been
  committed to will no longer corrupt the dirstate. This was caused by an
  bug in the dirstate update_minimal method. (Robert Collins, #395556)

* Requests for unknown methods no longer cause the smart server to log
  lots of backtraces about ``UnknownSmartMethod``, ``do_chunk`` or
  ``do_end``.  (Andrew Bennetts, #338561)

* Shelve will not shelve the initial add of the tree root.  (Aaron Bentley)

* Streaming from bzr servers where there is a chain of stacked branches
  (A stacked on B stacked on C) will now work. (Robert Collins, #406597)

* The environment variable ``BZR_PROGRESS_BAR`` set to either ``text`` or ``none``
  always forces progress bars either on or off respectively.  Otherwise,
  they're turned on if ``TERM`` is not ``dumb`` and stderr is a terminal.
  bzr always uses the 'text' user interface when run as a command, so
  ``BZR_USE_TEXT_UI`` is no longer needed.
  (Martin Pool, #339385, #387717)

* The optional ``_knit_load_data_pyx`` C extension was never being
  imported.  This caused significant slowdowns when reading data from
  repositories.  (Andrew Bennetts, #405653)
  
* The ``--hardlink`` option to ``branch`` and ``checkout`` is not
  supported at the moment on workingtree formats that can do content
  filtering.  (See <https://bugs.edge.launchpad.net/bzr/+bug/408193>.)
  bzr now says so, rather than just ignoring the option.  (Martin Pool)

* There was a bug in ``osutils.relpath`` that was only triggered on
  Windows. Essentially if you were at the root of a drive, and did
  something to a branch/repo on another drive, we would go into an
  infinite loop while trying to find a 'relative path'.
  (John Arbash Meinel, #394227)

* ``WorkingTree4.unversion`` will no longer fail to unversion ids which
  were present in a parent tree but renamed in the working tree.
  (Robert Collins, #187207)

Improvements
************

* Can now rename/move files even if they have been removed from the inventory.
  (Marius Kruger)

* Pushing branches with tags via ``bzr://`` and ``bzr+ssh://`` is much
  faster, using a new ``Branch.set_tags_bytes`` smart server verb rather
  than VFS methods.  For example, pushes of small branches with tags take
  11 rather than 18 smart server requests.  (Andrew Bennetts, #398608)

* Sending Ctrl-Break on Windows will now drop you into the debugger, in
  the same way that sending Ctrl-\\ does on other platforms.
  (John Arbash Meinel)

Documentation
*************

* Added Bazaar 2.0 Upgrade Guide. (Ian Clatworthy)

API Changes
***********

* ``CLIUIFactory`` is deprecated; use ``TextUIFactory`` instead if you
  need to subclass or create a specific class, or better yet the existing
  ``make_ui_for_terminal``.  ``SilentUIFactory`` is clarified to do no
  user interaction at all, rather than trying to read from stdin but not
  writing any output, which would be strange if reading prompts or
  passwords.  (Martin Pool)

* New TransformPreview.commit() allows committing without a working tree.
  (Aaron Bentley)

* ``pb`` parameter to ``TextTestResult`` is deprecated and ignored.
  (Martin Pool)

* ProgressTasks now prefer to talk direct to their ProgressView not to the
  UIFactory. 
  (Martin Pool)

* ``WorkingTree._check`` now requires a references dict with keys matching
  those returned by ``WorkingTree._get_check_refs``. (Robert Collins)

Internals
*********

* ``CHKInventory.path2id`` uses the parent_id to basename hash to avoid
  reading the entries along the path, reducing work to lookup ids from
  paths. (Robert Collins)

* ``CHKMap.apply_delta`` now raises ``InconsistentDelta`` if a delta adds
  as new a key which was already mapped. (Robert Collins)

* Inventory delta application catches more cases of corruption and can
  prevent corrupt deltas from affecting consistency of data structures on
  disk. (Robert Collins)

* --subunit support now adds timestamps if the subunit version supports
  it. (Robert Collins)

* The Windows all-in-one installer now bundles the PyQt image format
  plugins, which allows previewing more images as part of 'qdiff'.
  (Alexander Belchenko)


Testing
*******

* Merge directive cherrypick tests must use the same root id.
  (Martin Pool, #409684)

* Spurious failure in ``check`` tests on rich-root formats fixed.
  (Martin Pool, #408199)

* The ``bzrlib.tests.TextTestRunner`` will no longer call
  ``countTestsCases`` on the test being run. Progress information is
  instead handled by having the test passed in call ``result.progress``
  before running its contents. This improves the behaviour when using
  ``TextTestRunner`` with test suites that don't support
  ``countTestsCases``. (Robert Collins)


bzr 1.17.1 (unreleased)
#######################

Bug Fixes
*********

* The optional ``_knit_load_data_pyx`` C extension was never being
  imported.  This caused significant slowdowns when reading data from
  knit format repositories.  (Andrew Bennetts, #405653)
  

bzr 1.17
########
:Codename: so-late-its-brunch
:1.17rc1: 2009-07-13
:1.17: 2009-07-20


Bazaar continues to blaze a straight and shining path to the 2.0 release and
the elevation of the ``2a`` beta format to the full glory of "supported and
stable".

Highlights in this release include greatly reduced memory consumption during
commits, faster ``ls``, faster ``annotate``, faster network operations if
you're specifying a revision number and the final destruction of those
annoying progress bar artifacts.


Changes from 1.17rc1 to 1.17final
*********************************

* Change an extension to call the python ``frozenset()`` rather than the C
  api ``PyFrozenSet_New``. It turns out that python2.4 did not expose the
  C api. (John Arbash Meinel, #399366)

* Fixes for the Makefile and the rename of ``generate_docs.py`` to
  ``tools/generate_docs.py`` to allow everything to be built on Windows.
  (John Arbash Meinel, #399356)

* ``bzr serve`` once again applies a ``ChrootServer`` to the given
  directory before serving it. (Andrew Bennetts, #400535)


Compatibility Breaks
********************

* ``bzr register-branch`` from the Launchpad plugin now refers to "project"
  instead of "product" which is the correct Launchpad terminology.  The
  --product option is deprecated and users should switch to using --project.
  (Neil Martinsen-Burrell, #238764)


New Features
************

* ``bzr push`` now aborts if uncommitted changes (including pending merges)
  are present in the working tree (if one is present) and no revision is
  specified. The configuration option ``push_strict`` can be used to set the
  default for this behavior.  (Vincent Ladeuil, #284038, #322808, #65286)

* ``bzr revno`` and ``bzr revision-info`` now have a ``--tree`` option to
  show revision info for the working tree instead of the branch.
  (Matthew Fuller, John Arbash Meinel)

* ``bzr send`` now aborts if uncommitted changes (including pending merges)
  are present in the working tree and no revision is specified. The
  configuration option ``send_strict`` can be used to set the default for this
  behavior.
  (Vincent Ladeuil, #206577)

* ``bzr switch --create-branch/-b`` can now be used to create and switch
  to a new branch. Supplying a name without a ``/`` will create the branch
  relative to the existing branch. (similar to how ``bzr switch name``
  works when the branch already exists.) (John Arbash Meinel)


Bug Fixes
*********

* Accept uppercase "Y/N" to prompts such as from break lock. 
  (#335182, Tim Powell, Martin Pool)

* Add documentation about diverged branches and how to fix them in the
  centralized workflow with local commits.  Mention ``bzr help
  diverged-branches`` when a push fails because the branches have
  diverged.  (Neil Martinsen-Burrell, #269477)

* Annotate would sometimes 'latch on' to trivial lines, causing important
  lines to be incorrectly annotated. (John Arbash Meinel, #387952)

* Automatic format upgrades triggered by default stacking policies on a
  1.16rc1 (or later) smart server work again.
  (Andrew Bennetts, #388675)

* Avoid progress bar artifacts being left behind on the screen.
  (Martin Pool, #321935)

* Better message in ``bzr split`` error suggesting a rich root format.
  (Neil Martinsen-Burrell, #220067)

* ``Branch.set_append_revisions_only`` now works with branches on a smart
  server. (Andrew Bennetts, #365865)

* By default, ``bzr branch`` will fail if the target directory exists, but
  does not already have a control directory.  The flag ``--use-existing-dir``
  will allow operation to proceed.  (Alexander Belchenko, #307554)

* ``bzr ls DIR --from-root`` now shows only things in DIR, not everything.
  (Ian Clatworthy)

* Fetch between repositories does not error if they have inconsistent data
  that should be irrelevant to the fetch operation. (Aaron Bentley)

* Fix ``AttributeError`` exception when reconfiguring lightweight checkout 
  of a remote repository.
  (Jelmer Vernooij, #332194)

* Fix bug in decoding v3 smart server messages when receiving multiple
  lots of excess bytes after an end-of-message.
  (Andrew Bennetts)

* Force deletion of readonly files during merge, update and other tree
  transforms.
  (Craig Hewetson, Martin Pool, #218206)

* Force socket shutdown in threaded http test servers to avoid client hangs
  (pycurl).  (Vincent Ladeuil, #383920).

* ``LRUCache`` will maintain the linked list pointers even if a nodes
  cleanup function raises an exception. (John Arbash Meinel, #396838)

* Progress bars are now suppressed again when the environment variable
  ``BZR_PROGRESS_BAR`` is set to ``none``.
  (Martin Pool, #339385)

* Reduced memory consumption during ``bzr commit`` of large files. For
  pre 2a formats, should be down to ~3x the size of a file.
  For ``--2a`` format repositories, it is down to the size of the file
  content plus the size of the compressed text.  Related to bug #109114.
  (John Arbash Meinel)

* Set hidden attribute on .bzr directory below unicode path should never
  fail with error. The operation should succeed even if bzr unable to set 
  the attribute.  (Alexander Belchenko, related to bug #335362).
  
* Stacking will no longer accept requests to stack on the same
  branch/repository. Existing branches that incorrectly reference the same
  repository in a stacking configuration will now raise
  UnstackableLocationError when the branch is opened. This can be fixed by
  removing the stacking location inside ``.bzr/branch``.
  (Robert Collins, #376243)

* The ``log+`` decorator, useful in debugging or profiling, could cause
  "AttributeError: 'list' object has no attribute 'next'".  This is now
  fixed.  The log decorator no longer shows the elapsed time or transfer
  rate because they're available in the log prefixes and the transport
  activity display respectively.
  (Martin Pool, #340347)

* Unshelve works correctly when multiple zero-length files are present on
  the shelf. (Aaron Bentley, #363444)

* Progress bars no longer show the network transport scheme or direction.
  (Martin Pool)

* launchpad-login now respects the 'verbose' option.
  (Jonathan Lange, #217031)


Internals
*********

* ``bzrlib.user_encoding`` is now officially deprecated. It is not
  possible to write a deprecation wrapper, but the variable will be
  removed in the near future. Use ``bzrlib.osutils.get_user_encoding()``
  instead. (Alexander Belchenko)

* Command lookup has had hooks added. ``bzrlib.Command.hooks`` has
  three new hook points: ``get_command``, ``get_missing_command`` and
  ``list_commands``, which allow just-in-time command name provision
  rather than requiring all command names be known a-priori.
  (Robert Collins)

* ``get_app_path`` from win32utils.py now supports REG_EXPAND_SZ data type
  and can read path to wordpad.exe. (Alexander Belchenko, #392046)

* ``graph.KnownGraph`` has been added. This is a class that can give
  answers to ``heads()`` very quickly. However, it has the assumption that
  the whole graph has already been loaded. This is true during
  ``annotate`` so it is used there with good success (as much as 2x faster
  for files with long ancestry and 'cherrypicked' changes.)
  (John Arbash Meinel, Vincent Ladeuil)

* OS file locks are now taken out using ``CreateFile`` rather than
  ``LockFileEx`` on Windows. The locking remains exclusive with
  ``LockFileEx`` but now it also works on older versions of Windows (such
  as Win98). (Martin <gzlist>)

* pack <=> pack fetching is now done via a ``PackStreamSource`` rather
  than the ``Packer`` code. The user visible change is that we now
  properly fetch the minimum number of texts for non-smart fetching.
  (John Arbash Meinel)


* ``VersionedFiles._add_text`` is a new api that lets us insert text into
  the repository as a single string, rather than a list of lines. This can
  improve memory overhead and performance of committing large files.
  (Currently a private api, used only by commit). (John Arbash Meinel)


Improvements
************

* ``bzr annotate`` can now be significantly faster. The time for
  ``bzr annotate NEWS`` is down to 7s from 22s in 1.16. Files with long
  histories and lots of 'duplicate insertions' will be improved more than
  others. (John Arbash Meinel, Vincent Ladeuil)

* ``bzr ls`` is now faster. On OpenOffice.org, the time drops from 2.4
  to 1.1 seconds. The improvement for ``bzr ls -r-1`` is more
  substantial dropping from 54.3 to 1.1 seconds. (Ian Clatworthy)

* Improve "Path(s) are not versioned" error reporting for some commands.
  (Benoît PIERRE)

* Initial commit performance in ``--2a`` repositories has been improved by
  making it cheaper to build the initial CHKMap. (John Arbash Meinel)

* Resolving a revno to a revision id on a branch accessed via ``bzr://``
  or ``bzr+ssh://`` is now much faster and involves no VFS operations.
  This speeds up commands like ``bzr pull -r 123``.  (Andrew Bennetts)

* ``revision-info`` now properly aligns the revnos/revids in the output
  and doesn't traceback when given revisions not in the current branch.
  Performance is also significantly improved when requesting multiple revs
  at once.  (Matthew Fuller, John Arbash Meinel)

* Tildes are no longer escaped by Transports. (Andy Kilner)


Documentation
*************

* Avoid bad text wrapping in generated documentation.  Slightly better
  formatting in the user reference.
  (Martin Pool, #249908)

* Minor clarifications to the help for End-Of-Line conversions.
  (Ian Clatworthy)

API Changes
***********

* Removed overspecific error class ``InvalidProgressBarType``.
  (Martin Pool)

* The method ``ProgressView._show_transport_activity`` is now
  ``show_transport_activity`` because it's part of the contract between
  this class and the UI.  (Martin Pool)


bzr 1.16.1
##########

:Released: 2009-06-26

End user testing of the 2a format revealed two serious bugs. The first,
#365615, caused bzr to raise AbsentContentFactory errors when autopacking.
This meant that commits or pushes to 2a-format repositories failed
intermittently.

The second bug, #390563, caused the smart server to raise AbsentContentFactory
when streaming 2a stacked 2a-format branches. This particularly affected
branches stored on Launchpad in the 2a format.

Both of these bugs cause command failures only, neither of them cause data
corruption or data loss. And, of course, both of these bugs are now fixed.

Bug Fixes
*********

* We now properly request a more minimal set of file texts when fetching
  multiple revisions. (Robert Collins, John Arbash Meinel, #390563)

* Repositories using CHK pages (which includes the new 2a format) will no
  longer error during commit or push operations when an autopack operation
  is triggered. (Robert Collins, #365615)

* ``chk_map.iter_interesting_nodes`` now properly uses the *intersection*
  of referenced nodes rather than the *union* to determine what
  uninteresting pages we still need to look at. Prior to this,
  incrementally pushing to stacked branch would push the minimal data, but
  fetching everything would request extra texts. There are some unhandled
  cases wrt trees of different depths, but this fixes the common cases.
  (Robert Collins, John Arbash Meinel, #390563)

* ``GroupCompress`` repositories now take advantage of the pack hints
  parameter to permit cross-format fetching to incrementally pack the
  converted data. (Robert Collins)

* ``Repository.commit_write_group`` now returns opaque data about what
  was committed, for passing to the ``Repository.pack``. Repositories
  without atomic commits will still return None. (Robert Collins)

* ``Repository.pack`` now takes an optional ``hint`` parameter
  which will support doing partial packs for repositories that can do
  that. (Robert Collins)

* RepositoryFormat has a new attribute 'pack_compresses' which is True
  when doing a pack operation changes the compression of content in the
  repository. (Robert Collins)

* ``StreamSink`` and ``InterDifferingSerialiser`` will call
  ``Repository.pack`` with the hint returned by
  ``Repository.commit_write_group`` if the formats were different and the
  repository can increase compression by doing a pack operation.
  (Robert Collins, #376748)


bzr 1.16
########
:Codename: yesterday-in-california
:1.16rc1: 2009-06-11
:1.16: 2009-06-18

This version of Bazaar contains the beta release of the new ``2a`` repository
format, suitable for testing by fearless, advanced users. This format or an
updated version of it will become the default format in Bazaar 2.0. Please
read the NEWS entry before even thinking about upgrading to the new format.

Also included are speedups for many operations on huge projects, a bug fix for
pushing stacked new stacked branches to smart servers and the usual bevy of
bug fixes and improvements.


Changes from 1.16rc1 to 1.16final
*********************************

* Fix the nested tree flag check so that upgrade from development formats to
  2a can work correctly.
  (Jelmer Vernooij, #388727)

* Automatic format upgrades triggered by default stacking policies on a
  1.16rc1 (or later) smart server work again.
  (Andrew Bennetts, #388675)


Compatibility Breaks
********************

* Display prompt on stderr (instead of stdout) when querying users so
  that the output of commands can be safely redirected.
  (Vincent Ladeuil, #376582)


New Features
************

* A new repository format ``2a`` has been added.  This is a beta release
  of the brisbane-core (aka group-compress) project.  This format now
  suitable for wider testing by advanced users willing to deal with some
  bugs.  We would appreciate test reports, either positive or negative.
  Format 2a is substantially smaller and faster for many operations on
  many trees.  This format or an updated version will become the default
  in bzr 2.0.

  This is a rich-root format, so this repository format can be used with
  bzr-svn.  Bazaar branches in previous non-rich-root formats can be
  converted (including by merge, push and pull) to format 2a, but not vice
  versa.  We recommend upgrading previous development formats to 2a.

  Upgrading to this format can take considerable time because it expands
  and more concisely repacks the full history.

  If you use stacked branches, you must upgrade the stacked branches
  before the stacked-on branches.  (See <https://bugs.launchpad.net/bugs/374735>)

* ``--development7-rich-root`` is a new dev format, similar to ``--dev6``
  but using a Revision serializer using bencode rather than XML.
  (Jelmer Vernooij, John Arbash Meinel)

* mail_client=claws now supports --body (and message body hooks).  Also uses
  configured from address.  (Barry Warsaw)

Improvements
************


* ``--development6-rich-root`` can now stack. (Modulo some smart-server
  bugs with stacking and non default formats.)
  (John Arbash Meinel, #373455)

* ``--development6-rich-root`` delays generating a delta index for the
  first object inserted into a group. This has a beneficial impact on
  ``bzr commit`` since each committed texts goes to its own group. For
  committing a 90MB file, it drops peak memory by about 200MB, and speeds
  up commit from 7s => 4s. (John Arbash Meinel)

* Numerous operations are now faster for huge projects, i.e. those
  with a large number of files and/or a large number of revisions,
  particularly when the latest development format is used. These
  operations (and improvements on OpenOffice.org) include:

  * branch in a shared repository (2X faster)
  * branch --no-tree (100X faster)
  * diff (2X faster)
  * tags (70X faster)

  (Ian Clatworthy)

* Pyrex version of ``bencode`` support. This provides optimized support
  for both encoding and decoding, and is now found at ``bzrlib.bencode``.
  ``bzrlib.utils.bencode`` is now deprecated.
  (Alexander Belchenko, Jelmer Vernooij, John Arbash Meinel)


Bug Fixes
*********

* Bazaar can now pass attachment files to the mutt email client.
  (Edwin Grubbs, #384158)

* Better message in ``bzr add`` output suggesting using ``bzr ignored`` to
  see which files can also be added.  (Jason Spashett, #76616)

* ``bzr pull -r 123`` from a stacked branch on a smart server no longer fails.
  Also, the ``Branch.revision_history()`` API now works in the same
  situation.  (Andrew Bennetts, #380314)
  
* ``bzr serve`` on Windows no longer displays a traceback simply because a
  TCP client disconnected. (Andrew Bennetts)

* Clarify the rules for locking and fallback repositories. Fix bugs in how
  ``RemoteRepository`` was handling fallbacks along with the
  ``_real_repository``. (Andrew Bennetts, John Arbash Meinel, #375496)

* Fix a small bug with fetching revisions w/ ghosts into a new stacked
  branch. Not often triggered, because it required ghosts to be part of
  the fetched revisions, not in the stacked-on ancestry.
  (John Arbash Meinel)

* Fix status and commit to work with content filtered trees, addressing
  numerous bad bugs with line-ending support. (Ian Clatworthy, #362030)

* Fix problem of "directory not empty" when contending for a lock over
  sftp.  (Martin Pool, #340352)

* Fix rule handling so that eol is optional, not mandatory.
  (Ian Clatworthy, #379370)

* Pushing a new stacked branch to a 1.15 smart server was broken due to a
  bug in the ``BzrDirFormat.initialize_ex`` smart verb.  This is fixed in
  1.16, but required changes to the network protocol, so the
  ``BzrDirFormat.initialize_ex`` verb has been removed and replaced with a
  corrected ``BzrDirFormat.initialize_ex_1.16`` verb.  1.15 clients will
  still work with a 1.16 server as they will fallback to slower (and
  bug-free) methods.
  (Jonathan Lange, Robert Collins, Andrew Bennetts, #385132)

* Reconcile can now deal with text revisions that originated in revisions 
  that are ghosts. (Jelmer Vernooij, #336749)

* Support cloning of branches with ghosts in the left hand side history.
  (Jelmer Vernooij, #248540)

* The ''bzr diff'' now catches OSError from osutils.rmtree and logs a
  helpful message to the trace file, unless the temp directory really was
  removed (which would be very strange).  Since the diff operation has
  succeeded from the user's perspective, no output is written to stderr 
  or stdout.  (Maritza Mendez, #363837)

* Translate errors received from a smart server in response to a
  ``BzrDirFormat.initialize`` or ``BzrDirFormat.initialize_ex`` request.
  This was causing tracebacks even for mundane errors like
  ``PermissionDenied``.  (Andrew Bennetts, #381329)

Documentation
*************

* Added directory structure and started translation of docs in Russian.
  (Alexey Shtokalo, Alexander Iljin, Alexander Belchenko, Dmitry Vasiliev,
  Volodymyr Kotulskyi)

API Changes
***********

* Added osutils.parent_directories(). (Ian Clatworthy)

* ``bzrlib.progress.ProgressBar``, ``ChildProgress``, ``DotsProgressBar``,
  ``TTYProgressBar`` and ``child_progress`` are now deprecated; use
  ``ui_factory.nested_progress_bar`` instead.  (Martin Pool)

* ``graph.StackedParentsProvider`` is now a public API, replacing
  ``graph._StackedParentsProvider``. The api is now considered stable and ready
  for external users. (Gary van der Merwe)

* ``bzrlib.user_encoding`` is deprecated in favor of
  ``get_user_encoding``.  (Alexander Belchenko)

* TreeTransformBase no longer assumes that limbo is provided via disk.
  DiskTreeTransform now provides disk functionality.  (Aaron Bentley)

Internals
*********

* Remove ``weave.py`` script for accessing internals of old weave-format
  repositories.  (Martin Pool)

Testing
*******

* ``make check`` no longer repeats the test run in ``LANG=C``.
  (Martin Pool, #386180)

* The number of cores is now correctly detected on OSX. (John Szakmeister)

* The number of cores is also detected on Solaris and win32. (Vincent Ladeuil)

* The number of cores is also detected on FreeBSD. (Matthew Fuller)


bzr 1.15
########
:1.15rc1: 2009-05-16
:1.15: 2009-05-22
:1.15.1: 2009-06-09

The smart server will no longer raise 'NoSuchRevision' when streaming content
with a size mismatch in a reconstructed graph search. New command ``bzr
dpush``. Plugins can now define their own annotation tie-breaker when two
revisions introduce the exact same line.

Changes from 1.15.1 to 1.15.2
*****************************

* Use zdll on Windows to build ``_chk_map_pyx`` extension.
  (Alexander Belchenko)

Changes from 1.15final to 1.15.1
*********************************

* Translate errors received from a smart server in response to a
  ``BzrDirFormat.initialize`` or ``BzrDirFormat.initialize_ex`` request.
  This was causing tracebacks even for mundane errors like
  ``PermissionDenied``.  (Andrew Bennetts, #381329)

Changes from 1.15rc1 to 1.15final
*********************************

* No changes

Compatibility Breaks
********************

* ``bzr ls`` is no longer recursive by default. To recurse, use the
  new ``-R`` option. The old ``--non-recursive`` option has been removed.
  If you alias ``ls`` to ``ls -R``, you can disable recursion using
  ``--no-recursive`` instead.  (Ian Clatworthy)

New Features
************

* New command ``bzr dpush`` that can push changes to foreign 
  branches (svn, git) without setting custom bzr-specific metadata.
  (Jelmer Vernooij)

* The new development format ``--development6-rich-root`` now supports
  stacking. We chose not to use a new format marker, since old clients
  will just fail to open stacked branches, the same as if we used a new
  format flag. (John Arbash Meinel, #373455)

* Plugins can now define their own annotation tie-breaker when two revisions
  introduce the exact same line. See ``bzrlib.annotate._break_annotation_tie``
  Be aware though that this is temporary, private (as indicated by the leading
  '_') and a first step to address the problem. (Vincent Ladeuil, #348459)

* New command ``bzr dpush`` that can push changes to foreign 
  branches (svn, git) without setting custom bzr-specific metadata.
  (Jelmer Vernooij)

* ``bzr send`` will now check the ``child_submit_format`` setting in
  the submit branch to determine what format to use, if none was 
  specified on the command-line.  (Jelmer Vernooij)

Improvements
************

* -Dhpss output now includes the number of VFS calls made to the remote
  server. (Jonathan Lange)

* ``--coverage`` works for code running in threads too.
  (Andrew Bennets, Vincent Ladeuil)

* ``bzr pull`` now has a ``--local`` option to only make changes to the
  local branch, and not the bound master branch.
  (Gary van der Merwe, #194716)

* ``bzr rm *`` is now as fast as ``bzr rm * --keep``. (Johan Walles, #180116)

Bug Fixes
*********

* Adding now works properly when path contains a symbolic link.
  (Geoff Bache, #183831)

* An error is now raised for unknown eol values. (Brian de Alwis, #358199)

* ``bzr merge --weave`` will now generate a conflict if one side deletes a
  line, and the other side modifies the line. (John Arbash Meinel, #328171)

* ``bzr reconfigure --standalone`` no longer raises IncompatibleRepositories.
  (Martin von Gagern, #248932)

* ``bzr send`` works to send emails again using MAPI.
  (Neil Martinsen-Burrell, #346998)

* Check for missing parent inventories in StreamSink.  This prevents
  incomplete stacked branches being created by 1.13 bzr:// and
  bzr+ssh:// clients (which have bug #354036).  Instead, the server now
  causes those clients to send the missing records.  (Andrew Bennetts)

* Correctly handle http servers proposing multiple authentication schemes.
  (Vincent Ladeuil, #366107)

* End-Of-Line content filters are now loaded correctly.
  (Ian Clatworthy, Brian de Alwis, #355280)

* Fix a bug in the pure-python ``GroupCompress`` code when handling copies
  longer than 64KiB. (John Arbash Meinel, #364900)

* Fix TypeError in running ``bzr break-lock`` on some URLs.
  (Alexander Belchenko, Martin Pool, #365891)

* Non-recursive ``bzr ls`` now works properly when a path is specified.
  (Jelmer Vernooij, #357863)

* ssh usernames (defined in ~/.ssh/config) are honoured for bzr+ssh connections.
  (Vincent Ladeuil, #367726)

* Several bugs related to unicode symlinks have been fixed and the test suite
  enhanced to better catch regressions for them. (Vincent Ladeuil)

* The smart server will no longer raise 'NoSuchRevision' when streaming
  content with a size mismatch in a reconstructed graph search: it assumes
  that the client will make sure it is happy with what it got, and this
  sort of mismatch is normal for stacked environments.
  bzr 1.13.0/1 will stream from unstacked branches only - in that case not
  getting all the content expected would be a bug. However the graph
  search is how we figured out what we wanted, so a mismatch is both odd
  and unrecoverable without starting over, and starting over will end up
  with the same data as if we just permitted the mismatch. If data is
  gc'd, doing a new search will find only the truncated data, so sending
  only the truncated data seems reasonable. bzr versions newer than this
  will stream from stacked branches and check the stream to find missing
  content in the stacked-on branch, and thus will handle the situation
  implicitly.  (Robert Collins, #360791)

* Upgrading to, or fetching into a 'rich-root' format will now correctly
  set the root data the same way that reconcile does.
  (Robert Collins, #368921)

* Using unicode Windows API to obtain command-line arguments.
  (Alexander Belchenko, #375934)

Documentation
*************

API Changes
***********

* ``InterPackRepo.fetch`` and ``RepoFetcher`` now raise ``NoSuchRevision``
  instead of ``InstallFailed`` when they detect a missing revision.
  ``InstallFailed`` itself has been deleted. (Jonathan Lange)

* Not passing arguments to ``bzrlib.commands.main()`` will now grab the
  arguments from ``osutils.get_unicode_argv()`` which has proper support
  for unicode arguments on windows. Further, the supplied arguments are now 
  required to be unicode strings, rather than user_encoded strings.
  (Alexander Belchenko)

Internals
*********

* ``bzrlib.branch.Branch.set_parent`` is now present on the base branch
  class and will call ``_set_parent_location`` after doing unicode 
  encoding. (Robert Collins)

* ``bzrlib.remote.RemoteBranch._set_parent_location`` will use a new verb
  ``Branch.set_parent_location`` removing further VFS operations.
  (Robert Collins)

* ``bzrlib.bzrdir.BzrDir._get_config`` now returns a ``TransportConfig``
  or similar when the dir supports configuration settings. The base class
  defaults to None. There is a matching new server verb
  ``BzrDir.get-config_file`` to reduce roundtrips for getting BzrDir
  configuration. (Robert Collins)

* ``bzrlib.tests.ExtendedTestResult`` has new methods ``startTests``
  called before the first test is started, ``done`` called after the last
  test completes, and a new parameter ``strict``. (Robert Collins)

* ``-Dhpss`` when passed to bzr will cause a backtrace to be printed when
  VFS operations are started on a smart server repository. This should not
  occur on regular push and pull operations, and is a key indicator for
  performance regressions. (Robert Collins)

* ``-Dlock`` when passed to the selftest (e.g. ``bzr -Dlock selftest``) will
  cause mismatched physical locks to cause test errors rather than just
  reporting to the screen. (Robert Collins)

* -Dprogress will cause pdb to start up if a progress view jumps
  backwards. (Robert Collins)

* Fallback ``CredentialStore`` instances registered with ``fallback=True``
  are now be able to provide credentials if obtaining credentials 
  via ~/.bazaar/authentication.conf fails. (Jelmer Vernooij, 
  Vincent Ladeuil, #321918)

* New hook ``Lock.lock_broken`` which runs when a lock is
  broken. This is mainly for testing that lock/unlock are
  balanced in tests. (Vincent Ladeuil)

* New MergeDirective hook 'merge_request_body' allows hooks to supply or
  alter a body for the message produced by ``bzr send``.

* New smart server verb ``BzrDir.initialize_ex`` which implements a
  refactoring to the core of clone allowing less round trips on new
  branches. (Robert Collins)

* New method ``Tags.rename_revisions`` that can rename revision ids tags
  are pointing at. (Jelmer Vernooij)

* Updated the bundled ``ConfigObj`` library to 4.6.0 (Matt Nordhoff)

Testing
*******

* ``bzr selftest`` will now fail if lock/unlock are not correctly balanced in
  tests. Using ``-Dlock`` will turn the related failures into warnings.
  (Vincent Ladeuil, Robert Collins)

bzr 1.14
########
:Codename: brisbane-core
:1.14rc1: 2009-04-06
:1.14rc2: 2009-04-19
:1.14: 2009-04-28
:1.14.1: 2009-05-01

New formats 1.14 and 1.14-rich-root supporting End-Of-Line (EOL) conversions,
keyword templating (via the bzr-keywords plugin) and generic content filtering.
End-of-line conversion is now supported for formats supporting content
filtering.

Changes from 1.14final to 1.14.1
********************************

* Change api_minimum_version back to api_minimum_version = (1, 13, 0)

Changes from 1.14rc2 to 1.14final
*********************************

* Fix a bug in the pure-python ``GroupCompress`` code when handling copies
  longer than 64KiB. (John Arbash Meinel, #364900)

Changes from 1.14rc1 to 1.14rc2
*******************************

* Fix for bug 358037 Revision not in
  bzrlib.groupcompress.GroupCompressVersionedFiles (Brian de Alwis, 
  John A Meinel)

* Fix for bug 354036 ErrorFromSmartServer - AbsentContentFactory object has no
  attribute 'get_bytes_as' exception while pulling from Launchpad 
  (Jean-Francois Roy, Andrew Bennetts, Robert Collins)

* Fix for bug 355280 eol content filters are never loaded and thus never
  applied (Brian de Alwis, Ian Clatworthy)
 
* bzr.dev -r4280  Change _fetch_uses_deltas = False for CHK repos until we can
  write a better fix. (John Arbash Meinel, Robert Collins)

* Fix for bug 361574 uncommit recommends undefined --levels and -n options
  (Marius Kruger, Ian Clatworthy)

* bzr.dev r4289 as cherrypicked at lp:~spiv/bzr/stacking-cherrypick-1.14 
  (Andrew Bennetts, Robert Collins)

Compatibility Breaks
********************

* A previously disabled code path to accelerate getting configuration
  settings from a smart server has been reinstated. We think this *may*
  cause a incompatibility with servers older than bzr 0.15. We intend
  to issue a point release to address this if it turns out to be a
  problem. (Robert Collins, Andrew Bennetts)

* bzr no longer autodetects nested trees as 'tree-references'.  They
  must now be explicitly added tree references.  At the commandline, use
  join --reference instead of add.  (Aaron Bentley)

* The ``--long`` log format (the default) no longer shows merged
  revisions implicitly, making it consistent with the ``short`` and
  ``line`` log formats.  To see merged revisions for just a given
  revision, use ``bzr log -n0 -rX``. To see every merged revision,
  use ``bzr log -n0``.  (Ian Clatworthy)

New Features
************

* New formats ``1.14`` and ``1.14-rich-root`` supporting End-Of-Line
  (EOL) conversions, keyword templating (via the bzr-keywords plugin)
  and generic content filtering. These formats replace the experimental
  ``development-wt5`` and ``development-wt5-rich-root`` formats
  respectively, but have support for filtered views disabled.
  (Ian Clatworthy)

* New ``mv --auto`` option recognizes renames after they occur.
  (Aaron Bentley)

* ``bzr`` can now get passwords from stdin without requiring a controlling
  terminal (i.e. by redirecting stdin). (Vincent Ladeuil)

* ``bzr log`` now supports filtering of multiple files and directories
  and will show changes that touch any of them. Furthermore,
  directory filtering now shows the changes to any children of that
  directory, not just the directory object itself.
  (Ian Clatworthy, #97715)

* ``bzr shelve`` can now apply changes without storing anything on the
  shelf, via the new --destroy option.  (Aaron Bentley)

* ``bzr send`` now accepts --body to specify an initial message body.
  (Aaron bentley)

* ``bzr xxx --usage`` where xxx is a command now shows a usage
  message and the options without the descriptive help sections
  (like Description and Examples). A message is also given
  explaining how to see the complete help, i.e. ``bzr help xxx``.
  (Ian Clatworthy)

* Content filters can now be used to provide custom conversion
  between the canonical format of content (i.e. as stored) and
  the convenience format of content (i.e. as created in working
  trees). See ``bzr help content-filters`` for further details.
  (Ian Clatworthy, Alexander Belchenko)

* End-of-line conversion is now supported for formats supporting
  content filtering. See ``bzr help eol`` for details.
  (Ian Clatworthy)

* Newly-blessed `join` command allows combining two trees into one.
  (Aaron Bentley)

Improvements
************

* A new format name alias ``default-rich-root`` has been added and
  points at the closest relative of the default format that supports 
  rich roots. (Jelmer Vernooij, #338061)

* Branching from a stacked branch using ``bzr*://`` will now stream
  the data when the target repository does not need topological
  ordering, reducing round trips and network overhead. This uses the
  existing smart server methods added in 1.13, so will work on any
  1.13 or newer server. (Robert Collins, Andrew Bennetts)

* ``bzr cat`` and ``bzr export`` now supports a ``--filters`` option
  that displays/saves the content after content filters are applied.
  (Ian Clatworthy)

* ``bzr ignore`` gives a more informative message when existing
  version controlled files match the ignore pattern. (Neil
  Martinsen-Burrell, #248895)

* ``bzr log`` now has ``--include-merges`` as an alias for ``--levels 0``.
  (Ian Clatworthy)

* ``bzr send`` is faster on repositories with deep histories.
  (Ian Clatworthy)

* IPv6 literals are accepted in URLs.
  (stlman, Martin Pool, Jelmer Vernooij, #165014)

* Progress bars now show the rate of network activity for
  ``bzr+ssh://`` and ``bzr://`` connections.  (Andrew Bennetts)

* Prompt for user names if they are not in the configuration. 
  (Jelmer Vernooij, #256612)

* Pushing to a stacked pack-format branch on a 1.12 or older smart server
  now takes many less round trips.  (Andrew Bennetts, Robert Collins,
  #294479)
  
* Streaming push can be done to older repository formats.  This is
  implemented using a new ``Repository.insert_stream_locked`` RPC.
  (Andrew Bennetts, Robert Collins)

* The "ignoring files outside view: .." message has been re-worded
  to "Ignoring files outside view. View is .." to reduce confusion
  about what was being considered and what was being ignored.
  (Ian Clatworthy)

* The ``long`` log formatter now shows [merge] indicators. If
  only one level of revisions is displayed and merges are found,
  the ``long`` and ``short`` log formatters now tell the user
  how to see the hidden merged revisions.  (Ian Clatworthy)

* The ``brisbane-core`` project has delivered its beta format
  ``development6-rich-root``. This format is suitable for judicious
  testing by early adopters. In particular if you are benchmarking bzr
  performance please be sure to test using this format. At this stage
  more information is best obtained by contacting the Bazaar mailing list
  or IRC channel if you are interested in using this format. We will make
  end user documentation available closer to blessing the format as
  production ready. (Robert Collins, John Arbash Meinel, Ian Clatworthy,
  Vincent Ladeuil, Andrew Bennetts, Martin Pool)

* Tildes are no longer escaped. No more %7Euser/project/branch!
  (Jonathan Lange)

Bug Fixes
*********

* Pushing a new stacked branch will also push the parent inventories for
  revisions at the stacking boundary.  This makes sure that the stacked
  branch has enough data to calculate inventory deltas for all of its
  revisions (without requiring the fallback branch).  This avoids
  "'AbsentContentFactory' object has no attribute 'get_bytes_as'" errors
  when fetching the stacked branch from a 1.13 (or later) smart server.
  This partially fixes #354036.  (Andrew Bennetts, Robert Collins)

* End-Of-Line content filters are now loaded correctly.
  (Ian Clatworthy, Brian de Alwis, #355280)

* Authentication plugins now receive all the parameters from the request
  itself (aka host, port, realm, path, etc). Previously, only the 
  authentication section name, username and encoded password were 
  provided. (Jean-Francois Roy)

* bzr gives a better message if an invalid regexp is passed to ``bzr log
  -m``.  (Anne Mohsen, Martin Pool)

* ``bzr split`` now says "See also: join" (Aaron Bentley, #335015)

* ``bzr version-info`` now works in empty branches. (Jelmer Vernooij,
  #313028)

* Fix "is not a stackable format" error when pushing a
  stackable-format branch with an unstackable-format repository to a
  destination with a default stacking policy.  (Andrew Bennetts)

* Fixed incorrect "Source format does not support stacking" warning
  when pushing to a smart server.  (Andrew Bennetts, #334114)

* Fix 'make check-dist-tarball' failure by converting paths to unicode when
  needed. (Vincent Ladeuil, #355454)

* Fixed "Specified file 'x/y/z' is outside current view: " occurring
  on ``bzr add x/y/z`` in formats supporting views when no view is
  defined.  (Ian Clatworthy, #344708)

* It is no longer possible to fetch between repositories while the
  target repository is in a write group. This prevents race conditions
  that prevent the use of RPC's to perform fetch, and thus allows
  optimising more operations. (Robert Collins, Andrew Bennetts)

* ``merge --force`` works again. (Robert Collins, #342105)

* No more warnings are issued about ``sha`` being deprecated under python-2.6.
  (Vincent Ladeuil, #346593)

* Pushing a new branch to a server that has a stacking policy will now
  upgrade from the local branch format when the stacking policy points at
  a branch which is itself stackable, because we know the client can read
  both branches, we know that the trunk for the project can be read too,
  so the upgrade will not inconvenience users. (Robert Collins, #345169)

* Pushing a new stacked branch will also push the parent inventories for
  revisions at the stacking boundary.  This makes sure that the stacked
  branch has enough data to calculate inventory deltas for all of its
  revisions (without requiring the fallback branch).  This avoids
  "'AbsentContentFactory' object has no attribute 'get_bytes_as'" errors
  when fetching the stacked branch from a 1.13 (or later) smart server.
  This partially fixes #354036.  (Andrew Bennetts, Robert Collins)

* The full test suite is passing again on OSX. Several minor issues (mostly
  test related) have been fixed. (Vincent Ladeuil, #355273).

* The GNU Changelog formatter is slightly improved in the case where
  the delta is empty, and now correctly claims not to support tags.
  (Andrea Bolognani)

* Shelve can now shelve changes to a symlink target.
  (James Westby, #341558)

* The help for the ``info`` command has been corrected.
  (Ian Clatworthy, #351931)

* Upgrade will now use a sensible default format if the source repository
  uses rich roots.  (Jelmer Vernooij, #252908)

Documentation
*************

* Expanded the index of the developer documentation. (Eric Siegerman)

* New topic `bzr help debug-flags`.  (Martin Pool)

* The generated manpage now explicitly lists aliases as commands.
  (James Westby, #336998)

API Changes
***********

* APIs deprecated in 1.6 and previous versions of bzr are now removed.
  (Martin Pool)

* ``CommitReporter`` is no longer called with ``unchanged`` status during
  commit - this was a full-tree overhead that bzr no longer performs.
  (Robert Collins)

* New abstract ``UIFactory`` method ``get_username`` which will be called to 
  obtain the username to use when connecting to remote machines. 
  (Jelmer Vernooij)

* New API ``Inventory.filter()`` added that filters an inventory by
  a set of file-ids so that only those fileids, their parents and
  their children are included.  (Ian Clatworthy)

* New sort order for ``get_record_stream`` ``groupcompress`` which
  sorts optimally for use with groupcompress compressors. (John Arbash
  Meinel, Robert Collins)

* Repository APIs ``get_deltas_for_revisions()`` and
  ``get_revision_delta()`` now support an optional ``specific_fileids``
  parameter. If provided, the deltas are filtered so that only those
  file-ids, their parents and their children are included.
  (Ian Clatworthy)

* The ``get_credentials`` and ``set_credentials`` methods of 
  ``AuthenticationConfig`` now accept an optional realm argument.
  (Jean-Francois Roy)

* The ``pb`` argument to ``fetch()`` is deprecated.
  (Martin Pool)

* The ``Serializer`` class and the serializer ``format registry`` have moved
  from ``bzrlib.xml_serializer`` to ``bzrlib.serializer``. (Jelmer Vernooij)

* The smart server jail now hooks into BzrDir.open to prevent any BzrDir
  that is not inside the backing transport from being opened.  See the
  module documentation for ``bzrlib.smart.request`` for details.
  (Andrew Bennetts, Robert Collins)

* ``Tree.get_symlink_target`` now always returns a unicode string result
  or None. Previously it would return the bytes from reading the link
  which could be in any arbitrary encoding. (Robert Collins)

Testing
*******

* ``bzrlib.tests.TestCase`` now fails the test if its own ``setUp``
  and ``tearDown`` weren't called.  This catches faulty tests that
  forget to upcall when overriding ``setUp`` and ``tearDown``.  Those
  faulty tests were not properly isolated.
  (Andrew Bennetts, Robert Collins)

* Fix test_msgeditor.MsgEditorTest test isolation.
  (Vincent Ladeuil, #347130)

* ``medusa`` is not used anymore as an FTP test server starting with
  python2.6. A new FTP test server based on ``pyftplib`` can be used
  instead. This new server is a soft dependency as medusa which is still
  preferred if both are available (modulo python version).
  (Vincent Ladeuil)

Internals
*********

* Added ``chk_map`` for fast, trie-based storage of tuple to string maps.
  (Robert Collins, John Arbash Meinel, Vincent Ladeuil)

* Added ``bzrlib.chk_map`` for fast, trie-based storage of tuple to string
  maps.  (Robert Collins, John Arbash Meinel, Vincent Ladeuil)

* Added ``bzrlib.inventory_delta`` module.  This will be used for
  serializing and deserializing inventory deltas for more efficient
  streaming on the network.  (Robert Collins, Andrew Bennetts)

* ``Branch._get_config`` has been added, which splits out access to the
  specific config file from the branch. This is used to let RemoteBranch
  avoid constructing real branch objects to access configuration settings.
  (Robert Collins, Andrew Bennetts)

* ``Branch`` now implements ``set_stacked_on_url`` in the base class as
  the implementation is generic and should impact foreign formats. This
  helps performance for ``RemoteBranch`` push operations to new stacked
  branches. (Robert Collins, Andrew Bennetts)

* ``BtreeIndex._spill_mem_keys_to_disk()`` now generates disk index with
  optmizations turned off. This only has effect when processing > 100,000
  keys during something like ``bzr pack``. (John Arbash Meinel)

* ``bzr selftest`` now accepts ``--subunit`` to run in subunit output
  mode. Requires ``lp:subunit`` installed to work, but is not a hard
  dependency. (Robert Collins)

* ``BzrDir.open_branch`` now takes an optional ``ignore_fallbacks``
  parameter for controlling opening of stacked branches.
  (Andrew Bennetts, Robert Collins)
  
* ``CommitBuilder`` has a new method, ``record_iter_changes`` which works
  in terms of an iter_changes iterator rather than full tree scanning.
  (Robert Collins)

* ``DirState`` can now be passed a custom ``SHA1Provider`` object
  enabling it to store the SHA1 and stat of the canonical (post
  content filtered) form. (Ian Clatworthy)

* New ``assertLength`` method based on one Martin has squirreled away
  somewhere. (Robert Collins, Martin Pool)

* New hook ``BzrDir.pre_open`` which runs before opening ``BzrDir``
  objects, allowing better enforcement of the smart server jail when
  dealing with stacked branches. (Robert Collins, Andrew Bennetts)

* New hook ``RioVersionInfoBuilder.revision``, allowing extra entries 
  to be added to the stanza that is printed for a particular revision.
  (Jelmer Vernooij)

* New repository method ``refresh_data`` to cause any repository to
  make visible data inserted into the repository by a smart server
  fetch operation. (Robert Collins, Andrew Bennetts)

* ``register_filter_stack_map`` now takes an optional fallback parameter,
  a callable to invoke if a preference has a value not in the map
  of filter stacks. This enhancement allows, for example,  bzr-svn to
  handle existing svn properties that define a list of keywords to be
  expanded.  (Ian Clatworthy)

* ``RemoteBranchConfig`` will use a new verb ``Branch.set_config_option``
  to write config settings to smart servers that support this, saving
  5 round trips on the stacked streaming acceptance test.
  (Robert Collins, Andrew Bennetts)

* ``RemoteBranch`` now provides ``_get_config`` for access to just the
  branch specific configuration from a remote server, which uses the 
  already existing ``Branch.get_config_file`` smart verb.
  (Robert Collins, Andrew Bennetts)

* ``RemoteRepository`` will now negatively cache missing revisions during
  ``get_parent_map`` while read-locked. Write-locks are unaffected.
  (Robert Collins, Andrew Bennetts)

* Removed ``InterRemoteToOther``, ``InterOtherToRemote`` and
  ``InterPackToRemotePack`` classes, as they are now unnecessary.
  (Andrew Bennetts)

* ``RepositoryFormat`` as a new attribute ``fast_deltas`` to indicate
  whether the repository can efficiently generate deltas between trees
  regardless of tree size. (Robert Collins)

* ``Repository.iter_files_bytes()`` now properly returns an "iterable of
  byte strings" (aka 'chunked') for the content. It previously was
  returning a plain string, which worked, but performed very poorly when
  building a working tree (file.writelines(str) is very inefficient). This
  can have a large effect on ``bzr checkout`` times. (John Arbash Meinel)

* selftest now supports a --parallel option, with values of 'fork' or
  'subprocess' to run the test suite in parallel. Currently only linux
  machine work, other platforms need patches submitted. (Robert Collins,
  Vincent Ladeuil)

* ``tests.run_suite`` has a new parameter ``suite_decorators``, a list of 
  callables to use to decorate the test suite. Such decorators can add or
  remove tests, or even remote the test suite to another machine if
  desired. (Robert Collins)

* The smart server verb ``Repository.get_parent_map`` can now include
  information about ghosts when the special revision ``include-missing:``
  is in the requested parents map list. With this flag, ghosts are
  included as ``missing:REVISION_ID``. (Robert Collins, Andrew Bennetts)

* ``_walk_to_common_revisions`` will now batch up at least 50
  revisions before calling ``get_parent_map`` on the target,
  regardless of ``InterRepository``.
  (Andrew Bennetts, Robert Collins)

bzr 1.13
########

:Codename: paraskavedekatriaphobia
:1.13: 2009-03-14
:1.13rc1: 2009-03-10
:1.13.1: 2009-03-23
:1.13.2: 2009-04-27

GNU Changelog output can now be produced by ``bzr log --gnu-changelog``.  Debug
flags can now be set in ``~/.bazaar/bazaar.conf``.  Lightweight checkouts and
stacked branches should both be much faster over remote connections.  

Changes From 1.13.1 to 1.13.2
*****************************

A regression was found in the 1.13.1 release. When bzr 1.13.1 and earlier push
a stacked branch they do not take care to push all the parent inventories for
the transferred revisions. This means that a smart server serving that branch
often cannot calculate inventory deltas for the branch (because smart server
does not/cannot open fallback repositories). Prior to 1.13 the server did not
have a verb to stream revisions out of a repository, so that's why this bug has
appeared now.

Bug Fixes
*********

* Fix for bug 354036 ErrorFromSmartServer - AbsentContentFactory object has no
  attribute 'get_bytes_as' exception while pulling from Launchpad 
  (Jean-Francois Roy, Andrew Bennetts, Robert Collins)

Changes From 1.13final to 1.13.1
********************************

A couple regessions where found in the 1.13 release. The pyrex-generated C
extensions are missing from the .tar.gz and .zip files.  Documentation on how
to generate GNU ChangeLogs is wrong.

Bug Fixes
*********

* Change ``./bzr``'s ``_script_version`` to match ./bzrlib/__init__.py
  version_info. (Bob Tanner, Martin Pool, #345232)

* Distribution archives for 1.13 do not contain generated C extension modules
  (Jean-Francois Roy, Bob Tanner, #344465)

* GNU ChangeLog output can now be produced by bzr log --format gnu-changelog is
  incorrect (Deejay, Bob Tanner, Martin Pool, Robert Collins, #343928)

* ``merge --force`` works again. (Robert Collins, #342105)

Changes From 1.13rc1 to 1.13final
*********************************

* Fix "is not a stackable format" error when pushing a
  stackable-format branch with an unstackable-format repository to a
  destination with a default stacking policy.  (Andrew Bennetts)

* Progress bars now show the rate of network activity for
  ``bzr+ssh://`` and ``bzr://`` connections.  (Andrew Bennetts)

Compatibility Breaks
********************

* ``bzr log --line`` now indicates which revisions are merges with
  `[merge]` after the date.  Scripts which parse the output of this
  command may need to be adjusted.
  (Neil Martinsen-Burrell)

New Features
************

* ``bzr reconfigure`` now supports --with-trees and --with-no-trees
  options to change the default tree-creation policy of shared
  repositories.  (Matthew Fuller, Marius Kruger, #145033)

* Debug flags can now be set in ``~/.bazaar/bazaar.conf``.
  (Martin Pool)

* Filtered views provide a mask over the tree so that users can focus
  on a subset of a tree when doing their work. See ``Filtered views``
  in chapter 7 of the User Guide and ``bzr help view`` for details.
  (Ian Clatworthy)

* GNU Changelog output can now be produced by ``bzr log --gnu-changelog``.
  (Andrea Bolognani, Martin Pool)

* The ``-Dmemory`` flag now gives memory information on Windows.
  (John Arbash Meinel)

* Multiple authors for a commit can now be recorded by using the "--author"
  option multiple times. (James Westby, #185772)

* New clean-tree command, from bzrtools.  (Aaron Bentley, Jelmer Vernooij)

* New command ``bzr launchpad-open`` opens a Launchpad web page for that
  branch in your web browser, as long as the branch is on Launchpad at all.
  (Jonathan Lange)

* New API for getting bugs fixed by a revision: Revision.iter_bugs().
  (Jonathan Lange)

Improvements
************

* All bzr ``Hooks`` classes are now registered in
  ``bzrlib.hooks.known_hooks``. This removes the separate list from
  ``bzrlib.tests`` and ensures that all hooks registered there are
  correctly isolated by the test suite (previously
  ``MutableTreeHooks`` were not being isolated correctly). Further, 
  documentation for hooks is now dynamically generated from the
  present HookPoints. ``bzr hooks`` will now also report on all the
  hooks present in the ``bzrlib.hooks.known_hooks`` registry.
  (Robert Collins)

* ``bzr add`` no longer prints ``add completed`` on success. Failure
  still prints an error message. (Robert Collins)

* ``bzr branch`` now has a ``--no-tree`` option which turns off the
  generation of a working tree in the new branch.
  (Daniel Watkins, John Klinger, #273993)

* Bazaar will now point out ``bzr+ssh://`` to the user when they 
  use ssh://. (Jelmer Vernooij, #330535)

* ``bzr -v info`` now omits the number of committers branch statistic,
  making it many times faster for large projects. To include that
  statistic in the output, use ``bzr -vv info``.
  (Ian Clatworthy)

* ``bzr push`` to a ``bzr`` url (``bzr://``, ``bzr+ssh://`` etc) will
  stream if the server is version 1.13 or greater, reducing roundtrips
  significantly. (Andrew Bennetts, Robert Collins)

* Lightweight Checkouts and Stacked Branches should both be much
  faster over remote connections. Building the working tree now
  batches up requests into approx 5MB requests, rather than a separate
  request for each file. (John Arbash Meinel)

* Support for GSSAPI authentication when using HTTP or HTTPS. 
  (Jelmer Vernooij)

* The ``bzr shelve`` prompt now includes a '?' help option to explain the
  short options better. (Daniel Watkins, #327429)

* ``bzr lp-open`` now falls back to the push location if it cannot find a
  public location. (Jonathan Lange, #332372)

* ``bzr lp-open`` will try to find the Launchpad URL for the location
  passed on the command line. This makes ``bzr lp-open lp:foo`` work as
  expected. (Jonathan Lange, #332705)

* ``bzr send`` now supports MH-E via ``emacsclient``. (Eric Gillespie)

Bug Fixes
*********

* Allows ``bzr log <FILE>`` to be called in an empty branch without
  backtracing. (Vincent Ladeuil, #346431)

* Bazaar now gives a better message including the filename if it's
  unable to read a file in the working directory, for example because
  of a permission error.  (Martin Pool, #338653)

* ``bzr cat -r<old> <path>`` doesn't traceback anymore when <path> has a
  file id in the working tree different from the one in revision <old>.
  (Vincent Ladeuil, #341517, #253806)

* ``bzr send`` help is more specific about how to apply merge
  directives.  (Neil Martinsen-Burrell, #253470)

* ``bzr missing`` now uses ``Repository.get_revision_delta()`` rather
  than fetching trees and determining a delta itself. (Jelmer
  Vernooij, #315048)

* ``bzr push`` to a smart server no longer causes "Revision
  {set([('null:',)])} not present ..." errors when the branch has
  multiple root revisions. (Andrew Bennetts, #317654)

* ``bzr shelve`` now properly handle patches with no terminating newline.
  (Benoît PIERRE, #303569)

* ``bzr unshelve`` gives a more palatable error if passed a non-integer
  shelf id. (Daniel Watkins)

* Export now handles files that are not present in the tree.
  (James Westby, #174539)

* Fixed incorrect "Source format does not support stacking" warning
  when pushing to a smart server.  (Andrew Bennetts, #334114)
  
* Fixed "sprout() got an unexpected keyword argument 'source_branch'"
  error branching from old repositories.
  (Martin Pool, #321695)

* Make ``bzr push --quiet <non-local location>`` less chatty.
  (Kent Gibson, #221461)

* Many Branch hooks would not fire with ``bzr://`` and ``bzr+ssh://``
  branches, and this was not noticed due to a bug in the test logic
  for branches. This is now fixed and a test added to prevent it
  reoccuring. (Robert Collins, Andrew Bennetts)

* Restore the progress bar on Windows. We were disabling it when TERM
  wasn't set, but Windows doesn't set TERM. (Alexander Belchenko,
  #334808)

* ``setup.py build_ext`` now gives a proper error when an extension
  fails to build. (John Arbash Meinel)

* Symlinks to non ascii file names are now supported.
  (Robert Collins, Vincent Ladeuil, #339055, #272444)    

* Under rare circumstances (aka nobody reported a bug about it), the ftp
  transport could revert to ascii mode. It now stays in binary mode except
  when needed.  (Vincent Ladeuil)

* Unshelve does not generate warnings about progress bars.
  (Aaron Bentley, #328148)

* shelve cleans up properly when unversioned files are specified.
  (Benoît Pierre, Aaron Bentley)

Documentation
*************

* Added ``Organizing your workspace`` to the User Guide appendices,
  summarizing some common ways of organizing trees, branches and
  repositories and the processes/workflows implied/enabled by each.
  (Ian Clatworthy)

* Hooks can now be self documenting. ``bzrlib.hooks.Hooks.create_hook``
  is the entry point for this feature. (Robert Collins)

* The documentation for ``shelve`` and ``unshelve`` has been clarified.
  (Daniel Watkins, #327421, #327425)

API Changes
***********

* ``bzr selftest`` now fails if the bazaar sources contain trailing
  whitespace, non-unix style line endings and files not ending in a
  newline. About 372 files and 3243 lines with trailing whitespace was
  updated to comply with this. The code already complied with the other
  criteria, but now it is enforced. (Marius Kruger)

* ``bzrlib.branch.PushResult`` was renamed to 
  ``bzrlib.branch.BranchPushResult``. (Jelmer Vernooij)

* ``Branch.fetch`` and ``Repository.fetch`` now return None rather
  than a count of copied revisions and failed revisions. A while back
  we stopped ever reporting failed revisions because we started
  erroring instead, and the copied revisions count is not used in the
  UI at all - indeed it only reflects the repository status not
  changes to the branch itself. (Robert Collins)

* ``Inventory.apply_delta`` now raises an AssertionError if a file-id
  appears multiple times within the delta. (Ian Clatworthy)

* MutableTree.commit now favours the "authors" argument, with the old
  "author" argument being deprecated.

* Remove deprecated EmptyTree.  (Martin Pool)

* ``Repository.fetch`` now accepts an optional ``fetch_spec``
  parameter.  A ``SearchResult`` or ``MiniSearchResult`` may be passed
  to ``fetch_spec`` instead of a ``last_revision`` to specify exactly
  which revisions to fetch. (Andrew Bennetts)

* ``RepositoryAcquisitionPolicy.acquire_repository`` now returns a
  tuple of ``(repository, is_new_flag)``, rather than just the
  repository.  (Andrew Bennetts)

* Revision.get_apparent_author() is now deprecated, replaced by
  Revision.get_apparent_authors(), which returns a list. The former
  now returns the first item that would be returned from the second.

* The ``BranchBuilder`` test helper now accepts a ``timestamp``
  parameter to ``build_commit`` and ``build_snapshot``.  (Martin Pool)

* The ``_fetch_*`` attributes on ``Repository`` are now on
  ``RepositoryFormat``, more accurately reflecting their intent (they
  describe a disk format capability, not state of a particular
  repository of that format). (Robert Collins)

Internals
*********

* Branching from a non-stacked branch on a smart protocol is now
  free of virtual file system methods.
  (Robert Collins, Andrew Bennetts)

* Branch and Repository creation on a bzr+ssh://server are now done
  via RPC calls rather than VFS calls, reducing round trips for
  pushing new branches substantially. (Robert Collins)

* ``Branch.clone`` now takes the ``repository_policy`` formerly used
  inside ``BzrDir.clone_on_transport``, allowing stacking to be
  configured before the branch tags and revision tip are set. This
  fixes a race condition cloning stacked branches that would cause
  plugins to have hooks called on non-stacked instances.
  (Robert Collins, #334187)

* ``BzrDir.cloning_metadir`` now has a RPC call. (Robert Collins)

* ``BzrDirFormat.__str__`` now uses the human readable description
  rather than the sometimes-absent disk label. (Robert Collins)

* ``bzrlib.fetch`` is now composed of a sender and a sink component
  allowing for decoupling over a network connection. Fetching from
  or into a RemoteRepository with a 1.13 server will use this to
  stream the operation.
  (Andrew Bennetts, Robert Collins)

* ``bzrlib.tests.run_suite`` accepts a runner_class parameter
  supporting the use of different runners. (Robert Collins)

* Change how file_ids and revision_ids are interned as part of
  inventory deserialization. Now we use the real ``intern()``, rather
  than our own workaround that would also cache a Unicode copy of the
  string, and never emptied the cache. This should slightly reduce
  memory consumption. (John Arbash Meinel)

* New branch method ``create_clone_on_transport`` that returns a
  branch object. (Robert Collins)

* New hook Commands['extend_command'] to allow plugins to access a
  command object before the command is run (or help generated from
  it), without overriding the command. (Robert Collins)

* New version of the ``BzrDir.find_repository`` verb supporting
  ``_network_name`` to support removing more _ensure_real calls.
  (Robert Collins)

* ``RemoteBranchFormat`` no longer claims to have a disk format string.
  (Robert Collins)

* ``Repository`` objects now have ``suspend_write_group`` and
  ``resume_write_group`` methods.  These are currently only useful
  with pack repositories. (Andrew Bennetts, Robert Collins)

* ``BzrDirFormat``, ``BranchFormat`` and ``RepositoryFormat`` objects
  now have a ``network_name`` for passing the format across RPC calls.
  (Robert Collins, Andrew Bennetts)

* ``RepositoryFormat`` objects now all have a new attribute
  ``_serializer`` used by fetch when reserialising is required.
  (Robert Collins, Andrew Bennetts)

* Some methods have been pulled up from ``BzrBranch`` to ``Branch``
  to aid branch types that are not bzr branch objects (like
  RemoteBranch). (Robert Collins, Andrew Bennetts)

* Test adaptation has been made consistent throughout the built in
  tests. ``TestScenarioApplier``, ``multiply_tests_from_modules``,
  ``adapt_tests``, ``adapt_modules`` have all been deleted. Please
  use ``multiply_tests``, or for lower level needs ``apply_scenarios``
  and ``apply_scenario``. (Robert Collins)

* ``TestSkipped`` is now detected by TestCase and passed to the
  ``TestResult`` by calling ``addSkip``. For older TestResult objects,
  where ``addSkip`` is not available, ``addError`` is still called.
  This permits test filtering in subunit to strip out skipped tests
  resulting in a faster fix-shrink-list-run cycle. This is compatible
  with the testtools protocol for skips. (Robert Collins)

* The ``_index`` of ``KnitVersionedFiles`` now supports the ability
  to scan an underlying index that is going to be incorporated into
  the ``KnitVersionedFiles`` object, to determine if it has missing
  delta references. The method is ``scan_unvalidated_index``.
  (Andrew Bennetts, Robert Collins)

* There is a RemoteSink object which handles pushing to smart servers.
  (Andrew Bennetts, Robert Collins)

* ``TransportTraceDecorator`` now logs ``put_bytes_non_atomic`` and
  ``rmdir`` calls. (Robert Collins)

* ``VersionedFiles`` record adapters have had their signature change
  from ``(record, record.get_bytes_as(record.storage_kind))`` to
  ``(record)`` reducing excess duplication and allowing adapters
  to access private data in record to obtain content more
  efficiently. (Robert Collins)

* We no longer probe to see if we should create a working tree during
  clone if we cannot get a local_abspath for the new bzrdir.
  (Robert Collins)


bzr 1.12
########

:Codename: 1234567890
:1.12: 2009-02-13
:1.12rc1: 2009-02-10

This release of Bazaar contains many improvements to the speed,
documentation and functionality of ``bzr log`` and the display of logged
revisions by ``bzr status``.  bzr now also gives a better indication of
progress, both in the way operations are drawn onto a text terminal, and
by showing the rate of network IO.

Changes from RC1 to Final
*************************

* ``bzr init --development-wt5[-rich-root]`` would fail because of
  circular import errors. (John Arbash Meinel, #328135)

* Expanded the help for log and added a new help topic called
  ``log-formats``.  (Ian Clatworthy)

Compatibility Breaks
********************

* By default, ``bzr status`` after a merge now shows just the pending
  merge tip revisions. This improves the signal-to-noise ratio after
  merging from trunk and completes much faster. To see all merged
  revisions, use the new ``-v`` flag.  (Ian Clatworthy)

* ``bzr log --line`` now shows any tags after the date and before
  the commit message. If you have scripts which parse the output
  from this command, you may need to adjust them accordingly.
  (Ian Clatworthy)

* ``bzr log --short`` now shows any additional revision properties
  after the date and before the commit message.  Scripts that parse 
  output of the log command in this situation may need to adjust.
  (Neil Martinsen-Burrell)

* The experimental formats ``1.12-preview`` and ``1.12-preview-rich-root``
  have been renamed ``development-wt5`` and ``development-wt5-rich-root``
  respectively, given they are not ready for release in 1.12.
  (Ian Clatworthy)

* ``read_bundle_from_url`` has been deprecated. (Vincent Ladeuil)

New Features
************

* Add support for filtering ``bzr missing`` on revisions.  Remote revisions
  can be filtered using ``bzr missing -r -20..-10`` and local revisions can
  be filtered using ``bzr missing --my-revision -20..-10``.
  (Marius Kruger)

* ``bzr log -p`` displays the patch diff for each revision.
  When logging a file, the diff only includes changes to that file.
  (Ian Clatworthy, #202331, #227335)

* ``bzr log`` supports a new option called ``-n N`` or ``--level N``.
  A value of 0 (zero) means "show all nested merge revisions" while
  a value of 1 (one) means "show just the top level". Values above
  1 can be used to see a limited amount of nesting. That can be
  useful for seeing the level or two below PQM submits for example.
  To force the ``--short`` and ``--line`` formats to display all nested
  merge revisions just like ``--long`` does by default, use a command
  like ``bzr log --short -n0``. To display just the mainline using
  ``--long`` format, ``bzr log --long -n1``.
  (Ian Clatworthy)

Improvements
************

* ``bzr add`` more clearly communicates success vs failure.
  (Daniel Watkins)

* ``bzr init`` will now print a little less verbose output.
  (Marius Kruger)

* ``bzr log`` is now much faster in many use cases, particularly
  at incrementally displaying results and filtering by a
  revision range. (Ian Clatworthy)

* ``bzr log --short`` and ``bzr log --line`` now show tags, if any,
  for each revision. The tags are shown comma-separated inside
  ``{}``. For short format, the tags appear at the end of line
  before the optional ``[merge]`` indicator. For line format,
  the tags appear after the date. (Ian Clatworthy)

* Progress bars now show the rate of activity for some sftp 
  operations, and they are drawn different.  (Martin Pool, #172741)

* Progress bars now show the rate of activity for urllib and pycurl based
  http client implementations. The operations are tracked at the socket
  level for better precision.
  (Vincent Ladeuil)

* Rule-based preferences can now accept multiple patterns for a set of
  rules.  (Marius Kruger)

* The ``ancestor:`` revision spec will now default to referring to the
  parent of the branch if no other location is given.
  (Daniel Watkins, #198417)

* The debugger started as a result of setting ``$BZR_PDB`` works
  around a bug in ``pdb``, http://bugs.python.org/issue4150.  The bug
  can cause truncated tracebacks in Python versions before 2.6.
  (Andrew Bennetts)

* VirtualVersionedFiles now implements
  ``iter_lines_added_or_present_in_keys``. This allows the creation of 
  new branches based on stacked bzr-svn branches. (#311997)

Bug Fixes
*********

* ``bzr annotate --show-ids`` doesn't give a backtrace on empty files
  anymore.
  (Anne Mohsen, Vincent Ladeuil, #314525)

* ``bzr log FILE`` now correctly shows mainline revisions merging
  a change to FILE when the ``--short`` and ``--line`` log formats
  are used. (Ian Clatworthy, #317417)

* ``bzr log -rX..Y FILE`` now shows the history of FILE provided
  it existed in Y or X, even if the file has since been deleted or
  renamed. If no range is given, the current/basis tree and
  initial tree are searched in that order. More generally, log
  now interprets filenames in their historical context.
  (Ian Clatworthy, #175520)

* ``bzr status`` now reports nonexistent files and continues, then
  errors (with code 3) at the end.  (Karl Fogel, #306394)

* Don't require the present compression base in knits to be the same
  when adding records in knits. (Jelmer Vernooij, #307394)

* Fix a problem with CIFS client/server lag on Windows colliding with
  an invariant-per-process algorithm for generating AtomicFile names
  (Adrian Wilkins, #304023)

* Many socket operations now handle EINTR by retrying the operation.
  Previously EINTR was treated as an unrecoverable failure.  There is
  a new ``until_no_eintr`` helper function in ``bzrlib.osutils``.
  (Andrew Bennetts)

* Support symlinks with non-ascii characters in the symlink filename.
  (Jelmer Vernooij, #319323)

* There was a bug in how we handled resolving when a file is deleted
  in one branch, and modified in the other. If there was a criss-cross
  merge, we would cause the deletion to conflict a second time.
  (Vincent Ladeuil, John Arbash Meinel)

* There was another bug in how we chose the correct intermediate LCA in
  criss-cross merges leading to several kind of changes be incorrectly
  handled.
  (John Arbash Meinel, Vincent Ladeuil)

* Unshelve now handles deleted paths without crashing. (Robert Collins)

Documentation
*************

* Improved plugin developer documentation.  (Martin Pool)

API Changes
***********

* ``ProgressBarStack`` is deprecated; instead use
  ``ui_factory.nested_progress_bar`` to create new progress bars.
  (Martin Pool)

* ForeignVcsMapping() now requires a ForeignVcs object as first
  argument. (Jelmer Vernooij)

* ForeignVcsMapping.show_foreign_revid() has been moved to
  ForeignVcs. (Jelmer Vernooij)

* ``read_bundle_from_url`` is deprecated in favor of
  ``read_mergeable_from_url``.  (Vincent Ladeuil)

* Revision specifiers are now registered in
  ``bzrlib.revisionspec.revspec_registry``, and the old list of 
  revisionspec classes (``bzrlib.revisionspec.SPEC_TYPES``) has been
  deprecated. (Jelmer Vernooij, #321183)

* The progress and UI classes have changed; the main APIs remain the
  same but code that provides a new UI or progress bar class may
  need to be updated.  (Martin Pool)

Internals
*********

* Default User Interface (UI) is CLIUIFactory when bzr runs in a dumb
  terminal. It is sometimes desirable do override this default by forcing
  bzr to use TextUIFactory. This can be achieved by setting the
  BZR_USE_TEXT_UI environment variable (emacs shells, as opposed to
  compile buffers, are such an example).
  (Vincent Ladeuil)

* New API ``Branch.iter_merge_sorted_revisions()`` that iterates over
  ``(revision_id, depth, revno, end_of_merge)`` tuples.
  (Ian Clatworthy)

* New ``Branch.dotted_revno_to_revision_id()`` and
  ``Branch.revision_id_to_dotted_revno()`` APIs that pick the most
  efficient way of doing the mapping.
  (Ian Clatworthy)

* Refactor cmd_serve so that it's a little easier to build commands that
  extend it, and perhaps even a bit easier to read.  (Jonathan Lange)

* ``TreeDelta.show()`` now accepts a ``filter`` parameter allowing log
  formatters to retrict the output.
  (Vincent Ladeuil)


bzr 1.11
########

:Codename: "Eyes up!"
:Released: 2009-01-19

This first monthly release of Bazaar for 2009 improves Bazaar's operation
in Windows, Mac OS X, and other situations where file names are matched
without regard to capitalization: Bazaar tries to match the case of an
existing file.  This release of Bazaar also improves the efficiency of
Tortoise Windows Shell integration and lets it work on 64-bit platforms.

The UI through which Bazaar supports historic formats has been improved,
so 'bzr help formats' now gives a simpler and shorter list, with clear
advice.

This release also fixes a number of bugs, particularly a glitch that can
occur when there are concurrent writes to a pack repository.

Bug Fixes
*********

* Fix failing test when CompiledChunksToLines is not available.
  (Vincent Ladeuil)

* Stacked branches don't repeatedly open their transport connection.
  (John Arbash Meinel)



bzr 1.11rc1
###########

:Codename: "Eyes up!"
:Released: 2009-01-09

Changes
*******

* Formats using Knit-based repository formats are now explicitly
  marked as deprecated. (Ian Clatworthy)

New Features
************

* Add support for `bzr tags -r 1..2`, that is we now support showing
  tags applicable for a specified revision range. (Marius Kruger)

* ``authentication.conf`` now accepts pluggable read-only credential
  stores. Such a plugin (``netrc_credential_store``) is now included,
  handles the ``$HOME/.netrc`` file and can server as an example to
  implement other plugins.
  (Vincent Ladeuil)

* ``shelve --list`` can now be used to list shelved changes.
  (Aaron Bentley)

Improvements
************

* Add trailing slash to directories in all output of ``bzr ls``, except
  ``bzr ls --null``. (Gordon P. Hemsley, #306424)

* ``bzr revision-info`` now supports a -d option to specify an
  alternative branch. (Michael Hudson)

* Add connection to a C++ implementation of the Windows Shell Extension
  which is able to fully replace the current Python implemented one.
  Advantages include 64bit support and reduction in overhead for
  processes which drag in shell extensions.
  (Mark Hammond)

* Support the Claws mail client directly, rather than via
  xdg-email. This prevents the display of an unnecessary modal
  dialog in Claws, informing the user that a file has been
  attached to the message, and works around bug #291847 in
  xdg-utils which corrupts the destination address.

* When working on a case-insensitive case-preserving file-system, as
  commonly found with Windows, bzr will often ignore the case of the
  arguments specified by the user in preference to the case of an existing
  item on the file-system or in the inventory to help prevent
  counter-intuitive behaviour on Windows. (Mark Hammond)

Bug Fixes
*********
  
* Allow BzrDir implementation to implement backing up of 
  control directory. (#139691)

* ``bzr push`` creating a new stacked branch will now only open a
  single connection to the target machine. (John Arbash Meinel)

* Don't call iteritems on transport_list_registry, because it may
  change during iteration.  (Martin Pool, #277048)

* Don't make a broken branch when pushing an unstackable-format branch
  that's in a stackable shared repository to a location with default
  stack-on location.  (Andrew Bennetts, #291046)

* Don't require embedding user in HTTP(S) URLs do use authentication.conf.
  (Ben Jansen, Vincent Ladeuil, #300347)

* Fix a problem with CIFS client/server lag on windows colliding with
  an invariant-per-process algorithm for generating AtomicFile names
  (Adrian Wilkins, #304023)

* Fix bogus setUp signature in UnavailableFTPServer.
  (Gary van der Merwe, #313498)

* Fix compilation error in ``_dirstate_helpers_c`` on SunOS/Solaris.
  (Jari Aalto)

* Fix SystemError in ``_patiencediff_c`` module by calling
  PyErr_NoMemory() before returning NULL in PatienceSequenceMatcher_new.
  (Andrew Bennetts, #303206)

* Give proper error message for diff with non-existent dotted revno.
  (Marius Kruger, #301969)

* Handle EACCES (permission denied) errors when launching a message
  editor, and emit warnings when a configured editor cannot be
  started. (Andrew Bennetts)

* ``$HOME/.netrc`` file is now recognized as a read-only credential store
  if configured in ``authentication.conf`` with 'password_encoding=netrc'
  in the appropriate sections.
  (Vincent Ladeuil, #103029)

* Opening a stacked branch now properly shares the connection, rather
  than opening a new connection for the stacked-on branch.
  (John Arbash meinel)

* Preserve transport decorators while following redirections.
  (Vincent Ladeuil, #245964, #270863)

* Provides a finer and more robust filter for accepted redirections.
  (Vincent Ladeuil, #303959, #265070)

* ``shelve`` paths are now interpreted relative to the current working
  tree.  (Aaron Bentley)

* ``Transport.readv()`` defaults to not reading more than 100MB in a
  single array. Further ``RemoteTransport.readv`` sets this to 5MB to
  work better with how it splits its requests.
  (John Arbash Meinel, #303538)

* Pack repositories are now able to reload the pack listing and retry
  the current operation if another action causes the data to be
  repacked.  (John Arbash Meinel, #153786)

* ``pull -v`` now respects the log_format configuration variable.
  (Aaron Bentley)

* ``push -v`` now works on non-initial pushes.  (Aaron Bentley)

* Use the short status format when the short format is used for log.
  (Vincent Ladeuil, #87179)

* Allow files to be renamed or moved via remove + add-by-id. (Charles
  Duffy, #314251)

Documentation
*************

* Improved the formats help topic to explain why multiple formats
  exist and to provide guidelines in selecting one. Introduced
  two new supporting help topics: current-formats and other-formats.
  (Ian Clatworthy)

API Changes
***********

* ``LRUCache(after_cleanup_size)`` was renamed to
  ``after_cleanup_count`` and the old name deprecated. The new name is
  used for clarity, and to avoid confusion with
  ``LRUSizeCache(after_cleanup_size)``. (John Arbash Meinel)

* New ``ForeignRepository`` base class, to help with foreign branch 
  support (e.g. svn).  (Jelmer Vernooij)

* ``node_distances`` and ``select_farthest`` can no longer be imported
  from ``bzrlib.graph``.  They can still be imported from
  ``bzrlib.deprecated_graph``, which has been the preferred way to
  import them since before 1.0.  (Andrew Bennetts)
  
* The logic in commit now delegates inventory basis calculations to
  the ``CommitBuilder`` object; this requires that the commit builder
  in use has been updated to support the new ``recording_deletes`` and
  ``record_delete`` methods. (Robert Collins)

Testing
*******

* An HTTPS server is now available (it requires python-2.6). Future bzr
  versions will allow the use of the python-2.6 ssl module that can be
  installed for 2.5 and 2.4.

* ``bzr selftest`` now fails if new trailing white space is added to
  the bazaar sources. It only checks changes not committed yet. This
  means that PQM will now reject changes that introduce new trailing
  whitespace. (Marius Kruger)

* Introduced new experimental formats called ``1.12-preview`` and
  ``1.12-preview-rich-root`` to enable testing of related pending
  features, namely content filtering and filtered views.
  (Ian Clatworthy)

Internals
*********

* Added an ``InventoryEntry`` cache when deserializing inventories.
  Can cut the time to iterate over multiple RevisionsTrees in half.
  (John Arbash Meinel)

* Added ``bzrlib.fifo_cache.FIFOCache`` which is designed to have
  minimal overhead versus using a plain dict for cache hits, at the
  cost of not preserving the 'active' set as well as an ``LRUCache``.
  (John Arbash Meinel)

* ``bzrlib.patience_diff.unified_diff`` now properly uses a tab
  character to separate the filename from the date stamp, and doesn't
  add trailing whitespace when a date stamp is not supplied.
  (Adeodato Simó, John Arbash Meinel)

* ``DirStateWorkingTree`` and ``DirStateWorkingTreeFormat`` added
  as base classes of ``WorkingTree4`` and ``WorkingTreeFormat4``
  respectively. (Ian Clatworthy)

* ``KnitVersionedFiles._check_should_delta()`` now uses the
  ``get_build_details`` api to avoid multiple hits to the index, and
  to properly follow the ``compression_parent`` rather than assuming
  it is the left-hand parent. (John Arbash Meinel)

* ``KnitVersionedFiles.get_record_stream()`` will now chose a
  more optimal ordering when the keys are requested 'unordered'.
  Previously the order was fully random, now the records should be
  returned from each pack in turn, in forward I/O order.
  (John Arbash Meinel)
    
* ``mutter()`` will now flush the ``~/.bzr.log`` if it has been more
  than 2s since the last time it flushed. (John Arbash Meinel)

* New method ``bzrlib.repository.Repository.add_inventory_by_delta``
  allows adding an inventory via an inventory delta, which can be
  more efficient for some repository types. (Robert Collins)

* Repository ``CommitBuilder`` objects can now accumulate an inventory
  delta. To enable this functionality call ``builder.recording_deletes``
  and additionally call ``builder.record_delete`` when a delete
  against the basis occurs. (Robert Collins)

* The default http handler has been changed from pycurl to urllib.
  The default is still pycurl for https connections. (The only
  advantage of pycurl is that it checks ssl certificates.)
  (John Arbash Meinel)

* ``VersionedFiles.get_record_stream()`` can now return objects with a
  storage_kind of ``chunked``. This is a collection (list/tuple) of
  strings. You can use ``osutils.chunks_to_lines()`` to turn them into
  guaranteed 'lines' or you can use ``''.join(chunks)`` to turn it
  into a fulltext. This allows for some very good memory savings when
  asking for many texts that share ancestry, as the individual chunks
  can be shared between versions of the file. (John Arbash Meinel)

* ``pull -v`` and ``push -v`` use new function
  ``bzrlib.log.show_branch_change`` (Aaron Bentley)



bzr 1.10
########

:Released: 2008-12-05

Bazaar 1.10 has several performance improvements for copying revisions
(especially for small updates to large projects).  There has also been a
significant amount of effort in polishing stacked branches.  The commands
``shelve`` and ``unshelve`` have become core commands, with an improved
implementation.

The only changes versus bzr-1.10rc1 are bugfixes for stacked branches.

bug Fixes
*********

* Don't set a pack write cache size from RepoFetcher, because the
  cache is not coherent with reads and causes ShortReadvErrors.
  This reverses the change that fixed #294479.
  (Martin Pool, #303856)

* Properly handle when a revision can be inserted as a delta versus
  when it needs to be expanded to a fulltext for stacked branches.
  There was a bug involving merge revisions. As a method to help
  prevent future difficulties, also make stacked fetches sort
  topologically. (John Arbash Meinel, #304841)


bzr 1.10rc1
###########

:Released: 2008-11-28

This release of Bazaar focuses on performance improvements when pushing
and pulling revisions, both locally and to remote networks.  The popular
``shelve`` and ``unshelve`` commands, used to interactively revert and
restore work in progress, have been merged from bzrtools into the bzr
core.  There are also bug fixes for portability, and for stacked branches.

New Features
************

* New ``commit_message_template`` hook that is called by the commit
  code to generate a template commit message. (Jelmer Vernooij)

* New `shelve` and `unshelve` commands allow undoing and redoing changes.
  (Aaron Bentley)

Improvements
************

* ``(Remote)Branch.copy_content_into`` no longer generates the full revision
  history just to set the last revision info.
  (Andrew Bennetts, John Arbash Meinel)

* Fetches between formats with different serializers (such as
  pack-0.92-subtree and 1.9-rich-root) are faster now.  This is due to
  operating on batches of 100 revisions at time rather than
  one-by-one.  (Andrew Bennetts, John Arbash Meinel)

* Search index files corresponding to pack files we've already used
  before searching others, because they are more likely to have the
  keys we're looking for.  This reduces the number of iix and tix
  files accessed when pushing 1 new revision, for instance.
  (John Arbash Meinel)

* Signatures to transfer are calculated more efficiently in
  ``item_keys_introduced_by``.  (Andrew Bennetts, John Arbash Meinel)

* The generic fetch code can once again copy revisions and signatures
  without extracting them completely to fulltexts and then serializing
  them back down into byte strings. This is a significant performance
  improvement when fetching from a stacked branch.
  (John Arbash Meinel, #300289)

* When making a large readv() request over ``bzr+ssh``, break up the
  request into more manageable chunks. Because the RPC is not yet able
  to stream, this helps keep us from buffering too much information at
  once. (John Arbash Meinel)

Bug Fixes
*********

* Better message when the user needs to set their Launchpad ID.
  (Martin Pool, #289148)

* ``bzr commit --local`` doesn't access the master branch anymore.
  This fixes a regression introduced in 1.9.  (Marius Kruger, #299313)

* Don't call the system ``chdir()`` with an empty path. Sun OS seems
  to give an error in that case.  Also, don't count on ``getcwd()``
  being able to allocate a new buffer, which is a gnu extension.
  (John Arbash Meinel, Martin Pool, Harry Hirsch, #297831)

* Don't crash when requesting log --forward <file> for a revision range
  starting with a dotted revno.
  (Vincent Ladeuil, #300055)

* Don't create text deltas spanning stacked repositories; this could
  cause "Revision X not present in Y" when later accessing them.
  (Martin Pool, #288751)

* Pack repositories are now able to reload the pack listing and retry
  the current operation if another action causes the data to be
  repacked.  (John Arbash Meinel, #153786)

* PermissionDenied errors from smart servers no longer cause
  "PermissionDenied: "None"" on the client.
  (Andrew Bennetts, #299254)

* Pushing to a stacked pack repository now batches writes, the same
  way writes are batched to ordinary pack repository.  This makes
  pushing to a stacked branch over the network much faster.
  (Andrew Bennetts, #294479)

* TooManyConcurrentRequests no longer occur when a fetch fails and
  tries to abort a write group.  This allows the root cause (e.g. a
  network interruption) to be reported.  (Andrew Bennetts, #297014)

* RemoteRepository.get_parent_map now uses fallback repositories.
  (Aaron Bentley, #297991?, #293679?)

API Changes
***********

* ``CommitBuilder`` now validates the strings it will be committing,
  to ensure that they do not have characters that will not be properly
  round-tripped. For now, it just checks for characters that are
  invalid in the XML form. (John Arbash Meinel, #295161)

* Constructor parameters for NewPack (internal to pack repositories)
  have changed incompatibly.

* ``Repository.abort_write_group`` now accepts an optional
  ``suppress_errors`` flag.  Repository implementations that override
  ``abort_write_group`` will need to be updated to accept the new
  argument.  Subclasses that only override ``_abort_write_group``
  don't need to change.

* Transport implementations must provide copy_tree_to_transport.  A default
  implementation is provided for Transport subclasses.

Testing
*******

* ``bzr selftest`` now fails if no doctests are found in a module
  that's expected to have them.  (Martin Pool)

* Doctests now only report the first failure.  (Martin Pool)


bzr 1.9
#######

:Released: 2008-11-07

This release of Bazaar adds a new repository format, ``1.9``, with smaller
and more efficient index files.  This format can be specified when
creating a new repository, or used to losslessly upgrade an existing
repository.  bzr 1.9 also speeds most operations over the smart server
protocol, makes annotate faster, and uses less memory when making
checkouts or pulling large amounts of data.

Bug Fixes
*********

* Fix "invalid property value 'branch-nick' for None" regression with
  branches bound to svn branches.  (Martin Pool, #293440)

* Fix SSL/https on Python2.6.  (Vincent Ladeuil, #293054)

* ``SFTPTransport.readv()`` had a bug when requests were out-of-order.
  This only triggers some-of-the-time on Knit format repositories.
  (John Arbash Meinel, #293746)


bzr 1.9rc1
##########

:Released: 2008-10-31

New Features
************

* New Branch hook ``transform_fallback_location`` allows a function to
  be called when looking up the stacked source. (Michael Hudson)

* New repository formats ``1.9`` and ``1.9-rich-root``. These have all
  the functionality of ``1.6``, but use the new btree indexes.
  These indexes are both smaller and faster for access to historical
  information.  (John Arbash Meinel)

Improvements
************

* ``BTreeIndex`` code now is able to prefetch extra pages to help tune
  the tradeoff between bandwidth and latency. Should be tuned
  appropriately to not impact commands which need minimal information,
  but provide a significant boost to ones that need more context. Only
  has a direct impact on the ``--development2`` format which uses
  btree's for the indexes. (John Arbash Meinel)

* ``bzr dump-btree`` is a hidden command introduced to allow dumping
  the contents of a compressed btree file.  (John Arbash Meinel)

* ``bzr pack`` now tells the index builders to optimize for size. For
  btree index repositories, this can save 25% of the index size
  (mostly in the text indexes). (John Arbash Meinel)

* ``bzr push`` to an existing branch or repository on a smart server
  is faster, due to Bazaar making more use of the ``get_parent_map``
  RPC when querying the remote branch's revision graph.
  (Andrew Bennetts)

* default username for bzr+ssh and sftp can be configured in
  authentication.conf. (Aaron Bentley)

* launchpad-login now provides a default username for bzr+ssh and sftp
  URLs, allowing username-free URLs to work for everyone. (Aaron Bentley)

* ``lp:`` lookups no longer include usernames, making them shareable and
  shorter. (Aaron Bentley)

* New ``PackRepository.autopack`` smart server RPC, which does
  autopacking entirely on the server.  This is much faster than
  autopacking via plain file methods, which downloads a large amount
  of pack data and then re-uploads the same pack data into a single
  file.  This fixes a major (although infrequent) cause of lengthy
  delays when using a smart server.  For example, pushing the 10th
  revision to a repository with 9 packs now takes 44 RPCs rather than
  179, and much less bandwidth too.  This requires Bazaar 1.9 on both
  the client and the server, otherwise the client will fallback to the
  slower method.  (Andrew Bennetts)

Bug Fixes
*********

* A failure to load a plugin due to an IncompatibleAPI exception is
  now correctly reported. (Robert Collins, #279451)

* API versioning support now has a multiple-version checking api
  ``require_any_api``. (Robert Collins, #279447)

* ``bzr branch --stacked`` from a smart server to a standalone branch
  works again.  This fixes a regression in 1.7 and 1.8.
  (Andrew Bennetts, #270397)

* ``bzr co`` uses less memory. It used to unpack the entire WT into
  memory before writing it to disk. This was a little bit faster, but
  consumed lots of memory. (John Arbash Meinel, #269456)

* ``bzr missing --quiet`` no longer prints messages about whether
  there are missing revisions.  The exit code indicates whether there
  were or not.  (Martin Pool, #284748)

* Fixes to the ``annotate`` code. The fast-path which re-used the
  stored deltas was accidentally disabled all the time, instead of
  only when a branch was stacked. Second, the code would accidentally
  re-use a delta even if it wasn't against the left-parent, this
  could only happen if ``bzr reconcile`` decided that the parent
  ordering was incorrect in the file graph.  (John Arbash Meinel)

* "Permission denied" errors that occur when pushing a new branch to a
  smart server no longer cause tracebacks.  (Andrew Bennetts, #278673)

* Some compatibility fixes for building the extensions with MSVC and
  for python2.4. (John Arbash Meinel, #277484)

* The index logic is now able to reload the list of pack files if and
  index ends up disappearing. We still don't reload if the pack data
  itself goes missing after checking the index. This bug appears as a
  transient failure (file not found) when another process is writing
  to the repository.  (John Arbash Meinel, #153786)

* ``bzr switch`` and ``bzr bind`` will now update the branch nickname if
  it was previously set. All checkouts will now refer to the bound branch
  for a nickname if one was not explicitly set.
  (Marius Kruger, #230903)

Documentation
*************

* Improved hook documentation. (Michael Ernst)

API Changes
***********

* commands.plugins_cmds is now a CommandRegistry, not a dict.

Internals
*********

* New AuthenticationConfig.set_credentials method allows easy programmatic
  configuration of authetication credentials.


bzr 1.8
#######

:Released: 2008-10-16

Bazaar 1.8 includes several fixes that improve working tree performance,
display of revision logs, and merges.  The bzr testsuite now passes on OS
X and Python 2.6, and almost completely passes on Windows.  The
smartserver code has gained several bug fixes and performance
improvements, and can now run server-side hooks within an http server.

Bug Fixes
*********

* Fix "Must end write group" error when another error occurs during
  ``bzr push``.  (Andrew Bennetts, #230902)

Portability
***********

* Some Pyrex versions require the WIN32 macro defined to compile on
  that platform.  (Alexander Belchenko, Martin Pool, #277481)


bzr 1.8rc1
##########

:Released: 2008-10-07

Changes
*******

* ``bzr log file`` has been changed. It now uses a different method
  for determining which revisions to show as merging the changes to
  the file. It now only shows revisions which merged the change
  towards your mainline. This simplifies the output, makes it faster,
  and reduces memory consumption.  (John Arbash Meinel)

* ``bzr merge`` now defaults to having ``--reprocess`` set, whenever
  ``--show-base`` is not supplied.  (John Arbash Meinel)

* ``bzr+http//`` will now optionally load plugins and write logs on the
  server. (Marius Kruger)

* ``bzrlib._dirstate_helpers_c.pyx`` does not compile correctly with
  Pyrex 0.9.4.1 (it generates C code which causes segfaults). We
  explicitly blacklist that version of the compiler for that
  extension. Packaged versions will include .c files created with
  pyrex >= 0.9.6 so it doesn't effect releases, only users running
  from the source tree. (John Arbash Meinel, #276868)

Features
********

* bzr is now compatible with python-2.6. python-2.6 is not yet officially
  supported (nor released, tests were conducted with the dev version of
  python-2.6rc2), but all known problems have been fixed.  Feedback
  welcome.
  (Vincent Ladeuil, #269535)

Improvements
************

* ``bzr annotate`` will now include uncommitted changes from the local
  working tree by default. Such uncommitted changes are given the
  revision number they would get if a commit was done, followed with a
  ? to indicate that its not actually known. (Robert Collins, #3439)

* ``bzr branch`` now accepts a ``--standalone`` option, which creates a
  standalone branch regardless of the presence of shared repositories.
  (Daniel Watkins)

* ``bzr push`` is faster in the case there are no new revisions to
  push.  It is also faster if there are no tags in the local branch.
  (Andrew Bennetts)

* File changes during a commit will update the tree stat cache.
  (Robert Collins)

* Location aliases can now accept a trailing path.  (Micheal Hudson)

* New hooks ``Lock.hooks`` when LockDirs are acquired and released.
  (Robert Collins, MartinPool)

* Switching in heavyweight checkouts uses the master branch's context, not
  the checkout's context.  (Adrian Wilkins)

* ``status`` on large trees is now faster, due to optimisations in the
  walkdirs code. Of particular note, the walkdirs code now performs
  a temporary ``chdir()`` while reading a single directory; if your
  platform has non thread-local current working directories (and is
  not windows which has its own implementation), this may introduce a
  race condition during concurrent uses of bzrlib. The bzrlib CLI
  will not encounter this as it is single threaded for working tree
  operations. (Robert Collins)

* The C extensions now build on python 2.4 (Robert Collins, #271939)

* The ``-Dhpss`` debug flag now reports the number of smart server
  calls per medium to stderr.  This is in addition to the existing
  detailed logging to the .bzr.log trace file.  (Andrew Bennetts)

Bug Fixes
*********

* Avoid random failures arising from misinterpreted ``errno`` values
  in ``_readdir_pyx.read_dir``.
  (Martin Pool, #279381)

* Branching from a shared repository on a smart server into a new
  repository now preserves the repository format.
  (Andrew Bennetts, #269214)

* ``bzr log`` now accepts a ``--change`` option.
  (Vincent Ladeuil, #248427)

* ``bzr missing`` now accepts an ``--include-merges`` option.
  (Vincent Ladeuil, #233817)

* Don't try to filter (internally) '.bzr' from the files to be deleted if
  it's not there.
  (Vincent Ladeuil, #272648)

* Fix '_in_buffer' AttributeError when using the -Dhpss debug flag.
  (Andrew Bennetts)

* Fix TooManyConcurrentRequests errors caused by a connection failure
  when doing ``bzr pull`` or ``bzr merge`` from a ``bzr+ssh`` URL.
  (Andrew Bennetts, #246233)

* Fixed ``bzr st -r branch:PATH_TO_BRANCH`` where the other branch
  is in a different repository than the current one.
  (Lukáš Lalinský, #144421)

* Make the first line of the manpage preamble a comment again.
  (David Futcher, #242106)

* Remove use of optional parameter in GSSAPI FTP support, since
  it breaks newer versions of Python-Kerberos. (Jelmer Vernooij)

* The autopacking logic will now always create a single new pack from
  all of the content which it deems is worth moving. This avoids the
  'repack a single pack' bug and should result in better packing
  overall.  (John Arbash Meinel, #242510, #172644)

* Trivial documentation fix.
  (John Arbash Meinel, #270471)

* ``bzr switch`` and ``bzr bind`` will now update the branch nickname if
  it was previously set. All checkouts will now refer to the bound branch
  for a nickname if one was not explicitly set.
  (Marius Kruger, #230903)

Documentation
*************

* Explain revision/range identifiers. (Daniel Clemente)

API Changes
***********

* ``CommitBuilder.record_entry_contents`` returns one more element in
  its result tuple - an optional file system hash for the hash cache
  to use. (Robert Collins)

* ``dirstate.DirState.update_entry`` will now only calculate the sha1
  of a file if it is likely to be needed in determining the output
  of iter_changes. (Robert Collins)

* The PackRepository, RepositoryPackCollection, NewPack classes have a
  slightly changed interface to support different index types; as a
  result other users of these classes need to supply the index types
  they want. (Robert Collins)

Testing
*******

* ``bzrlib.tests.repository_implementations`` has been renamed to
  ``bzrlib.tests.per_repository`` so that we have a common structure
  (and it is shorter). (John Arbash Meinel, #239343)

* ``LocalTransport.abspath()`` now returns a drive letter if the
  transport has one, fixing numerous tests on Windows.
  (Mark Hammond)

* PreviewTree is now tested via intertree_implementations.
  (Aaron Bentley)

* The full test suite is passing again on OSX.
  (Guillermo Gonzalez, Vincent Ladeuil)

* The full test suite passes when run with ``-Eallow_debug``.
  (Andrew Bennetts)

Internals
*********

* A new hook, ``Branch.open``, has been added, which is called when
  branch objects are opened. (Robert Collins)

* ``bzrlib.osutils._walkdirs_utf8`` has been refactored into common
  tree walking, and modular directory listing code to aid future
  performance optimisations and refactoring. (Robert Collins)

* ``bzrlib.trace.debug_memory`` can be used to get a quick memory dump
  in the middle of processing. It only reports memory if
  ``/proc/PID/status`` is available. (John Arbash Meinel)

* New method ``RevisionSpec.as_tree`` for representing the revision
  specifier as a revision tree object. (Lukáš Lalinský)

* New race-free method on MutableTree ``get_file_with_stat`` for use
  when generating stat cache results. (Robert Collins)

* New win32utils.get_local_appdata_location() provides access to a local
  directory for storing data.  (Mark Hammond)

* To be compatible with python-2.6 a few new rules should be
  observed. 'message' attribute can't be used anymore in exception
  classes, 'sha' and 'md5' modules have been deprecated (use
  osutils.[md5|sha]), object__init__ and object.__new__ don't accept
  parameters anymore.
  (Vincent Ladeuil)


bzr 1.7.1
#########

:Released:  2008-10-01

No changes from 1.7.1rc1.


bzr 1.7.1rc1
############

:Released: 2008-09-24

This release just includes an update to how the merge algorithm handles
file paths when we encounter complex history.

Features
********

* If we encounter a criss-cross in history, use information from
  direct Least Common Ancestors to resolve inventory shape (locations
  of files, adds, deletes, etc). This is similar in concept to using
  ``--lca`` for merging file texts, only applied to paths.
  (John Arbash Meinel)


bzr 1.7
#######

:Released: 2008-09-23

This release includes many bug fixes and a few performance and feature
improvements.  ``bzr rm`` will now scan for missing files and remove them,
like how ``bzr add`` scans for unknown files and adds them. A bit more
polish has been applied to the stacking code. The b-tree indexing code has
been brought in, with an eye on using it in a future repository format.
There are only minor installer changes since bzr-1.7rc2.

Features
********

* Some small updates to the win32 installer. Include localization
  files found in plugins, and include the builtin distutils as part of
  packaging qbzr. (Mark Hammond)


bzr 1.7rc2
##########

:Released: 2008-09-17

A few bug fixes from 1.7rc1. The biggest change is a new
``RemoteBranch.get_stacked_on_url`` rpc. This allows clients that are
trying to access a Stacked branch over the smart protocol, to properly
connect to the stacked-on location.

Bug Fixes
*********

* Branching from a shared repository on a smart server into a new
  repository now preserves the repository format.
  (Andrew Bennetts, #269214)

* Branching from a stacked branch via ``bzr+ssh`` can properly connect
  to the stacked-on branch.  (Martin Pool, #261315)

* ``bzr init`` no longer re-opens the BzrDir multiple times.
  (Vincent Ladeuil)

* Fix '_in_buffer' AttributeError when using the -Dhpss debug flag.
  (Andrew Bennetts)


bzr 1.7rc1
##########

:Released: 2008-09-09

This release candidate for bzr 1.7 has several bug fixes and a few
performance and feature improvements.  ``bzr rm`` will now scan for
missing files and remove them, like how ``bzr add`` scans for unknown
files and adds them. A bit more polish has been applied to the stacking
code. The b-tree indexing code has been brought in, with an eye on using
it in a future repository format.


Changes
*******

* ``bzr export`` can now export a subdirectory of a project.
  (Robert Collins)

* ``bzr remove-tree`` will now refuse to remove a tree with uncommitted
  changes, unless the ``--force`` option is specified.
  (Lukáš Lalinský, #74101)

* ``bzr rm`` will now scan for files that are missing and remove just
  them automatically, much as ``bzr add`` scans for new files that
  are not ignored and adds them automatically. (Robert Collins)

Features
********

* Support for GSSAPI authentication when using FTP as documented in
  RFC2228. (Jelmer Vernooij, #49623)

* Add support for IPv6 in the smart server. (Jelmer Vernooij, #165014)

Improvements
************

* A url like ``log+file:///tmp`` will log all access to that Transport
  to ``.bzr.log``, which may help in debugging or profiling.
  (Martin Pool)

* ``bzr branch`` and ``bzr push`` use the default stacking policy if the
  branch format supports it. (Aaron Bentley)

* ``bzr init`` and ``bzr init-repo`` will now print out the same as
  ``bzr info`` if it completed successfully.
  (Marius Kruger)

* ``bzr uncommit`` logs the old tip revision id, and displays how to
  restore the branch to that tip using ``bzr pull``.  This allows you
  to recover if you realize you uncommitted the wrong thing.
  (John Arbash Meinel)

* Fix problems in accessing stacked repositories over ``bzr://``.
  (Martin Pool, #261315)

* ``SFTPTransport.readv()`` was accidentally using ``list += string``,
  which 'works', but adds each character separately to the list,
  rather than using ``list.append(string)``. Fixing this makes the
  SFTP transport a little bit faster (~20%) and use a bit less memory.
  (John Arbash Meinel)

* When reading index files, if we happen to read the whole file in a
  single request treat it as a ``_buffer_all`` request. This happens
  most often on small indexes over remote transports, where we default
  to reading 64kB. It saves a round trip for each small index during
  fetch operations. Also, if we have read more than 50% of an index
  file, trigger a ``_buffer_all`` on the next request. This works
  around some inefficiencies because reads don't fall neatly on page
  boundaries, so we would ignore those bytes, but request them again
  later. This could trigger a total read size of more than the whole
  file. (John Arbash Meinel)

Bug Fixes
*********

* ``bzr rm`` is now aliased to ``bzr del`` for the convenience of svn
  users. (Robert Collins, #205416)

* Catch the infamous "select/poll returned error" which occurs when
  pycurl try to send a body request to an HTTP/1.0 server which has
  already refused to handle the request. (Vincent Ladeuil, #225020)

* Fix ``ObjectNotLocked`` errors when using various commands
  (including ``bzr cat`` and ``bzr annotate``) in combination with a
  smart server URL.  (Andrew Bennetts, #237067)

* ``FTPTransport.stat()`` would return ``0000`` as the permission bits
  for the containing ``.bzr/`` directory (it does not implement
  permissions). This would cause us to set all subdirectories to
  ``0700`` and files to ``0600`` rather than leaving them unmodified.
  Now we ignore ``0000`` as the permissions and assume they are
  invalid. (John Arbash Meinel, #259855)

* Merging from a previously joined branch will no longer cause
  a traceback. (Jelmer Vernooij, #203376)

* Pack operations on windows network shares will work even with large
  files. (Robert Collins, #255656)

* Running ``bzr st PATH_TO_TREE`` will no longer suppress merge
  status. Status is also about 7% faster on mozilla sized trees
  when the path to the root of the tree has been given. Users of
  the internal ``show_tree_status`` function should be aware that
  the show_pending flag is now authoritative for showing pending
  merges, as it was originally. (Robert Collins, #225204)

* Set valid default _param_name for Option so that ListOption can embed
  '-' in names. (Vincent Ladeuil, #263249)

* Show proper error rather than traceback when an unknown revision
  id is specified to ``bzr cat-revision``. (Jelmer Vernooij, #175569)

* Trailing text in the dirstate file could cause the C dirstate parser
  to try to allocate an invalid amount of memory. We now properly
  check and test for parsing a dirstate with invalid trailing data.
  (John Arbash Meinel, #186014)

* Unexpected error responses from a smart server no longer cause the
  client to traceback.  (Andrew Bennetts, #263527)

* Use a Windows api function to get a Unicode host name, rather than
  assuming the host name is ascii.
  (Mark Hammond, John Arbash Meinel, #256550)

* ``WorkingTree4`` trees will now correctly report missing-and-new
  paths in the output of ``iter_changes``. (Robert Collins)

Documentation
*************

* Updated developer documentation.  (Martin Pool)

API Changes
***********

* Exporters now take 4 parameters. (Robert Collins)

* ``Tree.iter_changes`` will now return False for the content change
  field when a file is missing in the basis tree and not present in
  the target tree. Previously it returned True unconditionally.
  (Robert Collins)

* The deprecated ``Branch.abspath`` and unimplemented
  ``Branch.rename_one`` and ``Branch.move`` were removed. (Jelmer Vernooij)

* BzrDir.clone_on_transport implementations must now accept a stacked_on
  parameter.  (Aaron Bentley)

* BzrDir.cloning_metadir implementations must now take a require_stacking
  parameter.  (Aaron Bentley)

Testing
*******

* ``addCleanup`` now takes ``*arguments`` and ``**keyword_arguments``
  which are then passed to the cleanup callable as it is run. In
  addition, addCleanup no longer requires that the callables passed to
  it be unique. (Jonathan Lange)

* Fix some tests that fail on Windows because files are deleted while
  still in use.
  (Mark Hammond)

* ``selftest``'s ``--starting-with`` option can now use predefined
  prefixes so that one can say ``bzr selftest -s bp.loom`` instead of
  ``bzr selftest -s bzrlib.plugins.loom``. (Vincent Ladeuil)

* ``selftest``'s ``--starting-with`` option now accepts multiple values.
  (Vincent Ladeuil)

Internals
*********

* A new plugin interface, ``bzrlib.log.log_adapters``, has been added.
  This allows dynamic log output filtering by plugins.
  (Robert Collins)

* ``bzrlib.btree_index`` is now available, providing a b-tree index
  layer. The design is memory conservative (limited memory cache),
  faster to seek (approx 100 nodes per page, gives 100-way fan out),
  and stores compressed pages allowing more keys per page.
  (Robert Collins, John Arbash Meinel)

* ``bzrlib.diff.DiffTree.show_diff`` now skips changes where the kind
  is unknown in both source and target.
  (Robert Collins, Aaron Bentley)

* ``GraphIndexBuilder.add_node`` and ``BTreeBuilder`` have been
  streamlined a bit. This should make creating large indexes faster.
  (In benchmarking, it now takes less time to create a BTree index than
  it takes to read the GraphIndex one.) (John Arbash Meinel)

* Mail clients for `bzr send` are now listed in a registry.  This
  allows plugins to add new clients by registering them with
  ``bzrlib.mail_client.mail_client_registry``.  All of the built-in
  clients now use this mechanism.  (Neil Martinsen-Burrell)


bzr 1.6.1
#########

:Released: 2008-09-05

A couple regressions were found in the 1.6 release. There was a
performance issue when using ``bzr+ssh`` to branch large repositories,
and some problems with stacking and ``rich-root`` capable repositories.


bzr 1.6.1rc2
############

:Released: 2008-09-03

Bug Fixes
*********

* Copying between ``rich-root`` and ``rich-root-pack`` (and vice
  versa) was accidentally using the inter-model fetcher, instead of
  recognizing that both were 'rich root' formats.
  (John Arbash Meinel, #264321)


bzr 1.6.1rc1
############

:Released: 2008-08-29

This release fixes a few regressions found in the 1.6 client. Fetching
changes was using an O(N^2) buffering algorithm, so for large projects it
would cause memory thrashing. There is also a specific problem with the
``--1.6-rich-root`` format, which prevented stacking on top of
``--rich-root-pack`` repositories, and could allow users to accidentally
fetch experimental data (``-subtree``) without representing it properly.
The ``--1.6-rich-root`` format has been deprecated and users are
recommended to upgrade to ``--1.6.1-rich-root`` immediately.  Also we
re-introduced a workaround for users who have repositories with incorrect
nodes (not possible if you only used official releases).
I should also clarify that none of this is data loss level issues, but
still sufficient enough to warrant an updated release.

Bug Fixes
*********

* ``RemoteTransport.readv()`` was being inefficient about how it
  buffered the readv data and processed it. It would keep appending to
  the same string (causing many copies) and then pop bytes out of the
  start of the string (causing more copies).
  With this patch "bzr+ssh://local" can improve dramatically,
  especially for projects with large files.
  (John Arbash Meinel)

* Revision texts were always meant to be stored as fulltexts. There
  was a bug in a bzr.dev version that would accidentally create deltas
  when copying from a Pack repo to a Knit repo. This has been fixed,
  but to support those repositories, we know always request full texts
  for Revision texts. (John Arbash Meinel, #261339)

* The previous ``--1.6-rich-root`` format used an incorrect xml
  serializer, which would accidentally support fetching from a
  repository that supported subtrees, even though the local one would
  not. We deprecated that format, and introduced a new one that uses
  the correct serializer ``--1.6.1-rich-root``.
  (John Arbash Meinel, #262333)


bzr 1.6
#######

:Released: 2008-08-25

Finally, the long awaited bzr 1.6 has been released. This release includes
new features like Stacked Branches, improved weave merge, and an updated
server protocol (now on v3) which will allow for better cross version
compatibility. With this release we have deprecated Knit format
repositories, and recommend that users upgrade them, we will continue to
support reading and writing them for the forseeable future, but we will
not be tuning them for performance as pack repositories have proven to be
better at scaling. This will also be the first release to bundle
TortoiseBzr in the standalone Windows installer.


bzr 1.6rc5
##########

:Released: 2008-08-19

Bug Fixes
*********

* Disable automatic detection of stacking based on a containing
  directory of the target. It interacted badly with push, and needs a
  bit more work to get the edges polished before it should happen
  automatically. (John Arbash Meinel, #259275)
  (This change was reverted when merged to bzr.dev)


bzr 1.6rc4
##########

:Released: 2008-08-18

Bug Fixes
*********

* Fix a regression in knit => pack fetching.  We had a logic
  inversion, causing the fetch to insert fulltexts in random order,
  rather than preserving deltas.  (John Arbash Meinel, #256757)


bzr 1.6rc3
##########

:Released: 2008-08-14

Changes
*******

* Disable reading ``.bzrrules`` as a per-branch rule preferences
  file. The feature was not quite ready for a full release.
  (Robert Collins)

Improvements
************

* Update the windows installer to bundle TortoiseBzr and ``qbzr``
  into the standalone installer. This will be the first official
  windows release that installs Tortoise by default.
  (Mark Hammond)

Bug Fixes
*********

* Fix a regression in ``bzr+http`` support. There was a missing
  function (``_read_line``) that needed to be carried over from
  ``bzr+ssh`` support. (Andrew Bennetts)

* ``GraphIndex`` objects will internally read an entire index if more
  than 1/20th of their keyspace is requested in a single operation.
  This largely mitigates a performance regression in ``bzr log FILE``
  and completely corrects the performance regression in ``bzr log``.
  The regression was caused by removing an accomodation which had been
  supporting the index format in use. A newer index format is in
  development which is substantially faster. (Robert Collins)


bzr 1.6rc2
##########

:Released: 2008-08-13

This release candidate has a few minor bug fixes, and some regression
fixes for Windows.

Bug Fixes
*********

* ``bzr upgrade`` on remote branches accessed via bzr:// and
  bzr+ssh:// now works.  (Andrew Bennetts)

* Change the ``get_format_description()`` strings for
  ``RepositoryFormatKnitPack5`` et al to be single line messages.
  (Aaron Bentley)

* Fix for a regression on Win32 where we would try to call
  ``os.listdir()`` on a file and not catch the exception properly.
  (Windows raises a different exception.) This would manifest in
  places like ``bzr rm file`` or ``bzr switch``.
  (Mark Hammond, John Arbash Meinel)

* ``Inventory.copy()`` was failing to set the revision property for
  the root entry. (Jelmer Vernooij)

* sftp transport: added missing ``FileExists`` case to
  ``_translate_io_exception`` (Christophe Troestler, #123475)

* The help for ``bzr ignored`` now suggests ``bzr ls --ignored`` for
  scripting use. (Robert Collins, #3834)

* The default ``annotate`` logic will now always assign the
  last-modified value of a line to one of the revisions that modified
  it, rather than a merge revision. This would happen when both sides
  claimed to have modified the line resulting in the same text. The
  choice is arbitrary but stable, so merges in different directions
  will get the same results.  (John Arbash Meinel, #232188)


bzr 1.6rc1
##########

:Released: 2008-08-06

This release candidate for bzr 1.6 solidifies the new branch stacking
feature.  Bazaar now recommends that users upgrade all knit repositories,
because later formats are much faster.  However, we plan to continue read/write and
upgrade support for knit repostories for the forseeable future.  Several
other bugs and performance issues were fixed.

Changes
*******

* Knit format repositories are deprecated and bzr will now emit
  warnings whenever it encounters one.  Use ``bzr upgrade`` to upgrade
  knit repositories to pack format.  (Andrew Bennetts)

Improvements
************

* ``bzr check`` can now be told which elements at a location it should
  check.  (Daniel Watkins)

* Commit now supports ``--exclude`` (or ``-x``) to exclude some files
  from the commit. (Robert Collins, #3117)

* Fetching data between repositories that have the same model but no
  optimised fetcher will not reserialise all the revisions, increasing
  performance. (Robert Collins, John Arbash Meinel)

* Give a more specific error when target branch is not reachable.
  (James Westby)

* Implemented a custom ``walkdirs_utf8`` implementation for win32.
  This uses a pyrex extension to get direct access to the
  ``FindFirstFileW`` style apis, rather than using ``listdir`` +
  ``lstat``. Shows a very strong improvement in commands like
  ``status`` and ``diff`` which have to iterate the working tree.
  Anywhere from 2x-6x faster depending on the size of the tree (bigger
  trees, bigger benefit.) (John Arbash Meinel)

* New registry for log properties handles  and the method in
  LongLogFormatter to display the custom properties returned by the
  registered handlers. (Guillermo Gonzalez, #162469)

Bug Fixes
*********

* Add more tests that stacking does not create deltas spanning
  physical repository boundaries.
  (Martin Pool, #252428)

* Better message about incompatible repositories.
  (Martin Pool, #206258)

* ``bzr branch --stacked`` ensures the destination branch format can
  support stacking, even if the origin does not.
  (Martin Pool)

* ``bzr export`` no longer exports ``.bzrrules``.
  (Ian Clatworthy)

* ``bzr serve --directory=/`` now correctly allows the whole
  filesystem to be accessed on Windows, not just the root of the drive
  that Python is running from.
  (Adrian Wilkins, #240910)

* Deleting directories by hand before running ``bzr rm`` will not
  cause subsequent errors in ``bzr st`` and ``bzr commit``.
  (Robert Collins, #150438)

* Fix a test case that was failing if encoding wasn't UTF-8.
  (John Arbash Meinel, #247585)

* Fix "no buffer space available" error when branching with the new
  smart server protocol to or from Windows.
  (Andrew Bennetts, #246180)

* Fixed problem in branching from smart server.
  (#249256, Michael Hudson, Martin Pool)

* Handle a file turning in to a directory in TreeTransform.
  (James Westby, #248448)

API Changes
***********

* ``MutableTree.commit`` has an extra optional keywork parameter
  ``exclude`` that will be unconditionally supplied by the command
  line UI - plugins that add tree formats may need an update.
  (Robert Collins)

* The API minimum version for plugin compatibility has been raised to
  1.6 - there are significant changes throughout the code base.
  (Robert Collins)

* The generic fetch code now uses three attributes on Repository objects
  to control fetch. The streams requested are controlled via :
  ``_fetch_order`` and ``_fetch_uses_deltas``. Setting these
  appropriately allows different repository implementations to recieve
  data in their optimial form. If the ``_fetch_reconcile`` is set then
  a reconcile operation is triggered at the end of the fetch.
  (Robert Collins)

* The ``put_on_disk`` and ``get_tar_item`` methods in
  ``InventoryEntry`` were deprecated. (Ian Clatworthy)

* ``Repository.is_shared`` doesn't take a read lock. It didn't
  need one in the first place (nobody cached the value, and
  ``RemoteRepository`` wasn't taking one either). This saves a round
  trip when probing Pack repositories, as they read the ``pack-names``
  file when locked. And during probe, locking the repo isn't very
  useful. (John Arbash Meinel)

Internals
*********

* ``bzrlib.branchbuilder.BranchBuilder`` is now much more capable of
  putting together a real history without having to create a full
  WorkingTree. It is recommended that tests that are not directly
  testing the WorkingTree use BranchBuilder instead.  See
  ``BranchBuilder.build_snapshot`` or
  ``TestCaseWithMemoryTree.make_branch_builder``.  (John Arbash Meinel)

* ``bzrlib.builtins.internal_tree_files`` broken into two giving a new
  helper ``safe_relpath_files`` - used by the new ``exclude``
  parameter to commit. (Robert Collins)

* Make it easier to introduce new WorkingTree formats.
  (Ian Clatworthy)

* The code for exporting trees was refactored not to use the
  deprecated ``InventoryEntry`` methods. (Ian Clatworthy)

* RuleSearchers return () instead of [] now when there are no matches.
  (Ian Clatworthy)


bzr 1.6beta3
############

:Released: 2008-07-17

This release adds a new 'stacked branches' feature allowing branches to
share storage without being in the same repository or on the same machine.
(See the user guide for more details.)  It also adds a new hook, improved
weaves, aliases for related locations, faster bzr+ssh push, and several
bug fixes.

Features
********

* New ``pre_change_branch_tip`` hook that is called before the
  branch tip is moved, while the branch is write-locked.  See the User
  Reference for signature details.  (Andrew Bennetts)

* Rule-based preferences can now be defined for selected files in
  selected branches, allowing commands and plugins to provide
  custom behaviour for files matching defined patterns.
  See ``Rule-based preferences`` (part of ``Configuring Bazaar``)
  in the User Guide and ``bzr help rules`` for more information.
  (Ian Clatworthy)

* Sites may suggest a branch to stack new branches on.  (Aaron Bentley)

* Stacked branches are now supported. See ``bzr help branch`` and
  ``bzr help push``.  Branches must be in the ``development1`` format
  to stack, though the stacked-on branch can be of any format.
  (Robert Collins)

Improvements
************

* ``bzr export --format=tgz --root=NAME -`` to export a gzipped tarball
  to stdout; also ``tar`` and ``tbz2``.
  (Martin Pool)

* ``bzr (re)merge --weave`` will now use a standard Weave algorithm,
  rather than the annotation-based merge it was using. It does so by
  building up a Weave of the important texts, without needing to build
  the full ancestry. (John Arbash Meinel, #238895)

* ``bzr send`` documents and better supports ``emacsclient`` (proper
  escaping of mail headers and handling of the MUA Mew).
  (Christophe Troestler)

* Remembered locations can be specified by aliases, e.g. :parent, :public,
  :submit.  (Aaron Bentley)

* The smart protocol now has improved support for setting branches'
  revision info directly.  This makes operations like push
  faster.  The new request method name is
  ``Branch.set_last_revision_ex``.  (Andrew Bennetts)

Bug Fixes
*********

* Bazaar is now able to be a client to the web server of IIS 6 and 7.
  The broken implementations of RFC822 in Python and RFC2046 in IIS
  combined with boundary-line checking in Bazaar previously made this
  impossible. (NB, IIS 5 does not suffer from this problem).
  (Adrian Wilkins, #247585)

* ``bzr log --long`` with a ghost in your mainline now handles that
  ghost properly. (John Arbash Meinel, #243536)

* ``check`` handles the split-up .bzr layout correctly, so no longer
  requires a branch to be present.
  (Daniel Watkins, #64783)

* Clearer message about how to set the PYTHONPATH if bzrlib can't be
  loaded.
  (Martin Pool, #205230)

* Errors about missing libraries are now shown without a traceback,
  and with a suggestion to install the library.  The full traceback is
  still in ``.bzr.log`` and can be shown with ``-Derror``.
  (Martin Pool, #240161)

* Fetch from a stacked branch copies all required data.
  (Aaron Bentley, #248506)

* Handle urls such as ftp://user@host.com@www.host.com where the user
  name contains an @.
  (Neil Martinsen-Burrell, #228058)

* ``needs_read_lock`` and ``needs_write_lock`` now suppress an error during
  ``unlock`` if there was an error in the original function. This helps
  most when there is a failure with a smart server action, since often the
  connection closes and we cannot unlock.
  (Andrew Bennetts, John Arbash Meinel, #125784)

* Obsolete hidden command ``bzr fetch`` removed.
  (Martin Pool, #172870)

* Raise the correct exception when doing ``-rbefore:0`` or ``-c0``.
  (John Arbash Meinel, #239933)

* You can now compare file revisions in Windows diff programs from
  Cygwin Bazaar.
  (Matt McClure, #209281)

* revision_history now tolerates mainline ghosts for Branch format 6.
  (Aaron Bentley, #235055)

* Set locale from environment for third party libs.
  (Martin von Gagern, #128496)

Documentation
*************

* Added *Using stacked branches* to the User Guide.
  (Ian Clatworthy)

* Updated developer documentation.
  (Martin Pool)

Testing
*******

* ``-Dmemory`` will cause /proc/PID/status to be catted before bzr
  exits, allowing low-key analysis of peak memory use. (Robert Collins)

* ``TestCaseWithTransport.make_branch_and_tree`` tries harder to return
  a tree with a ``branch`` attribute of the right format.  This was
  preventing some ``RemoteBranch`` tests from actually running with
  ``RemoteBranch`` instances.  (Andrew Bennetts)

API Changes
***********

* Removed ``Repository.text_store``, ``control_store``, etc.  Instead,
  there are new attributes ``texts, inventories, revisions,
  signatures``, each of which is a ``VersionedFiles``.  See the
  Repository docstring for more details.
  (Robert Collins)

* ``Branch.pull`` now accepts an ``_override_hook_target`` optional
  parameter.  If you have a subclass of ``Branch`` that overrides
  ``pull`` then you should add this parameter.  (Andrew Bennetts)

* ``bzrlib.check.check()`` has been deprecated in favour of the more
  aptly-named ``bzrlib.check.check_branch()``.
  (Daniel Watkins)

* ``Tree.print_file`` and ``Repository.print_file`` are deprecated.
  These methods are bad APIs because they write directly to sys.stdout.
  bzrlib does not use them internally, and there are no direct tests
  for them. (Alexander Belchenko)

Internals
*********

* ``cat`` command no longer uses ``Tree.print_file()`` internally.
  (Alexander Belchenko)

* New class method ``BzrDir.open_containing_tree_branch_or_repository``
  which eases the discovery of the tree, the branch and the repository
  containing a given location.
  (Daniel Watkins)

* New ``versionedfile.KeyMapper`` interface to abstract out the access to
  underlying .knit/.kndx etc files in repositories with partitioned
  storage. (Robert Collins)

* Obsolete developer-use command ``weave-join`` has been removed.
  (Robert Collins)

* ``RemoteToOtherFetcher`` and ``get_data_stream_for_search`` removed,
  to support new ``VersionedFiles`` layering.
  (Robert Collins)


bzr 1.6beta2
############

:Released: 2008-06-10

This release contains further progress towards our 1.6 goals of shallow
repositories, and contains a fix for some user-affecting bugs in the
repository layer.  Building working trees during checkout and branch is
now faster.

Bug Fixes
*********

* Avoid KnitCorrupt error extracting inventories from some repositories.
  (The data is not corrupt; an internal check is detecting a problem
  reading from the repository.)
  (Martin Pool, Andrew Bennetts, Robert Collins, #234748)

* ``bzr status`` was breaking if you merged the same revision twice.
  (John Arbash Meinel, #235407)

* Fix infinite loop consuming 100% CPU when a connection is lost while
  reading a response body via the smart protocol v1 or v2.
  (Andrew Bennetts)

* Inserting a bundle which changes the contents of a file with no trailing
  end of line, causing a knit snapshot in a 'knits' repository will no longer
  cause KnitCorrupt. (Robert Collins)

* ``RemoteBranch.pull`` needs to return the ``self._real_branch``'s
  pull result. It was instead just returning None, which breaks ``bzr
  pull``. (John Arbash Meinel, #238149)

* Sanitize branch nick before using it as an attachment filename in
  ``bzr send``. (Lukáš Lalinský, #210218)

* Squash ``inv_entry.symlink_target`` to a plain string when
  generating DirState details. This prevents from getting a
  ``UnicodeError`` when you have symlinks and non-ascii filenames.
  (John Arbash Meinel, #135320)

Improvements
************

* Added the 'alias' command to set/unset and display aliases. (Tim Penhey)

* ``added``, ``modified``, and ``unknowns`` behaviour made consistent (all three
  now quote paths where required). Added ``--null`` option to ``added`` and
  ``modified`` (for null-separated unknowns, use ``ls --unknown --null``)
  (Adrian Wilkins)

* Faster branching (1.09x) and lightweight checkouts (1.06x) on large trees.
  (Ian Clatworthy, Aaron Bentley)

Documentation
*************

* Added *Bazaar Zen* section to the User Guide. (Ian Clatworthy)

Testing
*******

* Fix the test HTTPServer to be isolated from chdir calls made while it is
  running, allowing it to be used in blackbox tests. (Robert Collins)

API Changes
***********

* ``WorkingTree.set_parent_(ids/trees)`` will now filter out revisions
  which are in the ancestry of other revisions. So if you merge the same
  tree twice, or merge an ancestor of an existing merge, it will only
  record the newest. (If you merge a descendent, it will replace its
  ancestor). (John Arbash Meinel, #235407)

* ``RepositoryPolicy.__init__`` now requires stack_on and stack_on_pwd,
  through the derived classes do not.  (Aaron Bentley)

Internals
*********

* ``bzrlib.bzrdir.BzrDir.sprout`` now accepts ``stacked`` to control
  creating stacked branches. (Robert Collins)

* Knit record serialisation is now stricter on what it will accept, to
  guard against potential internal bugs, or broken input. (Robert Collins)

bzr 1.6beta1
############

:Released: 2008-06-02

Commands that work on the revision history such as push, pull, missing,
uncommit and log are now substantially faster.  This release adds a
translation of some of the user documentation into Spanish.  (Contributions of
other translations would be very welcome.)  Bazaar 1.6beta1 adds a new network
protocol which is used by default and which allows for more efficient transfers
and future extensions.


Notes When Upgrading
********************

* There is a new version of the network protocol used for bzr://, bzr+ssh://
  and bzr+http:// connections.  This will allow more efficient requests and
  responses, and more graceful fallback when a server is too old to
  recognise a request from a more recent client.  Bazaar 1.6 will
  interoperate with 0.16 and later versions, but servers should be upgraded
  when possible.  Bazaar 1.6 no longer interoperates with 0.15 and earlier via
  these protocols.  Use alternatives like SFTP or upgrade those servers.
  (Andrew Bennetts, #83935)

Changes
*******

* Deprecation warnings will not be suppressed when running ``bzr selftest``
  so that developers can see if their code is using deprecated functions.
  (John Arbash Meinel)

Features
********

* Adding ``-Derror`` will now display a traceback when a plugin fails to
  load. (James Westby)

Improvements
************

* ``bzr branch/push/pull -r XXX`` now have a helper function for finding
  the revno of the new revision (``Graph.find_distance_to_null``). This
  should make something like ``bzr branch -r -100`` in a shared, no-trees
  repository much snappier. (John Arbash Meinel)

* ``bzr log --short -r X..Y`` no longer needs to access the full revision
  history. This makes it noticeably faster when logging the last few
  revisions. (John Arbash Meinel)

* ``bzr ls`` now accepts ``-V`` as an alias for ``--versioned``.
  (Jerad Cramp, #165086)

* ``bzr missing`` uses the new ``Graph.find_unique_ancestors`` and
  ``Graph.find_differences`` to determine missing revisions without having
  to search the whole ancestry. (John Arbash Meinel, #174625)

* ``bzr uncommit`` now uses partial history access, rather than always
  extracting the full revision history for a branch. This makes it
  resolve the appropriate revisions much faster (in testing it drops
  uncommit from 1.5s => 0.4s). It also means ``bzr log --short`` is one
  step closer to not using full revision history.
  (John Arbash Meinel, #172649)

Bugfixes
********

* ``bzr merge --lca`` should handle when two revisions have no common
  ancestor other than NULL_REVISION. (John Arbash Meinel, #235715)

* ``bzr status`` was breaking if you merged the same revision twice.
  (John Arbash Meinel, #235407)

* ``bzr push`` with both ``--overwrite`` and ``-r NNN`` options no longer
  fails.  (Andrew Bennetts, #234229)

* Correctly track the base URL of a smart medium when using bzr+http://
  URLs, which was causing spurious "No repository present" errors with
  branches in shared repositories accessed over bzr+http.
  (Andrew Bennetts, #230550)

* Define ``_remote_is_at_least_1_2`` on ``SmartClientMedium`` so that all
  implementations have the attribute.  Fixes 'PyCurlTransport' object has no
  attribute '_remote_is_at_least_1_2' attribute errors.
  (Andrew Bennetts, #220806)

* Failure to delete an obsolete pack file should just give a warning
  message, not a fatal error.  It may for example fail if the file is still
  in use by another process.
  (Martin Pool)

* Fix MemoryError during large fetches over HTTP by limiting the amount of
  data we try to read per ``recv`` call.  The problem was observed with
  Windows and a proxy, but might affect other environments as well.
  (Eric Holmberg, #215426)

* Handle old merge directives correctly in Merger.from_mergeable.  Stricter
  get_parent_map requirements exposed a latent bug here.  (Aaron Bentley)

* Issue a warning and ignore passwords declared in authentication.conf when
  used for an ssh scheme (sftp or bzr+ssh).
  (Vincent Ladeuil, #203186)

* Make both http implementations raise appropriate exceptions on 403
  Forbidden when POSTing smart requests.
  (Vincent Ladeuil, #230223)

* Properly *title* header names in http requests instead of capitalizing
  them.
  (Vincent Ladeuil, #229076)

* The "Unable to obtain lock" error message now also suggests using
  ``bzr break-lock`` to fix it.  (Martin Albisetti, #139202)

* Treat an encoding of '' as ascii; this can happen when bzr is run
  under vim on Mac OS X.
  (Neil Martinsen-Burrell)

* ``VersionedFile.make_mpdiffs()`` was raising an exception that wasn't in
  scope. (Daniel Fischer #235687)

Documentation
*************

* Added directory structure and started translation of docs in spanish.
  (Martin Albisetti, Lucio Albenga)

* Incorporate feedback from Jelmer Vernooij and Neil Martinsen-Burrell
  on the plugin and integration chapters of the User Guide.
  (Ian Clatworthy)

* More Bazaar developer documentation about packaging and release process,
  and about use of Python reprs.
  (Martin Pool, Martin Albisetti)

* Updated Tortise strategy document. (Mark Hammond)

Testing
*******

* ``bzrlib.tests.adapt_tests`` was broken and unused - it has been fixed.
  (Robert Collins)

* Fix the test HTTPServer to be isolated from chdir calls made while it is
  running, allowing it to be used in blackbox tests. (Robert Collins)

* New helper function for splitting test suites
  ``split_suite_by_condition``. (Robert Collins)

Internals
*********

* ``Branch.missing_revisions`` has been deprecated. Similar functionality
  can be obtained using ``bzrlib.missing.find_unmerged``. The api was
  fairly broken, and the function was unused, so we are getting rid of it.
  (John Arbash Meinel)

API Changes
***********

* ``Branch.abspath`` is deprecated; use the Tree or Transport
  instead.  (Martin Pool)

* ``Branch.update_revisions`` now takes an optional ``Graph``
  object. This can be used by ``update_revisions`` when it is
  checking ancestry, and allows callers to prefer request to go to a
  local branch.  (John Arbash Meinel)

* Branch, Repository, Tree and BzrDir should expose a Transport as an
  attribute if they have one, rather than having it indirectly accessible
  as ``.control_files._transport``.  This doesn't add a requirement
  to support a Transport in cases where it was not needed before;
  it just simplifies the way it is reached.  (Martin Pool)

* ``bzr missing --mine-only`` will return status code 0 if you have no
  new revisions, but the remote does. Similarly for ``--theirs-only``.
  The new code only checks one side, so it doesn't know if the other
  side has changes. This seems more accurate with the request anyway.
  It also changes the output to print '[This|Other] branch is up to
  date.' rather than displaying nothing.  (John Arbash Meinel)

* ``LockableFiles.put_utf8``, ``put_bytes`` and ``controlfilename``
  are now deprecated in favor of using Transport operations.
  (Martin Pool)

* Many methods on ``VersionedFile``, ``Repository`` and in
  ``bzrlib.revision``  deprecated before bzrlib 1.5 have been removed.
  (Robert Collins)

* ``RevisionSpec.wants_revision_history`` can be set to False for a given
  ``RevisionSpec``. This will disable the existing behavior of passing in
  the full revision history to ``self._match_on``. Useful for specs that
  don't actually need access to the full history. (John Arbash Meinel)

* The constructors of ``SmartClientMedium`` and its subclasses now require a
  ``base`` parameter.  ``SmartClientMedium`` implementations now also need
  to provide a ``remote_path_from_transport`` method.  (Andrew Bennetts)

* The default permissions for creating new files and directories
  should now be obtained from ``BzrDir._get_file_mode()`` and
  ``_get_dir_mode()``, rather than from LockableFiles.  The ``_set_file_mode``
  and ``_set_dir_mode`` variables on LockableFiles which were advertised
  as a way for plugins to control this are no longer consulted.
  (Martin Pool)

* ``VersionedFile.join`` is deprecated. This method required local
  instances of both versioned file objects and was thus hostile to being
  used for streaming from a smart server. The new get_record_stream and
  insert_record_stream are meant to efficiently replace this method.
  (Robert Collins)

* ``WorkingTree.set_parent_(ids/trees)`` will now filter out revisions
  which are in the ancestry of other revisions. So if you merge the same
  tree twice, or merge an ancestor of an existing merge, it will only
  record the newest. (If you merge a descendent, it will replace its
  ancestor). (John Arbash Meinel, #235407)

* ``WorkingTreeFormat2.stub_initialize_remote`` is now private.
  (Martin Pool)


bzr 1.5
#######

:Released: 2008-05-16

This release of Bazaar includes several updates to the documentation, and fixes
to prepare for making rich root support the default format. Many bugs have been
squashed, including fixes to log, bzr+ssh inter-operation with older servers.

Changes
*******

* Suppress deprecation warnings when bzrlib is a 'final' release. This way
  users of packaged software won't be bothered with DeprecationWarnings,
  but developers and testers will still see them. (John Arbash Meinel)

Documentation
*************

* Incorporate feedback from Jelmer Vernooij and Neil Martinsen-Burrell
  on the plugin and integration chapters of the User Guide.
  (Ian Clatworthy)


bzr 1.5rc1
##########

:Released: 2008-05-09

Changes
*******

* Broader support of GNU Emacs mail clients. Set
  ``mail_client=emacsclient`` in your bazaar.conf and ``send`` will pop the
  bundle in a mail buffer according to the value of ``mail-user-agent``
  variable. (Xavier Maillard)

Improvements
************

* Diff now handles revision specs like "branch:" and "submit:" more
  efficiently.  (Aaron Bentley, #202928)

* More friendly error given when attempt to start the smart server
  on an address already in use. (Andrea Corbellini, #200575)

* Pull completes much faster when there is nothing to pull.
  (Aaron Bentley)

Bugfixes
********

* Authentication.conf can define sections without password.
  (Vincent Ladeuil, #199440)

* Avoid muttering every time a child update does not cause a progress bar
  update. (John Arbash Meinel, #213771)

* ``Branch.reconcile()`` is now implemented. This allows ``bzr reconcile``
  to fix when a Branch has a non-canonical mainline history. ``bzr check``
  also detects this condition. (John Arbash Meinel, #177855)

* ``bzr log -r ..X bzr://`` was failing, because it was getting a request
  for ``revision_id=None`` which was not a string.
  (John Arbash Meinel, #211661)

* ``bzr commit`` now works with Microsoft's FTP service.
  (Andreas Deininger)

* Catch definitions outside sections in authentication.conf.
  (Vincent Ladeuil, #217650)

* Conversion from non-rich-root to rich-root(-pack) updates inventory
  sha1s, even when bundles are used.  (Aaron Bentley, #181391)

* Conversion from non-rich-root to rich-root(-pack) works correctly even
  though search keys are not topologically sorted.  (Aaron Bentley)

* Conversion from non-rich-root to rich-root(-pack) works even when a
  parent revision has a different root id.  (Aaron Bentley, #177874)

* Disable strace testing until strace is fixed (see bug #103133) and emit a
  warning when selftest ends to remind us of leaking tests.
  (Vincent Ladeuil, #226769)

* Fetching all revisions from a repository does not cause pack collisions.
  (Robert Collins, Aaron Bentley, #212908)

* Fix error about "attempt to add line-delta in non-delta knit".
  (Andrew Bennetts, #217701)

* Pushing a branch in "dirstate" format (Branch5) over bzr+ssh would break
  if the remote server was < version 1.2. This was due to a bug in the
  RemoteRepository.get_parent_map() fallback code.
  (John Arbash Meinel, #214894)

* Remove leftover code in ``bzr_branch`` that inappropriately creates
  a ``branch-name`` file in the branch control directory.
  (Martin Pool)

* Set SO_REUSEADDR on server sockets of ``bzr serve`` to avoid problems
  rebinding the socket when starting the server a second time.
  (John Arbash Meinel, Martin Pool, #164288)

* Severe performance degradation in fetching from knit repositories to
  knits and packs due to parsing the entire revisions.kndx on every graph
  walk iteration fixed by using the Repository.get_graph API.  There was
  another regression in knit => knit fetching which re-read the index for
  every revision each side had in common.
  (Robert Collins, John Arbash Meinel)

* When logging the changes to a particular file, there was a bug if there
  were ghosts in the revision ancestry. (John Arbash Meinel, #209948)

* xs4all's ftp server returns a temporary error when trying to list an
  empty directory, rather than returning an empty list. Adding a
  workaround so that we don't get spurious failures.
  (John Arbash Meinel, #215522)

Documentation
*************

* Expanded the User Guide to include new chapters on popular plugins and
  integrating Bazaar into your environment. The *Best practices* chapter
  was renamed to *Miscellaneous topics* as suggested by community
  feedback as well. (Ian Clatworthy)

* Document outlining strategies for TortoiseBzr. (Mark Hammond)

* Improved the documentation on hooks. (Ian Clatworthy)

* Update authentication docs regarding ssh agents.
  (Vincent Ladeuil, #183705)

Testing
*******

* Add ``thread_name_suffix`` parameter to SmartTCPServer_for_testing, to
  make it easy to identify which test spawned a thread with an unhandled
  exception. (Andrew Bennetts)

* New ``--debugflag``/``-E`` option to ``bzr selftest`` for setting
  options for debugging tests, these are complementary to the -D
  options.  The ``-Dselftest_debug`` global option has been replaced by the
  ``-E=allow_debug`` option for selftest. (Andrew Bennetts)

* Parameterised test ids are preserved correctly to aid diagnosis of test
  failures. (Robert Collins, Andrew Bennetts)

* selftest now accepts --starting-with <id> to load only the tests whose id
  starts with the one specified. This greatly speeds up running the test
  suite on a limited set of tests and can be used to run the tests for a
  single module, a single class or even a single test.  (Vincent Ladeuil)

* The test suite modules have been modified to define load_tests() instead
  of test_suite(). That speeds up selective loading (via --load-list)
  significantly and provides many examples on how to migrate (grep for
  load_tests).  (Vincent Ladeuil)

Internals
*********

* ``Hooks.install_hook`` is now deprecated in favour of
  ``Hooks.install_named_hook`` which adds a required ``name`` parameter, to
  avoid having to call ``Hooks.name_hook``. (Daniel Watkins)

* Implement xml8 serializer.  (Aaron Bentley)

* New form ``@deprecated_method(deprecated_in(1, 5, 0))`` for making
  deprecation wrappers.  (Martin Pool)

* ``Repository.revision_parents`` is now deprecated in favour of
  ``Repository.get_parent_map([revid])[revid]``. (Jelmer Vernooij)

* The Python ``assert`` statement is no longer used in Bazaar source, and
  a test checks this.  (Martin Pool)

API Changes
***********

* ``bzrlib.status.show_pending_merges`` requires the repository to be
  locked by the caller. Callers should have been doing it anyway, but it
  will now raise an exception if they do not. (John Arbash Meinel)

* Repository.get_data_stream, Repository.get_data_stream_for_search(),
  Repository.get_deltas_for_revsions(), Repository.revision_trees(),
  Repository.item_keys_introduced_by() no longer take read locks.
  (Aaron Bentley)

* ``LockableFiles.get_utf8`` and ``.get`` are deprecated, as a start
  towards removing LockableFiles and ``.control_files`` entirely.
  (Martin Pool)

* Methods deprecated prior to 1.1 have been removed.
  (Martin Pool)


bzr 1.4 
#######

:Released: 2008-04-28

This release of Bazaar includes handy improvements to the speed of log and
status, new options for several commands, improved documentation, and better
hooks, including initial code for server-side hooks.  A number of bugs have
been fixed, particularly in interoperability between different formats or
different releases of Bazaar over there network.  There's been substantial
internal work in both the repository and network code to enable new features
and faster performance.

Bug Fixes
*********

* Pushing a branch in "dirstate" format (Branch5) over bzr+ssh would break
  if the remote server was < version 1.2.  This was due to a bug in the
  RemoteRepository.get_parent_map() fallback code.
  (John Arbash Meinel, Andrew Bennetts, #214894)


bzr 1.4rc2
##########

:Released: 2008-04-21

Bug Fixes
*********

* ``bzr log -r ..X bzr://`` was failing, because it was getting a request
  for ``revision_id=None`` which was not a string.
  (John Arbash Meinel, #211661)

* Fixed a bug in handling ghost revisions when logging changes in a
  particular file.  (John Arbash Meinel, #209948)

* Fix error about "attempt to add line-delta in non-delta knit".
  (Andrew Bennetts, #205156)

* Fixed performance degradation in fetching from knit repositories to
  knits and packs due to parsing the entire revisions.kndx on every graph
  walk iteration fixed by using the Repository.get_graph API.  There was
  another regression in knit => knit fetching which re-read the index for
  every revision each side had in common.
  (Robert Collins, John Arbash Meinel)


bzr 1.4rc1
##########

:Released: 2008-04-11

Changes
*******

* bzr main script cannot be imported (Benjamin Peterson)

* On Linux bzr additionally looks for plugins in arch-independent site
  directory. (Toshio Kuratomi)

* The ``set_rh`` branch hook is now deprecated. Please migrate
  any plugins using this hook to use an alternative, e.g.
  ``post_change_branch_tip``. (Ian Clatworthy)

* When a plugin cannot be loaded as the file path is not a valid
  python module name bzr will now strip a ``bzr_`` prefix from the
  front of the suggested name, as many plugins (e.g. bzr-svn)
  want to be installed without this prefix. It is a common mistake
  to have a folder named "bzr-svn" for that plugin, especially
  as this is what bzr branch lp:bzr-svn will give you. (James Westby,
  Andrew Cowie)

* UniqueIntegerBugTracker now appends bug-ids instead of joining
  them to the base URL. Plugins that register bug trackers may
  need a trailing / added to the base URL if one is not already there.
  (James Wesby, Andrew Cowie)

Features
********

* Added start_commit hook for mutable trees. (Jelmer Vernooij, #186422)

* ``status`` now accepts ``--no-pending`` to show the status without
  listing pending merges, which speeds up the command a lot on large
  histories.  (James Westby, #202830)

* New ``post_change_branch_tip`` hook that is called after the
  branch tip is moved but while the branch is still write-locked.
  See the User Reference for signature details.
  (Ian Clatworthy, James Henstridge)

* Reconfigure can convert a branch to be standalone or to use a shared
  repository.  (Aaron Bentley)

Improvements
************

* The smart protocol now has support for setting branches' revision info
  directly.  This should make operations like push slightly faster, and is a
  step towards server-side hooks.  The new request method name is
  ``Branch.set_last_revision_info``.  (Andrew Bennetts)

* ``bzr commit --fixes`` now recognises "gnome" as a tag by default.
  (James Westby, Andrew Cowie)

* ``bzr switch`` will attempt to find branches to switch to relative to the
  current branch. E.g. ``bzr switch branchname`` will look for
  ``current_branch/../branchname``. (Robert Collins, Jelmer Vernooij,
  Wouter van Heyst)

* Diff is now more specific about execute-bit changes it describes
  (Chad Miller)

* Fetching data over HTTP is a bit faster when urllib is used.  This is done
  by forcing it to recv 64k at a time when reading lines in HTTP headers,
  rather than just 1 byte at a time.  (Andrew Bennetts)

* Log --short and --line are much faster when -r is not specified.
  (Aaron Bentley)

* Merge is faster.  We no longer check a file's existence unnecessarily
  when merging the execute bit.  (Aaron Bentley)

* ``bzr status`` on an explicit list of files no longer shows pending
  merges, making it much faster on large trees. (John Arbash Meinel)

* The launchpad directory service now warns the user if they have not set
  their launchpad login and are trying to resolve a URL using it, just
  in case they want to do a write operation with it.  (James Westby)

* The smart protocol client is slightly faster, because it now only queries
  the server for the protocol version once per connection.  Also, the HTTP
  transport will now automatically probe for and use a smart server if
  one is present.  You can use the new ``nosmart+`` transport decorator
  to get the old behaviour.  (Andrew Bennetts)

* The ``version`` command takes a ``--short`` option to print just the
  version number, for easier use in scripts.  (Martin Pool)

* Various operations with revision specs and commands that calculate
  revnos and revision ids are faster.  (John A. Meinel, Aaron Bentley)

Bugfixes
********

* Add ``root_client_path`` parameter to SmartWSGIApp and
  SmartServerRequest.  This makes it possible to publish filesystem
  locations that don't exactly match URL paths. SmartServerRequest
  subclasses should use the new ``translate_client_path`` and
  ``transport_from_client_path`` methods when dealing with paths received
  from a client to take this into account.  (Andrew Bennetts, #124089)

* ``bzr mv a b`` can be now used also to rename previously renamed
  directories, not only files. (Lukáš Lalinský, #107967)

* ``bzr uncommit --local`` can now remove revisions from the local
  branch to be symmetric with ``bzr commit --local``.
  (John Arbash Meinel, #93412)

* Don't ask for a password if there is no real terminal.
  (Alexander Belchenko, #69851)

* Fix a bug causing a ValueError crash in ``parse_line_delta_iter`` when
  fetching revisions from a knit to pack repository or vice versa using
  bzr:// (including over http or ssh).
  (#208418, Andrew Bennetts, Martin Pool, Robert Collins)

* Fixed ``_get_line`` in ``bzrlib.smart.medium``, which was buggy.  Also
  fixed ``_get_bytes`` in the same module to use the push back buffer.
  These bugs had no known impact in normal use, but were problematic for
  developers working on the code, and were likely to cause real bugs sooner
  or later.  (Andrew Bennetts)

* Implement handling of basename parameter for DefaultMail.  (James Westby)

* Incompatibility with Paramiko versions newer than 1.7.2 was fixed.
  (Andrew Bennetts, #213425)

* Launchpad locations (lp: URLs) can be pulled.  (Aaron Bentley, #181945)

* Merges that add files to deleted root directories complete.  They
  do create conflicts.  (Aaron Bentley, #210092)

* vsftp's return ``550 RNFR command failed.`` supported.
  (Marcus Trautwig, #129786)

Documentation
*************

* Improved documentation on send/merge relationship. (Peter Schuller)

* Minor fixes to the User Guide. (Matthew Fuller)

* Reduced the evangelism in the User Guide. (Ian Clatworthy)

* Added Integrating with Bazaar document for developers (Martin Albisetti)

API Breaks
**********

* Attempting to pull data from a ghost aware repository (e.g. knits) into a
  non-ghost aware repository such as weaves will now fail if there are
  ghosts.  (Robert Collins)

* ``KnitVersionedFile`` no longer accepts an ``access_mode`` parameter, and
  now requires the ``index`` and ``access_method`` parameters to be
  supplied. A compatible shim has been kept in the new function
  ``knit.make_file_knit``. (Robert Collins)

* Log formatters must now provide log_revision instead of show and
  show_merge_revno methods. The latter had been deprecated since the 0.17
  release. (James Westby)

* ``LoopbackSFTP`` is now called ``SocketAsChannelAdapter``.
  (Andrew Bennetts)

* ``osutils.backup_file`` is removed. (Alexander Belchenko)

* ``Repository.get_revision_graph`` is deprecated, with no replacement
  method. The method was size(history) and not desirable. (Robert Collins)

* ``revision.revision_graph`` is deprecated, with no replacement function.
  The function was size(history) and not desirable. (Robert Collins)

* ``Transport.get_shared_medium`` is deprecated.  Use
  ``Transport.get_smart_medium`` instead.  (Andrew Bennetts)

* ``VersionedFile`` factories now accept a get_scope parameter rather
  than using a call to ``transaction_finished``, allowing the removal of
  the fixed list of versioned files per repository. (Robert Collins)

* ``VersionedFile.annotate_iter`` is deprecated. While in principle this
  allowed lower memory use, all users of annotations wanted full file
  annotations, and there is no storage format suitable for incremental
  line-by-line annotation. (Robert Collins)

* ``VersionedFile.clone_text`` is deprecated. This performance optimisation
  is no longer used - reading the content of a file that is undergoing a
  file level merge to identical state on two branches is rare enough, and
  not expensive enough to special case. (Robert Collins)

* ``VersionedFile.clear_cache`` and ``enable_cache`` are deprecated.
  These methods added significant complexity to the ``VersionedFile``
  implementation, but were only used for optimising fetches from knits -
  which can be done from outside the knit layer, or via a caching
  decorator. As knits are not the default format, the complexity is no
  longer worth paying. (Robert Collins)

* ``VersionedFile.create_empty`` is removed. This method presupposed a
  sensible mapping to a transport for individual files, but pack backed
  versioned files have no such mapping. (Robert Collins)

* ``VersionedFile.get_graph`` is deprecated, with no replacement method.
  The method was size(history) and not desirable. (Robert Collins)

* ``VersionedFile.get_graph_with_ghosts`` is deprecated, with no
  replacement method.  The method was size(history) and not desirable.
  (Robert Collins)

* ``VersionedFile.get_parents`` is deprecated, please use
  ``VersionedFile.get_parent_map``. (Robert Collins)

* ``VersionedFile.get_sha1`` is deprecated, please use
  ``VersionedFile.get_sha1s``. (Robert Collins)

* ``VersionedFile.has_ghost`` is now deprecated, as it is both expensive
  and unused outside of a single test. (Robert Collins)

* ``VersionedFile.iter_parents`` is now deprecated in favour of
  ``get_parent_map`` which can be used to instantiate a Graph on a
  VersionedFile. (Robert Collins)

* ``VersionedFileStore`` no longer uses the transaction parameter given
  to most methods; amongst other things this means that the
  get_weave_or_empty method no longer guarantees errors on a missing weave
  in a readonly transaction, and no longer caches versioned file instances
  which reduces memory pressure (but requires more careful management by
  callers to preserve performance). (Robert Collins)

Testing
*******

* New -Dselftest_debug flag disables clearing of the debug flags during
  tests.  This is useful if you want to use e.g. -Dhpss to help debug a
  failing test.  Be aware that using this feature is likely to cause
  spurious test failures if used with the full suite. (Andrew Bennetts)

* selftest --load-list now uses a new more agressive test loader that will
  avoid loading unneeded modules and building their tests. Plugins can use
  this new loader by defining a load_tests function instead of a test_suite
  function. (a forthcoming patch will provide many examples on how to
  implement this).
  (Vincent Ladeuil)

* selftest --load-list now does some sanity checks regarding duplicate test
  IDs and tests present in the list but not found in the actual test suite.
  (Vincent Ladeuil)

* Slightly more concise format for the selftest progress bar, so there's
  more space to show the test name.  (Martin Pool) ::

    [2500/10884, 1fail, 3miss in 1m29s] test_revisionnamespaces.TestRev

* The test suite takes much less memory to run, and is a bit faster.  This
  is done by clearing most attributes of TestCases after running them, if
  they succeeded.  (Andrew Bennetts)

Internals
*********

* Added ``_build_client_protocol`` to ``_SmartClient``.  (Andrew Bennetts)

* Added basic infrastructure for automatic plugin suggestion.
  (Martin Albisetti)

* If a ``LockableFiles`` object is not explicitly unlocked (for example
  because of a missing ``try/finally`` block, it will give a warning but
  not automatically unlock itself.  (Previously they did.)  This
  sometimes caused knock-on errors if for example the network connection
  had already failed, and should not be relied upon by code.
  (Martin Pool, #109520)

* ``make dist`` target to build a release tarball, and also
  ``check-dist-tarball`` and ``dist-upload-escudero``.  (Martin Pool)

* The ``read_response_tuple`` method of ``SmartClientRequestProtocol*``
  classes will now raise ``UnknownSmartMethod`` when appropriate, so that
  callers don't need to try distinguish unknown request errors from other
  errors.  (Andrew Bennetts)

* ``set_make_working_trees`` is now implemented provided on all repository
  implementations (Aaron Bentley)

* ``VersionedFile`` now has a new method ``get_parent_map`` which, like
  ``Graph.get_parent_map`` returns a dict of key:parents. (Robert Collins)


bzr 1.3.1
#########

:Released: 2008-04-09

No changes from 1.3.1rc1.


bzr 1.3.1rc1
############

:Released: 2008-04-04

Bug Fixes
*********

* Fix a bug causing a ValueError crash in ``parse_line_delta_iter`` when
  fetching revisions from a knit to pack repository or vice versa using
  bzr:// (including over http or ssh).
  (#208418, Andrew Bennetts, Martin Pool, Robert Collins)


bzr 1.3
#######

:Released: 2008-03-20

Bazaar has become part of the GNU project <http://www.gnu.org>

Many operations that act on history, including ``log`` and ``annotate`` are now
substantially faster.  Several bugs have been fixed and several new options and
features have been added.

Testing
*******

* Avoid spurious failure of ``TestVersion.test_version`` matching
  directory names.
  (#202778, Martin Pool)


bzr 1.3rc1
##########

:Released: 2008-03-16

Notes When Upgrading
********************

* The backup directory created by ``upgrade`` is now called
  ``backup.bzr``, not ``.bzr.backup``. (Martin Albisetti)

Changes
*******

* A new repository format 'development' has been added. This format will
  represent the latest 'in-progress' format that the bzr developers are
  interested in getting early-adopter testing and feedback on.
  ``doc/developers/development-repo.txt`` has detailed information.
  (Robert Collins)

* BZR_LOG environment variable controls location of .bzr.log trace file.
  User can suppress writing messages to .bzr.log by using '/dev/null'
  filename (on Linux) or 'NUL' (on Windows). If BZR_LOG variable
  is not defined but BZR_HOME is defined then default location
  for .bzr.log trace file is ``$BZR_HOME/.bzr.log``.
  (Alexander Belchenko, #106117)

* ``launchpad`` builtin plugin now shipped as separate part in standalone
  bzr.exe, installed to ``C:\Program Files\Bazaar\plugins`` directory,
  and standalone installer allows user to skip installation of this plugin.
  (Alexander Belchenko)

* Restore auto-detection of plink.exe on Windows. (Dmitry Vasiliev)

* Version number is now shown as "1.2" or "1.2pr2", without zeroed or
  missing final fields.  (Martin Pool)

Features
********

* ``branch`` and ``checkout`` can hard-link working tree files, which is
  faster and saves space.  (Aaron Bentley)

* ``bzr send`` will now also look at the ``child_submit_to`` setting in
  the submit branch to determine the email address to send to.
  (Jelmer Vernooij)

Improvements
************

* BzrBranch._lefthand_history is faster on pack repos.  (Aaron Bentley)

* Branch6.generate_revision_history is faster.  (Aaron Bentley)

* Directory services can now be registered, allowing special URLs to be
  dereferenced into real URLs.  This is a generalization and cleanup of
  the lp: transport lookup.  (Aaron Bentley)

* Merge directives that are automatically attached to emails have nicer
  filenames, based on branch-nick + revno. (Aaron Bentley)

* ``push`` has a ``--revision`` option, to specify what revision to push up
  to.  (Daniel Watkins)

* Significantly reducing execution time and network traffic for trivial
  case of running ``bzr missing`` command for two identical branches.
  (Alexander Belchenko)

* Speed up operations that look at the revision graph (such as 'bzr log').
  ``KnitPackRepositor.get_revision_graph`` uses ``Graph.iter_ancestry`` to
  extract the revision history. This allows filtering ghosts while
  stepping instead of needing to peek ahead. (John Arbash Meinel)

* The ``hooks`` command lists installed hooks, to assist in debugging.
  (Daniel Watkins)

* Updates to how ``annotate`` work. Should see a measurable improvement in
  performance and memory consumption for file with a lot of merges.
  Also, correctly handle when a line is introduced by both parents (it
  should be attributed to the first merge which notices this, and not
  to all subsequent merges.) (John Arbash Meinel)

Bugfixes
********

* Autopacking no longer holds the full set of inventory lines in
  memory while copying. For large repositories, this can amount to
  hundreds of MB of ram consumption.
  (Ian Clatworthy, John Arbash Meinel)

* Cherrypicking when using ``--format=merge3`` now explictly excludes
  BASE lines. (John Arbash Meinel, #151731)

* Disable plink's interactive prompt for password.
  (#107593, Dmitry Vasiliev)

* Encode command line arguments from unicode to user_encoding before
  invoking external mail client in `bzr send` command.
  (#139318, Alexander Belchenko)

* Fixed problem connecting to ``bzr+https://`` servers.
  (#198793, John Ferlito)

* Improved error reporting in the Launchpad plugin. (Daniel Watkins,
  #196618)

* Include quick-start-summary.svg file to python-based installer(s)
  for Windows. (#192924, Alexander Belchenko)

* lca merge now respects specified files. (Aaron Bentley)

* Make version-info --custom imply --all. (#195560, James Westby)

* ``merge --preview`` now works for merges that add or modify
  symlinks (James Henstridge)

* Redirecting the output from ``bzr merge`` (when the remembered
  location is used) now works. (John Arbash Meinel)

* setup.py script explicitly checks for Python version.
  (Jari Aalto, Alexander Belchenko, #200569)

* UnknownFormatErrors no longer refer to branches regardless of kind of
  unknown format. (Daniel Watkins, #173980)

* Upgrade bundled ConfigObj to version 4.5.2, which properly quotes #
  signs, among other small improvements. (Matt Nordhoff, #86838)

* Use correct indices when emitting LCA conflicts.  This fixes IndexError
  errors.  (Aaron Bentley, #196780)

Documentation
*************

* Explained how to use ``version-info --custom`` in the User Guide.
  (Neil Martinsen-Burrell)

API Breaks
**********

* Support for loading plugins from zip files and
  ``bzrlib.plugin.load_from_zip()`` function are deprecated.
  (Alexander Belchenko)

Testing
*******

* Added missing blackbox tests for ``modified`` (Adrian Wilkins)

* The branch interface tests were invalid for branches using rich-root
  repositories because the empty string is not a valid file-id.
  (Robert Collins)

Internals
*********

* ``Graph.iter_ancestry`` returns the ancestry of revision ids. Similar to
  ``Repository.get_revision_graph()`` except it includes ghosts and you can
  stop part-way through. (John Arbash Meinel)

* New module ``tools/package_mf.py`` provide custom module finder for
  python packages (improves standard python library's modulefinder.py)
  used by ``setup.py`` script while building standalone bzr.exe.
  (Alexander Belchenko)

* New remote method ``RemoteBzrDir.find_repositoryV2`` adding support for
  detecting external lookup support on remote repositories. This method is
  now attempted first when lookup up repositories, leading to an extra
  round trip on older bzr smart servers. (Robert Collins)

* Repository formats have a new supported-feature attribute
  ``supports_external_lookups`` used to indicate repositories which support
  falling back to other repositories when they have partial data.
  (Robert Collins)

* ``Repository.get_revision_graph_with_ghosts`` and
  ``bzrlib.revision.(common_ancestor,MultipleRevisionSources,common_graph)``
  have been deprecated.  (John Arbash Meinel)

* ``Tree.iter_changes`` is now a public API, replacing the work-in-progress
  ``Tree._iter_changes``. The api is now considered stable and ready for
  external users.  (Aaron Bentley)

* The bzrdir format registry now accepts an ``alias`` keyword to
  register_metadir, used to indicate that a format name is an alias for
  some other format and thus should not be reported when describing the
  format. (Robert Collins)


bzr 1.2
#######

:Released: 2008-02-15

Bug Fixes
*********

* Fix failing test in Launchpad plugin. (Martin Pool)


bzr 1.2rc1
##########

:Released: 2008-02-13

Notes When Upgrading
********************

* Fetching via the smart protocol may need to reconnect once during a fetch
  if the remote server is running Bazaar 1.1 or earlier, because the client
  attempts to use more efficient requests that confuse older servers.  You
  may be required to re-enter a password or passphrase when this happens.
  This won't happen if the server is upgraded to Bazaar 1.2.
  (Andrew Bennetts)

Changes
*******

* Fetching via bzr+ssh will no longer fill ghosts by default (this is
  consistent with pack-0.92 fetching over SFTP). (Robert Collins)

* Formatting of ``bzr plugins`` output is changed to be more human-
  friendly. Full path of plugins locations will be shown only with
  ``--verbose`` command-line option. (Alexander Belchenko)

* ``merge`` now prefers to use the submit branch, but will fall back to
  parent branch.  For many users, this has no effect.  But some users who
  pull and merge on the same branch will notice a change.  This change
  makes it easier to work on a branch on two different machines, pulling
  between the machines, while merging from the upstream.
  ``merge --remember`` can now be used to set the submit_branch.
  (Aaron Bentley)

Features
********

* ``merge --preview`` produces a diff of the changes merge would make,
  but does not actually perform the merge.  (Aaron Bentley)

* New smart method ``Repository.get_parent_map`` for getting revision
  parent data. This returns additional parent information topologically
  adjacent to the requested data to reduce round trip latency impacts.
  (Robert Collins)

* New smart method, ``Repository.stream_revisions_chunked``, for fetching
  revision data that streams revision data via a chunked encoding.  This
  avoids buffering large amounts of revision data on the server and on the
  client, and sends less data to the server to request the revisions.
  (Andrew Bennetts, Robert Collins, #178353)

* The launchpad plugin now handles lp urls of the form
  ``lp://staging/``, ``lp://demo/``, ``lp://dev/`` to use the appropriate
  launchpad instance to do the resolution of the branch identities.
  This is primarily of use to Launchpad developers, but can also
  be used by other users who want to try out Launchpad as
  a branch location without messing up their public Launchpad
  account.  Branches that are pushed to the staging environment
  have an expected lifetime of one day. (Tim Penhey)

Improvements
************

* Creating a new branch no longer tries to read the entire revision-history
  unnecessarily over smart server operations. (Robert Collins)

* Fetching between different repository formats with compatible models now
  takes advantage of the smart method to stream revisions.  (Andrew Bennetts)

* The ``--coverage`` option is now global, rather specific to ``bzr
  selftest``.  (Andrew Bennetts)

* The ``register-branch`` command will now use the public url of the branch
  containing the current directory, if one has been set and no explicit
  branch is provided.  (Robert Collins)

* Tweak the ``reannotate`` code path to optimize the 2-parent case.
  Speeds up ``bzr annotate`` with a pack repository by approx 3:2.
  (John Arbash Meinel)

Bugfixes
********

* Calculate remote path relative to the shared medium in _SmartClient.  This
  is related to the problem in bug #124089.  (Andrew Bennetts)

* Cleanly handle connection errors in smart protocol version two, the same
  way as they are handled by version one.  (Andrew Bennetts)

* Clearer error when ``version-info --custom`` is used without
  ``--template`` (Lukáš Lalinský)

* Don't raise UnavailableFeature during test setup when medusa is not
  available or tearDown is never called leading to nasty side effects.
  (#137823, Vincent Ladeuil)

* If a plugin's test suite cannot be loaded, for example because of a syntax
  error in the tests, then ``selftest`` fails, rather than just printing
  a warning.  (Martin Pool, #189771)

* List possible values for BZR_SSH environment variable in env-variables
  help topic. (Alexander Belchenko, #181842)

* New methods ``push_log_file`` and ``pop_log_file`` to intercept messages:
  popping the log redirection now precisely restores the previous state,
  which makes it easier to use bzr log output from other programs.
  TestCaseInTempDir no longer depends on a log redirection being established
  by the test framework, which lets bzr tests cleanly run from a normal
  unittest runner.
  (#124153, #124849, Martin Pool, Jonathan Lange)

* ``pull --quiet`` is now more quiet, in particular a message is no longer
  printed when the remembered pull location is used. (James Westby,
  #185907)

* ``reconfigure`` can safely be interrupted while fetching.
  (Aaron Bentley, #179316)

* ``reconfigure`` preserves tags when converting to and from lightweight
  checkouts.  (Aaron Bentley, #182040)

* Stop polluting /tmp when running selftest.
  (Vincent Ladeuil, #123363)

* Switch from NFKC => NFC for normalization checks. NFC allows a few
  more characters which should be considered valid.
  (John Arbash Meinel, #185458)

* The launchpad plugin now uses the ``edge`` xmlrpc server to avoid
  interacting badly with a bug on the launchpad side. (Robert Collins)

* Unknown hostnames when connecting to a ``bzr://`` URL no longer cause
  tracebacks.  (Andrew Bennetts, #182849)

API Breaks
**********

* Classes implementing Merge types like Merge3Merger must now accept (and
  honour) a do_merge flag in their constructor.  (Aaron Bentley)

* ``Repository.add_inventory`` and ``add_revision`` now require the caller
  to previously take a write lock (and start a write group.)
  (Martin Pool)

Testing
*******

* selftest now accepts --load-list <file> to load a test id list. This
  speeds up running the test suite on a limited set of tests.
  (Vincent Ladeuil)

Internals
*********

* Add a new method ``get_result`` to graph search objects. The resulting
  ``SearchResult`` can be used to recreate the search later, which will
  be useful in reducing network traffic. (Robert Collins)

* Use convenience function to check whether two repository handles
  are referring to the same repository in ``Repository.get_graph``.
  (Jelmer Vernooij, #187162)

* Fetching now passes the find_ghosts flag through to the
  ``InterRepository.missing_revision_ids`` call consistently for all
  repository types. This will enable faster missing revision discovery with
  bzr+ssh. (Robert Collins)

* Fix error handling in Repository.insert_data_stream. (Lukas Lalinsky)

* ``InterRepository.missing_revision_ids`` is now deprecated in favour of
  ``InterRepository.search_missing_revision_ids`` which returns a
  ``bzrlib.graph.SearchResult`` suitable for making requests from the smart
  server. (Robert Collins)

* New error ``NoPublicBranch`` for commands that need a public branch to
  operate. (Robert Collins)

* New method ``iter_inventories`` on Repository for access to many
  inventories. This is primarily used by the ``revision_trees`` method, as
  direct access to inventories is discouraged. (Robert Collins)

* New method ``next_with_ghosts`` on the Graph breadth-first-search objects
  which will split out ghosts and present parents into two separate sets,
  useful for code which needs to be aware of ghosts (e.g. fetching data
  cares about ghosts during revision selection). (Robert Collins)

* Record a timestamp against each mutter to the trace file, relative to the
  first import of bzrlib.  (Andrew Bennetts)

* ``Repository.get_data_stream`` is now deprecated in favour of
  ``Repository.get_data_stream_for_search`` which allows less network
  traffic when requesting data streams over a smart server. (Robert Collins)

* ``RemoteBzrDir._get_tree_branch`` no longer triggers ``_ensure_real``,
  removing one round trip on many network operations. (Robert Collins)

* RemoteTransport's ``recommended_page_size`` method now returns 64k, like
  SFTPTransport and HttpTransportBase.  (Andrew Bennetts)

* Repository has a new method ``has_revisions`` which signals the presence
  of many revisions by returning a set of the revisions listed which are
  present. This can be done by index queries without reading data for parent
  revision names etc. (Robert Collins)


bzr 1.1
#######

:Released: 2008-01-15

(no changes from 1.1rc1)

bzr 1.1rc1
##########

:Released: 2008-01-05

Changes
*******

* Dotted revision numbers have been revised. Instead of growing longer with
  nested branches the branch number just increases. (eg instead of 1.1.1.1.1
  we now report 1.2.1.) This helps scale long lived branches which have many
  feature branches merged between them. (John Arbash Meinel)

* The syntax ``bzr diff branch1 branch2`` is no longer supported.
  Use ``bzr diff branch1 --new branch2`` instead. This change has
  been made to remove the ambiguity where ``branch2`` is in fact a
  specific file to diff within ``branch1``.

Features
********

* New option to use custom template-based formats in  ``bzr version-info``.
  (Lukáš Lalinský)

* diff '--using' allows an external diff tool to be used for files.
  (Aaron Bentley)

* New "lca" merge-type for fast everyday merging that also supports
  criss-cross merges.  (Aaron Bentley)

Improvements
************

* ``annotate`` now doesn't require a working tree. (Lukáš Lalinský,
  #90049)

* ``branch`` and ``checkout`` can now use files from a working tree to
  to speed up the process.  For checkout, this requires the new
  --files-from flag.  (Aaron Bentley)

* ``bzr diff`` now sorts files in alphabetical order.  (Aaron Bentley)

* ``bzr diff`` now works on branches without working trees. Tree-less
  branches can also be compared to each other and to working trees using
  the new diff options ``--old`` and ``--new``. Diffing between branches,
  with or without trees, now supports specific file filtering as well.
  (Ian Clatworthy, #6700)

* ``bzr pack`` now orders revision texts in topological order, with newest
  at the start of the file, promoting linear reads for ``bzr log`` and the
  like. This partially fixes #154129. (Robert Collins)

* Merge directives now fetch prerequisites from the target branch if
  needed.  (Aaron Bentley)

* pycurl now handles digest authentication.
  (Vincent Ladeuil)

* ``reconfigure`` can now convert from repositories.  (Aaron Bentley)

* ``-l`` is now a short form for ``--limit`` in ``log``.  (Matt Nordhoff)

* ``merge`` now warns when merge directives cause cherrypicks.
  (Aaron Bentley)

* ``split`` now supported, to enable splitting large trees into smaller
  pieces.  (Aaron Bentley)

Bugfixes
********

* Avoid AttributeError when unlocking a pack repository when an error occurs.
  (Martin Pool, #180208)

* Better handle short reads when processing multiple range requests.
  (Vincent Ladeuil, #179368)

* build_tree acceleration uses the correct path when a file has been moved.
  (Aaron Bentley)

* ``commit`` now succeeds when a checkout and its master branch share a
  repository.  (Aaron Bentley, #177592)

* Fixed error reporting of unsupported timezone format in
  ``log --timezone``. (Lukáš Lalinský, #178722)

* Fixed Unicode encoding error in ``ignored`` when the output is
  redirected to a pipe. (Lukáš Lalinský)

* Fix traceback when sending large response bodies over the smart protocol
  on Windows. (Andrew Bennetts, #115781)

* Fix ``urlutils.relative_url`` for the case of two ``file:///`` URLs
  pointed to different logical drives on Windows.
  (Alexander Belchenko, #90847)

* HTTP test servers are now compatible with the http protocol version 1.1.
  (Vincent Ladeuil, #175524)

* _KnitParentsProvider.get_parent_map now handles requests for ghosts
  correctly, instead of erroring or attributing incorrect parents to ghosts.
  (Aaron Bentley)

* ``merge --weave --uncommitted`` now works.  (Aaron Bentley)

* pycurl authentication handling was broken and incomplete. Fix handling of
  user:pass embedded in the urls.
  (Vincent Ladeuil, #177643)

* Files inside non-directories are now handled like other conflict types.
  (Aaron Bentley, #177390)

* ``reconfigure`` is able to convert trees into lightweight checkouts.
  (Aaron Bentley)

* Reduce lockdir timeout to 0 when running ``bzr serve``.  (Andrew Bennetts,
  #148087)

* Test that the old ``version_info_format`` functions still work, even
  though they are deprecated. (John Arbash Meinel, ShenMaq, #177872)

* Transform failures no longer cause ImmortalLimbo errors (Aaron Bentley,
  #137681)

* ``uncommit`` works even when the commit messages of revisions to be
  removed use characters not supported in the terminal encoding.
  (Aaron Bentley)

* When dumb http servers return whole files instead of the requested ranges,
  read the remaining bytes by chunks to avoid overflowing network buffers.
  (Vincent Ladeuil, #175886)

Documentation
*************

* Minor tweaks made to the bug tracker integration documentation.
  (Ian Clatworthy)

* Reference material has now be moved out of the User Guide and added
  to the User Reference. The User Reference has gained 4 sections as
  a result: Authenication Settings, Configuration Settings, Conflicts
  and Hooks. All help topics are now dumped into text format in the
  doc/en/user-reference directory for those who like browsing that
  information in their editor. (Ian Clatworthy)

* *Using Bazaar with Launchpad* tutorial added. (Ian Clatworthy)

Internals
*********

* find_* methods available for BzrDirs, Branches and WorkingTrees.
  (Aaron Bentley)

* Help topics can now be loaded from files.
  (Ian Clatworthy, Alexander Belchenko)

* get_parent_map now always provides tuples as its output.  (Aaron Bentley)

* Parent Providers should now implement ``get_parent_map`` returning a
  dictionary instead of ``get_parents`` returning a list.
  ``Graph.get_parents`` is now deprecated. (John Arbash Meinel,
  Robert Collins)

* Patience Diff now supports arbitrary python objects, as long as they
  support ``hash()``. (John Arbash Meinel)

* Reduce selftest overhead to establish test names by memoization.
  (Vincent Ladeuil)

API Breaks
**********

Testing
*******

* Modules can now customise their tests by defining a ``load_tests``
  attribute. ``pydoc bzrlib.tests.TestUtil.TestLoader.loadTestsFromModule``
  for the documentation on this attribute. (Robert Collins)

* New helper function ``bzrlib.tests.condition_id_re`` which helps
  filter tests based on a regular expression search on the tests id.
  (Robert Collins)

* New helper function ``bzrlib.tests.condition_isinstance`` which helps
  filter tests based on class. (Robert Collins)

* New helper function ``bzrlib.tests.exclude_suite_by_condition`` which
  generalises the ``exclude_suite_by_re`` function. (Robert Collins)

* New helper function ``bzrlib.tests.filter_suite_by_condition`` which
  generalises the ``filter_suite_by_re`` function. (Robert Collins)

* New helper method ``bzrlib.tests.exclude_tests_by_re`` which gives a new
  TestSuite that does not contain tests from the input that matched a
  regular expression. (Robert Collins)

* New helper method ``bzrlib.tests.randomize_suite`` which returns a
  randomized copy of the input suite. (Robert Collins)

* New helper method ``bzrlib.tests.split_suite_by_re`` which splits a test
  suite into two according to a regular expression. (Robert Collins)

* Parametrize all http tests for the transport implementations, the http
  protocol versions (1.0 and 1.1) and the authentication schemes.
  (Vincent Ladeuil)

* The ``exclude_pattern`` and ``random_order`` parameters to the function
  ``bzrlib.tests.filter_suite_by_re`` have been deprecated. (Robert Collins)

* The method ``bzrlib.tests.sort_suite_by_re`` has been deprecated. It is
  replaced by the new helper methods added in this release. (Robert Collins)


bzr 1.0
#######

:Released: 2007-12-14

Documentation
*************

* More improvements and fixes to the User Guide.  (Ian Clatworthy)

* Add information on cherrypicking/rebasing to the User Guide.
  (Ian Clatworthy)

* Improve bug tracker integration documentation. (Ian Clatworthy)

* Minor edits to ``Bazaar in five minutes`` from David Roberts and
  to the rebasing section of the User Guide from Aaron Bentley.
  (Ian Clatworthy)


bzr 1.0rc3
##########

:Released: 2007-12-11

Changes
*******

* If a traceback occurs, users are now asked to report the bug
  through Launchpad (https://bugs.launchpad.net/bzr/), rather than
  by mail to the mailing list.
  (Martin Pool)

Bugfixes
********

* Fix Makefile rules for doc generation. (Ian Clatworthy, #175207)

* Give more feedback during long http downloads by making readv deliver data
  as it arrives for urllib, and issue more requests for pycurl. High latency
  networks are better handled by urllib, the pycurl implementation give more
  feedback but also incur more latency.
  (Vincent Ladeuil, #173010)

* Implement _make_parents_provider on RemoteRepository, allowing generating
  bundles against branches on a smart server.  (Andrew Bennetts, #147836)

Documentation
*************

* Improved user guide.  (Ian Clatworthy)

* The single-page quick reference guide is now available as a PDF.
  (Ian Clatworthy)

Internals
*********

* readv urllib http implementation is now a real iterator above the
  underlying socket and deliver data as soon as it arrives. 'get' still
  wraps its output in a StringIO.
  (Vincent Ladeuil)


bzr 1.0rc2
##########

:Released: 2007-12-07

Improvements
************

* Added a --coverage option to selftest. (Andrew Bennetts)

* Annotate merge (merge-type=weave) now supports cherrypicking.
  (Aaron Bentley)

* ``bzr commit`` now doesn't print the revision number twice. (Matt
  Nordhoff, #172612)

* New configuration option ``bugtracker_<tracker_abbrevation>_url`` to
  define locations of bug trackers that are not directly supported by
  bzr or a plugin. The URL will be treated as a template and ``{id}``
  placeholders will be replaced by specific bug IDs.  (Lukáš Lalinský)

* Support logging single merge revisions with short and line log formatters.
  (Kent Gibson)

* User Guide enhanced with suggested readability improvements from
  Matt Revell and corrections from John Arbash Meinel. (Ian Clatworthy)

* Quick Start Guide renamed to Quick Start Card, moved down in
  the catalog, provided in pdf and png format and updated to refer
  to ``send`` instead of ``bundle``. (Ian Clatworthy, #165080)

* ``switch`` can now be used on heavyweight checkouts as well as
  lightweight ones. After switching a heavyweight checkout, the
  local branch is a mirror/cache of the new bound branch and
  uncommitted changes in the working tree are merged. As a safety
  check, if there are local commits in a checkout which have not
  been committed to the previously bound branch, then ``switch``
  fails unless the ``--force`` option is given. This option is
  now also required if the branch a lightweight checkout is pointing
  to has been moved. (Ian Clatworthy)

Internals
*********

* New -Dhttp debug option reports http connections, requests and responses.
  (Vincent Ladeuil)

* New -Dmerge debug option, which emits merge plans for merge-type=weave.

Bugfixes
********

* Better error message when running ``bzr cat`` on a non-existant branch.
  (Lukáš Lalinský, #133782)

* Catch OSError 17 (file exists) in final phase of tree transform and show
  filename to user.
  (Alexander Belchenko, #111758)

* Catch ShortReadvErrors while using pycurl. Also make readv more robust by
  allowing multiple GET requests to be issued if too many ranges are
  required.
  (Vincent Ladeuil, #172701)

* Check for missing basis texts when fetching from packs to packs.
  (John Arbash Meinel, #165290)

* Fall back to showing e-mail in ``log --short/--line`` if the
  committer/author has only e-mail. (Lukáš Lalinský, #157026)

API Breaks
**********

* Deprecate not passing a ``location`` argument to commit reporters'
  ``started`` methods. (Matt Nordhoff)


bzr 1.0rc1
##########

:Released: 2007-11-30

Notes When Upgrading
********************

* The default repository format is now ``pack-0.92``.  This
  default is used when creating new repositories with ``init`` and
  ``init-repo``, and when branching over bzr+ssh or bzr+hpss.
  (See https://bugs.launchpad.net/bugs/164626)

  This format can be read and written by Bazaar 0.92 and later, and
  data can be transferred to and from older formats.

  To upgrade, please reconcile your repository (``bzr reconcile``), and then
  upgrade (``bzr upgrade``).

  ``pack-0.92`` offers substantially better scaling and performance than the
  previous knits format. Some operations are slower where the code already
  had bad scaling characteristics under knits, the pack format makes such
  operations more visible as part of being more scalable overall. We will
  correct such operations over the coming releases and encourage the filing
  of bugs on any operation which you observe to be slower in a packs
  repository. One particular case that we do not intend to fix is pulling
  data from a pack repository into a knit repository over a high latency
  link;  downgrading such data requires reinsertion of the file texts, and
  this is a classic space/time tradeoff. The current implementation is
  conservative on memory usage because we need to support converting data
  from any tree without problems.
  (Robert Collins, Martin Pool, #164476)

Changes
*******

* Disable detection of plink.exe as possible ssh vendor. Plink vendor
  still available if user selects it explicitly with BZR_SSH environment
  variable. (Alexander Belchenko, workaround for bug #107593)

* The pack format is now accessible as "pack-0.92", or "pack-0.92-subtree"
  to enable the subtree functions (for example, for bzr-svn).
  (Martin Pool)

Features
********

* New ``authentication.conf`` file holding the password or other credentials
  for remote servers. This can be used for ssh, sftp, smtp and other
  supported transports.
  (Vincent Ladeuil)

* New rich-root and rich-root-pack formats, recording the same data about
  tree roots that's recorded for all other directories.
  (Aaron Bentley, #164639)

* ``pack-0.92`` repositories can now be reconciled.
  (Robert Collins, #154173)

* ``switch`` command added for changing the branch a lightweight checkout
  is associated with and updating the tree to reflect the latest content
  accordingly. This command was previously part of the BzrTools plug-in.
  (Ian Clatworthy, Aaron Bentley, David Allouche)

* ``reconfigure`` command can now convert branches, trees, or checkouts to
  lightweight checkouts.  (Aaron Bentley)

Performance
***********

* Commit updates the state of the working tree via a delta rather than
  supplying entirely new basis trees. For commit of a single specified file
  this reduces the wall clock time for commit by roughly a 30%.
  (Robert Collins, Martin Pool)

* Commit with many automatically found deleted paths no longer performs
  linear scanning for the children of those paths during inventory
  iteration. This should fix commit performance blowing out when many such
  paths occur during commit. (Robert Collins, #156491)

* Fetch with pack repositories will no longer read the entire history graph.
  (Robert Collins, #88319)

* Revert takes out an appropriate lock when reverting to a basis tree, and
  does not read the basis inventory twice. (Robert Collins)

* Diff does not require an inventory to be generated on dirstate trees.
  (Aaron Bentley, #149254)

* New annotate merge (--merge-type=weave) implementation is fast on
  versionedfiles withough cached annotations, e.g. pack-0.92.
  (Aaron Bentley)

Improvements
************

* ``bzr merge`` now warns when it encounters a criss-cross merge.
  (Aaron Bentley)

* ``bzr send`` now doesn't require the target e-mail address to be
  specified on the command line if an interactive e-mail client is used.
  (Lukáš Lalinský)

* ``bzr tags`` now prints the revision number for each tag, instead of
  the revision id, unless --show-ids is passed. In addition, tags can be
  sorted chronologically instead of lexicographically with --sort=time.
  (Adeodato Simó, #120231)

* Windows standalone version of bzr is able to load system-wide plugins from
  "plugins" subdirectory in installation directory. In addition standalone
  installer write to the registry (HKLM\SOFTWARE\Bazaar) useful info
  about paths and bzr version. (Alexander Belchenko, #129298)

Documentation
*************

Bug Fixes
*********

* A progress bar has been added for knitpack -> knitpack fetching.
  (Robert Collins, #157789, #159147)

* Branching from a branch via smart server now preserves the repository
  format. (Andrew Bennetts,  #164626)

* ``commit`` is now able to invoke an external editor in a non-ascii
  directory. (Daniel Watkins, #84043)

* Catch connection errors for ftp.
  (Vincent Ladeuil, #164567)

* ``check`` no longer reports spurious unreferenced text versions.
  (Robert Collins, John A Meinel, #162931, #165071)

* Conflicts are now resolved recursively by ``revert``.
  (Aaron Bentley, #102739)

* Detect invalid transport reuse attempts by catching invalid URLs.
  (Vincent Ladeuil, #161819)

* Deleting a file without removing it shows a correct diff, not a traceback.
  (Aaron Bentley)

* Do no use timeout in HttpServer anymore.
  (Vincent Ladeuil, #158972).

* Don't catch the exceptions related to the http pipeline status before
  retrying an http request or some programming errors may be masked.
  (Vincent Ladeuil, #160012)

* Fix ``bzr rm`` to not delete modified and ignored files.
  (Lukáš Lalinský, #172598)

* Fix exception when revisionspec contains merge revisons but log
  formatter doesn't support merge revisions. (Kent Gibson, #148908)

* Fix exception when ScopeReplacer is assigned to before any members have
  been retrieved.  (Aaron Bentley)

* Fix multiple connections during checkout --lightweight.
  (Vincent Ladeuil, #159150)

* Fix possible error in insert_data_stream when copying between
  pack repositories over bzr+ssh or bzr+http.
  KnitVersionedFile.get_data_stream now makes sure that requested
  compression parents are sent before any delta hunks that depend
  on them.
  (Martin Pool, #164637)

* Fix typo in limiting offsets coalescing for http, leading to
  whole files being downloaded instead of parts.
  (Vincent Ladeuil, #165061)

* FTP server errors don't error in the error handling code.
  (Robert Collins, #161240)

* Give a clearer message when a pull fails because the source needs
  to be reconciled.
  (Martin Pool, #164443)

* It is clearer when a plugin cannot be loaded because of its name, and a
  suggestion for an acceptable name is given. (Daniel Watkins, #103023)

* Leave port as None in transport objects if user doesn't
  specify a port in urls.
  (vincent Ladeuil, #150860)

* Make sure Repository.fetch(self) is properly a no-op for all
  Repository implementations. (John Arbash Meinel, #158333)

* Mark .bzr directories as "hidden" on Windows.
  (Alexander Belchenko, #71147)

* ``merge --uncommitted`` can now operate on a single file.
  (Aaron Bentley, Lukáš Lalinský, #136890)

* Obsolete packs are now cleaned up by pack and autopack operations.
  (Robert Collins, #153789)

* Operations pulling data from a smart server where the underlying
  repositories are not both annotated/both unannotated will now work.
  (Robert Collins, #165304).

* Reconcile now shows progress bars. (Robert Collins, #159351)

* ``RemoteBranch`` was not initializing ``self._revision_id_to_revno_map``
  properly. (John Arbash Meinel, #162486)

* Removing an already-removed file reports the file does not exist. (Daniel
  Watkins, #152811)

* Rename on Windows is able to change filename case.
  (Alexander Belchenko, #77740)

* Return error instead of a traceback for ``bzr log -r0``.
  (Kent Gibson, #133751)

* Return error instead of a traceback when bzr is unable to create
  symlink on some platforms (e.g. on Windows).
  (Alexander Belchenko, workaround for #81689)

* Revert doesn't crash when restoring a single file from a deleted
  directory. (Aaron Bentley)

* Stderr output via logging mechanism now goes through encoded wrapper
  and no more uses utf-8, but terminal encoding instead. So all unicode
  strings now should be readable in non-utf-8 terminal.
  (Alexander Belchenko, #54173)

* The error message when ``move --after`` should be used makes how to do so
  clearer. (Daniel Watkins, #85237)

* Unicode-safe output from ``bzr info``. The output will be encoded
  using the terminal encoding and unrepresentable characters will be
  replaced by '?'. (Lukáš Lalinský, #151844)

* Working trees are no longer created when pushing into a local no-trees
  repo. (Daniel Watkins, #50582)

* Upgrade util/configobj to version 4.4.0.
  (Vincent Ladeuil, #151208).

* Wrap medusa ftp test server as an FTPServer feature.
  (Vincent Ladeuil, #157752)

API Breaks
**********

* ``osutils.backup_file`` is deprecated. Actually it's not used in bzrlib
  during very long time. (Alexander Belchenko)

* The return value of
  ``VersionedFile.iter_lines_added_or_present_in_versions`` has been
  changed. Previously it was an iterator of lines, now it is an iterator of
  (line, version_id) tuples. This change has been made to aid reconcile and
  fetch operations. (Robert Collins)

* ``bzrlib.repository.get_versioned_file_checker`` is now private.
  (Robert Collins)

* The Repository format registry default has been removed; it was previously
  obsoleted by the bzrdir format default, which implies a default repository
  format.
  (Martin Pool)

Internals
*********

* Added ``ContainerSerialiser`` and ``ContainerPushParser`` to
  ``bzrlib.pack``.  These classes provide more convenient APIs for generating
  and parsing containers from streams rather than from files.  (Andrew
  Bennetts)

* New module ``lru_cache`` providing a cache for use by tasks that need
  semi-random access to large amounts of data. (John A Meinel)

* InventoryEntry.diff is now deprecated.  Please use diff.DiffTree instead.


bzr 0.92
########

:Released: 2007-11-05

Changes
*******

  * New uninstaller on Win32.  (Alexander Belchenko)


bzr 0.92rc1
###########

:Released: 2007-10-29

Changes
*******

* ``bzr`` now returns exit code 4 if an internal error occurred, and
  3 if a normal error occurred.  (Martin Pool)

* ``pull``, ``merge`` and ``push`` will no longer silently correct some
  repository index errors that occured as a result of the Weave disk format.
  Instead the ``reconcile`` command needs to be run to correct those
  problems if they exist (and it has been able to fix most such problems
  since bzr 0.8). Some new problems have been identified during this release
  and you should run ``bzr check`` once on every repository to see if you
  need to reconcile. If you cannot ``pull`` or ``merge`` from a remote
  repository due to mismatched parent errors - a symptom of index errors -
  you should simply take a full copy of that remote repository to a clean
  directory outside any local repositories, then run reconcile on it, and
  finally pull from it locally. (And naturally email the repositories owner
  to ask them to upgrade and run reconcile).
  (Robert Collins)

Features
********

* New ``knitpack-experimental`` repository format. This is interoperable with
  the ``dirstate-tags`` format but uses a smarter storage design that greatly
  speeds up many operations, both local and remote. This new format can be
  used as an option to the ``init``, ``init-repository`` and ``upgrade``
  commands. (Robert Collins)

* For users of bzr-svn (and those testing the prototype subtree support) that
  wish to try packs, a new ``knitpack-subtree-experimental`` format has also
  been added. This is interoperable with the ``dirstate-subtrees`` format.
  (Robert Collins)

* New ``reconfigure`` command. (Aaron Bentley)

* New ``revert --forget-merges`` command, which removes the record of a pending
  merge without affecting the working tree contents.  (Martin Pool)

* New ``bzr_remote_path`` configuration variable allows finer control of
  remote bzr locations than BZR_REMOTE_PATH environment variable.
  (Aaron Bentley)

* New ``launchpad-login`` command to tell Bazaar your Launchpad
  user ID.  This can then be used by other functions of the
  Launchpad plugin. (James Henstridge)

Performance
***********

* Commit in quiet mode is now slightly faster as the information to
  output is no longer calculated. (Ian Clatworthy)

* Commit no longer checks for new text keys during insertion when the
  revision id was deterministically unique. (Robert Collins)

* Committing a change which is not a merge and does not change the number of
  files in the tree is faster by utilising the data about whether files are
  changed to determine if the tree is unchanged rather than recalculating
  it at the end of the commit process. (Robert Collins)

* Inventory serialisation no longer double-sha's the content.
  (Robert Collins)

* Knit text reconstruction now avoids making copies of the lines list for
  interim texts when building a single text. The new ``apply_delta`` method
  on ``KnitContent`` aids this by allowing modification of the revision id
  such objects represent. (Robert Collins)

* Pack indices are now partially parsed for specific key lookup using a
  bisection approach. (Robert Collins)

* Partial commits are now approximately 40% faster by walking over the
  unselected current tree more efficiently. (Robert Collins)

* XML inventory serialisation takes 20% less time while being stricter about
  the contents. (Robert Collins)

* Graph ``heads()`` queries have been fixed to no longer access all history
  unnecessarily. (Robert Collins)

Improvements
************

* ``bzr+https://`` smart server across https now supported.
  (John Ferlito, Martin Pool, #128456)

* Mutt is now a supported mail client; set ``mail_client=mutt`` in your
  bazaar.conf and ``send`` will use mutt. (Keir Mierle)

* New option ``-c``/``--change`` for ``merge`` command for cherrypicking
  changes from one revision. (Alexander Belchenko, #141368)

* Show encodings, locale and list of plugins in the traceback message.
  (Martin Pool, #63894)

* Experimental directory formats can now be marked with
  ``experimental = True`` during registration. (Ian Clatworthy)

Documentation
*************

* New *Bazaar in Five Minutes* guide.  (Matthew Revell)

* The hooks reference documentation is now converted to html as expected.
  (Ian Clatworthy)

Bug Fixes
*********

* Connection error reporting for the smart server has been fixed to
  display a user friendly message instead of a traceback.
  (Ian Clatworthy, #115601)

* Make sure to use ``O_BINARY`` when opening files to check their
  sha1sum. (Alexander Belchenko, John Arbash Meinel, #153493)

* Fix a problem with Win32 handling of the executable bit.
  (John Arbash Meinel, #149113)

* ``bzr+ssh://`` and ``sftp://`` URLs that do not specify ports explicitly
  no longer assume that means port 22.  This allows people using OpenSSH to
  override the default port in their ``~/.ssh/config`` if they wish.  This
  fixes a bug introduced in bzr 0.91.  (Andrew Bennetts, #146715)

* Commands reporting exceptions can now be profiled and still have their
  data correctly dumped to a file. For example, a ``bzr commit`` with
  no changes still reports the operation as pointless but doing so no
  longer throws away the profiling data if this command is run with
  ``--lsprof-file callgrind.out.ci`` say. (Ian Clatworthy)

* Fallback to ftp when paramiko is not installed and sftp can't be used for
  ``tests/commands`` so that the test suite is still usable without
  paramiko.
  (Vincent Ladeuil, #59150)

* Fix commit ordering in corner case. (Aaron Bentley, #94975)

* Fix long standing bug in partial commit when there are renames
  left in tree. (Robert Collins, #140419)

* Fix selftest semi-random noise during http related tests.
  (Vincent Ladeuil, #140614)

* Fix typo in ftp.py making the reconnection fail on temporary errors.
  (Vincent Ladeuil, #154259)

* Fix failing test by comparing real paths to cover the case where the TMPDIR
  contains a symbolic link.
  (Vincent Ladeuil, #141382).

* Fix log against smart server branches that don't support tags.
  (James Westby, #140615)

* Fix pycurl http implementation by defining error codes from
  pycurl instead of relying on an old curl definition.
  (Vincent Ladeuil, #147530)

* Fix 'unprintable error' message when displaying BzrCheckError and
  some other exceptions on Python 2.5.
  (Martin Pool, #144633)

* Fix ``Inventory.copy()`` and add test for it. (Jelmer Vernooij)

* Handles default value for ListOption in cmd_commit.
  (Vincent Ladeuil, #140432)

* HttpServer and FtpServer need to be closed properly or a listening socket
  will remain opened.
  (Vincent Ladeuil, #140055)

* Monitor the .bzr directory created in the top level test
  directory to detect leaking tests.
  (Vincent Ladeuil, #147986)

* The basename, not the full path, is now used when checking whether
  the profiling dump file begins with ``callgrind.out`` or not. This
  fixes a bug reported by Aaron Bentley on IRC. (Ian Clatworthy)

* Trivial fix for invoking command ``reconfigure`` without arguments.
  (Rob Weir, #141629)

* ``WorkingTree.rename_one`` will now raise an error if normalisation of the
  new path causes bzr to be unable to access the file. (Robert Collins)

* Correctly detect a NoSuchFile when using a filezilla server. (Gary van der
  Merwe)

API Breaks
**********

* ``bzrlib.index.GraphIndex`` now requires a size parameter to the
  constructor, for enabling bisection searches. (Robert Collins)

* ``CommitBuilder.record_entry_contents`` now requires the root entry of a
  tree be supplied to it, previously failing to do so would trigger a
  deprecation warning. (Robert Collins)

* ``KnitVersionedFile.add*`` will no longer cache added records even when
  enable_cache() has been called - the caching feature is now exclusively for
  reading existing data. (Robert Collins)

* ``ReadOnlyLockError`` is deprecated; ``LockFailed`` is usually more
  appropriate.  (Martin Pool)

* Removed ``bzrlib.transport.TransportLogger`` - please see the new
  ``trace+`` transport instead. (Robert Collins)

* Removed previously deprecated varargs interface to ``TestCase.run_bzr`` and
  deprecated methods ``TestCase.capture`` and ``TestCase.run_bzr_captured``.
  (Martin Pool)

* Removed previous deprecated ``basis_knit`` parameter to the
  ``KnitVersionedFile`` constructor. (Robert Collins)

* Special purpose method ``TestCase.run_bzr_decode`` is moved to the test_non_ascii
  class that needs it.
  (Martin Pool)

* The class ``bzrlib.repofmt.knitrepo.KnitRepository3`` has been folded into
  ``KnitRepository`` by parameters to the constructor. (Robert Collins)

* The ``VersionedFile`` interface now allows content checks to be bypassed
  by supplying check_content=False.  This saves nearly 30% of the minimum
  cost to store a version of a file. (Robert Collins)

* Tree's with bad state such as files with no length or sha will no longer
  be silently accepted by the repository XML serialiser. To serialise
  inventories without such data, pass working=True to write_inventory.
  (Robert Collins)

* ``VersionedFile.fix_parents`` has been removed as a harmful API.
  ``VersionedFile.join`` will no longer accept different parents on either
  side of a join - it will either ignore them, or error, depending on the
  implementation. See notes when upgrading for more information.
  (Robert Collins)

Internals
*********

* ``bzrlib.transport.Transport.put_file`` now returns the number of bytes
  put by the method call, to allow avoiding stat-after-write or
  housekeeping in callers. (Robert Collins)

* ``bzrlib.xml_serializer.Serializer`` is now responsible for checking that
  mandatory attributes are present on serialisation and deserialisation.
  This fixes some holes in API usage and allows better separation between
  physical storage and object serialisation. (Robert Collins)

* New class ``bzrlib.errors.InternalBzrError`` which is just a convenient
  shorthand for deriving from BzrError and setting internal_error = True.
  (Robert Collins)

* New method ``bzrlib.mutabletree.update_to_one_parent_via_delta`` for
  moving the state of a parent tree to a new version via a delta rather than
  a complete replacement tree. (Robert Collins)

* New method ``bzrlib.osutils.minimum_path_selection`` useful for removing
  duplication from user input, when a user mentions both a path and an item
  contained within that path. (Robert Collins)

* New method ``bzrlib.repository.Repository.is_write_locked`` useful for
  determining if a repository is write locked. (Robert Collins)

* New method on ``bzrlib.tree.Tree`` ``path_content_summary`` provides a
  tuple containing the key information about a path for commit processing
  to complete. (Robert Collins)

* New method on xml serialisers, write_inventory_to_lines, which matches the
  API used by knits for adding content. (Robert Collins)

* New module ``bzrlib.bisect_multi`` with generic multiple-bisection-at-once
  logic, currently only available for byte-based lookup
  (``bisect_multi_bytes``). (Robert Collins)

* New helper ``bzrlib.tuned_gzip.bytes_to_gzip`` which takes a byte string
  and returns a gzipped version of the same. This is used to avoid a bunch
  of api friction during adding of knit hunks. (Robert Collins)

* New parameter on ``bzrlib.transport.Transport.readv``
  ``adjust_for_latency`` which changes readv from returning strictly the
  requested data to inserted return larger ranges and in forward read order
  to reduce the effect of network latency. (Robert Collins)

* New parameter yield_parents on ``Inventory.iter_entries_by_dir`` which
  causes the parents of a selected id to be returned recursively, so all the
  paths from the root down to each element of selected_file_ids are
  returned. (Robert Collins)

* Knit joining has been enhanced to support plain to annotated conversion
  and annotated to plain conversion. (Ian Clatworthy)

* The CommitBuilder method ``record_entry_contents`` now returns summary
  information about the effect of the commit on the repository. This tuple
  contains an inventory delta item if the entry changed from the basis, and a
  boolean indicating whether a new file graph node was recorded.
  (Robert Collins)

* The python path used in the Makefile can now be overridden.
  (Andrew Bennetts, Ian Clatworthy)

Testing
*******

* New transport implementation ``trace+`` which is useful for testing,
  logging activity taken to its _activity attribute. (Robert Collins)

* When running bzr commands within the test suite, internal exceptions are
  not caught and reported in the usual way, but rather allowed to propagate
  up and be visible to the test suite.  A new API ``run_bzr_catch_user_errors``
  makes this behavior available to other users.
  (Martin Pool)

* New method ``TestCase.call_catch_warnings`` for testing methods that
  raises a Python warning.  (Martin Pool)


bzr 0.91
########

:Released: 2007-09-26

Bug Fixes
*********

* Print a warning instead of aborting the ``python setup.py install``
  process if building of a C extension is not possible.
  (Lukáš Lalinský, Alexander Belchenko)

* Fix commit ordering in corner case (Aaron Bentley, #94975)

* Fix ''bzr info bzr://host/'' and other operations on ''bzr://' URLs with
  an implicit port.  We were incorrectly raising PathNotChild due to
  inconsistent treatment of the ''_port'' attribute on the Transport object.
  (Andrew Bennetts, #133965)

* Make RemoteRepository.sprout cope gracefully with servers that don't
  support the ``Repository.tarball`` request.
  (Andrew Bennetts)


bzr 0.91rc2
###########

:Released: 2007-09-11

* Replaced incorrect tarball for previous release; a debug statement was left
  in bzrlib/remote.py.


bzr 0.91rc1
###########

:Released: 2007-09-11

Changes
*******

* The default branch and repository format has changed to
  ``dirstate-tags``, so tag commands are active by default.
  This format is compatible with Bazaar 0.15 and later.
  This incidentally fixes bug #126141.
  (Martin Pool)

* ``--quiet`` or ``-q`` is no longer a global option. If present, it
  must now appear after the command name. Scripts doing things like
  ``bzr -q missing`` need to be rewritten as ``bzr missing -q``.
  (Ian Clatworthy)

Features
********

* New option ``--author`` in ``bzr commit`` to specify the author of the
  change, if it's different from the committer. ``bzr log`` and
  ``bzr annotate`` display the author instead of the committer.
  (Lukáš Lalinský)

* In addition to global options and command specific options, a set of
  standard options are now supported. Standard options are legal for
  all commands. The initial set of standard options are:

  * ``--help`` or ``-h`` - display help message
  * ``--verbose`` or ``-v`` - display additional information
  * ``--quiet``  or ``-q`` - only output warnings and errors.

  Unlike global options, standard options can be used in aliases and
  may have command-specific help. (Ian Clatworthy)

* Verbosity level processing has now been unified. If ``--verbose``
  or ``-v`` is specified on the command line multiple times, the
  verbosity level is made positive the first time then increased.
  If ``--quiet`` or ``-q`` is specified on the command line
  multiple times, the verbosity level is made negative the first
  time then decreased. To get the default verbosity level of zero,
  either specify none of the above , ``--no-verbose`` or ``--no-quiet``.
  Note that most commands currently ignore the magnitude of the
  verbosity level but do respect *quiet vs normal vs verbose* when
  generating output. (Ian Clatworthy)

* ``Branch.hooks`` now supports ``pre_commit`` hook. The hook's signature
  is documented in BranchHooks constructor. (Nam T. Nguyen, #102747)

* New ``Repository.stream_knit_data_for_revisions`` request added to the
  network protocol for greatly reduced roundtrips when retrieving a set of
  revisions. (Andrew Bennetts)

Bug Fixes
*********

* ``bzr plugins`` now lists the version number for each plugin in square
  brackets after the path. (Robert Collins, #125421)

* Pushing, pulling and branching branches with subtree references was not
  copying the subtree weave, preventing the file graph from being accessed
  and causing errors in commits in clones. (Robert Collins)

* Suppress warning "integer argument expected, got float" from Paramiko,
  which sometimes caused false test failures.  (Martin Pool)

* Fix bug in bundle 4 that could cause attempts to write data to wrong
  versionedfile.  (Aaron Bentley)

* Diffs generated using "diff -p" no longer break the patch parser.
  (Aaron Bentley)

* get_transport treats an empty possible_transports list the same as a non-
  empty one.  (Aaron Bentley)

* patch verification for merge directives is reactivated, and works with
  CRLF and CR files.  (Aaron Bentley)

* Accept ..\ as a path in revision specifiers. This fixes for example
  "-r branch:..\other-branch" on Windows.  (Lukáš Lalinský)

* ``BZR_PLUGIN_PATH`` may now contain trailing slashes.
  (Blake Winton, #129299)

* man page no longer lists hidden options (#131667, Aaron Bentley)

* ``uncommit --help`` now explains the -r option adequately.  (Daniel
  Watkins, #106726)

* Error messages are now better formatted with parameters (such as
  filenames) quoted when necessary. This avoids confusion when directory
  names ending in a '.' at the end of messages were confused with a
  full stop that may or not have been there. (Daniel Watkins, #129791)

* Fix ``status FILE -r X..Y``. (Lukáš Lalinský)

* If a particular command is an alias, ``help`` will show the alias
  instead of claiming there is no help for said alias. (Daniel Watkins,
  #133548)

* TreeTransform-based operations, like pull, merge, revert, and branch,
  now roll back if they encounter an error.  (Aaron Bentley, #67699)

* ``bzr commit`` now exits cleanly if a character unsupported by the
  current encoding is used in the commit message.  (Daniel Watkins,
  #116143)

* bzr send uses default values for ranges when only half of an elipsis
  is specified ("-r..5" or "-r5..").  (#61685, Aaron Bentley)

* Avoid trouble when Windows ssh calls itself 'plink' but no plink
  binary is present.  (Martin Albisetti, #107155)

* ``bzr remove`` should remove clean subtrees.  Now it will remove (without
  needing ``--force``) subtrees that contain no files with text changes or
  modified files.  With ``--force`` it removes the subtree regardless of
  text changes or unknown files. Directories with renames in or out (but
  not changed otherwise) will now be removed without needing ``--force``.
  Unknown ignored files will be deleted without needing ``--force``.
  (Marius Kruger, #111665)

* When two plugins conflict, the source of both the losing and now the
  winning definition is shown.  (Konstantin Mikhaylov, #5454)

* When committing to a branch, the location being committed to is
  displayed.  (Daniel Watkins, #52479)

* ``bzr --version`` takes care about encoding of stdout, especially
  when output is redirected. (Alexander Belchenko, #131100)

* Prompt for an ftp password if none is provided.
  (Vincent Ladeuil, #137044)

* Reuse bound branch associated transport to avoid multiple
  connections.
  (Vincent Ladeuil, #128076, #131396)

* Overwrite conflicting tags by ``push`` and ``pull`` if the
  ``--overwrite`` option is specified.  (Lukáš Lalinský, #93947)

* In checkouts, tags are copied into the master branch when created,
  changed or deleted, and are copied into the checkout when it is
  updated.  (Martin Pool, #93856, #93860)

* Print a warning instead of aborting the ``python setup.py install``
  process if building of a C extension is not possible.
  (Lukáš Lalinský, Alexander Belchenko)

Improvements
************

* Add the option "--show-diff" to the commit command in order to display
  the diff during the commit log creation. (Goffredo Baroncelli)

* ``pull`` and ``merge`` are much faster at installing bundle format 4.
  (Aaron Bentley)

* ``pull -v`` no longer includes deltas, making it much faster.
  (Aaron Bentley)

* ``send`` now sends the directive as an attachment by default.
  (Aaron Bentley, Lukáš Lalinský, Alexander Belchenko)

* Documentation updates (Martin Albisetti)

* Help on debug flags is now included in ``help global-options``.
  (Daniel Watkins, #124853)

* Parameters passed on the command line are checked to ensure they are
  supported by the encoding in use. (Daniel Watkins)

* The compression used within the bzr repository has changed from zlib
  level 9 to the zlib default level. This improves commit performance with
  only a small increase in space used (and in some cases a reduction in
  space). (Robert Collins)

* Initial commit no longer SHAs files twice and now reuses the path
  rather than looking it up again, making it faster.
  (Ian Clatworthy)

* New option ``-c``/``--change`` for ``diff`` and ``status`` to show
  changes in one revision.  (Lukáš Lalinský)

* If versioned files match a given ignore pattern, a warning is now
  given. (Daniel Watkins, #48623)

* ``bzr status`` now has -S as a short name for --short and -V as a
  short name for --versioned. These have been added to assist users
  migrating from Subversion: ``bzr status -SV`` is now like
  ``svn status -q``.  (Daniel Watkins, #115990)

* Added C implementation of  ``PatienceSequenceMatcher``, which is about
  10x faster than the Python version. This speeds up commands that
  need file diffing, such as ``bzr commit`` or ``bzr diff``.
  (Lukáš Lalinský)

* HACKING has been extended with a large section on core developer tasks.
  (Ian Clatworthy)

* Add ``branches`` and ``standalone-trees`` as online help topics and
  include them as Concepts within the User Reference.
  (Paul Moore, Ian Clatworthy)

* ``check`` can detect versionedfile parent references that are
  inconsistent with revision and inventory info, and ``reconcile`` can fix
  them.  These faulty references were generated by 0.8-era releases,
  so repositories which were manipulated by old bzrs should be
  checked, and possibly reconciled ASAP.  (Aaron Bentley, Andrew Bennetts)

API Breaks
**********

* ``Branch.append_revision`` is removed altogether; please use
  ``Branch.set_last_revision_info`` instead.  (Martin Pool)

* CommitBuilder now advertises itself as requiring the root entry to be
  supplied. This only affects foreign repository implementations which reuse
  CommitBuilder directly and have changed record_entry_contents to require
  that the root not be supplied. This should be precisely zero plugins
  affected. (Robert Collins)

* The ``add_lines`` methods on ``VersionedFile`` implementations has changed
  its return value to include the sha1 and length of the inserted text. This
  allows the avoidance of double-sha1 calculations during commit.
  (Robert Collins)

* ``Transport.should_cache`` has been removed.  It was not called in the
  previous release.  (Martin Pool)

Testing
*******

* Tests may now raise TestNotApplicable to indicate they shouldn't be
  run in a particular scenario.  (Martin Pool)

* New function multiply_tests_from_modules to give a simpler interface
  to test parameterization.  (Martin Pool, Robert Collins)

* ``Transport.should_cache`` has been removed.  It was not called in the
  previous release.  (Martin Pool)

* NULL_REVISION is returned to indicate the null revision, not None.
  (Aaron Bentley)

* Use UTF-8 encoded StringIO for log tests to avoid failures on
  non-ASCII committer names.  (Lukáš Lalinský)

Internals
*********

* ``bzrlib.plugin.all_plugins`` has been deprecated in favour of
  ``bzrlib.plugin.plugins()`` which returns PlugIn objects that provide
  useful functionality for determining the path of a plugin, its tests, and
  its version information. (Robert Collins)

* Add the option user_encoding to the function 'show_diff_trees()'
  in order to move the user encoding at the UI level. (Goffredo Baroncelli)

* Add the function make_commit_message_template_encoded() and the function
  edit_commit_message_encoded() which handle encoded strings.
  This is done in order to mix the commit messages (which is a unicode
  string), and the diff which is a raw string. (Goffredo Baroncelli)

* CommitBuilder now defaults to using add_lines_with_ghosts, reducing
  overhead on non-weave repositories which don't require all parents to be
  present. (Robert Collins)

* Deprecated method ``find_previous_heads`` on
  ``bzrlib.inventory.InventoryEntry``. This has been superseded by the use
  of ``parent_candidates`` and a separate heads check via the repository
  API. (Robert Collins)

* New trace function ``mutter_callsite`` will print out a subset of the
  stack to the log, which can be useful for gathering debug details.
  (Robert Collins)

* ``bzrlib.pack.ContainerWriter`` now tracks how many records have been
  added via a public attribute records_written. (Robert Collins)

* New method ``bzrlib.transport.Transport.get_recommended_page_size``.
  This provides a hint to users of transports as to the reasonable
  minimum data to read. In principle this can take latency and
  bandwidth into account on a per-connection basis, but for now it
  just has hard coded values based on the url. (e.g. http:// has a large
  page size, file:// has a small one.) (Robert Collins)

* New method on ``bzrlib.transport.Transport`` ``open_write_stream`` allows
  incremental addition of data to a file without requiring that all the
  data be buffered in memory. (Robert Collins)

* New methods on ``bzrlib.knit.KnitVersionedFile``:
  ``get_data_stream(versions)``, ``insert_data_stream(stream)`` and
  ``get_format_signature()``.  These provide some infrastructure for
  efficiently streaming the knit data for a set of versions over the smart
  protocol.

* Knits with no annotation cache still produce correct annotations.
  (Aaron Bentley)

* Three new methods have been added to ``bzrlib.trace``:
  ``set_verbosity_level``, ``get_verbosity_level`` and ``is_verbose``.
  ``set_verbosity_level`` expects a numeric value: negative for quiet,
  zero for normal, positive for verbose. The size of the number can be
  used to determine just how quiet or verbose the application should be.
  The existing ``be_quiet`` and ``is_quiet`` routines have been
  integrated into this new scheme. (Ian Clatworthy)

* Options can now be delcared with a ``custom_callback`` parameter. If
  set, this routine is called after the option is processed. This feature
  is now used by the standard options ``verbose`` and ``quiet`` so that
  setting one implicitly resets the other. (Ian Clatworthy)

* Rather than declaring a new option from scratch in order to provide
  custom help, a centrally registered option can be decorated using the
  new ``bzrlib.Option.custom_help`` routine. In particular, this routine
  is useful when declaring better help for the ``verbose`` and ``quiet``
  standard options as the base definition of these is now more complex
  than before thanks to their use of a custom callback. (Ian Clatworthy)

* Tree._iter_changes(specific_file=[]) now iterates through no files,
  instead of iterating through all files.  None is used to iterate through
  all files.  (Aaron Bentley)

* WorkingTree.revert() now accepts None to revert all files.  The use of
  [] to revert all files is deprecated.  (Aaron Bentley)


bzr 0.90
########

:Released: 2007-08-28

Improvements
************

* Documentation is now organized into multiple directories with a level
  added for different languages or locales. Added the Mini Tutorial
  and Quick Start Summary (en) documents from the Wiki, improving the
  content and readability of the former. Formatted NEWS as Release Notes
  complete with a Table of Conents, one heading per release. Moved the
  Developer Guide into the main document catalog and provided a link
  from the developer document catalog back to the main one.
  (Ian Clatworthy, Sabin Iacob, Alexander Belchenko)


API Changes
***********

* The static convenience method ``BzrDir.create_repository``
  is deprecated.  Callers should instead create a ``BzrDir`` instance
  and call ``create_repository`` on that.  (Martin Pool)


bzr 0.90rc1
###########

:Released: 2007-08-14

Bugfixes
********

* ``bzr init`` should connect to the remote location one time only.  We
  have been connecting several times because we forget to pass around the
  Transport object. This modifies ``BzrDir.create_branch_convenience``,
  so that we can give it the Transport we already have.
  (John Arbash Meinel, Vincent Ladeuil, #111702)

* Get rid of sftp connection cache (get rid of the FTP one too).
  (Vincent Ladeuil, #43731)

* bzr branch {local|remote} remote don't try to create a working tree
  anymore.
  (Vincent Ladeuil, #112173)

* All identified multiple connections for a single bzr command have been
  fixed. See bzrlib/tests/commands directory.
  (Vincent Ladeuil)

* ``bzr rm`` now does not insist on ``--force`` to delete files that
  have been renamed but not otherwise modified.  (Marius Kruger,
  #111664)

* ``bzr selftest --bench`` no longer emits deprecation warnings
  (Lukáš Lalinský)

* ``bzr status`` now honours FILE parameters for conflict lists
  (Aaron Bentley, #127606)

* ``bzr checkout`` now honours -r when reconstituting a working tree.
  It also honours -r 0.  (Aaron Bentley, #127708)

* ``bzr add *`` no more fails on Windows if working tree contains
  non-ascii file names. (Kuno Meyer, #127361)

* allow ``easy_install bzr`` runs without fatal errors.
  (Alexander Belchenko, #125521)

* Graph._filter_candidate_lca does not raise KeyError if a candidate
  is eliminated just before it would normally be examined.  (Aaron Bentley)

* SMTP connection failures produce a nice message, not a traceback.
  (Aaron Bentley)

Improvements
************

* Don't show "dots" progress indicators when run non-interactively, such
  as from cron.  (Martin Pool)

* ``info`` now formats locations more nicely and lists "submit" and
  "public" branches (Aaron Bentley)

* New ``pack`` command that will trigger database compression within
  the repository (Robert Collins)

* Implement ``_KnitIndex._load_data`` in a pyrex extension. The pyrex
  version is approximately 2-3x faster at parsing a ``.kndx`` file.
  Which yields a measurable improvement for commands which have to
  read from the repository, such as a 1s => 0.75s improvement in
  ``bzr diff`` when there are changes to be shown.  (John Arbash Meinel)

* Merge is now faster.  Depending on the scenario, it can be more than 2x
  faster. (Aaron Bentley)

* Give a clearer warning, and allow ``python setup.py install`` to
  succeed even if pyrex is not available.
  (John Arbash Meinel)

* ``DirState._read_dirblocks`` now has an optional Pyrex
  implementation. This improves the speed of any command that has to
  read the entire DirState. (``diff``, ``status``, etc, improve by
  about 10%).
  ``bisect_dirblocks`` has also been improved, which helps all
  ``_get_entry`` type calls (whenever we are searching for a
  particular entry in the in-memory DirState).
  (John Arbash Meinel)

* ``bzr pull`` and ``bzr push`` no longer do a complete walk of the
  branch revision history for ui display unless -v is supplied.
  (Robert Collins)

* ``bzr log -rA..B`` output shifted to the left margin if the log only
  contains merge revisions. (Kent Gibson)

* The ``plugins`` command is now public with improved help.
  (Ian Clatworthy)

* New bundle and merge directive formats are faster to generate, and

* Annotate merge now works when there are local changes. (Aaron Bentley)

* Commit now only shows the progress in terms of directories instead of
  entries. (Ian Clatworthy)

* Fix ``KnitRepository.get_revision_graph`` to not request the graph 2
  times. This makes ``get_revision_graph`` 2x faster. (John Arbash
  Meinel)

* Fix ``VersionedFile.get_graph()`` to avoid using
  ``set.difference_update(other)``, which has bad scaling when
  ``other`` is large. This improves ``VF.get_graph([version_id])`` for
  a 12.5k graph from 2.9s down to 200ms. (John Arbash Meinel)

* The ``--lsprof-file`` option now generates output for KCacheGrind if
  the file starts with ``callgrind.out``. This matches the default file
  filtering done by KCacheGrind's Open Dialog. (Ian Clatworthy)

* Fix ``bzr update`` to avoid an unnecessary
  ``branch.get_master_branch`` call, which avoids 1 extra connection
  to the remote server. (Partial fix for #128076, John Arbash Meinel)

* Log errors from the smart server in the trace file, to make debugging
  test failures (and live failures!) easier.  (Andrew Bennetts)

* The HTML version of the man page has been superceded by a more
  comprehensive manual called the Bazaar User Reference. This manual
  is completed generated from the online help topics. As part of this
  change, limited reStructuredText is now explicitly supported in help
  topics and command help with 'unnatural' markup being removed prior
  to display by the online help or inclusion in the man page.
  (Ian Clatworthy)

* HTML documentation now use files extension ``*.html``
  (Alexander Belchenko)

* The cache of ignore definitions is now cleared in WorkingTree.unlock()
  so that changes to .bzrignore aren't missed. (#129694, Daniel Watkins)

* ``bzr selftest --strict`` fails if there are any missing features or
  expected test failures. (Daniel Watkins, #111914)

* Link to registration survey added to README. (Ian Clatworthy)

* Windows standalone installer show link to registration survey
  when installation finished. (Alexander Belchenko)

Library API Breaks
******************

* Deprecated dictionary ``bzrlib.option.SHORT_OPTIONS`` removed.
  Options are now required to provide a help string and it must
  comply with the style guide by being one or more sentences with an
  initial capital and final period. (Martin Pool)

* KnitIndex.get_parents now returns tuples. (Robert Collins)

* Ancient unused ``Repository.text_store`` attribute has been removed.
  (Robert Collins)

* The ``bzrlib.pack`` interface has changed to use tuples of bytestrings
  rather than just bytestrings, making it easier to represent multiple
  element names. As this interface was not used by any internal facilities
  since it was introduced in 0.18 no API compatibility is being preserved.
  The serialised form of these packs is identical with 0.18 when a single
  element tuple is in use. (Robert Collins)

Internals
*********

* merge now uses ``iter_changes`` to calculate changes, which makes room for
  future performance increases.  It is also more consistent with other
  operations that perform comparisons, and reduces reliance on
  Tree.inventory.  (Aaron Bentley)

* Refactoring of transport classes connected to a remote server.
  ConnectedTransport is a new class that serves as a basis for all
  transports needing to connect to a remote server.  transport.split_url
  have been deprecated, use the static method on the object instead. URL
  tests have been refactored too.
  (Vincent Ladeuil)

* Better connection sharing for ConnectedTransport objects.
  transport.get_transport() now accepts a 'possible_transports' parameter.
  If a newly requested transport can share a connection with one of the
  list, it will.
  (Vincent Ladeuil)

* Most functions now accept ``bzrlib.revision.NULL_REVISION`` to indicate
  the null revision, and consider using ``None`` for this purpose
  deprecated.  (Aaron Bentley)

* New ``index`` module with abstract index functionality. This will be
  used during the planned changes in the repository layer. Currently the
  index layer provides a graph aware immutable index, a builder for the
  same index type to allow creating them, and finally a composer for
  such indices to allow the use of many indices in a single query. The
  index performance is not optimised, however the API is stable to allow
  development on top of the index. (Robert Collins)

* ``bzrlib.dirstate.cmp_by_dirs`` can be used to compare two paths by
  their directory sections. This is equivalent to comparing
  ``path.split('/')``, only without having to split the paths.
  This has a Pyrex implementation available.
  (John Arbash Meinel)

* New transport decorator 'unlistable+' which disables the list_dir
  functionality for testing.

* Deprecated ``change_entry`` in transform.py. (Ian Clatworthy)

* RevisionTree.get_weave is now deprecated.  Tree.plan_merge is now used
  for performing annotate-merge.  (Aaron Bentley)

* New EmailMessage class to create email messages. (Adeodato Simó)

* Unused functions on the private interface KnitIndex have been removed.
  (Robert Collins)

* New ``knit.KnitGraphIndex`` which provides a ``KnitIndex`` layered on top
  of a ``index.GraphIndex``. (Robert Collins)

* New ``knit.KnitVersionedFile.iter_parents`` method that allows querying
  the parents of many knit nodes at once, reducing round trips to the
  underlying index. (Robert Collins)

* Graph now has an is_ancestor method, various bits use it.
  (Aaron Bentley)

* The ``-Dhpss`` flag now includes timing information. As well as
  logging when a new connection is opened. (John Arbash Meinel)

* ``bzrlib.pack.ContainerWriter`` now returns an offset, length tuple to
  callers when inserting data, allowing generation of readv style access
  during pack creation, without needing a separate pass across the output
  pack to gather such details. (Robert Collins)

* ``bzrlib.pack.make_readv_reader`` allows readv based access to pack
  files that are stored on a transport. (Robert Collins)

* New ``Repository.has_same_location`` method that reports if two
  repository objects refer to the same repository (although with some risk
  of false negatives).  (Andrew Bennetts)

* InterTree.compare now passes require_versioned on correctly.
  (Marius Kruger)

* New methods on Repository - ``start_write_group``,
  ``commit_write_group``, ``abort_write_group`` and ``is_in_write_group`` -
  which provide a clean hook point for transactional Repositories - ones
  where all the data for a fetch or commit needs to be made atomically
  available in one step. This allows the write lock to remain while making
  a series of data insertions.  (e.g. data conversion). (Robert Collins)

* In ``bzrlib.knit`` the internal interface has been altered to use
  3-tuples (index, pos, length) rather than two-tuples (pos, length) to
  describe where data in a knit is, allowing knits to be split into
  many files. (Robert Collins)

* ``bzrlib.knit._KnitData`` split into cache management and physical access
  with two access classes - ``_PackAccess`` and ``_KnitAccess`` defined.
  The former provides access into a .pack file, and the latter provides the
  current production repository form of .knit files. (Robert Collins)

Testing
*******

* Remove selftest ``--clean-output``, ``--numbered-dirs`` and
  ``--keep-output`` options, which are obsolete now that tests
  are done within directories in $TMPDIR.  (Martin Pool)

* The SSH_AUTH_SOCK environment variable is now reset to avoid
  interaction with any running ssh agents.  (Jelmer Vernooij, #125955)

* run_bzr_subprocess handles parameters the same way as run_bzr:
  either a string or a list of strings should be passed as the first
  parameter.  Varargs-style parameters are deprecated. (Aaron Bentley)


bzr 0.18
########

:Released:  2007-07-17

Bugfixes
********

* Fix 'bzr add' crash under Win32 (Kuno Meyer)


bzr 0.18rc1
###########

:Released:  2007-07-10

Bugfixes
********

* Do not suppress pipe errors, etc. in non-display commands
  (Alexander Belchenko, #87178)

* Display a useful error message when the user requests to annotate
  a file that is not present in the specified revision.
  (James Westby, #122656)

* Commands that use status flags now have a reference to 'help
  status-flags'.  (Daniel Watkins, #113436)

* Work around python-2.4.1 inhability to correctly parse the
  authentication header.
  (Vincent Ladeuil, #121889)

* Use exact encoding for merge directives. (Adeodato Simó, #120591)

* Fix tempfile permissions error in smart server tar bundling under
  Windows. (Martin _, #119330)

* Fix detection of directory entries in the inventory. (James Westby)

* Fix handling of http code 400: Bad Request When issuing too many ranges.
  (Vincent Ladeuil, #115209)

* Issue a CONNECT request when connecting to an https server
  via a proxy to enable SSL tunneling.
  (Vincent Ladeuil, #120678)

* Fix ``bzr log -r`` to support selecting merge revisions, both
  individually and as part of revision ranges.
  (Kent Gibson, #4663)

* Don't leave cruft behind when failing to acquire a lockdir.
  (Martin Pool, #109169)

* Don't use the '-f' strace option during tests.
  (Vincent Ladeuil, #102019).

* Warn when setting ``push_location`` to a value that will be masked by
  locations.conf.  (Aaron Bentley, #122286)

* Fix commit ordering in corner case (Aaron Bentley, #94975)

*  Make annotate behave in a non-ASCII world (Adeodato Simó).

Improvements
************

* The --lsprof-file option now dumps a text rendering of the profiling
  information if the filename ends in ".txt". It will also convert the
  profiling information to a format suitable for KCacheGrind if the
  output filename ends in ".callgrind". Fixes to the lsprofcalltree
  conversion process by Jean Paul Calderone and Itamar were also merged.
  See http://ddaa.net/blog/python/lsprof-calltree. (Ian Clatworthy)

* ``info`` now defaults to non-verbose mode, displaying only paths and
  abbreviated format info.  ``info -v`` displays all the information
  formerly displayed by ``info``.  (Aaron Bentley, Adeodato Simó)

* ``bzr missing`` now has better option names ``--this`` and ``--other``.
  (Elliot Murphy)

* The internal ``weave-list`` command has become ``versionedfile-list``,
  and now lists knits as well as weaves.  (Aaron Bentley)

* Automatic merge base selection uses a faster algorithm that chooses
  better bases in criss-cross merge situations (Aaron Bentley)

* Progress reporting in ``commit`` has been improved. The various logical
  stages are now reported on as follows, namely:

  * Collecting changes [Entry x/y] - Stage n/m
  * Saving data locally - Stage n/m
  * Uploading data to master branch - Stage n/m
  * Updating the working tree - Stage n/m
  * Running post commit hooks - Stage n/m

  If there is no master branch, the 3rd stage is omitted and the total
  number of stages is adjusted accordingly.

  Each hook that is run after commit is listed with a name (as hooks
  can be slow it is useful feedback).
  (Ian Clatworthy, Robert Collins)

* Various operations that are now faster due to avoiding unnecessary
  topological sorts. (Aaron Bentley)

* Make merge directives robust against broken bundles. (Aaron Bentley)

* The lsprof filename note is emitted via trace.note(), not standard
  output.  (Aaron Bentley)

* ``bzrlib`` now exports explicit API compatibility information to assist
  library users and plugins. See the ``bzrlib.api`` module for details.
  (Robert Collins)

* Remove unnecessary lock probes when acquiring a lockdir.
  (Martin Pool)

* ``bzr --version`` now shows the location of the bzr log file, which
  is especially useful on Windows.  (Martin Pool)

* -D now supports hooks to get debug tracing of hooks (though its currently
  minimal in nature). (Robert Collins)

* Long log format reports deltas on merge revisions.
  (John Arbash Meinel, Kent Gibson)

* Make initial push over ftp more resilient. (John Arbash Meinel)

* Print a summary of changes for update just like pull does.
  (Daniel Watkins, #113990)

* Add a -Dhpss option to trace smart protocol requests and responses.
  (Andrew Bennetts)

Library API Breaks
******************

* Testing cleanups -
  ``bzrlib.repository.RepositoryTestProviderAdapter`` has been moved
  to ``bzrlib.tests.repository_implementations``;
  ``bzrlib.repository.InterRepositoryTestProviderAdapter`` has been moved
  to ``bzrlib.tests.interrepository_implementations``;
  ``bzrlib.transport.TransportTestProviderAdapter`` has moved to
  ``bzrlib.tests.test_transport_implementations``.
  ``bzrlib.branch.BranchTestProviderAdapter`` has moved to
  ``bzrlib.tests.branch_implementations``.
  ``bzrlib.bzrdir.BzrDirTestProviderAdapter`` has moved to
  ``bzrlib.tests.bzrdir_implementations``.
  ``bzrlib.versionedfile.InterVersionedFileTestProviderAdapter`` has moved
  to ``bzrlib.tests.interversionedfile_implementations``.
  ``bzrlib.store.revision.RevisionStoreTestProviderAdapter`` has moved to
  ``bzrlib.tests.revisionstore_implementations``.
  ``bzrlib.workingtree.WorkingTreeTestProviderAdapter`` has moved to
  ``bzrlib.tests.workingtree_implementations``.
  These changes are an API break in the testing infrastructure only.
  (Robert Collins)

* Relocate TestCaseWithRepository to be more central. (Robert Collins)

* ``bzrlib.add.smart_add_tree`` will no longer perform glob expansion on
  win32. Callers of the function should do this and use the new
  ``MutableTree.smart_add`` method instead. (Robert Collins)

* ``bzrlib.add.glob_expand_for_win32`` is now
  ``bzrlib.win32utils.glob_expand``.  (Robert Collins)

* ``bzrlib.add.FastPath`` is now private and moved to
  ``bzrlib.mutabletree._FastPath``. (Robert Collins, Martin Pool)

* ``LockDir.wait`` removed.  (Martin Pool)

* The ``SmartServer`` hooks API has changed for the ``server_started`` and
  ``server_stopped`` hooks. The first parameter is now an iterable of
  backing URLs rather than a single URL. This is to reflect that many
  URLs may map to the external URL of the server. E.g. the server interally
  may have a chrooted URL but also the local file:// URL will be at the
  same location. (Robert Collins)

Internals
*********

* New SMTPConnection class to unify email handling.  (Adeodato Simó)

* Fix documentation of BzrError. (Adeodato Simó)

* Make BzrBadParameter an internal error. (Adeodato Simó)

* Remove use of 'assert False' to raise an exception unconditionally.
  (Martin Pool)

* Give a cleaner error when failing to decode knit index entry.
  (Martin Pool)

* TreeConfig would mistakenly search the top level when asked for options
  from a section. It now respects the section argument and only
  searches the specified section. (James Westby)

* Improve ``make api-docs`` output. (John Arbash Meinel)

* Use os.lstat rather than os.stat for osutils.make_readonly and
  osutils.make_writeable. This makes the difftools plugin more
  robust when dangling symlinks are found. (Elliot Murphy)

* New ``-Dlock`` option to log (to ~/.bzr.log) information on when
  lockdirs are taken or released.  (Martin Pool)

* ``bzrlib`` Hooks are now nameable using ``Hooks.name_hook``. This
  allows a nicer UI when hooks are running as the current hook can
  be displayed. (Robert Collins)

* ``Transport.get`` has had its interface made more clear for ease of use.
  Retrieval of a directory must now fail with either 'PathError' at open
  time, or raise 'ReadError' on a read. (Robert Collins)

* New method ``_maybe_expand_globs`` on the ``Command`` class for
  dealing with unexpanded glob lists - e.g. on the win32 platform. This
  was moved from ``bzrlib.add._prepare_file_list``. (Robert Collins)

* ``bzrlib.add.smart_add`` and ``bzrlib.add.smart_add_tree`` are now
  deprecated in favour of ``MutableTree.smart_add``. (Robert Collins,
  Martin Pool)

* New method ``external_url`` on Transport for obtaining the url to
  hand to external processes. (Robert Collins)

* Teach windows installers to build pyrex/C extensions.
  (Alexander Belchenko)

Testing
*******

* Removed the ``--keep-output`` option from selftest and clean up test
  directories as they're used.  This reduces the IO load from
  running the test suite and cuts the time by about half.
  (Andrew Bennetts, Martin Pool)

* Add scenarios as a public attribute on the TestAdapter classes to allow
  modification of the generated scenarios before adaption and easier
  testing. (Robert Collins)

* New testing support class ``TestScenarioApplier`` which multiplies
  out a single teste by a list of supplied scenarios. (RobertCollins)

* Setting ``repository_to_test_repository`` on a repository_implementations
  test will cause it to be called during repository creation, allowing the
  testing of repository classes which are not based around the Format
  concept. For example a repository adapter can be tested in this manner,
  by altering the repository scenarios to include a scenario that sets this
  attribute during the test parameterisation in
  ``bzrlib.tests.repository.repository_implementations``. (Robert Collins)

* Clean up many of the APIs for blackbox testing of Bazaar.  The standard
  interface is now self.run_bzr.  The command to run can be passed as
  either a list of parameters, a string containing the command line, or
  (deprecated) varargs parameters.  (Martin Pool)

* The base TestCase now isolates tests from -D parameters by clearing
  ``debug.debug_flags`` and restores it afterwards. (Robert Collins)

* Add a relpath parameter to get_transport methods in test framework to
  avoid useless cloning.
  (Vincent Ladeuil, #110448)


bzr 0.17
########

:Released:  2007-06-18

Bugfixes
********

* Fix crash of commit due to wrong lookup of filesystem encoding.
  (Colin Watson, #120647)

* Revert logging just to stderr in commit as broke unicode filenames.
  (Aaron Bentley, Ian Clatworthy, #120930)


bzr 0.17rc1
###########

:Released:  2007-06-12

Notes When Upgrading
********************

* The kind() and is_executable() APIs on the WorkingTree interface no
  longer implicitly (read) locks and unlocks the tree. This *might*
  impact some plug-ins and tools using this part of the API. If you find
  an issue that may be caused by this change, please let us know,
  particularly the plug-in/tool maintainer. If encountered, the API
  fix is to surround kind() and is_executable() calls with lock_read()
  and unlock() like so::

    work_tree.lock_read()
    try:
        kind = work_tree.kind(...)
    finally:
        work_tree.unlock()

Internals
*********
* Rework of LogFormatter API to provide beginning/end of log hooks and to
  encapsulate the details of the revision to be logged in a LogRevision
  object.
  In long log formats, merge revision ids are only shown when --show-ids
  is specified, and are labelled "revision-id:", as per mainline
  revisions, instead of "merged:". (Kent Gibson)

* New ``BranchBuilder`` API which allows the construction of particular
  histories quickly. Useful for testing and potentially other applications
  too. (Robert Collins)

Improvements
************

* There are two new help topics, working-trees and repositories that
  attempt to explain these concepts. (James Westby, John Arbash Meinel,
  Aaron Bentley)

* Added ``bzr log --limit`` to report a limited number of revisions.
  (Kent Gibson, #3659)

* Revert does not try to preserve file contents that were originally
  produced by reverting to a historical revision.  (Aaron Bentley)

* ``bzr log --short`` now includes ``[merge]`` for revisions which
  have more than one parent. This is a small improvement to help
  understanding what changes have occurred
  (John Arbash Meinel, #83887)

* TreeTransform avoids many renames when contructing large trees,
  improving speed.  3.25x speedups have been observed for construction of
  kernel-sized-trees, and checkouts are 1.28x faster.  (Aaron Bentley)

* Commit on large trees is now faster. In my environment, a commit of
  a small change to the Mozilla tree (55k files) has dropped from
  66 seconds to 32 seconds. For a small tree of 600 files, commit of a
  small change is 33% faster. (Ian Clatworthy)

* New --create-prefix option to bzr init, like for push.  (Daniel Watkins,
  #56322)

Bugfixes
********

* ``bzr push`` should only connect to the remote location one time.
  We have been connecting 3 times because we forget to pass around
  the Transport object. This adds ``BzrDir.clone_on_transport()``, so
  that we can pass in the Transport that we already have.
  (John Arbash Meinel, #75721)

* ``DirState.set_state_from_inventory()`` needs to properly order
  based on split paths, not just string paths.
  (John Arbash Meinel, #115947)

* Let TestUIFactoy encode the password prompt with its own stdout.
  (Vincent Ladeuil, #110204)

* pycurl should take use the range header that takes the range hint
  into account.
  (Vincent Ladeuil, #112719)

* WorkingTree4.get_file_sha1 no longer raises an exception when invoked
  on a missing file.  (Aaron Bentley, #118186)

* WorkingTree.remove works correctly with tree references, and when pwd is
  not the tree root. (Aaron Bentley)

* Merge no longer fails when a file is renamed in one tree and deleted
  in the other. (Aaron Bentley, #110279)

* ``revision-info`` now accepts dotted revnos, doesn't require a tree,
  and defaults to the last revision (Matthew Fuller, #90048)

* Tests no longer fail when BZR_REMOTE_PATH is set in the environment.
  (Daniel Watkins, #111958)

* ``bzr branch -r revid:foo`` can be used to branch any revision in
  your repository. (Previously Branch6 only supported revisions in your
  mainline). (John Arbash Meinel, #115343)

bzr 0.16
########

:Released:  2007-05-07

Bugfixes
********

* Handle when you have 2 directories with similar names, but one has a
  hyphen. (``'abc'`` versus ``'abc-2'``). The WT4._iter_changes
  iterator was using direct comparison and ``'abc/a'`` sorts after
  ``'abc-2'``, but ``('abc', 'a')`` sorts before ``('abc-2',)``.
  (John Arbash Meinel, #111227)

* Handle when someone renames a file on disk without telling bzr.
  Previously we would report the first file as missing, but not show
  the new unknown file. (John Arbash Meinel, #111288)

* Avoid error when running hooks after pulling into or pushing from
  a branch bound to a smartserver branch.  (Martin Pool, #111968)

Improvements
************

* Move developer documentation to doc/developers/. This reduces clutter in
  the root of the source tree and allows HACKING to be split into multiple
  files. (Robert Collins, Alexander Belchenko)

* Clean up the ``WorkingTree4._iter_changes()`` internal loops as well as
  ``DirState.update_entry()``. This optimizes the core logic for ``bzr
  diff`` and ``bzr status`` significantly improving the speed of
  both. (John Arbash Meinel)

bzr 0.16rc2
###########

:Released:  2007-04-30

Bugfixes
********

* Handle the case when you delete a file, and then rename another file
  on top of it. Also handle the case of ``bzr rm --keep foo``. ``bzr
  status`` should show the removed file and an unknown file in its
  place. (John Arbash Meinel, #109993)

* Bundles properly read and write revision properties that have an
  empty value. And when the value is not ASCII.
  (John Arbash Meinel, #109613)

* Fix the bzr commit message to be in text mode.
  (Alexander Belchenko, #110901)

* Also handle when you rename a file and create a file where it used
  to be. (John Arbash Meinel, #110256)

* ``WorkingTree4._iter_changes`` should not descend into unversioned
  directories. (John Arbash Meinel, #110399)

bzr 0.16rc1
###########

:Released:  2007-04-26

Notes When Upgrading
********************

* ``bzr remove`` and ``bzr rm`` will now remove the working file, if
  it could be recovered again.
  This has been done for consistency with svn and the unix rm command.
  The old ``remove`` behaviour has been retained in the new option
  ``bzr remove --keep``, which will just stop versioning the file,
  but not delete it.
  ``bzr remove --force`` have been added which will always delete the
  files.
  ``bzr remove`` is also more verbose.
  (Marius Kruger, #82602)

Improvements
************

* Merge directives can now be supplied as input to `merge` and `pull`,
  like bundles can.  (Aaron Bentley)

* Sending the SIGQUIT signal to bzr, which can be done on Unix by
  pressing Control-Backslash, drops bzr into a debugger.  Type ``'c'``
  to continue.  This can be disabled by setting the environment variable
  ``BZR_SIGQUIT_PDB=0``.  (Martin Pool)

* selftest now supports --list-only to list tests instead of running
  them. (Ian Clatworthy)

* selftest now supports --exclude PATTERN (or -x PATTERN) to exclude
  tests with names that match that regular expression.
  (Ian Clatworthy, #102679)

* selftest now supports --randomize SEED to run tests in a random order.
  SEED is typically the value 'now' meaning 'use the current time'.
  (Ian Clatworthy, #102686)

* New option ``--fixes`` to commit, which stores bug fixing annotations as
  revision properties. Built-in support for Launchpad, Debian, Trac and
  Bugzilla bug trackers. (Jonathan Lange, James Henstridge, Robert Collins)

* New API, ``bzrlib.bugtracker.tracker_registry``, for adding support for
  other bug trackers to ``fixes``. (Jonathan Lange, James Henstridge,
  Robert Collins)

* ``selftest`` has new short options ``-f`` and ``-1``.  (Martin
  Pool)

* ``bzrlib.tsort.MergeSorter`` optimizations. Change the inner loop
  into using local variables instead of going through ``self._var``.
  Improves the time to ``merge_sort`` a 10k revision graph by
  approximately 40% (~700->400ms).  (John Arbash Meinel)

* ``make docs`` now creates a man page at ``man1/bzr.1`` fixing bug 107388.
  (Robert Collins)

* ``bzr help`` now provides cross references to other help topics using
  the _see_also facility on command classes. Likewise the bzr_man
  documentation, and the bzr.1 man page also include this information.
  (Robert Collins)

* Tags are now included in logs, that use the long log formatter.
  (Erik Bågfors, Alexander Belchenko)

* ``bzr help`` provides a clearer message when a help topic cannot be
  found. (Robert Collins, #107656)

* ``bzr help`` now accepts optional prefixes for command help. The help
  for all commands can now be found at ``bzr help commands/COMMANDNAME``
  as well as ``bzr help COMMANDNAME`` (which only works for commands
  where the name is not the same as a more general help topic).
  (Robert Collins)

* ``bzr help PLUGINNAME`` will now return the module docstring from the
  plugin PLUGINNAME. (Robert Collins, #50408)

* New help topic ``urlspec`` which lists the availables transports.
  (Goffredo Baroncelli)

* doc/server.txt updated to document the default bzr:// port
  and also update the blurb about the hpss' current status.
  (Robert Collins, #107125).

* ``bzr serve`` now listens on interface 0.0.0.0 by default, making it
  serve out to the local LAN (and anyone in the world that can reach the
  machine running ``bzr serve``. (Robert Collins, #98918)

* A new smart server protocol version has been added.  It prefixes requests
  and responses with an explicit version identifier so that future protocol
  revisions can be dealt with gracefully.  (Andrew Bennetts, Robert Collins)

* The bzr protocol version 2 indicates success or failure in every response
  without depending on particular commands encoding that consistently,
  allowing future client refactorings to be much more robust about error
  handling. (Robert Collins, Martin Pool, Andrew Bennetts)

* The smart protocol over HTTP client has been changed to always post to the
  same ``.bzr/smart`` URL under the original location when it can.  This allows
  HTTP servers to only have to pass URLs ending in .bzr/smart to the smart
  server handler, and not arbitrary ``.bzr/*/smart`` URLs.  (Andrew Bennetts)

* digest authentication is now supported for proxies and HTTP by the urllib
  based http implementation. Tested against Apache 2.0.55 and Squid
  2.6.5. Basic and digest authentication are handled coherently for HTTP
  and proxy: if the user is provided in the url (bzr command line for HTTP,
  proxy environment variables for proxies), the password is prompted for
  (only once). If the password is provided, it is taken into account. Once
  the first authentication is successful, all further authentication
  roundtrips are avoided by preventively setting the right authentication
  header(s).
  (Vincent Ladeuil).

Internals
*********

* bzrlib API compatability with 0.8 has been dropped, cleaning up some
  code paths. (Robert Collins)

* Change the format of chroot urls so that they can be safely manipulated
  by generic url utilities without causing the resulting urls to have
  escaped the chroot. A side effect of this is that creating a chroot
  requires an explicit action using a ChrootServer.
  (Robert Collins, Andrew Bennetts)

* Deprecate ``Branch.get_root_id()`` because branches don't have root ids,
  rather than fixing bug #96847.  (Aaron Bentley)

* ``WorkingTree.apply_inventory_delta`` provides a better alternative to
  ``WorkingTree._write_inventory``.  (Aaron Bentley)

* Convenience method ``TestCase.expectFailure`` ensures that known failures
  do not silently pass.  (Aaron Bentley)

* ``Transport.local_abspath`` now raises ``NotLocalUrl`` rather than
  ``TransportNotPossible``. (Martin Pool, Ian Clatworthy)

* New SmartServer hooks facility. There are two initial hooks documented
  in ``bzrlib.transport.smart.SmartServerHooks``. The two initial hooks allow
  plugins to execute code upon server startup and shutdown.
  (Robert Collins).

* SmartServer in standalone mode will now close its listening socket
  when it stops, rather than waiting for garbage collection. This primarily
  fixes test suite hangs when a test tries to connect to a shutdown server.
  It may also help improve behaviour when dealing with a server running
  on a specific port (rather than dynamically assigned ports).
  (Robert Collins)

* Move most SmartServer code into a new package, bzrlib/smart.
  bzrlib/transport/remote.py contains just the Transport classes that used
  to be in bzrlib/transport/smart.py.  (Andrew Bennetts)

* urllib http implementation avoid roundtrips associated with
  401 (and 407) errors once the authentication succeeds.
  (Vincent Ladeuil).

* urlib http now supports querying the user for a proxy password if
  needed. Realm is shown in the prompt for both HTTP and proxy
  authentication when the user is required to type a password.
  (Vincent Ladeuil).

* Renamed SmartTransport (and subclasses like SmartTCPTransport) to
  RemoteTransport (and subclasses to RemoteTCPTransport, etc).  This is more
  consistent with its new home in ``bzrlib/transport/remote.py``, and because
  it's not really a "smart" transport, just one that does file operations
  via remote procedure calls.  (Andrew Bennetts)

* The ``lock_write`` method of ``LockableFiles``, ``Repository`` and
  ``Branch`` now accept a ``token`` keyword argument, so that separate
  instances of those objects can share a lock if it has the right token.
  (Andrew Bennetts, Robert Collins)

* New method ``get_branch_reference`` on ``BzrDir`` allows the detection of
  branch references - which the smart server component needs.

* The Repository API ``make_working_trees`` is now permitted to return
  False when ``set_make_working_trees`` is not implemented - previously
  an unimplemented ``set_make_working_trees`` implied the result True
  from ``make_working_trees``. This has been changed to accomodate the
  smart server, where it does not make sense (at this point) to ever
  make working trees by default. (Robert Collins)

* Command objects can now declare related help topics by having _see_also
  set to a list of related topic. (Robert Collins)

* ``bzrlib.help`` now delegates to the Command class for Command specific
  help. (Robert Collins)

* New class ``TransportListRegistry``, derived from the Registry class, which
  simplifies tracking the available Transports. (Goffredo Baroncelli)

* New function ``Branch.get_revision_id_to_revno_map`` which will
  return a dictionary mapping revision ids to dotted revnos. Since
  dotted revnos are defined in the context of the branch tip, it makes
  sense to generate them from a ``Branch`` object.
  (John Arbash Meinel)

* Fix the 'Unprintable error' message display to use the repr of the
  exception that prevented printing the error because the str value
  for it is often not useful in debugging (e.g. KeyError('foo') has a
  str() of 'foo' but a repr of 'KeyError('foo')' which is much more
  useful. (Robert Collins)

* ``urlutils.normalize_url`` now unescapes unreserved characters, such as "~".
  (Andrew Bennetts)

Bugfixes
********

* Don't fail bundle selftest if email has 'two' embedded.
  (Ian Clatworthy, #98510)

* Remove ``--verbose`` from ``bzr bundle``. It didn't work anyway.
  (Robert Widhopf-Fenk, #98591)

* Remove ``--basis`` from the checkout/branch commands - it didn't work
  properly and is no longer beneficial.
  (Robert Collins, #53675, #43486)

* Don't produce encoding error when adding duplicate files.
  (Aaron Bentley)

* Fix ``bzr log <file>`` so it only logs the revisions that changed
  the file, and does it faster.
  (Kent Gibson, John Arbash Meinel, #51980, #69477)

* Fix ``InterDirstateTre._iter_changes`` to handle when we come across
  an empty versioned directory, which now has files in it.
  (John Arbash Meinel, #104257)

* Teach ``common_ancestor`` to shortcut when the tip of one branch is
  inside the ancestry of the other. Saves a lot of graph processing
  (with an ancestry of 16k revisions, ``bzr merge ../already-merged``
  changes from 2m10s to 13s).  (John Arbash Meinel, #103757)

* Fix ``show_diff_trees`` to handle the case when a file is modified,
  and the containing directory is renamed. (The file path is different
  in this versus base, but it isn't marked as a rename).
  (John Arbash Meinel, #103870)

* FTP now works even when the FTP server does not support atomic rename.
  (Aaron Bentley, #89436)

* Correct handling in bundles and merge directives of timezones with
  that are not an integer number of hours offset from UTC.  Always
  represent the epoch time in UTC to avoid problems with formatting
  earlier times on win32.  (Martin Pool, Alexander Belchenko, John
  Arbash Meinel)

* Typo in the help for ``register-branch`` fixed. (Robert Collins, #96770)

* "dirstate" and "dirstate-tags" formats now produce branches compatible
  with old versions of bzr. (Aaron Bentley, #107168))

* Handle moving a directory when children have been added, removed,
  and renamed. (John Arbash Meinel, #105479)

* Don't preventively use basic authentication for proxy before receiving a
  407 error. Otherwise people willing to use other authentication schemes
  may expose their password in the clear (or nearly). This add one
  roundtrip in case basic authentication should be used, but plug the
  security hole.
  (Vincent Ladeuil)

* Handle http and proxy digest authentication.
  (Vincent Ladeuil, #94034).

Testing
*******

* Added ``bzrlib.strace.strace`` which will strace a single callable and
  return a StraceResult object which contains just the syscalls involved
  in running it. (Robert Collins)

* New test method ``reduceLockdirTimeout`` to drop the default (ui-centric)
  default time down to one suitable for tests. (Andrew Bennetts)

* Add new ``vfs_transport_factory`` attribute on tests which provides the
  common vfs backing for both the readonly and readwrite transports.
  This allows the RemoteObject tests to back onto local disk or memory,
  and use the existing ``transport_server`` attribute all tests know about
  to be the smart server transport. This in turn allows tests to
  differentiate between 'transport to access the branch', and
  'transport which is a VFS' - which matters in Remote* tests.
  (Robert Collins, Andrew Bennetts)

* The ``make_branch_and_tree`` method for tests will now create a
  lightweight checkout for the tree if the ``vfs_transport_factory`` is not
  a LocalURLServer. (Robert Collins, Andrew Bennetts)

* Branch implementation tests have been audited to ensure that all urls
  passed to Branch APIs use proper urls, except when local-disk paths
  are intended. This is so that tests correctly access the test transport
  which is often not equivalent to local disk in Remote* tests. As part
  of this many tests were adjusted to remove dependencies on local disk
  access.
  (Robert Collins, Andrew Bennetts)

* Mark bzrlib.tests and bzrlib.tests.TestUtil as providing assertFOO helper
  functions by adding a ``__unittest`` global attribute. (Robert Collins,
  Andrew Bennetts, Martin Pool, Jonathan Lange)

* Refactored proxy and authentication handling to simplify the
  implementation of new auth schemes for both http and proxy.
  (Vincent Ladeuil)

bzr 0.15
########

:Released: 2007-04-01

Bugfixes
********

* Handle incompatible repositories as a user issue when fetching.
  (Aaron Bentley)

* Don't give a recommendation to upgrade when branching or
  checking out a branch that contains an old-format working tree.
  (Martin Pool)

bzr 0.15rc3
###########

:Released:  2007-03-26

Changes
*******

* A warning is now displayed when opening working trees in older
  formats, to encourage people to upgrade to WorkingTreeFormat4.
  (Martin Pool)

Improvements
************

* HTTP redirections are now taken into account when a branch (or a
  bundle) is accessed for the first time. A message is issued at each
  redirection to inform the user. In the past, http redirections were
  silently followed for each request which significantly degraded the
  performances. The http redirections are not followed anymore by
  default, instead a RedirectRequested exception is raised. For bzrlib
  users needing to follow http redirections anyway,
  ``bzrlib.transport.do_catching_redirections`` provide an easy transition
  path.  (vila)

Internals
*********

* Added ``ReadLock.temporary_write_lock()`` to allow upgrading an OS read
  lock to an OS write lock. Linux can do this without unlocking, Win32
  needs to unlock in between. (John Arbash Meinel)

* New parameter ``recommend_upgrade`` to ``BzrDir.open_workingtree``
  to silence (when false) warnings about opening old formats.
  (Martin Pool)

* Fix minor performance regression with bzr-0.15 on pre-dirstate
  trees. (We were reading the working inventory too many times).
  (John Arbash Meinel)

* Remove ``Branch.get_transaction()`` in favour of a simple cache of
  ``revision_history``.  Branch subclasses should override
  ``_gen_revision_history`` rather than ``revision_history`` to make use of
  this cache, and call ``_clear_revision_history_cache`` and
  ``_cache_revision_history`` at appropriate times. (Andrew Bennetts)

Bugfixes
********

* Take ``smtp_server`` from user config into account.
  (vila, #92195)

* Restore Unicode filename handling for versioned and unversioned files.
  (John Arbash Meinel, #92608)

* Don't fail during ``bzr commit`` if a file is marked removed, and
  the containing directory is auto-removed.  (John Arbash Meinel, #93681)

* ``bzr status FILENAME`` failed on Windows because of an uncommon
  errno. (``ERROR_DIRECTORY == 267 != ENOTDIR``).
  (Wouter van Heyst, John Arbash Meinel, #90819)

* ``bzr checkout source`` should create a local branch in the same
  format as source. (John Arbash Meinel, #93854)

* ``bzr commit`` with a kind change was failing to update the
  last-changed-revision for directories.  The
  InventoryDirectory._unchanged only looked at the ``parent_id`` and name,
  ignoring the fact that the kind could have changed, too.
  (John Arbash Meinel, #90111)

* ``bzr mv dir/subdir other`` was incorrectly updating files inside
  the directory. So that there was a chance it would break commit,
  etc. (John Arbash Meinel, #94037)

* Correctly handles mutiple permanent http redirections.
  (vila, #88780)

bzr 0.15rc2
###########

:Released:  2007-03-14

Notes When Upgrading
********************

* Release 0.15rc2 of bzr changes the ``bzr init-repo`` command to
  default to ``--trees`` instead of ``--no-trees``.
  Existing shared repositories are not affected.

Improvements
************

* New ``merge-directive`` command to generate machine- and human-readable
  merge requests.  (Aaron Bentley)

* New ``submit:`` revision specifier makes it easy to diff against the
  common ancestor with the submit location (Aaron Bentley)

* Added support for Putty's SSH implementation. (Dmitry Vasiliev)

* Added ``bzr status --versioned`` to report only versioned files,
  not unknowns. (Kent Gibson)

* Merge now autodetects the correct line-ending style for its conflict
  markers.  (Aaron Bentley)

Internals
*********

* Refactored SSH vendor registration into SSHVendorManager class.
  (Dmitry Vasiliev)

Bugfixes
********

* New ``--numbered-dirs`` option to ``bzr selftest`` to use
  numbered dirs for TestCaseInTempDir. This is default behavior
  on Windows. Anyone can force named dirs on Windows
  with ``--no-numbered-dirs``. (Alexander Belchenko)

* Fix ``RevisionSpec_revid`` to handle the Unicode strings passed in
  from the command line. (Marien Zwart, #90501)

* Fix ``TreeTransform._iter_changes`` when both the source and
  destination are missing. (Aaron Bentley, #88842)

* Fix commit of merges with symlinks in dirstate trees.
  (Marien Zwart)

* Switch the ``bzr init-repo`` default from --no-trees to --trees.
  (Wouter van Heyst, #53483)


bzr 0.15rc1
###########

:Released:  2007-03-07

Surprises
*********

* The default disk format has changed. Please run 'bzr upgrade' in your
  working trees to upgrade. This new default is compatible for network
  operations, but not for local operations. That is, if you have two
  versions of bzr installed locally, after upgrading you can only use the
  bzr 0.15 version. This new default does not enable tags or nested-trees
  as they are incompatible with bzr versions before 0.15 over the network.

* For users of bzrlib: Two major changes have been made to the working tree
  api in bzrlib. The first is that many methods and attributes, including
  the inventory attribute, are no longer valid for use until one of
  ``lock_read``/``lock_write``/``lock_tree_write`` has been called,
  and become invalid again after unlock is called. This has been done
  to improve performance and correctness as part of the dirstate
  development.
  (Robert Collins, John A Meinel, Martin Pool, and others).

* For users of bzrlib: The attribute 'tree.inventory' should be considered
  readonly. Previously it was possible to directly alter this attribute, or
  its contents, and have the tree notice this. This has been made
  unsupported - it may work in some tree formats, but in the newer dirstate
  format such actions will have no effect and will be ignored, or even
  cause assertions. All operations possible can still be carried out by a
  combination of the tree API, and the bzrlib.transform API. (Robert
  Collins, John A Meinel, Martin Pool, and others).

Improvements
************

* Support for OS Windows 98. Also .bzr.log on any windows system
  saved in My Documents folder. (Alexander Belchenko)

* ``bzr mv`` enhanced to support already moved files.
  In the past the mv command would have failed if the source file doesn't
  exist. In this situation ``bzr mv`` would now detect that the file has
  already moved and update the repository accordingly, if the target file
  does exist.
  A new option ``--after`` has been added so that if two files already
  exist, you could notify Bazaar that you have moved a (versioned) file
  and replaced it with another. Thus in this case ``bzr move --after``
  will only update the Bazaar identifier.
  (Steffen Eichenberg, Marius Kruger)

* ``ls`` now works on treeless branches and remote branches.
  (Aaron Bentley)

* ``bzr help global-options`` describes the global options.
  (Aaron Bentley)

* ``bzr pull --overwrite`` will now correctly overwrite checkouts.
  (Robert Collins)

* Files are now allowed to change kind (e.g. from file to symlink).
  Supported by ``commit``, ``revert`` and ``status``
  (Aaron Bentley)

* ``inventory`` and ``unknowns`` hidden in favour of ``ls``
  (Aaron Bentley)

* ``bzr help checkouts`` descibes what checkouts are and some possible
  uses of them. (James Westby, Aaron Bentley)

* A new ``-d`` option to push, pull and merge overrides the default
  directory.  (Martin Pool)

* Branch format 6: smaller, and potentially faster than format 5.  Supports
  ``append_history_only`` mode, where the log view and revnos do not change,
  except by being added to.  Stores policy settings in
  ".bzr/branch/branch.conf".

* ``append_only`` branches:  Format 6 branches may be configured so that log
  view and revnos are always consistent.  Either create the branch using
  "bzr init --append-revisions-only" or edit the config file as descriped
  in docs/configuration.txt.

* rebind: Format 6 branches retain the last-used bind location, so if you
  "bzr unbind", you can "bzr bind" to bind to the previously-selected
  bind location.

* Builtin tags support, created and deleted by the ``tag`` command and
  stored in the branch.  Tags can be accessed with the revisionspec
  ``-rtag:``, and listed with ``bzr tags``.  Tags are not versioned
  at present. Tags require a network incompatible upgrade. To perform this
  upgrade, run ``bzr upgrade --dirstate-tags`` in your branch and
  repositories. (Martin Pool)

* The ``bzr://`` transport now has a well-known port number, 4155,
  which it will use by default.  (Andrew Bennetts, Martin Pool)

* Bazaar now looks for user-installed plugins before looking for site-wide
  plugins. (Jonathan Lange)

* ``bzr resolve`` now detects and marks resolved text conflicts.
  (Aaron Bentley)

Internals
*********

* Internally revision ids and file ids are now passed around as utf-8
  bytestrings, rather than treating them as Unicode strings. This has
  performance benefits for Knits, since we no longer need to decode the
  revision id for each line of content, nor for each entry in the index.
  This will also help with the future dirstate format.
  (John Arbash Meinel)

* Reserved ids (any revision-id ending in a colon) are rejected by
  versionedfiles, repositories, branches, and working trees
  (Aaron Bentley)

* Minor performance improvement by not creating a ProgressBar for
  every KnitIndex we create. (about 90ms for a bzr.dev tree)
  (John Arbash Meinel)

* New easier to use Branch hooks facility. There are five initial hooks,
  all documented in bzrlib.branch.BranchHooks.__init__ - ``'set_rh'``,
  ``'post_push'``, ``'post_pull'``, ``'post_commit'``,
  ``'post_uncommit'``. These hooks fire after the matching operation
  on a branch has taken place, and were originally added for the
  branchrss plugin. (Robert Collins)

* New method ``Branch.push()`` which should be used when pushing from a
  branch as it makes performance and policy decisions to match the UI
  level command ``push``. (Robert Collins).

* Add a new method ``Tree.revision_tree`` which allows access to cached
  trees for arbitrary revisions. This allows the in development dirstate
  tree format to provide access to the callers to cached copies of
  inventory data which are cheaper to access than inventories from the
  repository.
  (Robert Collins, Martin Pool)

* New ``Branch.last_revision_info`` method, this is being done to allow
  optimization of requests for both the number of revisions and the last
  revision of a branch with smartservers and potentially future branch
  formats. (Wouter van Heyst, Robert Collins)

* Allow ``'import bzrlib.plugins.NAME'`` to work when the plugin NAME has not
  yet been loaded by ``load_plugins()``. This allows plugins to depend on each
  other for code reuse without requiring users to perform file-renaming
  gymnastics. (Robert Collins)

* New Repository method ``'gather_stats'`` for statistic data collection.
  This is expected to grow to cover a number of related uses mainly
  related to bzr info. (Robert Collins)

* Log formatters are now managed with a registry.
  ``log.register_formatter`` continues to work, but callers accessing
  the FORMATTERS dictionary directly will not.

* Allow a start message to be passed to the ``edit_commit_message``
  function.  This will be placed in the message offered to the user
  for editing above the separator. It allows a template commit message
  to be used more easily. (James Westby)

* ``GPGStrategy.sign()`` will now raise ``BzrBadParameterUnicode`` if
  you pass a Unicode string rather than an 8-bit string. Callers need
  to be updated to encode first. (John Arbash Meinel)

* Branch.push, pull, merge now return Result objects with information
  about what happened, rather than a scattering of various methods.  These
  are also passed to the post hooks.  (Martin Pool)

* File formats and architecture is in place for managing a forest of trees
  in bzr, and splitting up existing trees into smaller subtrees, and
  finally joining trees to make a larger tree. This is the first iteration
  of this support, and the user-facing aspects still require substantial
  work.  If you wish to experiment with it, use ``bzr upgrade
  --dirstate-with-subtree`` in your working trees and repositories.
  You can use the hidden commands ``split`` and ``join`` and to create
  and manipulate nested trees, but please consider using the nested-trees
  branch, which contains substantial UI improvements, instead.
  http://code.aaronbentley.com/bzr/bzrrepo/nested-trees/
  (Aaron Bentley, Martin Pool, Robert Collins).

Bugfixes
********

* ``bzr annotate`` now uses dotted revnos from the viewpoint of the
  branch, rather than the last changed revision of the file.
  (John Arbash Meinel, #82158)

* Lock operations no longer hang if they encounter a permission problem.
  (Aaron Bentley)

* ``bzr push`` can resume a push that was canceled before it finished.
  Also, it can push even if the target directory exists if you supply
  the ``--use-existing-dir`` flag.
  (John Arbash Meinel, #30576, #45504)

* Fix http proxy authentication when user and an optional
  password appears in the ``*_proxy`` vars. (Vincent Ladeuil,
  #83954).

* ``bzr log branch/file`` works for local treeless branches
  (Aaron Bentley, #84247)

* Fix problem with UNC paths on Windows 98. (Alexander Belchenko, #84728)

* Searching location of CA bundle for PyCurl in env variable
  (``CURL_CA_BUNDLE``), and on win32 along the PATH.
  (Alexander Belchenko, #82086)

* ``bzr init`` works with unicode argument LOCATION.
  (Alexander Belchenko, #85599)

* Raise ``DependencyNotPresent`` if pycurl do not support https.
  (Vincent Ladeuil, #85305)

* Invalid proxy env variables should not cause a traceback.
  (Vincent Ladeuil, #87765)

* Ignore patterns normalised to use '/' path separator.
  (Kent Gibson, #86451)

* bzr rocks. It sure does! Fix case. (Vincent Ladeuil, #78026)

* Fix bzrtools shelve command for removed lines beginning with "--"
  (Johan Dahlberg, #75577)

Testing
*******

* New ``--first`` option to ``bzr selftest`` to run specified tests
  before the rest of the suite.  (Martin Pool)


bzr 0.14
########

:Released:  2007-01-23

Improvements
************

* ``bzr help global-options`` describes the global options. (Aaron Bentley)

Bug Fixes
*********

* Skip documentation generation tests if the tools to do so are not
  available. Fixes running selftest for installled copies of bzr.
  (John Arbash Meinel, #80330)

* Fix the code that discovers whether bzr is being run from it's
  working tree to handle the case when it isn't but the directory
  it is in is below a repository. (James Westby, #77306)


bzr 0.14rc1
###########

:Released:  2007-01-16

Improvements
************

* New connection: ``bzr+http://`` which supports tunnelling the smart
  protocol over an HTTP connection. If writing is enabled on the bzr
  server, then you can write over the http connection.
  (Andrew Bennetts, John Arbash Meinel)

* Aliases now support quotation marks, so they can contain whitespace
  (Marius Kruger)

* PyCurlTransport now use a single curl object. By specifying explicitly
  the 'Range' header, we avoid the need to use two different curl objects
  (and two connections to the same server). (Vincent Ladeuil)

* ``bzr commit`` does not prompt for a message until it is very likely to
  succeed.  (Aaron Bentley)

* ``bzr conflicts`` now takes --text to list pathnames of text conflicts
  (Aaron Bentley)

* Fix ``iter_lines_added_or_present_in_versions`` to use a set instead
  of a list while checking if a revision id was requested. Takes 10s
  off of the ``fileids_affected_by_revision_ids`` time, which is 10s
  of the ``bzr branch`` time. Also improve ``fileids_...`` time by
  filtering lines with a regex rather than multiple ``str.find()``
  calls. (saves another 300ms) (John Arbash Meinel)

* Policy can be set for each configuration key. This allows keys to be
  inherited properly across configuration entries. For example, this
  should enable you to do::

    [/home/user/project]
    push_location = sftp://host/srv/project/
    push_location:policy = appendpath

  And then a branch like ``/home/user/project/mybranch`` should get an
  automatic push location of ``sftp://host/srv/project/mybranch``.
  (James Henstridge)

* Added ``bzr status --short`` to make status report svn style flags
  for each file.  For example::

    $ bzr status --short
    A  foo
    A  bar
    D  baz
    ?  wooley

* 'bzr selftest --clean-output' allows easily clean temporary tests
  directories without running tests. (Alexander Belchenko)

* ``bzr help hidden-commands`` lists all hidden commands. (Aaron Bentley)

* ``bzr merge`` now has an option ``--pull`` to fall back to pull if
  local is fully merged into remote. (Jan Hudec)

* ``bzr help formats`` describes available directory formats. (Aaron Bentley)

Internals
*********

* A few tweaks directly to ``fileids_affected_by_revision_ids`` to
  help speed up processing, as well allowing to extract unannotated
  lines. Between the two ``fileids_affected_by_revision_ids`` is
  improved by approx 10%. (John Arbash Meinel)

* Change Revision serialization to only write out millisecond
  resolution. Rather than expecting floating point serialization to
  preserve more resolution than we need. (Henri Weichers, Martin Pool)

* Test suite ends cleanly on Windows.  (Vincent Ladeuil)

* When ``encoding_type`` attribute of class Command is equal to 'exact',
  force sys.stdout to be a binary stream on Windows, and therefore
  keep exact line-endings (without LF -> CRLF conversion).
  (Alexander Belchenko)

* Single-letter short options are no longer globally declared.  (Martin
  Pool)

* Before using detected user/terminal encoding bzr should check
  that Python has corresponding codec. (Alexander Belchenko)

* Formats for end-user selection are provided via a FormatRegistry (Aaron Bentley)

Bug Fixes
*********

* ``bzr missing --verbose`` was showing adds/removals in the wrong
  direction. (John Arbash Meinel)

* ``bzr annotate`` now defaults to showing dotted revnos for merged
  revisions. It cuts them off at a depth of 12 characters, but you can
  supply ``--long`` to see the full number. You can also use
  ``--show-ids`` to display the original revision ids, rather than
  revision numbers and committer names. (John Arbash Meinel, #75637)

* bzr now supports Win32 UNC path (e.g. ``\HOST\path``.
  (Alexander Belchenko, #57869)

* Win32-specific: output of cat, bundle and diff commands don't mangle
  line-endings (Alexander Belchenko, #55276)

* Replace broken fnmatch based ignore pattern matching with custom pattern
  matcher.
  (Kent Gibson, Jan Hudec #57637)

* pycurl and urllib can detect short reads at different places. Update
  the test suite to test more cases. Also detect http error code 416
  which was raised for that specific bug. Also enhance the urllib
  robustness by detecting invalid ranges (and pycurl's one by detecting
  short reads during the initial GET). (Vincent Ladeuil, #73948)

* The urllib connection sharing interacts badly with urllib2
  proxy setting (the connections didn't go thru the proxy
  anymore). Defining a proper ProxyHandler solves the
  problem.  (Vincent Ladeuil, #74759)

* Use urlutils to generate relative URLs, not osutils
  (Aaron Bentley, #76229)

* ``bzr status`` in a readonly directory should work without giving
  lots of errors. (John Arbash Meinel, #76299)

* Mention the revisionspec topic for the revision option help.
  (Wouter van Heyst, #31663)

* Allow plugins import from zip archives.
  (Alexander Belchenko, #68124)


bzr 0.13
########

:Released:  2006-12-05

No changes from 0.13rc


bzr 0.13rc1
###########

:Released:  2006-11-27

Improvements
************

* New command ``bzr remove-tree`` allows the removal of the working
  tree from a branch.
  (Daniel Silverstone)

* urllib uses shared keep-alive connections, so http
  operations are substantially faster.
  (Vincent Ladeuil, #53654)

* ``bzr export`` allows an optional branch parameter, to export a bzr
  tree from some other url. For example:
  ``bzr export bzr.tar.gz http://bazaar-vcs.org/bzr/bzr.dev``
  (Daniel Silverstone)

* Added ``bzr help topics`` to the bzr help system. This gives a
  location for general information, outside of a specific command.
  This includes updates for ``bzr help revisionspec`` the first topic
  included. (Goffredo Baroncelli, John Arbash Meinel, #42714)

* WSGI-compatible HTTP smart server.  See ``doc/http_smart_server.txt``.
  (Andrew Bennetts)

* Knit files will now cache full texts only when the size of the
  deltas is as large as the size of the fulltext. (Or after 200
  deltas, whichever comes first). This has the most benefit on large
  files with small changes, such as the inventory for a large project.
  (eg For a project with 2500 files, and 7500 revisions, it changes
  the size of inventory.knit from 11MB to 5.4MB) (John Arbash Meinel)

Internals
*********

* New -D option given before the command line turns on debugging output
  for particular areas.  -Derror shows tracebacks on all errors.
  (Martin Pool)

* Clean up ``bzr selftest --benchmark bundle`` to correct an import,
  and remove benchmarks that take longer than 10min to run.
  (John Arbash Meinel)

* Use ``time.time()`` instead of ``time.clock()`` to decide on
  progress throttling. Because ``time.clock()`` is actually CPU time,
  so over a high-latency connection, too many updates get throttled.
  (John Arbash Meinel)

* ``MemoryTransport.list_dir()`` would strip the first character for
  files or directories in root directory. (John Arbash Meinel)

* New method ``get_branch_reference`` on 'BzrDir' allows the detection of
  branch references - which the smart server component needs.

* New ``ChrootTransportDecorator``, accessible via the ``chroot+`` url
  prefix.  It disallows any access to locations above a set URL.  (Andrew
  Bennetts)

Bug Fixes
*********

* Now ``_KnitIndex`` properly decode revision ids when loading index data.
  And optimize the knit index parsing code.
  (Dmitry Vasiliev, John Arbash Meinel)

* ``bzrlib/bzrdir.py`` was directly referencing ``bzrlib.workingtree``,
  without importing it. This prevented ``bzr upgrade`` from working
  unless a plugin already imported ``bzrlib.workingtree``
  (John Arbash Meinel, #70716)

* Suppress the traceback on invalid URLs (Vincent Ladeuil, #70803).

* Give nicer error message when an http server returns a 403
  error code. (Vincent Ladeuil, #57644).

* When a multi-range http GET request fails, try a single
  range one. If it fails too, forget about ranges. Remember that until
  the death of the transport and propagates that to the clones.
  (Vincent Ladeuil, #62276, #62029).

* Handles user/passwords supplied in url from command
  line (for the urllib implementation). Don't request already
  known passwords (Vincent Ladeuil, #42383, #44647, #48527)

* ``_KnitIndex.add_versions()`` dictionary compresses revision ids as they
  are added. This fixes bug where fetching remote revisions records
  them as full references rather than integers.
  (John Arbash Meinel, #64789)

* ``bzr ignore`` strips trailing slashes in patterns.
  Also ``bzr ignore`` rejects absolute paths. (Kent Gibson, #4559)

* ``bzr ignore`` takes multiple arguments. (Cheuksan Edward Wang, #29488)

* mv correctly handles paths that traverse symlinks.
  (Aaron Bentley, #66964)

* Give nicer looking error messages when failing to connect over ssh.
  (John Arbash Meinel, #49172)

* Pushing to a remote branch does not currently update the remote working
  tree. After a remote push, ``bzr status`` and ``bzr diff`` on the remote
  machine now show that the working tree is out of date.
  (Cheuksan Edward Wang #48136)

* Use patiencediff instead of difflib for determining deltas to insert
  into knits. This avoids the O(N^3) behavior of difflib. Patience
  diff should be O(N^2). (Cheuksan Edward Wang, #65714)

* Running ``bzr log`` on nonexistent file gives an error instead of the
  entire log history. (Cheuksan Edward Wang #50793)

* ``bzr cat`` can look up contents of removed or renamed files. If the
  pathname is ambiguous, i.e. the files in the old and new trees have
  different id's, the default is the file in the new tree. The user can
  use "--name-from-revision" to select the file in the old tree.
  (Cheuksan Edward Wang, #30190)

Testing
*******

* TestingHTTPRequestHandler really handles the Range header
  (previously it was ignoring it and returning the whole file,).

bzr 0.12
########

:Released:  2006-10-30

Internals
*********

* Clean up ``bzr selftest --benchmark bundle`` to correct an import,
  and remove benchmarks that take longer than 10min to run.
  (John Arbash Meinel)

bzr 0.12rc1
###########

:Released:  2006-10-23

Improvements
************

* ``bzr log`` now shows dotted-decimal revision numbers for all revisions,
  rather than just showing a decimal revision number for revisions on the
  mainline. These revision numbers are not yet accepted as input into bzr
  commands such as log, diff etc. (Robert Collins)

* revisions can now be specified using dotted-decimal revision numbers.
  For instance, ``bzr diff -r 1.2.1..1.2.3``. (Robert Collins)

* ``bzr help commands`` output is now shorter (Aaron Bentley)

* ``bzr`` now uses lazy importing to reduce the startup time. This has
  a moderate effect on lots of actions, especially ones that have
  little to do. For example ``bzr rocks`` time is down to 116ms from
  283ms. (John Arbash Meinel)

* New Registry class to provide name-to-object registry-like support,
  for example for schemes where plugins can register new classes to
  do certain tasks (e.g. log formatters). Also provides lazy registration
  to allow modules to be loaded on request.
  (John Arbash Meinel, Adeodato Simó)

API Incompatability
*******************

* LogFormatter subclasses show now expect the 'revno' parameter to
  show() to be a string rather than an int. (Robert Collins)

Internals
*********

* ``TestCase.run_bzr``, ``run_bzr_captured``, and ``run_bzr_subprocess``
  can take a ``working_dir='foo'`` parameter, which will change directory
  for the command. (John Arbash Meinel)

* ``bzrlib.lazy_regex.lazy_compile`` can be used to create a proxy
  around a regex, which defers compilation until first use.
  (John Arbash Meinel)

* ``TestCase.run_bzr_subprocess`` defaults to supplying the
  ``--no-plugins`` parameter to ensure test reproducability, and avoid
  problems with system-wide installed plugins. (John Arbash Meinel)

* Unique tree root ids are now supported. Newly created trees still
  use the common root id for compatibility with bzr versions before 0.12.
  (Aaron Bentley)

* ``WorkingTree.set_root_id(None)`` is now deprecated. Please
  pass in ``inventory.ROOT_ID`` if you want the default root id value.
  (Robert Collins, John Arbash Meinel)

* New method ``WorkingTree.flush()`` which will write the current memory
  inventory out to disk. At the same time, ``read_working_inventory`` will
  no longer trash the current tree inventory if it has been modified within
  the current lock, and the tree will now ``flush()`` automatically on
  ``unlock()``. ``WorkingTree.set_root_id()`` has been updated to take
  advantage of this functionality. (Robert Collins, John Arbash Meinel)

* ``bzrlib.tsort.merge_sorted`` now accepts ``generate_revnos``. This
  parameter will cause it to add another column to its output, which
  contains the dotted-decimal revno for each revision, as a tuple.
  (Robert Collins)

* ``LogFormatter.show_merge`` is deprecated in favour of
  ``LogFormatter.show_merge_revno``. (Robert Collins)

Bug Fixes
*********

* Avoid circular imports by creating a deprecated function for
  ``bzrlib.tree.RevisionTree``. Callers should have been using
  ``bzrlib.revisontree.RevisionTree`` anyway. (John Arbash Meinel,
  #66349)

* Don't use ``socket.MSG_WAITALL`` as it doesn't exist on all
  platforms. (Martin Pool, #66356)

* Don't require ``Content-Type`` in range responses. Assume they are a
  single range if ``Content-Type`` does not exist.
  (John Arbash Meinel, #62473)

* bzr branch/pull no longer complain about progress bar cleanup when
  interrupted during fetch.  (Aaron Bentley, #54000)

* ``WorkingTree.set_parent_trees()`` uses the trees to directly write
  the basis inventory, rather than going through the repository. This
  allows us to have 1 inventory read, and 2 inventory writes when
  committing a new tree. (John Arbash Meinel)

* When reverting, files that are not locally modified that do not exist
  in the target are deleted, not just unversioned (Aaron Bentley)

* When trying to acquire a lock, don't fail immediately. Instead, try
  a few times (up to 1 hour) before timing out. Also, report why the
  lock is unavailable (John Arbash Meinel, #43521, #49556)

* Leave HttpTransportBase daughter classes decides how they
  implement cloning. (Vincent Ladeuil, #61606)

* diff3 does not indicate conflicts on clean merge. (Aaron Bentley)

* If a commit fails, the commit message is stored in a file at the root of
  the tree for later commit. (Cheuksan Edward Wang, Stefan Metzmacher,
  #32054)

Testing
*******

* New test base class TestCaseWithMemoryTransport offers memory-only
  testing facilities: its not suitable for tests that need to mutate disk
  state, but most tests should not need that and should be converted to
  TestCaseWithMemoryTransport. (Robert Collins)

* ``TestCase.make_branch_and_memory_tree`` now takes a format
  option to set the BzrDir, Repository and Branch formats of the
  created objects. (Robert Collins, John Arbash Meinel)

bzr 0.11
########

:Released:  2006-10-02

* Smart server transport test failures on windows fixed. (Lukáš Lalinský).

bzr 0.11rc2
###########

:Released:  2006-09-27

Bug Fixes
*********

* Test suite hangs on windows fixed. (Andrew Bennets, Alexander Belchenko).

* Commit performance regression fixed. (Aaron Bentley, Robert Collins, John
  Arbash Meinel).

bzr 0.11rc1
###########

:Released:  2006-09-25

Improvements
************

* Knit files now wait to create their contents until the first data is
  added. The old code used to create an empty .knit and a .kndx with just
  the header. However, this caused a lot of extra round trips over sftp.
  This can change the time for ``bzr push`` to create a new remote branch
  from 160s down to 100s. This also affects ``bzr commit`` performance when
  adding new files, ``bzr commit`` on a new kernel-like tree drops from 50s
  down to 40s (John Arbash Meinel, #44692)

* When an entire subtree has been deleted, commit will now report that
  just the top of the subtree has been deleted, rather than reporting
  all the individual items. (Robert Collins)

* Commit performs one less XML parse. (Robert Collins)

* ``bzr checkout`` now operates on readonly branches as well
  as readwrite branches. This fixes bug #39542. (Robert Collins)

* ``bzr bind`` no longer synchronises history with the master branch.
  Binding should be followed by an update or push to synchronise the
  two branches. This is closely related to the fix for bug #39542.
  (Robert Collins)

* ``bzrlib.lazy_import.lazy_import`` function to create on-demand
  objects.  This allows all imports to stay at the global scope, but
  modules will not actually be imported if they are not used.
  (John Arbash Meinel)

* Support ``bzr://`` and ``bzr+ssh://`` urls to work with the new RPC-based
  transport which will be used with the upcoming high-performance smart
  server. The new command ``bzr serve`` will invoke bzr in server mode,
  which processes these requests. (Andrew Bennetts, Robert Collins, Martin
  Pool)

* New command ``bzr version-info`` which can be used to get a summary
  of the current state of the tree. This is especially useful as part
  of a build commands. See ``doc/version_info.txt`` for more information
  (John Arbash Meinel)

Bug Fixes
*********

* ``'bzr inventory [FILE...]'`` allows restricting the file list to a
  specific set of files. (John Arbash Meinel, #3631)

* Don't abort when annotating empty files (John Arbash Meinel, #56814)

* Add ``Stanza.to_unicode()`` which can be passed to another Stanza
  when nesting stanzas. Also, add ``read_stanza_unicode`` to handle when
  reading a nested Stanza. (John Arbash Meinel)

* Transform._set_mode() needs to stat the right file.
  (John Arbash Meinel, #56549)

* Raise WeaveFormatError rather than StopIteration when trying to read
  an empty Weave file. (John Arbash Meinel, #46871)

* Don't access e.code for generic URLErrors, only HTTPErrors have .code.
  (Vincent Ladeuil, #59835)

* Handle boundary="" lines properly to allow access through a Squid proxy.
  (John Arbash Meinel, #57723)

* revert now removes newly-added directories (Aaron Bentley, #54172)

* ``bzr upgrade sftp://`` shouldn't fail to upgrade v6 branches if there
  isn't a working tree. (David Allouche, #40679)

* Give nicer error messages when a user supplies an invalid --revision
  parameter. (John Arbash Meinel, #55420)

* Handle when LANG is not recognized by python. Emit a warning, but
  just revert to using 'ascii'. (John Arbash Meinel, #35392)

* Don't use ``preexec_fn`` on win32, as it is not supported by subprocess.
  (John Arbash Meinel)

* Skip specific tests when the dependencies aren't met. This includes
  some ``setup.py`` tests when ``python-dev`` is not available, and
  some tests that depend on paramiko. (John Arbash Meinel, Mattheiu Moy)

* Fallback to Paramiko properly, if no ``ssh`` executable exists on
  the system. (Andrew Bennetts, John Arbash Meinel)

* ``Branch.bind(other_branch)`` no longer takes a write lock on the
  other branch, and will not push or pull between the two branches.
  API users will need to perform a push or pull or update operation if they
  require branch synchronisation to take place. (Robert Collins, #47344)

* When creating a tarball or zipfile export, export unicode names as utf-8
  paths. This may not work perfectly on all platforms, but has the best
  chance of working in the common case. (John Arbash Meinel, #56816)

* When committing, only files that exist in working tree or basis tree
  may be specified (Aaron Bentley, #50793)

Portability
***********

* Fixes to run on Python 2.5 (Brian M. Carlson, Martin Pool, Marien Zwart)

Internals
*********

* TestCaseInTempDir now creates a separate directory for HOME, rather
  than having HOME set to the same location as the working directory.
  (John Arbash Meinel)

* ``run_bzr_subprocess()`` can take an optional ``env_changes={}`` parameter,
  which will update os.environ inside the spawned child. It also can
  take a ``universal_newlines=True``, which helps when checking the output
  of the command. (John Arbash Meinel)

* Refactor SFTP vendors to allow easier re-use when ssh is used.
  (Andrew Bennetts)

* ``Transport.list_dir()`` and ``Transport.iter_files_recursive()`` should always
  return urlescaped paths. This is now tested (there were bugs in a few
  of the transports) (Andrew Bennetts, David Allouche, John Arbash Meinel)

* New utility function ``symbol_versioning.deprecation_string``. Returns the
  formatted string for a callable, deprecation format pair. (Robert Collins)

* New TestCase helper applyDeprecated. This allows you to call a callable
  which is deprecated without it spewing to the screen, just by supplying
  the deprecation format string issued for it. (Robert Collins)

* Transport.append and Transport.put have been deprecated in favor of
  ``.append_bytes``, ``.append_file``, ``.put_bytes``, and
  ``.put_file``. This removes the ambiguity in what type of object the
  functions take.  ``Transport.non_atomic_put_{bytes,file}`` has also
  been added. Which works similarly to ``Transport.append()`` except for
  SFTP, it doesn't have a round trip when opening the file. Also, it
  provides functionality for creating a parent directory when trying
  to create a file, rather than raise NoSuchFile and forcing the
  caller to repeat their request.
  (John Arbash Meinel)

* WorkingTree has a new api ``unversion`` which allow the unversioning of
  entries by their file id. (Robert Collins)

* ``WorkingTree.pending_merges`` is deprecated.  Please use the
  ``get_parent_ids`` (introduced in 0.10) method instead. (Robert Collins)

* WorkingTree has a new ``lock_tree_write`` method which locks the branch for
  read rather than write. This is appropriate for actions which only need
  the branch data for reference rather than mutation. A new decorator
  ``needs_tree_write_lock`` is provided in the workingtree module. Like the
  ``needs_read_lock`` and ``needs_write_lock`` decorators this allows static
  declaration of the locking requirements of a function to ensure that
  a lock is taken out for casual scripts. (Robert Collins, #54107)

* All WorkingTree methods which write to the tree, but not to the branch
  have been converted to use ``needs_tree_write_lock`` rather than
  ``needs_write_lock``. Also converted is the revert, conflicts and tree
  transform modules. This provides a modest performance improvement on
  metadir style trees, due to the reduce lock-acquisition, and a more
  significant performance improvement on lightweight checkouts from
  remote branches, where trivial operations used to pay a significant
  penalty. It also provides the basis for allowing readonly checkouts.
  (Robert Collins)

* Special case importing the standard library 'copy' module. This shaves
  off 40ms of startup time, while retaining compatibility. See:
  ``bzrlib/inspect_for_copy.py`` for more details. (John Arbash Meinel)

* WorkingTree has a new parent class MutableTree which represents the
  specialisations of Tree which are able to be altered. (Robert Collins)

* New methods mkdir and ``put_file_bytes_non_atomic`` on MutableTree that
  mutate the tree and its contents. (Robert Collins)

* Transport behaviour at the root of the URL is now defined and tested.
  (Andrew Bennetts, Robert Collins)

Testing
*******

* New test helper classs MemoryTree. This is typically accessed via
  ``self.make_branch_and_memory_tree()`` in test cases. (Robert Collins)

* Add ``start_bzr_subprocess`` and ``stop_bzr_subprocess`` to allow test
  code to continue running concurrently with a subprocess of bzr.
  (Andrew Bennetts, Robert Collins)

* Add a new method ``Transport.get_smart_client()``. This is provided to
  allow upgrades to a richer interface than the VFS one provided by
  Transport. (Andrew Bennetts, Martin Pool)

bzr 0.10
########

:Released:  2006-08-29

Improvements
************
* 'merge' now takes --uncommitted, to apply uncommitted changes from a
  tree.  (Aaron Bentley)

* 'bzr add --file-ids-from' can be used to specify another path to use
  for creating file ids, rather than generating all new ones. Internally,
  the 'action' passed to ``smart_add_tree()`` can return ``file_ids`` that
  will be used, rather than having bzrlib generate new ones.
  (John Arbash Meinel, #55781)

* ``bzr selftest --benchmark`` now allows a ``--cache-dir`` parameter.
  This will cache some of the intermediate trees, and decrease the
  setup time for benchmark tests. (John Arbash Meinel)

* Inverse forms are provided for all boolean options.  For example,
  --strict has --no-strict, --no-recurse has --recurse (Aaron Bentley)

* Serialize out Inventories directly, rather than using ElementTree.
  Writing out a kernel sized inventory drops from 2s down to ~350ms.
  (Robert Collins, John Arbash Meinel)

Bug Fixes
*********

* Help diffutils 2.8.4 get along with binary tests (Marien Zwart: #57614)

* Change LockDir so that if the lock directory doesn't exist when
  ``lock_write()`` is called, an attempt will be made to create it.
  (John Arbash Meinel, #56974)

* ``bzr uncommit`` preserves pending merges. (John Arbash Meinel, #57660)

* Active FTP transport now works as intended. (ghozzy, #56472)

* Really fix mutter() so that it won't ever raise a UnicodeError.
  It means it is possible for ~/.bzr.log to contain non UTF-8 characters.
  But it is a debugging log, not a real user file.
  (John Arbash Meinel, #56947, #53880)

* Change Command handle to allow Unicode command and options.
  At present we cannot register Unicode command names, so we will get
  BzrCommandError('unknown command'), or BzrCommandError('unknown option')
  But that is better than a UnicodeError + a traceback.
  (John Arbash Meinel, #57123)

* Handle TZ=UTC properly when reading/writing revisions.
  (John Arbash Meinel, #55783, #56290)

* Use ``GPG_TTY`` to allow gpg --cl to work with gpg-agent in a pipeline,
  (passing text to sign in on stdin). (John Arbash Meinel, #54468)

* External diff does the right thing for binaries even in foreign
  languages. (John Arbash Meinel, #56307)

* Testament handles more cases when content is unicode. Specific bug was
  in handling of revision properties.
  (John Arbash Meinel, Holger Krekel, #54723)

* The bzr selftest was failing on installed versions due to a bug in a new
  test helper. (John Arbash Meinel, Robert Collins, #58057)

Internals
*********

* ``bzrlib.cache_utf8`` contains ``encode()`` and ``decode()`` functions
  which can be used to cache the conversion between utf8 and Unicode.
  Especially helpful for some of the knit annotation code, which has to
  convert revision ids to utf8 to annotate lines in storage.
  (John Arbash Meinel)

* ``setup.py`` now searches the filesystem to find all packages which
  need to be installed. This should help make the life of packagers
  easier. (John Arbash Meinel)

bzr 0.9.0
#########

:Released:  2006-08-11

Surprises
*********

* The hard-coded built-in ignore rules have been removed. There are
  now two rulesets which are enforced. A user global one in
  ``~/.bazaar/ignore`` which will apply to every tree, and the tree
  specific one '.bzrignore'.
  ``~/.bazaar/ignore`` will be created if it does not exist, but with
  a more conservative list than the old default.
  This fixes bugs with default rules being enforced no matter what.
  The old list of ignore rules from bzr is available by
  running 'bzr ignore --old-default-rules'.
  (Robert Collins, Martin Pool, John Arbash Meinel)

* 'branches.conf' has been changed to 'locations.conf', since it can apply
  to more locations than just branch locations.
  (Aaron Bentley)

Improvements
************

* The revision specifier "revno:" is extended to accept the syntax
  revno:N:branch. For example,
  revno:42:http://bazaar-vcs.org/bzr/bzr.dev/ means revision 42 in
  bzr.dev.  (Matthieu Moy)

* Tests updates to ensure proper URL handling, UNICODE support, and
  proper printing when the user's terminal encoding cannot display
  the path of a file that has been versioned.
  ``bzr branch`` can take a target URL rather than only a local directory.
  ``Branch.get_parent()/set_parent()`` now save a relative path if possible,
  and normalize the parent based on root, allowing access across
  different transports. (John Arbash Meinel, Wouter van Heyst, Martin Pool)
  (Malone #48906, #42699, #40675, #5281, #3980, #36363, #43689,
  #42517, #42514)

* On Unix, detect terminal width using an ioctl not just $COLUMNS.
  Use terminal width for single-line logs from ``bzr log --line`` and
  pending-merge display.  (Robert Widhopf-Fenk, Gustavo Niemeyer)
  (Malone #3507)

* On Windows, detect terminal width using GetConsoleScreenBufferInfo.
  (Alexander Belchenko)

* Speedup improvement for 'date:'-revision search. (Guillaume Pinot).

* Show the correct number of revisions pushed when pushing a new branch.
  (Robert Collins).

* 'bzr selftest' now shows a progress bar with the number of tests, and
  progress made. 'make check' shows tests in -v mode, to be more useful
  for the PQM status window. (Robert Collins).
  When using a progress bar, failed tests are printed out, rather than
  being overwritten by the progress bar until the suite finishes.
  (John Arbash Meinel)

* 'bzr selftest --benchmark' will run a new benchmarking selftest.
  'bzr selftest --benchmark --lsprof-timed' will use lsprofile to generate
  profile data for the individual profiled calls, allowing for fine
  grained analysis of performance.
  (Robert Collins, Martin Pool).

* 'bzr commit' shows a progress bar. This is useful for commits over sftp
  where commit can take an appreciable time. (Robert Collins)

* 'bzr add' is now less verbose in telling you what ignore globs were
  matched by files being ignored. Instead it just tells you how many
  were ignored (because you might reasonably be expecting none to be
  ignored). 'bzr add -v' is unchanged and will report every ignored
  file. (Robert Collins).

* ftp now has a test server if medusa is installed. As part of testing,
  ftp support has been improved, including support for supplying a
  non-standard port. (John Arbash Meinel).

* 'bzr log --line' shows the revision number, and uses only the
  first line of the log message (#5162, Alexander Belchenko;
  Matthieu Moy)

* 'bzr status' has had the --all option removed. The 'bzr ls' command
  should be used to retrieve all versioned files. (Robert Collins)

* 'bzr bundle OTHER/BRANCH' will create a bundle which can be sent
  over email, and applied on the other end, while maintaining ancestry.
  This bundle can be applied with either 'bzr merge' or 'bzr pull',
  the same way you would apply another branch.
  (John Arbash Meinel, Aaron Bentley)

* 'bzr whoami' can now be used to set your identity from the command line,
  for a branch or globally.  (Robey Pointer)

* 'bzr checkout' now aliased to 'bzr co', and 'bzr annotate' to 'bzr ann'.
  (Michael Ellerman)

* 'bzr revert DIRECTORY' now reverts the contents of the directory as well.
  (Aaron Bentley)

* 'bzr get sftp://foo' gives a better error when paramiko is not present.
  Also updates things like 'http+pycurl://' if pycurl is not present.
  (John Arbash Meinel) (Malone #47821, #52204)

* New env variable ``BZR_PROGRESS_BAR``, sets the default progress bar type.
  Can be set to 'none' or 'dummy' to disable the progress bar, 'dots' or
  'tty' to create the respective type. (John Arbash Meinel, #42197, #51107)

* Improve the help text for 'bzr diff' to explain what various options do.
  (John Arbash Meinel, #6391)

* 'bzr uncommit -r 10' now uncommits revisions 11.. rather than uncommitting
  revision 10. This makes -r10 more in line with what other commands do.
  'bzr uncommit' also now saves the pending merges of the revisions that
  were removed. So it is safe to uncommit after a merge, fix something,
  and commit again. (John Arbash Meinel, #32526, #31426)

* 'bzr init' now also works on remote locations.
  (Wouter van Heyst, #48904)

* HTTP support has been updated. When using pycurl we now support
  connection keep-alive, which reduces dns requests and round trips.
  And for both urllib and pycurl we support multi-range requests,
  which decreases the number of round-trips. Performance results for
  ``bzr branch http://bazaar-vcs.org/bzr/bzr.dev/`` indicate
  http branching is now 2-3x faster, and ``bzr pull`` in an existing
  branch is as much as 4x faster.
  (Michael Ellerman, Johan Rydberg, John Arbash Meinel, #46768)

* Performance improvements for sftp. Branching and pulling are now up to
  2x faster. Utilize paramiko.readv() support for async requests if it
  is available (paramiko > 1.6) (John Arbash Meinel)

Bug Fixes
*********

* Fix shadowed definition of TestLocationConfig that caused some
  tests not to run.
  (Erik Bågfors, Michael Ellerman, Martin Pool, #32587)

* Fix unnecessary requirement of sign-my-commits that it be run from
  a working directory.  (Martin Pool, Robert Collins)

* 'bzr push location' will only remember the push location if it succeeds
  in connecting to the remote location. (John Arbash Meinel, #49742)

* 'bzr revert' no longer toggles the executable bit on win32
  (John Arbash Meinel, #45010)

* Handle broken pipe under win32 correctly. (John Arbash Meinel)

* sftp tests now work correctly on win32 if you have a newer paramiko
  (John Arbash Meinel)

* Cleanup win32 test suite, and general cleanup of places where
  file handles were being held open. (John Arbash Meinel)

* When specifying filenames for 'diff -r x..y', the name of the file in the
  working directory can be used, even if its name is different in both x
  and y.

* File-ids containing single- or double-quotes are handled correctly by
  push. (Aaron Bentley, #52227)

* Normalize unicode filenames to ensure cross-platform consistency.
  (John Arbash Meinel, #43689)

* The argument parser can now handle '-' as an argument. Currently
  no code interprets it specially (it is mostly handled as a file named
  '-'). But plugins, and future operations can use it.
  (John Arbash meinel, #50984)

* Bundles can properly read binary files with a plain '\r' in them.
  (John Arbash Meinel, #51927)

* Tuning ``iter_entries()`` to be more efficient (John Arbash Meinel, #5444)

* Lots of win32 fixes (the test suite passes again).
  (John Arbash Meinel, #50155)

* Handle openbsd returning None for sys.getfilesystemencoding() (#41183)

* Support ftp APPE (append) to allow Knits to be used over ftp (#42592)

* Removals are only committed if they match the filespec (or if there is
  no filespec).  (#46635, Aaron Bentley)

* smart-add recurses through all supplied directories
  (John Arbash Meinel, #52578)

* Make the bundle reader extra lines before and after the bundle text.
  This allows you to parse an email with the bundle inline.
  (John Arbash Meinel, #49182)

* Change the file id generator to squash a little bit more. Helps when
  working with long filenames on windows. (Also helps for unicode filenames
  not generating hidden files). (John Arbash Meinel, #43801)

* Restore terminal mode on C-c while reading sftp password.  (#48923,
  Nicholas Allen, Martin Pool)

* Timestamps are rounded to 1ms, and revision entries can be recreated
  exactly. (John Arbash Meinel, Jamie Wilkinson, #40693)

* Branch.base has changed to a URL, but ~/.bazaar/locations.conf should
  use local paths, since it is user visible (John Arbash Meinel, #53653)

* ``bzr status foo`` when foo was unversioned used to cause a full delta
  to be generated (John Arbash Meinel, #53638)

* When reading revision properties, an empty value should be considered
  the empty string, not None (John Arbash Meinel, #47782)

* ``bzr diff --diff-options`` can now handle binary files being changed.
  Also, the output is consistent when --diff-options is not supplied.
  (John Arbash Meinel, #54651, #52930)

* Use the right suffixes for loading plugins (John Arbash Meinel, #51810)

* Fix ``Branch.get_parent()`` to handle the case when the parent is not
  accessible (John Arbash Meinel, #52976)

Internals
*********

* Combine the ignore rules into a single regex rather than looping over
  them to reduce the threshold where  N^2 behaviour occurs in operations
  like status. (Jan Hudec, Robert Collins).

* Appending to ``bzrlib.DEFAULT_IGNORE`` is now deprecated. Instead, use
  one of the add functions in bzrlib.ignores. (John Arbash Meinel)

* 'bzr push' should only push the ancestry of the current revision, not
  all of the history in the repository. This is especially important for
  shared repositories. (John Arbash Meinel)

* ``bzrlib.delta.compare_trees`` now iterates in alphabetically sorted order,
  rather than randomly walking the inventories. (John Arbash Meinel)

* Doctests are now run in temporary directories which are cleaned up when
  they finish, rather than using special ScratchDir/ScratchBranch objects.
  (Martin Pool)

* Split ``check`` into separate methods on the branch and on the repository,
  so that it can be specialized in ways that are useful or efficient for
  different formats.  (Martin Pool, Robert Collins)

* Deprecate ``Repository.all_revision_ids``; most methods don't really need
  the global revision graph but only that part leading up to a particular
  revision.  (Martin Pool, Robert Collins)

* Add a BzrDirFormat ``control_formats`` list which allows for control formats
  that do not use '.bzr' to store their data - i.e. '.svn', '.hg' etc.
  (Robert Collins, Jelmer Vernooij).

* ``bzrlib.diff.external_diff`` can be redirected to any file-like object.
  Uses subprocess instead of spawnvp.
  (James Henstridge, John Arbash Meinel, #4047, #48914)

* New command line option '--profile-imports', which will install a custom
  importer to log time to import modules and regex compilation time to
  sys.stderr (John Arbash Meinel)

* 'EmptyTree' is now deprecated, please use ``repository.revision_tree(None)``
  instead. (Robert Collins)

* "RevisionTree" is now in bzrlib/revisiontree.py. (Robert Collins)

bzr 0.8.2
#########

:Released:  2006-05-17

Bug Fixes
*********

* setup.py failed to install launchpad plugin.  (Martin Pool)

bzr 0.8.1
#########

:Released:  2006-05-16

Bug Fixes
*********

* Fix failure to commit a merge in a checkout.  (Martin Pool,
  Robert Collins, Erik Bågfors, #43959)

* Nicer messages from 'commit' in the case of renames, and correct
  messages when a merge has occured. (Robert Collins, Martin Pool)

* Separate functionality from assert statements as they are skipped in
  optimized mode of python. Add the same check to pending merges.
  (Olaf Conradi, #44443)

Changes
*******

* Do not show the None revision in output of bzr ancestry. (Olaf Conradi)

* Add info on standalone branches without a working tree.
  (Olaf Conradi, #44155)

* Fix bug in knits when raising InvalidRevisionId. (Olaf Conradi, #44284)

Changes
*******

* Make editor invocation comply with Debian Policy. First check
  environment variables VISUAL and EDITOR, then try editor from
  alternatives system. If that all fails, fall back to the pre-defined
  list of editors. (Olaf Conradi, #42904)

New Features
************

* New 'register-branch' command registers a public branch into
  Launchpad.net, where it can be associated with bugs, etc.
  (Martin Pool, Bjorn Tillenius, Robert Collins)

Internals
*********

* New public api in InventoryEntry - ``describe_change(old, new)`` which
  provides a human description of the changes between two old and
  new. (Robert Collins, Martin Pool)

Testing
*******

* Fix test case for bzr info in upgrading a standalone branch to metadir,
  uses bzrlib api now. (Olaf Conradi)

bzr 0.8
#######

:Released:  2006-05-08

Notes When Upgrading
********************

Release 0.8 of bzr introduces a new format for history storage, called
'knit', as an evolution of to the 'weave' format used in 0.7.  Local
and remote operations are faster using knits than weaves.  Several
operations including 'init', 'init-repo', and 'upgrade' take a
--format option that controls this.  Branching from an existing branch
will keep the same format.

It is possible to merge, pull and push between branches of different
formats but this is slower than moving data between homogenous
branches.  It is therefore recommended (but not required) that you
upgrade all branches for a project at the same time.  Information on
formats is shown by 'bzr info'.

bzr 0.8 now allows creation of 'repositories', which hold the history
of files and revisions for several branches.  Previously bzr kept all
the history for a branch within the .bzr directory at the root of the
branch, and this is still the default.  To create a repository, use
the new 'bzr init-repo' command.  Branches exist as directories under
the repository and contain just a small amount of information
indicating the current revision of the branch.

bzr 0.8 also supports 'checkouts', which are similar to in cvs and
subversion.  Checkouts are associated with a branch (optionally in a
repository), which contains all the historical information.  The
result is that a checkout can be deleted without losing any
already-committed revisions.  A new 'update' command is also available.

Repositories and checkouts are not supported with the 0.7 storage
format.  To use them you must upgrad to either knits, or to the
'metaweave' format, which uses weaves but changes the .bzr directory
arrangement.


Improvements
************

* sftp paths can now be relative, or local, according to the lftp
  convention. Paths now take the form::

      sftp://user:pass@host:port/~/relative/path
      or
      sftp://user:pass@host:port/absolute/path

* The FTP transport now tries to reconnect after a temporary
  failure. ftp put is made atomic. (Matthieu Moy)

* The FTP transport now maintains a pool of connections, and
  reuses them to avoid multiple connections to the same host (like
  sftp did). (Daniel Silverstone)

* The ``bzr_man.py`` file has been removed. To create the man page now,
  use ``./generate_docs.py man``. The new program can also create other files.
  Run ``python generate_docs.py --help`` for usage information.
  (Hans Ulrich Niedermann & James Blackwell).

* Man Page now gives full help (James Blackwell).
  Help also updated to reflect user config now being stored in .bazaar
  (Hans Ulrich Niedermann)

* It's now possible to set aliases in bazaar.conf (Erik Bågfors)

* Pull now accepts a --revision argument (Erik Bågfors)

* ``bzr re-sign`` now allows multiple revisions to be supplied on the command
  line. You can now use the following command to sign all of your old
  commits::

    find .bzr/revision-store// -name my@email-* \
      | sed 's/.*\/\/..\///' \
      | xargs bzr re-sign

* Upgrade can now upgrade over the network. (Robert Collins)

* Two new commands 'bzr checkout' and 'bzr update' allow for CVS/SVN-alike
  behaviour.  By default they will cache history in the checkout, but
  with --lightweight almost all data is kept in the master branch.
  (Robert Collins)

* 'revert' unversions newly-versioned files, instead of deleting them.

* 'merge' is more robust.  Conflict messages have changed.

* 'merge' and 'revert' no longer clobber existing files that end in '~' or
  '.moved'.

* Default log format can be set in configuration and plugins can register
  their own formatters. (Erik Bågfors)

* New 'reconcile' command will check branch consistency and repair indexes
  that can become out of sync in pre 0.8 formats. (Robert Collins,
  Daniel Silverstone)

* New 'bzr init --format' and 'bzr upgrade --format' option to control
  what storage format is created or produced.  (Robert Collins,
  Martin Pool)

* Add parent location to 'bzr info', if there is one.  (Olaf Conradi)

* New developer commands 'weave-list' and 'weave-join'.  (Martin Pool)

* New 'init-repository' command, plus support for repositories in 'init'
  and 'branch' (Aaron Bentley, Erik Bågfors, Robert Collins)

* Improve output of 'info' command. Show all relevant locations related to
  working tree, branch and repository. Use kibibytes for binary quantities.
  Fix off-by-one error in missing revisions of working tree.  Make 'info'
  work on branches, repositories and remote locations.  Show locations
  relative to the shared repository, if applicable.  Show locking status
  of locations.  (Olaf Conradi)

* Diff and merge now safely handle binary files. (Aaron Bentley)

* 'pull' and 'push' now normalise the revision history, so that any two
  branches with the same tip revision will have the same output from 'log'.
  (Robert Collins)

* 'merge' accepts --remember option to store parent location, like 'push'
  and 'pull'. (Olaf Conradi)

* bzr status and diff when files given as arguments do not exist
  in the relevant trees.  (Martin Pool, #3619)

* Add '.hg' to the default ignore list.  (Martin Pool)

* 'knit' is now the default disk format. This improves disk performance and
  utilization, increases incremental pull performance, robustness with SFTP
  and allows checkouts over SFTP to perform acceptably.
  The initial Knit code was contributed by Johan Rydberg based on a
  specification by Martin Pool.
  (Robert Collins, Aaron Bentley, Johan Rydberg, Martin Pool).

* New tool to generate all-in-one html version of the manual.  (Alexander
  Belchenko)

* Hitting CTRL-C while doing an SFTP push will no longer cause stale locks
  to be left in the SFTP repository. (Robert Collins, Martin Pool).

* New option 'diff --prefix' to control how files are named in diff
  output, with shortcuts '-p0' and '-p1' corresponding to the options for
  GNU patch.  (Alexander Belchenko, Goffredo Baroncelli, Martin Pool)

* Add --revision option to 'annotate' command.  (Olaf Conradi)

* If bzr shows an unexpected revision-history after pulling (perhaps due
  to a reweave) it can now be corrected by 'bzr reconcile'.
  (Robert Collins)

Changes
*******

* Commit is now verbose by default, and shows changed filenames and the
  new revision number.  (Robert Collins, Martin Pool)

* Unify 'mv', 'move', 'rename'.  (Matthew Fuller, #5379)

* 'bzr -h' shows help.  (Martin Pool, Ian Bicking, #35940)

* Make 'pull' and 'push' remember location on failure using --remember.
  (Olaf Conradi)

* For compatibility, make old format for using weaves inside metadir
  available as 'metaweave' format.  Rename format 'metadir' to 'default'.
  Clean up help for option --format in commands 'init', 'init-repo' and
  'upgrade'.  (Olaf Conradi)

Internals
*********

* The internal storage of history, and logical branch identity have now
  been split into Branch, and Repository. The common locking and file
  management routines are now in bzrlib.lockablefiles.
  (Aaron Bentley, Robert Collins, Martin Pool)

* Transports can now raise DependencyNotPresent if they need a library
  which is not installed, and then another implementation will be
  tried.  (Martin Pool)

* Remove obsolete (and no-op) `decode` parameter to `Transport.get`.
  (Martin Pool)

* Using Tree Transform for merge, revert, tree-building

* WorkingTree.create, Branch.create, ``WorkingTree.create_standalone``,
  Branch.initialize are now deprecated. Please see ``BzrDir.create_*`` for
  replacement API's. (Robert Collins)

* New BzrDir class represents the .bzr control directory and manages
  formatting issues. (Robert Collins)

* New repository.InterRepository class encapsulates Repository to
  Repository actions and allows for clean selection of optimised code
  paths. (Robert Collins)

* ``bzrlib.fetch.fetch`` and ``bzrlib.fetch.greedy_fetch`` are now
  deprecated, please use ``branch.fetch`` or ``repository.fetch``
  depending on your needs. (Robert Collins)

* deprecated methods now have a ``is_deprecated`` flag on them that can
  be checked, if you need to determine whether a given callable is
  deprecated at runtime. (Robert Collins)

* Progress bars are now nested - see
  ``bzrlib.ui.ui_factory.nested_progress_bar``.
  (Robert Collins, Robey Pointer)

* New API call ``get_format_description()`` for each type of format.
  (Olaf Conradi)

* Changed ``branch.set_parent()`` to accept None to remove parent.
  (Olaf Conradi)

* Deprecated BzrError AmbiguousBase.  (Olaf Conradi)

* WorkingTree.branch is now a read only property.  (Robert Collins)

* bzrlib.ui.text.TextUIFactory now accepts a ``bar_type`` parameter which
  can be None or a factory that will create a progress bar. This is
  useful for testing or for overriding the bzrlib.progress heuristic.
  (Robert Collins)

* New API method ``get_physical_lock_status()`` to query locks present on a
  transport.  (Olaf Conradi)

* Repository.reconcile now takes a thorough keyword parameter to allow
  requesting an indepth reconciliation, rather than just a data-loss
  check. (Robert Collins)

* ``bzrlib.ui.ui_factory protocol`` now supports ``get_boolean`` to prompt
  the user for yes/no style input. (Robert Collins)

Testing
*******

* SFTP tests now shortcut the SSH negotiation, reducing test overhead
  for testing SFTP protocol support. (Robey Pointer)

* Branch formats are now tested once per implementation (see ``bzrlib.
  tests.branch_implementations``. This is analagous to the transport
  interface tests, and has been followed up with working tree,
  repository and BzrDir tests. (Robert Collins)

* New test base class TestCaseWithTransport provides a transport aware
  test environment, useful for testing any transport-interface using
  code. The test suite option --transport controls the transport used
  by this class (when its not being used as part of implementation
  contract testing). (Robert Collins)

* Close logging handler on disabling the test log. This will remove the
  handler from the internal list inside python's logging module,
  preventing shutdown from closing it twice.  (Olaf Conradi)

* Move test case for uncommit to blackbox tests.  (Olaf Conradi)

* ``run_bzr`` and ``run_bzr_captured`` now accept a 'stdin="foo"'
  parameter which will provide String("foo") to the command as its stdin.

bzr 0.7
#######

:Released: 2006-01-09

Changes
*******

* .bzrignore is excluded from exports, on the grounds that it's a bzr
  internal-use file and may not be wanted.  (Jamie Wilkinson)

* The "bzr directories" command were removed in favor of the new
  --kind option to the "bzr inventory" command.  To list all
  versioned directories, now use "bzr inventory --kind directory".
  (Johan Rydberg)

* Under Windows configuration directory is now ``%APPDATA%\bazaar\2.0``
  by default. (John Arbash Meinel)

* The parent of Bzr configuration directory can be set by ``BZR_HOME``
  environment variable. Now the path for it is searched in ``BZR_HOME``,
  then in HOME. Under Windows the order is: ``BZR_HOME``, ``APPDATA``
  (usually points to ``C:\Documents and Settings\User Name\Application Data``),
  ``HOME``. (John Arbash Meinel)

* Plugins with the same name in different directories in the bzr plugin
  path are no longer loaded: only the first successfully loaded one is
  used. (Robert Collins)

* Use systems' external ssh command to open connections if possible.
  This gives better integration with user settings such as ProxyCommand.
  (James Henstridge)

* Permissions on files underneath .bzr/ are inherited from the .bzr
  directory. So for a shared repository, simply doing 'chmod -R g+w .bzr/'
  will mean that future file will be created with group write permissions.

* configure.in and config.guess are no longer in the builtin default
  ignore list.

* '.sw[nop]' pattern ignored, to ignore vim swap files for nameless
  files.  (John Arbash Meinel, Martin Pool)

Improvements
************

* "bzr INIT dir" now initializes the specified directory, and creates
  it if it does not exist.  (John Arbash Meinel)

* New remerge command (Aaron Bentley)

* Better zsh completion script.  (Steve Borho)

* 'bzr diff' now returns 1 when there are changes in the working
  tree. (Robert Collins)

* 'bzr push' now exists and can push changes to a remote location.
  This uses the transport infrastructure, and can store the remote
  location in the ~/.bazaar/branches.conf configuration file.
  (Robert Collins)

* Test directories are only kept if the test fails and the user requests
  that they be kept.

* Tweaks to short log printing

* Added branch nicks, new nick command, printing them in log output.
  (Aaron Bentley)

* If ``$BZR_PDB`` is set, pop into the debugger when an uncaught exception
  occurs.  (Martin Pool)

* Accept 'bzr resolved' (an alias for 'bzr resolve'), as this is
  the same as Subversion.  (Martin Pool)

* New ftp transport support (on ftplib), for ftp:// and aftp://
  URLs.  (Daniel Silverstone)

* Commit editor temporary files now start with ``bzr_log.``, to allow
  text editors to match the file name and set up appropriate modes or
  settings.  (Magnus Therning)

* Improved performance when integrating changes from a remote weave.
  (Goffredo Baroncelli)

* Sftp will attempt to cache the connection, so it is more likely that
  a connection will be reused, rather than requiring multiple password
  requests.

* bzr revno now takes an optional argument indicating the branch whose
  revno should be printed.  (Michael Ellerman)

* bzr cat defaults to printing the last version of the file.
  (Matthieu Moy, #3632)

* New global option 'bzr --lsprof COMMAND' runs bzr under the lsprof
  profiler.  (Denys Duchier)

* Faster commits by reading only the headers of affected weave files.
  (Denys Duchier)

* 'bzr add' now takes a --dry-run parameter which shows you what would be
  added, but doesn't actually add anything. (Michael Ellerman)

* 'bzr add' now lists how many files were ignored per glob.  add --verbose
  lists the specific files.  (Aaron Bentley)

* 'bzr missing' now supports displaying changes in diverged trees and can
  be limited to show what either end of the comparison is missing.
  (Aaron Bently, with a little prompting from Daniel Silverstone)

Bug Fixes
*********

* SFTP can walk up to the root path without index errors. (Robert Collins)

* Fix bugs in running bzr with 'python -O'.  (Martin Pool)

* Error when run with -OO

* Fix bug in reporting http errors that don't have an http error code.
  (Martin Pool)

* Handle more cases of pipe errors in display commands

* Change status to 3 for all errors

* Files that are added and unlinked before committing are completely
  ignored by diff and status

* Stores with some compressed texts and some uncompressed texts are now
  able to be used. (John A Meinel)

* Fix for bzr pull failing sometimes under windows

* Fix for sftp transport under windows when using interactive auth

* Show files which are both renamed and modified as such in 'bzr
  status' output.  (Daniel Silverstone, #4503)

* Make annotate cope better with revisions committed without a valid
  email address.  (Marien Zwart)

* Fix representation of tab characters in commit messages.
  (Harald Meland)

* List of plugin directories in ``BZR_PLUGIN_PATH`` environment variable is
  now parsed properly under Windows. (Alexander Belchenko)

* Show number of revisions pushed/pulled/merged. (Robey Pointer)

* Keep a cached copy of the basis inventory to speed up operations
  that need to refer to it.  (Johan Rydberg, Martin Pool)

* Fix bugs in bzr status display of non-ascii characters.
  (Martin Pool)

* Remove Makefile.in from default ignore list.
  (Tollef Fog Heen, Martin Pool, #6413)

* Fix failure in 'bzr added'.  (Nathan McCallum, Martin Pool)

Testing
*******

* Fix selftest asking for passwords when there are no SFTP keys.
  (Robey Pointer, Jelmer Vernooij)

* Fix selftest run with 'python -O'.  (Martin Pool)

* Fix HTTP tests under Windows. (John Arbash Meinel)

* Make tests work even if HOME is not set (Aaron Bentley)

* Updated ``build_tree`` to use fixed line-endings for tests which read
  the file cotents and compare. Make some tests use this to pass under
  Windows. (John Arbash Meinel)

* Skip stat and symlink tests under Windows. (Alexander Belchenko)

* Delay in selftest/testhashcash is now issued under win32 and Cygwin.
  (John Arbash Meinel)

* Use terminal width to align verbose test output.  (Martin Pool)

* Blackbox tests are maintained within the bzrlib.tests.blackbox directory.
  If adding a new test script please add that to
  ``bzrlib.tests.blackbox.__init__``. (Robert Collins)

* Much better error message if one of the test suites can't be
  imported.  (Martin Pool)

* Make check now runs the test suite twice - once with the default locale,
  and once with all locales forced to C, to expose bugs. This is not
  trivially done within python, so for now its only triggered by running
  Make check. Integrators and packagers who wish to check for full
  platform support should run 'make check' to test the source.
  (Robert Collins)

* Tests can now run TestSkipped if they can't execute for any reason.
  (Martin Pool) (NB: TestSkipped should only be raised for correctable
  reasons - see the wiki spec ImprovingBzrTestSuite).

* Test sftp with relative, absolute-in-homedir and absolute-not-in-homedir
  paths for the transport tests. Introduce blackbox remote sftp tests that
  test the same permutations. (Robert Collins, Robey Pointer)

* Transport implementation tests are now independent of the local file
  system, which allows tests for esoteric transports, and for features
  not available in the local file system. They also repeat for variations
  on the URL scheme that can introduce issues in the transport code,
  see bzrlib.transport.TransportTestProviderAdapter() for this.
  (Robert Collins).

* ``TestCase.build_tree`` uses the transport interface to build trees,
  pass in a transport parameter to give it an existing connection.
  (Robert Collins).

Internals
*********

* WorkingTree.pull has been split across Branch and WorkingTree,
  to allow Branch only pulls. (Robert Collins)

* ``commands.display_command`` now returns the result of the decorated
  function. (Robert Collins)

* LocationConfig now has a ``set_user_option(key, value)`` call to save
  a setting in its matching location section (a new one is created
  if needed). (Robert Collins)

* Branch has two new methods, ``get_push_location`` and
  ``set_push_location`` to respectively, get and set the push location.
  (Robert Collins)

* ``commands.register_command`` now takes an optional flag to signal that
  the registrant is planning to decorate an existing command. When
  given multiple plugins registering a command is not an error, and
  the original command class (whether built in or a plugin based one) is
  returned to the caller. There is a new error 'MustUseDecorated' for
  signalling when a wrapping command should switch to the original
  version. (Robert Collins)

* Some option parsing errors will raise 'BzrOptionError', allowing
  granular detection for decorating commands. (Robert Collins).

* ``Branch.read_working_inventory`` has moved to
  ``WorkingTree.read_working_inventory``. This necessitated changes to
  ``Branch.get_root_id``, and a move of ``Branch.set_inventory`` to
  WorkingTree as well. To make it clear that a WorkingTree cannot always
  be obtained ``Branch.working_tree()`` will raise
  ``errors.NoWorkingTree`` if one cannot be obtained. (Robert Collins)

* All pending merges operations from Branch are now on WorkingTree.
  (Robert Collins)

* The follow operations from Branch have moved to WorkingTree::

      add()
      commit()
      move()
      rename_one()
      unknowns()

  (Robert Collins)

* ``bzrlib.add.smart_add_branch`` is now ``smart_add_tree``. (Robert Collins)

* New "rio" serialization format, similar to rfc-822. (Martin Pool)

* Rename selftests to ``bzrlib.tests.test_foo``.  (John A Meinel, Martin
  Pool)

* ``bzrlib.plugin.all_plugins`` has been changed from an attribute to a
  query method. (Robert Collins)

* New options to read only the table-of-contents of a weave.
  (Denys Duchier)

* Raise NoSuchFile when someone tries to add a non-existant file.
  (Michael Ellerman)

* Simplify handling of DivergedBranches in ``cmd_pull()``.
  (Michael Ellerman)

* Branch.controlfile* logic has moved to lockablefiles.LockableFiles, which
  is exposed as ``Branch().control_files``. Also this has been altered with the
  controlfile pre/suffix replaced by simple method names like 'get' and
  'put'. (Aaron Bentley, Robert Collins).

* Deprecated functions and methods can now be marked as such using the
  ``bzrlib.symbol_versioning`` module. Marked method have their docstring
  updated and will issue a DeprecationWarning using the warnings module
  when they are used. (Robert Collins)

* ``bzrlib.osutils.safe_unicode`` now exists to provide parameter coercion
  for functions that need unicode strings. (Robert Collins)

bzr 0.6
#######

:Released: 2005-10-28

Improvements
************

* pull now takes --verbose to show you what revisions are added or removed
  (John A Meinel)

* merge now takes a --show-base option to include the base text in
  conflicts.
  (Aaron Bentley)

* The config files are now read using ConfigObj, so '=' should be used as
  a separator, not ':'.
  (Aaron Bentley)

* New 'bzr commit --strict' option refuses to commit if there are
  any unknown files in the tree.  To commit, make sure all files are
  either ignored, added, or deleted.  (Michael Ellerman)

* The config directory is now ~/.bazaar, and there is a single file
  ~/.bazaar/bazaar.conf storing email, editor and other preferences.
  (Robert Collins)

* 'bzr add' no longer takes a --verbose option, and a --quiet option
  has been added that suppresses all output.

* Improved zsh completion support in contrib/zsh, from Clint
  Adams.

* Builtin 'bzr annotate' command, by Martin Pool with improvements from
  Goffredo Baroncelli.

* 'bzr check' now accepts -v for verbose reporting, and checks for
  ghosts in the branch. (Robert Collins)

* New command 're-sign' which will regenerate the gpg signature for
  a revision. (Robert Collins)

* If you set ``check_signatures=require`` for a path in
  ``~/.bazaar/branches.conf`` then bzr will invoke your
  ``gpg_signing_command`` (defaults to gpg) and record a digital signature
  of your commit. (Robert Collins)

* New sftp transport, based on Paramiko.  (Robey Pointer)

* 'bzr pull' now accepts '--clobber' which will discard local changes
  and make this branch identical to the source branch. (Robert Collins)

* Just give a quieter warning if a plugin can't be loaded, and
  put the details in .bzr.log.  (Martin Pool)

* 'bzr branch' will now set the branch-name to the last component of the
  output directory, if one was supplied.

* If the option ``post_commit`` is set to one (or more) python function
  names (must be in the bzrlib namespace), then they will be invoked
  after the commit has completed, with the branch and ``revision_id`` as
  parameters. (Robert Collins)

* Merge now has a retcode of 1 when conflicts occur. (Robert Collins)

* --merge-type weave is now supported for file contents.  Tree-shape
  changes are still three-way based.  (Martin Pool, Aaron Bentley)

* 'bzr check' allows the first revision on revision-history to have
  parents - something that is expected for cheap checkouts, and occurs
  when conversions from baz do not have all history.  (Robert Collins).

* 'bzr merge' can now graft unrelated trees together, if your specify
  0 as a base. (Aaron Bentley)

* 'bzr commit branch' and 'bzr commit branch/file1 branch/file2' now work
  (Aaron Bentley)

* Add '.sconsign*' to default ignore list.  (Alexander Belchenko)

* 'bzr merge --reprocess' minimizes conflicts

Testing
*******

* The 'bzr selftest --pattern' option for has been removed, now
  test specifiers on the command line can be simple strings, or
  regexps, or both. (Robert Collins)

* Passing -v to selftest will now show the time each test took to
  complete, which will aid in analysing performance regressions and
  related questions. (Robert Collins)

* 'bzr selftest' runs all tests, even if one fails, unless '--one'
  is given. (Martin Pool)

* There is a new method for TestCaseInTempDir, assertFileEqual, which
  will check that a given content is equal to the content of the named
  file. (Robert Collins)

* Fix test suite's habit of leaving many temporary log files in $TMPDIR.
  (Martin Pool)

Internals
*********

* New 'testament' command and concept for making gpg-signatures
  of revisions that are not tied to a particular internal
  representation.  (Martin Pool).

* Per-revision properties ('revprops') as key-value associated
  strings on each revision created when the revision is committed.
  Intended mainly for the use of external tools.  (Martin Pool).

* Config options have moved from bzrlib.osutils to bzrlib.config.
  (Robert Collins)

* Improved command line option definitions allowing explanations
  for individual options, among other things.  Contributed by
  Magnus Therning.

* Config options have moved from bzrlib.osutils to bzrlib.config.
  Configuration is now done via the config.Config interface:
  Depending on whether you have a Branch, a Location or no information
  available, construct a ``*Config``, and use its ``signature_checking``,
  ``username`` and ``user_email`` methods. (Robert Collins)

* Plugins are now loaded under bzrlib.plugins, not bzrlib.plugin, and
  they are made available for other plugins to use. You should not
  import other plugins during the ``__init__`` of your plugin though, as
  no ordering is guaranteed, and the plugins directory is not on the
  python path. (Robert Collins)

* Branch.relpath has been moved to WorkingTree.relpath. WorkingTree no
  no longer takes an inventory, rather it takes an option branch
  parameter, and if None is given will open the branch at basedir
  implicitly. (Robert Collins)

* Cleaner exception structure and error reporting.  Suggested by
  Scott James Remnant.  (Martin Pool)

* Branch.remove has been moved to WorkingTree, which has also gained
  ``lock_read``, ``lock_write`` and ``unlock`` methods for convenience.
  (Robert Collins)

* Two decorators, ``needs_read_lock`` and ``needs_write_lock`` have been
  added to the branch module. Use these to cause a function to run in a
  read or write lock respectively. (Robert Collins)

* ``Branch.open_containing`` now returns a tuple (Branch, relative-path),
  which allows direct access to the common case of 'get me this file
  from its branch'. (Robert Collins)

* Transports can register using ``register_lazy_transport``, and they
  will be loaded when first used.  (Martin Pool)

* 'pull' has been factored out of the command as ``WorkingTree.pull()``.
  A new option to WorkingTree.pull has been added, clobber, which will
  ignore diverged history and pull anyway.
  (Robert Collins)

* config.Config has a ``get_user_option`` call that accepts an option name.
  This will be looked up in branches.conf and bazaar.conf as normal.
  It is intended that this be used by plugins to support options -
  options of built in programs should have specific methods on the config.
  (Robert Collins)

* ``merge.merge_inner`` now has tempdir as an optional parameter.
  (Robert Collins)

* Tree.kind is not recorded at the top level of the hierarchy, as it was
  missing on EmptyTree, leading to a bug with merge on EmptyTrees.
  (Robert Collins)

* ``WorkingTree.__del__`` has been removed, it was non deterministic and not
  doing what it was intended to. See ``WorkingTree.__init__`` for a comment
  about future directions. (Robert Collins/Martin Pool)

* bzrlib.transport.http has been modified so that only 404 urllib errors
  are returned as NoSuchFile. Other exceptions will propagate as normal.
  This allows debuging of actual errors. (Robert Collins)

* bzrlib.transport.Transport now accepts *ONLY* url escaped relative paths
  to apis like 'put', 'get' and 'has'. This is to provide consistent
  behaviour - it operates on url's only. (Robert Collins)

* Transports can register using ``register_lazy_transport``, and they
  will be loaded when first used.  (Martin Pool)

* ``merge_flex`` no longer calls ``conflict_handler.finalize()``, instead that
  is called by ``merge_inner``. This is so that the conflict count can be
  retrieved (and potentially manipulated) before returning to the caller
  of ``merge_inner``. Likewise 'merge' now returns the conflict count to the
  caller. (Robert Collins)

* ``revision.revision_graph`` can handle having only partial history for
  a revision - that is no revisions in the graph with no parents.
  (Robert Collins).

* New ``builtins.branch_files`` uses the standard ``file_list`` rules to
  produce a branch and a list of paths, relative to that branch
  (Aaron Bentley)

* New TestCase.addCleanup facility.

* New ``bzrlib.version_info`` tuple (similar to ``sys.version_info``),
  which can be used by programs importing bzrlib.

Bug Fixes
*********

* Better handling of branches in directories with non-ascii names.
  (Joel Rosdahl, Panagiotis Papadakos)

* Upgrades of trees with no commits will not fail due to accessing
  [-1] in the revision-history. (Andres Salomon)


bzr 0.1.1
#########

:Released: 2005-10-12

Bug Fixes
*********

* Fix problem in pulling over http from machines that do not
  allow directories to be listed.

* Avoid harmless warning about invalid hash cache after
  upgrading branch format.

Performance
***********

* Avoid some unnecessary http operations in branch and pull.


bzr 0.1
#######

:Released: 2005-10-11

Notes
*****

* 'bzr branch' over http initially gives a very high estimate
  of completion time but it should fall as the first few
  revisions are pulled in.  branch is still slow on
  high-latency connections.

Bug Fixes
*********

* bzr-man.py has been updated to work again. Contributed by
  Rob Weir.

* Locking is now done with fcntl.lockf which works with NFS
  file systems. Contributed by Harald Meland.

* When a merge encounters a file that has been deleted on
  one side and modified on the other, the old contents are
  written out to foo.BASE and foo.SIDE, where SIDE is this
  or OTHER. Contributed by Aaron Bentley.

* Export was choosing incorrect file paths for the content of
  the tarball, this has been fixed by Aaron Bentley.

* Commit will no longer commit without a log message, an
  error is returned instead. Contributed by Jelmer Vernooij.

* If you commit a specific file in a sub directory, any of its
  parent directories that are added but not listed will be
  automatically included. Suggested by Michael Ellerman.

* bzr commit and upgrade did not correctly record new revisions
  for files with only a change to their executable status.
  bzr will correct this when it encounters it. Fixed by
  Robert Collins

* HTTP tests now force off the use of ``http_proxy`` for the duration.
  Contributed by Gustavo Niemeyer.

* Fix problems in merging weave-based branches that have
  different partial views of history.

* Symlink support: working with symlinks when not in the root of a
  bzr tree was broken, patch from Scott James Remnant.

Improvements
************

* 'branch' now accepts a --basis parameter which will take advantage
  of local history when making a new branch. This allows faster
  branching of remote branches. Contributed by Aaron Bentley.

* New tree format based on weave files, called version 5.
  Existing branches can be upgraded to this format using
  'bzr upgrade'.

* Symlinks are now versionable. Initial patch by
  Erik Toubro Nielsen, updated to head by Robert Collins.

* Executable bits are tracked on files. Patch from Gustavo
  Niemeyer.

* 'bzr status' now shows unknown files inside a selected directory.
  Patch from Heikki Paajanen.

* Merge conflicts are recorded in .bzr. Two new commands 'conflicts'
  and 'resolve' have needed added, which list and remove those
  merge conflicts respectively. A conflicted tree cannot be committed
  in. Contributed by Aaron Bentley.

* 'rm' is now an alias for 'remove'.

* Stores now split out their content in a single byte prefixed hash,
  dropping the density of files per directory by 256. Contributed by
  Gustavo Niemeyer.

* 'bzr diff -r branch:URL' will now perform a diff between two branches.
  Contributed by Robert Collins.

* 'bzr log' with the default formatter will show merged revisions,
  indented to the right. Initial implementation contributed by Gustavo
  Niemeyer, made incremental by Robert Collins.


Internals
*********

* Test case failures have the exception printed after the log
  for your viewing pleasure.

* InventoryEntry is now an abstract base class, use one of the
  concrete InventoryDirectory etc classes instead.

* Branch raises an UnsupportedFormatError when it detects a
  bzr branch it cannot understand. This allows for precise
  handling of such circumstances.

* Remove RevisionReference class; ``Revision.parent_ids`` is now simply a
  list of their ids and ``parent_sha1s`` is a list of their corresponding
  sha1s (for old branches only at the moment.)

* New method-object style interface for Commit() and Fetch().

* Renamed ``Branch.last_patch()`` to ``Branch.last_revision()``, since
  we call them revisions not patches.

* Move ``copy_branch`` to ``bzrlib.clone.copy_branch``.  The destination
  directory is created if it doesn't exist.

* Inventories now identify the files which were present by
  giving the revision *of that file*.

* Inventory and Revision XML contains a version identifier.
  This must be consistent with the overall branch version
  but allows for more flexibility in future upgrades.

Testing
*******

* Removed testsweet module so that tests can be run after
  bzr installed by 'bzr selftest'.

* 'bzr selftest' command-line arguments can now be partial ids
  of tests to run, e.g. ``bzr selftest test_weave``


bzr 0.0.9
#########

:Released: 2005-09-23

Bug Fixes
*********

* Fixed "branch -r" option.

* Fix remote access to branches containing non-compressed history.
  (Robert Collins).

* Better reliability of http server tests.  (John Arbash-Meinel)

* Merge graph maximum distance calculation fix.  (Aaron Bentley)

* Various minor bug in windows support have been fixed, largely in the
  test suite. Contributed by Alexander Belchenko.

Improvements
************

* Status now accepts a -r argument to give status between chosen
  revisions. Contributed by Heikki Paajanen.

* Revision arguments no longer use +/-/= to control ranges, instead
  there is a 'before' namespace, which limits the successive namespace.
  For example '$ bzr log -r date:yesterday..before:date:today' will
  select everything from yesterday and before today. Contributed by
  Robey Pointer

* There is now a bzr.bat file created by distutils when building on
  Windows. Contributed by Alexander Belchenko.

Internals
*********

* Removed uuid() as it was unused.

* Improved 'fetch' code for pulling revisions from one branch into
  another (used by pull, merged, etc.)


bzr 0.0.8
#########

:Released: 2005-09-20


Improvements
************

* Adding a file whose parent directory is not versioned will
  implicitly add the parent, and so on up to the root. This means
  you should never need to explictly add a directory, they'll just
  get added when you add a file in the directory.  Contributed by
  Michael Ellerman.

* Ignore ``.DS_Store`` (contains Mac metadata) by default.
  (Nir Soffer)

* If you set ``BZR_EDITOR`` in the environment, it is checked in
  preference to EDITOR and the config file for the interactive commit
  editing program. Related to this is a bugfix where a missing program
  set in EDITOR would cause editing to fail, now the fallback program
  for the operating system is still tried.

* Files that are not directories/symlinks/regular files will no longer
  cause bzr to fail, it will just ignore them by default. You cannot add
  them to the tree though - they are not versionable.


Internals
*********

* Refactor xml packing/unpacking.

Bug Fixes
*********

* Fixed 'bzr mv' by Ollie Rutherfurd.

* Fixed strange error when trying to access a nonexistent http
  branch.

* Make sure that the hashcache gets written out if it can't be
  read.


Portability
***********

* Various Windows fixes from Ollie Rutherfurd.

* Quieten warnings about locking; patch from Matt Lavin.


bzr-0.0.7
#########

:Released: 2005-09-02

New Features
************

* ``bzr shell-complete`` command contributed by Clint Adams to
  help with intelligent shell completion.

* New expert command ``bzr find-merge-base`` for debugging merges.


Enhancements
************

* Much better merge support.

* merge3 conflicts are now reported with markers like '<<<<<<<'
  (seven characters) which is the same as CVS and pleases things
  like emacs smerge.


Bug Fixes
*********

* ``bzr upgrade`` no longer fails when trying to fix trees that
  mention revisions that are not present.

* Fixed bugs in listing plugins from ``bzr plugins``.

* Fix case of $EDITOR containing options for the editor.

* Fix log -r refusing to show the last revision.
  (Patch from Goffredo Baroncelli.)


Changes
*******

* ``bzr log --show-ids`` shows the revision ids of all parents.

* Externally provided commands on your $BZRPATH no longer need
  to recognize --bzr-usage to work properly, and can just handle
  --help themselves.


Library
*******

* Changed trace messages to go through the standard logging
  framework, so that they can more easily be redirected by
  libraries.



bzr-0.0.6
#########

:Released: 2005-08-18

New Features
************

* Python plugins, automatically loaded from the directories on
  ``BZR_PLUGIN_PATH`` or ``~/.bzr.conf/plugins`` by default.

* New 'bzr mkdir' command.

* Commit mesage is fetched from an editor if not given on the
  command line; patch from Torsten Marek.

* ``bzr log -m FOO`` displays commits whose message matches regexp
  FOO.

* ``bzr add`` with no arguments adds everything under the current directory.

* ``bzr mv`` does move or rename depending on its arguments, like
  the Unix command.

* ``bzr missing`` command shows a summary of the differences
  between two trees.  (Merged from John Arbash-Meinel.)

* An email address for commits to a particular tree can be
  specified by putting it into .bzr/email within a branch.  (Based
  on a patch from Heikki Paajanen.)


Enhancements
************

* Faster working tree operations.


Changes
*******

* 3rd-party modules shipped with bzr are copied within the bzrlib
  python package, so that they can be installed by the setup
  script without clashing with anything already existing on the
  system.  (Contributed by Gustavo Niemeyer.)

* Moved plugins directory to bzrlib/, so that there's a standard
  plugin directory which is not only installed with bzr itself but
  is also available when using bzr from the development tree.
  ``BZR_PLUGIN_PATH`` and ``DEFAULT_PLUGIN_PATH`` are then added to the
  standard plugins directory.

* When exporting to a tarball with ``bzr export --format tgz``, put
  everything under a top directory rather than dumping it into the
  current directory.   This can be overridden with the ``--root``
  option.  Patch from William Dodé and John Meinel.

* New ``bzr upgrade`` command to upgrade the format of a branch,
  replacing ``bzr check --update``.

* Files within store directories are no longer marked readonly on
  disk.

* Changed ``bzr log`` output to a more compact form suggested by
  John A Meinel.  Old format is available with the ``--long`` or
  ``-l`` option, patched by William Dodé.

* By default the commit command refuses to record a revision with
  no changes unless the ``--unchanged`` option is given.

* The ``--no-plugins``, ``--profile`` and ``--builtin`` command
  line options must come before the command name because they
  affect what commands are available; all other options must come
  after the command name because their interpretation depends on
  it.

* ``branch`` and ``clone`` added as aliases for ``branch``.

* Default log format is back to the long format; the compact one
  is available with ``--short``.


Bug Fixes
*********

* Fix bugs in committing only selected files or within a subdirectory.


bzr-0.0.5
#########

:Released:  2005-06-15

Changes
*******

* ``bzr`` with no command now shows help rather than giving an
  error.  Suggested by Michael Ellerman.

* ``bzr status`` output format changed, because svn-style output
  doesn't really match the model of bzr.  Now files are grouped by
  status and can be shown with their IDs.  ``bzr status --all``
  shows all versioned files and unknown files but not ignored files.

* ``bzr log`` runs from most-recent to least-recent, the reverse
  of the previous order.  The previous behaviour can be obtained
  with the ``--forward`` option.

* ``bzr inventory`` by default shows only filenames, and also ids
  if ``--show-ids`` is given, in which case the id is the second
  field.


Enhancements
************

* New 'bzr whoami --email' option shows only the email component
  of the user identification, from Jo Vermeulen.

* New ``bzr ignore PATTERN`` command.

* Nicer error message for broken pipe, interrupt and similar
  conditions that don't indicate an internal error.

* Add ``.*.sw[nop] .git .*.tmp *,v`` to default ignore patterns.

* Per-branch locks keyed on ``.bzr/branch-lock``, available in
  either read or write mode.

* New option ``bzr log --show-ids`` shows revision and file ids.

* New usage ``bzr log FILENAME`` shows only revisions that
  affected that file.

* Changed format for describing changes in ``bzr log -v``.

* New option ``bzr commit --file`` to take a message from a file,
  suggested by LarstiQ.

* New syntax ``bzr status [FILE...]`` contributed by Bartosz
  Oler.  File may be in a branch other than the working directory.

* ``bzr log`` and ``bzr root`` can be given an http URL instead of
  a filename.

* Commands can now be defined by external programs or scripts
  in a directory on $BZRPATH.

* New "stat cache" avoids reading the contents of files if they
  haven't changed since the previous time.

* If the Python interpreter is too old, try to find a better one
  or give an error.  Based on a patch from Fredrik Lundh.

* New optional parameter ``bzr info [BRANCH]``.

* New form ``bzr commit SELECTED`` to commit only selected files.

* New form ``bzr log -r FROM:TO`` shows changes in selected
  range; contributed by John A Meinel.

* New option ``bzr diff --diff-options 'OPTS'`` allows passing
  options through to an external GNU diff.

* New option ``bzr add --no-recurse`` to add a directory but not
  their contents.

* ``bzr --version`` now shows more information if bzr is being run
  from a branch.


Bug Fixes
*********

* Fixed diff format so that added and removed files will be
  handled properly by patch.  Fix from Lalo Martins.

* Various fixes for files whose names contain spaces or other
  metacharacters.


Testing
*******

* Converted black-box test suites from Bourne shell into Python;
  now run using ``./testbzr``.  Various structural improvements to
  the tests.

* testbzr by default runs the version of bzr found in the same
  directory as the tests, or the one given as the first parameter.

* testbzr also runs the internal tests, so the only command
  required to check is just ``./testbzr``.

* testbzr requires python2.4, but can be used to test bzr running
  under a different version.

* Tests added for many other changes in this release.


Internal
********

* Included ElementTree library upgraded to 1.2.6 by Fredrik Lundh.

* Refactor command functions into Command objects based on HCT by
  Scott James Remnant.

* Better help messages for many commands.

* Expose ``bzrlib.open_tracefile()`` to start the tracefile; until
  this is called trace messages are just discarded.

* New internal function ``find_touching_revisions()`` and hidden
  command touching-revisions trace the changes to a given file.

* Simpler and faster ``compare_inventories()`` function.

* ``bzrlib.open_tracefile()`` takes a tracefilename parameter.

* New AtomicFile class.

* New developer commands ``added``, ``modified``.


Portability
***********

* Cope on Windows on python2.3 by using the weaker random seed.
  2.4 is now only recommended.


bzr-0.0.4
#########

:Released:  2005-04-22

Enhancements
************

* 'bzr diff' optionally takes a list of files to diff.  Still a bit
  basic.  Patch from QuantumG.

* More default ignore patterns.

* New 'bzr log --verbose' shows a list of files changed in the
  changeset.  Patch from Sebastian Cote.

* Roll over ~/.bzr.log if it gets too large.

* Command abbreviations 'ci', 'st', 'stat', '?' based on a patch
  by Jason Diamon.

* New 'bzr help commands' based on a patch from Denys Duchier.


Changes
*******

* User email is determined by looking at $BZREMAIL or ~/.bzr.email
  or $EMAIL.  All are decoded by the locale preferred encoding.
  If none of these are present user@hostname is used.  The host's
  fully-qualified name is not used because that tends to fail when
  there are DNS problems.

* New 'bzr whoami' command instead of username user-email.


Bug Fixes
*********

* Make commit safe for hardlinked bzr trees.

* Some Unicode/locale fixes.

* Partial workaround for ``difflib.unified_diff`` not handling
  trailing newlines properly.


Internal
********

* Allow docstrings for help to be in PEP0257 format.  Patch from
  Matt Brubeck.

* More tests in test.sh.

* Write profile data to a temporary file not into working
  directory and delete it when done.

* Smaller .bzr.log with process ids.


Portability
***********

* Fix opening of ~/.bzr.log on Windows.  Patch from Andrew
  Bennetts.

* Some improvements in handling paths on Windows, based on a patch
  from QuantumG.


bzr-0.0.3
#########

:Released:  2005-04-06

Enhancements
************

* New "directories" internal command lists versioned directories
  in the tree.

* Can now say "bzr commit --help".

* New "rename" command to rename one file to a different name
  and/or directory.

* New "move" command to move one or more files into a different
  directory.

* New "renames" command lists files renamed since base revision.

* New cat command contributed by janmar.

Changes
*******

* .bzr.log is placed in $HOME (not pwd) and is always written in
  UTF-8.  (Probably not a completely good long-term solution, but
  will do for now.)

Portability
***********

* Workaround for difflib bug in Python 2.3 that causes an
  exception when comparing empty files.  Reported by Erik Toubro
  Nielsen.

Internal
********

* Refactored inventory storage to insert a root entry at the top.

Testing
*******

* Start of shell-based black-box testing in test.sh.


bzr-0.0.2.1
###########

Portability
***********

* Win32 fixes from Steve Brown.


bzr-0.0.2
#########

:Codename: "black cube"
:Released: 2005-03-31

Enhancements
************

* Default ignore list extended (see bzrlib/__init__.py).

* Patterns in .bzrignore are now added to the default ignore list,
  rather than replacing it.

* Ignore list isn't reread for every file.

* More help topics.

* Reinstate the 'bzr check' command to check invariants of the
  branch.

* New 'ignored' command lists which files are ignored and why;
  'deleted' lists files deleted in the current working tree.

* Performance improvements.

* New global --profile option.

* Ignore patterns like './config.h' now correctly match files in
  the root directory only.


bzr-0.0.1
#########

:Released:  2005-03-26

Enhancements
************

* More information from info command.

* Can now say "bzr help COMMAND" for more detailed help.

* Less file flushing and faster performance when writing logs and
  committing to stores.

* More useful verbose output from some commands.

Bug Fixes
*********

* Fix inverted display of 'R' and 'M' during 'commit -v'.

Portability
***********

* Include a subset of ElementTree-1.2.20040618 to make
  installation easier.

* Fix time.localtime call to work with Python 2.3 (the minimum
  supported).


bzr-0.0.0.69
############

:Released:  2005-03-22

Enhancements
************

* First public release.

* Storage of local versions: init, add, remove, rm, info, log,
  diff, status, etc.


..
   vim: tw=74 ft=rst ff=unix encoding=utf-8<|MERGE_RESOLUTION|>--- conflicted
+++ resolved
@@ -140,14 +140,12 @@
   now use the generic pluggable command lookup infrastructure.
   (Robert Collins)
 
-<<<<<<< HEAD
 * ``bzrlib.errors.BoundBranchOutOfDate`` has a new field ``extra_help``
   which can be set to add extra help to the error. (Gary van der Merwe)
-=======
+
 * The methods ``BzrDir.create_branch()``, ``BzrDir.destroy_branch()`` and 
   ``BzrDir.open_branch()`` now take an optional ``name`` argument. 
   (Jelmer Vernooij)
->>>>>>> 0bd32492
 
 Testing
 *******
