IN DEVELOPMENT

  IMPROVEMENTS:

<<<<<<< HEAD
    * Tags are now included in logs, that use the default log 
      formatter. (Erik Bågfors)
      
=======
    * Merge directives can now be supplied as input to `merge` and `pull`,
      like bundles can.  (Aaron Bentley)

>>>>>>> 5a769c85
  INTERNALS:

    * bzrlib API compatability with 0.8 has been dropped, cleaning up some
      code paths. (Robert Collins)

    * Change the format of chroot urls so that they can be safely manipulated
      by generic url utilities without causing the resulting urls to have
      escaped the chroot. A side effect of this is that creating a chroot
      requires an explicit action using a ChrootServer.
      (Robert Collins, Andrew Bennetts)

    * Deprecate Branch.get_root_id() because branches don't have root ids,
      rather than fixing bug #96847.  (Aaron Bentley)

    * WorkingTree.apply_inventory_delta provides a better alternative to
      WorkingTree._write_inventory.  (Aaron Bentley)

    * Convenience method TestCase.expectFailure ensures that known failures
      do not silently pass.  (Aaron Bentley)

    * New SmartServer hooks facility. There are two initial hooks documented
      in bzrlib.transport.smart.SmartServerHooks. The two initial hooks allow
      plugins to execute code upon server startup and shutdown.
      (Robert Collins).

    * SmartServer in standalone mode will now close its listening socket
      when it stops, rather than waiting for garbage collection. This primarily
      fixes test suite hangs when a test tries to connect to a shutdown server.
      It may also help improve behaviour when dealing with a server running
      on a specific port (rather than dynamically assigned ports).
      (Robert Collins)
 
  BUGFIXES:

    * Don't fail bundle selftest if email has 'two' embedded.  
      (#98510, Ian Clatworthy)

    * Remove ``--verbose`` from ``bzr bundle``. It didn't work anyway.
      (Robert Widhopf-Fenk, #98591)

    * Remove ``--basis`` from the checkout/branch commands - it didn't work
      properly and is no longer beneficial. Fixes #53675 and #43486.
      (Robert Collins)

    * Don't produce encoding error when adding duplicate files.
      (Aaron Bentley)

  TESTING:

    * Added ``bzrlib.strace.strace`` which will strace a single callable and
      return a StraceResult object which contains just the syscalls involved
      in running it. (Robert Collins)

    * New test method ``reduceLockdirTimeout`` to drop the default (ui-centric)
      default time down to one suitable for tests. (Andrew Bennetts)

    * Add new vfs_transport_factory attribute on tests which provides the 
      common vfs backing for both the readonly and readwrite transports.
      This allows the RemoteObject tests to back onto local disk or memory,
      and use the existing transport_server attribute all tests know about
      to be the smart server transport. This in turn allows tests to 
      differentiate between 'transport to access the branch', and 
      'transport which is a VFS' - which matters in Remote* tests.
      (Robert Collins, Andrew Bennetts)

    * The ``make_branch_and_tree`` method for tests will now create a 
      lightweight checkout for the tree if the vfs_transport_factory is not
      a LocalURLServer. (Robert Collins, Andrew Bennetts)

    * Branch implementation tests have been audited to ensure that all urls 
      passed to Branch APIs use proper urls, except when local-disk paths
      are intended. This is so that tests correctly access the test transport
      which is often not equivalent to local disk in Remote* tests. As part
      of this many tests were adjusted to remove dependencies on local disk
      access.
      (Robert Collins, Andrew Bennetts)


bzr 0.15 2007-04-01

  BUGFIXES:

    * Handle incompatible repositories as a user issue when fetching.
      (Aaron Bentley)

    * Don't give a recommendation to upgrade when branching or 
      checking out a branch that contains an old-format working tree.
      (Martin Pool)

bzr 0.15rc3  2007-03-26

  CHANGES:
 
    * A warning is now displayed when opening working trees in older 
      formats, to encourage people to upgrade to WorkingTreeFormat4.
      (Martin Pool)

  IMPROVEMENTS:

    * HTTP redirections are now taken into account when a branch (or a
      bundle) is accessed for the first time. A message is issued at each
      redirection to inform the user. In the past, http redirections were
      silently followed for each request which significantly degraded the
      performances. The http redirections are not followed anymore by
      default, instead a RedirectRequested exception is raised. For bzrlib
      users needing to follow http redirections anyway,
      bzrlib.transport.do_catching_redirections provide an easy transition
      path.  (vila)

  INTERNALS:

    * Added ``ReadLock.temporary_write_lock()`` to allow upgrading an OS read
      lock to an OS write lock. Linux can do this without unlocking, Win32
      needs to unlock in between. (John Arbash Meinel)
 
    * New parameter ``recommend_upgrade`` to BzrDir.open_workingtree 
      to silence (when false) warnings about opening old formats.
      (Martin Pool)

    * Fix minor performance regression with bzr-0.15 on pre-dirstate
      trees. (We were reading the working inventory too many times).
      (John Arbash Meinel)

    * Remove ``Branch.get_transaction()`` in favour of a simple cache of
      ``revision_history``.  Branch subclasses should override
      ``_gen_revision_history`` rather than ``revision_history`` to make use of
      this cache, and call ``_clear_revision_history_cache`` and
      ``_cache_revision_history`` at appropriate times. (Andrew Bennetts)

  BUGFIXES:

    * Take smtp_server from user config into account.
      (vila, #92195)

    * Restore Unicode filename handling for versioned and unversioned files.
      (John Arbash Meinel, #92608)

    * Don't fail during ``bzr commit`` if a file is marked removed, and
      the containing directory is auto-removed.  (John Arbash Meinel, #93681)

    * ``bzr status FILENAME`` failed on Windows because of an uncommon
      errno. (``ERROR_DIRECTORY == 267 != ENOTDIR``).
      (Wouter van Heyst, John Arbash Meinel, #90819)

    * ``bzr checkout source`` should create a local branch in the same
      format as source. (John Arbash Meinel, #93854)

    * ``bzr commit`` with a kind change was failing to update the
      last-changed-revision for directories.  The
      InventoryDirectory._unchanged only looked at the parent_id and name,
      ignoring the fact that the kind could have changed, too.
      (John Arbash Meinel, #90111)

    * ``bzr mv dir/subdir other`` was incorrectly updating files inside
      the directory. So that there was a chance it would break commit,
      etc. (John Arbash Meinel, #94037)
 
    * Correctly handles mutiple permanent http redirections.
     (vila, #88780)


bzr 0.15rc2  2007-03-14

  NOTES WHEN UPGRADING:
        
    * Release 0.15rc2 of bzr changes the ``bzr init-repo`` command to
      default to ``--trees`` instead of ``--no-trees``.
      Existing shared repositories are not affected.

  IMPROVEMENTS:

    * New ``merge-directive`` command to generate machine- and human-readable
      merge requests.  (Aaron Bentley)

    * New ``submit:`` revision specifier makes it easy to diff against the
      common ancestor with the submit location (Aaron Bentley)

    * Added support for Putty's SSH implementation. (Dmitry Vasiliev)

    * Added ``bzr status --versioned`` to report only versioned files, 
      not unknowns. (Kent Gibson)

    * Merge now autodetects the correct line-ending style for its conflict
      markers.  (Aaron Bentley)

  INTERNALS:

    * Refactored SSH vendor registration into SSHVendorManager class.
      (Dmitry Vasiliev)

  BUGFIXES:

    * New ``--numbered-dirs`` option to ``bzr selftest`` to use
      numbered dirs for TestCaseInTempDir. This is default behavior
      on Windows. Anyone can force named dirs on Windows
      with ``--no-numbered-dirs``. (Alexander Belchenko)

    * Fix ``RevisionSpec_revid`` to handle the Unicode strings passed in
      from the command line. (Marien Zwart, #90501)

    * Fix ``TreeTransform._iter_changes`` when both the source and
      destination are missing. (Aaron Bentley, #88842)

    * Fix commit of merges with symlinks in dirstate trees.
      (Marien Zwart)
    
    * Switch the ``bzr init-repo`` default from --no-trees to --trees. 
      (Wouter van Heyst, #53483)


bzr 0.15rc1  2007-03-07

  SURPRISES:

    * The default disk format has changed. Please run 'bzr upgrade' in your
      working trees to upgrade. This new default is compatible for network
      operations, but not for local operations. That is, if you have two
      versions of bzr installed locally, after upgrading you can only use the
      bzr 0.15 version. This new default does not enable tags or nested-trees
      as they are incompatible with bzr versions before 0.15 over the network.

    * For users of bzrlib: Two major changes have been made to the working tree
      api in bzrlib. The first is that many methods and attributes, including
      the inventory attribute, are no longer valid for use until one of
      lock_read/lock_write/lock_tree_write has been called, and become invalid
      again after unlock is called. This has been done to improve performance
      and correctness as part of the dirstate development. (Robert Collins,
      John A Meinel, Martin Pool, and others).

    * For users of bzrlib: The attribute 'tree.inventory' should be considered
      readonly. Previously it was possible to directly alter this attribute, or
      its contents, and have the tree notice this. This has been made
      unsupported - it may work in some tree formats, but in the newer dirstate
      format such actions will have no effect and will be ignored, or even
      cause assertions. All operations possible can still be carried out by a
      combination of the tree API, and the bzrlib.transform API. (Robert
      Collins, John A Meinel, Martin Pool, and others).

  IMPROVEMENTS:

    * Support for OS Windows 98. Also .bzr.log on any windows system
      saved in My Documents folder. (Alexander Belchenko)

    * ``bzr mv`` enhanced to support already moved files.
      In the past the mv command would have failed if the source file doesn't
      exist. In this situation ``bzr mv`` would now detect that the file has
      already moved and update the repository accordingly, if the target file
      does exist.
      A new option ``--after`` has been added so that if two files already
      exist, you could notify Bazaar that you have moved a (versioned) file
      and replaced it with another. Thus in this case ``bzr move --after``
      will only update the Bazaar identifier.
      (Steffen Eichenberg, Marius Kruger)

    * ``ls`` now works on treeless branches and remote branches.
      (Aaron Bentley)

    * ``bzr help global-options`` describes the global options.
      (Aaron Bentley)

    * ``bzr pull --overwrite`` will now correctly overwrite checkouts.
      (Robert Collins)

    * Files are now allowed to change kind (e.g. from file to symlink).
      Supported by ``commit``, ``revert`` and ``status``
      (Aaron Bentley)

    * ``inventory`` and ``unknowns`` hidden in favour of ``ls``
      (Aaron Bentley)

    * ``bzr help checkouts`` descibes what checkouts are and some possible
      uses of them. (James Westby, Aaron Bentley)

    * A new ``-d`` option to push, pull and merge overrides the default 
      directory.  (Martin Pool)

    * Branch format 6: smaller, and potentially faster than format 5.  Supports
      "append_history_only" mode, where the log view and revnos do not change,
      except by being added to.  Stores policy settings in
      ".bzr/branch/branch.conf".

    * append_only branches:  Format 6 branches may be configured so that log
      view and revnos are always consistent.  Either create the branch using
      "bzr init --append-revisions-only" or edit the config file as descriped
      in docs/configuration.txt.

    * rebind: Format 6 branches retain the last-used bind location, so if you
      "bzr unbind", you can "bzr bind" to bind to the previously-selected
      bind location.

    * Builtin tags support, created and deleted by the ``tag`` command and
      stored in the branch.  Tags can be accessed with the revisionspec
      ``-rtag:``, and listed with ``bzr tags``.  Tags are not versioned 
      at present. Tags require a network incompatible upgrade. To perform this
      upgrade, run ``bzr upgrade --dirstate-tags`` in your branch and
      repositories. (Martin Pool)

    * The bzr:// transport now has a well-known port number, 4155, which it will
      use by default.  (Andrew Bennetts, Martin Pool)

    * Bazaar now looks for user-installed plugins before looking for site-wide
      plugins. (Jonathan Lange)

    * ``bzr resolve`` now detects and marks resolved text conflicts.
      (Aaron Bentley)

  INTERNALS:

    * Internally revision ids and file ids are now passed around as utf-8
      bytestrings, rather than treating them as Unicode strings. This has
      performance benefits for Knits, since we no longer need to decode the
      revision id for each line of content, nor for each entry in the index.
      This will also help with the future dirstate format.
      (John Arbash Meinel)

    * Reserved ids (any revision-id ending in a colon) are rejected by
      versionedfiles, repositories, branches, and working trees
      (Aaron Bentley)

    * Minor performance improvement by not creating a ProgressBar for
      every KnitIndex we create. (about 90ms for a bzr.dev tree)
      (John Arbash Meinel)

    * New easier to use Branch hooks facility. There are five initial hooks,
      all documented in bzrlib.branch.BranchHooks.__init__ - 'set_rh',
      'post_push', 'post_pull', 'post_commit', 'post_uncommit'. These hooks
      fire after the matching operation on a branch has taken place, and were
      originally added for the branchrss plugin. (Robert Collins)

    * New method ``Branch.push()`` which should be used when pushing from a
      branch as it makes performance and policy decisions to match the UI
      level command ``push``. (Robert Collins).

    * Add a new method ``Tree.revision_tree`` which allows access to cached
      trees for arbitrary revisions. This allows the in development dirstate
      tree format to provide access to the callers to cached copies of 
      inventory data which are cheaper to access than inventories from the
      repository.
      (Robert Collins, Martin Pool)

    * New Branch.last_revision_info method, this is being done to allow
      optimization of requests for both the number of revisions and the last
      revision of a branch with smartservers and potentially future branch
      formats. (Wouter van Heyst, Robert Collins)

    * Allow 'import bzrlib.plugins.NAME' to work when the plugin NAME has not
      yet been loaded by load_plugins(). This allows plugins to depend on each
      other for code reuse without requiring users to perform file-renaming
      gymnastics. (Robert Collins)

    * New Repository method 'gather_stats' for statistic data collection.
      This is expected to grow to cover a number of related uses mainly
      related to bzr info. (Robert Collins)

    * Log formatters are now managed with a registry.
      ``log.register_formatter`` continues to work, but callers accessing
      the FORMATTERS dictionary directly will not.

    * Allow a start message to be passed to the ``edit_commit_message``
      function.  This will be placed in the message offered to the user
      for editing above the separator. It allows a template commit message
      to be used more easily. (James Westby)

    * ``GPGStrategy.sign()`` will now raise ``BzrBadParameterUnicode`` if
      you pass a Unicode string rather than an 8-bit string. Callers need
      to be updated to encode first. (John Arbash Meinel)

    * Branch.push, pull, merge now return Result objects with information
      about what happened, rather than a scattering of various methods.  These
      are also passed to the post hooks.  (Martin Pool)

    * File formats and architecture is in place for managing a forest of trees
      in bzr, and splitting up existing trees into smaller subtrees, and
      finally joining trees to make a larger tree. This is the first iteration
      of this support, and the user-facing aspects still require substantial
      work.  If you wish to experiment with it, use ``bzr upgrade
      --dirstate-with-subtree`` in your working trees and repositories.
      You can use the hidden commands ``split`` and ``join`` and to create
      and manipulate nested trees, but please consider using the nested-trees
      branch, which contains substantial UI improvements, instead.
      http://code.aaronbentley.com/bzr/bzrrepo/nested-trees/
      (Aaron Bentley, Martin Pool, Robert Collins).

  BUGFIXES:

    * ``bzr annotate`` now uses dotted revnos from the viewpoint of the
      branch, rather than the last changed revision of the file.
      (John Arbash Meinel, #82158)

    * Lock operations no longer hang if they encounter a permission problem.
      (Aaron Bentley)

    * ``bzr push`` can resume a push that was canceled before it finished.
      Also, it can push even if the target directory exists if you supply
      the ``--use-existing-dir`` flag.
      (John Arbash Meinel, #30576, #45504)

    * Fix http proxy authentication when user and an optional
      password appears in the ``*_proxy`` vars. (Vincent Ladeuil,
      #83954).

    * ``bzr log branch/file`` works for local treeless branches
      (Aaron Bentley, #84247)

    * Fix problem with UNC paths on Windows 98. (Alexander Belchenko, #84728)

    * Searching location of CA bundle for PyCurl in env variable (CURL_CA_BUNDLE),
      and on win32 along the PATH. (Alexander Belchenko, #82086)

    * ``bzr init`` works with unicode argument LOCATION.
      (Alexander Belchenko, #85599)

    * Raise DependencyNotPresent if pycurl do not support https. (Vincent
      Ladeuil, #85305)

    * Invalid proxy env variables should not cause a traceback.
      (Vincent Ladeuil, #87765)

    * Ignore patterns normalised to use '/' path separator.
      (Kent Gibson, #86451)

    * bzr rocks. It sure does! Fix case. (Vincent Ladeuil, #78026)

    * Fix bzrtools shelve command for removed lines beginning with "--"
      (Johan Dahlberg, #75577)

  TESTING:

    * New ``--first`` option to ``bzr selftest`` to run specified tests
      before the rest of the suite.  (Martin Pool)


bzr 0.14  2007-01-23

  IMPROVEMENTS:

    * ``bzr help global-options`` describes the global options. (Aaron Bentley)

  BUG FIXES:
    
    * Skip documentation generation tests if the tools to do so are not
      available. Fixes running selftest for installled copies of bzr. 
      (John Arbash Meinel, #80330)

    * Fix the code that discovers whether bzr is being run from it's
      working tree to handle the case when it isn't but the directory
      it is in is below a repository. (James Westby, #77306)


bzr 0.14rc1  2007-01-16

  IMPROVEMENTS:

    * New connection: ``bzr+http://`` which supports tunnelling the smart
      protocol over an HTTP connection. If writing is enabled on the bzr
      server, then you can write over the http connection.
      (Andrew Bennetts, John Arbash Meinel)

    * Aliases now support quotation marks, so they can contain whitespace
      (Marius Kruger)

    * PyCurlTransport now use a single curl object. By specifying explicitly
      the 'Range' header, we avoid the need to use two different curl objects
      (and two connections to the same server). (Vincent Ladeuil)

    * ``bzr commit`` does not prompt for a message until it is very likely to
      succeed.  (Aaron Bentley)

    * ``bzr conflicts`` now takes --text to list pathnames of text conflicts
      (Aaron Bentley)

    * Fix ``iter_lines_added_or_present_in_versions`` to use a set instead
      of a list while checking if a revision id was requested. Takes 10s
      off of the ``fileids_affected_by_revision_ids`` time, which is 10s
      of the ``bzr branch`` time. Also improve ``fileids_...`` time by
      filtering lines with a regex rather than multiple ``str.find()``
      calls. (saves another 300ms) (John Arbash Meinel)

    * Policy can be set for each configuration key. This allows keys to be
      inherited properly across configuration entries. For example, this
      should enable you to do::
        
        [/home/user/project]
        push_location = sftp://host/srv/project/
        push_location:policy = appendpath

      And then a branch like ``/home/user/project/mybranch`` should get an
      automatic push location of ``sftp://host/srv/project/mybranch``.
      (James Henstridge)

    * Added ``bzr status --short`` to make status report svn style flags
      for each file.  For example::

        $ bzr status --short
        A  foo
        A  bar
        D  baz
        ?  wooley

    * 'bzr selftest --clean-output' allows easily clean temporary tests 
      directories without running tests. (Alexander Belchenko)

    * ``bzr help hidden-commands`` lists all hidden commands. (Aaron Bentley)

    * ``bzr merge`` now has an option ``--pull`` to fall back to pull if
      local is fully merged into remote. (Jan Hudec)

    * ``bzr help formats`` describes available directory formats. (Aaron Bentley)

  INTERNALS:

    * A few tweaks directly to ``fileids_affected_by_revision_ids`` to
      help speed up processing, as well allowing to extract unannotated
      lines. Between the two ``fileids_affected_by_revision_ids`` is
      improved by approx 10%. (John Arbash Meinel)

    * Change Revision serialization to only write out millisecond
      resolution. Rather than expecting floating point serialization to
      preserve more resolution than we need. (Henri Weichers, Martin Pool)

    * Test suite ends cleanly on Windows.  (Vincent Ladeuil)

    * When 'encoding_type' attribute of class Command is equal to 'exact', 
      force sys.stdout to be a binary stream on Windows, and therefore
      keep exact line-endings (without LF -> CRLF conversion).
      (Alexander Belchenko)

    * Single-letter short options are no longer globally declared.  (Martin
      Pool)

    * Before using detected user/terminal encoding bzr should check
      that Python has corresponding codec. (Alexander Belchenko)

    * Formats for end-user selection are provided via a FormatRegistry (Aaron Bentley)

  BUG FIXES:

    * ``bzr missing --verbose`` was showing adds/removals in the wrong
      direction. (John Arbash Meinel)

    * ``bzr annotate`` now defaults to showing dotted revnos for merged
      revisions. It cuts them off at a depth of 12 characters, but you can
      supply ``--long`` to see the full number. You can also use
      ``--show-ids`` to display the original revision ids, rather than
      revision numbers and committer names. (John Arbash Meinel, #75637)

    * bzr now supports Win32 UNC path (e.g. \\HOST\path). 
      (Alexander Belchenko, #57869)

    * Win32-specific: output of cat, bundle and diff commands don't mangle
      line-endings (Alexander Belchenko, #55276)

    * Replace broken fnmatch based ignore pattern matching with custom pattern
      matcher.
      (Kent Gibson, Jan Hudec #57637)

    * pycurl and urllib can detect short reads at different places. Update
      the test suite to test more cases. Also detect http error code 416
      which was raised for that specific bug. Also enhance the urllib
      robustness by detecting invalid ranges (and pycurl's one by detecting
      short reads during the initial GET). (Vincent Ladeuil, #73948)

    * The urllib connection sharing interacts badly with urllib2
      proxy setting (the connections didn't go thru the proxy
      anymore). Defining a proper ProxyHandler solves the
      problem.  (Vincent Ladeuil, #74759)

    * Use urlutils to generate relative URLs, not osutils 
      (Aaron Bentley, #76229)

    * ``bzr status`` in a readonly directory should work without giving
      lots of errors. (John Arbash Meinel, #76299)

    * Mention the revisionspec topic for the revision option help.
      (Wouter van Heyst, #31663)

    * Allow plugins import from zip archives.
      (Alexander Belchenko, #68124)


bzr 0.13  2006-12-05
    
  No changes from 0.13rc1
    
bzr 0.13rc1  2006-11-27

  IMPROVEMENTS:

    * New command ``bzr remove-tree`` allows the removal of the working
      tree from a branch.
      (Daniel Silverstone)

    * urllib uses shared keep-alive connections, so http 
      operations are substantially faster.
      (Vincent Ladeuil, #53654)

    * ``bzr export`` allows an optional branch parameter, to export a bzr
      tree from some other url. For example:
      ``bzr export bzr.tar.gz http://bazaar-vcs.org/bzr/bzr.dev``
      (Daniel Silverstone)

    * Added ``bzr help topics`` to the bzr help system. This gives a
      location for general information, outside of a specific command.
      This includes updates for ``bzr help revisionspec`` the first topic
      included. (Goffredo Baroncelli, John Arbash Meinel, #42714)

    * WSGI-compatible HTTP smart server.  See ``doc/http_smart_server.txt``.
      (Andrew Bennetts)

    * Knit files will now cache full texts only when the size of the
      deltas is as large as the size of the fulltext. (Or after 200
      deltas, whichever comes first). This has the most benefit on large
      files with small changes, such as the inventory for a large project.
      (eg For a project with 2500 files, and 7500 revisions, it changes
      the size of inventory.knit from 11MB to 5.4MB) (John Arbash Meinel)

  INTERNALS:

    * New -D option given before the command line turns on debugging output
      for particular areas.  -Derror shows tracebacks on all errors.
      (Martin Pool)

    * Clean up ``bzr selftest --benchmark bundle`` to correct an import,
      and remove benchmarks that take longer than 10min to run.
      (John Arbash Meinel)

    * Use ``time.time()`` instead of ``time.clock()`` to decide on
      progress throttling. Because ``time.clock()`` is actually CPU time,
      so over a high-latency connection, too many updates get throttled.
      (John Arbash Meinel)

    * ``MemoryTransport.list_dir()`` would strip the first character for
      files or directories in root directory. (John Arbash Meinel)
  
    * New ``ChrootTransportDecorator``, accessible via the ``chroot+`` url
      prefix.  It disallows any access to locations above a set URL.  (Andrew
      Bennetts)

  BUG FIXES:

    * Now _KnitIndex properly decode revision ids when loading index data.
      And optimize the knit index parsing code.  (Dmitry Vasiliev, John
      Arbash Meinel)

    * ``bzrlib/bzrdir.py`` was directly referencing ``bzrlib.workingtree``,
      without importing it. This prevented ``bzr upgrade`` from working
      unless a plugin already imported ``bzrlib.workingtree``
      (John Arbash Meinel, #70716)

    * Suppress the traceback on invalid URLs (Vincent Ladeuil, #70803).

    * Give nicer error message when an http server returns a 403
      error code. (Vincent Ladeuil, #57644).

    * When a multi-range http GET request fails, try a single
      range one. If it fails too, forget about ranges. Remember that until 
      the death of the transport and propagates that to the clones.
      (Vincent Ladeuil, #62276, #62029).

    * Handles user/passwords supplied in url from command
      line (for the urllib implementation). Don't request already
      known passwords (Vincent Ladeuil, #42383, #44647, #48527)

    * _KnitIndex.add_versions() dictionary compresses revision ids as they
      are added. This fixes bug where fetching remote revisions records
      them as full references rather than integers. (John Arbash Meinel,
      #64789)

    * ``bzr ignore`` strips trailing slashes in patterns.
      Also ``bzr ignore`` rejects absolute paths. (Kent Gibson, #4559)

    * ``bzr ignore`` takes multiple arguments. (Cheuksan Edward Wang, #29488)

    * mv correctly handles paths that traverse symlinks. 
      (Aaron Bentley, #66964)

    * Give nicer looking error messages when failing to connect over ssh.
      (John Arbash Meinel, #49172)

    * Pushing to a remote branch does not currently update the remote working
      tree. After a remote push, ``bzr status`` and ``bzr diff`` on the remote
      machine now show that the working tree is out of date.
      (Cheuksan Edward Wang #48136)

    * Use patiencediff instead of difflib for determining deltas to insert
      into knits. This avoids the O(N^3) behavior of difflib. Patience
      diff should be O(N^2). (Cheuksan Edward Wang, #65714)

    * Running ``bzr log`` on nonexistent file gives an error instead of the
      entire log history. (Cheuksan Edward Wang #50793)

    * ``bzr cat`` can look up contents of removed or renamed files. If the
      pathname is ambiguous, i.e. the files in the old and new trees have
      different id's, the default is the file in the new tree. The user can
      use "--name-from-revision" to select the file in the old tree.
      (Cheuksan Edward Wang, #30190)

  TESTING:

    * TestingHTTPRequestHandler really handles the Range header
      (previously it was ignoring it and returning the whole file,).

bzr 0.12  2006-10-30

  INTERNALS:

    * Clean up ``bzr selftest --benchmark bundle`` to correct an import,
      and remove benchmarks that take longer than 10min to run.
      (John Arbash Meinel)
  
bzr 0.12rc1  2006-10-23

  IMPROVEMENTS:

    * ``bzr log`` now shows dotted-decimal revision numbers for all revisions,
      rather than just showing a decimal revision number for revisions on the
      mainline. These revision numbers are not yet accepted as input into bzr
      commands such as log, diff etc. (Robert Collins)

    * revisions can now be specified using dotted-decimal revision numbers.
      For instance, ``bzr diff -r 1.2.1..1.2.3``. (Robert Collins)

    * ``bzr help commands`` output is now shorter (Aaron Bentley)

    * ``bzr`` now uses lazy importing to reduce the startup time. This has
      a moderate effect on lots of actions, especially ones that have
      little to do. For example ``bzr rocks`` time is down to 116ms from
      283ms. (John Arbash Meinel)

    * New Registry class to provide name-to-object registry-like support,
      for example for schemes where plugins can register new classes to
      do certain tasks (e.g. log formatters). Also provides lazy registration
      to allow modules to be loaded on request. (John Arbash Meinel, Adeodato
      Simó)

  API INCOMPATABILITY:
  
    * LogFormatter subclasses show now expect the 'revno' parameter to 
      show() to be a string rather than an int. (Robert Collins)

  INTERNALS:

    * ``TestCase.run_bzr``, ``run_bzr_captured``, and ``run_bzr_subprocess``
      can take a ``working_dir='foo'`` parameter, which will change directory 
      for the command. (John Arbash Meinel)

    * ``bzrlib.lazy_regex.lazy_compile`` can be used to create a proxy
      around a regex, which defers compilation until first use. 
      (John Arbash Meinel)

    * ``TestCase.run_bzr_subprocess`` defaults to supplying the
      ``--no-plugins`` parameter to ensure test reproducability, and avoid
      problems with system-wide installed plugins. (John Arbash Meinel)

    * Unique tree root ids are now supported. Newly created trees still
      use the common root id for compatibility with bzr versions before 0.12.
      (Aaron Bentley)

    * ``WorkingTree.set_root_id(None)`` is now deprecated. Please
      pass in inventory.ROOT_ID if you want the default root id value.
      (Robert Collins, John Arbash Meinel)

    * New method ``WorkingTree.flush()`` which will write the current memory
      inventory out to disk. At the same time, read_working_inventory will
      no longer trash the current tree inventory if it has been modified within
      the current lock, and the tree will now ``flush()`` automatically on
      ``unlock()``. ``WorkingTree.set_root_id()`` has been updated to take
      advantage of this functionality. (Robert Collins, John Arbash Meinel)

    * ``bzrlib.tsort.merge_sorted`` now accepts ``generate_revnos``. This
      parameter will cause it to add another column to its output, which
      contains the dotted-decimal revno for each revision, as a tuple.
      (Robert Collins)

    * ``LogFormatter.show_merge`` is deprecated in favour of
      ``LogFormatter.show_merge_revno``. (Robert Collins)

  BUG FIXES:

    * Avoid circular imports by creating a deprecated function for
      ``bzrlib.tree.RevisionTree``. Callers should have been using
      ``bzrlib.revisontree.RevisionTree`` anyway. (John Arbash Meinel,
      #63360, #66349)

    * Don't use ``socket.MSG_WAITALL`` as it doesn't exist on all
      platforms. (Martin Pool, #66356)

    * Don't require ``Content-Type`` in range responses. Assume they are a
      single range if ``Content-Type`` does not exist.
      (John Arbash Meinel, #62473)

    * bzr branch/pull no longer complain about progress bar cleanup when
      interrupted during fetch.  (Aaron Bentley, #54000)

    * ``WorkingTree.set_parent_trees()`` uses the trees to directly write
      the basis inventory, rather than going through the repository. This
      allows us to have 1 inventory read, and 2 inventory writes when
      committing a new tree. (John Arbash Meinel)

    * When reverting, files that are not locally modified that do not exist
      in the target are deleted, not just unversioned (Aaron Bentley)

    * When trying to acquire a lock, don't fail immediately. Instead, try
      a few times (up to 1 hour) before timing out. Also, report why the
      lock is unavailable (John Arbash Meinel, #43521, #49556)

    * Leave HttpTransportBase daughter classes decides how they
      implement cloning. (Vincent Ladeuil, #61606)

    * diff3 does not indicate conflicts on clean merge. (Aaron Bentley)

    * If a commit fails, the commit message is stored in a file at the root of
      the tree for later commit. (Cheuksan Edward Wang, Stefan Metzmacher,
      #32054)

  TESTING:

    * New test base class TestCaseWithMemoryTransport offers memory-only
      testing facilities: its not suitable for tests that need to mutate disk
      state, but most tests should not need that and should be converted to
      TestCaseWithMemoryTransport. (Robert Collins)

    * ``TestCase.make_branch_and_memory_tree`` now takes a format
      option to set the BzrDir, Repository and Branch formats of the
      created objects. (Robert Collins, John Arbash Meinel)

bzr 0.11  2006-10-02

    * Smart server transport test failures on windows fixed. (Lukáš Lalinský).

bzr 0.11rc2  2006-09-27

  BUG FIXES:

    * Test suite hangs on windows fixed. (Andrew Bennets, Alexander Belchenko).
    
    * Commit performance regression fixed. (Aaron Bentley, Robert Collins, John
      Arbash Meinel).

bzr 0.11rc1  2006-09-25

  IMPROVEMENTS:

    * Knit files now wait to create their contents until the first data is
      added. The old code used to create an empty .knit and a .kndx with just
      the header. However, this caused a lot of extra round trips over sftp.
      This can change the time for ``bzr push`` to create a new remote branch
      from 160s down to 100s. This also affects ``bzr commit`` performance when
      adding new files, ``bzr commit`` on a new kernel-like tree drops from 50s
      down to 40s (John Arbash Meinel, #44692)

    * When an entire subtree has been deleted, commit will now report that
      just the top of the subtree has been deleted, rather than reporting
      all the individual items. (Robert Collins)

    * Commit performs one less XML parse. (Robert Collins)

    * ``bzr checkout`` now operates on readonly branches as well
      as readwrite branches. This fixes bug #39542. (Robert Collins)

    * ``bzr bind`` no longer synchronises history with the master branch.
      Binding should be followed by an update or push to synchronise the 
      two branches. This is closely related to the fix for bug #39542.
      (Robert Collins)

    * ``bzrlib.lazy_import.lazy_import`` function to create on-demand 
      objects.  This allows all imports to stay at the global scope, but
      modules will not actually be imported if they are not used.
      (John Arbash Meinel)

    * Support bzr:// and bzr+ssh:// urls to work with the new RPC-based
      transport which will be used with the upcoming high-performance smart
      server. The new command ``bzr serve`` will invoke bzr in server mode,
      which processes these requests. (Andrew Bennetts, Robert Collins, Martin
      Pool)

    * New command ``bzr version-info`` which can be used to get a summary
      of the current state of the tree. This is especially useful as part
      of a build commands. See ``doc/version_info.txt`` for more information 
      (John Arbash Meinel)

  BUG FIXES:

    * 'bzr inventory [FILE...]' allows restricting the file list to a
      specific set of files. (John Arbash Meinel, #3631)

    * Don't abort when annotating empty files (John Arbash Meinel, #56814)

    * Add ``Stanza.to_unicode()`` which can be passed to another Stanza
      when nesting stanzas. Also, add ``read_stanza_unicode`` to handle when
      reading a nested Stanza. (John Arbash Meinel)

    * Transform._set_mode() needs to stat the right file. 
      (John Arbash Meinel, #56549)

    * Raise WeaveFormatError rather than StopIteration when trying to read
      an empty Weave file. (John Arbash Meinel, #46871)

    * Don't access e.code for generic URLErrors, only HTTPErrors have .code.
      (Vincent Ladeuil, #59835)

    * Handle boundary="" lines properly to allow access through a Squid proxy.
      (John Arbash Meinel, #57723)

    * revert now removes newly-added directories (Aaron Bentley, #54172)

    * ``bzr upgrade sftp://`` shouldn't fail to upgrade v6 branches if there 
      isn't a working tree. (David Allouche, #40679)

    * Give nicer error messages when a user supplies an invalid --revision
      parameter. (John Arbash Meinel, #55420)

    * Handle when LANG is not recognized by python. Emit a warning, but
      just revert to using 'ascii'. (John Arbash Meinel, #35392)

    * Don't use preexec_fn on win32, as it is not supported by subprocess.
      (John Arbash Meinel)

    * Skip specific tests when the dependencies aren't met. This includes
      some ``setup.py`` tests when ``python-dev`` is not available, and
      some tests that depend on paramiko. (John Arbash Meinel, Mattheiu Moy)

    * Fallback to Paramiko properly, if no ``ssh`` executable exists on
      the system. (Andrew Bennetts, John Arbash Meinel)

    * ``Branch.bind(other_branch)`` no longer takes a write lock on the
      other branch, and will not push or pull between the two branches.
      API users will need to perform a push or pull or update operation if they
      require branch synchronisation to take place. (Robert Collins, #47344)

    * When creating a tarball or zipfile export, export unicode names as utf-8
      paths. This may not work perfectly on all platforms, but has the best
      chance of working in the common case. (John Arbash Meinel, #56816)

    * When committing, only files that exist in working tree or basis tree
      may be specified (Aaron Bentley, #50793)

  PORTABILITY:

    * Fixes to run on Python 2.5 (Brian M. Carlson, Martin Pool, Marien Zwart)

  INTERNALS:

    * TestCaseInTempDir now creates a separate directory for HOME, rather
      than having HOME set to the same location as the working directory.
      (John Arbash Meinel)

    * run_bzr_subprocess() can take an optional 'env_changes={}' parameter,
      which will update os.environ inside the spawned child. It also can
      take a 'universal_newlines=True', which helps when checking the output
      of the command. (John Arbash Meinel)

    * Refactor SFTP vendors to allow easier re-use when ssh is used. 
      (Andrew Bennetts)

    * Transport.list_dir() and Transport.iter_files_recursive() should always
      return urlescaped paths. This is now tested (there were bugs in a few
      of the transports) (Andrew Bennetts, David Allouche, John Arbash Meinel)

    * New utility function symbol_versioning.deprecation_string. Returns the
      formatted string for a callable, deprecation format pair. (Robert Collins)

    * New TestCase helper applyDeprecated. This allows you to call a callable
      which is deprecated without it spewing to the screen, just by supplying
      the deprecation format string issued for it. (Robert Collins)

    * Transport.append and Transport.put have been deprecated in favor of
      .append_bytes, .append_file, .put_bytes, and .put_file. This removes the
      ambiguity in what type of object the functions take.
      Transport.non_atomic_put_{bytes,file} has also been added. Which works
      similarly to Transport.append() except for SFTP, it doesn't have a round
      trip when opening the file. Also, it provides functionality for creating
      a parent directory when trying to create a file, rather than raise
      NoSuchFile and forcing the caller to repeat their request.
      (John Arbash Meinel)

    * WorkingTree has a new api ``unversion`` which allow the unversioning of
      entries by their file id. (Robert Collins)

    * WorkingTree.pending_merges is deprecated.  Please use the get_parent_ids
      (introduced in 0.10) method instead. (Robert Collins)

    * WorkingTree has a new lock_tree_write method which locks the branch for
      read rather than write. This is appropriate for actions which only need
      the branch data for reference rather than mutation. A new decorator
      needs_tree_write_lock is provided in the workingtree module. Like the
      needs_read_lock and needs_write_lock decorators this allows static 
      declaration of the locking requirements of a function to ensure that
      a lock is taken out for casual scripts. (Robert Collins, #54107)

    * All WorkingTree methods which write to the tree, but not to the branch
      have been converted to use ``needs_tree_write_lock`` rather than 
      ``needs_write_lock``. Also converted is the revert, conflicts and tree
      transform modules. This provides a modest performance improvement on 
      metadir style trees, due to the reduce lock-acquisition, and a more
      significant performance improvement on lightweight checkouts from 
      remote branches, where trivial operations used to pay a significant 
      penalty. It also provides the basis for allowing readonly checkouts.
      (Robert Collins)

    * Special case importing the standard library 'copy' module. This shaves
      off 40ms of startup time, while retaining compatibility. See:
      ``bzrlib/inspect_for_copy.py`` for more details. (John Arbash Meinel)

    * WorkingTree has a new parent class MutableTree which represents the 
      specialisations of Tree which are able to be altered. (Robert Collins)

    * New methods mkdir and put_file_bytes_non_atomic on MutableTree that
      mutate the tree and its contents. (Robert Collins)

    * Transport behaviour at the root of the URL is now defined and tested.
      (Andrew Bennetts, Robert Collins)

  TESTING:

    * New test helper classs MemoryTree. This is typically accessed via
      ``self.make_branch_and_memory_tree()`` in test cases. (Robert Collins)
      
    * Add start_bzr_subprocess and stop_bzr_subprocess to allow test code to
      continue running concurrently with a subprocess of bzr. (Andrew Bennetts,
      Robert Collins)

    * Add a new method ``Transport.get_smart_client()``. This is provided to
      allow upgrades to a richer interface than the VFS one provided by
      Transport. (Andrew Bennetts, Martin Pool)

bzr 0.10  2006-08-29
  
  IMPROVEMENTS:
    * 'merge' now takes --uncommitted, to apply uncommitted changes from a
      tree.  (Aaron Bentley)
  
    * 'bzr add --file-ids-from' can be used to specify another path to use
      for creating file ids, rather than generating all new ones. Internally,
      the 'action' passed to smart_add_tree() can return file_ids that
      will be used, rather than having bzrlib generate new ones.
      (John Arbash Meinel, #55781)

    * ``bzr selftest --benchmark`` now allows a ``--cache-dir`` parameter.
      This will cache some of the intermediate trees, and decrease the
      setup time for benchmark tests. (John Arbash Meinel)

    * Inverse forms are provided for all boolean options.  For example,
      --strict has --no-strict, --no-recurse has --recurse (Aaron Bentley)

    * Serialize out Inventories directly, rather than using ElementTree.
      Writing out a kernel sized inventory drops from 2s down to ~350ms.
      (Robert Collins, John Arbash Meinel)

  BUG FIXES:

    * Help diffutils 2.8.4 get along with binary tests (Marien Zwart: #57614)

    * Change LockDir so that if the lock directory doesn't exist when
      lock_write() is called, an attempt will be made to create it.
      (John Arbash Meinel, #56974)

    * ``bzr uncommit`` preserves pending merges. (John Arbash Meinel, #57660)

    * Active FTP transport now works as intended. (ghozzy, #56472)

    * Really fix mutter() so that it won't ever raise a UnicodeError.
      It means it is possible for ~/.bzr.log to contain non UTF-8 characters.
      But it is a debugging log, not a real user file.
      (John Arbash Meinel, #56947, #53880)

    * Change Command handle to allow Unicode command and options.
      At present we cannot register Unicode command names, so we will get
      BzrCommandError('unknown command'), or BzrCommandError('unknown option')
      But that is better than a UnicodeError + a traceback.
      (John Arbash Meinel, #57123)

    * Handle TZ=UTC properly when reading/writing revisions.
      (John Arbash Meinel, #55783, #56290)

    * Use GPG_TTY to allow gpg --cl to work with gpg-agent in a pipeline,
      (passing text to sign in on stdin). (John Arbash Meinel, #54468)

    * External diff does the right thing for binaries even in foreign 
      languages. (John Arbash Meinel, #56307)

    * Testament handles more cases when content is unicode. Specific bug was
      in handling of revision properties. (John Arbash Meinel, Holger Krekel,
      #54723)

    * The bzr selftest was failing on installed versions due to a bug in a new
      test helper. (John Arbash Meinel, Robert Collins, #58057)

  INTERNALS:

    * ``bzrlib.cache_utf8`` contains ``encode()`` and ``decode()`` functions
      which can be used to cache the conversion between utf8 and Unicode.
      Especially helpful for some of the knit annotation code, which has to
      convert revision ids to utf8 to annotate lines in storage.
      (John Arbash Meinel)

    * ``setup.py`` now searches the filesystem to find all packages which
      need to be installed. This should help make the life of packagers
      easier. (John Arbash Meinel)

bzr 0.9.0  2006-08-11

  SURPRISES:

   * The hard-coded built-in ignore rules have been removed. There are
     now two rulesets which are enforced. A user global one in 
     ~/.bazaar/ignore which will apply to every tree, and the tree
     specific one '.bzrignore'.
     ~/.bazaar/ignore will be created if it does not exist, but with
     a more conservative list than the old default.
     This fixes bugs with default rules being enforced no matter what. 
     The old list of ignore rules from bzr is available by
     running 'bzr ignore --old-default-rules'.
     (Robert Collins, Martin Pool, John Arbash Meinel)

   * 'branches.conf' has been changed to 'locations.conf', since it can apply
     to more locations than just branch locations.
     (Aaron Bentley)
   
  IMPROVEMENTS:

   * The revision specifier "revno:" is extended to accept the syntax
     revno:N:branch. For example,
     revno:42:http://bazaar-vcs.org/bzr/bzr.dev/ means revision 42 in
     bzr.dev.  (Matthieu Moy)

   * Tests updates to ensure proper URL handling, UNICODE support, and
     proper printing when the user's terminal encoding cannot display 
     the path of a file that has been versioned.
     ``bzr branch`` can take a target URL rather than only a local directory.
     Branch.get_parent()/set_parent() now save a relative path if possible,
     and normalize the parent based on root, allowing access across
     different transports. (John Arbash Meinel, Wouter van Heyst, Martin Pool)
     (Malone #48906, #42699, #40675, #5281, #3980, #36363, #43689,
     #42517, #42514)

   * On Unix, detect terminal width using an ioctl not just $COLUMNS.
     Use terminal width for single-line logs from ``bzr log --line`` and
     pending-merge display.  (Robert Widhopf-Fenk, Gustavo Niemeyer)
     (Malone #3507)

   * On Windows, detect terminal width using GetConsoleScreenBufferInfo.
     (Alexander Belchenko)

   * Speedup improvement for 'date:'-revision search. (Guillaume Pinot).

   * Show the correct number of revisions pushed when pushing a new branch.
     (Robert Collins).

   * 'bzr selftest' now shows a progress bar with the number of tests, and 
     progress made. 'make check' shows tests in -v mode, to be more useful
     for the PQM status window. (Robert Collins).
     When using a progress bar, failed tests are printed out, rather than
     being overwritten by the progress bar until the suite finishes.
     (John Arbash Meinel)

   * 'bzr selftest --benchmark' will run a new benchmarking selftest.
     'bzr selftest --benchmark --lsprof-timed' will use lsprofile to generate
     profile data for the individual profiled calls, allowing for fine
     grained analysis of performance.
     (Robert Collins, Martin Pool).

   * 'bzr commit' shows a progress bar. This is useful for commits over sftp
     where commit can take an appreciable time. (Robert Collins)

   * 'bzr add' is now less verbose in telling you what ignore globs were
     matched by files being ignored. Instead it just tells you how many 
     were ignored (because you might reasonably be expecting none to be
     ignored). 'bzr add -v' is unchanged and will report every ignored
     file. (Robert Collins).

   * ftp now has a test server if medusa is installed. As part of testing,
     ftp support has been improved, including support for supplying a
     non-standard port. (John Arbash Meinel).

   * 'bzr log --line' shows the revision number, and uses only the
     first line of the log message (#5162, Alexander Belchenko;
     Matthieu Moy)

   * 'bzr status' has had the --all option removed. The 'bzr ls' command
     should be used to retrieve all versioned files. (Robert Collins)

   * 'bzr bundle OTHER/BRANCH' will create a bundle which can be sent
     over email, and applied on the other end, while maintaining ancestry.
     This bundle can be applied with either 'bzr merge' or 'bzr pull',
     the same way you would apply another branch.
     (John Arbash Meinel, Aaron Bentley)
  
   * 'bzr whoami' can now be used to set your identity from the command line,
     for a branch or globally.  (Robey Pointer)

   * 'bzr checkout' now aliased to 'bzr co', and 'bzr annotate' to 'bzr ann'.
     (Michael Ellerman)

   * 'bzr revert DIRECTORY' now reverts the contents of the directory as well.
     (Aaron Bentley)

   * 'bzr get sftp://foo' gives a better error when paramiko is not present.
     Also updates things like 'http+pycurl://' if pycurl is not present.
     (John Arbash Meinel) (Malone #47821, #52204)

   * New env variable BZR_PROGRESS_BAR, sets the default progress bar type.
     Can be set to 'none' or 'dummy' to disable the progress bar, 'dots' or 
     'tty' to create the respective type. (John Arbash Meinel, #42197, #51107)

   * Improve the help text for 'bzr diff' to explain what various options do.
     (John Arbash Meinel, #6391)

   * 'bzr uncommit -r 10' now uncommits revisions 11.. rather than uncommitting
     revision 10. This makes -r10 more in line with what other commands do.
     'bzr uncommit' also now saves the pending merges of the revisions that
     were removed. So it is safe to uncommit after a merge, fix something,
     and commit again. (John Arbash Meinel, #32526, #31426)

   * 'bzr init' now also works on remote locations.
     (Wouter van Heyst, #48904)

   * HTTP support has been updated. When using pycurl we now support 
     connection keep-alive, which reduces dns requests and round trips.
     And for both urllib and pycurl we support multi-range requests, 
     which decreases the number of round-trips. Performance results for
     ``bzr branch http://bazaar-vcs.org/bzr/bzr.dev/`` indicate
     http branching is now 2-3x faster, and ``bzr pull`` in an existing 
     branch is as much as 4x faster.
     (Michael Ellerman, Johan Rydberg, John Arbash Meinel, #46768)

   * Performance improvements for sftp. Branching and pulling are now up to
     2x faster. Utilize paramiko.readv() support for async requests if it
     is available (paramiko > 1.6) (John Arbash Meinel)

  BUG FIXES:

    * Fix shadowed definition of TestLocationConfig that caused some 
      tests not to run.  (#32587, Erik Bågfors, Michael Ellerman, 
      Martin Pool)

    * Fix unnecessary requirement of sign-my-commits that it be run from
      a working directory.  (Martin Pool, Robert Collins)

    * 'bzr push location' will only remember the push location if it succeeds
      in connecting to the remote location. (#49742, John Arbash Meinel)

    * 'bzr revert' no longer toggles the executable bit on win32
      (#45010, John Arbash Meinel)

    * Handle broken pipe under win32 correctly. (John Arbash Meinel)
    
    * sftp tests now work correctly on win32 if you have a newer paramiko
      (John Arbash Meinel)

    * Cleanup win32 test suite, and general cleanup of places where
      file handles were being held open. (John Arbash Meinel)

    * When specifying filenames for 'diff -r x..y', the name of the file in the
      working directory can be used, even if its name is different in both x
      and y.

    * File-ids containing single- or double-quotes are handled correctly by
      push.  (#52227, Aaron Bentley)

    * Normalize unicode filenames to ensure cross-platform consistency.
      (John Arbash Meinel, #43689)

    * The argument parser can now handle '-' as an argument. Currently
      no code interprets it specially (it is mostly handled as a file named 
      '-'). But plugins, and future operations can use it.
      (John Arbash meinel, #50984)

    * Bundles can properly read binary files with a plain '\r' in them.
      (John Arbash Meinel, #51927)

    * Tuning iter_entries() to be more efficient (John Arbash Meinel, #5444)

    * Lots of win32 fixes (the test suite passes again).
      (John Arbash Meinel, #50155)

    * Handle openbsd returning None for sys.getfilesystemencoding() (#41183) 

    * Support ftp APPE (append) to allow Knits to be used over ftp (#42592)

    * Removals are only committed if they match the filespec (or if there is
      no filespec).  (#46635, Aaron Bentley)

    * smart-add recurses through all supplied directories 
      (John Arbash Meinel, #52578)

    * Make the bundle reader extra lines before and after the bundle text.
      This allows you to parse an email with the bundle inline.
      (John Arbash Meinel, #49182)

    * Change the file id generator to squash a little bit more. Helps when
      working with long filenames on windows. (Also helps for unicode filenames
      not generating hidden files). (John Arbash Meinel, #43801)

    * Restore terminal mode on C-c while reading sftp password.  (#48923, 
      Nicholas Allen, Martin Pool)

    * Timestamps are rounded to 1ms, and revision entries can be recreated
      exactly. (John Arbash Meinel, Jamie Wilkinson, #40693)

    * Branch.base has changed to a URL, but ~/.bazaar/locations.conf should
      use local paths, since it is user visible (John Arbash Meinel, #53653)

    * ``bzr status foo`` when foo was unversioned used to cause a full delta
      to be generated (John Arbash Meinel, #53638)

    * When reading revision properties, an empty value should be considered
      the empty string, not None (John Arbash Meinel, #47782)

    * ``bzr diff --diff-options`` can now handle binary files being changed.
      Also, the output is consistent when --diff-options is not supplied.
      (John Arbash Meinel, #54651, #52930)

    * Use the right suffixes for loading plugins (John Arbash Meinel, #51810)

    * Fix Branch.get_parent() to handle the case when the parent is not 
      accessible (John Arbash Meinel, #52976)

  INTERNALS:

    * Combine the ignore rules into a single regex rather than looping over
      them to reduce the threshold where  N^2 behaviour occurs in operations
      like status. (Jan Hudec, Robert Collins).

    * Appending to bzrlib.DEFAULT_IGNORE is now deprecated. Instead, use
      one of the add functions in bzrlib.ignores. (John Arbash Meinel)

    * 'bzr push' should only push the ancestry of the current revision, not
      all of the history in the repository. This is especially important for
      shared repositories. (John Arbash Meinel)

    * bzrlib.delta.compare_trees now iterates in alphabetically sorted order,
      rather than randomly walking the inventories. (John Arbash Meinel)

    * Doctests are now run in temporary directories which are cleaned up when
      they finish, rather than using special ScratchDir/ScratchBranch objects.
      (Martin Pool)

    * Split ``check`` into separate methods on the branch and on the repository,
      so that it can be specialized in ways that are useful or efficient for
      different formats.  (Martin Pool, Robert Collins)

    * Deprecate Repository.all_revision_ids; most methods don't really need
      the global revision graph but only that part leading up to a particular
      revision.  (Martin Pool, Robert Collins)

    * Add a BzrDirFormat control_formats list which allows for control formats
      that do not use '.bzr' to store their data - i.e. '.svn', '.hg' etc.
      (Robert Collins, Jelmer Vernooij).

    * bzrlib.diff.external_diff can be redirected to any file-like object.
      Uses subprocess instead of spawnvp.
      (#4047, #48914, James Henstridge, John Arbash Meinel)

    * New command line option '--profile-imports', which will install a custom
      importer to log time to import modules and regex compilation time to 
      sys.stderr (John Arbash Meinel)

    * 'EmptyTree' is now deprecated, please use repository.revision_tree(None)
      instead. (Robert Collins)

    * "RevisionTree" is now in bzrlib/revisiontree.py. (Robert Collins)

bzr 0.8.2  2006-05-17
  
  BUG FIXES:
   
    * setup.py failed to install launchpad plugin.  (Martin Pool)

bzr 0.8.1  2006-05-16

  BUG FIXES:

    * Fix failure to commit a merge in a checkout.  (Martin Pool, 
      Robert Collins, Erik Bågfors, #43959)

    * Nicer messages from 'commit' in the case of renames, and correct
      messages when a merge has occured. (Robert Collins, Martin Pool)

    * Separate functionality from assert statements as they are skipped in
      optimized mode of python. Add the same check to pending merges.
      (#44443, Olaf Conradi)

  CHANGES:

    * Do not show the None revision in output of bzr ancestry. (Olaf Conradi)

    * Add info on standalone branches without a working tree.
      (#44155, Olaf Conradi)

    * Fix bug in knits when raising InvalidRevisionId. (#44284, Olaf Conradi)

  CHANGES:

    * Make editor invocation comply with Debian Policy. First check
      environment variables VISUAL and EDITOR, then try editor from
      alternatives system. If that all fails, fall back to the pre-defined
      list of editors. (#42904, Olaf Conradi)

  NEW FEATURES:

    * New 'register-branch' command registers a public branch into 
      Launchpad.net, where it can be associated with bugs, etc.
      (Martin Pool, Bjorn Tillenius, Robert Collins)

  INTERNALS:

    * New public api in InventoryEntry - 'describe_change(old, new)' which
      provides a human description of the changes between two old and
      new. (Robert Collins, Martin Pool)

  TESTING:

    * Fix test case for bzr info in upgrading a standalone branch to metadir,
      uses bzrlib api now. (Olaf Conradi)

bzr 0.8  2006-05-08

  NOTES WHEN UPGRADING:

    Release 0.8 of bzr introduces a new format for history storage, called
    'knit', as an evolution of to the 'weave' format used in 0.7.  Local 
    and remote operations are faster using knits than weaves.  Several
    operations including 'init', 'init-repo', and 'upgrade' take a 
    --format option that controls this.  Branching from an existing branch
    will keep the same format.

    It is possible to merge, pull and push between branches of different
    formats but this is slower than moving data between homogenous
    branches.  It is therefore recommended (but not required) that you
    upgrade all branches for a project at the same time.  Information on
    formats is shown by 'bzr info'.

    bzr 0.8 now allows creation of 'repositories', which hold the history 
    of files and revisions for several branches.  Previously bzr kept all
    the history for a branch within the .bzr directory at the root of the
    branch, and this is still the default.  To create a repository, use
    the new 'bzr init-repo' command.  Branches exist as directories under
    the repository and contain just a small amount of information
    indicating the current revision of the branch.

    bzr 0.8 also supports 'checkouts', which are similar to in cvs and
    subversion.  Checkouts are associated with a branch (optionally in a
    repository), which contains all the historical information.  The
    result is that a checkout can be deleted without losing any
    already-committed revisions.  A new 'update' command is also available. 

    Repositories and checkouts are not supported with the 0.7 storage
    format.  To use them you must upgrad to either knits, or to the
    'metaweave' format, which uses weaves but changes the .bzr directory
    arrangement.
    

  IMPROVEMENTS:

    * Sftp paths can now be relative, or local, according to the lftp
      convention. Paths now take the form:
      sftp://user:pass@host:port/~/relative/path
      or
      sftp://user:pass@host:port/absolute/path

    * The FTP transport now tries to reconnect after a temporary
      failure. ftp put is made atomic. (Matthieu Moy)

    * The FTP transport now maintains a pool of connections, and
      reuses them to avoid multiple connections to the same host (like
      sftp did). (Daniel Silverstone)

    * The bzr_man.py file has been removed. To create the man page now,
      use ./generate_docs.py man. The new program can also create other files.
      Run "python generate_docs.py --help" for usage information. (Hans
      Ulrich Niedermann & James Blackwell).

    * Man Page now gives full help (James Blackwell). Help also updated to 
      reflect user config now being stored in .bazaar (Hans Ulrich
      Niedermann)

    * It's now possible to set aliases in bazaar.conf (Erik Bågfors)

    * Pull now accepts a --revision argument (Erik Bågfors)

    * 'bzr re-sign' now allows multiple revisions to be supplied on the command
      line. You can now use the following command to sign all of your old
      commits::

        find .bzr/revision-store// -name my@email-* \
          | sed 's/.*\/\/..\///' \
          | xargs bzr re-sign

    * Upgrade can now upgrade over the network. (Robert Collins)

    * Two new commands 'bzr checkout' and 'bzr update' allow for CVS/SVN-alike
      behaviour.  By default they will cache history in the checkout, but
      with --lightweight almost all data is kept in the master branch.
      (Robert Collins)

    * 'revert' unversions newly-versioned files, instead of deleting them.

    * 'merge' is more robust.  Conflict messages have changed.

    * 'merge' and 'revert' no longer clobber existing files that end in '~' or
      '.moved'.

    * Default log format can be set in configuration and plugins can register
      their own formatters. (Erik Bågfors)

    * New 'reconcile' command will check branch consistency and repair indexes
      that can become out of sync in pre 0.8 formats. (Robert Collins,
      Daniel Silverstone)

    * New 'bzr init --format' and 'bzr upgrade --format' option to control 
      what storage format is created or produced.  (Robert Collins, 
      Martin Pool)

    * Add parent location to 'bzr info', if there is one.  (Olaf Conradi)

    * New developer commands 'weave-list' and 'weave-join'.  (Martin Pool)

    * New 'init-repository' command, plus support for repositories in 'init'
      and 'branch' (Aaron Bentley, Erik Bågfors, Robert Collins)

    * Improve output of 'info' command. Show all relevant locations related to
      working tree, branch and repository. Use kibibytes for binary quantities.
      Fix off-by-one error in missing revisions of working tree.  Make 'info'
      work on branches, repositories and remote locations.  Show locations
      relative to the shared repository, if applicable.  Show locking status
      of locations.  (Olaf Conradi)

    * Diff and merge now safely handle binary files. (Aaron Bentley)

    * 'pull' and 'push' now normalise the revision history, so that any two
      branches with the same tip revision will have the same output from 'log'.
      (Robert Collins)

    * 'merge' accepts --remember option to store parent location, like 'push'
      and 'pull'. (Olaf Conradi)

    * bzr status and diff when files given as arguments do not exist
      in the relevant trees.  (Martin Pool, #3619)

    * Add '.hg' to the default ignore list.  (Martin Pool)

    * 'knit' is now the default disk format. This improves disk performance and
      utilization, increases incremental pull performance, robustness with SFTP
      and allows checkouts over SFTP to perform acceptably. 
      The initial Knit code was contributed by Johan Rydberg based on a
      specification by Martin Pool.
      (Robert Collins, Aaron Bentley, Johan Rydberg, Martin Pool).

    * New tool to generate all-in-one html version of the manual.  (Alexander
      Belchenko)

    * Hitting CTRL-C while doing an SFTP push will no longer cause stale locks
      to be left in the SFTP repository. (Robert Collins, Martin Pool).

    * New option 'diff --prefix' to control how files are named in diff
      output, with shortcuts '-p0' and '-p1' corresponding to the options for 
      GNU patch.  (Alexander Belchenko, Goffredo Baroncelli, Martin Pool)

    * Add --revision option to 'annotate' command.  (Olaf Conradi)

    * If bzr shows an unexpected revision-history after pulling (perhaps due
      to a reweave) it can now be corrected by 'bzr reconcile'.
      (Robert Collins)

  CHANGES:

    * Commit is now verbose by default, and shows changed filenames and the 
      new revision number.  (Robert Collins, Martin Pool)

    * Unify 'mv', 'move', 'rename'.  (#5379, Matthew Fuller)

    * 'bzr -h' shows help.  (#35940, Martin Pool, Ian Bicking)

    * Make 'pull' and 'push' remember location on failure using --remember.
      (Olaf Conradi)

    * For compatibility, make old format for using weaves inside metadir
      available as 'metaweave' format.  Rename format 'metadir' to 'default'.
      Clean up help for option --format in commands 'init', 'init-repo' and
      'upgrade'.  (Olaf Conradi)

  INTERNALS:
  
    * The internal storage of history, and logical branch identity have now
      been split into Branch, and Repository. The common locking and file 
      management routines are now in bzrlib.lockablefiles. 
      (Aaron Bentley, Robert Collins, Martin Pool)

    * Transports can now raise DependencyNotPresent if they need a library
      which is not installed, and then another implementation will be 
      tried.  (Martin Pool)

    * Remove obsolete (and no-op) `decode` parameter to `Transport.get`.  
      (Martin Pool)

    * Using Tree Transform for merge, revert, tree-building

    * WorkingTree.create, Branch.create, WorkingTree.create_standalone,
      Branch.initialize are now deprecated. Please see BzrDir.create_* for
      replacement API's. (Robert Collins)

    * New BzrDir class represents the .bzr control directory and manages
      formatting issues. (Robert Collins)

    * New repository.InterRepository class encapsulates Repository to 
      Repository actions and allows for clean selection of optimised code
      paths. (Robert Collins)

    * bzrlib.fetch.fetch and bzrlib.fetch.greedy_fetch are now deprecated,
      please use 'branch.fetch' or 'repository.fetch' depending on your
      needs. (Robert Collins)

    * deprecated methods now have a 'is_deprecated' flag on them that can
      be checked, if you need to determine whether a given callable is 
      deprecated at runtime. (Robert Collins)

    * Progress bars are now nested - see
      bzrlib.ui.ui_factory.nested_progress_bar. (Robert Collins, Robey Pointer)

    * New API call get_format_description() for each type of format.
      (Olaf Conradi)

    * Changed branch.set_parent() to accept None to remove parent.
      (Olaf Conradi)

    * Deprecated BzrError AmbiguousBase.  (Olaf Conradi)

    * WorkingTree.branch is now a read only property.  (Robert Collins)

    * bzrlib.ui.text.TextUIFactory now accepts a bar_type parameter which
      can be None or a factory that will create a progress bar. This is
      useful for testing or for overriding the bzrlib.progress heuristic.
      (Robert Collins)

    * New API method get_physical_lock_status() to query locks present on a
      transport.  (Olaf Conradi)

    * Repository.reconcile now takes a thorough keyword parameter to allow
      requesting an indepth reconciliation, rather than just a data-loss 
      check. (Robert Collins)

    * bzrlib.ui.ui_factory protocol now supports 'get_boolean' to prompt
      the user for yes/no style input. (Robert Collins)

  TESTING:

    * SFTP tests now shortcut the SSH negotiation, reducing test overhead
      for testing SFTP protocol support. (Robey Pointer)

    * Branch formats are now tested once per implementation (see bzrlib.
      tests.branch_implementations. This is analagous to the transport
      interface tests, and has been followed up with working tree,
      repository and BzrDir tests. (Robert Collins)

    * New test base class TestCaseWithTransport provides a transport aware
      test environment, useful for testing any transport-interface using
      code. The test suite option --transport controls the transport used
      by this class (when its not being used as part of implementation
      contract testing). (Robert Collins)

    * Close logging handler on disabling the test log. This will remove the
      handler from the internal list inside python's logging module,
      preventing shutdown from closing it twice.  (Olaf Conradi)

    * Move test case for uncommit to blackbox tests.  (Olaf Conradi)

    * run_bzr and run_bzr_captured now accept a 'stdin="foo"' parameter which
      will provide String("foo") to the command as its stdin.

bzr 0.7 2006-01-09

  CHANGES:

    * .bzrignore is excluded from exports, on the grounds that it's a bzr 
      internal-use file and may not be wanted.  (Jamie Wilkinson)

    * The "bzr directories" command were removed in favor of the new
      --kind option to the "bzr inventory" command.  To list all 
      versioned directories, now use "bzr inventory --kind directory".  
      (Johan Rydberg)

    * Under Windows configuration directory is now %APPDATA%\bazaar\2.0
      by default. (John Arbash Meinel)

    * The parent of Bzr configuration directory can be set by BZR_HOME
      environment variable. Now the path for it is searched in BZR_HOME, then
      in HOME. Under Windows the order is: BZR_HOME, APPDATA (usually
      points to C:\Documents and Settings\User Name\Application Data), HOME.
      (John Arbash Meinel)

    * Plugins with the same name in different directories in the bzr plugin
      path are no longer loaded: only the first successfully loaded one is
      used. (Robert Collins)

    * Use systems' external ssh command to open connections if possible.  
      This gives better integration with user settings such as ProxyCommand.
      (James Henstridge)

    * Permissions on files underneath .bzr/ are inherited from the .bzr 
      directory. So for a shared repository, simply doing 'chmod -R g+w .bzr/'
      will mean that future file will be created with group write permissions.

    * configure.in and config.guess are no longer in the builtin default 
      ignore list.

    * '.sw[nop]' pattern ignored, to ignore vim swap files for nameless
      files.  (John Arbash Meinel, Martin Pool)

  IMPROVEMENTS:

    * "bzr INIT dir" now initializes the specified directory, and creates 
      it if it does not exist.  (John Arbash Meinel)

    * New remerge command (Aaron Bentley)

    * Better zsh completion script.  (Steve Borho)

    * 'bzr diff' now returns 1 when there are changes in the working 
      tree. (Robert Collins)

    * 'bzr push' now exists and can push changes to a remote location. 
      This uses the transport infrastructure, and can store the remote
      location in the ~/.bazaar/branches.conf configuration file.
      (Robert Collins)

    * Test directories are only kept if the test fails and the user requests
      that they be kept.

    * Tweaks to short log printing

    * Added branch nicks, new nick command, printing them in log output. 
      (Aaron Bentley)

    * If $BZR_PDB is set, pop into the debugger when an uncaught exception 
      occurs.  (Martin Pool)

    * Accept 'bzr resolved' (an alias for 'bzr resolve'), as this is
      the same as Subversion.  (Martin Pool)

    * New ftp transport support (on ftplib), for ftp:// and aftp:// 
      URLs.  (Daniel Silverstone)

    * Commit editor temporary files now start with 'bzr_log.', to allow 
      text editors to match the file name and set up appropriate modes or 
      settings.  (Magnus Therning)

    * Improved performance when integrating changes from a remote weave.  
      (Goffredo Baroncelli)

    * Sftp will attempt to cache the connection, so it is more likely that
      a connection will be reused, rather than requiring multiple password
      requests.

    * bzr revno now takes an optional argument indicating the branch whose
      revno should be printed.  (Michael Ellerman)

    * bzr cat defaults to printing the last version of the file.  
      (#3632, Matthieu Moy)

    * New global option 'bzr --lsprof COMMAND' runs bzr under the lsprof 
      profiler.  (Denys Duchier)

    * Faster commits by reading only the headers of affected weave files. 
      (Denys Duchier)

    * 'bzr add' now takes a --dry-run parameter which shows you what would be
      added, but doesn't actually add anything. (Michael Ellerman)

    * 'bzr add' now lists how many files were ignored per glob.  add --verbose
      lists the specific files.  (Aaron Bentley)

    * 'bzr missing' now supports displaying changes in diverged trees and can
      be limited to show what either end of the comparison is missing.
      (Aaron Bently, with a little prompting from Daniel Silverstone)

  BUG FIXES:

    * SFTP can walk up to the root path without index errors. (Robert Collins)

    * Fix bugs in running bzr with 'python -O'.  (Martin Pool)

    * Error when run with -OO

    * Fix bug in reporting http errors that don't have an http error code.
      (Martin Pool)

    * Handle more cases of pipe errors in display commands

    * Change status to 3 for all errors

    * Files that are added and unlinked before committing are completely
      ignored by diff and status

    * Stores with some compressed texts and some uncompressed texts are now
      able to be used. (John A Meinel)

    * Fix for bzr pull failing sometimes under windows

    * Fix for sftp transport under windows when using interactive auth

    * Show files which are both renamed and modified as such in 'bzr 
      status' output.  (#4503, Daniel Silverstone)

    * Make annotate cope better with revisions committed without a valid 
      email address.  (Marien Zwart)

    * Fix representation of tab characters in commit messages.  (Harald 
      Meland)

    * List of plugin directories in BZR_PLUGIN_PATH environment variable is
      now parsed properly under Windows. (Alexander Belchenko)

    * Show number of revisions pushed/pulled/merged. (Robey Pointer)

    * Keep a cached copy of the basis inventory to speed up operations 
      that need to refer to it.  (Johan Rydberg, Martin Pool)

    * Fix bugs in bzr status display of non-ascii characters.  (Martin 
      Pool)

    * Remove Makefile.in from default ignore list.  (#6413, Tollef Fog 
      Heen, Martin Pool)

    * Fix failure in 'bzr added'.  (Nathan McCallum, Martin Pool)

  TESTING:

    * Fix selftest asking for passwords when there are no SFTP keys.  
      (Robey Pointer, Jelmer Vernooij) 

    * Fix selftest run with 'python -O'.  (Martin Pool)

    * Fix HTTP tests under Windows. (John Arbash Meinel)

    * Make tests work even if HOME is not set (Aaron Bentley)

    * Updated build_tree to use fixed line-endings for tests which read 
      the file cotents and compare. Make some tests use this to pass under
      Windows. (John Arbash Meinel)

    * Skip stat and symlink tests under Windows. (Alexander Belchenko)

    * Delay in selftest/testhashcash is now issued under win32 and Cygwin.
      (John Arbash Meinel)

    * Use terminal width to align verbose test output.  (Martin Pool)

    * Blackbox tests are maintained within the bzrlib.tests.blackbox directory.
      If adding a new test script please add that to
      bzrlib.tests.blackbox.__init__. (Robert Collins)

    * Much better error message if one of the test suites can't be 
      imported.  (Martin Pool)

    * Make check now runs the test suite twice - once with the default locale,
      and once with all locales forced to C, to expose bugs. This is not 
      trivially done within python, so for now its only triggered by running
      Make check. Integrators and packagers who wish to check for full 
      platform support should run 'make check' to test the source.
      (Robert Collins)

    * Tests can now run TestSkipped if they can't execute for any reason.
      (Martin Pool) (NB: TestSkipped should only be raised for correctable
      reasons - see the wiki spec ImprovingBzrTestSuite).

    * Test sftp with relative, absolute-in-homedir and absolute-not-in-homedir
      paths for the transport tests. Introduce blackbox remote sftp tests that
      test the same permutations. (Robert Collins, Robey Pointer)

    * Transport implementation tests are now independent of the local file
      system, which allows tests for esoteric transports, and for features
      not available in the local file system. They also repeat for variations
      on the URL scheme that can introduce issues in the transport code,
      see bzrlib.transport.TransportTestProviderAdapter() for this.
      (Robert Collins).

    * TestCase.build_tree uses the transport interface to build trees, pass
      in a transport parameter to give it an existing connection.
      (Robert Collins).

  INTERNALS:

    * WorkingTree.pull has been split across Branch and WorkingTree,
      to allow Branch only pulls. (Robert Collins)

    * commands.display_command now returns the result of the decorated 
      function. (Robert Collins)

    * LocationConfig now has a set_user_option(key, value) call to save
      a setting in its matching location section (a new one is created
      if needed). (Robert Collins)

    * Branch has two new methods, get_push_location and set_push_location
      to respectively, get and set the push location. (Robert Collins)

    * commands.register_command now takes an optional flag to signal that
      the registrant is planning to decorate an existing command. When 
      given multiple plugins registering a command is not an error, and
      the original command class (whether built in or a plugin based one) is
      returned to the caller. There is a new error 'MustUseDecorated' for
      signalling when a wrapping command should switch to the original
      version. (Robert Collins)

    * Some option parsing errors will raise 'BzrOptionError', allowing 
      granular detection for decorating commands. (Robert Collins).

    * Branch.read_working_inventory has moved to
      WorkingTree.read_working_inventory. This necessitated changes to
      Branch.get_root_id, and a move of Branch.set_inventory to WorkingTree
      as well. To make it clear that a WorkingTree cannot always be obtained
      Branch.working_tree() will raise 'errors.NoWorkingTree' if one cannot
      be obtained. (Robert Collins)

    * All pending merges operations from Branch are now on WorkingTree.
      (Robert Collins)

    * The follow operations from Branch have moved to WorkingTree:
      add()
      commit()
      move()
      rename_one()
      unknowns()
      (Robert Collins)

    * bzrlib.add.smart_add_branch is now smart_add_tree. (Robert Collins)

    * New "rio" serialization format, similar to rfc-822. (Martin Pool)

    * Rename selftests to `bzrlib.tests.test_foo`.  (John A Meinel, Martin 
      Pool)

    * bzrlib.plugin.all_plugins has been changed from an attribute to a 
      query method. (Robert Collins)
 
    * New options to read only the table-of-contents of a weave.  
      (Denys Duchier)

    * Raise NoSuchFile when someone tries to add a non-existant file.
      (Michael Ellerman)

    * Simplify handling of DivergedBranches in cmd_pull().
      (Michael Ellerman)
		   
   
    * Branch.controlfile* logic has moved to lockablefiles.LockableFiles, which
      is exposed as Branch().control_files. Also this has been altered with the
      controlfile pre/suffix replaced by simple method names like 'get' and
      'put'. (Aaron Bentley, Robert Collins).

    * Deprecated functions and methods can now be marked as such using the 
      bzrlib.symbol_versioning module. Marked method have their docstring
      updated and will issue a DeprecationWarning using the warnings module
      when they are used. (Robert Collins)

    * bzrlib.osutils.safe_unicode now exists to provide parameter coercion
      for functions that need unicode strings. (Robert Collins)

bzr 0.6 2005-10-28

  IMPROVEMENTS:
  
    * pull now takes --verbose to show you what revisions are added or removed
      (John A Meinel)

    * merge now takes a --show-base option to include the base text in
      conflicts.
      (Aaron Bentley)

    * The config files are now read using ConfigObj, so '=' should be used as
      a separator, not ':'.
      (Aaron Bentley)

    * New 'bzr commit --strict' option refuses to commit if there are 
      any unknown files in the tree.  To commit, make sure all files are 
      either ignored, added, or deleted.  (Michael Ellerman)

    * The config directory is now ~/.bazaar, and there is a single file 
      ~/.bazaar/bazaar.conf storing email, editor and other preferences.
      (Robert Collins)

    * 'bzr add' no longer takes a --verbose option, and a --quiet option
      has been added that suppresses all output.

    * Improved zsh completion support in contrib/zsh, from Clint
      Adams.

    * Builtin 'bzr annotate' command, by Martin Pool with improvements from 
      Goffredo Baroncelli.
    
    * 'bzr check' now accepts -v for verbose reporting, and checks for
      ghosts in the branch. (Robert Collins)

    * New command 're-sign' which will regenerate the gpg signature for 
      a revision. (Robert Collins)

    * If you set check_signatures=require for a path in 
      ~/.bazaar/branches.conf then bzr will invoke your
      gpg_signing_command (defaults to gpg) and record a digital signature
      of your commit. (Robert Collins)

    * New sftp transport, based on Paramiko.  (Robey Pointer)

    * 'bzr pull' now accepts '--clobber' which will discard local changes
      and make this branch identical to the source branch. (Robert Collins)

    * Just give a quieter warning if a plugin can't be loaded, and 
      put the details in .bzr.log.  (Martin Pool)

    * 'bzr branch' will now set the branch-name to the last component of the
      output directory, if one was supplied.

    * If the option 'post_commit' is set to one (or more) python function
      names (must be in the bzrlib namespace), then they will be invoked
      after the commit has completed, with the branch and revision_id as
      parameters. (Robert Collins)

    * Merge now has a retcode of 1 when conflicts occur. (Robert Collins)

    * --merge-type weave is now supported for file contents.  Tree-shape
      changes are still three-way based.  (Martin Pool, Aaron Bentley)

    * 'bzr check' allows the first revision on revision-history to have
      parents - something that is expected for cheap checkouts, and occurs
      when conversions from baz do not have all history.  (Robert Collins).

   * 'bzr merge' can now graft unrelated trees together, if your specify
     0 as a base. (Aaron Bentley)

   * 'bzr commit branch' and 'bzr commit branch/file1 branch/file2' now work
     (Aaron Bentley)

    * Add '.sconsign*' to default ignore list.  (Alexander Belchenko)

   * 'bzr merge --reprocess' minimizes conflicts

  TESTING:

    * The 'bzr selftest --pattern' option for has been removed, now 
      test specifiers on the command line can be simple strings, or 
      regexps, or both. (Robert Collins)

    * Passing -v to selftest will now show the time each test took to 
      complete, which will aid in analysing performance regressions and
      related questions. (Robert Collins)

    * 'bzr selftest' runs all tests, even if one fails, unless '--one'
      is given. (Martin Pool)

    * There is a new method for TestCaseInTempDir, assertFileEqual, which
      will check that a given content is equal to the content of the named
      file. (Robert Collins)

    * Fix test suite's habit of leaving many temporary log files in $TMPDIR.
      (Martin Pool)

  INTERNALS:

    * New 'testament' command and concept for making gpg-signatures 
      of revisions that are not tied to a particular internal
      representation.  (Martin Pool).

    * Per-revision properties ('revprops') as key-value associated 
      strings on each revision created when the revision is committed.
      Intended mainly for the use of external tools.  (Martin Pool).

    * Config options have moved from bzrlib.osutils to bzrlib.config.
      (Robert Collins)

    * Improved command line option definitions allowing explanations
      for individual options, among other things.  Contributed by 
      Magnus Therning.

    * Config options have moved from bzrlib.osutils to bzrlib.config.
      Configuration is now done via the config.Config interface:
      Depending on whether you have a Branch, a Location or no information
      available, construct a ``*Config``, and use its ``signature_checking``,
      ``username`` and ``user_email`` methods. (Robert Collins)

    * Plugins are now loaded under bzrlib.plugins, not bzrlib.plugin, and
      they are made available for other plugins to use. You should not 
      import other plugins during the __init__ of your plugin though, as 
      no ordering is guaranteed, and the plugins directory is not on the
      python path. (Robert Collins)

    * Branch.relpath has been moved to WorkingTree.relpath. WorkingTree no
      no longer takes an inventory, rather it takes an option branch
      parameter, and if None is given will open the branch at basedir 
      implicitly. (Robert Collins)

    * Cleaner exception structure and error reporting.  Suggested by 
      Scott James Remnant.  (Martin Pool)

    * Branch.remove has been moved to WorkingTree, which has also gained
      lock_read, lock_write and unlock methods for convenience. (Robert
      Collins)

    * Two decorators, needs_read_lock and needs_write_lock have been added
      to the branch module. Use these to cause a function to run in a
      read or write lock respectively. (Robert Collins)

    * Branch.open_containing now returns a tuple (Branch, relative-path),
      which allows direct access to the common case of 'get me this file
      from its branch'. (Robert Collins)

    * Transports can register using register_lazy_transport, and they 
      will be loaded when first used.  (Martin Pool)

    * 'pull' has been factored out of the command as WorkingTree.pull().
      A new option to WorkingTree.pull has been added, clobber, which will
      ignore diverged history and pull anyway.
      (Robert Collins)

    * config.Config has a 'get_user_option' call that accepts an option name.
      This will be looked up in branches.conf and bazaar.conf as normal.
      It is intended that this be used by plugins to support options - 
      options of built in programs should have specific methods on the config.
      (Robert Collins)

    * merge.merge_inner now has tempdir as an optional parameter. (Robert
      Collins)

    * Tree.kind is not recorded at the top level of the hierarchy, as it was
      missing on EmptyTree, leading to a bug with merge on EmptyTrees.
      (Robert Collins)

    * WorkingTree.__del__ has been removed, it was non deterministic and not 
      doing what it was intended to. See WorkingTree.__init__ for a comment
      about future directions. (Robert Collins/Martin Pool)

    * bzrlib.transport.http has been modified so that only 404 urllib errors
      are returned as NoSuchFile. Other exceptions will propogate as normal.
      This allows debuging of actual errors. (Robert Collins)

    * bzrlib.transport.Transport now accepts *ONLY* url escaped relative paths
      to apis like 'put', 'get' and 'has'. This is to provide consistent
      behaviour - it operates on url's only. (Robert Collins)

    * Transports can register using register_lazy_transport, and they 
      will be loaded when first used.  (Martin Pool)

    * 'merge_flex' no longer calls conflict_handler.finalize(), instead that
      is called by merge_inner. This is so that the conflict count can be 
      retrieved (and potentially manipulated) before returning to the caller
      of merge_inner. Likewise 'merge' now returns the conflict count to the
      caller. (Robert Collins)

    * 'revision.revision_graph can handle having only partial history for
      a revision - that is no revisions in the graph with no parents.
      (Robert Collins).

    * New builtins.branch_files uses the standard file_list rules to produce
      a branch and a list of paths, relative to that branch (Aaron Bentley)

    * New TestCase.addCleanup facility.

    * New bzrlib.version_info tuple (similar to sys.version_info), which can
      be used by programs importing bzrlib.

  BUG FIXES:

    * Better handling of branches in directories with non-ascii names. 
      (Joel Rosdahl, Panagiotis Papadakos)

    * Upgrades of trees with no commits will not fail due to accessing
      [-1] in the revision-history. (Andres Salomon)


bzr 0.1.1 2005-10-12

  BUG FIXES:

    * Fix problem in pulling over http from machines that do not 
      allow directories to be listed.

    * Avoid harmless warning about invalid hash cache after 
      upgrading branch format.

  PERFORMANCE: 
  
    * Avoid some unnecessary http operations in branch and pull.


bzr 0.1 2005-10-11

  NOTES:

    * 'bzr branch' over http initially gives a very high estimate
      of completion time but it should fall as the first few 
      revisions are pulled in.  branch is still slow on 
      high-latency connections.

  BUG FIXES:
  
    * bzr-man.py has been updated to work again. Contributed by
      Rob Weir.

    * Locking is now done with fcntl.lockf which works with NFS
      file systems. Contributed by Harald Meland.

    * When a merge encounters a file that has been deleted on
      one side and modified on the other, the old contents are
      written out to foo.BASE and foo.SIDE, where SIDE is this
      or OTHER. Contributed by Aaron Bentley.

    * Export was choosing incorrect file paths for the content of
      the tarball, this has been fixed by Aaron Bentley.

    * Commit will no longer commit without a log message, an 
      error is returned instead. Contributed by Jelmer Vernooij.

    * If you commit a specific file in a sub directory, any of its
      parent directories that are added but not listed will be 
      automatically included. Suggested by Michael Ellerman.

    * bzr commit and upgrade did not correctly record new revisions
      for files with only a change to their executable status.
      bzr will correct this when it encounters it. Fixed by
      Robert Collins

    * HTTP tests now force off the use of http_proxy for the duration.
      Contributed by Gustavo Niemeyer.

    * Fix problems in merging weave-based branches that have 
      different partial views of history.

    * Symlink support: working with symlinks when not in the root of a 
      bzr tree was broken, patch from Scott James Remnant.

  IMPROVEMENTS:

    * 'branch' now accepts a --basis parameter which will take advantage
      of local history when making a new branch. This allows faster 
      branching of remote branches. Contributed by Aaron Bentley.

    * New tree format based on weave files, called version 5.
      Existing branches can be upgraded to this format using 
      'bzr upgrade'.

    * Symlinks are now versionable. Initial patch by 
      Erik Toubro Nielsen, updated to head by Robert Collins.

    * Executable bits are tracked on files. Patch from Gustavo
      Niemeyer.

    * 'bzr status' now shows unknown files inside a selected directory.
      Patch from Heikki Paajanen.

    * Merge conflicts are recorded in .bzr. Two new commands 'conflicts'
      and 'resolve' have needed added, which list and remove those 
      merge conflicts respectively. A conflicted tree cannot be committed
      in. Contributed by Aaron Bentley.

    * 'rm' is now an alias for 'remove'.

    * Stores now split out their content in a single byte prefixed hash,
      dropping the density of files per directory by 256. Contributed by
      Gustavo Niemeyer.

    * 'bzr diff -r branch:URL' will now perform a diff between two branches.
      Contributed by Robert Collins.

    * 'bzr log' with the default formatter will show merged revisions,
      indented to the right. Initial implementation contributed by Gustavo
      Niemeyer, made incremental by Robert Collins.


  INTERNALS:

    * Test case failures have the exception printed after the log 
      for your viewing pleasure.

    * InventoryEntry is now an abstract base class, use one of the
      concrete InventoryDirectory etc classes instead.

    * Branch raises an UnsupportedFormatError when it detects a 
      bzr branch it cannot understand. This allows for precise
      handling of such circumstances.

    * Remove RevisionReference class; Revision.parent_ids is now simply a
      list of their ids and parent_sha1s is a list of their corresponding
      sha1s (for old branches only at the moment.)

    * New method-object style interface for Commit() and Fetch().

    * Renamed Branch.last_patch() to Branch.last_revision(), since
      we call them revisions not patches.

    * Move copy_branch to bzrlib.clone.copy_branch.  The destination
      directory is created if it doesn't exist.

    * Inventories now identify the files which were present by 
      giving the revision *of that file*.

    * Inventory and Revision XML contains a version identifier.  
      This must be consistent with the overall branch version
      but allows for more flexibility in future upgrades.

  TESTING:

    * Removed testsweet module so that tests can be run after 
      bzr installed by 'bzr selftest'.

    * 'bzr selftest' command-line arguments can now be partial ids
      of tests to run, e.g. 'bzr selftest test_weave'

      
bzr 0.0.9 2005-09-23

  BUG FIXES:

    * Fixed "branch -r" option.

    * Fix remote access to branches containing non-compressed history.
      (Robert Collins).

    * Better reliability of http server tests.  (John Arbash-Meinel)

    * Merge graph maximum distance calculation fix.  (Aaron Bentley)
   
    * Various minor bug in windows support have been fixed, largely in the
      test suite. Contributed by Alexander Belchenko.

  IMPROVEMENTS:

    * Status now accepts a -r argument to give status between chosen
      revisions. Contributed by Heikki Paajanen.

    * Revision arguments no longer use +/-/= to control ranges, instead
      there is a 'before' namespace, which limits the successive namespace.
      For example '$ bzr log -r date:yesterday..before:date:today' will
      select everything from yesterday and before today. Contributed by
      Robey Pointer

    * There is now a bzr.bat file created by distutils when building on 
      Windows. Contributed by Alexander Belchenko.

  INTERNALS:

    * Removed uuid() as it was unused.

    * Improved 'fetch' code for pulling revisions from one branch into
      another (used by pull, merged, etc.)


bzr 0.0.8 2005-09-20

  IMPROVEMENTS:

    * Adding a file whose parent directory is not versioned will
      implicitly add the parent, and so on up to the root. This means
      you should never need to explictly add a directory, they'll just
      get added when you add a file in the directory.  Contributed by
      Michael Ellerman.

    * Ignore .DS_Store (contains Mac metadata) by default.  Patch from
      Nir Soffer.

    * If you set BZR_EDITOR in the environment, it is checked in
      preference to EDITOR and the config file for the interactive commit
      editing program. Related to this is a bugfix where a missing program
      set in EDITOR would cause editing to fail, now the fallback program
      for the operating system is still tried.

    * Files that are not directories/symlinks/regular files will no longer
      cause bzr to fail, it will just ignore them by default. You cannot add
      them to the tree though - they are not versionable.


  INTERNALS:

    * Refactor xml packing/unpacking.

  BUG FIXES: 

    * Fixed 'bzr mv' by Ollie Rutherfurd.

    * Fixed strange error when trying to access a nonexistent http
      branch.

    * Make sure that the hashcache gets written out if it can't be
      read.


  PORTABILITY:

    * Various Windows fixes from Ollie Rutherfurd.

    * Quieten warnings about locking; patch from Matt Lavin.


bzr-0.0.7 2005-09-02

  NEW FEATURES:

    * ``bzr shell-complete`` command contributed by Clint Adams to
      help with intelligent shell completion.

    * New expert command ``bzr find-merge-base`` for debugging merges.


  ENHANCEMENTS:

    * Much better merge support.

    * merge3 conflicts are now reported with markers like '<<<<<<<'
      (seven characters) which is the same as CVS and pleases things
      like emacs smerge.


  BUG FIXES:

    * ``bzr upgrade`` no longer fails when trying to fix trees that
      mention revisions that are not present.

    * Fixed bugs in listing plugins from ``bzr plugins``.

    * Fix case of $EDITOR containing options for the editor.

    * Fix log -r refusing to show the last revision.
      (Patch from Goffredo Baroncelli.)


  CHANGES:

    * ``bzr log --show-ids`` shows the revision ids of all parents.

    * Externally provided commands on your $BZRPATH no longer need
      to recognize --bzr-usage to work properly, and can just handle
      --help themselves.


  LIBRARY:

    * Changed trace messages to go through the standard logging
      framework, so that they can more easily be redirected by
      libraries.



bzr-0.0.6 2005-08-18

  NEW FEATURES:

    * Python plugins, automatically loaded from the directories on
      BZR_PLUGIN_PATH or ~/.bzr.conf/plugins by default.

    * New 'bzr mkdir' command.

    * Commit mesage is fetched from an editor if not given on the
      command line; patch from Torsten Marek.

    * ``bzr log -m FOO`` displays commits whose message matches regexp 
      FOO.
      
    * ``bzr add`` with no arguments adds everything under the current directory.

    * ``bzr mv`` does move or rename depending on its arguments, like
      the Unix command.

    * ``bzr missing`` command shows a summary of the differences
      between two trees.  (Merged from John Arbash-Meinel.)

    * An email address for commits to a particular tree can be
      specified by putting it into .bzr/email within a branch.  (Based
      on a patch from Heikki Paajanen.)


  ENHANCEMENTS:

    * Faster working tree operations.


  CHANGES:

    * 3rd-party modules shipped with bzr are copied within the bzrlib
      python package, so that they can be installed by the setup
      script without clashing with anything already existing on the
      system.  (Contributed by Gustavo Niemeyer.)

    * Moved plugins directory to bzrlib/, so that there's a standard
      plugin directory which is not only installed with bzr itself but
      is also available when using bzr from the development tree.
      BZR_PLUGIN_PATH and DEFAULT_PLUGIN_PATH are then added to the
      standard plugins directory.

    * When exporting to a tarball with ``bzr export --format tgz``, put 
      everything under a top directory rather than dumping it into the
      current directory.   This can be overridden with the ``--root`` 
      option.  Patch from William Dodé and John Meinel.

    * New ``bzr upgrade`` command to upgrade the format of a branch,
      replacing ``bzr check --update``.

    * Files within store directories are no longer marked readonly on
      disk.

    * Changed ``bzr log`` output to a more compact form suggested by
      John A Meinel.  Old format is available with the ``--long`` or
      ``-l`` option, patched by William Dodé.

    * By default the commit command refuses to record a revision with
      no changes unless the ``--unchanged`` option is given.

    * The ``--no-plugins``, ``--profile`` and ``--builtin`` command
      line options must come before the command name because they 
      affect what commands are available; all other options must come 
      after the command name because their interpretation depends on
      it.

    * ``branch`` and ``clone`` added as aliases for ``branch``.

    * Default log format is back to the long format; the compact one
      is available with ``--short``.
      
      
  BUG FIXES:
  
    * Fix bugs in committing only selected files or within a subdirectory.


bzr-0.0.5  2005-06-15
  
  CHANGES:

    * ``bzr`` with no command now shows help rather than giving an
      error.  Suggested by Michael Ellerman.

    * ``bzr status`` output format changed, because svn-style output
      doesn't really match the model of bzr.  Now files are grouped by
      status and can be shown with their IDs.  ``bzr status --all``
      shows all versioned files and unknown files but not ignored files.

    * ``bzr log`` runs from most-recent to least-recent, the reverse
      of the previous order.  The previous behaviour can be obtained
      with the ``--forward`` option.
        
    * ``bzr inventory`` by default shows only filenames, and also ids
      if ``--show-ids`` is given, in which case the id is the second
      field.


  ENHANCEMENTS:

    * New 'bzr whoami --email' option shows only the email component
      of the user identification, from Jo Vermeulen.

    * New ``bzr ignore PATTERN`` command.

    * Nicer error message for broken pipe, interrupt and similar
      conditions that don't indicate an internal error.

    * Add ``.*.sw[nop] .git .*.tmp *,v`` to default ignore patterns.

    * Per-branch locks keyed on ``.bzr/branch-lock``, available in
      either read or write mode.

    * New option ``bzr log --show-ids`` shows revision and file ids.

    * New usage ``bzr log FILENAME`` shows only revisions that
      affected that file.

    * Changed format for describing changes in ``bzr log -v``.

    * New option ``bzr commit --file`` to take a message from a file,
      suggested by LarstiQ.

    * New syntax ``bzr status [FILE...]`` contributed by Bartosz
      Oler.  File may be in a branch other than the working directory.

    * ``bzr log`` and ``bzr root`` can be given an http URL instead of
      a filename.

    * Commands can now be defined by external programs or scripts
      in a directory on $BZRPATH.

    * New "stat cache" avoids reading the contents of files if they 
      haven't changed since the previous time.

    * If the Python interpreter is too old, try to find a better one
      or give an error.  Based on a patch from Fredrik Lundh.

    * New optional parameter ``bzr info [BRANCH]``.

    * New form ``bzr commit SELECTED`` to commit only selected files.

    * New form ``bzr log -r FROM:TO`` shows changes in selected
      range; contributed by John A Meinel.

    * New option ``bzr diff --diff-options 'OPTS'`` allows passing
      options through to an external GNU diff.

    * New option ``bzr add --no-recurse`` to add a directory but not
      their contents.

    * ``bzr --version`` now shows more information if bzr is being run
      from a branch.

  
  BUG FIXES:

    * Fixed diff format so that added and removed files will be
      handled properly by patch.  Fix from Lalo Martins.

    * Various fixes for files whose names contain spaces or other
      metacharacters.


  TESTING:

    * Converted black-box test suites from Bourne shell into Python;
      now run using ``./testbzr``.  Various structural improvements to
      the tests.

    * testbzr by default runs the version of bzr found in the same
      directory as the tests, or the one given as the first parameter.

    * testbzr also runs the internal tests, so the only command
      required to check is just ``./testbzr``.

    * testbzr requires python2.4, but can be used to test bzr running
      under a different version.

    * Tests added for many other changes in this release.


  INTERNAL:

    * Included ElementTree library upgraded to 1.2.6 by Fredrik Lundh.

    * Refactor command functions into Command objects based on HCT by
      Scott James Remnant.

    * Better help messages for many commands.

    * Expose bzrlib.open_tracefile() to start the tracefile; until
      this is called trace messages are just discarded.

    * New internal function find_touching_revisions() and hidden
      command touching-revisions trace the changes to a given file.

    * Simpler and faster compare_inventories() function.

    * bzrlib.open_tracefile() takes a tracefilename parameter.

    * New AtomicFile class.

    * New developer commands ``added``, ``modified``.


  PORTABILITY:

    * Cope on Windows on python2.3 by using the weaker random seed.
      2.4 is now only recommended.


bzr-0.0.4  2005-04-22

  ENHANCEMENTS:

    * 'bzr diff' optionally takes a list of files to diff.  Still a bit
      basic.  Patch from QuantumG.

    * More default ignore patterns.

    * New 'bzr log --verbose' shows a list of files changed in the
      changeset.  Patch from Sebastian Cote.

    * Roll over ~/.bzr.log if it gets too large.

    * Command abbreviations 'ci', 'st', 'stat', '?' based on a patch
      by Jason Diamon.

    * New 'bzr help commands' based on a patch from Denys Duchier.


  CHANGES:

    * User email is determined by looking at $BZREMAIL or ~/.bzr.email
      or $EMAIL.  All are decoded by the locale preferred encoding.
      If none of these are present user@hostname is used.  The host's
      fully-qualified name is not used because that tends to fail when
      there are DNS problems.

    * New 'bzr whoami' command instead of username user-email.


  BUG FIXES: 

    * Make commit safe for hardlinked bzr trees.

    * Some Unicode/locale fixes.

    * Partial workaround for difflib.unified_diff not handling
      trailing newlines properly.


  INTERNAL:

    * Allow docstrings for help to be in PEP0257 format.  Patch from
      Matt Brubeck.

    * More tests in test.sh.

    * Write profile data to a temporary file not into working
      directory and delete it when done.

    * Smaller .bzr.log with process ids.


  PORTABILITY:

    * Fix opening of ~/.bzr.log on Windows.  Patch from Andrew
      Bennetts.

    * Some improvements in handling paths on Windows, based on a patch
      from QuantumG.


bzr-0.0.3  2005-04-06

  ENHANCEMENTS:

    * New "directories" internal command lists versioned directories
      in the tree.

    * Can now say "bzr commit --help".

    * New "rename" command to rename one file to a different name
      and/or directory.

    * New "move" command to move one or more files into a different
      directory.

    * New "renames" command lists files renamed since base revision.

    * New cat command contributed by janmar.

  CHANGES:

    * .bzr.log is placed in $HOME (not pwd) and is always written in
      UTF-8.  (Probably not a completely good long-term solution, but
      will do for now.)

  PORTABILITY:

    * Workaround for difflib bug in Python 2.3 that causes an
      exception when comparing empty files.  Reported by Erik Toubro
      Nielsen.

  INTERNAL:

    * Refactored inventory storage to insert a root entry at the top.

  TESTING:

    * Start of shell-based black-box testing in test.sh.


bzr-0.0.2.1

  PORTABILITY:

    * Win32 fixes from Steve Brown.


bzr-0.0.2  "black cube"  2005-03-31

  ENHANCEMENTS:

    * Default ignore list extended (see bzrlib/__init__.py).

    * Patterns in .bzrignore are now added to the default ignore list,
      rather than replacing it.

    * Ignore list isn't reread for every file.

    * More help topics.

    * Reinstate the 'bzr check' command to check invariants of the
      branch.

    * New 'ignored' command lists which files are ignored and why;
      'deleted' lists files deleted in the current working tree.

    * Performance improvements.

    * New global --profile option.
    
    * Ignore patterns like './config.h' now correctly match files in
      the root directory only.


bzr-0.0.1  2005-03-26

  ENHANCEMENTS:

    * More information from info command.

    * Can now say "bzr help COMMAND" for more detailed help.

    * Less file flushing and faster performance when writing logs and
      committing to stores.

    * More useful verbose output from some commands.

  BUG FIXES:

    * Fix inverted display of 'R' and 'M' during 'commit -v'.

  PORTABILITY:

    * Include a subset of ElementTree-1.2.20040618 to make
      installation easier.

    * Fix time.localtime call to work with Python 2.3 (the minimum
      supported).


bzr-0.0.0.69  2005-03-22

  ENHANCEMENTS:

    * First public release.

    * Storage of local versions: init, add, remove, rm, info, log,
      diff, status, etc.<|MERGE_RESOLUTION|>--- conflicted
+++ resolved
@@ -2,15 +2,12 @@
 
   IMPROVEMENTS:
 
-<<<<<<< HEAD
+    * Merge directives can now be supplied as input to `merge` and `pull`,
+      like bundles can.  (Aaron Bentley)
+
     * Tags are now included in logs, that use the default log 
       formatter. (Erik Bågfors)
-      
-=======
-    * Merge directives can now be supplied as input to `merge` and `pull`,
-      like bundles can.  (Aaron Bentley)
-
->>>>>>> 5a769c85
+
   INTERNALS:
 
     * bzrlib API compatability with 0.8 has been dropped, cleaning up some
