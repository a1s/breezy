--------------------
Bazaar Release Notes
--------------------

.. contents::

IN DEVELOPMENT
--------------

  CHANGES:

    * ``bzr export`` can now export a subdirectory of a project.
      (Robert Collins)

    * ``bzr rm`` will now scan for files that are missing and remove just
      them automatically, much as ``bzr add`` scans for new files that
      are not ignored and adds them automatically. (Robert Collins)

  FEATURES

    * Support for GSSAPI authentication when using FTP as documented in 
      RFC2228. (Jelmer Vernooij, #49623)

  IMPROVEMENTS:

    * ``bzr branch`` uses the default stacking policy if the branch format
      supports it. (Aaron Bentley)

    * ``bzr init`` and ``bzr init-repo`` will now print out the same as
      ``bzr info`` if it completed successfully.
      (Marius Kruger)

    * ``bzr uncommit`` logs the old tip revision id, and displays how to
      restore the branch to that tip using ``bzr pull``.  This allows you
      to recover if you realize you uncommitted the wrong thing.
      (John Arbash Meinel)

  BUG FIXES:

    * ``bzr rm`` is now aliased to ``bzr del`` for the convenience of svn
      users. (Robert Collins, #205416)

    * Catch the infamous "select/poll returned error" which occurs when
      pycurl try to send a body request to an HTTP/1.0 server which has
      already refused to handle the request. (Vincent Ladeuil, #225020)

    * ``FTPTransport.stat()`` would return ``0000`` as the permission bits
      for the containing ``.bzr/`` directory (it does not implement
      permissions). This would cause us to set all subdirectories to
      ``0700`` and files to ``0600`` rather than leaving them unmodified.
      Now we ignore ``0000`` as the permissions and assume they are
      invalid. (John Arbash Meinel, #259855)

    * Merging from a previously joined branch will no longer cause 
      a traceback. (Jelmer Vernooij, #203376)

    * Running ``bzr st PATH_TO_TREE`` will no longer suppress merge
      status. Status is also about 7% faster on mozilla sized trees
      when the path to the root of the tree has been given. Users of
      the internal ``show_tree_status`` function should be aware that
      the show_pending flag is now authoritative for showing pending
      merges, as it was originally. (Robert Collins, #225204)

<<<<<<< HEAD
    * Show proper error rather than traceback when an unknown revision 
      id is specified to ``bzr cat-revision``. (Jelmer Vernooij, #175569)
=======
    * Set valid default _param_name for Option so that ListOption can embed
      '-' in names. (Vincent Ladeuil, #263249)
>>>>>>> 9ac98642

    * ``WorkingTree4`` trees will now correctly report missing-and-new
      paths in the output of ``iter_changes``. (Robert Collins)

  API CHANGES:

    * Exporters now take 4 parameters. (Robert Collins)

    * ``Tree.iter_changes`` will now return False for the content change
      field when a file is missing in the basis tree and not present in
      the target tree. Previously it returned True unconditionally.
      (Robert Collins)

    * The deprecated ``Branch.abspath`` and unimplemented 
      ``Branch.rename_one`` and ``Branch.move`` were removed. (Jelmer Vernooij)

    * BzrDir.cloning_metadir implementations must now take a require_stacking
      parameter.  (Aaron Bentley)

  TESTING:

    * ``addCleanup`` now takes ``*arguments`` and ``**keyword_arguments``
      which are then passed to the cleanup callable as it is run. In
      addition, addCleanup no longer requires that the callables passed to
      it be unique. (Jonathan Lange)

    * ``selftest``'s ``--starting-with`` option can now use predefined
      prefixes so that one can say ``bzr selftest -s bp.loom`` instead of
      ``bzr selftest -s bzrlib.plugins.loom``. (Vincent Ladeuil)

    * ``selftest``'s ``--starting-with`` option now accepts multiple values.
      (Vincent Ladeuil)

  INTERNALS:

    * A new plugin interface, ``bzrlib.log.log_adapters``, has been added.
      This allows dynamic log output filtering by plugins.
      (Robert Collins)

    * ``bzrlib.btree_index`` is now available, providing a b-tree index
      layer. The design is memory conservative (limited memory cache),
      faster to seek (approx 100 nodes per page, gives 100-way fan out),
      and stores compressed pages allowing more keys per page.
      (Robert Collins, John Arbash Meinel)

    * ``bzrlib.diff.DiffTree.show_diff`` now skips changes where the kind
      is unknown in both source and target.
      (Robert Collins, Aaron Bentley)

    * Mail clients for `bzr send` are now listed in a registry.  This
      allows plugins to add new clients by registering them with
      ``bzrlib.mail_client.mail_client_registry``.  All of the built-in
      clients now use this mechanism.  (Neil Martinsen-Burrell)


bzr 1.6.1rc1 2008-08-29
-----------------------

This release fixes a few regressions found in the 1.6 client. Fetching
changes was using an O(N^2) buffering algorithm, so for large projects it
would cause memory thrashing. There is also a specific problem with the
``--1.6-rich-root`` format, which prevented stacking on top of
``--rich-root-pack`` repositories, and could allow users to accidentally
fetch experimental data (``-subtree``) without representing it properly.
The ``--1.6-rich-root`` format has been deprecated and users are
recommended to upgrade to ``--1.6.1-rich-root`` immediately.  Also we
re-introduced a workaround for users who have repositories with incorrect
nodes (not possible if you only used official releases).
I should also clarify that none of this is data loss level issues, but
still sufficient enough to warrant an updated release.

  BUG FIXES:

    * ``RemoteTransport.readv()`` was being inefficient about how it
      buffered the readv data and processed it. It would keep appending to
      the same string (causing many copies) and then pop bytes out of the
      start of the string (causing more copies).
      With this patch "bzr+ssh://local" can improve dramatically,
      especially for projects with large files.
      (John Arbash Meinel)

    * Revision texts were always meant to be stored as fulltexts. There
      was a bug in a bzr.dev version that would accidentally create deltas
      when copying from a Pack repo to a Knit repo. This has been fixed,
      but to support those repositories, we know always request full texts
      for Revision texts. (John Arbash Meinel, #261339)

    * The previous ``--1.6-rich-root`` format used an incorrect xml
      serializer, which would accidentally support fetching from a
      repository that supported subtrees, even though the local one would
      not. We deprecated that format, and introduced a new one that uses
      the correct serializer ``--1.6.1-rich-root``.
      (John Arbash Meinel, #262333)


bzr 1.6 2008-08-25
------------------

Finally, the long awaited bzr 1.6 has been released. This release includes
new features like Stacked Branches, improved weave merge, and an updated
server protocol (now on v3) which will allow for better cross version
compatibility. With this release we have deprecated Knit format
repositories, and recommend that users upgrade them, we will continue to
support reading and writing them for the forseeable future, but we will
not be tuning them for performance as pack repositories have proven to be
better at scaling. This will also be the first release to bundle
TortoiseBzr in the standalone Windows installer.


bzr 1.6rc5 2008-08-19
---------------------

  BUG FIXES: 

    * Disable automatic detection of stacking based on a containing
      directory of the target. It interacted badly with push, and needs a
      bit more work to get the edges polished before it should happen
      automatically. (John Arbash Meinel, #259275)
      (This change was reverted when merged to bzr.dev)
  

bzr 1.6rc4 2008-08-18
---------------------

  BUG FIXES: 

    * Fix a regression in knit => pack fetching.  We had a logic
      inversion, causing the fetch to insert fulltexts in random order,
      rather than preserving deltas.  (John Arbash Meinel, #256757)


bzr 1.6rc3 2008-08-14
---------------------

  CHANGES:

    * Disable reading ``.bzrrules`` as a per-branch rule preferences
      file. The feature was not quite ready for a full release.
      (Robert Collins)

  IMPROVEMENTS:

    * Update the windows installer to bundle TortoiseBzr and ``qbzr``
      into the standalone installer. This will be the first official
      windows release that installs Tortoise by default.
      (Mark Hammond)

  BUG FIXES: 

    * Fix a regression in ``bzr+http`` support. There was a missing
      function (``_read_line``) that needed to be carried over from
      ``bzr+ssh`` support. (Andrew Bennetts)

    * ``GraphIndex`` objects will internally read an entire index if more
      than 1/20th of their keyspace is requested in a single operation.
      This largely mitigates a performance regression in ``bzr log FILE``
      and completely corrects the performance regression in ``bzr log``.
      The regression was caused by removing an accomodation which had been
      supporting the index format in use. A newer index format is in
      development which is substantially faster. (Robert Collins)


bzr 1.6rc2 2008-08-13
---------------------

This release candidate has a few minor bug fixes, and some regression
fixes for Windows.

  BUG FIXES:

    * ``bzr upgrade`` on remote branches accessed via bzr:// and
      bzr+ssh:// now works.  (Andrew Bennetts)

    * Change the ``get_format_description()`` strings for
      ``RepositoryFormatKnitPack5`` et al to be single line messages.
      (Aaron Bentley)

    * Fix for a regression on Win32 where we would try to call
      ``os.listdir()`` on a file and not catch the exception properly.
      (Windows raises a different exception.) This would manifest in
      places like ``bzr rm file`` or ``bzr switch``.
      (Mark Hammond, John Arbash Meinel)

    * ``Inventory.copy()`` was failing to set the revision property for
      the root entry. (Jelmer Vernooij)

    * sftp transport: added missing ``FileExists`` case to
      ``_translate_io_exception`` (Christophe Troestler, #123475)

    * The help for ``bzr ignored`` now suggests ``bzr ls --ignored`` for
      scripting use. (Robert Collins, #3834)

    * The default ``annotate`` logic will now always assign the
      last-modified value of a line to one of the revisions that modified
      it, rather than a merge revision. This would happen when both sides
      claimed to have modified the line resulting in the same text. The
      choice is arbitrary but stable, so merges in different directions
      will get the same results.  (John Arbash Meinel, #232188)


bzr 1.6rc1 2008-08-06
---------------------

This release candidate for bzr 1.6 solidifies the new branch stacking
feature.  Bazaar now recommends that users upgrade all knit repositories,
because later formats are much faster.  However, we plan to continue read/write and
upgrade support for knit repostories for the forseeable future.  Several
other bugs and performance issues were fixed.

  CHANGES:

    * Knit format repositories are deprecated and bzr will now emit
      warnings whenever it encounters one.  Use ``bzr upgrade`` to upgrade
      knit repositories to pack format.  (Andrew Bennetts)

  IMPROVEMENTS:

    * ``bzr check`` can now be told which elements at a location it should
      check.  (Daniel Watkins)

    * Commit now supports ``--exclude`` (or ``-x``) to exclude some files
      from the commit. (Robert Collins, #3117)

    * Fetching data between repositories that have the same model but no 
      optimised fetcher will not reserialise all the revisions, increasing
      performance. (Robert Collins, John Arbash Meinel)

    * Give a more specific error when target branch is not reachable.
      (James Westby)

    * Implemented a custom ``walkdirs_utf8`` implementation for win32.
      This uses a pyrex extension to get direct access to the
      ``FindFirstFileW`` style apis, rather than using ``listdir`` +
      ``lstat``. Shows a very strong improvement in commands like
      ``status`` and ``diff`` which have to iterate the working tree.
      Anywhere from 2x-6x faster depending on the size of the tree (bigger
      trees, bigger benefit.) (John Arbash Meinel)

    * New registry for log properties handles  and the method in 
      LongLogFormatter to display the custom properties returned by the 
      registered handlers. (Guillermo Gonzalez, #162469)

  BUG FIXES:

    * Add more tests that stacking does not create deltas spanning
      physical repository boundaries.
      (Martin Pool, #252428)

    * Better message about incompatible repositories.
      (Martin Pool, #206258)

    * ``bzr branch --stacked`` ensures the destination branch format can
      support stacking, even if the origin does not.
      (Martin Pool)

    * ``bzr export`` no longer exports ``.bzrrules``.
      (Ian Clatworthy)

    * ``bzr serve --directory=/`` now correctly allows the whole
      filesystem to be accessed on Windows, not just the root of the drive
      that Python is running from.
      (Adrian Wilkins, #240910)

    * Deleting directories by hand before running ``bzr rm`` will not
      cause subsequent errors in ``bzr st`` and ``bzr commit``.
      (Robert Collins, #150438)

    * Fix a test case that was failing if encoding wasn't UTF-8.
      (John Arbash Meinel, #247585)

    * Fix "no buffer space available" error when branching with the new
      smart server protocol to or from Windows.
      (Andrew Bennetts, #246180)

    * Fixed problem in branching from smart server.
      (#249256, Michael Hudson, Martin Pool) 

    * Handle a file turning in to a directory in TreeTransform.
      (James Westby, #248448)

  API CHANGES:

    * ``MutableTree.commit`` has an extra optional keywork parameter
      ``exclude`` that will be unconditionally supplied by the command
      line UI - plugins that add tree formats may need an update.
      (Robert Collins)

    * The API minimum version for plugin compatibility has been raised to
      1.6 - there are significant changes throughout the code base.
      (Robert Collins)

    * The generic fetch code now uses three attributes on Repository objects
      to control fetch. The streams requested are controlled via :
      ``_fetch_order`` and ``_fetch_uses_deltas``. Setting these
      appropriately allows different repository implementations to recieve
      data in their optimial form. If the ``_fetch_reconcile`` is set then
      a reconcile operation is triggered at the end of the fetch.
      (Robert Collins)

    * The ``put_on_disk`` and ``get_tar_item`` methods in
      ``InventoryEntry`` were deprecated. (Ian Clatworthy)

    * ``Repository.is_shared`` doesn't take a read lock. It didn't
      need one in the first place (nobody cached the value, and
      ``RemoteRepository`` wasn't taking one either). This saves a round
      trip when probing Pack repositories, as they read the ``pack-names``
      file when locked. And during probe, locking the repo isn't very
      useful. (John Arbash Meinel)

  INTERNALS:

    * ``bzrlib.branchbuilder.BranchBuilder`` is now much more capable of
      putting together a real history without having to create a full
      WorkingTree. It is recommended that tests that are not directly
      testing the WorkingTree use BranchBuilder instead.  See
      ``BranchBuilder.build_snapshot`` or
      ``TestCaseWithMemoryTree.make_branch_builder``.  (John Arbash Meinel)

    * ``bzrlib.builtins.internal_tree_files`` broken into two giving a new
      helper ``safe_relpath_files`` - used by the new ``exclude``
      parameter to commit. (Robert Collins)

    * Make it easier to introduce new WorkingTree formats.
      (Ian Clatworthy)

    * The code for exporting trees was refactored not to use the
      deprecated ``InventoryEntry`` methods. (Ian Clatworthy)

    * RuleSearchers return () instead of [] now when there are no matches.
      (Ian Clatworthy)


bzr 1.6beta3 2008-07-17
-----------------------

This release adds a new 'stacked branches' feature allowing branches to
share storage without being in the same repository or on the same machine.
(See the user guide for more details.)  It also adds a new hook, improved
weaves, aliases for related locations, faster bzr+ssh push, and several
bug fixes.

  FEATURES:

    * New ``pre_change_branch_tip`` hook that is called before the
      branch tip is moved, while the branch is write-locked.  See the User
      Reference for signature details.  (Andrew Bennetts)

    * Rule-based preferences can now be defined for selected files in
      selected branches, allowing commands and plugins to provide
      custom behaviour for files matching defined patterns.
      See ``Rule-based preferences`` (part of ``Configuring Bazaar``)
      in the User Guide and ``bzr help rules`` for more information.
      (Ian Clatworthy)

    * Sites may suggest a branch to stack new branches on.  (Aaron Bentley)

    * Stacked branches are now supported. See ``bzr help branch`` and 
      ``bzr help push``.  Branches must be in the ``development1`` format
      to stack, though the stacked-on branch can be of any format. 
      (Robert Collins)

  IMPROVEMENTS:

    * ``bzr export --format=tgz --root=NAME -`` to export a gzipped tarball 
      to stdout; also ``tar`` and ``tbz2``.
      (Martin Pool)

    * ``bzr (re)merge --weave`` will now use a standard Weave algorithm,
      rather than the annotation-based merge it was using. It does so by
      building up a Weave of the important texts, without needing to build
      the full ancestry. (John Arbash Meinel, #238895)

    * ``bzr send`` documents and better supports ``emacsclient`` (proper
      escaping of mail headers and handling of the MUA Mew).
      (Christophe Troestler)

    * Remembered locations can be specified by aliases, e.g. :parent, :public,
      :submit.  (Aaron Bentley)

    * The smart protocol now has improved support for setting branches'
      revision info directly.  This makes operations like push
      faster.  The new request method name is
      ``Branch.set_last_revision_ex``.  (Andrew Bennetts)

  BUG FIXES:

    * Bazaar is now able to be a client to the web server of IIS 6 and 7.
      The broken implementations of RFC822 in Python and RFC2046 in IIS
      combined with boundary-line checking in Bazaar previously made this
      impossible. (NB, IIS 5 does not suffer from this problem).
      (Adrian Wilkins, #247585)

    * ``bzr log --long`` with a ghost in your mainline now handles that
      ghost properly. (John Arbash Meinel, #243536)

    * ``check`` handles the split-up .bzr layout correctly, so no longer
      requires a branch to be present.
      (Daniel Watkins, #64783)

    * Clearer message about how to set the PYTHONPATH if bzrlib can't be
      loaded. 
      (Martin Pool, #205230)

    * Errors about missing libraries are now shown without a traceback,
      and with a suggestion to install the library.  The full traceback is 
      still in ``.bzr.log`` and can be shown with ``-Derror``.
      (Martin Pool, #240161)

    * Fetch from a stacked branch copies all required data.
      (Aaron Bentley, #248506)

    * Handle urls such as ftp://user@host.com@www.host.com where the user
      name contains an @.
      (Neil Martinsen-Burrell, #228058)

    * ``needs_read_lock`` and ``needs_write_lock`` now suppress an error during
      ``unlock`` if there was an error in the original function. This helps
      most when there is a failure with a smart server action, since often the
      connection closes and we cannot unlock.
      (Andrew Bennetts, John Arbash Meinel, #125784)

    * Obsolete hidden command ``bzr fetch`` removed.
      (Martin Pool, #172870)

    * Raise the correct exception when doing ``-rbefore:0`` or ``-c0``.
      (John Arbash Meinel, #239933)

    * You can now compare file revisions in Windows diff programs from 
      Cygwin Bazaar.
      (Matt McClure, #209281)

    * revision_history now tolerates mainline ghosts for Branch format 6.
      (Aaron Bentley, #235055)

    * Set locale from environment for third party libs.
      (Martin von Gagern, #128496)

  DOCUMENTATION:

    * Added *Using stacked branches* to the User Guide.
      (Ian Clatworthy)

    * Updated developer documentation.
      (Martin Pool)

  TESTING:

   * ``-Dmemory`` will cause /proc/PID/status to be catted before bzr
     exits, allowing low-key analysis of peak memory use. (Robert Collins)

   * ``TestCaseWithTransport.make_branch_and_tree`` tries harder to return
     a tree with a ``branch`` attribute of the right format.  This was
     preventing some ``RemoteBranch`` tests from actually running with
     ``RemoteBranch`` instances.  (Andrew Bennetts)

  API CHANGES:

    * Removed ``Repository.text_store``, ``control_store``, etc.  Instead,
      there are new attributes ``texts, inventories, revisions,
      signatures``, each of which is a ``VersionedFiles``.  See the
      Repository docstring for more details.
      (Robert Collins)

    * ``Branch.pull`` now accepts an ``_override_hook_target`` optional
      parameter.  If you have a subclass of ``Branch`` that overrides
      ``pull`` then you should add this parameter.  (Andrew Bennetts)

    * ``bzrlib.check.check()`` has been deprecated in favour of the more
      aptly-named ``bzrlib.check.check_branch()``.
      (Daniel Watkins)

    * ``Tree.print_file`` and ``Repository.print_file`` are deprecated.
      These methods are bad APIs because they write directly to sys.stdout.
      bzrlib does not use them internally, and there are no direct tests
      for them. (Alexander Belchenko)

  INTERNALS:

    * ``cat`` command no longer uses ``Tree.print_file()`` internally.
      (Alexander Belchenko)

    * New class method ``BzrDir.open_containing_tree_branch_or_repository``
      which eases the discovery of the tree, the branch and the repository
      containing a given location.
      (Daniel Watkins)

    * New ``versionedfile.KeyMapper`` interface to abstract out the access to
      underlying .knit/.kndx etc files in repositories with partitioned
      storage. (Robert Collins)

    * Obsolete developer-use command ``weave-join`` has been removed.
      (Robert Collins)

    * ``RemoteToOtherFetcher`` and ``get_data_stream_for_search`` removed,
      to support new ``VersionedFiles`` layering.
      (Robert Collins)


bzr 1.6beta2 2008-06-10
-----------------------

This release contains further progress towards our 1.6 goals of shallow
repositories, and contains a fix for some user-affecting bugs in the
repository layer.  Building working trees during checkout and branch is
now faster.

  BUG FIXES:

    * Avoid KnitCorrupt error extracting inventories from some repositories.
      (The data is not corrupt; an internal check is detecting a problem
      reading from the repository.)
      (Martin Pool, Andrew Bennetts, Robert Collins, #234748)

    * ``bzr status`` was breaking if you merged the same revision twice.
      (John Arbash Meinel, #235407)

    * Fix infinite loop consuming 100% CPU when a connection is lost while
      reading a response body via the smart protocol v1 or v2.
      (Andrew Bennetts)
      
    * Inserting a bundle which changes the contents of a file with no trailing
      end of line, causing a knit snapshot in a 'knits' repository will no longer
      cause KnitCorrupt. (Robert Collins)

    * ``RemoteBranch.pull`` needs to return the ``self._real_branch``'s
      pull result. It was instead just returning None, which breaks ``bzr
      pull``. (John Arbash Meinel, #238149)

    * Sanitize branch nick before using it as an attachment filename in
      ``bzr send``. (Lukáš Lalinský, #210218)

    * Squash ``inv_entry.symlink_target`` to a plain string when
      generating DirState details. This prevents from getting a
      ``UnicodeError`` when you have symlinks and non-ascii filenames.
      (John Arbash Meinel, #135320)

  IMPROVEMENTS:

    * Added the 'alias' command to set/unset and display aliases. (Tim Penhey)

    * ``added``, ``modified``, and ``unknowns`` behaviour made consistent (all three
      now quote paths where required). Added ``--null`` option to ``added`` and 
      ``modified`` (for null-separated unknowns, use ``ls --unknown --null``)
      (Adrian Wilkins)

    * Faster branching (1.09x) and lightweight checkouts (1.06x) on large trees.
      (Ian Clatworthy, Aaron Bentley)

  DOCUMENTATION:

    * Added *Bazaar Zen* section to the User Guide. (Ian Clatworthy)

  TESTING:

    * Fix the test HTTPServer to be isolated from chdir calls made while it is
      running, allowing it to be used in blackbox tests. (Robert Collins)

  API CHANGES:

    * ``WorkingTree.set_parent_(ids/trees)`` will now filter out revisions
      which are in the ancestry of other revisions. So if you merge the same
      tree twice, or merge an ancestor of an existing merge, it will only
      record the newest. (If you merge a descendent, it will replace its
      ancestor). (John Arbash Meinel, #235407)

    * ``RepositoryPolicy.__init__`` now requires stack_on and stack_on_pwd,
      through the derived classes do not.  (Aaron Bentley)

  INTERNALS:

    * ``bzrlib.bzrdir.BzrDir.sprout`` now accepts ``stacked`` to control
      creating stacked branches. (Robert Collins)

    * Knit record serialisation is now stricter on what it will accept, to
      guard against potential internal bugs, or broken input. (Robert Collins)


bzr 1.6beta1 2008-06-02
-----------------------


Commands that work on the revision history such as push, pull, missing,
uncommit and log are now substantially faster.  This release adds a
translation of some of the user documentation into Spanish.  (Contributions of
other translations would be very welcome.)  Bazaar 1.6beta1 adds a new network
protocol which is used by default and which allows for more efficient transfers
and future extensions.


  NOTES WHEN UPGRADING:

    * There is a new version of the network protocol used for bzr://, bzr+ssh://
      and bzr+http:// connections.  This will allow more efficient requests and
      responses, and more graceful fallback when a server is too old to
      recognise a request from a more recent client.  Bazaar 1.6 will
      interoperate with 0.16 and later versions, but servers should be upgraded
      when possible.  Bazaar 1.6 no longer interoperates with 0.15 and earlier via
      these protocols.  Use alternatives like SFTP or upgrade those servers.
      (Andrew Bennetts, #83935)

  CHANGES:

    * Deprecation warnings will not be suppressed when running ``bzr selftest``
      so that developers can see if their code is using deprecated functions.
      (John Arbash Meinel)

  FEATURES:

    * Adding ``-Derror`` will now display a traceback when a plugin fails to
      load. (James Westby)

  IMPROVEMENTS:

    * ``bzr branch/push/pull -r XXX`` now have a helper function for finding
      the revno of the new revision (``Graph.find_distance_to_null``). This
      should make something like ``bzr branch -r -100`` in a shared, no-trees
      repository much snappier. (John Arbash Meinel)

    * ``bzr log --short -r X..Y`` no longer needs to access the full revision
      history. This makes it noticeably faster when logging the last few
      revisions. (John Arbash Meinel)

    * ``bzr ls`` now accepts ``-V`` as an alias for ``--versioned``. 
      (Jerad Cramp, #165086)

    * ``bzr missing`` uses the new ``Graph.find_unique_ancestors`` and
      ``Graph.find_differences`` to determine missing revisions without having
      to search the whole ancestry. (John Arbash Meinel, #174625)

    * ``bzr uncommit`` now uses partial history access, rather than always
      extracting the full revision history for a branch. This makes it
      resolve the appropriate revisions much faster (in testing it drops
      uncommit from 1.5s => 0.4s). It also means ``bzr log --short`` is one
      step closer to not using full revision history.
      (John Arbash Meinel, #172649)

  BUGFIXES:

    * ``bzr merge --lca`` should handle when two revisions have no common
      ancestor other than NULL_REVISION. (John Arbash Meinel, #235715)

    * ``bzr status`` was breaking if you merged the same revision twice.
      (John Arbash Meinel, #235407)

    * ``bzr push`` with both ``--overwrite`` and ``-r NNN`` options no longer
      fails.  (Andrew Bennetts, #234229)
      
    * Correctly track the base URL of a smart medium when using bzr+http://
      URLs, which was causing spurious "No repository present" errors with
      branches in shared repositories accessed over bzr+http.
      (Andrew Bennetts, #230550)

    * Define ``_remote_is_at_least_1_2`` on ``SmartClientMedium`` so that all
      implementations have the attribute.  Fixes 'PyCurlTransport' object has no
      attribute '_remote_is_at_least_1_2' attribute errors.
      (Andrew Bennetts, #220806)

    * Failure to delete an obsolete pack file should just give a warning
      message, not a fatal error.  It may for example fail if the file is still
      in use by another process.
      (Martin Pool)
      
    * Fix MemoryError during large fetches over HTTP by limiting the amount of
      data we try to read per ``recv`` call.  The problem was observed with
      Windows and a proxy, but might affect other environments as well.
      (Eric Holmberg, #215426)

    * Handle old merge directives correctly in Merger.from_mergeable.  Stricter
      get_parent_map requirements exposed a latent bug here.  (Aaron Bentley)

    * Issue a warning and ignore passwords declared in authentication.conf when
      used for an ssh scheme (sftp or bzr+ssh).
      (Vincent Ladeuil, #203186)

    * Make both http implementations raise appropriate exceptions on 403
      Forbidden when POSTing smart requests.
      (Vincent Ladeuil, #230223)

    * Properly *title* header names in http requests instead of capitalizing
      them.
      (Vincent Ladeuil, #229076)

    * The "Unable to obtain lock" error message now also suggests using
      ``bzr break-lock`` to fix it.  (Martin Albisetti, #139202)

    * Treat an encoding of '' as ascii; this can happen when bzr is run
      under vim on Mac OS X.
      (Neil Martinsen-Burrell)

    * ``VersionedFile.make_mpdiffs()`` was raising an exception that wasn't in
      scope. (Daniel Fischer #235687)

  DOCUMENTATION:

    * Added directory structure and started translation of docs in spanish.
      (Martin Albisetti, Lucio Albenga)

    * Incorporate feedback from Jelmer Vernooij and Neil Martinsen-Burrell
      on the plugin and integration chapters of the User Guide.
      (Ian Clatworthy)

    * More Bazaar developer documentation about packaging and release process,
      and about use of Python reprs.
      (Martin Pool, Martin Albisetti)

    * Updated Tortise strategy document. (Mark Hammond)

  TESTING:

    * ``bzrlib.tests.adapt_tests`` was broken and unused - it has been fixed.
      (Robert Collins)

    * Fix the test HTTPServer to be isolated from chdir calls made while it is
      running, allowing it to be used in blackbox tests. (Robert Collins)

    * New helper function for splitting test suites
      ``split_suite_by_condition``. (Robert Collins)

  INTERNALS:

    * ``Branch.missing_revisions`` has been deprecated. Similar functionality
      can be obtained using ``bzrlib.missing.find_unmerged``. The api was
      fairly broken, and the function was unused, so we are getting rid of it.
      (John Arbash Meinel)

  API CHANGES:

    * ``Branch.abspath`` is deprecated; use the Tree or Transport 
      instead.  (Martin Pool)

    * ``Branch.update_revisions`` now takes an optional ``Graph``
      object. This can be used by ``update_revisions`` when it is
      checking ancestry, and allows callers to prefer request to go to a
      local branch.  (John Arbash Meinel)

    * Branch, Repository, Tree and BzrDir should expose a Transport as an
      attribute if they have one, rather than having it indirectly accessible
      as ``.control_files._transport``.  This doesn't add a requirement
      to support a Transport in cases where it was not needed before;
      it just simplifies the way it is reached.  (Martin Pool)

    * ``bzr missing --mine-only`` will return status code 0 if you have no
      new revisions, but the remote does. Similarly for ``--theirs-only``.
      The new code only checks one side, so it doesn't know if the other
      side has changes. This seems more accurate with the request anyway.
      It also changes the output to print '[This|Other] branch is up to
      date.' rather than displaying nothing.  (John Arbash Meinel)

    * ``LockableFiles.put_utf8``, ``put_bytes`` and ``controlfilename``
      are now deprecated in favor of using Transport operations.
      (Martin Pool)

    * Many methods on ``VersionedFile``, ``Repository`` and in
      ``bzrlib.revision``  deprecated before bzrlib 1.5 have been removed.
      (Robert Collins)

    * ``RevisionSpec.wants_revision_history`` can be set to False for a given
      ``RevisionSpec``. This will disable the existing behavior of passing in
      the full revision history to ``self._match_on``. Useful for specs that
      don't actually need access to the full history. (John Arbash Meinel)

    * The constructors of ``SmartClientMedium`` and its subclasses now require a
      ``base`` parameter.  ``SmartClientMedium`` implementations now also need
      to provide a ``remote_path_from_transport`` method.  (Andrew Bennetts)
      
    * The default permissions for creating new files and directories 
      should now be obtained from ``BzrDir._get_file_mode()`` and 
      ``_get_dir_mode()``, rather than from LockableFiles.  The ``_set_file_mode``
      and ``_set_dir_mode`` variables on LockableFiles which were advertised
      as a way for plugins to control this are no longer consulted.
      (Martin Pool)

    * ``VersionedFile.join`` is deprecated. This method required local
      instances of both versioned file objects and was thus hostile to being
      used for streaming from a smart server. The new get_record_stream and
      insert_record_stream are meant to efficiently replace this method.
      (Robert Collins)

    * ``WorkingTree.set_parent_(ids/trees)`` will now filter out revisions
      which are in the ancestry of other revisions. So if you merge the same
      tree twice, or merge an ancestor of an existing merge, it will only
      record the newest. (If you merge a descendent, it will replace its
      ancestor). (John Arbash Meinel, #235407)

    * ``WorkingTreeFormat2.stub_initialize_remote`` is now private.
      (Martin Pool) 


bzr 1.5 2008-05-16
------------------

This release of Bazaar includes several updates to the documentation, and fixes
to prepare for making rich root support the default format. Many bugs have been
squashed, including fixes to log, bzr+ssh inter-operation with older servers.

  CHANGES:

    * Suppress deprecation warnings when bzrlib is a 'final' release. This way
      users of packaged software won't be bothered with DeprecationWarnings,
      but developers and testers will still see them. (John Arbash Meinel)

  DOCUMENTATION:

    * Incorporate feedback from Jelmer Vernooij and Neil Martinsen-Burrell
      on the plugin and integration chapters of the User Guide.
      (Ian Clatworthy)


bzr 1.5rc1 2008-05-09
---------------------

  NOTES WHEN UPGRADING:

  CHANGES:

    * Broader support of GNU Emacs mail clients. Set
      ``mail_client=emacsclient`` in your bazaar.conf and ``send`` will pop the
      bundle in a mail buffer according to the value of ``mail-user-agent``
      variable. (Xavier Maillard)

  FEATURES:

  IMPROVEMENTS:

    * Diff now handles revision specs like "branch:" and "submit:" more
      efficiently.  (Aaron Bentley, #202928)

    * More friendly error given when attempt to start the smart server
      on an address already in use. (Andrea Corbellini, #200575)

    * Pull completes much faster when there is nothing to pull.
      (Aaron Bentley)

  BUGFIXES:

    * Authentication.conf can define sections without password.
      (Vincent Ladeuil, #199440)

    * Avoid muttering every time a child update does not cause a progress bar
      update. (John Arbash Meinel, #213771)

    * ``Branch.reconcile()`` is now implemented. This allows ``bzr reconcile``
      to fix when a Branch has a non-canonical mainline history. ``bzr check``
      also detects this condition. (John Arbash Meinel, #177855)

    * ``bzr log -r ..X bzr://`` was failing, because it was getting a request
      for ``revision_id=None`` which was not a string.
      (John Arbash Meinel, #211661)

    * ``bzr commit`` now works with Microsoft's FTP service.
      (Andreas Deininger)

    * Catch definitions outside sections in authentication.conf.
      (Vincent Ladeuil, #217650)

    * Conversion from non-rich-root to rich-root(-pack) updates inventory
      sha1s, even when bundles are used.  (Aaron Bentley, #181391)

    * Conversion from non-rich-root to rich-root(-pack) works correctly even
      though search keys are not topologically sorted.  (Aaron Bentley)

    * Conversion from non-rich-root to rich-root(-pack) works even when a
      parent revision has a different root id.  (Aaron Bentley, #177874)

    * Disable strace testing until strace is fixed (see bug #103133) and emit a
      warning when selftest ends to remind us of leaking tests.
      (Vincent Ladeuil, #226769)

    * Fetching all revisions from a repository does not cause pack collisions.
      (Robert Collins, Aaron Bentley, #212908)

    * Fix error about "attempt to add line-delta in non-delta knit".
      (Andrew Bennetts, #217701)

    * Pushing a branch in "dirstate" format (Branch5) over bzr+ssh would break
      if the remote server was < version 1.2. This was due to a bug in the
      RemoteRepository.get_parent_map() fallback code.
      (John Arbash Meinel, #214894)

    * Remove leftover code in ``bzr_branch`` that inappropriately creates 
      a ``branch-name`` file in the branch control directory.
      (Martin Pool)

    * Set SO_REUSEADDR on server sockets of ``bzr serve`` to avoid problems
      rebinding the socket when starting the server a second time.
      (John Arbash Meinel, Martin Pool, #164288)

    * Severe performance degradation in fetching from knit repositories to
      knits and packs due to parsing the entire revisions.kndx on every graph
      walk iteration fixed by using the Repository.get_graph API.  There was
      another regression in knit => knit fetching which re-read the index for
      every revision each side had in common.
      (Robert Collins, John Arbash Meinel)

    * When logging the changes to a particular file, there was a bug if there
      were ghosts in the revision ancestry. (John Arbash Meinel, #209948)

    * xs4all's ftp server returns a temporary error when trying to list an
      empty directory, rather than returning an empty list. Adding a
      workaround so that we don't get spurious failures.
      (John Arbash Meinel, #215522)

  DOCUMENTATION:

    * Expanded the User Guide to include new chapters on popular plugins and
      integrating Bazaar into your environment. The *Best practices* chapter
      was renamed to *Miscellaneous topics* as suggested by community
      feedback as well. (Ian Clatworthy)

    * Document outlining strategies for TortoiseBzr. (Mark Hammond)

    * Improved the documentation on hooks. (Ian Clatworthy)

    * Update authentication docs regarding ssh agents.
      (Vincent Ladeuil, #183705)

  TESTING:

    * Add ``thread_name_suffix`` parameter to SmartTCPServer_for_testing, to
      make it easy to identify which test spawned a thread with an unhandled
      exception. (Andrew Bennetts)

    * New ``--debugflag``/``-E`` option to ``bzr selftest`` for setting
      options for debugging tests, these are complementary to the the -D
      options.  The ``-Dselftest_debug`` global option has been replaced by the
      ``-E=allow_debug`` option for selftest. (Andrew Bennetts)

    * Parameterised test ids are preserved correctly to aid diagnosis of test
      failures. (Robert Collins, Andrew Bennetts)

    * selftest now accepts --starting-with <id> to load only the tests whose id
      starts with the one specified. This greatly speeds up running the test
      suite on a limited set of tests and can be used to run the tests for a
      single module, a single class or even a single test.  (Vincent Ladeuil)

    * The test suite modules have been modified to define load_tests() instead
      of test_suite(). That speeds up selective loading (via --load-list)
      significantly and provides many examples on how to migrate (grep for
      load_tests).  (Vincent Ladeuil)

  INTERNALS:

    * ``Hooks.install_hook`` is now deprecated in favour of
      ``Hooks.install_named_hook`` which adds a required ``name`` parameter, to
      avoid having to call ``Hooks.name_hook``. (Daniel Watkins)

    * Implement xml8 serializer.  (Aaron Bentley)

    * New form ``@deprecated_method(deprecated_in(1, 5, 0))`` for making 
      deprecation wrappers.  (Martin Pool)

    * ``Repository.revision_parents`` is now deprecated in favour of 
      ``Repository.get_parent_map([revid])[revid]``. (Jelmer Vernooij)

    * The Python ``assert`` statement is no longer used in Bazaar source, and 
      a test checks this.  (Martin Pool)

  API CHANGES:

    * ``bzrlib.status.show_pending_merges`` requires the repository to be
      locked by the caller. Callers should have been doing it anyway, but it
      will now raise an exception if they do not. (John Arbash Meinel)

    * Repository.get_data_stream, Repository.get_data_stream_for_search(),
      Repository.get_deltas_for_revsions(), Repository.revision_trees(),
      Repository.item_keys_introduced_by() no longer take read locks.
      (Aaron Bentley)

    * ``LockableFiles.get_utf8`` and ``.get`` are deprecated, as a start
      towards removing LockableFiles and ``.control_files`` entirely.
      (Martin Pool)

    * Methods deprecated prior to 1.1 have been removed.
      (Martin Pool)


bzr 1.4 2008-04-28
------------------

This release of Bazaar includes handy improvements to the speed of log and
status, new options for several commands, improved documentation, and better
hooks, including initial code for server-side hooks.  A number of bugs have
been fixed, particularly in interoperability between different formats or
different releases of Bazaar over there network.  There's been substantial
internal work in both the repository and network code to enable new features
and faster performance.

  BUG FIXES:

    * Pushing a branch in "dirstate" format (Branch5) over bzr+ssh would break
      if the remote server was < version 1.2.  This was due to a bug in the
      RemoteRepository.get_parent_map() fallback code.
      (John Arbash Meinel, Andrew Bennetts, #214894)


bzr 1.4rc2 2008-04-21
---------------------

  BUG FIXES:

    * ``bzr log -r ..X bzr://`` was failing, because it was getting a request
      for ``revision_id=None`` which was not a string.
      (John Arbash Meinel, #211661)

    * Fixed a bug in handling ghost revisions when logging changes in a 
      particular file.  (John Arbash Meinel, #209948)

    * Fix error about "attempt to add line-delta in non-delta knit".
      (Andrew Bennetts, #205156)

    * Fixed performance degradation in fetching from knit repositories to
      knits and packs due to parsing the entire revisions.kndx on every graph
      walk iteration fixed by using the Repository.get_graph API.  There was
      another regression in knit => knit fetching which re-read the index for
      every revision each side had in common.
      (Robert Collins, John Arbash Meinel)


bzr 1.4rc1 2008-04-11
---------------------

  CHANGES:

   * bzr main script cannot be imported (Benjamin Peterson)

   * On Linux bzr additionally looks for plugins in arch-independent site
     directory. (Toshio Kuratomi)

   * The ``set_rh`` branch hook is now deprecated. Please migrate
     any plugins using this hook to use an alternative, e.g.
     ``post_change_branch_tip``. (Ian Clatworthy)

   * When a plugin cannot be loaded as the file path is not a valid
     python module name bzr will now strip a ``bzr_`` prefix from the
     front of the suggested name, as many plugins (e.g. bzr-svn)
     want to be installed without this prefix. It is a common mistake
     to have a folder named "bzr-svn" for that plugin, especially
     as this is what bzr branch lp:bzr-svn will give you. (James Westby,
     Andrew Cowie)

   * UniqueIntegerBugTracker now appends bug-ids instead of joining
     them to the base URL. Plugins that register bug trackers may
     need a trailing / added to the base URL if one is not already there.
     (James Wesby, Andrew Cowie)

  FEATURES:

    * Added start_commit hook for mutable trees. (Jelmer Vernooij, #186422)

    * ``status`` now accepts ``--no-pending`` to show the status without
      listing pending merges, which speeds up the command a lot on large
      histories.  (James Westby, #202830)

    * New ``post_change_branch_tip`` hook that is called after the
      branch tip is moved but while the branch is still write-locked.
      See the User Reference for signature details.
      (Ian Clatworthy, James Henstridge)

    * Reconfigure can convert a branch to be standalone or to use a shared
      repository.  (Aaron Bentley)

  IMPROVEMENTS:

    * The smart protocol now has support for setting branches' revision info
      directly.  This should make operations like push slightly faster, and is a
      step towards server-side hooks.  The new request method name is
      ``Branch.set_last_revision_info``.  (Andrew Bennetts)

    * ``bzr commit --fixes`` now recognises "gnome" as a tag by default.
      (James Westby, Andrew Cowie)

    * ``bzr switch`` will attempt to find branches to switch to relative to the
      current branch. E.g. ``bzr switch branchname`` will look for
      ``current_branch/../branchname``. (Robert Collins, Jelmer Vernooij,
      Wouter van Heyst)

    * Diff is now more specific about execute-bit changes it describes
      (Chad Miller)

    * Fetching data over HTTP is a bit faster when urllib is used.  This is done
      by forcing it to recv 64k at a time when reading lines in HTTP headers,
      rather than just 1 byte at a time.  (Andrew Bennetts)

    * Log --short and --line are much faster when -r is not specified.
      (Aaron Bentley)

    * Merge is faster.  We no longer check a file's existence unnecessarily
      when merging the execute bit.  (Aaron Bentley)

    * ``bzr status`` on an explicit list of files no longer shows pending
      merges, making it much faster on large trees. (John Arbash Meinel)

    * The launchpad directory service now warns the user if they have not set
      their launchpad login and are trying to resolve a URL using it, just
      in case they want to do a write operation with it.  (James Westby)

    * The smart protocol client is slightly faster, because it now only queries
      the server for the protocol version once per connection.  Also, the HTTP
      transport will now automatically probe for and use a smart server if
      one is present.  You can use the new ``nosmart+`` transport decorator
      to get the old behaviour.  (Andrew Bennetts)

    * The ``version`` command takes a ``--short`` option to print just the
      version number, for easier use in scripts.  (Martin Pool)

    * Various operations with revision specs and commands that calculate
      revnos and revision ids are faster.  (John A. Meinel, Aaron Bentley)

  BUGFIXES:

    * Add ``root_client_path`` parameter to SmartWSGIApp and
      SmartServerRequest.  This makes it possible to publish filesystem
      locations that don't exactly match URL paths. SmartServerRequest
      subclasses should use the new ``translate_client_path`` and
      ``transport_from_client_path`` methods when dealing with paths received
      from a client to take this into account.  (Andrew Bennetts, #124089)

    * ``bzr mv a b`` can be now used also to rename previously renamed
      directories, not only files. (Lukáš Lalinský, #107967)

    * ``bzr uncommit --local`` can now remove revisions from the local
      branch to be symmetric with ``bzr commit --local``.
      (John Arbash Meinel, #93412)

    * Don't ask for a password if there is no real terminal.
      (Alexander Belchenko, #69851)

    * Fix a bug causing a ValueError crash in ``parse_line_delta_iter`` when
      fetching revisions from a knit to pack repository or vice versa using
      bzr:// (including over http or ssh).
      (#208418, Andrew Bennetts, Martin Pool, Robert Collins)

    * Fixed ``_get_line`` in ``bzrlib.smart.medium``, which was buggy.  Also
      fixed ``_get_bytes`` in the same module to use the push back buffer.
      These bugs had no known impact in normal use, but were problematic for
      developers working on the code, and were likely to cause real bugs sooner
      or later.  (Andrew Bennetts)

    * Implement handling of basename parameter for DefaultMail.  (James Westby)

    * Incompatibility with Paramiko versions newer than 1.7.2 was fixed.
      (Andrew Bennetts, #213425)

    * Launchpad locations (lp: URLs) can be pulled.  (Aaron Bentley, #181945)

    * Merges that add files to deleted root directories complete.  They
      do create conflicts.  (Aaron Bentley, #210092)

    * vsftp's return ``550 RNFR command failed.`` supported.
      (Marcus Trautwig, #129786)

  DOCUMENTATION:

    * Improved documentation on send/merge relationship. (Peter Schuller)

    * Minor fixes to the User Guide. (Matthew Fuller)

    * Reduced the evangelism in the User Guide. (Ian Clatworthy)

    * Added Integrating with Bazaar document for developers (Martin Albisetti)

  API BREAKS:

    * Attempting to pull data from a ghost aware repository (e.g. knits) into a
      non-ghost aware repository such as weaves will now fail if there are
      ghosts.  (Robert Collins)

    * ``KnitVersionedFile`` no longer accepts an ``access_mode`` parameter, and
      now requires the ``index`` and ``access_method`` parameters to be
      supplied. A compatible shim has been kept in the new function
      ``knit.make_file_knit``. (Robert Collins)

    * Log formatters must now provide log_revision instead of show and
      show_merge_revno methods. The latter had been deprecated since the 0.17
      release. (James Westby)

    * ``LoopbackSFTP`` is now called ``SocketAsChannelAdapter``.
      (Andrew Bennetts)

    * ``osutils.backup_file`` is removed. (Alexander Belchenko)

    * ``Repository.get_revision_graph`` is deprecated, with no replacement
      method. The method was size(history) and not desirable. (Robert Collins)

    * ``revision.revision_graph`` is deprecated, with no replacement function.
      The function was size(history) and not desirable. (Robert Collins)

    * ``Transport.get_shared_medium`` is deprecated.  Use
      ``Transport.get_smart_medium`` instead.  (Andrew Bennetts)

    * ``VersionedFile`` factories now accept a get_scope parameter rather
      than using a call to ``transaction_finished``, allowing the removal of
      the fixed list of versioned files per repository. (Robert Collins)

    * ``VersionedFile.annotate_iter`` is deprecated. While in principle this
      allowed lower memory use, all users of annotations wanted full file 
      annotations, and there is no storage format suitable for incremental
      line-by-line annotation. (Robert Collins)

    * ``VersionedFile.clone_text`` is deprecated. This performance optimisation
      is no longer used - reading the content of a file that is undergoing a
      file level merge to identical state on two branches is rare enough, and
      not expensive enough to special case. (Robert Collins)

    * ``VersionedFile.clear_cache`` and ``enable_cache`` are deprecated.
      These methods added significant complexity to the ``VersionedFile``
      implementation, but were only used for optimising fetches from knits - 
      which can be done from outside the knit layer, or via a caching
      decorator. As knits are not the default format, the complexity is no
      longer worth paying. (Robert Collins)

    * ``VersionedFile.create_empty`` is removed. This method presupposed a
      sensible mapping to a transport for individual files, but pack backed
      versioned files have no such mapping. (Robert Collins)

    * ``VersionedFile.get_graph`` is deprecated, with no replacement method.
      The method was size(history) and not desirable. (Robert Collins)

    * ``VersionedFile.get_graph_with_ghosts`` is deprecated, with no
      replacement method.  The method was size(history) and not desirable.
      (Robert Collins)

    * ``VersionedFile.get_parents`` is deprecated, please use
      ``VersionedFile.get_parent_map``. (Robert Collins)

    * ``VersionedFile.get_sha1`` is deprecated, please use
      ``VersionedFile.get_sha1s``. (Robert Collins)

    * ``VersionedFile.has_ghost`` is now deprecated, as it is both expensive
      and unused outside of a single test. (Robert Collins)

    * ``VersionedFile.iter_parents`` is now deprecated in favour of
      ``get_parent_map`` which can be used to instantiate a Graph on a
      VersionedFile. (Robert Collins)

    * ``VersionedFileStore`` no longer uses the transaction parameter given
      to most methods; amongst other things this means that the
      get_weave_or_empty method no longer guarantees errors on a missing weave
      in a readonly transaction, and no longer caches versioned file instances
      which reduces memory pressure (but requires more careful management by
      callers to preserve performance). (Robert Collins)

  TESTING:

    * New -Dselftest_debug flag disables clearing of the debug flags during
      tests.  This is useful if you want to use e.g. -Dhpss to help debug a
      failing test.  Be aware that using this feature is likely to cause
      spurious test failures if used with the full suite. (Andrew Bennetts)

    * selftest --load-list now uses a new more agressive test loader that will
      avoid loading unneeded modules and building their tests. Plugins can use
      this new loader by defining a load_tests function instead of a test_suite
      function. (a forthcoming patch will provide many examples on how to
      implement this).
      (Vincent Ladeuil)

    * selftest --load-list now does some sanity checks regarding duplicate test
      IDs and tests present in the list but not found in the actual test suite.
      (Vincent Ladeuil)

    * Slightly more concise format for the selftest progress bar, so there's
      more space to show the test name.  (Martin Pool) ::

        [2500/10884, 1fail, 3miss in 1m29s] test_revisionnamespaces.TestRev

    * The test suite takes much less memory to run, and is a bit faster.  This
      is done by clearing most attributes of TestCases after running them, if
      they succeeded.  (Andrew Bennetts)

  INTERNALS:

    * Added ``_build_client_protocol`` to ``_SmartClient``.  (Andrew Bennetts)

    * Added basic infrastructure for automatic plugin suggestion.
      (Martin Albisetti)

    * If a ``LockableFiles`` object is not explicitly unlocked (for example
      because of a missing ``try/finally`` block, it will give a warning but
      not automatically unlock itself.  (Previously they did.)  This
      sometimes caused knock-on errors if for example the network connection
      had already failed, and should not be relied upon by code. 
      (Martin Pool, #109520)

    * ``make dist`` target to build a release tarball, and also 
      ``check-dist-tarball`` and ``dist-upload-escudero``.  (Martin Pool)

    * The ``read_response_tuple`` method of ``SmartClientRequestProtocol*``
      classes will now raise ``UnknownSmartMethod`` when appropriate, so that
      callers don't need to try distinguish unknown request errors from other
      errors.  (Andrew Bennetts)

    * ``set_make_working_trees`` is now implemented provided on all repository
      implementations (Aaron Bentley)

    * ``VersionedFile`` now has a new method ``get_parent_map`` which, like
      ``Graph.get_parent_map`` returns a dict of key:parents. (Robert Collins)


bzr 1.3.1 2008-04-09
--------------------

  No changes from 1.3.1rc1.


bzr 1.3rc1 2008-04-04
---------------------

  BUG FIXES:

    * Fix a bug causing a ValueError crash in ``parse_line_delta_iter`` when
      fetching revisions from a knit to pack repository or vice versa using
      bzr:// (including over http or ssh).  
      (#208418, Andrew Bennetts, Martin Pool, Robert Collins)


bzr 1.3 2008-03-20
------------------

Bazaar has become part of the GNU project <http://www.gnu.org>

Many operations that act on history, including ``log`` and ``annotate`` are now
substantially faster.  Several bugs have been fixed and several new options and
features have been added.

  TESTING:

    * Avoid spurious failure of ``TestVersion.test_version`` matching
      directory names.
      (#202778, Martin Pool)


bzr 1.3rc1 2008-03-16
---------------------

  NOTES WHEN UPGRADING:

    * The backup directory created by ``upgrade`` is now called
      ``backup.bzr``, not ``.bzr.backup``. (Martin Albisetti)

  CHANGES:

    * A new repository format 'development' has been added. This format will
      represent the latest 'in-progress' format that the bzr developers are
      interested in getting early-adopter testing and feedback on.
      ``doc/developers/development-repo.txt`` has detailed information.
      (Robert Collins)

    * BZR_LOG environment variable controls location of .bzr.log trace file. 
      User can suppress writing messages to .bzr.log by using '/dev/null'
      filename (on Linux) or 'NUL' (on Windows). If BZR_LOG variable 
      is not defined but BZR_HOME is defined then default location
      for .bzr.log trace file is ``$BZR_HOME/.bzr.log``.
      (Alexander Belchenko)

    * ``launchpad`` builtin plugin now shipped as separate part in standalone
      bzr.exe, installed to ``C:\Program Files\Bazaar\plugins`` directory, 
      and standalone installer allows user to skip installation of this plugin.
      (Alexander Belchenko)

    * Restore auto-detection of plink.exe on Windows. (Dmitry Vasiliev)

    * Version number is now shown as "1.2" or "1.2pr2", without zeroed or
      missing final fields.  (Martin Pool)

  FEATURES:

    * ``branch`` and ``checkout`` can hard-link working tree files, which is
      faster and saves space.  (Aaron Bentley)

    * ``bzr send`` will now also look at the ``child_submit_to`` setting in
      the submit branch to determine the email address to send to. 
      (Jelmer Vernooij)

  IMPROVEMENTS:

    * BzrBranch._lefthand_history is faster on pack repos.  (Aaron Bentley)

    * Branch6.generate_revision_history is faster.  (Aaron Bentley)

    * Directory services can now be registered, allowing special URLs to be
      dereferenced into real URLs.  This is a generalization and cleanup of
      the lp: transport lookup.  (Aaron Bentley)

    * Merge directives that are automatically attached to emails have nicer
      filenames, based on branch-nick + revno. (Aaron Bentley)

    * ``push`` has a ``--revision`` option, to specify what revision to push up
      to.  (Daniel Watkins)

    * Significantly reducing execution time and network traffic for trivial 
      case of running ``bzr missing`` command for two identical branches.
      (Alexander Belchenko)

    * Speed up operations that look at the revision graph (such as 'bzr log').
      ``KnitPackRepositor.get_revision_graph`` uses ``Graph.iter_ancestry`` to
      extract the revision history. This allows filtering ghosts while
      stepping instead of needing to peek ahead. (John Arbash Meinel)

    * The ``hooks`` command lists installed hooks, to assist in debugging.
      (Daniel Watkins)

    * Updates to how ``annotate`` work. Should see a measurable improvement in
      performance and memory consumption for file with a lot of merges.
      Also, correctly handle when a line is introduced by both parents (it
      should be attributed to the first merge which notices this, and not
      to all subsequent merges.) (John Arbash Meinel)

  BUGFIXES:

    * Autopacking no longer holds the full set of inventory lines in
      memory while copying. For large repositories, this can amount to
      hundreds of MB of ram consumption.
      (Ian Clatworthy, John Arbash Meinel)

    * Cherrypicking when using ``--format=merge3`` now explictly excludes
      BASE lines. (John Arbash Meinel, #151731)

    * Disable plink's interactive prompt for password.
      (#107593, Dmitry Vasiliev)

    * Encode command line arguments from unicode to user_encoding before
      invoking external mail client in `bzr send` command.
      (#139318, Alexander Belchenko)

    * Fixed problem connecting to ``bzr+https://`` servers.
      (#198793, John Ferlito)

    * Improved error reporting in the Launchpad plugin. (Daniel Watkins,
      #196618)

    * Include quick-start-summary.svg file to python-based installer(s)
      for Windows. (#192924, Alexander Belchenko)

    * lca merge now respects specified files. (Aaron Bentley)

    * Make version-info --custom imply --all. (#195560, James Westby)

    * ``merge --preview`` now works for merges that add or modify
      symlinks (James Henstridge)

    * Redirecting the output from ``bzr merge`` (when the remembered
      location is used) now works. (John Arbash Meinel)

    * setup.py script explicitly checks for Python version.
      (Jari Aalto, Alexander Belchenko, #200569)

    * UnknownFormatErrors no longer refer to branches regardless of kind of
      unknown format. (Daniel Watkins, #173980)

    * Upgrade bundled ConfigObj to version 4.5.2, which properly quotes #
      signs, among other small improvements. (Matt Nordhoff, #86838)

    * Use correct indices when emitting LCA conflicts.  This fixes IndexError
      errors.  (Aaron Bentley, #196780)

  DOCUMENTATION:

    * Explained how to use ``version-info --custom`` in the User Guide.
      (Neil Martinsen-Burrell)

  API BREAKS:

    * Support for loading plugins from zip files and
      ``bzrlib.plugin.load_from_zip()`` function are deprecated.
      (Alexander Belchenko)

  TESTING:
    
    * Added missing blackbox tests for ``modified`` (Adrian Wilkins)

    * The branch interface tests were invalid for branches using rich-root
      repositories because the empty string is not a valid file-id.
      (Robert Collins)

  INTERNALS:

    * ``Graph.iter_ancestry`` returns the ancestry of revision ids. Similar to
      ``Repository.get_revision_graph()`` except it includes ghosts and you can
      stop part-way through. (John Arbash Meinel)

    * New module ``tools/package_mf.py`` provide custom module finder for
      python packages (improves standard python library's modulefinder.py)
      used by ``setup.py`` script while building standalone bzr.exe.
      (Alexander Belchenko)

    * New remote method ``RemoteBzrDir.find_repositoryV2`` adding support for
      detecting external lookup support on remote repositories. This method is
      now attempted first when lookup up repositories, leading to an extra 
      round trip on older bzr smart servers. (Robert Collins)
 
    * Repository formats have a new supported-feature attribute
      ``supports_external_lookups`` used to indicate repositories which support
      falling back to other repositories when they have partial data.
      (Robert Collins)

    * ``Repository.get_revision_graph_with_ghosts`` and
      ``bzrlib.revision.(common_ancestor,MultipleRevisionSources,common_graph)``
      have been deprecated.  (John Arbash Meinel)

    * ``Tree.iter_changes`` is now a public API, replacing the work-in-progress
      ``Tree._iter_changes``. The api is now considered stable and ready for
      external users.  (Aaron Bentley)

    * The bzrdir format registry now accepts an ``alias`` keyword to
      register_metadir, used to indicate that a format name is an alias for
      some other format and thus should not be reported when describing the
      format. (Robert Collins)


bzr 1.2 2008-02-15
------------------

  BUG FIXES:

    * Fix failing test in Launchpad plugin. (Martin Pool)


bzr 1.2rc1 2008-02-13
---------------------

  NOTES WHEN UPGRADING:
  
    * Fetching via the smart protocol may need to reconnect once during a fetch
      if the remote server is running Bazaar 1.1 or earlier, because the client
      attempts to use more efficient requests that confuse older servers.  You
      may be required to re-enter a password or passphrase when this happens.
      This won't happen if the server is upgraded to Bazaar 1.2.
      (Andrew Bennetts)

  CHANGES:

    * Fetching via bzr+ssh will no longer fill ghosts by default (this is
      consistent with pack-0.92 fetching over SFTP). (Robert Collins)

    * Formatting of ``bzr plugins`` output is changed to be more human-
      friendly. Full path of plugins locations will be shown only with
      ``--verbose`` command-line option. (Alexander Belchenko)

    * ``merge`` now prefers to use the submit branch, but will fall back to
      parent branch.  For many users, this has no effect.  But some users who
      pull and merge on the same branch will notice a change.  This change
      makes it easier to work on a branch on two different machines, pulling
      between the machines, while merging from the upstream.
      ``merge --remember`` can now be used to set the submit_branch.
      (Aaron Bentley)

  FEATURES:

    * ``merge --preview`` produces a diff of the changes merge would make,
      but does not actually perform the merge.  (Aaron Bentley)

    * New smart method ``Repository.get_parent_map`` for getting revision
      parent data. This returns additional parent information topologically
      adjacent to the requested data to reduce round trip latency impacts.
      (Robert Collins)

    * New smart method, ``Repository.stream_revisions_chunked``, for fetching
      revision data that streams revision data via a chunked encoding.  This
      avoids buffering large amounts of revision data on the server and on the
      client, and sends less data to the server to request the revisions.
      (Andrew Bennetts, Robert Collins, #178353)

    * The launchpad plugin now handles lp urls of the form
      ``lp://staging/``, ``lp://demo/``, ``lp://dev/`` to use the appropriate
      launchpad instance to do the resolution of the branch identities.
      This is primarily of use to Launchpad developers, but can also
      be used by other users who want to try out Launchpad as
      a branch location without messing up their public Launchpad
      account.  Branches that are pushed to the staging environment
      have an expected lifetime of one day. (Tim Penhey)

  IMPROVEMENTS:

    * Creating a new branch no longer tries to read the entire revision-history
      unnecessarily over smart server operations. (Robert Collins)

    * Fetching between different repository formats with compatible models now
      takes advantage of the smart method to stream revisions.  (Andrew Bennetts)

    * The ``--coverage`` option is now global, rather specific to ``bzr
      selftest``.  (Andrew Bennetts)

    * The ``register-branch`` command will now use the public url of the branch
      containing the current directory, if one has been set and no explicit
      branch is provided.  (Robert Collins)

    * Tweak the ``reannotate`` code path to optimize the 2-parent case.
      Speeds up ``bzr annotate`` with a pack repository by approx 3:2.
      (John Arbash Meinel)

  BUGFIXES:

    * Calculate remote path relative to the shared medium in _SmartClient.  This
      is related to the problem in bug #124089.  (Andrew Bennetts)

    * Cleanly handle connection errors in smart protocol version two, the same
      way as they are handled by version one.  (Andrew Bennetts)

    * Clearer error when ``version-info --custom`` is used without
      ``--template`` (Lukáš Lalinský)

    * Don't raise UnavailableFeature during test setup when medusa is not
      available or tearDown is never called leading to nasty side effects.
      (#137823, Vincent Ladeuil)

    * If a plugin's test suite cannot be loaded, for example because of a syntax
      error in the tests, then ``selftest`` fails, rather than just printing 
      a warning.  (Martin Pool, #189771)
      
    * List possible values for BZR_SSH environment variable in env-variables
      help topic. (Alexander Belchenko, #181842)

    * New methods ``push_log_file`` and ``pop_log_file`` to intercept messages:
      popping the log redirection now precisely restores the previous state,
      which makes it easier to use bzr log output from other programs.
      TestCaseInTempDir no longer depends on a log redirection being established
      by the test framework, which lets bzr tests cleanly run from a normal
      unittest runner.
      (#124153, #124849, Martin Pool, Jonathan Lange)

    * ``pull --quiet`` is now more quiet, in particular a message is no longer
      printed when the remembered pull location is used. (James Westby,
      #185907)

    * ``reconfigure`` can safely be interrupted while fetching.
      (Aaron Bentley, #179316)

    * ``reconfigure`` preserves tags when converting to and from lightweight
      checkouts.  (Aaron Bentley, #182040)

    * Stop polluting /tmp when running selftest.
      (Vincent Ladeuil, #123623)

    * Switch from NFKC => NFC for normalization checks. NFC allows a few
      more characters which should be considered valid.
      (John Arbash Meinel, #185458)

    * The launchpad plugin now uses the ``edge`` xmlrpc server to avoid
      interacting badly with a bug on the launchpad side. (Robert Collins)

    * Unknown hostnames when connecting to a ``bzr://`` URL no longer cause
      tracebacks.  (Andrew Bennetts, #182849)

  API BREAKS:

    * Classes implementing Merge types like Merge3Merger must now accept (and
      honour) a do_merge flag in their constructor.  (Aaron Bentley)

    * ``Repository.add_inventory`` and ``add_revision`` now require the caller
      to previously take a write lock (and start a write group.)
      (Martin Pool)

  TESTING:

    * selftest now accepts --load-list <file> to load a test id list. This
      speeds up running the test suite on a limited set of tests.
      (Vincent Ladeuil)

  INTERNALS:

    * Add a new method ``get_result`` to graph search objects. The resulting
      ``SearchResult`` can be used to recreate the search later, which will
      be useful in reducing network traffic. (Robert Collins)

    * Use convenience function to check whether two repository handles 
      are referring to the same repository in ``Repository.get_graph``. 
      (Jelmer Vernooij, #187162)

    * Fetching now passes the find_ghosts flag through to the 
      ``InterRepository.missing_revision_ids`` call consistently for all
      repository types. This will enable faster missing revision discovery with
      bzr+ssh. (Robert Collins)

    * Fix error handling in Repository.insert_data_stream. (Lukas Lalinsky)

    * ``InterRepository.missing_revision_ids`` is now deprecated in favour of
      ``InterRepository.search_missing_revision_ids`` which returns a 
      ``bzrlib.graph.SearchResult`` suitable for making requests from the smart
      server. (Robert Collins)

    * New error ``NoPublicBranch`` for commands that need a public branch to
      operate. (Robert Collins)
 
    * New method ``iter_inventories`` on Repository for access to many
      inventories. This is primarily used by the ``revision_trees`` method, as
      direct access to inventories is discouraged. (Robert Collins)
 
    * New method ``next_with_ghosts`` on the Graph breadth-first-search objects
      which will split out ghosts and present parents into two separate sets,
      useful for code which needs to be aware of ghosts (e.g. fetching data
      cares about ghosts during revision selection). (Robert Collins)

    * Record a timestamp against each mutter to the trace file, relative to the
      first import of bzrlib.  (Andrew Bennetts)

    * ``Repository.get_data_stream`` is now deprecated in favour of
      ``Repository.get_data_stream_for_search`` which allows less network
      traffic when requesting data streams over a smart server. (Robert Collins)

    * ``RemoteBzrDir._get_tree_branch`` no longer triggers ``_ensure_real``,
      removing one round trip on many network operations. (Robert Collins)

    * RemoteTransport's ``recommended_page_size`` method now returns 64k, like
      SFTPTransport and HttpTransportBase.  (Andrew Bennetts)

    * Repository has a new method ``has_revisions`` which signals the presence
      of many revisions by returning a set of the revisions listed which are
      present. This can be done by index queries without reading data for parent
      revision names etc. (Robert Collins)


bzr 1.1 2008-01-15
------------------

(no changes from 1.1rc1)

bzr 1.1rc1 2008-01-05
---------------------

  CHANGES:
   
   * Dotted revision numbers have been revised. Instead of growing longer with
     nested branches the branch number just increases. (eg instead of 1.1.1.1.1
     we now report 1.2.1.) This helps scale long lived branches which have many
     feature branches merged between them. (John Arbash Meinel)

   * The syntax ``bzr diff branch1 branch2`` is no longer supported.
     Use ``bzr diff branch1 --new branch2`` instead. This change has
     been made to remove the ambiguity where ``branch2`` is in fact a
     specific file to diff within ``branch1``.

  FEATURES:

   * New option to use custom template-based formats in  ``bzr version-info``.
     (Lukáš Lalinský)

   * diff '--using' allows an external diff tool to be used for files.
     (Aaron Bentley)

   * New "lca" merge-type for fast everyday merging that also supports
     criss-cross merges.  (Aaron Bentley)

  IMPROVEMENTS:

   * ``annotate`` now doesn't require a working tree. (Lukáš Lalinský,
     #90049)

   * ``branch`` and ``checkout`` can now use files from a working tree to
     to speed up the process.  For checkout, this requires the new
     --files-from flag.  (Aaron Bentley)

   * ``bzr diff`` now sorts files in alphabetical order.  (Aaron Bentley)

   * ``bzr diff`` now works on branches without working trees. Tree-less
     branches can also be compared to each other and to working trees using
     the new diff options ``--old`` and ``--new``. Diffing between branches,
     with or without trees, now supports specific file filtering as well.
     (Ian Clatworthy, #6700)

   * ``bzr pack`` now orders revision texts in topological order, with newest
     at the start of the file, promoting linear reads for ``bzr log`` and the
     like. This partially fixes #154129. (Robert Collins)

   * Merge directives now fetch prerequisites from the target branch if
     needed.  (Aaron Bentley)

   * pycurl now handles digest authentication.
     (Vincent Ladeuil)

   * ``reconfigure`` can now convert from repositories.  (Aaron Bentley)

   * ``-l`` is now a short form for ``--limit`` in ``log``.  (Matt Nordhoff)

   * ``merge`` now warns when merge directives cause cherrypicks.
     (Aaron Bentley)

   * ``split`` now supported, to enable splitting large trees into smaller
     pieces.  (Aaron Bentley)

  BUGFIXES:

   * Avoid AttributeError when unlocking a pack repository when an error occurs.
     (Martin Pool, #180208)

   * Better handle short reads when processing multiple range requests.
     (Vincent Ladeuil, #179368)

   * build_tree acceleration uses the correct path when a file has been moved.
     (Aaron Bentley)

   * ``commit`` now succeeds when a checkout and its master branch share a
     repository.  (Aaron Bentley, #177592)

   * Fixed error reporting of unsupported timezone format in
     ``log --timezone``. (Lukáš Lalinský, #178722)

   * Fixed Unicode encoding error in ``ignored`` when the output is
     redirected to a pipe. (Lukáš Lalinský)

   * Fix traceback when sending large response bodies over the smart protocol
     on Windows. (Andrew Bennetts, #115781)

   * Fix ``urlutils.relative_url`` for the case of two ``file:///`` URLs
     pointed to different logical drives on Windows.
     (Alexander Belchenko, #90847)

   * HTTP test servers are now compatible with the http protocol version 1.1.
     (Vincent Ladeuil, #175524)

   * _KnitParentsProvider.get_parent_map now handles requests for ghosts
     correctly, instead of erroring or attributing incorrect parents to ghosts.
     (Aaron Bentley)

   * ``merge --weave --uncommitted`` now works.  (Aaron Bentley)

   * pycurl authentication handling was broken and incomplete. Fix handling of
     user:pass embedded in the urls.
     (Vincent Ladeuil, #177643)

   * Files inside non-directories are now handled like other conflict types.
     (Aaron Bentley, #177390)

   * ``reconfigure`` is able to convert trees into lightweight checkouts.
     (Aaron Bentley)

   * Reduce lockdir timeout to 0 when running ``bzr serve``.  (Andrew Bennetts,
     #148087)

   * Test that the old ``version_info_format`` functions still work, even
     though they are deprecated. (John Arbash Meinel, ShenMaq, #177872)

   * Transform failures no longer cause ImmortalLimbo errors (Aaron Bentley,
     #137681)

   * ``uncommit`` works even when the commit messages of revisions to be
     removed use characters not supported in the terminal encoding.
     (Aaron Bentley)

   * When dumb http servers return whole files instead of the requested ranges,
     read the remaining bytes by chunks to avoid overflowing network buffers.
     (Vincent Ladeuil, #175886)

  DOCUMENTATION:

   * Minor tweaks made to the bug tracker integration documentation.
     (Ian Clatworthy)

   * Reference material has now be moved out of the User Guide and added
     to the User Reference. The User Reference has gained 4 sections as
     a result: Authenication Settings, Configuration Settings, Conflicts
     and Hooks. All help topics are now dumped into text format in the
     doc/en/user-reference directory for those who like browsing that
     information in their editor. (Ian Clatworthy)

   * *Using Bazaar with Launchpad* tutorial added. (Ian Clatworthy)

  INTERNALS:

    * find_* methods available for BzrDirs, Branches and WorkingTrees.
      (Aaron Bentley)

    * Help topics can now be loaded from files. 
      (Ian Clatworthy, Alexander Belchenko)

    * get_parent_map now always provides tuples as its output.  (Aaron Bentley)

    * Parent Providers should now implement ``get_parent_map`` returning a
      dictionary instead of ``get_parents`` returning a list.
      ``Graph.get_parents`` is now deprecated. (John Arbash Meinel,
      Robert Collins)

    * Patience Diff now supports arbitrary python objects, as long as they
      support ``hash()``. (John Arbash Meinel)

    * Reduce selftest overhead to establish test names by memoization.
      (Vincent Ladeuil)

  API BREAKS:

  TESTING:

   * Modules can now customise their tests by defining a ``load_tests``
     attribute. ``pydoc bzrlib.tests.TestUtil.TestLoader.loadTestsFromModule``
     for the documentation on this attribute. (Robert Collins)

   * New helper function ``bzrlib.tests.condition_id_re`` which helps
     filter tests based on a regular expression search on the tests id.
     (Robert Collins)
    
   * New helper function ``bzrlib.tests.condition_isinstance`` which helps
     filter tests based on class. (Robert Collins)
    
   * New helper function ``bzrlib.tests.exclude_suite_by_condition`` which
     generalises the ``exclude_suite_by_re`` function. (Robert Collins)

   * New helper function ``bzrlib.tests.filter_suite_by_condition`` which
     generalises the ``filter_suite_by_re`` function. (Robert Collins)

   * New helper method ``bzrlib.tests.exclude_tests_by_re`` which gives a new
     TestSuite that does not contain tests from the input that matched a
     regular expression. (Robert Collins)

   * New helper method ``bzrlib.tests.randomize_suite`` which returns a
     randomized copy of the input suite. (Robert Collins)

   * New helper method ``bzrlib.tests.split_suite_by_re`` which splits a test
     suite into two according to a regular expression. (Robert Collins)

   * Parametrize all http tests for the transport implementations, the http
     protocol versions (1.0 and 1.1) and the authentication schemes.
     (Vincent Ladeuil) 

   * The ``exclude_pattern`` and ``random_order`` parameters to the function
     ``bzrlib.tests.filter_suite_by_re`` have been deprecated. (Robert Collins)

   * The method ``bzrlib.tests.sort_suite_by_re`` has been deprecated. It is 
     replaced by the new helper methods added in this release. (Robert Collins)


bzr 1.0 2007-12-14
------------------

  DOCUMENTATION:

   * More improvements and fixes to the User Guide.  (Ian Clatworthy)

   * Add information on cherrypicking/rebasing to the User Guide.
     (Ian Clatworthy)

   * Improve bug tracker integration documentation. (Ian Clatworthy)

   * Minor edits to ``Bazaar in five minutes`` from David Roberts and
     to the rebasing section of the User Guide from Aaron Bentley.
     (Ian Clatworthy)


bzr 1.0rc3 2007-12-11
---------------------

  CHANGES:
   
   * If a traceback occurs, users are now asked to report the bug 
     through Launchpad (https://bugs.launchpad.net/bzr/), rather than 
     by mail to the mailing list.
     (Martin Pool)

  BUGFIXES:

   * Fix Makefile rules for doc generation. (Ian Clatworthy, #175207)

   * Give more feedback during long http downloads by making readv deliver data
     as it arrives for urllib, and issue more requests for pycurl. High latency
     networks are better handled by urllib, the pycurl implementation give more
     feedback but also incur more latency.
     (Vincent Ladeuil, #173010)

   * Implement _make_parents_provider on RemoteRepository, allowing generating
     bundles against branches on a smart server.  (Andrew Bennetts, #147836)

  DOCUMENTATION:

   * Improved user guide.  (Ian Clatworthy)

   * The single-page quick reference guide is now available as a PDF.
     (Ian Clatworthy)

  INTERNALS:

    * readv urllib http implementation is now a real iterator above the
      underlying socket and deliver data as soon as it arrives. 'get' still
      wraps its output in a StringIO.
      (Vincent Ladeuil)


bzr 1.0rc2 2007-12-07
---------------------

  IMPROVEMENTS:

   * Added a --coverage option to selftest. (Andrew Bennetts)

   * Annotate merge (merge-type=weave) now supports cherrypicking.
     (Aaron Bentley)

   * ``bzr commit`` now doesn't print the revision number twice. (Matt
     Nordhoff, #172612)

   * New configuration option ``bugtracker_<tracker_abbrevation>_url`` to
     define locations of bug trackers that are not directly supported by
     bzr or a plugin. The URL will be treated as a template and ``{id}``
     placeholders will be replaced by specific bug IDs.  (Lukáš Lalinský)

   * Support logging single merge revisions with short and line log formatters.
     (Kent Gibson)

   * User Guide enhanced with suggested readability improvements from
     Matt Revell and corrections from John Arbash Meinel. (Ian Clatworthy)

   * Quick Start Guide renamed to Quick Start Card, moved down in
     the catalog, provided in pdf and png format and updated to refer
     to ``send`` instead of ``bundle``. (Ian Clatworthy, #165080)

   * ``switch`` can now be used on heavyweight checkouts as well as
     lightweight ones. After switching a heavyweight checkout, the
     local branch is a mirror/cache of the new bound branch and
     uncommitted changes in the working tree are merged. As a safety
     check, if there are local commits in a checkout which have not
     been committed to the previously bound branch, then ``switch``
     fails unless the ``--force`` option is given. This option is
     now also required if the branch a lightweight checkout is pointing
     to has been moved. (Ian Clatworthy)

  INTERNALS:

    * New -Dhttp debug option reports http connections, requests and responses.
      (Vincent Ladeuil)

    * New -Dmerge debug option, which emits merge plans for merge-type=weave.

  BUGFIXES:

   * Better error message when running ``bzr cat`` on a non-existant branch.
     (Lukáš Lalinský, #133782)

   * Catch OSError 17 (file exists) in final phase of tree transform and show
     filename to user.
     (Alexander Belchenko, #111758)

   * Catch ShortReadvErrors while using pycurl. Also make readv more robust by
     allowing multiple GET requests to be issued if too many ranges are
     required.
     (Vincent Ladeuil, #172701)

   * Check for missing basis texts when fetching from packs to packs.
     (John Arbash Meinel, #165290)

   * Fall back to showing e-mail in ``log --short/--line`` if the 
     committer/author has only e-mail. (Lukáš Lalinský, #157026)

  API BREAKS:

   * Deprecate not passing a ``location`` argument to commit reporters'
     ``started`` methods. (Matt Nordhoff)


bzr 1.0rc1 2007-11-30
---------------------

  NOTES WHEN UPGRADING:

   * The default repository format is now ``pack-0.92``.  This 
     default is used when creating new repositories with ``init`` and 
     ``init-repo``, and when branching over bzr+ssh or bzr+hpss. 
     (See https://bugs.launchpad.net/bugs/164626)

     This format can be read and written by Bazaar 0.92 and later, and 
     data can be transferred to and from older formats.

     To upgrade, please reconcile your repository (``bzr reconcile``), and then
     upgrade (``bzr upgrade``). 
     
     ``pack-0.92`` offers substantially better scaling and performance than the
     previous knits format. Some operations are slower where the code already
     had bad scaling characteristics under knits, the pack format makes such
     operations more visible as part of being more scalable overall. We will
     correct such operations over the coming releases and encourage the filing
     of bugs on any operation which you observe to be slower in a packs
     repository. One particular case that we do not intend to fix is pulling
     data from a pack repository into a knit repository over a high latency
     link;  downgrading such data requires reinsertion of the file texts, and
     this is a classic space/time tradeoff. The current implementation is
     conservative on memory usage because we need to support converting data
     from any tree without problems.  
     (Robert Collins, Martin Pool, #164476)

  CHANGES:

   * Disable detection of plink.exe as possible ssh vendor. Plink vendor
     still available if user selects it explicitly with BZR_SSH environment
     variable. (Alexander Belchenko, workaround for bug #107593)

   * The pack format is now accessible as "pack-0.92", or "pack-0.92-subtree" 
     to enable the subtree functions (for example, for bzr-svn).  
     See http://doc.bazaar-vcs.org/latest/developer/packrepo.html
     (Martin Pool)

  FEATURES:

   * New ``authentication.conf`` file holding the password or other credentials
     for remote servers. This can be used for ssh, sftp, smtp and other 
     supported transports.
     (Vincent Ladeuil)

   * New rich-root and rich-root-pack formats, recording the same data about
     tree roots that's recorded for all other directories.
     (Aaron Bentley, #164639)

   * ``pack-0.92`` repositories can now be reconciled.
     (Robert Collins, #154173)

   * ``switch`` command added for changing the branch a lightweight checkout
     is associated with and updating the tree to reflect the latest content
     accordingly. This command was previously part of the BzrTools plug-in.
     (Ian Clatworthy, Aaron Bentley, David Allouche)

   * ``reconfigure`` command can now convert branches, trees, or checkouts to
     lightweight checkouts.  (Aaron Bentley)

  PERFORMANCE:

   * Commit updates the state of the working tree via a delta rather than
     supplying entirely new basis trees. For commit of a single specified file
     this reduces the wall clock time for commit by roughly a 30%.
     (Robert Collins, Martin Pool)

   * Commit with many automatically found deleted paths no longer performs
     linear scanning for the children of those paths during inventory
     iteration. This should fix commit performance blowing out when many such
     paths occur during commit. (Robert Collins, #156491)

   * Fetch with pack repositories will no longer read the entire history graph.
     (Robert Collins, #88319)

   * Revert takes out an appropriate lock when reverting to a basis tree, and
     does not read the basis inventory twice. (Robert Collins)

   * Diff does not require an inventory to be generated on dirstate trees.
     (Aaron Bentley, #149254)

   * New annotate merge (--merge-type=weave) implementation is fast on
     versionedfiles withough cached annotations, e.g. pack-0.92.
     (Aaron Bentley)

  IMPROVEMENTS:

   * ``bzr merge`` now warns when it encounters a criss-cross merge.
     (Aaron Bentley)

   * ``bzr send`` now doesn't require the target e-mail address to be
     specified on the command line if an interactive e-mail client is used.
     (Lukáš Lalinský)

   * ``bzr tags`` now prints the revision number for each tag, instead of
     the revision id, unless --show-ids is passed. In addition, tags can be
     sorted chronologically instead of lexicographically with --sort=time.
     (Adeodato Simó, #120231)

   * Windows standalone version of bzr is able to load system-wide plugins from
     "plugins" subdirectory in installation directory. In addition standalone
     installer write to the registry (HKLM\SOFTWARE\Bazaar) useful info 
     about paths and bzr version. (Alexander Belchenko, #129298)

  DOCUMENTATION:

  BUG FIXES:

   * A progress bar has been added for knitpack -> knitpack fetching.
     (Robert Collins, #157789, #159147)

   * Branching from a branch via smart server now preserves the repository
     format. (Andrew Bennetts,  #164626)
     
   * ``commit`` is now able to invoke an external editor in a non-ascii
     directory. (Daniel Watkins, #84043)

   * Catch connection errors for ftp.
     (Vincent Ladeuil, #164567)

   * ``check`` no longer reports spurious unreferenced text versions.
     (Robert Collins, John A Meinel, #162931, #165071)

   * Conflicts are now resolved recursively by ``revert``.
     (Aaron Bentley, #102739)

   * Detect invalid transport reuse attempts by catching invalid URLs.
     (Vincent Ladeuil, #161819)

   * Deleting a file without removing it shows a correct diff, not a traceback.
     (Aaron Bentley)

   * Do no use timeout in HttpServer anymore.
     (Vincent Ladeuil, #158972).

   * Don't catch the exceptions related to the http pipeline status before
     retrying an http request or some programming errors may be masked.
     (Vincent Ladeuil, #160012)

   * Fix ``bzr rm`` to not delete modified and ignored files.
     (Lukáš Lalinský, #172598)

   * Fix exception when revisionspec contains merge revisons but log
     formatter doesn't support merge revisions. (Kent Gibson, #148908)

   * Fix exception when ScopeReplacer is assigned to before any members have
     been retrieved.  (Aaron Bentley)

   * Fix multiple connections during checkout --lightweight.
     (Vincent Ladeuil, #159150)

   * Fix possible error in insert_data_stream when copying between 
     pack repositories over bzr+ssh or bzr+http.  
     KnitVersionedFile.get_data_stream now makes sure that requested
     compression parents are sent before any delta hunks that depend 
     on them.
     (Martin Pool, #164637)

   * Fix typo in limiting offsets coalescing for http, leading to
     whole files being downloaded instead of parts.
     (Vincent Ladeuil, #165061)

   * FTP server errors don't error in the error handling code.
     (Robert Collins, #161240)

   * Give a clearer message when a pull fails because the source needs
     to be reconciled.
     (Martin Pool, #164443)

   * It is clearer when a plugin cannot be loaded because of its name, and a
     suggestion for an acceptable name is given. (Daniel Watkins, #103023)

   * Leave port as None in transport objects if user doesn't
     specify a port in urls.
     (vincent Ladeuil, #150860)

   * Make sure Repository.fetch(self) is properly a no-op for all
     Repository implementations. (John Arbash Meinel, #158333)

   * Mark .bzr directories as "hidden" on Windows.
     (Alexander Belchenko, #71147)

   * ``merge --uncommitted`` can now operate on a single file.
     (Aaron Bentley, Lukáš Lalinský, #136890)

   * Obsolete packs are now cleaned up by pack and autopack operations.
     (Robert Collins, #153789)

   * Operations pulling data from a smart server where the underlying
     repositories are not both annotated/both unannotated will now work.
     (Robert Collins, #165304).

   * Reconcile now shows progress bars. (Robert Collins, #159351)

   * ``RemoteBranch`` was not initializing ``self._revision_id_to_revno_map``
     properly. (John Arbash Meinel, #162486)

   * Removing an already-removed file reports the file does not exist. (Daniel
     Watkins, #152811)

   * Rename on Windows is able to change filename case.
     (Alexander Belchenko, #77740)

   * Return error instead of a traceback for ``bzr log -r0``.
     (Kent Gibson, #133751)

   * Return error instead of a traceback when bzr is unable to create
     symlink on some platforms (e.g. on Windows).
     (Alexander Belchenko, workaround for #81689)

   * Revert doesn't crash when restoring a single file from a deleted
     directory. (Aaron Bentley)

   * Stderr output via logging mechanism now goes through encoded wrapper
     and no more uses utf-8, but terminal encoding instead. So all unicode
     strings now should be readable in non-utf-8 terminal.
     (Alexander Belchenko, #54173)

   * The error message when ``move --after`` should be used makes how to do so
     clearer. (Daniel Watkins, #85237)

   * Unicode-safe output from ``bzr info``. The output will be encoded
     using the terminal encoding and unrepresentable characters will be
     replaced by '?'. (Lukáš Lalinský, #151844)

   * Working trees are no longer created when pushing into a local no-trees
     repo. (Daniel Watkins, #50582)

   * Upgrade util/configobj to version 4.4.0.
     (Vincent Ladeuil, #151208).

   * Wrap medusa ftp test server as an FTPServer feature.
     (Vincent Ladeuil, #157752)

  API BREAKS:

   * ``osutils.backup_file`` is deprecated. Actually it's not used in bzrlib
     during very long time. (Alexander Belchenko)

   * The return value of
     ``VersionedFile.iter_lines_added_or_present_in_versions`` has been
     changed. Previously it was an iterator of lines, now it is an iterator of
     (line, version_id) tuples. This change has been made to aid reconcile and
     fetch operations. (Robert Collins)

   * ``bzrlib.repository.get_versioned_file_checker`` is now private.
     (Robert Collins)

   * The Repository format registry default has been removed; it was previously
     obsoleted by the bzrdir format default, which implies a default repository
     format.
     (Martin Pool)

  INTERNALS:

   * Added ``ContainerSerialiser`` and ``ContainerPushParser`` to
     ``bzrlib.pack``.  These classes provide more convenient APIs for generating
     and parsing containers from streams rather than from files.  (Andrew
     Bennetts)

   * New module ``lru_cache`` providing a cache for use by tasks that need
     semi-random access to large amounts of data. (John A Meinel)

   * InventoryEntry.diff is now deprecated.  Please use diff.DiffTree instead.

  TESTING:


bzr 0.92 2007-11-05
-------------------

  CHANGES:

  * New uninstaller on Win32.  (Alexander Belchenko)


bzr 0.92rc1 2007-10-29
----------------------

  NOTES WHEN UPGRADING:

  CHANGES:
  
   * ``bzr`` now returns exit code 4 if an internal error occurred, and 
     3 if a normal error occurred.  (Martin Pool)

   * ``pull``, ``merge`` and ``push`` will no longer silently correct some
     repository index errors that occured as a result of the Weave disk format.
     Instead the ``reconcile`` command needs to be run to correct those
     problems if they exist (and it has been able to fix most such problems
     since bzr 0.8). Some new problems have been identified during this release
     and you should run ``bzr check`` once on every repository to see if you
     need to reconcile. If you cannot ``pull`` or ``merge`` from a remote
     repository due to mismatched parent errors - a symptom of index errors -
     you should simply take a full copy of that remote repository to a clean
     directory outside any local repositories, then run reconcile on it, and
     finally pull from it locally. (And naturally email the repositories owner
     to ask them to upgrade and run reconcile).
     (Robert Collins)

  FEATURES:

   * New ``knitpack-experimental`` repository format. This is interoperable with
     the ``dirstate-tags`` format but uses a smarter storage design that greatly
     speeds up many operations, both local and remote. This new format can be
     used as an option to the ``init``, ``init-repository`` and ``upgrade``
     commands. See http://doc.bazaar-vcs.org/0.92/developers/knitpack.html
     for further details. (Robert Collins)

   * For users of bzr-svn (and those testing the prototype subtree support) that
     wish to try packs, a new ``knitpack-subtree-experimental`` format has also
     been added. This is interoperable with the ``dirstate-subtrees`` format.
     (Robert Collins)

   * New ``reconfigure`` command. (Aaron Bentley)

   * New ``revert --forget-merges`` command, which removes the record of a pending 
     merge without affecting the working tree contents.  (Martin Pool)

   * New ``bzr_remote_path`` configuration variable allows finer control of
     remote bzr locations than BZR_REMOTE_PATH environment variable.
     (Aaron Bentley)

   * New ``launchpad-login`` command to tell Bazaar your Launchpad
     user ID.  This can then be used by other functions of the
     Launchpad plugin. (James Henstridge)

  PERFORMANCE:

   * Commit in quiet mode is now slightly faster as the information to
     output is no longer calculated. (Ian Clatworthy)

   * Commit no longer checks for new text keys during insertion when the
     revision id was deterministically unique. (Robert Collins)

   * Committing a change which is not a merge and does not change the number of
     files in the tree is faster by utilising the data about whether files are
     changed to determine if the tree is unchanged rather than recalculating
     it at the end of the commit process. (Robert Collins)

   * Inventory serialisation no longer double-sha's the content.
     (Robert Collins)

   * Knit text reconstruction now avoids making copies of the lines list for
     interim texts when building a single text. The new ``apply_delta`` method
     on ``KnitContent`` aids this by allowing modification of the revision id
     such objects represent. (Robert Collins)

   * Pack indices are now partially parsed for specific key lookup using a
     bisection approach. (Robert Collins)

   * Partial commits are now approximately 40% faster by walking over the
     unselected current tree more efficiently. (Robert Collins)

   * XML inventory serialisation takes 20% less time while being stricter about
     the contents. (Robert Collins)

   * Graph ``heads()`` queries have been fixed to no longer access all history
     unnecessarily. (Robert Collins)

  IMPROVEMENTS:

   * ``bzr+https://`` smart server across https now supported. 
     (John Ferlito, Martin Pool, #128456)

   * Mutt is now a supported mail client; set ``mail_client=mutt`` in your
     bazaar.conf and ``send`` will use mutt. (Keir Mierle)

   * New option ``-c``/``--change`` for ``merge`` command for cherrypicking 
     changes from one revision. (Alexander Belchenko, #141368)

   * Show encodings, locale and list of plugins in the traceback message.
     (Martin Pool, #63894)

   * Experimental directory formats can now be marked with
     ``experimental = True`` during registration. (Ian Clatworthy)

  DOCUMENTATION:

   * New *Bazaar in Five Minutes* guide.  (Matthew Revell)

   * The hooks reference documentation is now converted to html as expected.
     (Ian Clatworthy)

  BUG FIXES:

   * Connection error reporting for the smart server has been fixed to
     display a user friendly message instead of a traceback.
     (Ian Clatworthy, #115601)

   * Make sure to use ``O_BINARY`` when opening files to check their
     sha1sum. (Alexander Belchenko, John Arbash Meinel, #153493)

   * Fix a problem with Win32 handling of the executable bit.
     (John Arbash Meinel, #149113)

   * ``bzr+ssh://`` and ``sftp://`` URLs that do not specify ports explicitly
     no longer assume that means port 22.  This allows people using OpenSSH to
     override the default port in their ``~/.ssh/config`` if they wish.  This
     fixes a bug introduced in bzr 0.91.  (Andrew Bennetts, #146715)

   * Commands reporting exceptions can now be profiled and still have their
     data correctly dumped to a file. For example, a ``bzr commit`` with
     no changes still reports the operation as pointless but doing so no
     longer throws away the profiling data if this command is run with
     ``--lsprof-file callgrind.out.ci`` say. (Ian Clatworthy)

   * Fallback to ftp when paramiko is not installed and sftp can't be used for
     ``tests/commands`` so that the test suite is still usable without
     paramiko.
     (Vincent Ladeuil, #59150)

   * Fix commit ordering in corner case. (Aaron Bentley, #94975)

   * Fix long standing bug in partial commit when there are renames 
     left in tree. (Robert Collins, #140419)

   * Fix selftest semi-random noise during http related tests.
     (Vincent Ladeuil, #140614)

   * Fix typo in ftp.py making the reconnection fail on temporary errors.
     (Vincent Ladeuil, #154259)

   * Fix failing test by comparing real paths to cover the case where the TMPDIR
     contains a symbolic link.
     (Vincent Ladeuil, #141382).

   * Fix log against smart server branches that don't support tags.
     (James Westby, #140615)

   * Fix pycurl http implementation by defining error codes from
     pycurl instead of relying on an old curl definition.
     (Vincent Ladeuil, #147530)

   * Fix 'unprintable error' message when displaying BzrCheckError and 
     some other exceptions on Python 2.5.
     (Martin Pool, #144633)

   * Fix ``Inventory.copy()`` and add test for it. (Jelmer Vernooij)

   * Handles default value for ListOption in cmd_commit.
     (Vincent Ladeuil, #140432)

   * HttpServer and FtpServer need to be closed properly or a listening socket
     will remain opened.
     (Vincent Ladeuil, #140055)

   * Monitor the .bzr directory created in the top level test
     directory to detect leaking tests.
     (Vincent Ladeuil, #147986)

   * The basename, not the full path, is now used when checking whether
     the profiling dump file begins with ``callgrind.out`` or not. This
     fixes a bug reported by Aaron Bentley on IRC. (Ian Clatworthy)

   * Trivial fix for invoking command ``reconfigure`` without arguments.
     (Rob Weir, #141629)

   * ``WorkingTree.rename_one`` will now raise an error if normalisation of the
     new path causes bzr to be unable to access the file. (Robert Collins)

   * Correctly detect a NoSuchFile when using a filezilla server. (Gary van der
     Merwe)

  API BREAKS:

   * ``bzrlib.index.GraphIndex`` now requires a size parameter to the
     constructor, for enabling bisection searches. (Robert Collins)

   * ``CommitBuilder.record_entry_contents`` now requires the root entry of a
     tree be supplied to it, previously failing to do so would trigger a
     deprecation warning. (Robert Collins)

   * ``KnitVersionedFile.add*`` will no longer cache added records even when
     enable_cache() has been called - the caching feature is now exclusively for
     reading existing data. (Robert Collins)

   * ``ReadOnlyLockError`` is deprecated; ``LockFailed`` is usually more 
     appropriate.  (Martin Pool)

   * Removed ``bzrlib.transport.TransportLogger`` - please see the new
     ``trace+`` transport instead. (Robert Collins)

   * Removed previously deprecated varargs interface to ``TestCase.run_bzr`` and
     deprecated methods ``TestCase.capture`` and ``TestCase.run_bzr_captured``.
     (Martin Pool)

   * Removed previous deprecated ``basis_knit`` parameter to the
     ``KnitVersionedFile`` constructor. (Robert Collins)

   * Special purpose method ``TestCase.run_bzr_decode`` is moved to the test_non_ascii 
     class that needs it.
     (Martin Pool)

   * The class ``bzrlib.repofmt.knitrepo.KnitRepository3`` has been folded into
     ``KnitRepository`` by parameters to the constructor. (Robert Collins)

   * The ``VersionedFile`` interface now allows content checks to be bypassed
     by supplying check_content=False.  This saves nearly 30% of the minimum
     cost to store a version of a file. (Robert Collins)

   * Tree's with bad state such as files with no length or sha will no longer
     be silently accepted by the repository XML serialiser. To serialise
     inventories without such data, pass working=True to write_inventory.
     (Robert Collins)

   * ``VersionedFile.fix_parents`` has been removed as a harmful API.
     ``VersionedFile.join`` will no longer accept different parents on either
     side of a join - it will either ignore them, or error, depending on the
     implementation. See notes when upgrading for more information.
     (Robert Collins)

  INTERNALS:

   * ``bzrlib.transport.Transport.put_file`` now returns the number of bytes
     put by the method call, to allow avoiding stat-after-write or
     housekeeping in callers. (Robert Collins)

   * ``bzrlib.xml_serializer.Serializer`` is now responsible for checking that
     mandatory attributes are present on serialisation and deserialisation.
     This fixes some holes in API usage and allows better separation between
     physical storage and object serialisation. (Robert Collins)

   * New class ``bzrlib.errors.InternalBzrError`` which is just a convenient
     shorthand for deriving from BzrError and setting internal_error = True.
     (Robert Collins)

   * New method ``bzrlib.mutabletree.update_to_one_parent_via_delta`` for
     moving the state of a parent tree to a new version via a delta rather than
     a complete replacement tree. (Robert Collins)

   * New method ``bzrlib.osutils.minimum_path_selection`` useful for removing
     duplication from user input, when a user mentions both a path and an item
     contained within that path. (Robert Collins)

   * New method ``bzrlib.repository.Repository.is_write_locked`` useful for
     determining if a repository is write locked. (Robert Collins)

   * New method on ``bzrlib.tree.Tree`` ``path_content_summary`` provides a
     tuple containing the key information about a path for commit processing
     to complete. (Robert Collins)

   * New method on xml serialisers, write_inventory_to_lines, which matches the
     API used by knits for adding content. (Robert Collins)

   * New module ``bzrlib.bisect_multi`` with generic multiple-bisection-at-once
     logic, currently only available for byte-based lookup
     (``bisect_multi_bytes``). (Robert Collins)

   * New helper ``bzrlib.tuned_gzip.bytes_to_gzip`` which takes a byte string
     and returns a gzipped version of the same. This is used to avoid a bunch
     of api friction during adding of knit hunks. (Robert Collins)

   * New parameter on ``bzrlib.transport.Transport.readv``
     ``adjust_for_latency`` which changes readv from returning strictly the
     requested data to inserted return larger ranges and in forward read order
     to reduce the effect of network latency. (Robert Collins)

   * New parameter yield_parents on ``Inventory.iter_entries_by_dir`` which
     causes the parents of a selected id to be returned recursively, so all the
     paths from the root down to each element of selected_file_ids are
     returned. (Robert Collins)

   * Knit joining has been enhanced to support plain to annotated conversion
     and annotated to plain conversion. (Ian Clatworthy)

   * The CommitBuilder method ``record_entry_contents`` now returns summary
     information about the effect of the commit on the repository. This tuple
     contains an inventory delta item if the entry changed from the basis, and a
     boolean indicating whether a new file graph node was recorded.
     (Robert Collins)

   * The python path used in the Makefile can now be overridden.
     (Andrew Bennetts, Ian Clatworthy)

  TESTING:

   * New transport implementation ``trace+`` which is useful for testing,
     logging activity taken to its _activity attribute. (Robert Collins)

   * When running bzr commands within the test suite, internal exceptions are
     not caught and reported in the usual way, but rather allowed to propagate
     up and be visible to the test suite.  A new API ``run_bzr_catch_user_errors``
     makes this behavior available to other users.
     (Martin Pool)

   * New method ``TestCase.call_catch_warnings`` for testing methods that 
     raises a Python warning.  (Martin Pool)


bzr 0.91 2007-09-26
-------------------

  BUG FIXES:

   * Print a warning instead of aborting the ``python setup.py install``
     process if building of a C extension is not possible.
     (Lukáš Lalinský, Alexander Belchenko)

   * Fix commit ordering in corner case (Aaron Bentley, #94975)

   * Fix ''bzr info bzr://host/'' and other operations on ''bzr://' URLs with
     an implicit port.  We were incorrectly raising PathNotChild due to
     inconsistent treatment of the ''_port'' attribute on the Transport object.
     (Andrew Bennetts, #133965)

   * Make RemoteRepository.sprout cope gracefully with servers that don't
     support the ``Repository.tarball`` request.
     (Andrew Bennetts)


bzr 0.91rc2 2007-09-11
----------------------

   * Replaced incorrect tarball for previous release; a debug statement was left 
     in bzrlib/remote.py.


bzr 0.91rc1 2007-09-11
----------------------

  CHANGES:

   * The default branch and repository format has changed to 
     ``dirstate-tags``, so tag commands are active by default.
     This format is compatible with Bazaar 0.15 and later.
     This incidentally fixes bug #126141.
     (Martin Pool)

   * ``--quiet`` or ``-q`` is no longer a global option. If present, it
     must now appear after the command name. Scripts doing things like
     ``bzr -q missing`` need to be rewritten as ``bzr missing -q``.
     (Ian Clatworthy)

  FEATURES:

   * New option ``--author`` in ``bzr commit`` to specify the author of the
     change, if it's different from the committer. ``bzr log`` and
     ``bzr annotate`` display the author instead of the committer.
     (Lukáš Lalinský)

   * In addition to global options and command specific options, a set of
     standard options are now supported. Standard options are legal for
     all commands. The initial set of standard options are:
     
     * ``--help`` or ``-h`` - display help message
     * ``--verbose`` or ``-v`` - display additional information
     * ``--quiet``  or ``-q`` - only output warnings and errors.

     Unlike global options, standard options can be used in aliases and
     may have command-specific help. (Ian Clatworthy)

   * Verbosity level processing has now been unified. If ``--verbose``
     or ``-v`` is specified on the command line multiple times, the
     verbosity level is made positive the first time then increased.
     If ``--quiet`` or ``-q`` is specified on the command line
     multiple times, the verbosity level is made negative the first
     time then decreased. To get the default verbosity level of zero,
     either specify none of the above , ``--no-verbose`` or ``--no-quiet``.
     Note that most commands currently ignore the magnitude of the
     verbosity level but do respect *quiet vs normal vs verbose* when
     generating output. (Ian Clatworthy)

   * ``Branch.hooks`` now supports ``pre_commit`` hook. The hook's signature
     is documented in BranchHooks constructor. (Nam T. Nguyen, #102747)

   * New ``Repository.stream_knit_data_for_revisions`` request added to the
     network protocol for greatly reduced roundtrips when retrieving a set of
     revisions. (Andrew Bennetts)

  BUG FIXES:

   * ``bzr plugins`` now lists the version number for each plugin in square
     brackets after the path. (Robert Collins, #125421)

   * Pushing, pulling and branching branches with subtree references was not
     copying the subtree weave, preventing the file graph from being accessed
     and causing errors in commits in clones. (Robert Collins)

   * Suppress warning "integer argument expected, got float" from Paramiko,
     which sometimes caused false test failures.  (Martin Pool)

   * Fix bug in bundle 4 that could cause attempts to write data to wrong
     versionedfile.  (Aaron Bentley)

   * Diffs generated using "diff -p" no longer break the patch parser.
     (Aaron Bentley)

   * get_transport treats an empty possible_transports list the same as a non-
     empty one.  (Aaron Bentley)

   * patch verification for merge directives is reactivated, and works with
     CRLF and CR files.  (Aaron Bentley)

   * Accept ..\ as a path in revision specifiers. This fixes for example
     "-r branch:..\other-branch" on Windows.  (Lukáš Lalinský) 

   * ``BZR_PLUGIN_PATH`` may now contain trailing slashes.
     (Blake Winton, #129299)

   * man page no longer lists hidden options (#131667, Aaron Bentley)

   * ``uncommit --help`` now explains the -r option adequately.  (Daniel
     Watkins, #106726)

   * Error messages are now better formatted with parameters (such as
     filenames) quoted when necessary. This avoids confusion when directory
     names ending in a '.' at the end of messages were confused with a
     full stop that may or not have been there. (Daniel Watkins, #129791)

   * Fix ``status FILE -r X..Y``. (Lukáš Lalinský)

   * If a particular command is an alias, ``help`` will show the alias
     instead of claiming there is no help for said alias. (Daniel Watkins,
     #133548)

   * TreeTransform-based operations, like pull, merge, revert, and branch,
     now roll back if they encounter an error.  (Aaron Bentley, #67699)

   * ``bzr commit`` now exits cleanly if a character unsupported by the
     current encoding is used in the commit message.  (Daniel Watkins,
     #116143)

   * bzr send uses default values for ranges when only half of an elipsis
     is specified ("-r..5" or "-r5..").  (#61685, Aaron Bentley)

   * Avoid trouble when Windows ssh calls itself 'plink' but no plink
     binary is present.  (Martin Albisetti, #107155)

   * ``bzr remove`` should remove clean subtrees.  Now it will remove (without
     needing ``--force``) subtrees that contain no files with text changes or
     modified files.  With ``--force`` it removes the subtree regardless of
     text changes or unknown files. Directories with renames in or out (but
     not changed otherwise) will now be removed without needing ``--force``.
     Unknown ignored files will be deleted without needing ``--force``.
     (Marius Kruger, #111665)

   * When two plugins conflict, the source of both the losing and now the
     winning definition is shown.  (Konstantin Mikhaylov, #5454)

   * When committing to a branch, the location being committed to is
     displayed.  (Daniel Watkins, #52479)

   * ``bzr --version`` takes care about encoding of stdout, especially
     when output is redirected. (Alexander Belchenko, #131100)

   * Prompt for an ftp password if none is provided.
     (Vincent Ladeuil, #137044)

   * Reuse bound branch associated transport to avoid multiple
     connections.
     (Vincent Ladeuil, #128076, #131396)

   * Overwrite conflicting tags by ``push`` and ``pull`` if the
     ``--overwrite`` option is specified.  (Lukáš Lalinský, #93947)

   * In checkouts, tags are copied into the master branch when created,
     changed or deleted, and are copied into the checkout when it is 
     updated.  (Martin Pool, #93856, #93860)

   * Print a warning instead of aborting the ``python setup.py install``
     process if building of a C extension is not possible.
     (Lukáš Lalinský, Alexander Belchenko)

  IMPROVEMENTS:

   * Add the option "--show-diff" to the commit command in order to display
     the diff during the commit log creation. (Goffredo Baroncelli)

   * ``pull`` and ``merge`` are much faster at installing bundle format 4.
     (Aaron Bentley)

   * ``pull -v`` no longer includes deltas, making it much faster.
     (Aaron Bentley)

   * ``send`` now sends the directive as an attachment by default.
     (Aaron Bentley, Lukáš Lalinský, Alexander Belchenko)

   * Documentation updates (Martin Albisetti)

   * Help on debug flags is now included in ``help global-options``.
     (Daniel Watkins, #124853)

   * Parameters passed on the command line are checked to ensure they are
     supported by the encoding in use. (Daniel Watkins)

   * The compression used within the bzr repository has changed from zlib
     level 9 to the zlib default level. This improves commit performance with
     only a small increase in space used (and in some cases a reduction in
     space). (Robert Collins)

   * Initial commit no longer SHAs files twice and now reuses the path
     rather than looking it up again, making it faster.
     (Ian Clatworthy)

   * New option ``-c``/``--change`` for ``diff`` and ``status`` to show
     changes in one revision.  (Lukáš Lalinský)

   * If versioned files match a given ignore pattern, a warning is now
     given. (Daniel Watkins, #48623)

   * ``bzr status`` now has -S as a short name for --short and -V as a
     short name for --versioned. These have been added to assist users
     migrating from Subversion: ``bzr status -SV`` is now like
     ``svn status -q``.  (Daniel Watkins, #115990)

   * Added C implementation of  ``PatienceSequenceMatcher``, which is about
     10x faster than the Python version. This speeds up commands that
     need file diffing, such as ``bzr commit`` or ``bzr diff``.
     (Lukáš Lalinský)

   * HACKING has been extended with a large section on core developer tasks.
     (Ian Clatworthy)

   * Add ``branches`` and ``standalone-trees`` as online help topics and
     include them as Concepts within the User Reference.
     (Paul Moore, Ian Clatworthy)

    * ``check`` can detect versionedfile parent references that are
      inconsistent with revision and inventory info, and ``reconcile`` can fix
      them.  These faulty references were generated by 0.8-era releases,
      so repositories which were manipulated by old bzrs should be
      checked, and possibly reconciled ASAP.  (Aaron Bentley, Andrew Bennetts)

  API BREAKS:

   * ``Branch.append_revision`` is removed altogether; please use 
     ``Branch.set_last_revision_info`` instead.  (Martin Pool)

   * CommitBuilder now advertises itself as requiring the root entry to be
     supplied. This only affects foreign repository implementations which reuse
     CommitBuilder directly and have changed record_entry_contents to require
     that the root not be supplied. This should be precisely zero plugins
     affected. (Robert Collins)

   * The ``add_lines`` methods on ``VersionedFile`` implementations has changed
     its return value to include the sha1 and length of the inserted text. This
     allows the avoidance of double-sha1 calculations during commit.
     (Robert Collins)

   * ``Transport.should_cache`` has been removed.  It was not called in the
     previous release.  (Martin Pool)

  TESTING:

   * Tests may now raise TestNotApplicable to indicate they shouldn't be 
     run in a particular scenario.  (Martin Pool)

   * New function multiply_tests_from_modules to give a simpler interface
     to test parameterization.  (Martin Pool, Robert Collins)

   * ``Transport.should_cache`` has been removed.  It was not called in the
     previous release.  (Martin Pool)

   * NULL_REVISION is returned to indicate the null revision, not None.
     (Aaron Bentley)

   * Use UTF-8 encoded StringIO for log tests to avoid failures on
     non-ASCII committer names.  (Lukáš Lalinský)

  INTERNALS:

   * ``bzrlib.plugin.all_plugins`` has been deprecated in favour of
     ``bzrlib.plugin.plugins()`` which returns PlugIn objects that provide
     useful functionality for determining the path of a plugin, its tests, and
     its version information. (Robert Collins)

   * Add the option user_encoding to the function 'show_diff_trees()'
     in order to move the user encoding at the UI level. (Goffredo Baroncelli)

   * Add the function make_commit_message_template_encoded() and the function
     edit_commit_message_encoded() which handle encoded strings.
     This is done in order to mix the commit messages (which is a unicode
     string), and the diff which is a raw string. (Goffredo Baroncelli)

   * CommitBuilder now defaults to using add_lines_with_ghosts, reducing
     overhead on non-weave repositories which don't require all parents to be
     present. (Robert Collins)

   * Deprecated method ``find_previous_heads`` on
     ``bzrlib.inventory.InventoryEntry``. This has been superseded by the use
     of ``parent_candidates`` and a separate heads check via the repository
     API. (Robert Collins)

   * New trace function ``mutter_callsite`` will print out a subset of the
     stack to the log, which can be useful for gathering debug details.
     (Robert Collins)

   * ``bzrlib.pack.ContainerWriter`` now tracks how many records have been
     added via a public attribute records_written. (Robert Collins)

   * New method ``bzrlib.transport.Transport.get_recommended_page_size``.
     This provides a hint to users of transports as to the reasonable
     minimum data to read. In principle this can take latency and
     bandwidth into account on a per-connection basis, but for now it
     just has hard coded values based on the url. (e.g. http:// has a large
     page size, file:// has a small one.) (Robert Collins)

   * New method on ``bzrlib.transport.Transport`` ``open_write_stream`` allows
     incremental addition of data to a file without requiring that all the
     data be buffered in memory. (Robert Collins)

   * New methods on ``bzrlib.knit.KnitVersionedFile``:
     ``get_data_stream(versions)``, ``insert_data_stream(stream)`` and
     ``get_format_signature()``.  These provide some infrastructure for
     efficiently streaming the knit data for a set of versions over the smart
     protocol.

   * Knits with no annotation cache still produce correct annotations.
     (Aaron Bentley)

   * Three new methods have been added to ``bzrlib.trace``:
     ``set_verbosity_level``, ``get_verbosity_level`` and ``is_verbose``.
     ``set_verbosity_level`` expects a numeric value: negative for quiet,
     zero for normal, positive for verbose. The size of the number can be
     used to determine just how quiet or verbose the application should be.
     The existing ``be_quiet`` and ``is_quiet`` routines have been
     integrated into this new scheme. (Ian Clatworthy)

   * Options can now be delcared with a ``custom_callback`` parameter. If
     set, this routine is called after the option is processed. This feature
     is now used by the standard options ``verbose`` and ``quiet`` so that
     setting one implicitly resets the other. (Ian Clatworthy)

   * Rather than declaring a new option from scratch in order to provide
     custom help, a centrally registered option can be decorated using the
     new ``bzrlib.Option.custom_help`` routine. In particular, this routine
     is useful when declaring better help for the ``verbose`` and ``quiet``
     standard options as the base definition of these is now more complex
     than before thanks to their use of a custom callback. (Ian Clatworthy)
      
    * Tree._iter_changes(specific_file=[]) now iterates through no files,
      instead of iterating through all files.  None is used to iterate through
      all files.  (Aaron Bentley)

    * WorkingTree.revert() now accepts None to revert all files.  The use of
      [] to revert all files is deprecated.  (Aaron Bentley)


bzr 0.90 2007-08-28
-------------------

  IMPROVEMENTS:

    * Documentation is now organized into multiple directories with a level
      added for different languages or locales. Added the Mini Tutorial
      and Quick Start Summary (en) documents from the Wiki, improving the
      content and readability of the former. Formatted NEWS as Release Notes
      complete with a Table of Conents, one heading per release. Moved the
      Developer Guide into the main document catalog and provided a link
      from the developer document catalog back to the main one.
      (Ian Clatworthy, Sabin Iacob, Alexander Belchenko)


  API CHANGES:

    * The static convenience method ``BzrDir.create_repository``
      is deprecated.  Callers should instead create a ``BzrDir`` instance
      and call ``create_repository`` on that.  (Martin Pool)


bzr 0.90rc1 2007-08-14
----------------------

  BUGFIXES:

    * ``bzr init`` should connect to the remote location one time only.  We
      have been connecting several times because we forget to pass around the
      Transport object. This modifies ``BzrDir.create_branch_convenience``,
      so that we can give it the Transport we already have.
      (John Arbash Meinel, Vincent Ladeuil, #111702)

    * Get rid of sftp connection cache (get rid of the FTP one too).
      (Vincent Ladeuil, #43731)

    * bzr branch {local|remote} remote don't try to create a working tree
      anymore.
      (Vincent Ladeuil, #112173)

    * All identified multiple connections for a single bzr command have been
      fixed. See bzrlib/tests/commands directory.
      (Vincent Ladeuil)

    * ``bzr rm`` now does not insist on ``--force`` to delete files that
      have been renamed but not otherwise modified.  (Marius Kruger,
      #111664)

    * ``bzr selftest --bench`` no longer emits deprecation warnings
      (Lukáš Lalinský)

    * ``bzr status`` now honours FILE parameters for conflict lists
      (Aaron Bentley, #127606)

    * ``bzr checkout`` now honours -r when reconstituting a working tree.
      It also honours -r 0.  (Aaron Bentley, #127708)

    * ``bzr add *`` no more fails on Windows if working tree contains
      non-ascii file names. (Kuno Meyer, #127361)

    * allow ``easy_install bzr`` runs without fatal errors. 
      (Alexander Belchenko, #125521)

    * Graph._filter_candidate_lca does not raise KeyError if a candidate
      is eliminated just before it would normally be examined.  (Aaron Bentley)

    * SMTP connection failures produce a nice message, not a traceback.
      (Aaron Bentley)

  IMPROVEMENTS:

    * Don't show "dots" progress indicators when run non-interactively, such
      as from cron.  (Martin Pool)

    * ``info`` now formats locations more nicely and lists "submit" and
      "public" branches (Aaron Bentley)

    * New ``pack`` command that will trigger database compression within
      the repository (Robert Collins)

    * Implement ``_KnitIndex._load_data`` in a pyrex extension. The pyrex
      version is approximately 2-3x faster at parsing a ``.kndx`` file.
      Which yields a measurable improvement for commands which have to
      read from the repository, such as a 1s => 0.75s improvement in
      ``bzr diff`` when there are changes to be shown.  (John Arbash Meinel)

    * Merge is now faster.  Depending on the scenario, it can be more than 2x
      faster. (Aaron Bentley)

    * Give a clearer warning, and allow ``python setup.py install`` to
      succeed even if pyrex is not available.
      (John Arbash Meinel)

    * ``DirState._read_dirblocks`` now has an optional Pyrex
      implementation. This improves the speed of any command that has to
      read the entire DirState. (``diff``, ``status``, etc, improve by
      about 10%).
      ``bisect_dirblocks`` has also been improved, which helps all
      ``_get_entry`` type calls (whenever we are searching for a
      particular entry in the in-memory DirState).
      (John Arbash Meinel)

    * ``bzr pull`` and ``bzr push`` no longer do a complete walk of the 
      branch revision history for ui display unless -v is supplied.
      (Robert Collins)

    * ``bzr log -rA..B`` output shifted to the left margin if the log only 
      contains merge revisions. (Kent Gibson) 

    * The ``plugins`` command is now public with improved help.
      (Ian Clatworthy)

    * New bundle and merge directive formats are faster to generate, and

    * Annotate merge now works when there are local changes. (Aaron Bentley)

    * Commit now only shows the progress in terms of directories instead of
      entries. (Ian Clatworthy)

    * Fix ``KnitRepository.get_revision_graph`` to not request the graph 2
      times. This makes ``get_revision_graph`` 2x faster. (John Arbash
      Meinel)

    * Fix ``VersionedFile.get_graph()`` to avoid using
      ``set.difference_update(other)``, which has bad scaling when
      ``other`` is large. This improves ``VF.get_graph([version_id])`` for
      a 12.5k graph from 2.9s down to 200ms. (John Arbash Meinel)

    * The ``--lsprof-file`` option now generates output for KCacheGrind if
      the file starts with ``callgrind.out``. This matches the default file
      filtering done by KCacheGrind's Open Dialog. (Ian Clatworthy)

    * Fix ``bzr update`` to avoid an unnecessary
      ``branch.get_master_branch`` call, which avoids 1 extra connection
      to the remote server. (Partial fix for #128076, John Arbash Meinel)

    * Log errors from the smart server in the trace file, to make debugging 
      test failures (and live failures!) easier.  (Andrew Bennetts)

    * The HTML version of the man page has been superceded by a more
      comprehensive manual called the Bazaar User Reference. This manual
      is completed generated from the online help topics. As part of this
      change, limited reStructuredText is now explicitly supported in help
      topics and command help with 'unnatural' markup being removed prior
      to display by the online help or inclusion in the man page.
      (Ian Clatworthy)

    * HTML documentation now use files extension ``*.html``
      (Alexander Belchenko)

    * The cache of ignore definitions is now cleared in WorkingTree.unlock()
      so that changes to .bzrignore aren't missed. (#129694, Daniel Watkins)

    * ``bzr selftest --strict`` fails if there are any missing features or
      expected test failures. (Daniel Watkins, #111914)

    * Link to registration survey added to README. (Ian Clatworthy)

    * Windows standalone installer show link to registration survey
      when installation finished. (Alexander Belchenko)

  LIBRARY API BREAKS:

    * Deprecated dictionary ``bzrlib.option.SHORT_OPTIONS`` removed.
      Options are now required to provide a help string and it must
      comply with the style guide by being one or more sentences with an
      initial capital and final period. (Martin Pool)

    * KnitIndex.get_parents now returns tuples. (Robert Collins)

    * Ancient unused ``Repository.text_store`` attribute has been removed.
      (Robert Collins)

    * The ``bzrlib.pack`` interface has changed to use tuples of bytestrings
      rather than just bytestrings, making it easier to represent multiple
      element names. As this interface was not used by any internal facilities
      since it was introduced in 0.18 no API compatibility is being preserved.
      The serialised form of these packs is identical with 0.18 when a single
      element tuple is in use. (Robert Collins)

  INTERNALS:

    * merge now uses ``iter_changes`` to calculate changes, which makes room for
      future performance increases.  It is also more consistent with other
      operations that perform comparisons, and reduces reliance on
      Tree.inventory.  (Aaron Bentley)

    * Refactoring of transport classes connected to a remote server.
      ConnectedTransport is a new class that serves as a basis for all
      transports needing to connect to a remote server.  transport.split_url
      have been deprecated, use the static method on the object instead. URL
      tests have been refactored too.
      (Vincent Ladeuil)

    * Better connection sharing for ConnectedTransport objects.
      transport.get_transport() now accepts a 'possible_transports' parameter.
      If a newly requested transport can share a connection with one of the
      list, it will.
      (Vincent Ladeuil)

    * Most functions now accept ``bzrlib.revision.NULL_REVISION`` to indicate
      the null revision, and consider using ``None`` for this purpose
      deprecated.  (Aaron Bentley)

    * New ``index`` module with abstract index functionality. This will be
      used during the planned changes in the repository layer. Currently the
      index layer provides a graph aware immutable index, a builder for the
      same index type to allow creating them, and finally a composer for
      such indices to allow the use of many indices in a single query. The
      index performance is not optimised, however the API is stable to allow
      development on top of the index. (Robert Collins)

    * ``bzrlib.dirstate.cmp_by_dirs`` can be used to compare two paths by
      their directory sections. This is equivalent to comparing
      ``path.split('/')``, only without having to split the paths.
      This has a Pyrex implementation available.
      (John Arbash Meinel)

    * New transport decorator 'unlistable+' which disables the list_dir
      functionality for testing.

    * Deprecated ``change_entry`` in transform.py. (Ian Clatworthy)

    * RevisionTree.get_weave is now deprecated.  Tree.plan_merge is now used
      for performing annotate-merge.  (Aaron Bentley)

    * New EmailMessage class to create email messages. (Adeodato Simó)

    * Unused functions on the private interface KnitIndex have been removed.
      (Robert Collins)

    * New ``knit.KnitGraphIndex`` which provides a ``KnitIndex`` layered on top
      of a ``index.GraphIndex``. (Robert Collins)

    * New ``knit.KnitVersionedFile.iter_parents`` method that allows querying
      the parents of many knit nodes at once, reducing round trips to the 
      underlying index. (Robert Collins)

    * Graph now has an is_ancestor method, various bits use it.
      (Aaron Bentley)

    * The ``-Dhpss`` flag now includes timing information. As well as
      logging when a new connection is opened. (John Arbash Meinel)

    * ``bzrlib.pack.ContainerWriter`` now returns an offset, length tuple to
      callers when inserting data, allowing generation of readv style access
      during pack creation, without needing a separate pass across the output
      pack to gather such details. (Robert Collins)

    * ``bzrlib.pack.make_readv_reader`` allows readv based access to pack
      files that are stored on a transport. (Robert Collins)

    * New ``Repository.has_same_location`` method that reports if two
      repository objects refer to the same repository (although with some risk
      of false negatives).  (Andrew Bennetts)

    * InterTree.compare now passes require_versioned on correctly.
      (Marius Kruger)

    * New methods on Repository - ``start_write_group``,
      ``commit_write_group``, ``abort_write_group`` and ``is_in_write_group`` -
      which provide a clean hook point for transactional Repositories - ones
      where all the data for a fetch or commit needs to be made atomically
      available in one step. This allows the write lock to remain while making
      a series of data insertions.  (e.g. data conversion). (Robert Collins)

    * In ``bzrlib.knit`` the internal interface has been altered to use
      3-tuples (index, pos, length) rather than two-tuples (pos, length) to
      describe where data in a knit is, allowing knits to be split into 
      many files. (Robert Collins)

    * ``bzrlib.knit._KnitData`` split into cache management and physical access
      with two access classes - ``_PackAccess`` and ``_KnitAccess`` defined.
      The former provides access into a .pack file, and the latter provides the
      current production repository form of .knit files. (Robert Collins)

  TESTING:

    * Remove selftest ``--clean-output``, ``--numbered-dirs`` and
      ``--keep-output`` options, which are obsolete now that tests
      are done within directories in $TMPDIR.  (Martin Pool)

    * The SSH_AUTH_SOCK environment variable is now reset to avoid 
      interaction with any running ssh agents.  (Jelmer Vernooij, #125955)

    * run_bzr_subprocess handles parameters the same way as run_bzr:
      either a string or a list of strings should be passed as the first
      parameter.  Varargs-style parameters are deprecated. (Aaron Bentley)


bzr 0.18  2007-07-17
--------------------

  BUGFIXES:

    * Fix 'bzr add' crash under Win32 (Kuno Meyer)


bzr 0.18rc1  2007-07-10
-----------------------

  BUGFIXES:

    * Do not suppress pipe errors, etc. in non-display commands
      (Alexander Belchenko, #87178)

    * Display a useful error message when the user requests to annotate
      a file that is not present in the specified revision.
      (James Westby, #122656)

    * Commands that use status flags now have a reference to 'help
      status-flags'.  (Daniel Watkins, #113436)

    * Work around python-2.4.1 inhability to correctly parse the
      authentication header.
      (Vincent Ladeuil, #121889)

    * Use exact encoding for merge directives. (Adeodato Simó, #120591)

    * Fix tempfile permissions error in smart server tar bundling under
      Windows. (Martin _, #119330)

    * Fix detection of directory entries in the inventory. (James Westby)

    * Fix handling of http code 400: Bad Request When issuing too many ranges.
      (Vincent Ladeuil, #115209)

    * Issue a CONNECT request when connecting to an https server
      via a proxy to enable SSL tunneling.
      (Vincent Ladeuil, #120678)

    * Fix ``bzr log -r`` to support selecting merge revisions, both 
      individually and as part of revision ranges.
      (Kent Gibson, #4663)
 
    * Don't leave cruft behind when failing to acquire a lockdir.
      (Martin Pool, #109169)

    * Don't use the '-f' strace option during tests.
      (Vincent Ladeuil, #102019).

    * Warn when setting ``push_location`` to a value that will be masked by
      locations.conf.  (Aaron Bentley, #122286)

    * Fix commit ordering in corner case (Aaron Bentley, #94975)

    *  Make annotate behave in a non-ASCII world (Adeodato Simó).

  IMPROVEMENTS:

    * The --lsprof-file option now dumps a text rendering of the profiling
      information if the filename ends in ".txt". It will also convert the
      profiling information to a format suitable for KCacheGrind if the
      output filename ends in ".callgrind". Fixes to the lsprofcalltree
      conversion process by Jean Paul Calderone and Itamar were also merged.
      See http://ddaa.net/blog/python/lsprof-calltree. (Ian Clatworthy)

    * ``info`` now defaults to non-verbose mode, displaying only paths and
      abbreviated format info.  ``info -v`` displays all the information
      formerly displayed by ``info``.  (Aaron Bentley, Adeodato Simó)

    * ``bzr missing`` now has better option names ``--this`` and ``--other``.
      (Elliot Murphy)

    * The internal ``weave-list`` command has become ``versionedfile-list``,
      and now lists knits as well as weaves.  (Aaron Bentley)

    * Automatic merge base selection uses a faster algorithm that chooses
      better bases in criss-cross merge situations (Aaron Bentley)

    * Progress reporting in ``commit`` has been improved. The various logical
      stages are now reported on as follows, namely:

      * Collecting changes [Entry x/y] - Stage n/m
      * Saving data locally - Stage n/m
      * Uploading data to master branch - Stage n/m
      * Updating the working tree - Stage n/m
      * Running post commit hooks - Stage n/m
      
      If there is no master branch, the 3rd stage is omitted and the total
      number of stages is adjusted accordingly.

      Each hook that is run after commit is listed with a name (as hooks
      can be slow it is useful feedback).
      (Ian Clatworthy, Robert Collins)

    * Various operations that are now faster due to avoiding unnecessary
      topological sorts. (Aaron Bentley)

    * Make merge directives robust against broken bundles. (Aaron Bentley)

    * The lsprof filename note is emitted via trace.note(), not standard
      output.  (Aaron Bentley)

    * ``bzrlib`` now exports explicit API compatibility information to assist
      library users and plugins. See the ``bzrlib.api`` module for details.
      (Robert Collins)

    * Remove unnecessary lock probes when acquiring a lockdir.
      (Martin Pool)

    * ``bzr --version`` now shows the location of the bzr log file, which
      is especially useful on Windows.  (Martin Pool)

    * -D now supports hooks to get debug tracing of hooks (though its currently
      minimal in nature). (Robert Collins)

    * Long log format reports deltas on merge revisions. 
      (John Arbash Meinel, Kent Gibson)

    * Make initial push over ftp more resilient. (John Arbash Meinel)

    * Print a summary of changes for update just like pull does.
      (Daniel Watkins, #113990)

    * Add a -Dhpss option to trace smart protocol requests and responses.
      (Andrew Bennetts)

  LIBRARY API BREAKS:

    * Testing cleanups - 
      ``bzrlib.repository.RepositoryTestProviderAdapter`` has been moved
      to ``bzrlib.tests.repository_implementations``;
      ``bzrlib.repository.InterRepositoryTestProviderAdapter`` has been moved
      to ``bzrlib.tests.interrepository_implementations``;
      ``bzrlib.transport.TransportTestProviderAdapter`` has moved to 
      ``bzrlib.tests.test_transport_implementations``.
      ``bzrlib.branch.BranchTestProviderAdapter`` has moved to
      ``bzrlib.tests.branch_implementations``.
      ``bzrlib.bzrdir.BzrDirTestProviderAdapter`` has moved to 
      ``bzrlib.tests.bzrdir_implementations``.
      ``bzrlib.versionedfile.InterVersionedFileTestProviderAdapter`` has moved
      to ``bzrlib.tests.interversionedfile_implementations``.
      ``bzrlib.store.revision.RevisionStoreTestProviderAdapter`` has moved to
      ``bzrlib.tests.revisionstore_implementations``.
      ``bzrlib.workingtree.WorkingTreeTestProviderAdapter`` has moved to
      ``bzrlib.tests.workingtree_implementations``.
      These changes are an API break in the testing infrastructure only.
      (Robert Collins)

    * Relocate TestCaseWithRepository to be more central. (Robert Collins)

    * ``bzrlib.add.smart_add_tree`` will no longer perform glob expansion on
      win32. Callers of the function should do this and use the new
      ``MutableTree.smart_add`` method instead. (Robert Collins)

    * ``bzrlib.add.glob_expand_for_win32`` is now
      ``bzrlib.win32utils.glob_expand``.  (Robert Collins)

    * ``bzrlib.add.FastPath`` is now private and moved to 
      ``bzrlib.mutabletree._FastPath``. (Robert Collins, Martin Pool)

    * ``LockDir.wait`` removed.  (Martin Pool)

    * The ``SmartServer`` hooks API has changed for the ``server_started`` and
      ``server_stopped`` hooks. The first parameter is now an iterable of
      backing URLs rather than a single URL. This is to reflect that many
      URLs may map to the external URL of the server. E.g. the server interally
      may have a chrooted URL but also the local file:// URL will be at the 
      same location. (Robert Collins)

  INTERNALS:

    * New SMTPConnection class to unify email handling.  (Adeodato Simó)

    * Fix documentation of BzrError. (Adeodato Simó)

    * Make BzrBadParameter an internal error. (Adeodato Simó)

    * Remove use of 'assert False' to raise an exception unconditionally.
      (Martin Pool)

    * Give a cleaner error when failing to decode knit index entry.
      (Martin Pool)

    * TreeConfig would mistakenly search the top level when asked for options
      from a section. It now respects the section argument and only
      searches the specified section. (James Westby)

    * Improve ``make api-docs`` output. (John Arbash Meinel)

    * Use os.lstat rather than os.stat for osutils.make_readonly and
      osutils.make_writeable. This makes the difftools plugin more
      robust when dangling symlinks are found. (Elliot Murphy)

    * New ``-Dlock`` option to log (to ~/.bzr.log) information on when 
      lockdirs are taken or released.  (Martin Pool)

    * ``bzrlib`` Hooks are now nameable using ``Hooks.name_hook``. This 
      allows a nicer UI when hooks are running as the current hook can
      be displayed. (Robert Collins)

    * ``Transport.get`` has had its interface made more clear for ease of use.
      Retrieval of a directory must now fail with either 'PathError' at open
      time, or raise 'ReadError' on a read. (Robert Collins)

    * New method ``_maybe_expand_globs`` on the ``Command`` class for 
      dealing with unexpanded glob lists - e.g. on the win32 platform. This
      was moved from ``bzrlib.add._prepare_file_list``. (Robert Collins)

    * ``bzrlib.add.smart_add`` and ``bzrlib.add.smart_add_tree`` are now
      deprecated in favour of ``MutableTree.smart_add``. (Robert Collins,
      Martin Pool)

    * New method ``external_url`` on Transport for obtaining the url to
      hand to external processes. (Robert Collins)

    * Teach windows installers to build pyrex/C extensions.
      (Alexander Belchenko)

  TESTING:

    * Removed the ``--keep-output`` option from selftest and clean up test
      directories as they're used.  This reduces the IO load from 
      running the test suite and cuts the time by about half.
      (Andrew Bennetts, Martin Pool)

    * Add scenarios as a public attribute on the TestAdapter classes to allow
      modification of the generated scenarios before adaption and easier
      testing. (Robert Collins)

    * New testing support class ``TestScenarioApplier`` which multiplies
      out a single teste by a list of supplied scenarios. (RobertCollins)

    * Setting ``repository_to_test_repository`` on a repository_implementations
      test will cause it to be called during repository creation, allowing the
      testing of repository classes which are not based around the Format
      concept. For example a repository adapter can be tested in this manner,
      by altering the repository scenarios to include a scenario that sets this
      attribute during the test parameterisation in
      ``bzrlib.tests.repository.repository_implementations``. (Robert Collins)

    * Clean up many of the APIs for blackbox testing of Bazaar.  The standard 
      interface is now self.run_bzr.  The command to run can be passed as
      either a list of parameters, a string containing the command line, or
      (deprecated) varargs parameters.  (Martin Pool)

    * The base TestCase now isolates tests from -D parameters by clearing
      ``debug.debug_flags`` and restores it afterwards. (Robert Collins)

    * Add a relpath parameter to get_transport methods in test framework to
      avoid useless cloning.
      (Vincent Ladeuil, #110448)


bzr 0.17  2007-06-18
--------------------

  BUGFIXES:

    * Fix crash of commit due to wrong lookup of filesystem encoding.
      (Colin Watson, #120647)

    * Revert logging just to stderr in commit as broke unicode filenames.
      (Aaron Bentley, Ian Clatworthy, #120930)


bzr 0.17rc1  2007-06-12
-----------------------

  NOTES WHEN UPGRADING:

    * The kind() and is_executable() APIs on the WorkingTree interface no
      longer implicitly (read) locks and unlocks the tree. This *might*
      impact some plug-ins and tools using this part of the API. If you find
      an issue that may be caused by this change, please let us know,
      particularly the plug-in/tool maintainer. If encountered, the API
      fix is to surround kind() and is_executable() calls with lock_read()
      and unlock() like so::

        work_tree.lock_read()
        try:
            kind = work_tree.kind(...)
        finally:
            work_tree.unlock()

  INTERNALS:
    * Rework of LogFormatter API to provide beginning/end of log hooks and to
      encapsulate the details of the revision to be logged in a LogRevision
      object.
      In long log formats, merge revision ids are only shown when --show-ids
      is specified, and are labelled "revision-id:", as per mainline
      revisions, instead of "merged:". (Kent Gibson)

    * New ``BranchBuilder`` API which allows the construction of particular
      histories quickly. Useful for testing and potentially other applications
      too. (Robert Collins)

  IMPROVEMENTS:
  
    * There are two new help topics, working-trees and repositories that
      attempt to explain these concepts. (James Westby, John Arbash Meinel,
      Aaron Bentley)

    * Added ``bzr log --limit`` to report a limited number of revisions.
      (Kent Gibson, #3659)

    * Revert does not try to preserve file contents that were originally
      produced by reverting to a historical revision.  (Aaron Bentley)

    * ``bzr log --short`` now includes ``[merge]`` for revisions which
      have more than one parent. This is a small improvement to help
      understanding what changes have occurred
      (John Arbash Meinel, #83887)

    * TreeTransform avoids many renames when contructing large trees,
      improving speed.  3.25x speedups have been observed for construction of
      kernel-sized-trees, and checkouts are 1.28x faster.  (Aaron Bentley)

    * Commit on large trees is now faster. In my environment, a commit of
      a small change to the Mozilla tree (55k files) has dropped from
      66 seconds to 32 seconds. For a small tree of 600 files, commit of a
      small change is 33% faster. (Ian Clatworthy)

    * New --create-prefix option to bzr init, like for push.  (Daniel Watkins,
      #56322)

  BUGFIXES:

    * ``bzr push`` should only connect to the remote location one time.
      We have been connecting 3 times because we forget to pass around
      the Transport object. This adds ``BzrDir.clone_on_transport()``, so
      that we can pass in the Transport that we already have.
      (John Arbash Meinel, #75721)

    * ``DirState.set_state_from_inventory()`` needs to properly order
      based on split paths, not just string paths.
      (John Arbash Meinel, #115947)

    * Let TestUIFactoy encode the password prompt with its own stdout.
      (Vincent Ladeuil, #110204)

    * pycurl should take use the range header that takes the range hint
      into account.
      (Vincent Ladeuil, #112719)

    * WorkingTree4.get_file_sha1 no longer raises an exception when invoked
      on a missing file.  (Aaron Bentley, #118186)

    * WorkingTree.remove works correctly with tree references, and when pwd is
      not the tree root. (Aaron Bentley)

    * Merge no longer fails when a file is renamed in one tree and deleted
      in the other. (Aaron Bentley, #110279)

    * ``revision-info`` now accepts dotted revnos, doesn't require a tree,
      and defaults to the last revision (Matthew Fuller, #90048)

    * Tests no longer fail when BZR_REMOTE_PATH is set in the environment.
      (Daniel Watkins, #111958)

    * ``bzr branch -r revid:foo`` can be used to branch any revision in
      your repository. (Previously Branch6 only supported revisions in your
      mainline). (John Arbash Meinel, #115343)

bzr 0.16  2007-05-07
--------------------
  
  BUGFIXES:

    * Handle when you have 2 directories with similar names, but one has a
      hyphen. (``'abc'`` versus ``'abc-2'``). The WT4._iter_changes
      iterator was using direct comparison and ``'abc/a'`` sorts after
      ``'abc-2'``, but ``('abc', 'a')`` sorts before ``('abc-2',)``.
      (John Arbash Meinel, #111227)

    * Handle when someone renames a file on disk without telling bzr.
      Previously we would report the first file as missing, but not show
      the new unknown file. (John Arbash Meinel, #111288)

    * Avoid error when running hooks after pulling into or pushing from
      a branch bound to a smartserver branch.  (Martin Pool, #111968)

  IMPROVEMENTS:

    * Move developer documentation to doc/developers/. This reduces clutter in
      the root of the source tree and allows HACKING to be split into multiple
      files. (Robert Collins, Alexander Belchenko)

    * Clean up the ``WorkingTree4._iter_changes()`` internal loops as well as
      ``DirState.update_entry()``. This optimizes the core logic for ``bzr
      diff`` and ``bzr status`` significantly improving the speed of
      both. (John Arbash Meinel)

bzr 0.16rc2  2007-04-30
-----------------------

  BUGFIXES:

    * Handle the case when you delete a file, and then rename another file
      on top of it. Also handle the case of ``bzr rm --keep foo``. ``bzr
      status`` should show the removed file and an unknown file in its
      place. (John Arbash Meinel, #109993)

    * Bundles properly read and write revision properties that have an
      empty value. And when the value is not ASCII.
      (John Arbash Meinel, #109613)

    * Fix the bzr commit message to be in text mode.
      (Alexander Belchenko, #110901)

    * Also handle when you rename a file and create a file where it used
      to be. (John Arbash Meinel, #110256)

    * ``WorkingTree4._iter_changes`` should not descend into unversioned
      directories. (John Arbash Meinel, #110399)

bzr 0.16rc1  2007-04-26
-----------------------

  NOTES WHEN UPGRADING:

    * ``bzr remove`` and ``bzr rm`` will now remove the working file, if
      it could be recovered again.
      This has been done for consistency with svn and the unix rm command.
      The old ``remove`` behaviour has been retained in the new option
      ``bzr remove --keep``, which will just stop versioning the file,
      but not delete it.
      ``bzr remove --force`` have been added which will always delete the
      files.
      ``bzr remove`` is also more verbose.
      (Marius Kruger, #82602)

  IMPROVEMENTS:

    * Merge directives can now be supplied as input to `merge` and `pull`,
      like bundles can.  (Aaron Bentley)

    * Sending the SIGQUIT signal to bzr, which can be done on Unix by
      pressing Control-Backslash, drops bzr into a debugger.  Type ``'c'``
      to continue.  This can be disabled by setting the environment variable
      ``BZR_SIGQUIT_PDB=0``.  (Martin Pool)

    * selftest now supports --list-only to list tests instead of running
      them. (Ian Clatworthy)

    * selftest now supports --exclude PATTERN (or -x PATTERN) to exclude
      tests with names that match that regular expression.
      (Ian Clatworthy, #102679)

    * selftest now supports --randomize SEED to run tests in a random order.
      SEED is typically the value 'now' meaning 'use the current time'.
      (Ian Clatworthy, #102686)

    * New option ``--fixes`` to commit, which stores bug fixing annotations as
      revision properties. Built-in support for Launchpad, Debian, Trac and
      Bugzilla bug trackers. (Jonathan Lange, James Henstridge, Robert Collins)

    * New API, ``bzrlib.bugtracker.tracker_registry``, for adding support for
      other bug trackers to ``fixes``. (Jonathan Lange, James Henstridge,
      Robert Collins)

    * ``selftest`` has new short options ``-f`` and ``-1``.  (Martin
      Pool)

    * ``bzrlib.tsort.MergeSorter`` optimizations. Change the inner loop
      into using local variables instead of going through ``self._var``.
      Improves the time to ``merge_sort`` a 10k revision graph by
      approximately 40% (~700->400ms).  (John Arbash Meinel)

    * ``make docs`` now creates a man page at ``man1/bzr.1`` fixing bug 107388.
      (Robert Collins)

    * ``bzr help`` now provides cross references to other help topics using
      the _see_also facility on command classes. Likewise the bzr_man
      documentation, and the bzr.1 man page also include this information.
      (Robert Collins)

    * Tags are now included in logs, that use the long log formatter. 
      (Erik Bågfors, Alexander Belchenko)

    * ``bzr help`` provides a clearer message when a help topic cannot be
      found. (Robert Collins, #107656)

    * ``bzr help`` now accepts optional prefixes for command help. The help
      for all commands can now be found at ``bzr help commands/COMMANDNAME``
      as well as ``bzr help COMMANDNAME`` (which only works for commands 
      where the name is not the same as a more general help topic). 
      (Robert Collins)

    * ``bzr help PLUGINNAME`` will now return the module docstring from the
      plugin PLUGINNAME. (Robert Collins, #50408)

    * New help topic ``urlspec`` which lists the availables transports.
      (Goffredo Baroncelli)

    * doc/server.txt updated to document the default bzr:// port
      and also update the blurb about the hpss' current status.
      (Robert Collins, #107125).

    * ``bzr serve`` now listens on interface 0.0.0.0 by default, making it
      serve out to the local LAN (and anyone in the world that can reach the
      machine running ``bzr serve``. (Robert Collins, #98918)

    * A new smart server protocol version has been added.  It prefixes requests
      and responses with an explicit version identifier so that future protocol
      revisions can be dealt with gracefully.  (Andrew Bennetts, Robert Collins)

    * The bzr protocol version 2 indicates success or failure in every response
      without depending on particular commands encoding that consistently,
      allowing future client refactorings to be much more robust about error
      handling. (Robert Collins, Martin Pool, Andrew Bennetts)

    * The smart protocol over HTTP client has been changed to always post to the
      same ``.bzr/smart`` URL under the original location when it can.  This allows
      HTTP servers to only have to pass URLs ending in .bzr/smart to the smart
      server handler, and not arbitrary ``.bzr/*/smart`` URLs.  (Andrew Bennetts)

    * digest authentication is now supported for proxies and HTTP by the urllib
      based http implementation. Tested against Apache 2.0.55 and Squid
      2.6.5. Basic and digest authentication are handled coherently for HTTP
      and proxy: if the user is provided in the url (bzr command line for HTTP,
      proxy environment variables for proxies), the password is prompted for
      (only once). If the password is provided, it is taken into account. Once
      the first authentication is successful, all further authentication
      roundtrips are avoided by preventively setting the right authentication
      header(s).
      (Vincent Ladeuil).

  INTERNALS:

    * bzrlib API compatability with 0.8 has been dropped, cleaning up some
      code paths. (Robert Collins)

    * Change the format of chroot urls so that they can be safely manipulated
      by generic url utilities without causing the resulting urls to have
      escaped the chroot. A side effect of this is that creating a chroot
      requires an explicit action using a ChrootServer.
      (Robert Collins, Andrew Bennetts)

    * Deprecate ``Branch.get_root_id()`` because branches don't have root ids,
      rather than fixing bug #96847.  (Aaron Bentley)

    * ``WorkingTree.apply_inventory_delta`` provides a better alternative to
      ``WorkingTree._write_inventory``.  (Aaron Bentley)

    * Convenience method ``TestCase.expectFailure`` ensures that known failures
      do not silently pass.  (Aaron Bentley)

    * ``Transport.local_abspath`` now raises ``NotLocalUrl`` rather than 
      ``TransportNotPossible``. (Martin Pool, Ian Clatworthy)

    * New SmartServer hooks facility. There are two initial hooks documented
      in ``bzrlib.transport.smart.SmartServerHooks``. The two initial hooks allow
      plugins to execute code upon server startup and shutdown.
      (Robert Collins).

    * SmartServer in standalone mode will now close its listening socket
      when it stops, rather than waiting for garbage collection. This primarily
      fixes test suite hangs when a test tries to connect to a shutdown server.
      It may also help improve behaviour when dealing with a server running
      on a specific port (rather than dynamically assigned ports).
      (Robert Collins)

    * Move most SmartServer code into a new package, bzrlib/smart.
      bzrlib/transport/remote.py contains just the Transport classes that used
      to be in bzrlib/transport/smart.py.  (Andrew Bennetts)

    * urllib http implementation avoid roundtrips associated with
      401 (and 407) errors once the authentication succeeds.
      (Vincent Ladeuil).

    * urlib http now supports querying the user for a proxy password if
      needed. Realm is shown in the prompt for both HTTP and proxy
      authentication when the user is required to type a password. 
      (Vincent Ladeuil).

    * Renamed SmartTransport (and subclasses like SmartTCPTransport) to
      RemoteTransport (and subclasses to RemoteTCPTransport, etc).  This is more
      consistent with its new home in ``bzrlib/transport/remote.py``, and because
      it's not really a "smart" transport, just one that does file operations
      via remote procedure calls.  (Andrew Bennetts)
 
    * The ``lock_write`` method of ``LockableFiles``, ``Repository`` and
      ``Branch`` now accept a ``token`` keyword argument, so that separate
      instances of those objects can share a lock if it has the right token.
      (Andrew Bennetts, Robert Collins)

    * New method ``get_branch_reference`` on ``BzrDir`` allows the detection of
      branch references - which the smart server component needs.

    * The Repository API ``make_working_trees`` is now permitted to return
      False when ``set_make_working_trees`` is not implemented - previously
      an unimplemented ``set_make_working_trees`` implied the result True
      from ``make_working_trees``. This has been changed to accomodate the
      smart server, where it does not make sense (at this point) to ever
      make working trees by default. (Robert Collins)

    * Command objects can now declare related help topics by having _see_also
      set to a list of related topic. (Robert Collins)

    * ``bzrlib.help`` now delegates to the Command class for Command specific
      help. (Robert Collins)

    * New class ``TransportListRegistry``, derived from the Registry class, which 
      simplifies tracking the available Transports. (Goffredo Baroncelli)

    * New function ``Branch.get_revision_id_to_revno_map`` which will
      return a dictionary mapping revision ids to dotted revnos. Since
      dotted revnos are defined in the context of the branch tip, it makes
      sense to generate them from a ``Branch`` object.
      (John Arbash Meinel)

    * Fix the 'Unprintable error' message display to use the repr of the 
      exception that prevented printing the error because the str value
      for it is often not useful in debugging (e.g. KeyError('foo') has a
      str() of 'foo' but a repr of 'KeyError('foo')' which is much more
      useful. (Robert Collins)

    * ``urlutils.normalize_url`` now unescapes unreserved characters, such as "~".
      (Andrew Bennetts)

  BUGFIXES:

    * Don't fail bundle selftest if email has 'two' embedded.  
      (Ian Clatworthy, #98510)

    * Remove ``--verbose`` from ``bzr bundle``. It didn't work anyway.
      (Robert Widhopf-Fenk, #98591)

    * Remove ``--basis`` from the checkout/branch commands - it didn't work
      properly and is no longer beneficial.
      (Robert Collins, #53675, #43486)

    * Don't produce encoding error when adding duplicate files.
      (Aaron Bentley)

    * Fix ``bzr log <file>`` so it only logs the revisions that changed
      the file, and does it faster.
      (Kent Gibson, John Arbash Meinel, #51980, #69477)
 
    * Fix ``InterDirstateTre._iter_changes`` to handle when we come across
      an empty versioned directory, which now has files in it.
      (John Arbash Meinel, #104257)

    * Teach ``common_ancestor`` to shortcut when the tip of one branch is
      inside the ancestry of the other. Saves a lot of graph processing
      (with an ancestry of 16k revisions, ``bzr merge ../already-merged``
      changes from 2m10s to 13s).  (John Arbash Meinel, #103757)

    * Fix ``show_diff_trees`` to handle the case when a file is modified,
      and the containing directory is renamed. (The file path is different
      in this versus base, but it isn't marked as a rename).
      (John Arbash Meinel, #103870)

    * FTP now works even when the FTP server does not support atomic rename.
      (Aaron Bentley, #89436)

    * Correct handling in bundles and merge directives of timezones with
      that are not an integer number of hours offset from UTC.  Always 
      represent the epoch time in UTC to avoid problems with formatting 
      earlier times on win32.  (Martin Pool, Alexander Belchenko, John
      Arbash Meinel)

    * Typo in the help for ``register-branch`` fixed. (Robert Collins, #96770)

    * "dirstate" and "dirstate-tags" formats now produce branches compatible
      with old versions of bzr. (Aaron Bentley, #107168))

    * Handle moving a directory when children have been added, removed,
      and renamed. (John Arbash Meinel, #105479)

    * Don't preventively use basic authentication for proxy before receiving a
      407 error. Otherwise people willing to use other authentication schemes
      may expose their password in the clear (or nearly). This add one
      roundtrip in case basic authentication should be used, but plug the
      security hole.
      (Vincent Ladeuil)

    * Handle http and proxy digest authentication.
      (Vincent Ladeuil, #94034).

  TESTING:

    * Added ``bzrlib.strace.strace`` which will strace a single callable and
      return a StraceResult object which contains just the syscalls involved
      in running it. (Robert Collins)

    * New test method ``reduceLockdirTimeout`` to drop the default (ui-centric)
      default time down to one suitable for tests. (Andrew Bennetts)

    * Add new ``vfs_transport_factory`` attribute on tests which provides the 
      common vfs backing for both the readonly and readwrite transports.
      This allows the RemoteObject tests to back onto local disk or memory,
      and use the existing ``transport_server`` attribute all tests know about
      to be the smart server transport. This in turn allows tests to 
      differentiate between 'transport to access the branch', and 
      'transport which is a VFS' - which matters in Remote* tests.
      (Robert Collins, Andrew Bennetts)

    * The ``make_branch_and_tree`` method for tests will now create a 
      lightweight checkout for the tree if the ``vfs_transport_factory`` is not
      a LocalURLServer. (Robert Collins, Andrew Bennetts)

    * Branch implementation tests have been audited to ensure that all urls 
      passed to Branch APIs use proper urls, except when local-disk paths
      are intended. This is so that tests correctly access the test transport
      which is often not equivalent to local disk in Remote* tests. As part
      of this many tests were adjusted to remove dependencies on local disk
      access.
      (Robert Collins, Andrew Bennetts)

    * Mark bzrlib.tests and bzrlib.tests.TestUtil as providing assertFOO helper
      functions by adding a ``__unittest`` global attribute. (Robert Collins,
      Andrew Bennetts, Martin Pool, Jonathan Lange)

    * Refactored proxy and authentication handling to simplify the
      implementation of new auth schemes for both http and proxy. 
      (Vincent Ladeuil)

bzr 0.15 2007-04-01
-------------------

  BUGFIXES:

    * Handle incompatible repositories as a user issue when fetching.
      (Aaron Bentley)

    * Don't give a recommendation to upgrade when branching or 
      checking out a branch that contains an old-format working tree.
      (Martin Pool)

bzr 0.15rc3  2007-03-26
-----------------------

  CHANGES:
 
    * A warning is now displayed when opening working trees in older 
      formats, to encourage people to upgrade to WorkingTreeFormat4.
      (Martin Pool)

  IMPROVEMENTS:

    * HTTP redirections are now taken into account when a branch (or a
      bundle) is accessed for the first time. A message is issued at each
      redirection to inform the user. In the past, http redirections were
      silently followed for each request which significantly degraded the
      performances. The http redirections are not followed anymore by
      default, instead a RedirectRequested exception is raised. For bzrlib
      users needing to follow http redirections anyway,
      ``bzrlib.transport.do_catching_redirections`` provide an easy transition
      path.  (vila)

  INTERNALS:

    * Added ``ReadLock.temporary_write_lock()`` to allow upgrading an OS read
      lock to an OS write lock. Linux can do this without unlocking, Win32
      needs to unlock in between. (John Arbash Meinel)
 
    * New parameter ``recommend_upgrade`` to ``BzrDir.open_workingtree``
      to silence (when false) warnings about opening old formats.
      (Martin Pool)

    * Fix minor performance regression with bzr-0.15 on pre-dirstate
      trees. (We were reading the working inventory too many times).
      (John Arbash Meinel)

    * Remove ``Branch.get_transaction()`` in favour of a simple cache of
      ``revision_history``.  Branch subclasses should override
      ``_gen_revision_history`` rather than ``revision_history`` to make use of
      this cache, and call ``_clear_revision_history_cache`` and
      ``_cache_revision_history`` at appropriate times. (Andrew Bennetts)

  BUGFIXES:

    * Take ``smtp_server`` from user config into account.
      (vila, #92195)

    * Restore Unicode filename handling for versioned and unversioned files.
      (John Arbash Meinel, #92608)

    * Don't fail during ``bzr commit`` if a file is marked removed, and
      the containing directory is auto-removed.  (John Arbash Meinel, #93681)

    * ``bzr status FILENAME`` failed on Windows because of an uncommon
      errno. (``ERROR_DIRECTORY == 267 != ENOTDIR``).
      (Wouter van Heyst, John Arbash Meinel, #90819)

    * ``bzr checkout source`` should create a local branch in the same
      format as source. (John Arbash Meinel, #93854)

    * ``bzr commit`` with a kind change was failing to update the
      last-changed-revision for directories.  The
      InventoryDirectory._unchanged only looked at the ``parent_id`` and name,
      ignoring the fact that the kind could have changed, too.
      (John Arbash Meinel, #90111)

    * ``bzr mv dir/subdir other`` was incorrectly updating files inside
      the directory. So that there was a chance it would break commit,
      etc. (John Arbash Meinel, #94037)
 
    * Correctly handles mutiple permanent http redirections.
      (vila, #88780)

bzr 0.15rc2  2007-03-14
-----------------------

  NOTES WHEN UPGRADING:
        
    * Release 0.15rc2 of bzr changes the ``bzr init-repo`` command to
      default to ``--trees`` instead of ``--no-trees``.
      Existing shared repositories are not affected.

  IMPROVEMENTS:

    * New ``merge-directive`` command to generate machine- and human-readable
      merge requests.  (Aaron Bentley)

    * New ``submit:`` revision specifier makes it easy to diff against the
      common ancestor with the submit location (Aaron Bentley)

    * Added support for Putty's SSH implementation. (Dmitry Vasiliev)

    * Added ``bzr status --versioned`` to report only versioned files, 
      not unknowns. (Kent Gibson)

    * Merge now autodetects the correct line-ending style for its conflict
      markers.  (Aaron Bentley)

  INTERNALS:

    * Refactored SSH vendor registration into SSHVendorManager class.
      (Dmitry Vasiliev)

  BUGFIXES:

    * New ``--numbered-dirs`` option to ``bzr selftest`` to use
      numbered dirs for TestCaseInTempDir. This is default behavior
      on Windows. Anyone can force named dirs on Windows
      with ``--no-numbered-dirs``. (Alexander Belchenko)

    * Fix ``RevisionSpec_revid`` to handle the Unicode strings passed in
      from the command line. (Marien Zwart, #90501)

    * Fix ``TreeTransform._iter_changes`` when both the source and
      destination are missing. (Aaron Bentley, #88842)

    * Fix commit of merges with symlinks in dirstate trees.
      (Marien Zwart)
    
    * Switch the ``bzr init-repo`` default from --no-trees to --trees. 
      (Wouter van Heyst, #53483)


bzr 0.15rc1  2007-03-07
-----------------------

  SURPRISES:

    * The default disk format has changed. Please run 'bzr upgrade' in your
      working trees to upgrade. This new default is compatible for network
      operations, but not for local operations. That is, if you have two
      versions of bzr installed locally, after upgrading you can only use the
      bzr 0.15 version. This new default does not enable tags or nested-trees
      as they are incompatible with bzr versions before 0.15 over the network.

    * For users of bzrlib: Two major changes have been made to the working tree
      api in bzrlib. The first is that many methods and attributes, including
      the inventory attribute, are no longer valid for use until one of
      ``lock_read``/``lock_write``/``lock_tree_write`` has been called,
      and become invalid again after unlock is called. This has been done
      to improve performance and correctness as part of the dirstate
      development.
      (Robert Collins, John A Meinel, Martin Pool, and others).

    * For users of bzrlib: The attribute 'tree.inventory' should be considered
      readonly. Previously it was possible to directly alter this attribute, or
      its contents, and have the tree notice this. This has been made
      unsupported - it may work in some tree formats, but in the newer dirstate
      format such actions will have no effect and will be ignored, or even
      cause assertions. All operations possible can still be carried out by a
      combination of the tree API, and the bzrlib.transform API. (Robert
      Collins, John A Meinel, Martin Pool, and others).

  IMPROVEMENTS:

    * Support for OS Windows 98. Also .bzr.log on any windows system
      saved in My Documents folder. (Alexander Belchenko)

    * ``bzr mv`` enhanced to support already moved files.
      In the past the mv command would have failed if the source file doesn't
      exist. In this situation ``bzr mv`` would now detect that the file has
      already moved and update the repository accordingly, if the target file
      does exist.
      A new option ``--after`` has been added so that if two files already
      exist, you could notify Bazaar that you have moved a (versioned) file
      and replaced it with another. Thus in this case ``bzr move --after``
      will only update the Bazaar identifier.
      (Steffen Eichenberg, Marius Kruger)

    * ``ls`` now works on treeless branches and remote branches.
      (Aaron Bentley)

    * ``bzr help global-options`` describes the global options.
      (Aaron Bentley)

    * ``bzr pull --overwrite`` will now correctly overwrite checkouts.
      (Robert Collins)

    * Files are now allowed to change kind (e.g. from file to symlink).
      Supported by ``commit``, ``revert`` and ``status``
      (Aaron Bentley)

    * ``inventory`` and ``unknowns`` hidden in favour of ``ls``
      (Aaron Bentley)

    * ``bzr help checkouts`` descibes what checkouts are and some possible
      uses of them. (James Westby, Aaron Bentley)

    * A new ``-d`` option to push, pull and merge overrides the default 
      directory.  (Martin Pool)

    * Branch format 6: smaller, and potentially faster than format 5.  Supports
      ``append_history_only`` mode, where the log view and revnos do not change,
      except by being added to.  Stores policy settings in
      ".bzr/branch/branch.conf".

    * ``append_only`` branches:  Format 6 branches may be configured so that log
      view and revnos are always consistent.  Either create the branch using
      "bzr init --append-revisions-only" or edit the config file as descriped
      in docs/configuration.txt.

    * rebind: Format 6 branches retain the last-used bind location, so if you
      "bzr unbind", you can "bzr bind" to bind to the previously-selected
      bind location.

    * Builtin tags support, created and deleted by the ``tag`` command and
      stored in the branch.  Tags can be accessed with the revisionspec
      ``-rtag:``, and listed with ``bzr tags``.  Tags are not versioned 
      at present. Tags require a network incompatible upgrade. To perform this
      upgrade, run ``bzr upgrade --dirstate-tags`` in your branch and
      repositories. (Martin Pool)

    * The ``bzr://`` transport now has a well-known port number, 4155,
      which it will use by default.  (Andrew Bennetts, Martin Pool)

    * Bazaar now looks for user-installed plugins before looking for site-wide
      plugins. (Jonathan Lange)

    * ``bzr resolve`` now detects and marks resolved text conflicts.
      (Aaron Bentley)

  INTERNALS:

    * Internally revision ids and file ids are now passed around as utf-8
      bytestrings, rather than treating them as Unicode strings. This has
      performance benefits for Knits, since we no longer need to decode the
      revision id for each line of content, nor for each entry in the index.
      This will also help with the future dirstate format.
      (John Arbash Meinel)

    * Reserved ids (any revision-id ending in a colon) are rejected by
      versionedfiles, repositories, branches, and working trees
      (Aaron Bentley)

    * Minor performance improvement by not creating a ProgressBar for
      every KnitIndex we create. (about 90ms for a bzr.dev tree)
      (John Arbash Meinel)

    * New easier to use Branch hooks facility. There are five initial hooks,
      all documented in bzrlib.branch.BranchHooks.__init__ - ``'set_rh'``,
      ``'post_push'``, ``'post_pull'``, ``'post_commit'``,
      ``'post_uncommit'``. These hooks fire after the matching operation
      on a branch has taken place, and were originally added for the
      branchrss plugin. (Robert Collins)

    * New method ``Branch.push()`` which should be used when pushing from a
      branch as it makes performance and policy decisions to match the UI
      level command ``push``. (Robert Collins).

    * Add a new method ``Tree.revision_tree`` which allows access to cached
      trees for arbitrary revisions. This allows the in development dirstate
      tree format to provide access to the callers to cached copies of 
      inventory data which are cheaper to access than inventories from the
      repository.
      (Robert Collins, Martin Pool)

    * New ``Branch.last_revision_info`` method, this is being done to allow
      optimization of requests for both the number of revisions and the last
      revision of a branch with smartservers and potentially future branch
      formats. (Wouter van Heyst, Robert Collins)

    * Allow ``'import bzrlib.plugins.NAME'`` to work when the plugin NAME has not
      yet been loaded by ``load_plugins()``. This allows plugins to depend on each
      other for code reuse without requiring users to perform file-renaming
      gymnastics. (Robert Collins)

    * New Repository method ``'gather_stats'`` for statistic data collection.
      This is expected to grow to cover a number of related uses mainly
      related to bzr info. (Robert Collins)

    * Log formatters are now managed with a registry.
      ``log.register_formatter`` continues to work, but callers accessing
      the FORMATTERS dictionary directly will not.

    * Allow a start message to be passed to the ``edit_commit_message``
      function.  This will be placed in the message offered to the user
      for editing above the separator. It allows a template commit message
      to be used more easily. (James Westby)

    * ``GPGStrategy.sign()`` will now raise ``BzrBadParameterUnicode`` if
      you pass a Unicode string rather than an 8-bit string. Callers need
      to be updated to encode first. (John Arbash Meinel)

    * Branch.push, pull, merge now return Result objects with information
      about what happened, rather than a scattering of various methods.  These
      are also passed to the post hooks.  (Martin Pool)

    * File formats and architecture is in place for managing a forest of trees
      in bzr, and splitting up existing trees into smaller subtrees, and
      finally joining trees to make a larger tree. This is the first iteration
      of this support, and the user-facing aspects still require substantial
      work.  If you wish to experiment with it, use ``bzr upgrade
      --dirstate-with-subtree`` in your working trees and repositories.
      You can use the hidden commands ``split`` and ``join`` and to create
      and manipulate nested trees, but please consider using the nested-trees
      branch, which contains substantial UI improvements, instead.
      http://code.aaronbentley.com/bzr/bzrrepo/nested-trees/
      (Aaron Bentley, Martin Pool, Robert Collins).

  BUGFIXES:

    * ``bzr annotate`` now uses dotted revnos from the viewpoint of the
      branch, rather than the last changed revision of the file.
      (John Arbash Meinel, #82158)

    * Lock operations no longer hang if they encounter a permission problem.
      (Aaron Bentley)

    * ``bzr push`` can resume a push that was canceled before it finished.
      Also, it can push even if the target directory exists if you supply
      the ``--use-existing-dir`` flag.
      (John Arbash Meinel, #30576, #45504)

    * Fix http proxy authentication when user and an optional
      password appears in the ``*_proxy`` vars. (Vincent Ladeuil,
      #83954).

    * ``bzr log branch/file`` works for local treeless branches
      (Aaron Bentley, #84247)

    * Fix problem with UNC paths on Windows 98. (Alexander Belchenko, #84728)

    * Searching location of CA bundle for PyCurl in env variable
      (``CURL_CA_BUNDLE``), and on win32 along the PATH.
      (Alexander Belchenko, #82086)

    * ``bzr init`` works with unicode argument LOCATION.
      (Alexander Belchenko, #85599)

    * Raise ``DependencyNotPresent`` if pycurl do not support https. 
      (Vincent Ladeuil, #85305)

    * Invalid proxy env variables should not cause a traceback.
      (Vincent Ladeuil, #87765)

    * Ignore patterns normalised to use '/' path separator.
      (Kent Gibson, #86451)

    * bzr rocks. It sure does! Fix case. (Vincent Ladeuil, #78026)

    * Fix bzrtools shelve command for removed lines beginning with "--"
      (Johan Dahlberg, #75577)

  TESTING:

    * New ``--first`` option to ``bzr selftest`` to run specified tests
      before the rest of the suite.  (Martin Pool)


bzr 0.14  2007-01-23
--------------------

  IMPROVEMENTS:

    * ``bzr help global-options`` describes the global options. (Aaron Bentley)

  BUG FIXES:
    
    * Skip documentation generation tests if the tools to do so are not
      available. Fixes running selftest for installled copies of bzr. 
      (John Arbash Meinel, #80330)

    * Fix the code that discovers whether bzr is being run from it's
      working tree to handle the case when it isn't but the directory
      it is in is below a repository. (James Westby, #77306)


bzr 0.14rc1  2007-01-16
-----------------------

  IMPROVEMENTS:

    * New connection: ``bzr+http://`` which supports tunnelling the smart
      protocol over an HTTP connection. If writing is enabled on the bzr
      server, then you can write over the http connection.
      (Andrew Bennetts, John Arbash Meinel)

    * Aliases now support quotation marks, so they can contain whitespace
      (Marius Kruger)

    * PyCurlTransport now use a single curl object. By specifying explicitly
      the 'Range' header, we avoid the need to use two different curl objects
      (and two connections to the same server). (Vincent Ladeuil)

    * ``bzr commit`` does not prompt for a message until it is very likely to
      succeed.  (Aaron Bentley)

    * ``bzr conflicts`` now takes --text to list pathnames of text conflicts
      (Aaron Bentley)

    * Fix ``iter_lines_added_or_present_in_versions`` to use a set instead
      of a list while checking if a revision id was requested. Takes 10s
      off of the ``fileids_affected_by_revision_ids`` time, which is 10s
      of the ``bzr branch`` time. Also improve ``fileids_...`` time by
      filtering lines with a regex rather than multiple ``str.find()``
      calls. (saves another 300ms) (John Arbash Meinel)

    * Policy can be set for each configuration key. This allows keys to be
      inherited properly across configuration entries. For example, this
      should enable you to do::
        
        [/home/user/project]
        push_location = sftp://host/srv/project/
        push_location:policy = appendpath

      And then a branch like ``/home/user/project/mybranch`` should get an
      automatic push location of ``sftp://host/srv/project/mybranch``.
      (James Henstridge)

    * Added ``bzr status --short`` to make status report svn style flags
      for each file.  For example::

        $ bzr status --short
        A  foo
        A  bar
        D  baz
        ?  wooley

    * 'bzr selftest --clean-output' allows easily clean temporary tests 
      directories without running tests. (Alexander Belchenko)

    * ``bzr help hidden-commands`` lists all hidden commands. (Aaron Bentley)

    * ``bzr merge`` now has an option ``--pull`` to fall back to pull if
      local is fully merged into remote. (Jan Hudec)

    * ``bzr help formats`` describes available directory formats. (Aaron Bentley)

  INTERNALS:

    * A few tweaks directly to ``fileids_affected_by_revision_ids`` to
      help speed up processing, as well allowing to extract unannotated
      lines. Between the two ``fileids_affected_by_revision_ids`` is
      improved by approx 10%. (John Arbash Meinel)

    * Change Revision serialization to only write out millisecond
      resolution. Rather than expecting floating point serialization to
      preserve more resolution than we need. (Henri Weichers, Martin Pool)

    * Test suite ends cleanly on Windows.  (Vincent Ladeuil)

    * When ``encoding_type`` attribute of class Command is equal to 'exact', 
      force sys.stdout to be a binary stream on Windows, and therefore
      keep exact line-endings (without LF -> CRLF conversion).
      (Alexander Belchenko)

    * Single-letter short options are no longer globally declared.  (Martin
      Pool)

    * Before using detected user/terminal encoding bzr should check
      that Python has corresponding codec. (Alexander Belchenko)

    * Formats for end-user selection are provided via a FormatRegistry (Aaron Bentley)

  BUG FIXES:

    * ``bzr missing --verbose`` was showing adds/removals in the wrong
      direction. (John Arbash Meinel)

    * ``bzr annotate`` now defaults to showing dotted revnos for merged
      revisions. It cuts them off at a depth of 12 characters, but you can
      supply ``--long`` to see the full number. You can also use
      ``--show-ids`` to display the original revision ids, rather than
      revision numbers and committer names. (John Arbash Meinel, #75637)

    * bzr now supports Win32 UNC path (e.g. ``\HOST\path``. 
      (Alexander Belchenko, #57869)

    * Win32-specific: output of cat, bundle and diff commands don't mangle
      line-endings (Alexander Belchenko, #55276)

    * Replace broken fnmatch based ignore pattern matching with custom pattern
      matcher.
      (Kent Gibson, Jan Hudec #57637)

    * pycurl and urllib can detect short reads at different places. Update
      the test suite to test more cases. Also detect http error code 416
      which was raised for that specific bug. Also enhance the urllib
      robustness by detecting invalid ranges (and pycurl's one by detecting
      short reads during the initial GET). (Vincent Ladeuil, #73948)

    * The urllib connection sharing interacts badly with urllib2
      proxy setting (the connections didn't go thru the proxy
      anymore). Defining a proper ProxyHandler solves the
      problem.  (Vincent Ladeuil, #74759)

    * Use urlutils to generate relative URLs, not osutils 
      (Aaron Bentley, #76229)

    * ``bzr status`` in a readonly directory should work without giving
      lots of errors. (John Arbash Meinel, #76299)

    * Mention the revisionspec topic for the revision option help.
      (Wouter van Heyst, #31663)

    * Allow plugins import from zip archives.
      (Alexander Belchenko, #68124)


bzr 0.13  2006-12-05
--------------------
    
  No changes from 0.13rc1
    
bzr 0.13rc1  2006-11-27
-----------------------

  IMPROVEMENTS:

    * New command ``bzr remove-tree`` allows the removal of the working
      tree from a branch.
      (Daniel Silverstone)

    * urllib uses shared keep-alive connections, so http 
      operations are substantially faster.
      (Vincent Ladeuil, #53654)

    * ``bzr export`` allows an optional branch parameter, to export a bzr
      tree from some other url. For example:
      ``bzr export bzr.tar.gz http://bazaar-vcs.org/bzr/bzr.dev``
      (Daniel Silverstone)

    * Added ``bzr help topics`` to the bzr help system. This gives a
      location for general information, outside of a specific command.
      This includes updates for ``bzr help revisionspec`` the first topic
      included. (Goffredo Baroncelli, John Arbash Meinel, #42714)

    * WSGI-compatible HTTP smart server.  See ``doc/http_smart_server.txt``.
      (Andrew Bennetts)

    * Knit files will now cache full texts only when the size of the
      deltas is as large as the size of the fulltext. (Or after 200
      deltas, whichever comes first). This has the most benefit on large
      files with small changes, such as the inventory for a large project.
      (eg For a project with 2500 files, and 7500 revisions, it changes
      the size of inventory.knit from 11MB to 5.4MB) (John Arbash Meinel)

  INTERNALS:

    * New -D option given before the command line turns on debugging output
      for particular areas.  -Derror shows tracebacks on all errors.
      (Martin Pool)

    * Clean up ``bzr selftest --benchmark bundle`` to correct an import,
      and remove benchmarks that take longer than 10min to run.
      (John Arbash Meinel)

    * Use ``time.time()`` instead of ``time.clock()`` to decide on
      progress throttling. Because ``time.clock()`` is actually CPU time,
      so over a high-latency connection, too many updates get throttled.
      (John Arbash Meinel)

    * ``MemoryTransport.list_dir()`` would strip the first character for
      files or directories in root directory. (John Arbash Meinel)

    * New method ``get_branch_reference`` on 'BzrDir' allows the detection of 
      branch references - which the smart server component needs.
  
    * New ``ChrootTransportDecorator``, accessible via the ``chroot+`` url
      prefix.  It disallows any access to locations above a set URL.  (Andrew
      Bennetts)

  BUG FIXES:

    * Now ``_KnitIndex`` properly decode revision ids when loading index data.
      And optimize the knit index parsing code. 
      (Dmitry Vasiliev, John Arbash Meinel)

    * ``bzrlib/bzrdir.py`` was directly referencing ``bzrlib.workingtree``,
      without importing it. This prevented ``bzr upgrade`` from working
      unless a plugin already imported ``bzrlib.workingtree``
      (John Arbash Meinel, #70716)

    * Suppress the traceback on invalid URLs (Vincent Ladeuil, #70803).

    * Give nicer error message when an http server returns a 403
      error code. (Vincent Ladeuil, #57644).

    * When a multi-range http GET request fails, try a single
      range one. If it fails too, forget about ranges. Remember that until 
      the death of the transport and propagates that to the clones.
      (Vincent Ladeuil, #62276, #62029).

    * Handles user/passwords supplied in url from command
      line (for the urllib implementation). Don't request already
      known passwords (Vincent Ladeuil, #42383, #44647, #48527)

    * ``_KnitIndex.add_versions()`` dictionary compresses revision ids as they
      are added. This fixes bug where fetching remote revisions records
      them as full references rather than integers.
      (John Arbash Meinel, #64789)

    * ``bzr ignore`` strips trailing slashes in patterns.
      Also ``bzr ignore`` rejects absolute paths. (Kent Gibson, #4559)

    * ``bzr ignore`` takes multiple arguments. (Cheuksan Edward Wang, #29488)

    * mv correctly handles paths that traverse symlinks. 
      (Aaron Bentley, #66964)

    * Give nicer looking error messages when failing to connect over ssh.
      (John Arbash Meinel, #49172)

    * Pushing to a remote branch does not currently update the remote working
      tree. After a remote push, ``bzr status`` and ``bzr diff`` on the remote
      machine now show that the working tree is out of date.
      (Cheuksan Edward Wang #48136)

    * Use patiencediff instead of difflib for determining deltas to insert
      into knits. This avoids the O(N^3) behavior of difflib. Patience
      diff should be O(N^2). (Cheuksan Edward Wang, #65714)

    * Running ``bzr log`` on nonexistent file gives an error instead of the
      entire log history. (Cheuksan Edward Wang #50793)

    * ``bzr cat`` can look up contents of removed or renamed files. If the
      pathname is ambiguous, i.e. the files in the old and new trees have
      different id's, the default is the file in the new tree. The user can
      use "--name-from-revision" to select the file in the old tree.
      (Cheuksan Edward Wang, #30190)

  TESTING:

    * TestingHTTPRequestHandler really handles the Range header
      (previously it was ignoring it and returning the whole file,).

bzr 0.12  2006-10-30
--------------------

  INTERNALS:

    * Clean up ``bzr selftest --benchmark bundle`` to correct an import,
      and remove benchmarks that take longer than 10min to run.
      (John Arbash Meinel)
  
bzr 0.12rc1  2006-10-23
-----------------------

  IMPROVEMENTS:

    * ``bzr log`` now shows dotted-decimal revision numbers for all revisions,
      rather than just showing a decimal revision number for revisions on the
      mainline. These revision numbers are not yet accepted as input into bzr
      commands such as log, diff etc. (Robert Collins)

    * revisions can now be specified using dotted-decimal revision numbers.
      For instance, ``bzr diff -r 1.2.1..1.2.3``. (Robert Collins)

    * ``bzr help commands`` output is now shorter (Aaron Bentley)

    * ``bzr`` now uses lazy importing to reduce the startup time. This has
      a moderate effect on lots of actions, especially ones that have
      little to do. For example ``bzr rocks`` time is down to 116ms from
      283ms. (John Arbash Meinel)

    * New Registry class to provide name-to-object registry-like support,
      for example for schemes where plugins can register new classes to
      do certain tasks (e.g. log formatters). Also provides lazy registration
      to allow modules to be loaded on request.
      (John Arbash Meinel, Adeodato Simó)

  API INCOMPATABILITY:
  
    * LogFormatter subclasses show now expect the 'revno' parameter to 
      show() to be a string rather than an int. (Robert Collins)

  INTERNALS:

    * ``TestCase.run_bzr``, ``run_bzr_captured``, and ``run_bzr_subprocess``
      can take a ``working_dir='foo'`` parameter, which will change directory 
      for the command. (John Arbash Meinel)

    * ``bzrlib.lazy_regex.lazy_compile`` can be used to create a proxy
      around a regex, which defers compilation until first use. 
      (John Arbash Meinel)

    * ``TestCase.run_bzr_subprocess`` defaults to supplying the
      ``--no-plugins`` parameter to ensure test reproducability, and avoid
      problems with system-wide installed plugins. (John Arbash Meinel)

    * Unique tree root ids are now supported. Newly created trees still
      use the common root id for compatibility with bzr versions before 0.12.
      (Aaron Bentley)

    * ``WorkingTree.set_root_id(None)`` is now deprecated. Please
      pass in ``inventory.ROOT_ID`` if you want the default root id value.
      (Robert Collins, John Arbash Meinel)

    * New method ``WorkingTree.flush()`` which will write the current memory
      inventory out to disk. At the same time, ``read_working_inventory`` will
      no longer trash the current tree inventory if it has been modified within
      the current lock, and the tree will now ``flush()`` automatically on
      ``unlock()``. ``WorkingTree.set_root_id()`` has been updated to take
      advantage of this functionality. (Robert Collins, John Arbash Meinel)

    * ``bzrlib.tsort.merge_sorted`` now accepts ``generate_revnos``. This
      parameter will cause it to add another column to its output, which
      contains the dotted-decimal revno for each revision, as a tuple.
      (Robert Collins)

    * ``LogFormatter.show_merge`` is deprecated in favour of
      ``LogFormatter.show_merge_revno``. (Robert Collins)

  BUG FIXES:

    * Avoid circular imports by creating a deprecated function for
      ``bzrlib.tree.RevisionTree``. Callers should have been using
      ``bzrlib.revisontree.RevisionTree`` anyway. (John Arbash Meinel,
      #63360, #66349)

    * Don't use ``socket.MSG_WAITALL`` as it doesn't exist on all
      platforms. (Martin Pool, #66356)

    * Don't require ``Content-Type`` in range responses. Assume they are a
      single range if ``Content-Type`` does not exist.
      (John Arbash Meinel, #62473)

    * bzr branch/pull no longer complain about progress bar cleanup when
      interrupted during fetch.  (Aaron Bentley, #54000)

    * ``WorkingTree.set_parent_trees()`` uses the trees to directly write
      the basis inventory, rather than going through the repository. This
      allows us to have 1 inventory read, and 2 inventory writes when
      committing a new tree. (John Arbash Meinel)

    * When reverting, files that are not locally modified that do not exist
      in the target are deleted, not just unversioned (Aaron Bentley)

    * When trying to acquire a lock, don't fail immediately. Instead, try
      a few times (up to 1 hour) before timing out. Also, report why the
      lock is unavailable (John Arbash Meinel, #43521, #49556)

    * Leave HttpTransportBase daughter classes decides how they
      implement cloning. (Vincent Ladeuil, #61606)

    * diff3 does not indicate conflicts on clean merge. (Aaron Bentley)

    * If a commit fails, the commit message is stored in a file at the root of
      the tree for later commit. (Cheuksan Edward Wang, Stefan Metzmacher,
      #32054)

  TESTING:

    * New test base class TestCaseWithMemoryTransport offers memory-only
      testing facilities: its not suitable for tests that need to mutate disk
      state, but most tests should not need that and should be converted to
      TestCaseWithMemoryTransport. (Robert Collins)

    * ``TestCase.make_branch_and_memory_tree`` now takes a format
      option to set the BzrDir, Repository and Branch formats of the
      created objects. (Robert Collins, John Arbash Meinel)

bzr 0.11  2006-10-02
--------------------

    * Smart server transport test failures on windows fixed. (Lukáš Lalinský).

bzr 0.11rc2  2006-09-27
-----------------------

  BUG FIXES:

    * Test suite hangs on windows fixed. (Andrew Bennets, Alexander Belchenko).
    
    * Commit performance regression fixed. (Aaron Bentley, Robert Collins, John
      Arbash Meinel).

bzr 0.11rc1  2006-09-25
-----------------------

  IMPROVEMENTS:

    * Knit files now wait to create their contents until the first data is
      added. The old code used to create an empty .knit and a .kndx with just
      the header. However, this caused a lot of extra round trips over sftp.
      This can change the time for ``bzr push`` to create a new remote branch
      from 160s down to 100s. This also affects ``bzr commit`` performance when
      adding new files, ``bzr commit`` on a new kernel-like tree drops from 50s
      down to 40s (John Arbash Meinel, #44692)

    * When an entire subtree has been deleted, commit will now report that
      just the top of the subtree has been deleted, rather than reporting
      all the individual items. (Robert Collins)

    * Commit performs one less XML parse. (Robert Collins)

    * ``bzr checkout`` now operates on readonly branches as well
      as readwrite branches. This fixes bug #39542. (Robert Collins)

    * ``bzr bind`` no longer synchronises history with the master branch.
      Binding should be followed by an update or push to synchronise the 
      two branches. This is closely related to the fix for bug #39542.
      (Robert Collins)

    * ``bzrlib.lazy_import.lazy_import`` function to create on-demand 
      objects.  This allows all imports to stay at the global scope, but
      modules will not actually be imported if they are not used.
      (John Arbash Meinel)

    * Support ``bzr://`` and ``bzr+ssh://`` urls to work with the new RPC-based
      transport which will be used with the upcoming high-performance smart
      server. The new command ``bzr serve`` will invoke bzr in server mode,
      which processes these requests. (Andrew Bennetts, Robert Collins, Martin
      Pool)

    * New command ``bzr version-info`` which can be used to get a summary
      of the current state of the tree. This is especially useful as part
      of a build commands. See ``doc/version_info.txt`` for more information 
      (John Arbash Meinel)

  BUG FIXES:

    * ``'bzr inventory [FILE...]'`` allows restricting the file list to a
      specific set of files. (John Arbash Meinel, #3631)

    * Don't abort when annotating empty files (John Arbash Meinel, #56814)

    * Add ``Stanza.to_unicode()`` which can be passed to another Stanza
      when nesting stanzas. Also, add ``read_stanza_unicode`` to handle when
      reading a nested Stanza. (John Arbash Meinel)

    * Transform._set_mode() needs to stat the right file. 
      (John Arbash Meinel, #56549)

    * Raise WeaveFormatError rather than StopIteration when trying to read
      an empty Weave file. (John Arbash Meinel, #46871)

    * Don't access e.code for generic URLErrors, only HTTPErrors have .code.
      (Vincent Ladeuil, #59835)

    * Handle boundary="" lines properly to allow access through a Squid proxy.
      (John Arbash Meinel, #57723)

    * revert now removes newly-added directories (Aaron Bentley, #54172)

    * ``bzr upgrade sftp://`` shouldn't fail to upgrade v6 branches if there 
      isn't a working tree. (David Allouche, #40679)

    * Give nicer error messages when a user supplies an invalid --revision
      parameter. (John Arbash Meinel, #55420)

    * Handle when LANG is not recognized by python. Emit a warning, but
      just revert to using 'ascii'. (John Arbash Meinel, #35392)

    * Don't use ``preexec_fn`` on win32, as it is not supported by subprocess.
      (John Arbash Meinel)

    * Skip specific tests when the dependencies aren't met. This includes
      some ``setup.py`` tests when ``python-dev`` is not available, and
      some tests that depend on paramiko. (John Arbash Meinel, Mattheiu Moy)

    * Fallback to Paramiko properly, if no ``ssh`` executable exists on
      the system. (Andrew Bennetts, John Arbash Meinel)

    * ``Branch.bind(other_branch)`` no longer takes a write lock on the
      other branch, and will not push or pull between the two branches.
      API users will need to perform a push or pull or update operation if they
      require branch synchronisation to take place. (Robert Collins, #47344)

    * When creating a tarball or zipfile export, export unicode names as utf-8
      paths. This may not work perfectly on all platforms, but has the best
      chance of working in the common case. (John Arbash Meinel, #56816)

    * When committing, only files that exist in working tree or basis tree
      may be specified (Aaron Bentley, #50793)

  PORTABILITY:

    * Fixes to run on Python 2.5 (Brian M. Carlson, Martin Pool, Marien Zwart)

  INTERNALS:

    * TestCaseInTempDir now creates a separate directory for HOME, rather
      than having HOME set to the same location as the working directory.
      (John Arbash Meinel)

    * ``run_bzr_subprocess()`` can take an optional ``env_changes={}`` parameter,
      which will update os.environ inside the spawned child. It also can
      take a ``universal_newlines=True``, which helps when checking the output
      of the command. (John Arbash Meinel)

    * Refactor SFTP vendors to allow easier re-use when ssh is used. 
      (Andrew Bennetts)

    * ``Transport.list_dir()`` and ``Transport.iter_files_recursive()`` should always
      return urlescaped paths. This is now tested (there were bugs in a few
      of the transports) (Andrew Bennetts, David Allouche, John Arbash Meinel)

    * New utility function ``symbol_versioning.deprecation_string``. Returns the
      formatted string for a callable, deprecation format pair. (Robert Collins)

    * New TestCase helper applyDeprecated. This allows you to call a callable
      which is deprecated without it spewing to the screen, just by supplying
      the deprecation format string issued for it. (Robert Collins)

    * Transport.append and Transport.put have been deprecated in favor of
      ``.append_bytes``, ``.append_file``, ``.put_bytes``, and
      ``.put_file``. This removes the ambiguity in what type of object the
      functions take.  ``Transport.non_atomic_put_{bytes,file}`` has also
      been added. Which works similarly to ``Transport.append()`` except for
      SFTP, it doesn't have a round trip when opening the file. Also, it
      provides functionality for creating a parent directory when trying
      to create a file, rather than raise NoSuchFile and forcing the
      caller to repeat their request.
      (John Arbash Meinel)

    * WorkingTree has a new api ``unversion`` which allow the unversioning of
      entries by their file id. (Robert Collins)

    * ``WorkingTree.pending_merges`` is deprecated.  Please use the
      ``get_parent_ids`` (introduced in 0.10) method instead. (Robert Collins)

    * WorkingTree has a new ``lock_tree_write`` method which locks the branch for
      read rather than write. This is appropriate for actions which only need
      the branch data for reference rather than mutation. A new decorator
      ``needs_tree_write_lock`` is provided in the workingtree module. Like the
      ``needs_read_lock`` and ``needs_write_lock`` decorators this allows static 
      declaration of the locking requirements of a function to ensure that
      a lock is taken out for casual scripts. (Robert Collins, #54107)

    * All WorkingTree methods which write to the tree, but not to the branch
      have been converted to use ``needs_tree_write_lock`` rather than 
      ``needs_write_lock``. Also converted is the revert, conflicts and tree
      transform modules. This provides a modest performance improvement on 
      metadir style trees, due to the reduce lock-acquisition, and a more
      significant performance improvement on lightweight checkouts from 
      remote branches, where trivial operations used to pay a significant 
      penalty. It also provides the basis for allowing readonly checkouts.
      (Robert Collins)

    * Special case importing the standard library 'copy' module. This shaves
      off 40ms of startup time, while retaining compatibility. See:
      ``bzrlib/inspect_for_copy.py`` for more details. (John Arbash Meinel)

    * WorkingTree has a new parent class MutableTree which represents the 
      specialisations of Tree which are able to be altered. (Robert Collins)

    * New methods mkdir and ``put_file_bytes_non_atomic`` on MutableTree that
      mutate the tree and its contents. (Robert Collins)

    * Transport behaviour at the root of the URL is now defined and tested.
      (Andrew Bennetts, Robert Collins)

  TESTING:

    * New test helper classs MemoryTree. This is typically accessed via
      ``self.make_branch_and_memory_tree()`` in test cases. (Robert Collins)
      
    * Add ``start_bzr_subprocess`` and ``stop_bzr_subprocess`` to allow test
      code to continue running concurrently with a subprocess of bzr.
      (Andrew Bennetts, Robert Collins)

    * Add a new method ``Transport.get_smart_client()``. This is provided to
      allow upgrades to a richer interface than the VFS one provided by
      Transport. (Andrew Bennetts, Martin Pool)

bzr 0.10  2006-08-29
--------------------
  
  IMPROVEMENTS:
    * 'merge' now takes --uncommitted, to apply uncommitted changes from a
      tree.  (Aaron Bentley)
  
    * 'bzr add --file-ids-from' can be used to specify another path to use
      for creating file ids, rather than generating all new ones. Internally,
      the 'action' passed to ``smart_add_tree()`` can return ``file_ids`` that
      will be used, rather than having bzrlib generate new ones.
      (John Arbash Meinel, #55781)

    * ``bzr selftest --benchmark`` now allows a ``--cache-dir`` parameter.
      This will cache some of the intermediate trees, and decrease the
      setup time for benchmark tests. (John Arbash Meinel)

    * Inverse forms are provided for all boolean options.  For example,
      --strict has --no-strict, --no-recurse has --recurse (Aaron Bentley)

    * Serialize out Inventories directly, rather than using ElementTree.
      Writing out a kernel sized inventory drops from 2s down to ~350ms.
      (Robert Collins, John Arbash Meinel)

  BUG FIXES:

    * Help diffutils 2.8.4 get along with binary tests (Marien Zwart: #57614)

    * Change LockDir so that if the lock directory doesn't exist when
      ``lock_write()`` is called, an attempt will be made to create it.
      (John Arbash Meinel, #56974)

    * ``bzr uncommit`` preserves pending merges. (John Arbash Meinel, #57660)

    * Active FTP transport now works as intended. (ghozzy, #56472)

    * Really fix mutter() so that it won't ever raise a UnicodeError.
      It means it is possible for ~/.bzr.log to contain non UTF-8 characters.
      But it is a debugging log, not a real user file.
      (John Arbash Meinel, #56947, #53880)

    * Change Command handle to allow Unicode command and options.
      At present we cannot register Unicode command names, so we will get
      BzrCommandError('unknown command'), or BzrCommandError('unknown option')
      But that is better than a UnicodeError + a traceback.
      (John Arbash Meinel, #57123)

    * Handle TZ=UTC properly when reading/writing revisions.
      (John Arbash Meinel, #55783, #56290)

    * Use ``GPG_TTY`` to allow gpg --cl to work with gpg-agent in a pipeline,
      (passing text to sign in on stdin). (John Arbash Meinel, #54468)

    * External diff does the right thing for binaries even in foreign 
      languages. (John Arbash Meinel, #56307)

    * Testament handles more cases when content is unicode. Specific bug was
      in handling of revision properties.
      (John Arbash Meinel, Holger Krekel, #54723)

    * The bzr selftest was failing on installed versions due to a bug in a new
      test helper. (John Arbash Meinel, Robert Collins, #58057)

  INTERNALS:

    * ``bzrlib.cache_utf8`` contains ``encode()`` and ``decode()`` functions
      which can be used to cache the conversion between utf8 and Unicode.
      Especially helpful for some of the knit annotation code, which has to
      convert revision ids to utf8 to annotate lines in storage.
      (John Arbash Meinel)

    * ``setup.py`` now searches the filesystem to find all packages which
      need to be installed. This should help make the life of packagers
      easier. (John Arbash Meinel)

bzr 0.9.0  2006-08-11
---------------------

  SURPRISES:

   * The hard-coded built-in ignore rules have been removed. There are
     now two rulesets which are enforced. A user global one in 
     ``~/.bazaar/ignore`` which will apply to every tree, and the tree
     specific one '.bzrignore'.
     ``~/.bazaar/ignore`` will be created if it does not exist, but with
     a more conservative list than the old default.
     This fixes bugs with default rules being enforced no matter what. 
     The old list of ignore rules from bzr is available by
     running 'bzr ignore --old-default-rules'.
     (Robert Collins, Martin Pool, John Arbash Meinel)

   * 'branches.conf' has been changed to 'locations.conf', since it can apply
     to more locations than just branch locations.
     (Aaron Bentley)
   
  IMPROVEMENTS:

   * The revision specifier "revno:" is extended to accept the syntax
     revno:N:branch. For example,
     revno:42:http://bazaar-vcs.org/bzr/bzr.dev/ means revision 42 in
     bzr.dev.  (Matthieu Moy)

   * Tests updates to ensure proper URL handling, UNICODE support, and
     proper printing when the user's terminal encoding cannot display 
     the path of a file that has been versioned.
     ``bzr branch`` can take a target URL rather than only a local directory.
     ``Branch.get_parent()/set_parent()`` now save a relative path if possible,
     and normalize the parent based on root, allowing access across
     different transports. (John Arbash Meinel, Wouter van Heyst, Martin Pool)
     (Malone #48906, #42699, #40675, #5281, #3980, #36363, #43689,
     #42517, #42514)

   * On Unix, detect terminal width using an ioctl not just $COLUMNS.
     Use terminal width for single-line logs from ``bzr log --line`` and
     pending-merge display.  (Robert Widhopf-Fenk, Gustavo Niemeyer)
     (Malone #3507)

   * On Windows, detect terminal width using GetConsoleScreenBufferInfo.
     (Alexander Belchenko)

   * Speedup improvement for 'date:'-revision search. (Guillaume Pinot).

   * Show the correct number of revisions pushed when pushing a new branch.
     (Robert Collins).

   * 'bzr selftest' now shows a progress bar with the number of tests, and 
     progress made. 'make check' shows tests in -v mode, to be more useful
     for the PQM status window. (Robert Collins).
     When using a progress bar, failed tests are printed out, rather than
     being overwritten by the progress bar until the suite finishes.
     (John Arbash Meinel)

   * 'bzr selftest --benchmark' will run a new benchmarking selftest.
     'bzr selftest --benchmark --lsprof-timed' will use lsprofile to generate
     profile data for the individual profiled calls, allowing for fine
     grained analysis of performance.
     (Robert Collins, Martin Pool).

   * 'bzr commit' shows a progress bar. This is useful for commits over sftp
     where commit can take an appreciable time. (Robert Collins)

   * 'bzr add' is now less verbose in telling you what ignore globs were
     matched by files being ignored. Instead it just tells you how many 
     were ignored (because you might reasonably be expecting none to be
     ignored). 'bzr add -v' is unchanged and will report every ignored
     file. (Robert Collins).

   * ftp now has a test server if medusa is installed. As part of testing,
     ftp support has been improved, including support for supplying a
     non-standard port. (John Arbash Meinel).

   * 'bzr log --line' shows the revision number, and uses only the
     first line of the log message (#5162, Alexander Belchenko;
     Matthieu Moy)

   * 'bzr status' has had the --all option removed. The 'bzr ls' command
     should be used to retrieve all versioned files. (Robert Collins)

   * 'bzr bundle OTHER/BRANCH' will create a bundle which can be sent
     over email, and applied on the other end, while maintaining ancestry.
     This bundle can be applied with either 'bzr merge' or 'bzr pull',
     the same way you would apply another branch.
     (John Arbash Meinel, Aaron Bentley)
  
   * 'bzr whoami' can now be used to set your identity from the command line,
     for a branch or globally.  (Robey Pointer)

   * 'bzr checkout' now aliased to 'bzr co', and 'bzr annotate' to 'bzr ann'.
     (Michael Ellerman)

   * 'bzr revert DIRECTORY' now reverts the contents of the directory as well.
     (Aaron Bentley)

   * 'bzr get sftp://foo' gives a better error when paramiko is not present.
     Also updates things like 'http+pycurl://' if pycurl is not present.
     (John Arbash Meinel) (Malone #47821, #52204)

   * New env variable ``BZR_PROGRESS_BAR``, sets the default progress bar type.
     Can be set to 'none' or 'dummy' to disable the progress bar, 'dots' or 
     'tty' to create the respective type. (John Arbash Meinel, #42197, #51107)

   * Improve the help text for 'bzr diff' to explain what various options do.
     (John Arbash Meinel, #6391)

   * 'bzr uncommit -r 10' now uncommits revisions 11.. rather than uncommitting
     revision 10. This makes -r10 more in line with what other commands do.
     'bzr uncommit' also now saves the pending merges of the revisions that
     were removed. So it is safe to uncommit after a merge, fix something,
     and commit again. (John Arbash Meinel, #32526, #31426)

   * 'bzr init' now also works on remote locations.
     (Wouter van Heyst, #48904)

   * HTTP support has been updated. When using pycurl we now support 
     connection keep-alive, which reduces dns requests and round trips.
     And for both urllib and pycurl we support multi-range requests, 
     which decreases the number of round-trips. Performance results for
     ``bzr branch http://bazaar-vcs.org/bzr/bzr.dev/`` indicate
     http branching is now 2-3x faster, and ``bzr pull`` in an existing 
     branch is as much as 4x faster.
     (Michael Ellerman, Johan Rydberg, John Arbash Meinel, #46768)

   * Performance improvements for sftp. Branching and pulling are now up to
     2x faster. Utilize paramiko.readv() support for async requests if it
     is available (paramiko > 1.6) (John Arbash Meinel)

  BUG FIXES:

    * Fix shadowed definition of TestLocationConfig that caused some 
      tests not to run.
      (Erik Bågfors, Michael Ellerman, Martin Pool, #32587)

    * Fix unnecessary requirement of sign-my-commits that it be run from
      a working directory.  (Martin Pool, Robert Collins)

    * 'bzr push location' will only remember the push location if it succeeds
      in connecting to the remote location. (John Arbash Meinel, #49742)

    * 'bzr revert' no longer toggles the executable bit on win32
      (John Arbash Meinel, #45010)

    * Handle broken pipe under win32 correctly. (John Arbash Meinel)
    
    * sftp tests now work correctly on win32 if you have a newer paramiko
      (John Arbash Meinel)

    * Cleanup win32 test suite, and general cleanup of places where
      file handles were being held open. (John Arbash Meinel)

    * When specifying filenames for 'diff -r x..y', the name of the file in the
      working directory can be used, even if its name is different in both x
      and y.

    * File-ids containing single- or double-quotes are handled correctly by
      push. (Aaron Bentley, #52227)

    * Normalize unicode filenames to ensure cross-platform consistency.
      (John Arbash Meinel, #43689)

    * The argument parser can now handle '-' as an argument. Currently
      no code interprets it specially (it is mostly handled as a file named 
      '-'). But plugins, and future operations can use it.
      (John Arbash meinel, #50984)

    * Bundles can properly read binary files with a plain '\r' in them.
      (John Arbash Meinel, #51927)

    * Tuning ``iter_entries()`` to be more efficient (John Arbash Meinel, #5444)

    * Lots of win32 fixes (the test suite passes again).
      (John Arbash Meinel, #50155)

    * Handle openbsd returning None for sys.getfilesystemencoding() (#41183) 

    * Support ftp APPE (append) to allow Knits to be used over ftp (#42592)

    * Removals are only committed if they match the filespec (or if there is
      no filespec).  (#46635, Aaron Bentley)

    * smart-add recurses through all supplied directories 
      (John Arbash Meinel, #52578)

    * Make the bundle reader extra lines before and after the bundle text.
      This allows you to parse an email with the bundle inline.
      (John Arbash Meinel, #49182)

    * Change the file id generator to squash a little bit more. Helps when
      working with long filenames on windows. (Also helps for unicode filenames
      not generating hidden files). (John Arbash Meinel, #43801)

    * Restore terminal mode on C-c while reading sftp password.  (#48923, 
      Nicholas Allen, Martin Pool)

    * Timestamps are rounded to 1ms, and revision entries can be recreated
      exactly. (John Arbash Meinel, Jamie Wilkinson, #40693)

    * Branch.base has changed to a URL, but ~/.bazaar/locations.conf should
      use local paths, since it is user visible (John Arbash Meinel, #53653)

    * ``bzr status foo`` when foo was unversioned used to cause a full delta
      to be generated (John Arbash Meinel, #53638)

    * When reading revision properties, an empty value should be considered
      the empty string, not None (John Arbash Meinel, #47782)

    * ``bzr diff --diff-options`` can now handle binary files being changed.
      Also, the output is consistent when --diff-options is not supplied.
      (John Arbash Meinel, #54651, #52930)

    * Use the right suffixes for loading plugins (John Arbash Meinel, #51810)

    * Fix ``Branch.get_parent()`` to handle the case when the parent is not 
      accessible (John Arbash Meinel, #52976)

  INTERNALS:

    * Combine the ignore rules into a single regex rather than looping over
      them to reduce the threshold where  N^2 behaviour occurs in operations
      like status. (Jan Hudec, Robert Collins).

    * Appending to ``bzrlib.DEFAULT_IGNORE`` is now deprecated. Instead, use
      one of the add functions in bzrlib.ignores. (John Arbash Meinel)

    * 'bzr push' should only push the ancestry of the current revision, not
      all of the history in the repository. This is especially important for
      shared repositories. (John Arbash Meinel)

    * ``bzrlib.delta.compare_trees`` now iterates in alphabetically sorted order,
      rather than randomly walking the inventories. (John Arbash Meinel)

    * Doctests are now run in temporary directories which are cleaned up when
      they finish, rather than using special ScratchDir/ScratchBranch objects.
      (Martin Pool)

    * Split ``check`` into separate methods on the branch and on the repository,
      so that it can be specialized in ways that are useful or efficient for
      different formats.  (Martin Pool, Robert Collins)

    * Deprecate ``Repository.all_revision_ids``; most methods don't really need
      the global revision graph but only that part leading up to a particular
      revision.  (Martin Pool, Robert Collins)

    * Add a BzrDirFormat ``control_formats`` list which allows for control formats
      that do not use '.bzr' to store their data - i.e. '.svn', '.hg' etc.
      (Robert Collins, Jelmer Vernooij).

    * ``bzrlib.diff.external_diff`` can be redirected to any file-like object.
      Uses subprocess instead of spawnvp.
      (James Henstridge, John Arbash Meinel, #4047, #48914)

    * New command line option '--profile-imports', which will install a custom
      importer to log time to import modules and regex compilation time to 
      sys.stderr (John Arbash Meinel)

    * 'EmptyTree' is now deprecated, please use ``repository.revision_tree(None)``
      instead. (Robert Collins)

    * "RevisionTree" is now in bzrlib/revisiontree.py. (Robert Collins)

bzr 0.8.2  2006-05-17
---------------------
  
  BUG FIXES:
   
    * setup.py failed to install launchpad plugin.  (Martin Pool)

bzr 0.8.1  2006-05-16
---------------------

  BUG FIXES:

    * Fix failure to commit a merge in a checkout.  (Martin Pool, 
      Robert Collins, Erik Bågfors, #43959)

    * Nicer messages from 'commit' in the case of renames, and correct
      messages when a merge has occured. (Robert Collins, Martin Pool)

    * Separate functionality from assert statements as they are skipped in
      optimized mode of python. Add the same check to pending merges.
      (Olaf Conradi, #44443)

  CHANGES:

    * Do not show the None revision in output of bzr ancestry. (Olaf Conradi)

    * Add info on standalone branches without a working tree.
      (Olaf Conradi, #44155)

    * Fix bug in knits when raising InvalidRevisionId. (Olaf Conradi, #44284)

  CHANGES:

    * Make editor invocation comply with Debian Policy. First check
      environment variables VISUAL and EDITOR, then try editor from
      alternatives system. If that all fails, fall back to the pre-defined
      list of editors. (Olaf Conradi, #42904)

  NEW FEATURES:

    * New 'register-branch' command registers a public branch into 
      Launchpad.net, where it can be associated with bugs, etc.
      (Martin Pool, Bjorn Tillenius, Robert Collins)

  INTERNALS:

    * New public api in InventoryEntry - ``describe_change(old, new)`` which
      provides a human description of the changes between two old and
      new. (Robert Collins, Martin Pool)

  TESTING:

    * Fix test case for bzr info in upgrading a standalone branch to metadir,
      uses bzrlib api now. (Olaf Conradi)

bzr 0.8  2006-05-08
-------------------

  NOTES WHEN UPGRADING:

    Release 0.8 of bzr introduces a new format for history storage, called
    'knit', as an evolution of to the 'weave' format used in 0.7.  Local 
    and remote operations are faster using knits than weaves.  Several
    operations including 'init', 'init-repo', and 'upgrade' take a 
    --format option that controls this.  Branching from an existing branch
    will keep the same format.

    It is possible to merge, pull and push between branches of different
    formats but this is slower than moving data between homogenous
    branches.  It is therefore recommended (but not required) that you
    upgrade all branches for a project at the same time.  Information on
    formats is shown by 'bzr info'.

    bzr 0.8 now allows creation of 'repositories', which hold the history 
    of files and revisions for several branches.  Previously bzr kept all
    the history for a branch within the .bzr directory at the root of the
    branch, and this is still the default.  To create a repository, use
    the new 'bzr init-repo' command.  Branches exist as directories under
    the repository and contain just a small amount of information
    indicating the current revision of the branch.

    bzr 0.8 also supports 'checkouts', which are similar to in cvs and
    subversion.  Checkouts are associated with a branch (optionally in a
    repository), which contains all the historical information.  The
    result is that a checkout can be deleted without losing any
    already-committed revisions.  A new 'update' command is also available. 

    Repositories and checkouts are not supported with the 0.7 storage
    format.  To use them you must upgrad to either knits, or to the
    'metaweave' format, which uses weaves but changes the .bzr directory
    arrangement.
    

  IMPROVEMENTS:

    * Sftp paths can now be relative, or local, according to the lftp
      convention. Paths now take the form::

          sftp://user:pass@host:port/~/relative/path
          or
          sftp://user:pass@host:port/absolute/path

    * The FTP transport now tries to reconnect after a temporary
      failure. ftp put is made atomic. (Matthieu Moy)

    * The FTP transport now maintains a pool of connections, and
      reuses them to avoid multiple connections to the same host (like
      sftp did). (Daniel Silverstone)

    * The ``bzr_man.py`` file has been removed. To create the man page now,
      use ``./generate_docs.py man``. The new program can also create other files.
      Run ``python generate_docs.py --help`` for usage information.
      (Hans Ulrich Niedermann & James Blackwell).

    * Man Page now gives full help (James Blackwell).
      Help also updated to reflect user config now being stored in .bazaar
      (Hans Ulrich Niedermann)

    * It's now possible to set aliases in bazaar.conf (Erik Bågfors)

    * Pull now accepts a --revision argument (Erik Bågfors)

    * ``bzr re-sign`` now allows multiple revisions to be supplied on the command
      line. You can now use the following command to sign all of your old
      commits::

        find .bzr/revision-store// -name my@email-* \
          | sed 's/.*\/\/..\///' \
          | xargs bzr re-sign

    * Upgrade can now upgrade over the network. (Robert Collins)

    * Two new commands 'bzr checkout' and 'bzr update' allow for CVS/SVN-alike
      behaviour.  By default they will cache history in the checkout, but
      with --lightweight almost all data is kept in the master branch.
      (Robert Collins)

    * 'revert' unversions newly-versioned files, instead of deleting them.

    * 'merge' is more robust.  Conflict messages have changed.

    * 'merge' and 'revert' no longer clobber existing files that end in '~' or
      '.moved'.

    * Default log format can be set in configuration and plugins can register
      their own formatters. (Erik Bågfors)

    * New 'reconcile' command will check branch consistency and repair indexes
      that can become out of sync in pre 0.8 formats. (Robert Collins,
      Daniel Silverstone)

    * New 'bzr init --format' and 'bzr upgrade --format' option to control 
      what storage format is created or produced.  (Robert Collins, 
      Martin Pool)

    * Add parent location to 'bzr info', if there is one.  (Olaf Conradi)

    * New developer commands 'weave-list' and 'weave-join'.  (Martin Pool)

    * New 'init-repository' command, plus support for repositories in 'init'
      and 'branch' (Aaron Bentley, Erik Bågfors, Robert Collins)

    * Improve output of 'info' command. Show all relevant locations related to
      working tree, branch and repository. Use kibibytes for binary quantities.
      Fix off-by-one error in missing revisions of working tree.  Make 'info'
      work on branches, repositories and remote locations.  Show locations
      relative to the shared repository, if applicable.  Show locking status
      of locations.  (Olaf Conradi)

    * Diff and merge now safely handle binary files. (Aaron Bentley)

    * 'pull' and 'push' now normalise the revision history, so that any two
      branches with the same tip revision will have the same output from 'log'.
      (Robert Collins)

    * 'merge' accepts --remember option to store parent location, like 'push'
      and 'pull'. (Olaf Conradi)

    * bzr status and diff when files given as arguments do not exist
      in the relevant trees.  (Martin Pool, #3619)

    * Add '.hg' to the default ignore list.  (Martin Pool)

    * 'knit' is now the default disk format. This improves disk performance and
      utilization, increases incremental pull performance, robustness with SFTP
      and allows checkouts over SFTP to perform acceptably. 
      The initial Knit code was contributed by Johan Rydberg based on a
      specification by Martin Pool.
      (Robert Collins, Aaron Bentley, Johan Rydberg, Martin Pool).

    * New tool to generate all-in-one html version of the manual.  (Alexander
      Belchenko)

    * Hitting CTRL-C while doing an SFTP push will no longer cause stale locks
      to be left in the SFTP repository. (Robert Collins, Martin Pool).

    * New option 'diff --prefix' to control how files are named in diff
      output, with shortcuts '-p0' and '-p1' corresponding to the options for 
      GNU patch.  (Alexander Belchenko, Goffredo Baroncelli, Martin Pool)

    * Add --revision option to 'annotate' command.  (Olaf Conradi)

    * If bzr shows an unexpected revision-history after pulling (perhaps due
      to a reweave) it can now be corrected by 'bzr reconcile'.
      (Robert Collins)

  CHANGES:

    * Commit is now verbose by default, and shows changed filenames and the 
      new revision number.  (Robert Collins, Martin Pool)

    * Unify 'mv', 'move', 'rename'.  (Matthew Fuller, #5379)

    * 'bzr -h' shows help.  (Martin Pool, Ian Bicking, #35940)

    * Make 'pull' and 'push' remember location on failure using --remember.
      (Olaf Conradi)

    * For compatibility, make old format for using weaves inside metadir
      available as 'metaweave' format.  Rename format 'metadir' to 'default'.
      Clean up help for option --format in commands 'init', 'init-repo' and
      'upgrade'.  (Olaf Conradi)

  INTERNALS:
  
    * The internal storage of history, and logical branch identity have now
      been split into Branch, and Repository. The common locking and file 
      management routines are now in bzrlib.lockablefiles. 
      (Aaron Bentley, Robert Collins, Martin Pool)

    * Transports can now raise DependencyNotPresent if they need a library
      which is not installed, and then another implementation will be 
      tried.  (Martin Pool)

    * Remove obsolete (and no-op) `decode` parameter to `Transport.get`.  
      (Martin Pool)

    * Using Tree Transform for merge, revert, tree-building

    * WorkingTree.create, Branch.create, ``WorkingTree.create_standalone``,
      Branch.initialize are now deprecated. Please see ``BzrDir.create_*`` for
      replacement API's. (Robert Collins)

    * New BzrDir class represents the .bzr control directory and manages
      formatting issues. (Robert Collins)

    * New repository.InterRepository class encapsulates Repository to 
      Repository actions and allows for clean selection of optimised code
      paths. (Robert Collins)

    * ``bzrlib.fetch.fetch`` and ``bzrlib.fetch.greedy_fetch`` are now
      deprecated, please use ``branch.fetch`` or ``repository.fetch``
      depending on your needs. (Robert Collins)

    * deprecated methods now have a ``is_deprecated`` flag on them that can
      be checked, if you need to determine whether a given callable is 
      deprecated at runtime. (Robert Collins)

    * Progress bars are now nested - see
      ``bzrlib.ui.ui_factory.nested_progress_bar``.
      (Robert Collins, Robey Pointer)

    * New API call ``get_format_description()`` for each type of format.
      (Olaf Conradi)

    * Changed ``branch.set_parent()`` to accept None to remove parent.
      (Olaf Conradi)

    * Deprecated BzrError AmbiguousBase.  (Olaf Conradi)

    * WorkingTree.branch is now a read only property.  (Robert Collins)

    * bzrlib.ui.text.TextUIFactory now accepts a ``bar_type`` parameter which
      can be None or a factory that will create a progress bar. This is
      useful for testing or for overriding the bzrlib.progress heuristic.
      (Robert Collins)

    * New API method ``get_physical_lock_status()`` to query locks present on a
      transport.  (Olaf Conradi)

    * Repository.reconcile now takes a thorough keyword parameter to allow
      requesting an indepth reconciliation, rather than just a data-loss 
      check. (Robert Collins)

    * ``bzrlib.ui.ui_factory protocol`` now supports ``get_boolean`` to prompt
      the user for yes/no style input. (Robert Collins)

  TESTING:

    * SFTP tests now shortcut the SSH negotiation, reducing test overhead
      for testing SFTP protocol support. (Robey Pointer)

    * Branch formats are now tested once per implementation (see ``bzrlib.
      tests.branch_implementations``. This is analagous to the transport
      interface tests, and has been followed up with working tree,
      repository and BzrDir tests. (Robert Collins)

    * New test base class TestCaseWithTransport provides a transport aware
      test environment, useful for testing any transport-interface using
      code. The test suite option --transport controls the transport used
      by this class (when its not being used as part of implementation
      contract testing). (Robert Collins)

    * Close logging handler on disabling the test log. This will remove the
      handler from the internal list inside python's logging module,
      preventing shutdown from closing it twice.  (Olaf Conradi)

    * Move test case for uncommit to blackbox tests.  (Olaf Conradi)

    * ``run_bzr`` and ``run_bzr_captured`` now accept a 'stdin="foo"'
      parameter which will provide String("foo") to the command as its stdin.

bzr 0.7 2006-01-09
------------------

  CHANGES:

    * .bzrignore is excluded from exports, on the grounds that it's a bzr 
      internal-use file and may not be wanted.  (Jamie Wilkinson)

    * The "bzr directories" command were removed in favor of the new
      --kind option to the "bzr inventory" command.  To list all 
      versioned directories, now use "bzr inventory --kind directory".  
      (Johan Rydberg)

    * Under Windows configuration directory is now ``%APPDATA%\bazaar\2.0``
      by default. (John Arbash Meinel)

    * The parent of Bzr configuration directory can be set by ``BZR_HOME``
      environment variable. Now the path for it is searched in ``BZR_HOME``,
      then in HOME. Under Windows the order is: ``BZR_HOME``, ``APPDATA``
      (usually points to ``C:\Documents and Settings\User Name\Application Data``),
      ``HOME``. (John Arbash Meinel)

    * Plugins with the same name in different directories in the bzr plugin
      path are no longer loaded: only the first successfully loaded one is
      used. (Robert Collins)

    * Use systems' external ssh command to open connections if possible.  
      This gives better integration with user settings such as ProxyCommand.
      (James Henstridge)

    * Permissions on files underneath .bzr/ are inherited from the .bzr 
      directory. So for a shared repository, simply doing 'chmod -R g+w .bzr/'
      will mean that future file will be created with group write permissions.

    * configure.in and config.guess are no longer in the builtin default 
      ignore list.

    * '.sw[nop]' pattern ignored, to ignore vim swap files for nameless
      files.  (John Arbash Meinel, Martin Pool)

  IMPROVEMENTS:

    * "bzr INIT dir" now initializes the specified directory, and creates 
      it if it does not exist.  (John Arbash Meinel)

    * New remerge command (Aaron Bentley)

    * Better zsh completion script.  (Steve Borho)

    * 'bzr diff' now returns 1 when there are changes in the working 
      tree. (Robert Collins)

    * 'bzr push' now exists and can push changes to a remote location. 
      This uses the transport infrastructure, and can store the remote
      location in the ~/.bazaar/branches.conf configuration file.
      (Robert Collins)

    * Test directories are only kept if the test fails and the user requests
      that they be kept.

    * Tweaks to short log printing

    * Added branch nicks, new nick command, printing them in log output. 
      (Aaron Bentley)

    * If ``$BZR_PDB`` is set, pop into the debugger when an uncaught exception 
      occurs.  (Martin Pool)

    * Accept 'bzr resolved' (an alias for 'bzr resolve'), as this is
      the same as Subversion.  (Martin Pool)

    * New ftp transport support (on ftplib), for ftp:// and aftp:// 
      URLs.  (Daniel Silverstone)

    * Commit editor temporary files now start with ``bzr_log.``, to allow 
      text editors to match the file name and set up appropriate modes or 
      settings.  (Magnus Therning)

    * Improved performance when integrating changes from a remote weave.  
      (Goffredo Baroncelli)

    * Sftp will attempt to cache the connection, so it is more likely that
      a connection will be reused, rather than requiring multiple password
      requests.

    * bzr revno now takes an optional argument indicating the branch whose
      revno should be printed.  (Michael Ellerman)

    * bzr cat defaults to printing the last version of the file.  
      (Matthieu Moy, #3632)

    * New global option 'bzr --lsprof COMMAND' runs bzr under the lsprof 
      profiler.  (Denys Duchier)

    * Faster commits by reading only the headers of affected weave files. 
      (Denys Duchier)

    * 'bzr add' now takes a --dry-run parameter which shows you what would be
      added, but doesn't actually add anything. (Michael Ellerman)

    * 'bzr add' now lists how many files were ignored per glob.  add --verbose
      lists the specific files.  (Aaron Bentley)

    * 'bzr missing' now supports displaying changes in diverged trees and can
      be limited to show what either end of the comparison is missing.
      (Aaron Bently, with a little prompting from Daniel Silverstone)

  BUG FIXES:

    * SFTP can walk up to the root path without index errors. (Robert Collins)

    * Fix bugs in running bzr with 'python -O'.  (Martin Pool)

    * Error when run with -OO

    * Fix bug in reporting http errors that don't have an http error code.
      (Martin Pool)

    * Handle more cases of pipe errors in display commands

    * Change status to 3 for all errors

    * Files that are added and unlinked before committing are completely
      ignored by diff and status

    * Stores with some compressed texts and some uncompressed texts are now
      able to be used. (John A Meinel)

    * Fix for bzr pull failing sometimes under windows

    * Fix for sftp transport under windows when using interactive auth

    * Show files which are both renamed and modified as such in 'bzr 
      status' output.  (Daniel Silverstone, #4503)

    * Make annotate cope better with revisions committed without a valid 
      email address.  (Marien Zwart)

    * Fix representation of tab characters in commit messages.
      (Harald Meland)

    * List of plugin directories in ``BZR_PLUGIN_PATH`` environment variable is
      now parsed properly under Windows. (Alexander Belchenko)

    * Show number of revisions pushed/pulled/merged. (Robey Pointer)

    * Keep a cached copy of the basis inventory to speed up operations 
      that need to refer to it.  (Johan Rydberg, Martin Pool)

    * Fix bugs in bzr status display of non-ascii characters.
      (Martin Pool)

    * Remove Makefile.in from default ignore list.
      (Tollef Fog Heen, Martin Pool, #6413)

    * Fix failure in 'bzr added'.  (Nathan McCallum, Martin Pool)

  TESTING:

    * Fix selftest asking for passwords when there are no SFTP keys.  
      (Robey Pointer, Jelmer Vernooij) 

    * Fix selftest run with 'python -O'.  (Martin Pool)

    * Fix HTTP tests under Windows. (John Arbash Meinel)

    * Make tests work even if HOME is not set (Aaron Bentley)

    * Updated ``build_tree`` to use fixed line-endings for tests which read 
      the file cotents and compare. Make some tests use this to pass under
      Windows. (John Arbash Meinel)

    * Skip stat and symlink tests under Windows. (Alexander Belchenko)

    * Delay in selftest/testhashcash is now issued under win32 and Cygwin.
      (John Arbash Meinel)

    * Use terminal width to align verbose test output.  (Martin Pool)

    * Blackbox tests are maintained within the bzrlib.tests.blackbox directory.
      If adding a new test script please add that to
      ``bzrlib.tests.blackbox.__init__``. (Robert Collins)

    * Much better error message if one of the test suites can't be 
      imported.  (Martin Pool)

    * Make check now runs the test suite twice - once with the default locale,
      and once with all locales forced to C, to expose bugs. This is not 
      trivially done within python, so for now its only triggered by running
      Make check. Integrators and packagers who wish to check for full 
      platform support should run 'make check' to test the source.
      (Robert Collins)

    * Tests can now run TestSkipped if they can't execute for any reason.
      (Martin Pool) (NB: TestSkipped should only be raised for correctable
      reasons - see the wiki spec ImprovingBzrTestSuite).

    * Test sftp with relative, absolute-in-homedir and absolute-not-in-homedir
      paths for the transport tests. Introduce blackbox remote sftp tests that
      test the same permutations. (Robert Collins, Robey Pointer)

    * Transport implementation tests are now independent of the local file
      system, which allows tests for esoteric transports, and for features
      not available in the local file system. They also repeat for variations
      on the URL scheme that can introduce issues in the transport code,
      see bzrlib.transport.TransportTestProviderAdapter() for this.
      (Robert Collins).

    * ``TestCase.build_tree`` uses the transport interface to build trees,
      pass in a transport parameter to give it an existing connection.
      (Robert Collins).

  INTERNALS:

    * WorkingTree.pull has been split across Branch and WorkingTree,
      to allow Branch only pulls. (Robert Collins)

    * ``commands.display_command`` now returns the result of the decorated 
      function. (Robert Collins)

    * LocationConfig now has a ``set_user_option(key, value)`` call to save
      a setting in its matching location section (a new one is created
      if needed). (Robert Collins)

    * Branch has two new methods, ``get_push_location`` and
      ``set_push_location`` to respectively, get and set the push location.
      (Robert Collins)

    * ``commands.register_command`` now takes an optional flag to signal that
      the registrant is planning to decorate an existing command. When 
      given multiple plugins registering a command is not an error, and
      the original command class (whether built in or a plugin based one) is
      returned to the caller. There is a new error 'MustUseDecorated' for
      signalling when a wrapping command should switch to the original
      version. (Robert Collins)

    * Some option parsing errors will raise 'BzrOptionError', allowing 
      granular detection for decorating commands. (Robert Collins).

    * ``Branch.read_working_inventory`` has moved to
      ``WorkingTree.read_working_inventory``. This necessitated changes to
      ``Branch.get_root_id``, and a move of ``Branch.set_inventory`` to
      WorkingTree as well. To make it clear that a WorkingTree cannot always
      be obtained ``Branch.working_tree()`` will raise
      ``errors.NoWorkingTree`` if one cannot be obtained. (Robert Collins)

    * All pending merges operations from Branch are now on WorkingTree.
      (Robert Collins)

    * The follow operations from Branch have moved to WorkingTree::

          add()
          commit()
          move()
          rename_one()
          unknowns()

      (Robert Collins)

    * ``bzrlib.add.smart_add_branch`` is now ``smart_add_tree``. (Robert Collins)

    * New "rio" serialization format, similar to rfc-822. (Martin Pool)

    * Rename selftests to ``bzrlib.tests.test_foo``.  (John A Meinel, Martin 
      Pool)

    * ``bzrlib.plugin.all_plugins`` has been changed from an attribute to a 
      query method. (Robert Collins)
 
    * New options to read only the table-of-contents of a weave.  
      (Denys Duchier)

    * Raise NoSuchFile when someone tries to add a non-existant file.
      (Michael Ellerman)

    * Simplify handling of DivergedBranches in ``cmd_pull()``.
      (Michael Ellerman)
   
    * Branch.controlfile* logic has moved to lockablefiles.LockableFiles, which
      is exposed as ``Branch().control_files``. Also this has been altered with the
      controlfile pre/suffix replaced by simple method names like 'get' and
      'put'. (Aaron Bentley, Robert Collins).

    * Deprecated functions and methods can now be marked as such using the 
      ``bzrlib.symbol_versioning`` module. Marked method have their docstring
      updated and will issue a DeprecationWarning using the warnings module
      when they are used. (Robert Collins)

    * ``bzrlib.osutils.safe_unicode`` now exists to provide parameter coercion
      for functions that need unicode strings. (Robert Collins)

bzr 0.6 2005-10-28
------------------

  IMPROVEMENTS:
  
    * pull now takes --verbose to show you what revisions are added or removed
      (John A Meinel)

    * merge now takes a --show-base option to include the base text in
      conflicts.
      (Aaron Bentley)

    * The config files are now read using ConfigObj, so '=' should be used as
      a separator, not ':'.
      (Aaron Bentley)

    * New 'bzr commit --strict' option refuses to commit if there are 
      any unknown files in the tree.  To commit, make sure all files are 
      either ignored, added, or deleted.  (Michael Ellerman)

    * The config directory is now ~/.bazaar, and there is a single file 
      ~/.bazaar/bazaar.conf storing email, editor and other preferences.
      (Robert Collins)

    * 'bzr add' no longer takes a --verbose option, and a --quiet option
      has been added that suppresses all output.

    * Improved zsh completion support in contrib/zsh, from Clint
      Adams.

    * Builtin 'bzr annotate' command, by Martin Pool with improvements from 
      Goffredo Baroncelli.
    
    * 'bzr check' now accepts -v for verbose reporting, and checks for
      ghosts in the branch. (Robert Collins)

    * New command 're-sign' which will regenerate the gpg signature for 
      a revision. (Robert Collins)

    * If you set ``check_signatures=require`` for a path in 
      ``~/.bazaar/branches.conf`` then bzr will invoke your
      ``gpg_signing_command`` (defaults to gpg) and record a digital signature
      of your commit. (Robert Collins)

    * New sftp transport, based on Paramiko.  (Robey Pointer)

    * 'bzr pull' now accepts '--clobber' which will discard local changes
      and make this branch identical to the source branch. (Robert Collins)

    * Just give a quieter warning if a plugin can't be loaded, and 
      put the details in .bzr.log.  (Martin Pool)

    * 'bzr branch' will now set the branch-name to the last component of the
      output directory, if one was supplied.

    * If the option ``post_commit`` is set to one (or more) python function
      names (must be in the bzrlib namespace), then they will be invoked
      after the commit has completed, with the branch and ``revision_id`` as
      parameters. (Robert Collins)

    * Merge now has a retcode of 1 when conflicts occur. (Robert Collins)

    * --merge-type weave is now supported for file contents.  Tree-shape
      changes are still three-way based.  (Martin Pool, Aaron Bentley)

    * 'bzr check' allows the first revision on revision-history to have
      parents - something that is expected for cheap checkouts, and occurs
      when conversions from baz do not have all history.  (Robert Collins).

   * 'bzr merge' can now graft unrelated trees together, if your specify
     0 as a base. (Aaron Bentley)

   * 'bzr commit branch' and 'bzr commit branch/file1 branch/file2' now work
     (Aaron Bentley)

    * Add '.sconsign*' to default ignore list.  (Alexander Belchenko)

   * 'bzr merge --reprocess' minimizes conflicts

  TESTING:

    * The 'bzr selftest --pattern' option for has been removed, now 
      test specifiers on the command line can be simple strings, or 
      regexps, or both. (Robert Collins)

    * Passing -v to selftest will now show the time each test took to 
      complete, which will aid in analysing performance regressions and
      related questions. (Robert Collins)

    * 'bzr selftest' runs all tests, even if one fails, unless '--one'
      is given. (Martin Pool)

    * There is a new method for TestCaseInTempDir, assertFileEqual, which
      will check that a given content is equal to the content of the named
      file. (Robert Collins)

    * Fix test suite's habit of leaving many temporary log files in $TMPDIR.
      (Martin Pool)

  INTERNALS:

    * New 'testament' command and concept for making gpg-signatures 
      of revisions that are not tied to a particular internal
      representation.  (Martin Pool).

    * Per-revision properties ('revprops') as key-value associated 
      strings on each revision created when the revision is committed.
      Intended mainly for the use of external tools.  (Martin Pool).

    * Config options have moved from bzrlib.osutils to bzrlib.config.
      (Robert Collins)

    * Improved command line option definitions allowing explanations
      for individual options, among other things.  Contributed by 
      Magnus Therning.

    * Config options have moved from bzrlib.osutils to bzrlib.config.
      Configuration is now done via the config.Config interface:
      Depending on whether you have a Branch, a Location or no information
      available, construct a ``*Config``, and use its ``signature_checking``,
      ``username`` and ``user_email`` methods. (Robert Collins)

    * Plugins are now loaded under bzrlib.plugins, not bzrlib.plugin, and
      they are made available for other plugins to use. You should not 
      import other plugins during the ``__init__`` of your plugin though, as 
      no ordering is guaranteed, and the plugins directory is not on the
      python path. (Robert Collins)

    * Branch.relpath has been moved to WorkingTree.relpath. WorkingTree no
      no longer takes an inventory, rather it takes an option branch
      parameter, and if None is given will open the branch at basedir 
      implicitly. (Robert Collins)

    * Cleaner exception structure and error reporting.  Suggested by 
      Scott James Remnant.  (Martin Pool)

    * Branch.remove has been moved to WorkingTree, which has also gained
      ``lock_read``, ``lock_write`` and ``unlock`` methods for convenience.
      (Robert Collins)

    * Two decorators, ``needs_read_lock`` and ``needs_write_lock`` have been
      added to the branch module. Use these to cause a function to run in a
      read or write lock respectively. (Robert Collins)

    * ``Branch.open_containing`` now returns a tuple (Branch, relative-path),
      which allows direct access to the common case of 'get me this file
      from its branch'. (Robert Collins)

    * Transports can register using ``register_lazy_transport``, and they 
      will be loaded when first used.  (Martin Pool)

    * 'pull' has been factored out of the command as ``WorkingTree.pull()``.
      A new option to WorkingTree.pull has been added, clobber, which will
      ignore diverged history and pull anyway.
      (Robert Collins)

    * config.Config has a ``get_user_option`` call that accepts an option name.
      This will be looked up in branches.conf and bazaar.conf as normal.
      It is intended that this be used by plugins to support options - 
      options of built in programs should have specific methods on the config.
      (Robert Collins)

    * ``merge.merge_inner`` now has tempdir as an optional parameter.
      (Robert Collins)

    * Tree.kind is not recorded at the top level of the hierarchy, as it was
      missing on EmptyTree, leading to a bug with merge on EmptyTrees.
      (Robert Collins)

    * ``WorkingTree.__del__`` has been removed, it was non deterministic and not 
      doing what it was intended to. See ``WorkingTree.__init__`` for a comment
      about future directions. (Robert Collins/Martin Pool)

    * bzrlib.transport.http has been modified so that only 404 urllib errors
      are returned as NoSuchFile. Other exceptions will propogate as normal.
      This allows debuging of actual errors. (Robert Collins)

    * bzrlib.transport.Transport now accepts *ONLY* url escaped relative paths
      to apis like 'put', 'get' and 'has'. This is to provide consistent
      behaviour - it operates on url's only. (Robert Collins)

    * Transports can register using ``register_lazy_transport``, and they 
      will be loaded when first used.  (Martin Pool)

    * ``merge_flex`` no longer calls ``conflict_handler.finalize()``, instead that
      is called by ``merge_inner``. This is so that the conflict count can be 
      retrieved (and potentially manipulated) before returning to the caller
      of ``merge_inner``. Likewise 'merge' now returns the conflict count to the
      caller. (Robert Collins)

    * ``revision.revision_graph`` can handle having only partial history for
      a revision - that is no revisions in the graph with no parents.
      (Robert Collins).

    * New ``builtins.branch_files`` uses the standard ``file_list`` rules to
      produce a branch and a list of paths, relative to that branch
      (Aaron Bentley)

    * New TestCase.addCleanup facility.

    * New ``bzrlib.version_info`` tuple (similar to ``sys.version_info``),
      which can be used by programs importing bzrlib.

  BUG FIXES:

    * Better handling of branches in directories with non-ascii names. 
      (Joel Rosdahl, Panagiotis Papadakos)

    * Upgrades of trees with no commits will not fail due to accessing
      [-1] in the revision-history. (Andres Salomon)


bzr 0.1.1 2005-10-12
--------------------

  BUG FIXES:

    * Fix problem in pulling over http from machines that do not 
      allow directories to be listed.

    * Avoid harmless warning about invalid hash cache after 
      upgrading branch format.

  PERFORMANCE: 
  
    * Avoid some unnecessary http operations in branch and pull.


bzr 0.1 2005-10-11
------------------

  NOTES:

    * 'bzr branch' over http initially gives a very high estimate
      of completion time but it should fall as the first few 
      revisions are pulled in.  branch is still slow on 
      high-latency connections.

  BUG FIXES:
  
    * bzr-man.py has been updated to work again. Contributed by
      Rob Weir.

    * Locking is now done with fcntl.lockf which works with NFS
      file systems. Contributed by Harald Meland.

    * When a merge encounters a file that has been deleted on
      one side and modified on the other, the old contents are
      written out to foo.BASE and foo.SIDE, where SIDE is this
      or OTHER. Contributed by Aaron Bentley.

    * Export was choosing incorrect file paths for the content of
      the tarball, this has been fixed by Aaron Bentley.

    * Commit will no longer commit without a log message, an 
      error is returned instead. Contributed by Jelmer Vernooij.

    * If you commit a specific file in a sub directory, any of its
      parent directories that are added but not listed will be 
      automatically included. Suggested by Michael Ellerman.

    * bzr commit and upgrade did not correctly record new revisions
      for files with only a change to their executable status.
      bzr will correct this when it encounters it. Fixed by
      Robert Collins

    * HTTP tests now force off the use of ``http_proxy`` for the duration.
      Contributed by Gustavo Niemeyer.

    * Fix problems in merging weave-based branches that have 
      different partial views of history.

    * Symlink support: working with symlinks when not in the root of a 
      bzr tree was broken, patch from Scott James Remnant.

  IMPROVEMENTS:

    * 'branch' now accepts a --basis parameter which will take advantage
      of local history when making a new branch. This allows faster 
      branching of remote branches. Contributed by Aaron Bentley.

    * New tree format based on weave files, called version 5.
      Existing branches can be upgraded to this format using 
      'bzr upgrade'.

    * Symlinks are now versionable. Initial patch by 
      Erik Toubro Nielsen, updated to head by Robert Collins.

    * Executable bits are tracked on files. Patch from Gustavo
      Niemeyer.

    * 'bzr status' now shows unknown files inside a selected directory.
      Patch from Heikki Paajanen.

    * Merge conflicts are recorded in .bzr. Two new commands 'conflicts'
      and 'resolve' have needed added, which list and remove those 
      merge conflicts respectively. A conflicted tree cannot be committed
      in. Contributed by Aaron Bentley.

    * 'rm' is now an alias for 'remove'.

    * Stores now split out their content in a single byte prefixed hash,
      dropping the density of files per directory by 256. Contributed by
      Gustavo Niemeyer.

    * 'bzr diff -r branch:URL' will now perform a diff between two branches.
      Contributed by Robert Collins.

    * 'bzr log' with the default formatter will show merged revisions,
      indented to the right. Initial implementation contributed by Gustavo
      Niemeyer, made incremental by Robert Collins.


  INTERNALS:

    * Test case failures have the exception printed after the log 
      for your viewing pleasure.

    * InventoryEntry is now an abstract base class, use one of the
      concrete InventoryDirectory etc classes instead.

    * Branch raises an UnsupportedFormatError when it detects a 
      bzr branch it cannot understand. This allows for precise
      handling of such circumstances.

    * Remove RevisionReference class; ``Revision.parent_ids`` is now simply a
      list of their ids and ``parent_sha1s`` is a list of their corresponding
      sha1s (for old branches only at the moment.)

    * New method-object style interface for Commit() and Fetch().

    * Renamed ``Branch.last_patch()`` to ``Branch.last_revision()``, since
      we call them revisions not patches.

    * Move ``copy_branch`` to ``bzrlib.clone.copy_branch``.  The destination
      directory is created if it doesn't exist.

    * Inventories now identify the files which were present by 
      giving the revision *of that file*.

    * Inventory and Revision XML contains a version identifier.  
      This must be consistent with the overall branch version
      but allows for more flexibility in future upgrades.

  TESTING:

    * Removed testsweet module so that tests can be run after 
      bzr installed by 'bzr selftest'.

    * 'bzr selftest' command-line arguments can now be partial ids
      of tests to run, e.g. ``bzr selftest test_weave``

      
bzr 0.0.9 2005-09-23
--------------------

  BUG FIXES:

    * Fixed "branch -r" option.

    * Fix remote access to branches containing non-compressed history.
      (Robert Collins).

    * Better reliability of http server tests.  (John Arbash-Meinel)

    * Merge graph maximum distance calculation fix.  (Aaron Bentley)
   
    * Various minor bug in windows support have been fixed, largely in the
      test suite. Contributed by Alexander Belchenko.

  IMPROVEMENTS:

    * Status now accepts a -r argument to give status between chosen
      revisions. Contributed by Heikki Paajanen.

    * Revision arguments no longer use +/-/= to control ranges, instead
      there is a 'before' namespace, which limits the successive namespace.
      For example '$ bzr log -r date:yesterday..before:date:today' will
      select everything from yesterday and before today. Contributed by
      Robey Pointer

    * There is now a bzr.bat file created by distutils when building on 
      Windows. Contributed by Alexander Belchenko.

  INTERNALS:

    * Removed uuid() as it was unused.

    * Improved 'fetch' code for pulling revisions from one branch into
      another (used by pull, merged, etc.)


bzr 0.0.8 2005-09-20
--------------------

  IMPROVEMENTS:

    * Adding a file whose parent directory is not versioned will
      implicitly add the parent, and so on up to the root. This means
      you should never need to explictly add a directory, they'll just
      get added when you add a file in the directory.  Contributed by
      Michael Ellerman.

    * Ignore ``.DS_Store`` (contains Mac metadata) by default.
      (Nir Soffer)

    * If you set ``BZR_EDITOR`` in the environment, it is checked in
      preference to EDITOR and the config file for the interactive commit
      editing program. Related to this is a bugfix where a missing program
      set in EDITOR would cause editing to fail, now the fallback program
      for the operating system is still tried.

    * Files that are not directories/symlinks/regular files will no longer
      cause bzr to fail, it will just ignore them by default. You cannot add
      them to the tree though - they are not versionable.


  INTERNALS:

    * Refactor xml packing/unpacking.

  BUG FIXES: 

    * Fixed 'bzr mv' by Ollie Rutherfurd.

    * Fixed strange error when trying to access a nonexistent http
      branch.

    * Make sure that the hashcache gets written out if it can't be
      read.


  PORTABILITY:

    * Various Windows fixes from Ollie Rutherfurd.

    * Quieten warnings about locking; patch from Matt Lavin.


bzr-0.0.7 2005-09-02
--------------------

  NEW FEATURES:

    * ``bzr shell-complete`` command contributed by Clint Adams to
      help with intelligent shell completion.

    * New expert command ``bzr find-merge-base`` for debugging merges.


  ENHANCEMENTS:

    * Much better merge support.

    * merge3 conflicts are now reported with markers like '<<<<<<<'
      (seven characters) which is the same as CVS and pleases things
      like emacs smerge.


  BUG FIXES:

    * ``bzr upgrade`` no longer fails when trying to fix trees that
      mention revisions that are not present.

    * Fixed bugs in listing plugins from ``bzr plugins``.

    * Fix case of $EDITOR containing options for the editor.

    * Fix log -r refusing to show the last revision.
      (Patch from Goffredo Baroncelli.)


  CHANGES:

    * ``bzr log --show-ids`` shows the revision ids of all parents.

    * Externally provided commands on your $BZRPATH no longer need
      to recognize --bzr-usage to work properly, and can just handle
      --help themselves.


  LIBRARY:

    * Changed trace messages to go through the standard logging
      framework, so that they can more easily be redirected by
      libraries.



bzr-0.0.6 2005-08-18
--------------------

  NEW FEATURES:

    * Python plugins, automatically loaded from the directories on
      ``BZR_PLUGIN_PATH`` or ``~/.bzr.conf/plugins`` by default.

    * New 'bzr mkdir' command.

    * Commit mesage is fetched from an editor if not given on the
      command line; patch from Torsten Marek.

    * ``bzr log -m FOO`` displays commits whose message matches regexp 
      FOO.
      
    * ``bzr add`` with no arguments adds everything under the current directory.

    * ``bzr mv`` does move or rename depending on its arguments, like
      the Unix command.

    * ``bzr missing`` command shows a summary of the differences
      between two trees.  (Merged from John Arbash-Meinel.)

    * An email address for commits to a particular tree can be
      specified by putting it into .bzr/email within a branch.  (Based
      on a patch from Heikki Paajanen.)


  ENHANCEMENTS:

    * Faster working tree operations.


  CHANGES:

    * 3rd-party modules shipped with bzr are copied within the bzrlib
      python package, so that they can be installed by the setup
      script without clashing with anything already existing on the
      system.  (Contributed by Gustavo Niemeyer.)

    * Moved plugins directory to bzrlib/, so that there's a standard
      plugin directory which is not only installed with bzr itself but
      is also available when using bzr from the development tree.
      ``BZR_PLUGIN_PATH`` and ``DEFAULT_PLUGIN_PATH`` are then added to the
      standard plugins directory.

    * When exporting to a tarball with ``bzr export --format tgz``, put 
      everything under a top directory rather than dumping it into the
      current directory.   This can be overridden with the ``--root`` 
      option.  Patch from William Dodé and John Meinel.

    * New ``bzr upgrade`` command to upgrade the format of a branch,
      replacing ``bzr check --update``.

    * Files within store directories are no longer marked readonly on
      disk.

    * Changed ``bzr log`` output to a more compact form suggested by
      John A Meinel.  Old format is available with the ``--long`` or
      ``-l`` option, patched by William Dodé.

    * By default the commit command refuses to record a revision with
      no changes unless the ``--unchanged`` option is given.

    * The ``--no-plugins``, ``--profile`` and ``--builtin`` command
      line options must come before the command name because they 
      affect what commands are available; all other options must come 
      after the command name because their interpretation depends on
      it.

    * ``branch`` and ``clone`` added as aliases for ``branch``.

    * Default log format is back to the long format; the compact one
      is available with ``--short``.
      
      
  BUG FIXES:
  
    * Fix bugs in committing only selected files or within a subdirectory.


bzr-0.0.5  2005-06-15
---------------------
  
  CHANGES:

    * ``bzr`` with no command now shows help rather than giving an
      error.  Suggested by Michael Ellerman.

    * ``bzr status`` output format changed, because svn-style output
      doesn't really match the model of bzr.  Now files are grouped by
      status and can be shown with their IDs.  ``bzr status --all``
      shows all versioned files and unknown files but not ignored files.

    * ``bzr log`` runs from most-recent to least-recent, the reverse
      of the previous order.  The previous behaviour can be obtained
      with the ``--forward`` option.
        
    * ``bzr inventory`` by default shows only filenames, and also ids
      if ``--show-ids`` is given, in which case the id is the second
      field.


  ENHANCEMENTS:

    * New 'bzr whoami --email' option shows only the email component
      of the user identification, from Jo Vermeulen.

    * New ``bzr ignore PATTERN`` command.

    * Nicer error message for broken pipe, interrupt and similar
      conditions that don't indicate an internal error.

    * Add ``.*.sw[nop] .git .*.tmp *,v`` to default ignore patterns.

    * Per-branch locks keyed on ``.bzr/branch-lock``, available in
      either read or write mode.

    * New option ``bzr log --show-ids`` shows revision and file ids.

    * New usage ``bzr log FILENAME`` shows only revisions that
      affected that file.

    * Changed format for describing changes in ``bzr log -v``.

    * New option ``bzr commit --file`` to take a message from a file,
      suggested by LarstiQ.

    * New syntax ``bzr status [FILE...]`` contributed by Bartosz
      Oler.  File may be in a branch other than the working directory.

    * ``bzr log`` and ``bzr root`` can be given an http URL instead of
      a filename.

    * Commands can now be defined by external programs or scripts
      in a directory on $BZRPATH.

    * New "stat cache" avoids reading the contents of files if they 
      haven't changed since the previous time.

    * If the Python interpreter is too old, try to find a better one
      or give an error.  Based on a patch from Fredrik Lundh.

    * New optional parameter ``bzr info [BRANCH]``.

    * New form ``bzr commit SELECTED`` to commit only selected files.

    * New form ``bzr log -r FROM:TO`` shows changes in selected
      range; contributed by John A Meinel.

    * New option ``bzr diff --diff-options 'OPTS'`` allows passing
      options through to an external GNU diff.

    * New option ``bzr add --no-recurse`` to add a directory but not
      their contents.

    * ``bzr --version`` now shows more information if bzr is being run
      from a branch.

  
  BUG FIXES:

    * Fixed diff format so that added and removed files will be
      handled properly by patch.  Fix from Lalo Martins.

    * Various fixes for files whose names contain spaces or other
      metacharacters.


  TESTING:

    * Converted black-box test suites from Bourne shell into Python;
      now run using ``./testbzr``.  Various structural improvements to
      the tests.

    * testbzr by default runs the version of bzr found in the same
      directory as the tests, or the one given as the first parameter.

    * testbzr also runs the internal tests, so the only command
      required to check is just ``./testbzr``.

    * testbzr requires python2.4, but can be used to test bzr running
      under a different version.

    * Tests added for many other changes in this release.


  INTERNAL:

    * Included ElementTree library upgraded to 1.2.6 by Fredrik Lundh.

    * Refactor command functions into Command objects based on HCT by
      Scott James Remnant.

    * Better help messages for many commands.

    * Expose ``bzrlib.open_tracefile()`` to start the tracefile; until
      this is called trace messages are just discarded.

    * New internal function ``find_touching_revisions()`` and hidden
      command touching-revisions trace the changes to a given file.

    * Simpler and faster ``compare_inventories()`` function.

    * ``bzrlib.open_tracefile()`` takes a tracefilename parameter.

    * New AtomicFile class.

    * New developer commands ``added``, ``modified``.


  PORTABILITY:

    * Cope on Windows on python2.3 by using the weaker random seed.
      2.4 is now only recommended.


bzr-0.0.4  2005-04-22
---------------------

  ENHANCEMENTS:

    * 'bzr diff' optionally takes a list of files to diff.  Still a bit
      basic.  Patch from QuantumG.

    * More default ignore patterns.

    * New 'bzr log --verbose' shows a list of files changed in the
      changeset.  Patch from Sebastian Cote.

    * Roll over ~/.bzr.log if it gets too large.

    * Command abbreviations 'ci', 'st', 'stat', '?' based on a patch
      by Jason Diamon.

    * New 'bzr help commands' based on a patch from Denys Duchier.


  CHANGES:

    * User email is determined by looking at $BZREMAIL or ~/.bzr.email
      or $EMAIL.  All are decoded by the locale preferred encoding.
      If none of these are present user@hostname is used.  The host's
      fully-qualified name is not used because that tends to fail when
      there are DNS problems.

    * New 'bzr whoami' command instead of username user-email.


  BUG FIXES: 

    * Make commit safe for hardlinked bzr trees.

    * Some Unicode/locale fixes.

    * Partial workaround for ``difflib.unified_diff`` not handling
      trailing newlines properly.


  INTERNAL:

    * Allow docstrings for help to be in PEP0257 format.  Patch from
      Matt Brubeck.

    * More tests in test.sh.

    * Write profile data to a temporary file not into working
      directory and delete it when done.

    * Smaller .bzr.log with process ids.


  PORTABILITY:

    * Fix opening of ~/.bzr.log on Windows.  Patch from Andrew
      Bennetts.

    * Some improvements in handling paths on Windows, based on a patch
      from QuantumG.


bzr-0.0.3  2005-04-06
---------------------

  ENHANCEMENTS:

    * New "directories" internal command lists versioned directories
      in the tree.

    * Can now say "bzr commit --help".

    * New "rename" command to rename one file to a different name
      and/or directory.

    * New "move" command to move one or more files into a different
      directory.

    * New "renames" command lists files renamed since base revision.

    * New cat command contributed by janmar.

  CHANGES:

    * .bzr.log is placed in $HOME (not pwd) and is always written in
      UTF-8.  (Probably not a completely good long-term solution, but
      will do for now.)

  PORTABILITY:

    * Workaround for difflib bug in Python 2.3 that causes an
      exception when comparing empty files.  Reported by Erik Toubro
      Nielsen.

  INTERNAL:

    * Refactored inventory storage to insert a root entry at the top.

  TESTING:

    * Start of shell-based black-box testing in test.sh.


bzr-0.0.2.1
-----------

  PORTABILITY:

    * Win32 fixes from Steve Brown.


bzr-0.0.2  "black cube"  2005-03-31
-----------------------------------

  ENHANCEMENTS:

    * Default ignore list extended (see bzrlib/__init__.py).

    * Patterns in .bzrignore are now added to the default ignore list,
      rather than replacing it.

    * Ignore list isn't reread for every file.

    * More help topics.

    * Reinstate the 'bzr check' command to check invariants of the
      branch.

    * New 'ignored' command lists which files are ignored and why;
      'deleted' lists files deleted in the current working tree.

    * Performance improvements.

    * New global --profile option.
    
    * Ignore patterns like './config.h' now correctly match files in
      the root directory only.


bzr-0.0.1  2005-03-26
---------------------

  ENHANCEMENTS:

    * More information from info command.

    * Can now say "bzr help COMMAND" for more detailed help.

    * Less file flushing and faster performance when writing logs and
      committing to stores.

    * More useful verbose output from some commands.

  BUG FIXES:

    * Fix inverted display of 'R' and 'M' during 'commit -v'.

  PORTABILITY:

    * Include a subset of ElementTree-1.2.20040618 to make
      installation easier.

    * Fix time.localtime call to work with Python 2.3 (the minimum
      supported).


bzr-0.0.0.69  2005-03-22
------------------------

  ENHANCEMENTS:

    * First public release.

    * Storage of local versions: init, add, remove, rm, info, log,
      diff, status, etc.

..
   vim: tw=74 ft=rst ff=unix<|MERGE_RESOLUTION|>--- conflicted
+++ resolved
@@ -61,13 +61,11 @@
       the show_pending flag is now authoritative for showing pending
       merges, as it was originally. (Robert Collins, #225204)
 
-<<<<<<< HEAD
+    * Set valid default _param_name for Option so that ListOption can embed
+      '-' in names. (Vincent Ladeuil, #263249)
+
     * Show proper error rather than traceback when an unknown revision 
       id is specified to ``bzr cat-revision``. (Jelmer Vernooij, #175569)
-=======
-    * Set valid default _param_name for Option so that ListOption can embed
-      '-' in names. (Vincent Ladeuil, #263249)
->>>>>>> 9ac98642
 
     * ``WorkingTree4`` trees will now correctly report missing-and-new
       paths in the output of ``iter_changes``. (Robert Collins)
