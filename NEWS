--- conflicted
+++ resolved
@@ -139,6 +139,9 @@
       can be obtained using ``bzrlib.missing.find_unmerged``. The api was
       fairly broken, and the function was unused, so we are getting rid of it.
       (John Arbash Meinel)
+
+    * ``bzrlib.bzrdir.BzrDir.sprout`` now accepts ``shallow`` to control
+      creating shallow branches. (Robert Collins)
 
   API CHANGES:
 
@@ -883,14 +886,9 @@
 
   INTERNALS:
 
-<<<<<<< HEAD
-    * ``bzrlib.bzrdir.BzrDir.sprout`` now accepts ``shallow`` to control
-      creating shallow branches. (Robert Collins)
-=======
     * ``Graph.iter_ancestry`` returns the ancestry of revision ids. Similar to
       ``Repository.get_revision_graph()`` except it includes ghosts and you can
       stop part-way through. (John Arbash Meinel)
->>>>>>> 2aa33bca
 
     * New module ``tools/package_mf.py`` provide custom module finder for
       python packages (improves standard python library's modulefinder.py)
