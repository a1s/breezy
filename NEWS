--- conflicted
+++ resolved
@@ -33,17 +33,15 @@
 
   BUGFIXES:
 
-<<<<<<< HEAD
+    * ``bzr mv a b`` can be now used also to rename previously renamed
+      directories, not only files. (Lukáš Lalinský, #107967)
+
     * ``bzr uncommit --local`` can now remove revisions from the local
       branch to be symmetric with ``bzr commit --local``.
       (John Arbash Meinel, #93412)
-=======
-    * ``bzr mv a b`` can be now used also to rename previously renamed
-      directories, not only files. (Lukáš Lalinský, #107967)
 
     * Don't ask for a password if there is no real terminal.
       (Alexander Belchenko, #69851)
->>>>>>> 6e4069f0
 
   DOCUMENTATION:
 
