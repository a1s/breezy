IN DEVELOPMENT

  IMPROVEMENTS:

    * ``bzr help commands`` output is now shorter (Aaron Bentley)

    * New connection: ``bzr+http://`` which supports tunnelling the smart
      protocol over an HTTP connection. If writing is enabled on the bzr
      server, then you can write over the http connection.
      (Andrew Bennetts)

    * ``bzr`` now uses lazy importing to reduce the startup time. This has
      a moderate effect on lots of actions, especially ones that have
      little to do. For example ``bzr rocks`` time is down to 116ms from
      283ms. (John Arbash Meinel)

    * New Registry class to provide name-to-object registry-like support,
      for example for schemes where plugins can register new classes to
      do certain tasks (e.g. log formatters). Also provides lazy registration
      to allow modules to be loaded on request. (John Arbash Meinel, Adeodato
      Simó)

  INTERNALS:

    * ``TestCase.run_bzr``, ``run_bzr_captured``, and ``run_bzr_subprocess``
      can take a ``working_dir='foo'`` parameter, which will change directory 
      for the command. (John Arbash Meinel)

<<<<<<< HEAD
    * ``TestCase.run_bzr_subprocess`` defaults to supplying the
      ``--no-plugins`` parameter to ensure test reproducability, and avoid
      problems with system-wide installed plugins. (John Arbash Meinel)
=======
    * ``bzrlib.lazy_regex.lazy_compile`` can be used to create a proxy
      around a regex, which defers compilation until first use. 
      (John Arbash Meinel)
>>>>>>> 91868398

  BUG FIXES:

    * Don't require ``Content-Type`` in range responses. Assume they are a
      single range if ``Content-Type`` does not exist.
      (John Arbash Meinel, #62473)

    * bzr branch/pull no longer complain about progress bar cleanup when
      interrupted during fetch.  (Aaron Bentley, #54000)

    * ``WorkingTree.set_parent_trees()`` uses the trees to directly write
      the basis inventory, rather than going through the repository. This
      allows us to have 1 inventory read, and 2 inventory writes when
      committing a new tree. (John Arbash Meinel)

    * When reverting, files that are not locally modified that do not exist
      in the target are deleted, not just unversioned (Aaron Bentley)

    * When trying to acquire a lock, don't fail immediately. Instead, try
      a few times (up to 1 hour) before timing out. Also, report why the
      lock is unavailable (John Arbash Meinel, #43521, #49556)

    * Leave HttpTransportBase daughter classes decides how they
      implement cloning. (Vincent Ladeuil, #61606)

   * diff3 does not indicate conflicts on clean merge. (Aaron Bentley)

  TESTING:

    * New test base class TestCaseWithMemoryTransport offers memory-only
      testing facilities: its not suitable for tests that need to mutate disk
      state, but most tests should not need that and should be converted to
      TestCaseWithMemoryTransport. (Robert Collins)

    * ``TestCase.make_branch_and_memory_tree`` now takes a format
      option to set the BzrDir, Repository and Branch formats of the
      created objects. (Robert Collins, John Arbash Meinel)

bzr 0.11  2006-10-02

    * Smart server transport test failures on windows fixed. (Lukáš Lalinský).

bzr 0.11rc2  2006-09-27

  BUG FIXES:

    * Test suite hangs on windows fixed. (Andrew Bennets, Alexander Belchenko).
    
    * Commit performance regression fixed. (Aaron Bentley, Robert Collins, John
      Arbash Meinel).

bzr 0.11rc1  2006-09-25

  IMPROVEMENTS:

    * Knit files now wait to create their contents until the first data is
      added. The old code used to create an empty .knit and a .kndx with just
      the header. However, this caused a lot of extra round trips over sftp.
      This can change the time for ``bzr push`` to create a new remote branch
      from 160s down to 100s. This also affects ``bzr commit`` performance when
      adding new files, ``bzr commit`` on a new kernel-like tree drops from 50s
      down to 40s (John Arbash Meinel, #44692)

    * When an entire subtree has been deleted, commit will now report that
      just the top of the subtree has been deleted, rather than reporting
      all the individual items. (Robert Collins)

    * Commit performs one less XML parse. (Robert Collins)

    * ``bzr checkout`` now operates on readonly branches as well
      as readwrite branches. This fixes bug #39542. (Robert Collins)

    * ``bzr bind`` no longer synchronises history with the master branch.
      Binding should be followed by an update or push to synchronise the 
      two branches. This is closely related to the fix for bug #39542.
      (Robert Collins)

    * ``bzrlib.lazy_import.lazy_import`` function to create on-demand 
      objects.  This allows all imports to stay at the global scope, but
      modules will not actually be imported if they are not used.
      (John Arbash Meinel)

    * Support bzr:// and bzr+ssh:// urls to work with the new RPC-based
      transport which will be used with the upcoming high-performance smart
      server. The new command ``bzr serve`` will invoke bzr in server mode,
      which processes these requests. (Andrew Bennetts, Robert Collins, Martin
      Pool)

    * New command ``bzr version-info`` which can be used to get a summary
      of the current state of the tree. This is especially useful as part
      of a build commands. See ``doc/version_info.txt`` for more information 
      (John Arbash Meinel)

  BUG FIXES:

    * 'bzr inventory [FILE...]' allows restricting the file list to a
      specific set of files. (John Arbash Meinel, #3631)

    * Don't abort when annotating empty files (John Arbash Meinel, #56814)

    * Add ``Stanza.to_unicode()`` which can be passed to another Stanza
      when nesting stanzas. Also, add ``read_stanza_unicode`` to handle when
      reading a nested Stanza. (John Arbash Meinel)

    * Transform._set_mode() needs to stat the right file. 
      (John Arbash Meinel, #56549)

    * Raise WeaveFormatError rather than StopIteration when trying to read
      an empty Weave file. (John Arbash Meinel, #46871)

    * Don't access e.code for generic URLErrors, only HTTPErrors have .code.
      (Vincent Ladeuil, #59835)

    * Handle boundary="" lines properly to allow access through a Squid proxy.
      (John Arbash Meinel, #57723)

    * revert now removes newly-added directories (Aaron Bentley, #54172)

    * ``bzr upgrade sftp://`` shouldn't fail to upgrade v6 branches if there 
      isn't a working tree. (David Allouche, #40679)

    * Give nicer error messages when a user supplies an invalid --revision
      parameter. (John Arbash Meinel, #55420)

    * Handle when LANG is not recognized by python. Emit a warning, but
      just revert to using 'ascii'. (John Arbash Meinel, #35392)

    * Don't use preexec_fn on win32, as it is not supported by subprocess.
      (John Arbash Meinel)

    * Skip specific tests when the dependencies aren't met. This includes
      some ``setup.py`` tests when ``python-dev`` is not available, and
      some tests that depend on paramiko. (John Arbash Meinel, Mattheiu Moy)

    * Fallback to Paramiko properly, if no ``ssh`` executable exists on
      the system. (Andrew Bennetts, John Arbash Meinel)

    * ``Branch.bind(other_branch)`` no longer takes a write lock on the
      other branch, and will not push or pull between the two branches.
      API users will need to perform a push or pull or update operation if they
      require branch synchronisation to take place. (Robert Collins, #47344)

    * When creating a tarball or zipfile export, export unicode names as utf-8
      paths. This may not work perfectly on all platforms, but has the best
      chance of working in the common case. (John Arbash Meinel, #56816)

    * When committing, only files that exist in working tree or basis tree
      may be specified (Aaron Bentley, #50793)

  PORTABILITY:

    * Fixes to run on Python 2.5 (Brian M. Carlson, Martin Pool, Marien Zwart)

  INTERNALS:

    * TestCaseInTempDir now creates a separate directory for HOME, rather
      than having HOME set to the same location as the working directory.
      (John Arbash Meinel)

    * run_bzr_subprocess() can take an optional 'env_changes={}' parameter,
      which will update os.environ inside the spawned child. It also can
      take a 'universal_newlines=True', which helps when checking the output
      of the command. (John Arbash Meinel)

    * Refactor SFTP vendors to allow easier re-use when ssh is used. 
      (Andrew Bennetts)

    * Transport.list_dir() and Transport.iter_files_recursive() should always
      return urlescaped paths. This is now tested (there were bugs in a few
      of the transports) (Andrew Bennetts, David Allouche, John Arbash Meinel)

    * New utility function symbol_versioning.deprecation_string. Returns the
      formatted string for a callable, deprecation format pair. (Robert Collins)

    * New TestCase helper applyDeprecated. This allows you to call a callable
      which is deprecated without it spewing to the screen, just by supplying
      the deprecation format string issued for it. (Robert Collins)

    * Transport.append and Transport.put have been deprecated in favor of
      .append_bytes, .append_file, .put_bytes, and .put_file. This removes the
      ambiguity in what type of object the functions take.
      Transport.non_atomic_put_{bytes,file} has also been added. Which works
      similarly to Transport.append() except for SFTP, it doesn't have a round
      trip when opening the file. Also, it provides functionality for creating
      a parent directory when trying to create a file, rather than raise
      NoSuchFile and forcing the caller to repeat their request.
      (John Arbash Meinel)

    * WorkingTree has a new api ``unversion`` which allow the unversioning of
      entries by their file id. (Robert Collins)

    * WorkingTree.pending_merges is deprecated.  Please use the get_parent_ids
      (introduced in 0.10) method instead. (Robert Collins)

    * WorkingTree has a new lock_tree_write method which locks the branch for
      read rather than write. This is appropriate for actions which only need
      the branch data for reference rather than mutation. A new decorator
      needs_tree_write_lock is provided in the workingtree module. Like the
      needs_read_lock and needs_write_lock decorators this allows static 
      declaration of the locking requirements of a function to ensure that
      a lock is taken out for casual scripts. (Robert Collins, #54107)

    * All WorkingTree methods which write to the tree, but not to the branch
      have been converted to use ``needs_tree_write_lock`` rather than 
      ``needs_write_lock``. Also converted is the revert, conflicts and tree
      transform modules. This provides a modest performance improvement on 
      metadir style trees, due to the reduce lock-acquisition, and a more
      significant performance improvement on lightweight checkouts from 
      remote branches, where trivial operations used to pay a significant 
      penalty. It also provides the basis for allowing readonly checkouts.
      (Robert Collins)

    * Special case importing the standard library 'copy' module. This shaves
      off 40ms of startup time, while retaining compatibility. See:
      ``bzrlib/inspect_for_copy.py`` for more details. (John Arbash Meinel)

    * WorkingTree has a new parent class MutableTree which represents the 
      specialisations of Tree which are able to be altered. (Robert Collins)

    * New methods mkdir and put_file_bytes_non_atomic on MutableTree that
      mutate the tree and its contents. (Robert Collins)

    * Transport behaviour at the root of the URL is now defined and tested.
      (Andrew Bennetts, Robert Collins)

  TESTING:

    * New test helper classs MemoryTree. This is typically accessed via
      ``self.make_branch_and_memory_tree()`` in test cases. (Robert Collins)
      
    * Add start_bzr_subprocess and stop_bzr_subprocess to allow test code to
      continue running concurrently with a subprocess of bzr. (Andrew Bennetts,
      Robert Collins)

    * Add a new method ``Transport.get_smart_client()``. This is provided to
      allow upgrades to a richer interface than the VFS one provided by
      Transport. (Andrew Bennetts, Martin Pool)

bzr 0.10  2006-08-29
  
  IMPROVEMENTS:
    * 'merge' now takes --uncommitted, to apply uncommitted changes from a
      tree.  (Aaron Bentley)
  
    * 'bzr add --file-ids-from' can be used to specify another path to use
      for creating file ids, rather than generating all new ones. Internally,
      the 'action' passed to smart_add_tree() can return file_ids that
      will be used, rather than having bzrlib generate new ones.
      (John Arbash Meinel, #55781)

    * ``bzr selftest --benchmark`` now allows a ``--cache-dir`` parameter.
      This will cache some of the intermediate trees, and decrease the
      setup time for benchmark tests. (John Arbash Meinel)

    * Inverse forms are provided for all boolean options.  For example,
      --strict has --no-strict, --no-recurse has --recurse (Aaron Bentley)

    * Serialize out Inventories directly, rather than using ElementTree.
      Writing out a kernel sized inventory drops from 2s down to ~350ms.
      (Robert Collins, John Arbash Meinel)

  BUG FIXES:

    * Help diffutils 2.8.4 get along with binary tests (Marien Zwart: #57614)

    * Change LockDir so that if the lock directory doesn't exist when
      lock_write() is called, an attempt will be made to create it.
      (John Arbash Meinel, #56974)

    * ``bzr uncommit`` preserves pending merges. (John Arbash Meinel, #57660)

    * Active FTP transport now works as intended. (ghozzy, #56472)

    * Really fix mutter() so that it won't ever raise a UnicodeError.
      It means it is possible for ~/.bzr.log to contain non UTF-8 characters.
      But it is a debugging log, not a real user file.
      (John Arbash Meinel, #56947, #53880)

    * Change Command handle to allow Unicode command and options.
      At present we cannot register Unicode command names, so we will get
      BzrCommandError('unknown command'), or BzrCommandError('unknown option')
      But that is better than a UnicodeError + a traceback.
      (John Arbash Meinel, #57123)

    * Handle TZ=UTC properly when reading/writing revisions.
      (John Arbash Meinel, #55783, #56290)

    * Use GPG_TTY to allow gpg --cl to work with gpg-agent in a pipeline,
      (passing text to sign in on stdin). (John Arbash Meinel, #54468)

    * External diff does the right thing for binaries even in foreign 
      languages. (John Arbash Meinel, #56307)

    * Testament handles more cases when content is unicode. Specific bug was
      in handling of revision properties. (John Arbash Meinel, Holger Krekel,
      #54723)

    * The bzr selftest was failing on installed versions due to a bug in a new
      test helper. (John Arbash Meinel, Robert Collins, #58057)

  INTERNALS:

    * ``bzrlib.cache_utf8`` contains ``encode()`` and ``decode()`` functions
      which can be used to cache the conversion between utf8 and Unicode.
      Especially helpful for some of the knit annotation code, which has to
      convert revision ids to utf8 to annotate lines in storage.
      (John Arbash Meinel)

    * ``setup.py`` now searches the filesystem to find all packages which
      need to be installed. This should help make the life of packagers
      easier. (John Arbash Meinel)

bzr 0.9.0  2006-08-11

  SURPRISES:

   * The hard-coded built-in ignore rules have been removed. There are
     now two rulesets which are enforced. A user global one in 
     ~/.bazaar/ignore which will apply to every tree, and the tree
     specific one '.bzrignore'.
     ~/.bazaar/ignore will be created if it does not exist, but with
     a more conservative list than the old default.
     This fixes bugs with default rules being enforced no matter what. 
     The old list of ignore rules from bzr is available by
     running 'bzr ignore --old-default-rules'.
     (Robert Collins, Martin Pool, John Arbash Meinel)

   * 'branches.conf' has been changed to 'locations.conf', since it can apply
     to more locations than just branch locations.
     (Aaron Bentley)
   
  IMPROVEMENTS:

   * The revision specifier "revno:" is extended to accept the syntax
     revno:N:branch. For example,
     revno:42:http://bazaar-vcs.org/bzr/bzr.dev/ means revision 42 in
     bzr.dev.  (Matthieu Moy)

   * Tests updates to ensure proper URL handling, UNICODE support, and
     proper printing when the user's terminal encoding cannot display 
     the path of a file that has been versioned.
     ``bzr branch`` can take a target URL rather than only a local directory.
     Branch.get_parent()/set_parent() now save a relative path if possible,
     and normalize the parent based on root, allowing access across
     different transports. (John Arbash Meinel, Wouter van Heyst, Martin Pool)
     (Malone #48906, #42699, #40675, #5281, #3980, #36363, #43689,
      #42517, #42514)

   * On Unix, detect terminal width using an ioctl not just $COLUMNS.
     Use terminal width for single-line logs from ``bzr log --line`` and
     pending-merge display.  (Robert Widhopf-Fenk, Gustavo Niemeyer)
     (Malone #3507)

   * On Windows, detect terminal width using GetConsoleScreenBufferInfo.
     (Alexander Belchenko)

   * Speedup improvement for 'date:'-revision search. (Guillaume Pinot).

   * Show the correct number of revisions pushed when pushing a new branch.
     (Robert Collins).

   * 'bzr selftest' now shows a progress bar with the number of tests, and 
     progress made. 'make check' shows tests in -v mode, to be more useful
     for the PQM status window. (Robert Collins).
     When using a progress bar, failed tests are printed out, rather than
     being overwritten by the progress bar until the suite finishes.
     (John Arbash Meinel)

   * 'bzr selftest --benchmark' will run a new benchmarking selftest.
     'bzr selftest --benchmark --lsprof-timed' will use lsprofile to generate
     profile data for the individual profiled calls, allowing for fine
     grained analysis of performance.
     (Robert Collins, Martin Pool).

   * 'bzr commit' shows a progress bar. This is useful for commits over sftp
     where commit can take an appreciable time. (Robert Collins)

   * 'bzr add' is now less verbose in telling you what ignore globs were
     matched by files being ignored. Instead it just tells you how many 
     were ignored (because you might reasonably be expecting none to be
     ignored). 'bzr add -v' is unchanged and will report every ignored
     file. (Robert Collins).

   * ftp now has a test server if medusa is installed. As part of testing,
     ftp support has been improved, including support for supplying a
     non-standard port. (John Arbash Meinel).

   * 'bzr log --line' shows the revision number, and uses only the
     first line of the log message (#5162, Alexander Belchenko;
     Matthieu Moy)

   * 'bzr status' has had the --all option removed. The 'bzr ls' command
     should be used to retrieve all versioned files. (Robert Collins)

   * 'bzr bundle OTHER/BRANCH' will create a bundle which can be sent
     over email, and applied on the other end, while maintaining ancestry.
     This bundle can be applied with either 'bzr merge' or 'bzr pull',
     the same way you would apply another branch.
     (John Arbash Meinel, Aaron Bentley)
  
   * 'bzr whoami' can now be used to set your identity from the command line,
     for a branch or globally.  (Robey Pointer)

   * 'bzr checkout' now aliased to 'bzr co', and 'bzr annotate' to 'bzr ann'.
     (Michael Ellerman)

   * 'bzr revert DIRECTORY' now reverts the contents of the directory as well.
     (Aaron Bentley)

   * 'bzr get sftp://foo' gives a better error when paramiko is not present.
     Also updates things like 'http+pycurl://' if pycurl is not present.
     (John Arbash Meinel) (Malone #47821, #52204)

   * New env variable BZR_PROGRESS_BAR, sets the default progress bar type.
     Can be set to 'none' or 'dummy' to disable the progress bar, 'dots' or 
     'tty' to create the respective type. (John Arbash Meinel, #42197, #51107)

   * Improve the help text for 'bzr diff' to explain what various options do.
     (John Arbash Meinel, #6391)

   * 'bzr uncommit -r 10' now uncommits revisions 11.. rather than uncommitting
     revision 10. This makes -r10 more in line with what other commands do.
     'bzr uncommit' also now saves the pending merges of the revisions that
     were removed. So it is safe to uncommit after a merge, fix something,
     and commit again. (John Arbash Meinel, #32526, #31426)

   * 'bzr init' now also works on remote locations.
     (Wouter van Heyst, #48904)

   * HTTP support has been updated. When using pycurl we now support 
     connection keep-alive, which reduces dns requests and round trips.
     And for both urllib and pycurl we support multi-range requests, 
     which decreases the number of round-trips. Performance results for
     ``bzr branch http://bazaar-vcs.org/bzr/bzr.dev/`` indicate
     http branching is now 2-3x faster, and ``bzr pull`` in an existing 
     branch is as much as 4x faster.
     (Michael Ellerman, Johan Rydberg, John Arbash Meinel, #46768)

   * Performance improvements for sftp. Branching and pulling are now up to
     2x faster. Utilize paramiko.readv() support for async requests if it
     is available (paramiko > 1.6) (John Arbash Meinel)

  BUG FIXES:

    * Fix shadowed definition of TestLocationConfig that caused some 
      tests not to run.  (#32587, Erik Bågfors, Michael Ellerman, 
      Martin Pool)

    * Fix unnecessary requirement of sign-my-commits that it be run from
      a working directory.  (Martin Pool, Robert Collins)

    * 'bzr push location' will only remember the push location if it succeeds
      in connecting to the remote location. (#49742, John Arbash Meinel)

    * 'bzr revert' no longer toggles the executable bit on win32
      (#45010, John Arbash Meinel)

    * Handle broken pipe under win32 correctly. (John Arbash Meinel)
    
    * sftp tests now work correctly on win32 if you have a newer paramiko
      (John Arbash Meinel)

    * Cleanup win32 test suite, and general cleanup of places where
      file handles were being held open. (John Arbash Meinel)

    * When specifying filenames for 'diff -r x..y', the name of the file in the
      working directory can be used, even if its name is different in both x
      and y.

    * File-ids containing single- or double-quotes are handled correctly by
      push.  (#52227, Aaron Bentley)

    * Normalize unicode filenames to ensure cross-platform consistency.
      (John Arbash Meinel, #43689)

    * The argument parser can now handle '-' as an argument. Currently
      no code interprets it specially (it is mostly handled as a file named 
      '-'). But plugins, and future operations can use it.
      (John Arbash meinel, #50984)

    * Bundles can properly read binary files with a plain '\r' in them.
      (John Arbash Meinel, #51927)

    * Tuning iter_entries() to be more efficient (John Arbash Meinel, #5444)

    * Lots of win32 fixes (the test suite passes again).
      (John Arbash Meinel, #50155)

    * Handle openbsd returning None for sys.getfilesystemencoding() (#41183) 

    * Support ftp APPE (append) to allow Knits to be used over ftp (#42592)

    * Removals are only committed if they match the filespec (or if there is
      no filespec).  (#46635, Aaron Bentley)

    * smart-add recurses through all supplied directories 
      (John Arbash Meinel, #52578)

    * Make the bundle reader extra lines before and after the bundle text.
      This allows you to parse an email with the bundle inline.
      (John Arbash Meinel, #49182)

    * Change the file id generator to squash a little bit more. Helps when
      working with long filenames on windows. (Also helps for unicode filenames
      not generating hidden files). (John Arbash Meinel, #43801)

    * Restore terminal mode on C-c while reading sftp password.  (#48923, 
      Nicholas Allen, Martin Pool)

    * Timestamps are rounded to 1ms, and revision entries can be recreated
      exactly. (John Arbash Meinel, Jamie Wilkinson, #40693)

    * Branch.base has changed to a URL, but ~/.bazaar/locations.conf should
      use local paths, since it is user visible (John Arbash Meinel, #53653)

    * ``bzr status foo`` when foo was unversioned used to cause a full delta
      to be generated (John Arbash Meinel, #53638)

    * When reading revision properties, an empty value should be considered
      the empty string, not None (John Arbash Meinel, #47782)

    * ``bzr diff --diff-options`` can now handle binary files being changed.
      Also, the output is consistent when --diff-options is not supplied.
      (John Arbash Meinel, #54651, #52930)

    * Use the right suffixes for loading plugins (John Arbash Meinel, #51810)

    * Fix Branch.get_parent() to handle the case when the parent is not 
      accessible (John Arbash Meinel, #52976)

  INTERNALS:

    * Combine the ignore rules into a single regex rather than looping over
      them to reduce the threshold where  N^2 behaviour occurs in operations
      like status. (Jan Hudec, Robert Collins).

    * Appending to bzrlib.DEFAULT_IGNORE is now deprecated. Instead, use
      one of the add functions in bzrlib.ignores. (John Arbash Meinel)

    * 'bzr push' should only push the ancestry of the current revision, not
      all of the history in the repository. This is especially important for
      shared repositories. (John Arbash Meinel)

    * bzrlib.delta.compare_trees now iterates in alphabetically sorted order,
      rather than randomly walking the inventories. (John Arbash Meinel)

    * Doctests are now run in temporary directories which are cleaned up when
      they finish, rather than using special ScratchDir/ScratchBranch objects.
      (Martin Pool)

    * Split ``check`` into separate methods on the branch and on the repository,
      so that it can be specialized in ways that are useful or efficient for
      different formats.  (Martin Pool, Robert Collins)

    * Deprecate Repository.all_revision_ids; most methods don't really need
      the global revision graph but only that part leading up to a particular
      revision.  (Martin Pool, Robert Collins)

    * Add a BzrDirFormat control_formats list which allows for control formats
      that do not use '.bzr' to store their data - i.e. '.svn', '.hg' etc.
      (Robert Collins, Jelmer Vernooij).

    * bzrlib.diff.external_diff can be redirected to any file-like object.
      Uses subprocess instead of spawnvp.
      (#4047, #48914, James Henstridge, John Arbash Meinel)

    * New command line option '--profile-imports', which will install a custom
      importer to log time to import modules and regex compilation time to 
      sys.stderr (John Arbash Meinel)

    * 'EmptyTree' is now deprecated, please use repository.revision_tree(None)
      instead. (Robert Collins)

    * "RevisionTree" is now in bzrlib/revisiontree.py. (Robert Collins)

bzr 0.8.2  2006-05-17
  
  BUG FIXES:
   
    * setup.py failed to install launchpad plugin.  (Martin Pool)

bzr 0.8.1  2006-05-16

  BUG FIXES:

    * Fix failure to commit a merge in a checkout.  (Martin Pool, 
      Robert Collins, Erik Bågfors, #43959)

    * Nicer messages from 'commit' in the case of renames, and correct
      messages when a merge has occured. (Robert Collins, Martin Pool)

    * Separate functionality from assert statements as they are skipped in
      optimized mode of python. Add the same check to pending merges.
      (#44443, Olaf Conradi)

  CHANGES:

    * Do not show the None revision in output of bzr ancestry. (Olaf Conradi)

    * Add info on standalone branches without a working tree.
      (#44155, Olaf Conradi)

    * Fix bug in knits when raising InvalidRevisionId. (#44284, Olaf Conradi)

  CHANGES:

    * Make editor invocation comply with Debian Policy. First check
      environment variables VISUAL and EDITOR, then try editor from
      alternatives system. If that all fails, fall back to the pre-defined
      list of editors. (#42904, Olaf Conradi)

  NEW FEATURES:

    * New 'register-branch' command registers a public branch into 
      Launchpad.net, where it can be associated with bugs, etc.
      (Martin Pool, Bjorn Tillenius, Robert Collins)

  INTERNALS:

    * New public api in InventoryEntry - 'describe_change(old, new)' which
      provides a human description of the changes between two old and
      new. (Robert Collins, Martin Pool)

  TESTING:

    * Fix test case for bzr info in upgrading a standalone branch to metadir,
      uses bzrlib api now. (Olaf Conradi)

bzr 0.8  2006-05-08

  NOTES WHEN UPGRADING:

    Release 0.8 of bzr introduces a new format for history storage, called
    'knit', as an evolution of to the 'weave' format used in 0.7.  Local 
    and remote operations are faster using knits than weaves.  Several
    operations including 'init', 'init-repo', and 'upgrade' take a 
    --format option that controls this.  Branching from an existing branch
    will keep the same format.

    It is possible to merge, pull and push between branches of different
    formats but this is slower than moving data between homogenous
    branches.  It is therefore recommended (but not required) that you
    upgrade all branches for a project at the same time.  Information on
    formats is shown by 'bzr info'.

    bzr 0.8 now allows creation of 'repositories', which hold the history 
    of files and revisions for several branches.  Previously bzr kept all
    the history for a branch within the .bzr directory at the root of the
    branch, and this is still the default.  To create a repository, use
    the new 'bzr init-repo' command.  Branches exist as directories under
    the repository and contain just a small amount of information
    indicating the current revision of the branch.

    bzr 0.8 also supports 'checkouts', which are similar to in cvs and
    subversion.  Checkouts are associated with a branch (optionally in a
    repository), which contains all the historical information.  The
    result is that a checkout can be deleted without losing any
    already-committed revisions.  A new 'update' command is also available. 

    Repositories and checkouts are not supported with the 0.7 storage
    format.  To use them you must upgrad to either knits, or to the
    'metaweave' format, which uses weaves but changes the .bzr directory
    arrangement.
    

  IMPROVEMENTS:

    * Sftp paths can now be relative, or local, according to the lftp
      convention. Paths now take the form:
      sftp://user:pass@host:port/~/relative/path
      or
      sftp://user:pass@host:port/absolute/path

    * The FTP transport now tries to reconnect after a temporary
      failure. ftp put is made atomic. (Matthieu Moy)

    * The FTP transport now maintains a pool of connections, and
      reuses them to avoid multiple connections to the same host (like
      sftp did). (Daniel Silverstone)

    * The bzr_man.py file has been removed. To create the man page now,
      use ./generate_docs.py man. The new program can also create other files.
      Run "python generate_docs.py --help" for usage information. (Hans
      Ulrich Niedermann & James Blackwell).

    * Man Page now gives full help (James Blackwell). Help also updated to 
      reflect user config now being stored in .bazaar (Hans Ulrich
      Niedermann)

    * It's now possible to set aliases in bazaar.conf (Erik Bågfors)

    * Pull now accepts a --revision argument (Erik Bågfors)

    * 'bzr re-sign' now allows multiple revisions to be supplied on the command
      line. You can now use the following command to sign all of your old commits.
        find .bzr/revision-store// -name my@email-* \
          | sed 's/.*\/\/..\///' \
          | xargs bzr re-sign

    * Upgrade can now upgrade over the network. (Robert Collins)

    * Two new commands 'bzr checkout' and 'bzr update' allow for CVS/SVN-alike
      behaviour.  By default they will cache history in the checkout, but
      with --lightweight almost all data is kept in the master branch.
      (Robert Collins)

    * 'revert' unversions newly-versioned files, instead of deleting them.

    * 'merge' is more robust.  Conflict messages have changed.

    * 'merge' and 'revert' no longer clobber existing files that end in '~' or
      '.moved'.

    * Default log format can be set in configuration and plugins can register
      their own formatters. (Erik Bågfors)

    * New 'reconcile' command will check branch consistency and repair indexes
      that can become out of sync in pre 0.8 formats. (Robert Collins,
      Daniel Silverstone)

    * New 'bzr init --format' and 'bzr upgrade --format' option to control 
      what storage format is created or produced.  (Robert Collins, 
      Martin Pool)

    * Add parent location to 'bzr info', if there is one.  (Olaf Conradi)

    * New developer commands 'weave-list' and 'weave-join'.  (Martin Pool)

    * New 'init-repository' command, plus support for repositories in 'init'
      and 'branch' (Aaron Bentley, Erik Bågfors, Robert Collins)

    * Improve output of 'info' command. Show all relevant locations related to
      working tree, branch and repository. Use kibibytes for binary quantities.
      Fix off-by-one error in missing revisions of working tree.  Make 'info'
      work on branches, repositories and remote locations.  Show locations
      relative to the shared repository, if applicable.  Show locking status
      of locations.  (Olaf Conradi)

    * Diff and merge now safely handle binary files. (Aaron Bentley)

    * 'pull' and 'push' now normalise the revision history, so that any two
      branches with the same tip revision will have the same output from 'log'.
      (Robert Collins)

    * 'merge' accepts --remember option to store parent location, like 'push'
      and 'pull'. (Olaf Conradi)

    * bzr status and diff when files given as arguments do not exist
      in the relevant trees.  (Martin Pool, #3619)

    * Add '.hg' to the default ignore list.  (Martin Pool)

    * 'knit' is now the default disk format. This improves disk performance and
      utilization, increases incremental pull performance, robustness with SFTP
      and allows checkouts over SFTP to perform acceptably. 
      The initial Knit code was contributed by Johan Rydberg based on a
      specification by Martin Pool.
      (Robert Collins, Aaron Bentley, Johan Rydberg, Martin Pool).

    * New tool to generate all-in-one html version of the manual.  (Alexander
      Belchenko)

    * Hitting CTRL-C while doing an SFTP push will no longer cause stale locks
      to be left in the SFTP repository. (Robert Collins, Martin Pool).

    * New option 'diff --prefix' to control how files are named in diff
      output, with shortcuts '-p0' and '-p1' corresponding to the options for 
      GNU patch.  (Alexander Belchenko, Goffredo Baroncelli, Martin Pool)

    * Add --revision option to 'annotate' command.  (Olaf Conradi)

    * If bzr shows an unexpected revision-history after pulling (perhaps due
      to a reweave) it can now be corrected by 'bzr reconcile'.
      (Robert Collins)

  CHANGES:

    * Commit is now verbose by default, and shows changed filenames and the 
      new revision number.  (Robert Collins, Martin Pool)

    * Unify 'mv', 'move', 'rename'.  (#5379, Matthew Fuller)

    * 'bzr -h' shows help.  (#35940, Martin Pool, Ian Bicking)

    * Make 'pull' and 'push' remember location on failure using --remember.
      (Olaf Conradi)

    * For compatibility, make old format for using weaves inside metadir
      available as 'metaweave' format.  Rename format 'metadir' to 'default'.
      Clean up help for option --format in commands 'init', 'init-repo' and
      'upgrade'.  (Olaf Conradi)

  INTERNALS:
  
    * The internal storage of history, and logical branch identity have now
      been split into Branch, and Repository. The common locking and file 
      management routines are now in bzrlib.lockablefiles. 
      (Aaron Bentley, Robert Collins, Martin Pool)

    * Transports can now raise DependencyNotPresent if they need a library
      which is not installed, and then another implementation will be 
      tried.  (Martin Pool)

    * Remove obsolete (and no-op) `decode` parameter to `Transport.get`.  
      (Martin Pool)

    * Using Tree Transform for merge, revert, tree-building

    * WorkingTree.create, Branch.create, WorkingTree.create_standalone,
      Branch.initialize are now deprecated. Please see BzrDir.create_* for
      replacement API's. (Robert Collins)

    * New BzrDir class represents the .bzr control directory and manages
      formatting issues. (Robert Collins)

    * New repository.InterRepository class encapsulates Repository to 
      Repository actions and allows for clean selection of optimised code
      paths. (Robert Collins)

    * bzrlib.fetch.fetch and bzrlib.fetch.greedy_fetch are now deprecated,
      please use 'branch.fetch' or 'repository.fetch' depending on your
      needs. (Robert Collins)

    * deprecated methods now have a 'is_deprecated' flag on them that can
      be checked, if you need to determine whether a given callable is 
      deprecated at runtime. (Robert Collins)

    * Progress bars are now nested - see
      bzrlib.ui.ui_factory.nested_progress_bar. (Robert Collins, Robey Pointer)

    * New API call get_format_description() for each type of format.
      (Olaf Conradi)

    * Changed branch.set_parent() to accept None to remove parent.
      (Olaf Conradi)

    * Deprecated BzrError AmbiguousBase.  (Olaf Conradi)

    * WorkingTree.branch is now a read only property.  (Robert Collins)

    * bzrlib.ui.text.TextUIFactory now accepts a bar_type parameter which
      can be None or a factory that will create a progress bar. This is
      useful for testing or for overriding the bzrlib.progress heuristic.
      (Robert Collins)

    * New API method get_physical_lock_status() to query locks present on a
      transport.  (Olaf Conradi)

    * Repository.reconcile now takes a thorough keyword parameter to allow
      requesting an indepth reconciliation, rather than just a data-loss 
      check. (Robert Collins)

    * bzrlib.ui.ui_factory protocol now supports 'get_boolean' to prompt
      the user for yes/no style input. (Robert Collins)

  TESTING:

    * SFTP tests now shortcut the SSH negotiation, reducing test overhead
      for testing SFTP protocol support. (Robey Pointer)

    * Branch formats are now tested once per implementation (see bzrlib.
      tests.branch_implementations. This is analagous to the transport
      interface tests, and has been followed up with working tree,
      repository and BzrDir tests. (Robert Collins)

    * New test base class TestCaseWithTransport provides a transport aware
      test environment, useful for testing any transport-interface using
      code. The test suite option --transport controls the transport used
      by this class (when its not being used as part of implementation
      contract testing). (Robert Collins)

    * Close logging handler on disabling the test log. This will remove the
      handler from the internal list inside python's logging module,
      preventing shutdown from closing it twice.  (Olaf Conradi)

    * Move test case for uncommit to blackbox tests.  (Olaf Conradi)

    * run_bzr and run_bzr_captured now accept a 'stdin="foo"' parameter which
      will provide String("foo") to the command as its stdin.

bzr 0.7 2006-01-09

  CHANGES:

    * .bzrignore is excluded from exports, on the grounds that it's a bzr 
      internal-use file and may not be wanted.  (Jamie Wilkinson)

    * The "bzr directories" command were removed in favor of the new
      --kind option to the "bzr inventory" command.  To list all 
      versioned directories, now use "bzr inventory --kind directory".  
      (Johan Rydberg)

    * Under Windows configuration directory is now %APPDATA%\bazaar\2.0
      by default. (John Arbash Meinel)

    * The parent of Bzr configuration directory can be set by BZR_HOME
      environment variable. Now the path for it is searched in BZR_HOME, then
      in HOME. Under Windows the order is: BZR_HOME, APPDATA (usually
      points to C:\Documents and Settings\User Name\Application Data), HOME.
      (John Arbash Meinel)

    * Plugins with the same name in different directories in the bzr plugin
      path are no longer loaded: only the first successfully loaded one is
      used. (Robert Collins)

    * Use systems' external ssh command to open connections if possible.  
      This gives better integration with user settings such as ProxyCommand.
      (James Henstridge)

    * Permissions on files underneath .bzr/ are inherited from the .bzr 
      directory. So for a shared repository, simply doing 'chmod -R g+w .bzr/'
      will mean that future file will be created with group write permissions.

    * configure.in and config.guess are no longer in the builtin default 
      ignore list.

    * '.sw[nop]' pattern ignored, to ignore vim swap files for nameless
      files.  (John Arbash Meinel, Martin Pool)

  IMPROVEMENTS:

    * "bzr INIT dir" now initializes the specified directory, and creates 
      it if it does not exist.  (John Arbash Meinel)

    * New remerge command (Aaron Bentley)

    * Better zsh completion script.  (Steve Borho)

    * 'bzr diff' now returns 1 when there are changes in the working 
      tree. (Robert Collins)

    * 'bzr push' now exists and can push changes to a remote location. 
      This uses the transport infrastructure, and can store the remote
      location in the ~/.bazaar/branches.conf configuration file.
      (Robert Collins)

    * Test directories are only kept if the test fails and the user requests
      that they be kept.

    * Tweaks to short log printing

    * Added branch nicks, new nick command, printing them in log output. 
      (Aaron Bentley)

    * If $BZR_PDB is set, pop into the debugger when an uncaught exception 
      occurs.  (Martin Pool)

    * Accept 'bzr resolved' (an alias for 'bzr resolve'), as this is
      the same as Subversion.  (Martin Pool)

    * New ftp transport support (on ftplib), for ftp:// and aftp:// 
      URLs.  (Daniel Silverstone)

    * Commit editor temporary files now start with 'bzr_log.', to allow 
      text editors to match the file name and set up appropriate modes or 
      settings.  (Magnus Therning)

    * Improved performance when integrating changes from a remote weave.  
      (Goffredo Baroncelli)

    * Sftp will attempt to cache the connection, so it is more likely that
      a connection will be reused, rather than requiring multiple password
      requests.

    * bzr revno now takes an optional argument indicating the branch whose
      revno should be printed.  (Michael Ellerman)

    * bzr cat defaults to printing the last version of the file.  
      (#3632, Matthieu Moy)

    * New global option 'bzr --lsprof COMMAND' runs bzr under the lsprof 
      profiler.  (Denys Duchier)

    * Faster commits by reading only the headers of affected weave files. 
      (Denys Duchier)

    * 'bzr add' now takes a --dry-run parameter which shows you what would be
      added, but doesn't actually add anything. (Michael Ellerman)

    * 'bzr add' now lists how many files were ignored per glob.  add --verbose
      lists the specific files.  (Aaron Bentley)

    * 'bzr missing' now supports displaying changes in diverged trees and can
      be limited to show what either end of the comparison is missing.
      (Aaron Bently, with a little prompting from Daniel Silverstone)

  BUG FIXES:

    * SFTP can walk up to the root path without index errors. (Robert Collins)

    * Fix bugs in running bzr with 'python -O'.  (Martin Pool)

    * Error when run with -OO

    * Fix bug in reporting http errors that don't have an http error code.
      (Martin Pool)

    * Handle more cases of pipe errors in display commands

    * Change status to 3 for all errors

    * Files that are added and unlinked before committing are completely
      ignored by diff and status

    * Stores with some compressed texts and some uncompressed texts are now
      able to be used. (John A Meinel)

    * Fix for bzr pull failing sometimes under windows

    * Fix for sftp transport under windows when using interactive auth

    * Show files which are both renamed and modified as such in 'bzr 
      status' output.  (#4503, Daniel Silverstone)

    * Make annotate cope better with revisions committed without a valid 
      email address.  (Marien Zwart)

    * Fix representation of tab characters in commit messages.  (Harald 
      Meland)

    * List of plugin directories in BZR_PLUGIN_PATH environment variable is
      now parsed properly under Windows. (Alexander Belchenko)

    * Show number of revisions pushed/pulled/merged. (Robey Pointer)

    * Keep a cached copy of the basis inventory to speed up operations 
      that need to refer to it.  (Johan Rydberg, Martin Pool)

    * Fix bugs in bzr status display of non-ascii characters.  (Martin 
      Pool)

    * Remove Makefile.in from default ignore list.  (#6413, Tollef Fog 
      Heen, Martin Pool)

    * Fix failure in 'bzr added'.  (Nathan McCallum, Martin Pool)

  TESTING:

    * Fix selftest asking for passwords when there are no SFTP keys.  
      (Robey Pointer, Jelmer Vernooij) 

    * Fix selftest run with 'python -O'.  (Martin Pool)

    * Fix HTTP tests under Windows. (John Arbash Meinel)

    * Make tests work even if HOME is not set (Aaron Bentley)

    * Updated build_tree to use fixed line-endings for tests which read 
      the file cotents and compare. Make some tests use this to pass under
      Windows. (John Arbash Meinel)

    * Skip stat and symlink tests under Windows. (Alexander Belchenko)

    * Delay in selftest/testhashcash is now issued under win32 and Cygwin.
      (John Arbash Meinel)

    * Use terminal width to align verbose test output.  (Martin Pool)

    * Blackbox tests are maintained within the bzrlib.tests.blackbox directory.
      If adding a new test script please add that to
      bzrlib.tests.blackbox.__init__. (Robert Collins)

    * Much better error message if one of the test suites can't be 
      imported.  (Martin Pool)

    * Make check now runs the test suite twice - once with the default locale,
      and once with all locales forced to C, to expose bugs. This is not 
      trivially done within python, so for now its only triggered by running
      Make check. Integrators and packagers who wish to check for full 
      platform support should run 'make check' to test the source.
      (Robert Collins)

    * Tests can now run TestSkipped if they can't execute for any reason.
      (Martin Pool) (NB: TestSkipped should only be raised for correctable
      reasons - see the wiki spec ImprovingBzrTestSuite).

    * Test sftp with relative, absolute-in-homedir and absolute-not-in-homedir
      paths for the transport tests. Introduce blackbox remote sftp tests that
      test the same permutations. (Robert Collins, Robey Pointer)

    * Transport implementation tests are now independent of the local file
      system, which allows tests for esoteric transports, and for features
      not available in the local file system. They also repeat for variations
      on the URL scheme that can introduce issues in the transport code,
      see bzrlib.transport.TransportTestProviderAdapter() for this.
      (Robert Collins).

    * TestCase.build_tree uses the transport interface to build trees, pass
      in a transport parameter to give it an existing connection.
      (Robert Collins).

  INTERNALS:

    * WorkingTree.pull has been split across Branch and WorkingTree,
      to allow Branch only pulls. (Robert Collins)

    * commands.display_command now returns the result of the decorated 
      function. (Robert Collins)

    * LocationConfig now has a set_user_option(key, value) call to save
      a setting in its matching location section (a new one is created
      if needed). (Robert Collins)

    * Branch has two new methods, get_push_location and set_push_location
      to respectively, get and set the push location. (Robert Collins)

    * commands.register_command now takes an optional flag to signal that
      the registrant is planning to decorate an existing command. When 
      given multiple plugins registering a command is not an error, and
      the original command class (whether built in or a plugin based one) is
      returned to the caller. There is a new error 'MustUseDecorated' for
      signalling when a wrapping command should switch to the original
      version. (Robert Collins)

    * Some option parsing errors will raise 'BzrOptionError', allowing 
      granular detection for decorating commands. (Robert Collins).

    * Branch.read_working_inventory has moved to
      WorkingTree.read_working_inventory. This necessitated changes to
      Branch.get_root_id, and a move of Branch.set_inventory to WorkingTree
      as well. To make it clear that a WorkingTree cannot always be obtained
      Branch.working_tree() will raise 'errors.NoWorkingTree' if one cannot
      be obtained. (Robert Collins)

    * All pending merges operations from Branch are now on WorkingTree.
      (Robert Collins)

    * The follow operations from Branch have moved to WorkingTree:
      add()
      commit()
      move()
      rename_one()
      unknowns()
      (Robert Collins)

    * bzrlib.add.smart_add_branch is now smart_add_tree. (Robert Collins)

    * New "rio" serialization format, similar to rfc-822. (Martin Pool)

    * Rename selftests to `bzrlib.tests.test_foo`.  (John A Meinel, Martin 
      Pool)

    * bzrlib.plugin.all_plugins has been changed from an attribute to a 
      query method. (Robert Collins)
 
    * New options to read only the table-of-contents of a weave.  
      (Denys Duchier)

    * Raise NoSuchFile when someone tries to add a non-existant file.
      (Michael Ellerman)

    * Simplify handling of DivergedBranches in cmd_pull().
      (Michael Ellerman)
		   
   
    * Branch.controlfile* logic has moved to lockablefiles.LockableFiles, which
      is exposed as Branch().control_files. Also this has been altered with the
      controlfile pre/suffix replaced by simple method names like 'get' and
      'put'. (Aaron Bentley, Robert Collins).

    * Deprecated functions and methods can now be marked as such using the 
      bzrlib.symbol_versioning module. Marked method have their docstring
      updated and will issue a DeprecationWarning using the warnings module
      when they are used. (Robert Collins)

    * bzrlib.osutils.safe_unicode now exists to provide parameter coercion
      for functions that need unicode strings. (Robert Collins)

bzr 0.6 2005-10-28

  IMPROVEMENTS:
  
    * pull now takes --verbose to show you what revisions are added or removed
      (John A Meinel)

    * merge now takes a --show-base option to include the base text in
      conflicts.
      (Aaron Bentley)

    * The config files are now read using ConfigObj, so '=' should be used as
      a separator, not ':'.
      (Aaron Bentley)

    * New 'bzr commit --strict' option refuses to commit if there are 
      any unknown files in the tree.  To commit, make sure all files are 
      either ignored, added, or deleted.  (Michael Ellerman)

    * The config directory is now ~/.bazaar, and there is a single file 
      ~/.bazaar/bazaar.conf storing email, editor and other preferences.
      (Robert Collins)

    * 'bzr add' no longer takes a --verbose option, and a --quiet option
      has been added that suppresses all output.

    * Improved zsh completion support in contrib/zsh, from Clint
      Adams.

    * Builtin 'bzr annotate' command, by Martin Pool with improvements from 
      Goffredo Baroncelli.
    
    * 'bzr check' now accepts -v for verbose reporting, and checks for
      ghosts in the branch. (Robert Collins)

    * New command 're-sign' which will regenerate the gpg signature for 
      a revision. (Robert Collins)

    * If you set check_signatures=require for a path in 
      ~/.bazaar/branches.conf then bzr will invoke your
      gpg_signing_command (defaults to gpg) and record a digital signature
      of your commit. (Robert Collins)

    * New sftp transport, based on Paramiko.  (Robey Pointer)

    * 'bzr pull' now accepts '--clobber' which will discard local changes
      and make this branch identical to the source branch. (Robert Collins)

    * Just give a quieter warning if a plugin can't be loaded, and 
      put the details in .bzr.log.  (Martin Pool)

    * 'bzr branch' will now set the branch-name to the last component of the
      output directory, if one was supplied.

    * If the option 'post_commit' is set to one (or more) python function
      names (must be in the bzrlib namespace), then they will be invoked
      after the commit has completed, with the branch and revision_id as
      parameters. (Robert Collins)

    * Merge now has a retcode of 1 when conflicts occur. (Robert Collins)

    * --merge-type weave is now supported for file contents.  Tree-shape
      changes are still three-way based.  (Martin Pool, Aaron Bentley)

    * 'bzr check' allows the first revision on revision-history to have
      parents - something that is expected for cheap checkouts, and occurs
      when conversions from baz do not have all history.  (Robert Collins).

   * 'bzr merge' can now graft unrelated trees together, if your specify
     0 as a base. (Aaron Bentley)

   * 'bzr commit branch' and 'bzr commit branch/file1 branch/file2' now work
     (Aaron Bentley)

    * Add '.sconsign*' to default ignore list.  (Alexander Belchenko)

   * 'bzr merge --reprocess' minimizes conflicts

  TESTING:

    * The 'bzr selftest --pattern' option for has been removed, now 
      test specifiers on the command line can be simple strings, or 
      regexps, or both. (Robert Collins)

    * Passing -v to selftest will now show the time each test took to 
      complete, which will aid in analysing performance regressions and
      related questions. (Robert Collins)

    * 'bzr selftest' runs all tests, even if one fails, unless '--one'
      is given. (Martin Pool)

    * There is a new method for TestCaseInTempDir, assertFileEqual, which
      will check that a given content is equal to the content of the named
      file. (Robert Collins)

    * Fix test suite's habit of leaving many temporary log files in $TMPDIR.
      (Martin Pool)

  INTERNALS:

    * New 'testament' command and concept for making gpg-signatures 
      of revisions that are not tied to a particular internal
      representation.  (Martin Pool).

    * Per-revision properties ('revprops') as key-value associated 
      strings on each revision created when the revision is committed.
      Intended mainly for the use of external tools.  (Martin Pool).

    * Config options have moved from bzrlib.osutils to bzrlib.config.
      (Robert Collins)

    * Improved command line option definitions allowing explanations
      for individual options, among other things.  Contributed by 
      Magnus Therning.

    * Config options have moved from bzrlib.osutils to bzrlib.config.
      Configuration is now done via the config.Config interface:
      Depending on whether you have a Branch, a Location or no information
      available, construct a *Config, and use its signature_checking,
      username and user_email methods. (Robert Collins)

    * Plugins are now loaded under bzrlib.plugins, not bzrlib.plugin, and
      they are made available for other plugins to use. You should not 
      import other plugins during the __init__ of your plugin though, as 
      no ordering is guaranteed, and the plugins directory is not on the
      python path. (Robert Collins)

    * Branch.relpath has been moved to WorkingTree.relpath. WorkingTree no
      no longer takes an inventory, rather it takes an option branch
      parameter, and if None is given will open the branch at basedir 
      implicitly. (Robert Collins)

    * Cleaner exception structure and error reporting.  Suggested by 
      Scott James Remnant.  (Martin Pool)

    * Branch.remove has been moved to WorkingTree, which has also gained
      lock_read, lock_write and unlock methods for convenience. (Robert
      Collins)

    * Two decorators, needs_read_lock and needs_write_lock have been added
      to the branch module. Use these to cause a function to run in a
      read or write lock respectively. (Robert Collins)

    * Branch.open_containing now returns a tuple (Branch, relative-path),
      which allows direct access to the common case of 'get me this file
      from its branch'. (Robert Collins)

    * Transports can register using register_lazy_transport, and they 
      will be loaded when first used.  (Martin Pool)

    * 'pull' has been factored out of the command as WorkingTree.pull().
      A new option to WorkingTree.pull has been added, clobber, which will
      ignore diverged history and pull anyway.
      (Robert Collins)

    * config.Config has a 'get_user_option' call that accepts an option name.
      This will be looked up in branches.conf and bazaar.conf as normal.
      It is intended that this be used by plugins to support options - 
      options of built in programs should have specific methods on the config.
      (Robert Collins)

    * merge.merge_inner now has tempdir as an optional parameter. (Robert
      Collins)

    * Tree.kind is not recorded at the top level of the hierarchy, as it was
      missing on EmptyTree, leading to a bug with merge on EmptyTrees.
      (Robert Collins)

    * WorkingTree.__del__ has been removed, it was non deterministic and not 
      doing what it was intended to. See WorkingTree.__init__ for a comment
      about future directions. (Robert Collins/Martin Pool)

    * bzrlib.transport.http has been modified so that only 404 urllib errors
      are returned as NoSuchFile. Other exceptions will propogate as normal.
      This allows debuging of actual errors. (Robert Collins)

    * bzrlib.transport.Transport now accepts *ONLY* url escaped relative paths
      to apis like 'put', 'get' and 'has'. This is to provide consistent
      behaviour - it operates on url's only. (Robert Collins)

    * Transports can register using register_lazy_transport, and they 
      will be loaded when first used.  (Martin Pool)

    * 'merge_flex' no longer calls conflict_handler.finalize(), instead that
      is called by merge_inner. This is so that the conflict count can be 
      retrieved (and potentially manipulated) before returning to the caller
      of merge_inner. Likewise 'merge' now returns the conflict count to the
      caller. (Robert Collins)

    * 'revision.revision_graph can handle having only partial history for
      a revision - that is no revisions in the graph with no parents.
      (Robert Collins).

    * New builtins.branch_files uses the standard file_list rules to produce
      a branch and a list of paths, relative to that branch (Aaron Bentley)

    * New TestCase.addCleanup facility.

    * New bzrlib.version_info tuple (similar to sys.version_info), which can
      be used by programs importing bzrlib.

  BUG FIXES:

    * Better handling of branches in directories with non-ascii names. 
      (Joel Rosdahl, Panagiotis Papadakos)

    * Upgrades of trees with no commits will not fail due to accessing
      [-1] in the revision-history. (Andres Salomon)


bzr 0.1.1 2005-10-12

  BUG FIXES:

    * Fix problem in pulling over http from machines that do not 
      allow directories to be listed.

    * Avoid harmless warning about invalid hash cache after 
      upgrading branch format.

  PERFORMANCE: 
  
    * Avoid some unnecessary http operations in branch and pull.


bzr 0.1 2005-10-11

  NOTES:

    * 'bzr branch' over http initially gives a very high estimate
      of completion time but it should fall as the first few 
      revisions are pulled in.  branch is still slow on 
      high-latency connections.

  BUG FIXES:
  
    * bzr-man.py has been updated to work again. Contributed by
      Rob Weir.

    * Locking is now done with fcntl.lockf which works with NFS
      file systems. Contributed by Harald Meland.

    * When a merge encounters a file that has been deleted on
      one side and modified on the other, the old contents are
      written out to foo.BASE and foo.SIDE, where SIDE is this
      or OTHER. Contributed by Aaron Bentley.

    * Export was choosing incorrect file paths for the content of
      the tarball, this has been fixed by Aaron Bentley.

    * Commit will no longer commit without a log message, an 
      error is returned instead. Contributed by Jelmer Vernooij.

    * If you commit a specific file in a sub directory, any of its
      parent directories that are added but not listed will be 
      automatically included. Suggested by Michael Ellerman.

    * bzr commit and upgrade did not correctly record new revisions
      for files with only a change to their executable status.
      bzr will correct this when it encounters it. Fixed by
      Robert Collins

    * HTTP tests now force off the use of http_proxy for the duration.
      Contributed by Gustavo Niemeyer.

    * Fix problems in merging weave-based branches that have 
      different partial views of history.

    * Symlink support: working with symlinks when not in the root of a 
      bzr tree was broken, patch from Scott James Remnant.

  IMPROVEMENTS:

    * 'branch' now accepts a --basis parameter which will take advantage
      of local history when making a new branch. This allows faster 
      branching of remote branches. Contributed by Aaron Bentley.

    * New tree format based on weave files, called version 5.
      Existing branches can be upgraded to this format using 
      'bzr upgrade'.

    * Symlinks are now versionable. Initial patch by 
      Erik Toubro Nielsen, updated to head by Robert Collins.

    * Executable bits are tracked on files. Patch from Gustavo
      Niemeyer.

    * 'bzr status' now shows unknown files inside a selected directory.
      Patch from Heikki Paajanen.

    * Merge conflicts are recorded in .bzr. Two new commands 'conflicts'
      and 'resolve' have needed added, which list and remove those 
      merge conflicts respectively. A conflicted tree cannot be committed
      in. Contributed by Aaron Bentley.

    * 'rm' is now an alias for 'remove'.

    * Stores now split out their content in a single byte prefixed hash,
      dropping the density of files per directory by 256. Contributed by
      Gustavo Niemeyer.

    * 'bzr diff -r branch:URL' will now perform a diff between two branches.
      Contributed by Robert Collins.

    * 'bzr log' with the default formatter will show merged revisions,
      indented to the right. Initial implementation contributed by Gustavo
      Niemeyer, made incremental by Robert Collins.


  INTERNALS:

    * Test case failures have the exception printed after the log 
      for your viewing pleasure.

    * InventoryEntry is now an abstract base class, use one of the
      concrete InventoryDirectory etc classes instead.

    * Branch raises an UnsupportedFormatError when it detects a 
      bzr branch it cannot understand. This allows for precise
      handling of such circumstances.


  TESTING:

    * Removed testsweet module so that tests can be run after 
      bzr installed by 'bzr selftest'.

    * 'bzr selftest' command-line arguments can now be partial ids
      of tests to run, e.g. 'bzr selftest test_weave'

      
bzr 0.0.9 2005-09-23

  BUG FIXES:

    * Fixed "branch -r" option.

    * Fix remote access to branches containing non-compressed history.
      (Robert Collins).

    * Better reliability of http server tests.  (John Arbash-Meinel)

    * Merge graph maximum distance calculation fix.  (Aaron Bentley)
   
    * Various minor bug in windows support have been fixed, largely in the
      test suite. Contributed by Alexander Belchenko.

  IMPROVEMENTS:

    * Status now accepts a -r argument to give status between chosen
      revisions. Contributed by Heikki Paajanen.

    * Revision arguments no longer use +/-/= to control ranges, instead
      there is a 'before' namespace, which limits the successive namespace.
      For example '$ bzr log -r date:yesterday..before:date:today' will
      select everything from yesterday and before today. Contributed by
      Robey Pointer

    * There is now a bzr.bat file created by distutils when building on 
      Windows. Contributed by Alexander Belchenko.

  INTERNALS:

    * Removed uuid() as it was unused.

    * Improved 'fetch' code for pulling revisions from one branch into
      another (used by pull, merged, etc.)


bzr 0.0.8 2005-09-20

  IMPROVEMENTS:

    * Adding a file whose parent directory is not versioned will
      implicitly add the parent, and so on up to the root. This means
      you should never need to explictly add a directory, they'll just
      get added when you add a file in the directory.  Contributed by
      Michael Ellerman.

    * Ignore .DS_Store (contains Mac metadata) by default.  Patch from
      Nir Soffer.

    * If you set BZR_EDITOR in the environment, it is checked in
      preference to EDITOR and the config file for the interactive commit
      editing program. Related to this is a bugfix where a missing program
      set in EDITOR would cause editing to fail, now the fallback program
      for the operating system is still tried.

    * Files that are not directories/symlinks/regular files will no longer
      cause bzr to fail, it will just ignore them by default. You cannot add
      them to the tree though - they are not versionable.


  INTERNALS:

    * Refactor xml packing/unpacking.

  BUG FIXES: 

    * Fixed 'bzr mv' by Ollie Rutherfurd.

    * Fixed strange error when trying to access a nonexistent http
      branch.

    * Make sure that the hashcache gets written out if it can't be
      read.


  PORTABILITY:

    * Various Windows fixes from Ollie Rutherfurd.

    * Quieten warnings about locking; patch from Matt Lavin.


bzr-0.0.7 2005-09-02

  NEW FEATURES:

    * ``bzr shell-complete`` command contributed by Clint Adams to
      help with intelligent shell completion.

    * New expert command ``bzr find-merge-base`` for debugging merges.


  ENHANCEMENTS:

    * Much better merge support.

    * merge3 conflicts are now reported with markers like '<<<<<<<'
      (seven characters) which is the same as CVS and pleases things
      like emacs smerge.


  BUG FIXES:

    * ``bzr upgrade`` no longer fails when trying to fix trees that
      mention revisions that are not present.

    * Fixed bugs in listing plugins from ``bzr plugins``.

    * Fix case of $EDITOR containing options for the editor.

    * Fix log -r refusing to show the last revision.
      (Patch from Goffredo Baroncelli.)


  CHANGES:

    * ``bzr log --show-ids`` shows the revision ids of all parents.

    * Externally provided commands on your $BZRPATH no longer need
      to recognize --bzr-usage to work properly, and can just handle
      --help themselves.


  LIBRARY:

    * Changed trace messages to go through the standard logging
      framework, so that they can more easily be redirected by
      libraries.



bzr-0.0.6 2005-08-18

  NEW FEATURES:

    * Python plugins, automatically loaded from the directories on
      BZR_PLUGIN_PATH or ~/.bzr.conf/plugins by default.

    * New 'bzr mkdir' command.

    * Commit mesage is fetched from an editor if not given on the
      command line; patch from Torsten Marek.

    * ``bzr log -m FOO`` displays commits whose message matches regexp 
      FOO.
      
    * ``bzr add`` with no arguments adds everything under the current directory.

    * ``bzr mv`` does move or rename depending on its arguments, like
      the Unix command.

    * ``bzr missing`` command shows a summary of the differences
      between two trees.  (Merged from John Arbash-Meinel.)

    * An email address for commits to a particular tree can be
      specified by putting it into .bzr/email within a branch.  (Based
      on a patch from Heikki Paajanen.)


  ENHANCEMENTS:

    * Faster working tree operations.


  CHANGES:

    * 3rd-party modules shipped with bzr are copied within the bzrlib
      python package, so that they can be installed by the setup
      script without clashing with anything already existing on the
      system.  (Contributed by Gustavo Niemeyer.)

    * Moved plugins directory to bzrlib/, so that there's a standard
      plugin directory which is not only installed with bzr itself but
      is also available when using bzr from the development tree.
      BZR_PLUGIN_PATH and DEFAULT_PLUGIN_PATH are then added to the
      standard plugins directory.

    * When exporting to a tarball with ``bzr export --format tgz``, put 
      everything under a top directory rather than dumping it into the
      current directory.   This can be overridden with the ``--root`` 
      option.  Patch from William Dodé and John Meinel.

    * New ``bzr upgrade`` command to upgrade the format of a branch,
      replacing ``bzr check --update``.

    * Files within store directories are no longer marked readonly on
      disk.

    * Changed ``bzr log`` output to a more compact form suggested by
      John A Meinel.  Old format is available with the ``--long`` or
      ``-l`` option, patched by William Dodé.

    * By default the commit command refuses to record a revision with
      no changes unless the ``--unchanged`` option is given.

    * The ``--no-plugins``, ``--profile`` and ``--builtin`` command
      line options must come before the command name because they 
      affect what commands are available; all other options must come 
      after the command name because their interpretation depends on
      it.

    * ``branch`` and ``clone`` added as aliases for ``branch``.

    * Default log format is back to the long format; the compact one
      is available with ``--short``.
      
      
  BUG FIXES:
  
    * Fix bugs in committing only selected files or within a subdirectory.


bzr-0.0.5  2005-06-15
  
  CHANGES:

    * ``bzr`` with no command now shows help rather than giving an
      error.  Suggested by Michael Ellerman.

    * ``bzr status`` output format changed, because svn-style output
      doesn't really match the model of bzr.  Now files are grouped by
      status and can be shown with their IDs.  ``bzr status --all``
      shows all versioned files and unknown files but not ignored files.

    * ``bzr log`` runs from most-recent to least-recent, the reverse
      of the previous order.  The previous behaviour can be obtained
      with the ``--forward`` option.
        
    * ``bzr inventory`` by default shows only filenames, and also ids
      if ``--show-ids`` is given, in which case the id is the second
      field.


  ENHANCEMENTS:

    * New 'bzr whoami --email' option shows only the email component
      of the user identification, from Jo Vermeulen.

    * New ``bzr ignore PATTERN`` command.

    * Nicer error message for broken pipe, interrupt and similar
      conditions that don't indicate an internal error.

    * Add ``.*.sw[nop] .git .*.tmp *,v`` to default ignore patterns.

    * Per-branch locks keyed on ``.bzr/branch-lock``, available in
      either read or write mode.

    * New option ``bzr log --show-ids`` shows revision and file ids.

    * New usage ``bzr log FILENAME`` shows only revisions that
      affected that file.

    * Changed format for describing changes in ``bzr log -v``.

    * New option ``bzr commit --file`` to take a message from a file,
      suggested by LarstiQ.

    * New syntax ``bzr status [FILE...]`` contributed by Bartosz
      Oler.  File may be in a branch other than the working directory.

    * ``bzr log`` and ``bzr root`` can be given an http URL instead of
      a filename.

    * Commands can now be defined by external programs or scripts
      in a directory on $BZRPATH.

    * New "stat cache" avoids reading the contents of files if they 
      haven't changed since the previous time.

    * If the Python interpreter is too old, try to find a better one
      or give an error.  Based on a patch from Fredrik Lundh.

    * New optional parameter ``bzr info [BRANCH]``.

    * New form ``bzr commit SELECTED`` to commit only selected files.

    * New form ``bzr log -r FROM:TO`` shows changes in selected
      range; contributed by John A Meinel.

    * New option ``bzr diff --diff-options 'OPTS'`` allows passing
      options through to an external GNU diff.

    * New option ``bzr add --no-recurse`` to add a directory but not
      their contents.

    * ``bzr --version`` now shows more information if bzr is being run
      from a branch.

  
  BUG FIXES:

    * Fixed diff format so that added and removed files will be
      handled properly by patch.  Fix from Lalo Martins.

    * Various fixes for files whose names contain spaces or other
      metacharacters.


  TESTING:

    * Converted black-box test suites from Bourne shell into Python;
      now run using ``./testbzr``.  Various structural improvements to
      the tests.

    * testbzr by default runs the version of bzr found in the same
      directory as the tests, or the one given as the first parameter.

    * testbzr also runs the internal tests, so the only command
      required to check is just ``./testbzr``.

    * testbzr requires python2.4, but can be used to test bzr running
      under a different version.

    * Tests added for many other changes in this release.


  INTERNAL:

    * Included ElementTree library upgraded to 1.2.6 by Fredrik Lundh.

    * Refactor command functions into Command objects based on HCT by
      Scott James Remnant.

    * Better help messages for many commands.

    * Expose bzrlib.open_tracefile() to start the tracefile; until
      this is called trace messages are just discarded.

    * New internal function find_touching_revisions() and hidden
      command touching-revisions trace the changes to a given file.

    * Simpler and faster compare_inventories() function.

    * bzrlib.open_tracefile() takes a tracefilename parameter.

    * New AtomicFile class.

    * New developer commands ``added``, ``modified``.


  PORTABILITY:

    * Cope on Windows on python2.3 by using the weaker random seed.
      2.4 is now only recommended.


bzr-0.0.4  2005-04-22

  ENHANCEMENTS:

    * 'bzr diff' optionally takes a list of files to diff.  Still a bit
      basic.  Patch from QuantumG.

    * More default ignore patterns.

    * New 'bzr log --verbose' shows a list of files changed in the
      changeset.  Patch from Sebastian Cote.

    * Roll over ~/.bzr.log if it gets too large.

    * Command abbreviations 'ci', 'st', 'stat', '?' based on a patch
      by Jason Diamon.

    * New 'bzr help commands' based on a patch from Denys Duchier.


  CHANGES:

    * User email is determined by looking at $BZREMAIL or ~/.bzr.email
      or $EMAIL.  All are decoded by the locale preferred encoding.
      If none of these are present user@hostname is used.  The host's
      fully-qualified name is not used because that tends to fail when
      there are DNS problems.

    * New 'bzr whoami' command instead of username user-email.


  BUG FIXES: 

    * Make commit safe for hardlinked bzr trees.

    * Some Unicode/locale fixes.

    * Partial workaround for difflib.unified_diff not handling
      trailing newlines properly.


  INTERNAL:

    * Allow docstrings for help to be in PEP0257 format.  Patch from
      Matt Brubeck.

    * More tests in test.sh.

    * Write profile data to a temporary file not into working
      directory and delete it when done.

    * Smaller .bzr.log with process ids.


  PORTABILITY:

    * Fix opening of ~/.bzr.log on Windows.  Patch from Andrew
      Bennetts.

    * Some improvements in handling paths on Windows, based on a patch
      from QuantumG.


bzr-0.0.3  2005-04-06

  ENHANCEMENTS:

    * New "directories" internal command lists versioned directories
      in the tree.

    * Can now say "bzr commit --help".

    * New "rename" command to rename one file to a different name
      and/or directory.

    * New "move" command to move one or more files into a different
      directory.

    * New "renames" command lists files renamed since base revision.

    * New cat command contributed by janmar.

  CHANGES:

    * .bzr.log is placed in $HOME (not pwd) and is always written in
      UTF-8.  (Probably not a completely good long-term solution, but
      will do for now.)

  PORTABILITY:

    * Workaround for difflib bug in Python 2.3 that causes an
      exception when comparing empty files.  Reported by Erik Toubro
      Nielsen.

  INTERNAL:

    * Refactored inventory storage to insert a root entry at the top.

  TESTING:

    * Start of shell-based black-box testing in test.sh.


bzr-0.0.2.1

  PORTABILITY:

    * Win32 fixes from Steve Brown.


bzr-0.0.2  "black cube"  2005-03-31

  ENHANCEMENTS:

    * Default ignore list extended (see bzrlib/__init__.py).

    * Patterns in .bzrignore are now added to the default ignore list,
      rather than replacing it.

    * Ignore list isn't reread for every file.

    * More help topics.

    * Reinstate the 'bzr check' command to check invariants of the
      branch.

    * New 'ignored' command lists which files are ignored and why;
      'deleted' lists files deleted in the current working tree.

    * Performance improvements.

    * New global --profile option.
    
    * Ignore patterns like './config.h' now correctly match files in
      the root directory only.


bzr-0.0.1  2005-03-26

  ENHANCEMENTS:

    * More information from info command.

    * Can now say "bzr help COMMAND" for more detailed help.

    * Less file flushing and faster performance when writing logs and
      committing to stores.

    * More useful verbose output from some commands.

  BUG FIXES:

    * Fix inverted display of 'R' and 'M' during 'commit -v'.

  PORTABILITY:

    * Include a subset of ElementTree-1.2.20040618 to make
      installation easier.

    * Fix time.localtime call to work with Python 2.3 (the minimum
      supported).


bzr-0.0.0.69  2005-03-22

  ENHANCEMENTS:

    * First public release.

    * Storage of local versions: init, add, remove, rm, info, log,
      diff, status, etc.<|MERGE_RESOLUTION|>--- conflicted
+++ resolved
@@ -26,15 +26,13 @@
       can take a ``working_dir='foo'`` parameter, which will change directory 
       for the command. (John Arbash Meinel)
 
-<<<<<<< HEAD
+    * ``bzrlib.lazy_regex.lazy_compile`` can be used to create a proxy
+      around a regex, which defers compilation until first use. 
+      (John Arbash Meinel)
+
     * ``TestCase.run_bzr_subprocess`` defaults to supplying the
       ``--no-plugins`` parameter to ensure test reproducability, and avoid
       problems with system-wide installed plugins. (John Arbash Meinel)
-=======
-    * ``bzrlib.lazy_regex.lazy_compile`` can be used to create a proxy
-      around a regex, which defers compilation until first use. 
-      (John Arbash Meinel)
->>>>>>> 91868398
 
   BUG FIXES:
 
