IN DEVELOPMENT

  IMPROVEMENTS:

    * ``pull`` and ``merge`` are much faster at installing bundle format 4.
      (Aaron Bentley)

    * ``pull -v`` no longer includes deltas, making it much faster.
      (Aaron Bentley)

<<<<<<< HEAD
    * New option ``--author`` in ``bzr commit`` to specify the author of the
      change, if it's different from the committer.  (Lukáš Lalinský)

bzr 0.90rc1 2007-08-14

  BUGFIXES:
=======
>>>>>>> 26f23bc4

bzr 0.90rc1 2007-08-14

  BUGFIXES:

    * ``bzr init`` should connect to the remote location one time only.  We
      have been connecting several times because we forget to pass around the
      Transport object. This modifies ``BzrDir.create_branch_convenience``,
      so that we can give it the Transport we already have.
      (John Arbash Meinel, Vincent Ladeuil, #111702)

    * Get rid of sftp connection cache (get rid of the FTP one too).
      (Vincent Ladeuil, #43731)

    * bzr branch {local|remote} remote don't try to create a working tree
      anymore.
      (Vincent Ladeuil, #112173)

    * All identified multiple connections for a single bzr command have been
      fixed. See bzrlib/tests/commands directory.
      (Vincent Ladeuil)

    * ``bzr rm`` now does not insist on ``--force`` to delete files that
      have been renamed but not otherwise modified.  (Marius Kruger,
      #111664)

    * ``bzr selftest --bench`` no longer emits deprecation warnings
      (Lukáš Lalinský)

    * ``bzr status`` now honours FILE parameters for conflict lists
      (Aaron Bentley, #127606)

    * ``bzr checkout`` now honours -r when reconstituting a working tree.
      It also honours -r 0.  (Aaron Bentley, #127708)

    * ``bzr add *`` no more fails on Windows if working tree contains
      non-ascii file names. (Kuno Meyer, #127361)

    * allow ``easy_install bzr`` runs without fatal errors. 
      (Alexander Belchenko, #125521)

    * Graph._filter_candidate_lca does not raise KeyError if a candidate
      is eliminated just before it would normally be examined.  (Aaron Bentley)

    * SMTP connection failures produce a nice message, not a traceback.
      (Aaron Bentley)

  IMPROVEMENTS:

    * Don't show "dots" progress indicators when run non-interactively, such
      as from cron.  (Martin Pool)

    * ``info`` now formats locations more nicely and lists "submit" and
      "public" branches (Aaron Bentley)

    * New ``pack`` command that will trigger database compression within
      the repository (Robert Collins)

    * Implement ``_KnitIndex._load_data`` in a pyrex extension. The pyrex
      version is approximately 2-3x faster at parsing a ``.kndx`` file.
      Which yields a measurable improvement for commands which have to
      read from the repository, such as a 1s => 0.75s improvement in
      ``bzr diff`` when there are changes to be shown.  (John Arbash Meinel)

    * Merge is now faster.  Depending on the scenario, it can be more than 2x
      faster. (Aaron Bentley)

    * Give a clearer warning, and allow ``python setup.py install`` to
      succeed even if pyrex is not available.
      (John Arbash Meinel)

    * ``DirState._read_dirblocks`` now has an optional Pyrex
      implementation. This improves the speed of any command that has to
      read the entire DirState. (``diff``, ``status``, etc, improve by
      about 10%).
      ``bisect_dirblocks`` has also been improved, which helps all
      ``_get_entry`` type calls (whenever we are searching for a
      particular entry in the in-memory DirState).
      (John Arbash Meinel)

    * ``bzr pull`` and ``bzr push`` no longer do a complete walk of the 
      branch revision history for ui display unless -v is supplied.
      (Robert Collins)

    * ``bzr log -rA..B`` output shifted to the left margin if the log only 
      contains merge revisions. (Kent Gibson) 

    * The ``plugins`` command is now public with improved help.
      (Ian Clatworthy)

    * New bundle and merge directive formats are faster to generate, and

    * Annotate merge now works when there are local changes. (Aaron Bentley)

    * Commit now only shows the progress in terms of directories instead of
      entries. (Ian Clatworthy)

    * Fix ``KnitRepository.get_revision_graph`` to not request the graph 2
      times. This makes ``get_revision_graph`` 2x faster. (John Arbash
      Meinel)

    * Fix ``VersionedFile.get_graph()`` to avoid using
      ``set.difference_update(other)``, which has bad scaling when
      ``other`` is large. This improves ``VF.get_graph([version_id])`` for
      a 12.5k graph from 2.9s down to 200ms. (John Arbash Meinel)

    * The ``--lsprof-file`` option now generates output for KCacheGrind if
      the file starts with ``callgrind.out``. This matches the default file
      filtering done by KCacheGrind's Open Dialog. (Ian Clatworthy)

    * Fix ``bzr update`` to avoid an unnecessary
      ``branch.get_master_branch`` call, which avoids 1 extra connection
      to the remote server. (Partial fix for #128076, John Arbash Meinel)

    * Log errors from the smart server in the trace file, to make debugging 
      test failures (and live failures!) easier.  (Andrew Bennetts)

    * The HTML version of the man page has been superceded by a more
      comprehensive manual called the Bazaar User Reference. This manual
      is completed generated from the online help topics. As part of this
      change, limited reStructuredText is now explicitly supported in help
      topics and command help with 'unnatural' markup being removed prior
      to display by the online help or inclusion in the man page.
      (Ian Clatworthy)

    * HTML documentation now use files extension *.html (Alexander Belchenko)

    * The cache of ignore definitions is now cleared in WorkingTree.unlock()
      so that changes to .bzrignore aren't missed. (#129694, Daniel Watkins)

    * ``bzr selftest --strict'' fails if there are any missing features or
      expected test failures. (Daniel Watkins, #111914)

    * Link to registration survey added to README. (Ian Clatworthy)

    * Windows standalone installer show link to registration survey
      when installation finished. (Alexander Belchenko)

  LIBRARY API BREAKS:

    * Deprecated dictionary ``bzrlib.option.SHORT_OPTIONS`` removed.
      Options are now required to provide a help string and it must
      comply with the style guide by being one or more sentences with an
      initial capital and final period. (Martin Pool)

    * KnitIndex.get_parents now returns tuples. (Robert Collins)

    * Ancient unused ``Repository.text_store`` attribute has been removed.
      (Robert Collins)

    * The ``bzrlib.pack`` interface has changed to use tuples of bytestrings
      rather than just bytestrings, making it easier to represent multiple
      element names. As this interface was not used by any internal facilities
      since it was introduced in 0.18 no API compatibility is being preserved.
      The serialised form of these packs is identical with 0.18 when a single
      element tuple is in use. (Robert Collins)

  INTERNALS:

    * merge now uses ``iter_changes`` to calculate changes, which makes room for
      future performance increases.  It is also more consistent with other
      operations that perform comparisons, and reduces reliance on
      Tree.inventory.  (Aaron Bentley)

    * Refactoring of transport classes connected to a remote server.
      ConnectedTransport is a new class that serves as a basis for all
      transports needing to connect to a remote server.  transport.split_url
      have been deprecated, use the static method on the object instead. URL
      tests have been refactored too.
      (Vincent Ladeuil)

    * Better connection sharing for ConnectedTransport objects.
      transport.get_transport() now accepts a 'possible_transports' parameter.
      If a newly requested transport can share a connection with one of the
      list, it will.
      (Vincent Ladeuil)

    * Most functions now accept ``bzrlib.revision.NULL_REVISION`` to indicate
      the null revision, and consider using ``None`` for this purpose
      deprecated.  (Aaron Bentley)

    * New ``index`` module with abstract index functionality. This will be
      used during the planned changes in the repository layer. Currently the
      index layer provides a graph aware immutable index, a builder for the
      same index type to allow creating them, and finally a composer for
      such indices to allow the use of many indices in a single query. The
      index performance is not optimised, however the API is stable to allow
      development on top of the index. (Robert Collins)

    * ``bzrlib.dirstate.cmp_by_dirs`` can be used to compare two paths by
      their directory sections. This is equivalent to comparing
      ``path.split('/')``, only without having to split the paths.
      This has a Pyrex implementation available.
      (John Arbash Meinel)

    * New transport decorator 'unlistable+' which disables the list_dir
      functionality for testing.

    * Deprecated ``change_entry`` in transform.py. (Ian Clatworthy)

    * RevisionTree.get_weave is now deprecated.  Tree.plan_merge is now used
      for performing annotate-merge.  (Aaron Bentley)

    * New EmailMessage class to create email messages. (Adeodato Simó)

    * Unused functions on the private interface KnitIndex have been removed.
      (Robert Collins)

    * New ``knit.KnitGraphIndex`` which provides a ``KnitIndex`` layered on top
      of a ``index.GraphIndex``. (Robert Collins)

    * New ``knit.KnitVersionedFile.iter_parents`` method that allows querying
      the parents of many knit nodes at once, reducing round trips to the 
      underlying index. (Robert Collins)

    * Graph now has an is_ancestor method, various bits use it.
      (Aaron Bentley)

    * The ``-Dhpss`` flag now includes timing information. As well as
      logging when a new connection is opened. (John Arbash Meinel)

    * ``bzrlib.pack.ContainerWriter`` now returns an offset, length tuple to
      callers when inserting data, allowing generation of readv style access
      during pack creation, without needing a separate pass across the output
      pack to gather such details. (Robert Collins)

    * ``bzrlib.pack.make_readv_reader`` allows readv based access to pack
      files that are stored on a transport. (Robert Collins)

    * New ``Repository.has_same_location`` method that reports if two
      repository objects refer to the same repository (although with some risk
      of false negatives).  (Andrew Bennetts)

    * InterTree.compare now passes require_versioned on correctly.
      (Marius Kruger)

    * New methods on Repository - ``start_write_group``,
      ``commit_write_group``, ``abort_write_group`` and ``is_in_write_group`` -
      which provide a clean hook point for transactional Repositories - ones
      where all the data for a fetch or commit needs to be made atomically
      available in one step. This allows the write lock to remain while making
      a series of data insertions.  (e.g. data conversion). (Robert Collins)

    * In ``bzrlib.knit`` the internal interface has been altered to use
      3-tuples (index, pos, length) rather than two-tuples (pos, length) to
      describe where data in a knit is, allowing knits to be split into 
      many files. (Robert Collins)

    * ``bzrlib.knit._KnitData`` split into cache management and physical access
      with two access classes - ``_PackAccess`` and ``_KnitAccess`` defined.
      The former provides access into a .pack file, and the latter provides the
      current production repository form of .knit files. (Robert Collins)

  TESTING:

    * Remove selftest ``--clean-output``, ``--numbered-dirs`` and
      ``--keep-output`` options, which are obsolete now that tests
      are done within directories in $TMPDIR.  (Martin Pool)

    * The SSH_AUTH_SOCK environment variable is now reset to avoid 
      interaction with any running ssh agents.  (Jelmer Vernooij, #125955)

    * run_bzr_subprocess handles parameters the same way as run_bzr:
      either a string or a list of strings should be passed as the first
      parameter.  Varargs-style parameters are deprecated. (Aaron Bentley)


bzr 0.18  2007-07-17

  BUGFIXES:

    * Fix 'bzr add' crash under Win32 (Kuno Meyer)


bzr 0.18rc1  2007-07-10

  BUGFIXES:

    * Do not suppress pipe errors, etc. in non-display commands
      (Alexander Belchenko, #87178)

    * Display a useful error message when the user requests to annotate
      a file that is not present in the specified revision.
      (James Westby, #122656)

    * Commands that use status flags now have a reference to 'help
      status-flags'.  (Daniel Watkins, #113436)

    * Work around python-2.4.1 inhability to correctly parse the
      authentication header.
      (Vincent Ladeuil, #121889)

    * Use exact encoding for merge directives. (Adeodato Simó, #120591)

    * Fix tempfile permissions error in smart server tar bundling under
      Windows. (Martin _, #119330)

    * Fix detection of directory entries in the inventory. (James Westby)

    * Fix handling of http code 400: Bad Request When issuing too many ranges.
      (Vincent Ladeuil, #115209)

    * Issue a CONNECT request when connecting to an https server
      via a proxy to enable SSL tunneling.
      (Vincent Ladeuil, #120678)

    * Fix ``bzr log -r`` to support selecting merge revisions, both 
      individually and as part of revision ranges.
      (Kent Gibson, #4663)
 
    * Don't leave cruft behind when failing to acquire a lockdir.
      (Martin Pool, #109169)

    * Don't use the '-f' strace option during tests.
      (Vincent Ladeuil, #102019).

    * Warn when setting ``push_location`` to a value that will be masked by
      locations.conf.  (Aaron Bentley, #122286)

    * Fix commit ordering in corner case (Aaron Bentley, #94975)

    *  Make annotate behave in a non-ASCII world (Adeodato Simó).

  IMPROVEMENTS:

    * The --lsprof-file option now dumps a text rendering of the profiling
      information if the filename ends in ".txt". It will also convert the
      profiling information to a format suitable for KCacheGrind if the
      output filename ends in ".callgrind". Fixes to the lsprofcalltree
      conversion process by Jean Paul Calderone and Itamar were also merged.
      See http://ddaa.net/blog/python/lsprof-calltree. (Ian Clatworthy)

    * ``info`` now defaults to non-verbose mode, displaying only paths and
      abbreviated format info.  ``info -v`` displays all the information
      formerly displayed by ``info``.  (Aaron Bentley, Adeodato Simó)

    * ``bzr missing`` now has better option names ``--this`` and ``--other``.
      (Elliot Murphy)

    * The internal ``weave-list`` command has become ``versionedfile-list``,
      and now lists knits as well as weaves.  (Aaron Bentley)

    * Automatic merge base selection uses a faster algorithm that chooses
      better bases in criss-cross merge situations (Aaron Bentley)

    * Progress reporting in ``commit`` has been improved. The various logical
      stages are now reported on as follows, namely:

      * Collecting changes [Entry x/y] - Stage n/m
      * Saving data locally - Stage n/m
      * Uploading data to master branch - Stage n/m
      * Updating the working tree - Stage n/m
      * Running post commit hooks - Stage n/m
      
      If there is no master branch, the 3rd stage is omitted and the total
      number of stages is adjusted accordingly.

      Each hook that is run after commit is listed with a name (as hooks
      can be slow it is useful feedback).
      (Ian Clatworthy, Robert Collins)

    * Various operations that are now faster due to avoiding unnecessary
      topological sorts. (Aaron Bentley)

    * Make merge directives robust against broken bundles. (Aaron Bentley)

    * The lsprof filename note is emitted via trace.note(), not standard
      output.  (Aaron Bentley)

    * ``bzrlib`` now exports explicit API compatibility information to assist
      library users and plugins. See the ``bzrlib.api`` module for details.
      (Robert Collins)

    * Remove unnecessary lock probes when acquiring a lockdir.
      (Martin Pool)

    * ``bzr --version`` now shows the location of the bzr log file, which
      is especially useful on Windows.  (Martin Pool)

    * -D now supports hooks to get debug tracing of hooks (though its currently
      minimal in nature). (Robert Collins)

    * Long log format reports deltas on merge revisions. 
      (John Arbash Meinel, Kent Gibson)

    * Make initial push over ftp more resilient. (John Arbash Meinel)

    * Print a summary of changes for update just like pull does.
      (Daniel Watkins, #113990)

    * Add a -Dhpss option to trace smart protocol requests and responses.
      (Andrew Bennetts)

  LIBRARY API BREAKS:

    * Testing cleanups - 
      ``bzrlib.repository.RepositoryTestProviderAdapter`` has been moved
      to ``bzrlib.tests.repository_implementations``;
      ``bzrlib.repository.InterRepositoryTestProviderAdapter`` has been moved
      to ``bzrlib.tests.interrepository_implementations``;
      ``bzrlib.transport.TransportTestProviderAdapter`` has moved to 
      ``bzrlib.tests.test_transport_implementations``.
      ``bzrlib.branch.BranchTestProviderAdapter`` has moved to
      ``bzrlib.tests.branch_implementations``.
      ``bzrlib.bzrdir.BzrDirTestProviderAdapter`` has moved to 
      ``bzrlib.tests.bzrdir_implementations``.
      ``bzrlib.versionedfile.InterVersionedFileTestProviderAdapter`` has moved
      to ``bzrlib.tests.interversionedfile_implementations``.
      ``bzrlib.store.revision.RevisionStoreTestProviderAdapter`` has moved to
      ``bzrlib.tests.revisionstore_implementations``.
      ``bzrlib.workingtree.WorkingTreeTestProviderAdapter`` has moved to
      ``bzrlib.tests.workingtree_implementations``.
      These changes are an API break in the testing infrastructure only.
      (Robert Collins)

    * Relocate TestCaseWithRepository to be more central. (Robert Collins)

    * ``bzrlib.add.smart_add_tree`` will no longer perform glob expansion on
      win32. Callers of the function should do this and use the new
      ``MutableTree.smart_add`` method instead. (Robert Collins)

    * ``bzrlib.add.glob_expand_for_win32`` is now
      ``bzrlib.win32utils.glob_expand``.  (Robert Collins)

    * ``bzrlib.add.FastPath`` is now private and moved to 
      ``bzrlib.mutabletree._FastPath``. (Robert Collins, Martin Pool)

    * ``LockDir.wait`` removed.  (Martin Pool)

    * The ``SmartServer`` hooks API has changed for the ``server_started`` and
      ``server_stopped`` hooks. The first parameter is now an iterable of
      backing URLs rather than a single URL. This is to reflect that many
      URLs may map to the external URL of the server. E.g. the server interally
      may have a chrooted URL but also the local file:// URL will be at the 
      same location. (Robert Collins)

  INTERNALS:

    * New SMTPConnection class to unify email handling.  (Adeodato Simó)

    * Fix documentation of BzrError. (Adeodato Simó)

    * Make BzrBadParameter an internal error. (Adeodato Simó)

    * Remove use of 'assert False' to raise an exception unconditionally.
      (Martin Pool)

    * Give a cleaner error when failing to decode knit index entry.
      (Martin Pool)

    * TreeConfig would mistakenly search the top level when asked for options
      from a section. It now respects the section argument and only
      searches the specified section. (James Westby)

    * Improve ``make api-docs`` output. (John Arbash Meinel)

    * Use os.lstat rather than os.stat for osutils.make_readonly and
      osutils.make_writeable. This makes the difftools plugin more
      robust when dangling symlinks are found. (Elliot Murphy)

    * New ``-Dlock`` option to log (to ~/.bzr.log) information on when 
      lockdirs are taken or released.  (Martin Pool)

    * ``bzrlib`` Hooks are now nameable using ``Hooks.name_hook``. This 
      allows a nicer UI when hooks are running as the current hook can
      be displayed. (Robert Collins)

    * ``Transport.get`` has had its interface made more clear for ease of use.
      Retrieval of a directory must now fail with either 'PathError' at open
      time, or raise 'ReadError' on a read. (Robert Collins)

    * New method ``_maybe_expand_globs`` on the ``Command`` class for 
      dealing with unexpanded glob lists - e.g. on the win32 platform. This
      was moved from ``bzrlib.add._prepare_file_list``. (Robert Collins)

    * ``bzrlib.add.smart_add`` and ``bzrlib.add.smart_add_tree`` are now
      deprecated in favour of ``MutableTree.smart_add``. (Robert Collins,
      Martin Pool)

    * New method ``external_url`` on Transport for obtaining the url to
      hand to external processes. (Robert Collins)

    * Teach windows installers to build pyrex/C extensions.
      (Alexander Belchenko)

  TESTING:

    * Removed the ``--keep-output`` option from selftest and clean up test
      directories as they're used.  This reduces the IO load from 
      running the test suite and cuts the time by about half.
      (Andrew Bennetts, Martin Pool)

    * Add scenarios as a public attribute on the TestAdapter classes to allow
      modification of the generated scenarios before adaption and easier
      testing. (Robert Collins)

    * New testing support class ``TestScenarioApplier`` which multiplies
      out a single teste by a list of supplied scenarios. (RobertCollins)

    * Setting ``repository_to_test_repository`` on a repository_implementations
      test will cause it to be called during repository creation, allowing the
      testing of repository classes which are not based around the Format
      concept. For example a repository adapter can be tested in this manner,
      by altering the repository scenarios to include a scenario that sets this
      attribute during the test parameterisation in
      ``bzrlib.tests.repository.repository_implementations``. (Robert Collins)

    * Clean up many of the APIs for blackbox testing of Bazaar.  The standard 
      interface is now self.run_bzr.  The command to run can be passed as
      either a list of parameters, a string containing the command line, or
      (deprecated) varargs parameters.  (Martin Pool)

    * The base TestCase now isolates tests from -D parameters by clearing
      ``debug.debug_flags`` and restores it afterwards. (Robert Collins)

    * Add a relpath parameter to get_transport methods in test framework to
      avoid useless cloning.
      (Vincent Ladeuil, #110448)


bzr 0.17  2007-06-18

  BUGFIXES:

    * Fix crash of commit due to wrong lookup of filesystem encoding.
      (Colin Watson, #120647)

    * Revert logging just to stderr in commit as broke unicode filenames.
      (Aaron Bentley, Ian Clatworthy, #120930)


bzr 0.17rc1  2007-06-12

  NOTES WHEN UPGRADING:

    * The kind() and is_executable() APIs on the WorkingTree interface no
      longer implicitly (read) locks and unlocks the tree. This *might*
      impact some plug-ins and tools using this part of the API. If you find
      an issue that may be caused by this change, please let us know,
      particularly the plug-in/tool maintainer. If encountered, the API
      fix is to surround kind() and is_executable() calls with lock_read()
      and unlock() like so::

        work_tree.lock_read()
        try:
            kind = work_tree.kind(...)
        finally:
            work_tree.unlock()

  INTERNALS:
    * Rework of LogFormatter API to provide beginning/end of log hooks and to
      encapsulate the details of the revision to be logged in a LogRevision
      object.
      In long log formats, merge revision ids are only shown when --show-ids
      is specified, and are labelled "revision-id:", as per mainline
      revisions, instead of "merged:". (Kent Gibson)

    * New ``BranchBuilder`` API which allows the construction of particular
      histories quickly. Useful for testing and potentially other applications
      too. (Robert Collins)

  IMPROVEMENTS:
  
    * There are two new help topics, working-trees and repositories that
      attempt to explain these concepts. (James Westby, John Arbash Meinel,
      Aaron Bentley)

    * Added ``bzr log --limit`` to report a limited number of revisions.
      (Kent Gibson, #3659)

    * Revert does not try to preserve file contents that were originally
      produced by reverting to a historical revision.  (Aaron Bentley)

    * ``bzr log --short`` now includes ``[merge]`` for revisions which
      have more than one parent. This is a small improvement to help
      understanding what changes have occurred
      (John Arbash Meinel, #83887)

    * TreeTransform avoids many renames when contructing large trees,
      improving speed.  3.25x speedups have been observed for construction of
      kernel-sized-trees, and checkouts are 1.28x faster.  (Aaron Bentley)

    * Commit on large trees is now faster. In my environment, a commit of
      a small change to the Mozilla tree (55k files) has dropped from
      66 seconds to 32 seconds. For a small tree of 600 files, commit of a
      small change is 33% faster. (Ian Clatworthy)

    * New --create-prefix option to bzr init, like for push.  (Daniel Watkins,
      #56322)

  BUGFIXES:

    * ``bzr push`` should only connect to the remote location one time.
      We have been connecting 3 times because we forget to pass around
      the Transport object. This adds ``BzrDir.clone_on_transport()``, so
      that we can pass in the Transport that we already have.
      (John Arbash Meinel, #75721)

    * ``DirState.set_state_from_inventory()`` needs to properly order
      based on split paths, not just string paths.
      (John Arbash Meinel, #115947)

    * Let TestUIFactoy encode the password prompt with its own stdout.
      (Vincent Ladeuil, #110204)

    * pycurl should take use the range header that takes the range hint
      into account.
      (Vincent Ladeuil, #112719)

    * WorkingTree4.get_file_sha1 no longer raises an exception when invoked
      on a missing file.  (Aaron Bentley, #118186)

    * WorkingTree.remove works correctly with tree references, and when pwd is
      not the tree root. (Aaron Bentley)

    * Merge no longer fails when a file is renamed in one tree and deleted
      in the other. (Aaron Bentley, #110279)

    * ``revision-info`` now accepts dotted revnos, doesn't require a tree,
      and defaults to the last revision (Matthew Fuller, #90048)

    * Tests no longer fail when BZR_REMOTE_PATH is set in the environment.
      (Daniel Watkins, #111958)

    * ``bzr branch -r revid:foo`` can be used to branch any revision in
      your repository. (Previously Branch6 only supported revisions in your
      mainline). (John Arbash Meinel, #115343)

bzr 0.16  2007-05-07
  
  BUGFIXES:

    * Handle when you have 2 directories with similar names, but one has a
      hyphen. (``'abc'`` versus ``'abc-2'``). The WT4._iter_changes
      iterator was using direct comparison and ``'abc/a'`` sorts after
      ``'abc-2'``, but ``('abc', 'a')`` sorts before ``('abc-2',)``.
      (John Arbash Meinel, #111227)

    * Handle when someone renames a file on disk without telling bzr.
      Previously we would report the first file as missing, but not show
      the new unknown file. (John Arbash Meinel, #111288)

    * Avoid error when running hooks after pulling into or pushing from
      a branch bound to a smartserver branch.  (Martin Pool, #111968)

  IMPROVEMENTS:

    * Move developer documentation to doc/developers/. This reduces clutter in
      the root of the source tree and allows HACKING to be split into multiple
      files. (Robert Collins, Alexander Belchenko)

    * Clean up the ``WorkingTree4._iter_changes()`` internal loops as well as
      ``DirState.update_entry()``. This optimizes the core logic for ``bzr
      diff`` and ``bzr status`` significantly improving the speed of
      both. (John Arbash Meinel)

bzr 0.16rc2  2007-04-30

  BUGFIXES:

    * Handle the case when you delete a file, and then rename another file
      on top of it. Also handle the case of ``bzr rm --keep foo``. ``bzr
      status`` should show the removed file and an unknown file in its
      place. (John Arbash Meinel, #109993)

    * Bundles properly read and write revision properties that have an
      empty value. And when the value is not ASCII.
      (John Arbash Meinel, #109613)

    * Fix the bzr commit message to be in text mode.
      (Alexander Belchenko, #110901)

    * Also handle when you rename a file and create a file where it used
      to be. (John Arbash Meinel, #110256)

    * ``WorkingTree4._iter_changes`` should not descend into unversioned
      directories. (John Arbash Meinel, #110399)

bzr 0.16rc1  2007-04-26

  NOTES WHEN UPGRADING:

    * ``bzr remove`` and ``bzr rm`` will now remove the working file, if
      it could be recovered again.
      This has been done for consistency with svn and the unix rm command.
      The old ``remove`` behaviour has been retained in the new option
      ``bzr remove --keep``, which will just stop versioning the file,
      but not delete it.
      ``bzr remove --force`` have been added which will always delete the
      files.
      ``bzr remove`` is also more verbose.
      (Marius Kruger, #82602)

  IMPROVEMENTS:

    * Merge directives can now be supplied as input to `merge` and `pull`,
      like bundles can.  (Aaron Bentley)

    * Sending the SIGQUIT signal to bzr, which can be done on Unix by
      pressing Control-Backslash, drops bzr into a debugger.  Type ``'c'``
      to continue.  This can be disabled by setting the environment variable
      ``BZR_SIGQUIT_PDB=0``.  (Martin Pool)

    * selftest now supports --list-only to list tests instead of running
      them. (Ian Clatworthy)

    * selftest now supports --exclude PATTERN (or -x PATTERN) to exclude
      tests with names that match that regular expression.
      (Ian Clatworthy, #102679)

    * selftest now supports --randomize SEED to run tests in a random order.
      SEED is typically the value 'now' meaning 'use the current time'.
      (Ian Clatworthy, #102686)

    * New option ``--fixes`` to commit, which stores bug fixing annotations as
      revision properties. Built-in support for Launchpad, Debian, Trac and
      Bugzilla bug trackers. (Jonathan Lange, James Henstridge, Robert Collins)

    * New API, ``bzrlib.bugtracker.tracker_registry``, for adding support for
      other bug trackers to ``fixes``. (Jonathan Lange, James Henstridge,
      Robert Collins)

    * ``selftest`` has new short options ``-f`` and ``-1``.  (Martin
      Pool)

    * ``bzrlib.tsort.MergeSorter`` optimizations. Change the inner loop
      into using local variables instead of going through ``self._var``.
      Improves the time to ``merge_sort`` a 10k revision graph by
      approximately 40% (~700->400ms).  (John Arbash Meinel)

    * ``make docs`` now creates a man page at ``man1/bzr.1`` fixing bug 107388.
      (Robert Collins)

    * ``bzr help`` now provides cross references to other help topics using
      the _see_also facility on command classes. Likewise the bzr_man
      documentation, and the bzr.1 man page also include this information.
      (Robert Collins)

    * Tags are now included in logs, that use the long log formatter. 
      (Erik Bågfors, Alexander Belchenko)

    * ``bzr help`` provides a clearer message when a help topic cannot be
      found. (Robert Collins, #107656)

    * ``bzr help`` now accepts optional prefixes for command help. The help
      for all commands can now be found at ``bzr help commands/COMMANDNAME``
      as well as ``bzr help COMMANDNAME`` (which only works for commands 
      where the name is not the same as a more general help topic). 
      (Robert Collins)

    * ``bzr help PLUGINNAME`` will now return the module docstring from the
      plugin PLUGINNAME. (Robert Collins, #50408)

    * New help topic ``urlspec`` which lists the availables transports.
      (Goffredo Baroncelli)

    * doc/server.txt updated to document the default bzr:// port
      and also update the blurb about the hpss' current status.
      (Robert Collins, #107125).

    * ``bzr serve`` now listens on interface 0.0.0.0 by default, making it
      serve out to the local LAN (and anyone in the world that can reach the
      machine running ``bzr serve``. (Robert Collins, #98918)

    * A new smart server protocol version has been added.  It prefixes requests
      and responses with an explicit version identifier so that future protocol
      revisions can be dealt with gracefully.  (Andrew Bennetts, Robert Collins)

    * The bzr protocol version 2 indicates success or failure in every response
      without depending on particular commands encoding that consistently,
      allowing future client refactorings to be much more robust about error
      handling. (Robert Collins, Martin Pool, Andrew Bennetts)

    * The smart protocol over HTTP client has been changed to always post to the
      same ``.bzr/smart`` URL under the original location when it can.  This allows
      HTTP servers to only have to pass URLs ending in .bzr/smart to the smart
      server handler, and not arbitrary ``.bzr/*/smart`` URLs.  (Andrew Bennetts)

    * digest authentication is now supported for proxies and HTTP by the urllib
      based http implementation. Tested against Apache 2.0.55 and Squid
      2.6.5. Basic and digest authentication are handled coherently for HTTP
      and proxy: if the user is provided in the url (bzr command line for HTTP,
      proxy environment variables for proxies), the password is prompted for
      (only once). If the password is provided, it is taken into account. Once
      the first authentication is successful, all further authentication
      roundtrips are avoided by preventively setting the right authentication
      header(s).
      (Vincent Ladeuil).

  INTERNALS:

    * bzrlib API compatability with 0.8 has been dropped, cleaning up some
      code paths. (Robert Collins)

    * Change the format of chroot urls so that they can be safely manipulated
      by generic url utilities without causing the resulting urls to have
      escaped the chroot. A side effect of this is that creating a chroot
      requires an explicit action using a ChrootServer.
      (Robert Collins, Andrew Bennetts)

    * Deprecate ``Branch.get_root_id()`` because branches don't have root ids,
      rather than fixing bug #96847.  (Aaron Bentley)

    * ``WorkingTree.apply_inventory_delta`` provides a better alternative to
      ``WorkingTree._write_inventory``.  (Aaron Bentley)

    * Convenience method ``TestCase.expectFailure`` ensures that known failures
      do not silently pass.  (Aaron Bentley)

    * ``Transport.local_abspath`` now raises ``NotLocalUrl`` rather than 
      ``TransportNotPossible``. (Martin Pool, Ian Clatworthy)

    * New SmartServer hooks facility. There are two initial hooks documented
      in ``bzrlib.transport.smart.SmartServerHooks``. The two initial hooks allow
      plugins to execute code upon server startup and shutdown.
      (Robert Collins).

    * SmartServer in standalone mode will now close its listening socket
      when it stops, rather than waiting for garbage collection. This primarily
      fixes test suite hangs when a test tries to connect to a shutdown server.
      It may also help improve behaviour when dealing with a server running
      on a specific port (rather than dynamically assigned ports).
      (Robert Collins)

    * Move most SmartServer code into a new package, bzrlib/smart.
      bzrlib/transport/remote.py contains just the Transport classes that used
      to be in bzrlib/transport/smart.py.  (Andrew Bennetts)

    * urllib http implementation avoid roundtrips associated with
      401 (and 407) errors once the authentication succeeds.
      (Vincent Ladeuil).

    * urlib http now supports querying the user for a proxy password if
      needed. Realm is shown in the prompt for both HTTP and proxy
      authentication when the user is required to type a password. 
      (Vincent Ladeuil).

    * Renamed SmartTransport (and subclasses like SmartTCPTransport) to
      RemoteTransport (and subclasses to RemoteTCPTransport, etc).  This is more
      consistent with its new home in ``bzrlib/transport/remote.py``, and because
      it's not really a "smart" transport, just one that does file operations
      via remote procedure calls.  (Andrew Bennetts)
 
    * The ``lock_write`` method of ``LockableFiles``, ``Repository`` and
      ``Branch`` now accept a ``token`` keyword argument, so that separate
      instances of those objects can share a lock if it has the right token.
      (Andrew Bennetts, Robert Collins)

    * New method ``get_branch_reference`` on ``BzrDir`` allows the detection of
      branch references - which the smart server component needs.

    * The Repository API ``make_working_trees`` is now permitted to return
      False when ``set_make_working_trees`` is not implemented - previously
      an unimplemented ``set_make_working_trees`` implied the result True
      from ``make_working_trees``. This has been changed to accomodate the
      smart server, where it does not make sense (at this point) to ever
      make working trees by default. (Robert Collins)

    * Command objects can now declare related help topics by having _see_also
      set to a list of related topic. (Robert Collins)

    * ``bzrlib.help`` now delegates to the Command class for Command specific
      help. (Robert Collins)

    * New class ``TransportListRegistry``, derived from the Registry class, which 
      simplifies tracking the available Transports. (Goffredo Baroncelli)

    * New function ``Branch.get_revision_id_to_revno_map`` which will
      return a dictionary mapping revision ids to dotted revnos. Since
      dotted revnos are defined in the context of the branch tip, it makes
      sense to generate them from a ``Branch`` object.
      (John Arbash Meinel)

    * Fix the 'Unprintable error' message display to use the repr of the 
      exception that prevented printing the error because the str value
      for it is often not useful in debugging (e.g. KeyError('foo') has a
      str() of 'foo' but a repr of 'KeyError('foo')' which is much more
      useful. (Robert Collins)

    * ``urlutils.normalize_url`` now unescapes unreserved characters, such as "~".
      (Andrew Bennetts)

  BUGFIXES:

    * Don't fail bundle selftest if email has 'two' embedded.  
      (Ian Clatworthy, #98510)

    * Remove ``--verbose`` from ``bzr bundle``. It didn't work anyway.
      (Robert Widhopf-Fenk, #98591)

    * Remove ``--basis`` from the checkout/branch commands - it didn't work
      properly and is no longer beneficial.
      (Robert Collins, #53675, #43486)

    * Don't produce encoding error when adding duplicate files.
      (Aaron Bentley)

    * Fix ``bzr log <file>`` so it only logs the revisions that changed
      the file, and does it faster.
      (Kent Gibson, John Arbash Meinel, #51980, #69477)
 
    * Fix ``InterDirstateTre._iter_changes`` to handle when we come across
      an empty versioned directory, which now has files in it.
      (John Arbash Meinel, #104257)

    * Teach ``common_ancestor`` to shortcut when the tip of one branch is
      inside the ancestry of the other. Saves a lot of graph processing
      (with an ancestry of 16k revisions, ``bzr merge ../already-merged``
      changes from 2m10s to 13s).  (John Arbash Meinel, #103757)

    * Fix ``show_diff_trees`` to handle the case when a file is modified,
      and the containing directory is renamed. (The file path is different
      in this versus base, but it isn't marked as a rename).
      (John Arbash Meinel, #103870)

    * FTP now works even when the FTP server does not support atomic rename.
      (Aaron Bentley, #89436)

    * Correct handling in bundles and merge directives of timezones with
      that are not an integer number of hours offset from UTC.  Always 
      represent the epoch time in UTC to avoid problems with formatting 
      earlier times on win32.  (Martin Pool, Alexander Belchenko, John
      Arbash Meinel)

    * Typo in the help for ``register-branch`` fixed. (Robert Collins, #96770)

    * "dirstate" and "dirstate-tags" formats now produce branches compatible
      with old versions of bzr. (Aaron Bentley, #107168))

    * Handle moving a directory when children have been added, removed,
      and renamed. (John Arbash Meinel, #105479)

    * Don't preventively use basic authentication for proxy before receiving a
      407 error. Otherwise people willing to use other authentication schemes
      may expose their password in the clear (or nearly). This add one
      roundtrip in case basic authentication should be used, but plug the
      security hole.
      (Vincent Ladeuil)

    * Handle http and proxy digest authentication.
      (Vincent Ladeuil, #94034).

  TESTING:

    * Added ``bzrlib.strace.strace`` which will strace a single callable and
      return a StraceResult object which contains just the syscalls involved
      in running it. (Robert Collins)

    * New test method ``reduceLockdirTimeout`` to drop the default (ui-centric)
      default time down to one suitable for tests. (Andrew Bennetts)

    * Add new ``vfs_transport_factory`` attribute on tests which provides the 
      common vfs backing for both the readonly and readwrite transports.
      This allows the RemoteObject tests to back onto local disk or memory,
      and use the existing ``transport_server`` attribute all tests know about
      to be the smart server transport. This in turn allows tests to 
      differentiate between 'transport to access the branch', and 
      'transport which is a VFS' - which matters in Remote* tests.
      (Robert Collins, Andrew Bennetts)

    * The ``make_branch_and_tree`` method for tests will now create a 
      lightweight checkout for the tree if the ``vfs_transport_factory`` is not
      a LocalURLServer. (Robert Collins, Andrew Bennetts)

    * Branch implementation tests have been audited to ensure that all urls 
      passed to Branch APIs use proper urls, except when local-disk paths
      are intended. This is so that tests correctly access the test transport
      which is often not equivalent to local disk in Remote* tests. As part
      of this many tests were adjusted to remove dependencies on local disk
      access.
      (Robert Collins, Andrew Bennetts)

    * Mark bzrlib.tests and bzrlib.tests.TestUtil as providing assertFOO helper
      functions by adding a ``__unittest`` global attribute. (Robert Collins,
      Andrew Bennetts, Martin Pool, Jonathan Lange)

    * Refactored proxy and authentication handling to simplify the
      implementation of new auth schemes for both http and proxy. 
      (Vincent Ladeuil)

bzr 0.15 2007-04-01

  BUGFIXES:

    * Handle incompatible repositories as a user issue when fetching.
      (Aaron Bentley)

    * Don't give a recommendation to upgrade when branching or 
      checking out a branch that contains an old-format working tree.
      (Martin Pool)

bzr 0.15rc3  2007-03-26

  CHANGES:
 
    * A warning is now displayed when opening working trees in older 
      formats, to encourage people to upgrade to WorkingTreeFormat4.
      (Martin Pool)

  IMPROVEMENTS:

    * HTTP redirections are now taken into account when a branch (or a
      bundle) is accessed for the first time. A message is issued at each
      redirection to inform the user. In the past, http redirections were
      silently followed for each request which significantly degraded the
      performances. The http redirections are not followed anymore by
      default, instead a RedirectRequested exception is raised. For bzrlib
      users needing to follow http redirections anyway,
      ``bzrlib.transport.do_catching_redirections`` provide an easy transition
      path.  (vila)

  INTERNALS:

    * Added ``ReadLock.temporary_write_lock()`` to allow upgrading an OS read
      lock to an OS write lock. Linux can do this without unlocking, Win32
      needs to unlock in between. (John Arbash Meinel)
 
    * New parameter ``recommend_upgrade`` to ``BzrDir.open_workingtree``
      to silence (when false) warnings about opening old formats.
      (Martin Pool)

    * Fix minor performance regression with bzr-0.15 on pre-dirstate
      trees. (We were reading the working inventory too many times).
      (John Arbash Meinel)

    * Remove ``Branch.get_transaction()`` in favour of a simple cache of
      ``revision_history``.  Branch subclasses should override
      ``_gen_revision_history`` rather than ``revision_history`` to make use of
      this cache, and call ``_clear_revision_history_cache`` and
      ``_cache_revision_history`` at appropriate times. (Andrew Bennetts)

  BUGFIXES:

    * Take ``smtp_server`` from user config into account.
      (vila, #92195)

    * Restore Unicode filename handling for versioned and unversioned files.
      (John Arbash Meinel, #92608)

    * Don't fail during ``bzr commit`` if a file is marked removed, and
      the containing directory is auto-removed.  (John Arbash Meinel, #93681)

    * ``bzr status FILENAME`` failed on Windows because of an uncommon
      errno. (``ERROR_DIRECTORY == 267 != ENOTDIR``).
      (Wouter van Heyst, John Arbash Meinel, #90819)

    * ``bzr checkout source`` should create a local branch in the same
      format as source. (John Arbash Meinel, #93854)

    * ``bzr commit`` with a kind change was failing to update the
      last-changed-revision for directories.  The
      InventoryDirectory._unchanged only looked at the ``parent_id`` and name,
      ignoring the fact that the kind could have changed, too.
      (John Arbash Meinel, #90111)

    * ``bzr mv dir/subdir other`` was incorrectly updating files inside
      the directory. So that there was a chance it would break commit,
      etc. (John Arbash Meinel, #94037)
 
    * Correctly handles mutiple permanent http redirections.
      (vila, #88780)

bzr 0.15rc2  2007-03-14

  NOTES WHEN UPGRADING:
        
    * Release 0.15rc2 of bzr changes the ``bzr init-repo`` command to
      default to ``--trees`` instead of ``--no-trees``.
      Existing shared repositories are not affected.

  IMPROVEMENTS:

    * New ``merge-directive`` command to generate machine- and human-readable
      merge requests.  (Aaron Bentley)

    * New ``submit:`` revision specifier makes it easy to diff against the
      common ancestor with the submit location (Aaron Bentley)

    * Added support for Putty's SSH implementation. (Dmitry Vasiliev)

    * Added ``bzr status --versioned`` to report only versioned files, 
      not unknowns. (Kent Gibson)

    * Merge now autodetects the correct line-ending style for its conflict
      markers.  (Aaron Bentley)

  INTERNALS:

    * Refactored SSH vendor registration into SSHVendorManager class.
      (Dmitry Vasiliev)

  BUGFIXES:

    * New ``--numbered-dirs`` option to ``bzr selftest`` to use
      numbered dirs for TestCaseInTempDir. This is default behavior
      on Windows. Anyone can force named dirs on Windows
      with ``--no-numbered-dirs``. (Alexander Belchenko)

    * Fix ``RevisionSpec_revid`` to handle the Unicode strings passed in
      from the command line. (Marien Zwart, #90501)

    * Fix ``TreeTransform._iter_changes`` when both the source and
      destination are missing. (Aaron Bentley, #88842)

    * Fix commit of merges with symlinks in dirstate trees.
      (Marien Zwart)
    
    * Switch the ``bzr init-repo`` default from --no-trees to --trees. 
      (Wouter van Heyst, #53483)


bzr 0.15rc1  2007-03-07

  SURPRISES:

    * The default disk format has changed. Please run 'bzr upgrade' in your
      working trees to upgrade. This new default is compatible for network
      operations, but not for local operations. That is, if you have two
      versions of bzr installed locally, after upgrading you can only use the
      bzr 0.15 version. This new default does not enable tags or nested-trees
      as they are incompatible with bzr versions before 0.15 over the network.

    * For users of bzrlib: Two major changes have been made to the working tree
      api in bzrlib. The first is that many methods and attributes, including
      the inventory attribute, are no longer valid for use until one of
      ``lock_read``/``lock_write``/``lock_tree_write`` has been called,
      and become invalid again after unlock is called. This has been done
      to improve performance and correctness as part of the dirstate
      development.
      (Robert Collins, John A Meinel, Martin Pool, and others).

    * For users of bzrlib: The attribute 'tree.inventory' should be considered
      readonly. Previously it was possible to directly alter this attribute, or
      its contents, and have the tree notice this. This has been made
      unsupported - it may work in some tree formats, but in the newer dirstate
      format such actions will have no effect and will be ignored, or even
      cause assertions. All operations possible can still be carried out by a
      combination of the tree API, and the bzrlib.transform API. (Robert
      Collins, John A Meinel, Martin Pool, and others).

  IMPROVEMENTS:

    * Support for OS Windows 98. Also .bzr.log on any windows system
      saved in My Documents folder. (Alexander Belchenko)

    * ``bzr mv`` enhanced to support already moved files.
      In the past the mv command would have failed if the source file doesn't
      exist. In this situation ``bzr mv`` would now detect that the file has
      already moved and update the repository accordingly, if the target file
      does exist.
      A new option ``--after`` has been added so that if two files already
      exist, you could notify Bazaar that you have moved a (versioned) file
      and replaced it with another. Thus in this case ``bzr move --after``
      will only update the Bazaar identifier.
      (Steffen Eichenberg, Marius Kruger)

    * ``ls`` now works on treeless branches and remote branches.
      (Aaron Bentley)

    * ``bzr help global-options`` describes the global options.
      (Aaron Bentley)

    * ``bzr pull --overwrite`` will now correctly overwrite checkouts.
      (Robert Collins)

    * Files are now allowed to change kind (e.g. from file to symlink).
      Supported by ``commit``, ``revert`` and ``status``
      (Aaron Bentley)

    * ``inventory`` and ``unknowns`` hidden in favour of ``ls``
      (Aaron Bentley)

    * ``bzr help checkouts`` descibes what checkouts are and some possible
      uses of them. (James Westby, Aaron Bentley)

    * A new ``-d`` option to push, pull and merge overrides the default 
      directory.  (Martin Pool)

    * Branch format 6: smaller, and potentially faster than format 5.  Supports
      ``append_history_only`` mode, where the log view and revnos do not change,
      except by being added to.  Stores policy settings in
      ".bzr/branch/branch.conf".

    * ``append_only`` branches:  Format 6 branches may be configured so that log
      view and revnos are always consistent.  Either create the branch using
      "bzr init --append-revisions-only" or edit the config file as descriped
      in docs/configuration.txt.

    * rebind: Format 6 branches retain the last-used bind location, so if you
      "bzr unbind", you can "bzr bind" to bind to the previously-selected
      bind location.

    * Builtin tags support, created and deleted by the ``tag`` command and
      stored in the branch.  Tags can be accessed with the revisionspec
      ``-rtag:``, and listed with ``bzr tags``.  Tags are not versioned 
      at present. Tags require a network incompatible upgrade. To perform this
      upgrade, run ``bzr upgrade --dirstate-tags`` in your branch and
      repositories. (Martin Pool)

    * The ``bzr://`` transport now has a well-known port number, 4155,
      which it will use by default.  (Andrew Bennetts, Martin Pool)

    * Bazaar now looks for user-installed plugins before looking for site-wide
      plugins. (Jonathan Lange)

    * ``bzr resolve`` now detects and marks resolved text conflicts.
      (Aaron Bentley)

  INTERNALS:

    * Internally revision ids and file ids are now passed around as utf-8
      bytestrings, rather than treating them as Unicode strings. This has
      performance benefits for Knits, since we no longer need to decode the
      revision id for each line of content, nor for each entry in the index.
      This will also help with the future dirstate format.
      (John Arbash Meinel)

    * Reserved ids (any revision-id ending in a colon) are rejected by
      versionedfiles, repositories, branches, and working trees
      (Aaron Bentley)

    * Minor performance improvement by not creating a ProgressBar for
      every KnitIndex we create. (about 90ms for a bzr.dev tree)
      (John Arbash Meinel)

    * New easier to use Branch hooks facility. There are five initial hooks,
      all documented in bzrlib.branch.BranchHooks.__init__ - ``'set_rh'``,
      ``'post_push'``, ``'post_pull'``, ``'post_commit'``,
      ``'post_uncommit'``. These hooks fire after the matching operation
      on a branch has taken place, and were originally added for the
      branchrss plugin. (Robert Collins)

    * New method ``Branch.push()`` which should be used when pushing from a
      branch as it makes performance and policy decisions to match the UI
      level command ``push``. (Robert Collins).

    * Add a new method ``Tree.revision_tree`` which allows access to cached
      trees for arbitrary revisions. This allows the in development dirstate
      tree format to provide access to the callers to cached copies of 
      inventory data which are cheaper to access than inventories from the
      repository.
      (Robert Collins, Martin Pool)

    * New ``Branch.last_revision_info`` method, this is being done to allow
      optimization of requests for both the number of revisions and the last
      revision of a branch with smartservers and potentially future branch
      formats. (Wouter van Heyst, Robert Collins)

    * Allow ``'import bzrlib.plugins.NAME'`` to work when the plugin NAME has not
      yet been loaded by ``load_plugins()``. This allows plugins to depend on each
      other for code reuse without requiring users to perform file-renaming
      gymnastics. (Robert Collins)

    * New Repository method ``'gather_stats'`` for statistic data collection.
      This is expected to grow to cover a number of related uses mainly
      related to bzr info. (Robert Collins)

    * Log formatters are now managed with a registry.
      ``log.register_formatter`` continues to work, but callers accessing
      the FORMATTERS dictionary directly will not.

    * Allow a start message to be passed to the ``edit_commit_message``
      function.  This will be placed in the message offered to the user
      for editing above the separator. It allows a template commit message
      to be used more easily. (James Westby)

    * ``GPGStrategy.sign()`` will now raise ``BzrBadParameterUnicode`` if
      you pass a Unicode string rather than an 8-bit string. Callers need
      to be updated to encode first. (John Arbash Meinel)

    * Branch.push, pull, merge now return Result objects with information
      about what happened, rather than a scattering of various methods.  These
      are also passed to the post hooks.  (Martin Pool)

    * File formats and architecture is in place for managing a forest of trees
      in bzr, and splitting up existing trees into smaller subtrees, and
      finally joining trees to make a larger tree. This is the first iteration
      of this support, and the user-facing aspects still require substantial
      work.  If you wish to experiment with it, use ``bzr upgrade
      --dirstate-with-subtree`` in your working trees and repositories.
      You can use the hidden commands ``split`` and ``join`` and to create
      and manipulate nested trees, but please consider using the nested-trees
      branch, which contains substantial UI improvements, instead.
      http://code.aaronbentley.com/bzr/bzrrepo/nested-trees/
      (Aaron Bentley, Martin Pool, Robert Collins).

  BUGFIXES:

    * ``bzr annotate`` now uses dotted revnos from the viewpoint of the
      branch, rather than the last changed revision of the file.
      (John Arbash Meinel, #82158)

    * Lock operations no longer hang if they encounter a permission problem.
      (Aaron Bentley)

    * ``bzr push`` can resume a push that was canceled before it finished.
      Also, it can push even if the target directory exists if you supply
      the ``--use-existing-dir`` flag.
      (John Arbash Meinel, #30576, #45504)

    * Fix http proxy authentication when user and an optional
      password appears in the ``*_proxy`` vars. (Vincent Ladeuil,
      #83954).

    * ``bzr log branch/file`` works for local treeless branches
      (Aaron Bentley, #84247)

    * Fix problem with UNC paths on Windows 98. (Alexander Belchenko, #84728)

    * Searching location of CA bundle for PyCurl in env variable
      (``CURL_CA_BUNDLE``), and on win32 along the PATH.
      (Alexander Belchenko, #82086)

    * ``bzr init`` works with unicode argument LOCATION.
      (Alexander Belchenko, #85599)

    * Raise ``DependencyNotPresent`` if pycurl do not support https. 
      (Vincent Ladeuil, #85305)

    * Invalid proxy env variables should not cause a traceback.
      (Vincent Ladeuil, #87765)

    * Ignore patterns normalised to use '/' path separator.
      (Kent Gibson, #86451)

    * bzr rocks. It sure does! Fix case. (Vincent Ladeuil, #78026)

    * Fix bzrtools shelve command for removed lines beginning with "--"
      (Johan Dahlberg, #75577)

  TESTING:

    * New ``--first`` option to ``bzr selftest`` to run specified tests
      before the rest of the suite.  (Martin Pool)


bzr 0.14  2007-01-23

  IMPROVEMENTS:

    * ``bzr help global-options`` describes the global options. (Aaron Bentley)

  BUG FIXES:
    
    * Skip documentation generation tests if the tools to do so are not
      available. Fixes running selftest for installled copies of bzr. 
      (John Arbash Meinel, #80330)

    * Fix the code that discovers whether bzr is being run from it's
      working tree to handle the case when it isn't but the directory
      it is in is below a repository. (James Westby, #77306)


bzr 0.14rc1  2007-01-16

  IMPROVEMENTS:

    * New connection: ``bzr+http://`` which supports tunnelling the smart
      protocol over an HTTP connection. If writing is enabled on the bzr
      server, then you can write over the http connection.
      (Andrew Bennetts, John Arbash Meinel)

    * Aliases now support quotation marks, so they can contain whitespace
      (Marius Kruger)

    * PyCurlTransport now use a single curl object. By specifying explicitly
      the 'Range' header, we avoid the need to use two different curl objects
      (and two connections to the same server). (Vincent Ladeuil)

    * ``bzr commit`` does not prompt for a message until it is very likely to
      succeed.  (Aaron Bentley)

    * ``bzr conflicts`` now takes --text to list pathnames of text conflicts
      (Aaron Bentley)

    * Fix ``iter_lines_added_or_present_in_versions`` to use a set instead
      of a list while checking if a revision id was requested. Takes 10s
      off of the ``fileids_affected_by_revision_ids`` time, which is 10s
      of the ``bzr branch`` time. Also improve ``fileids_...`` time by
      filtering lines with a regex rather than multiple ``str.find()``
      calls. (saves another 300ms) (John Arbash Meinel)

    * Policy can be set for each configuration key. This allows keys to be
      inherited properly across configuration entries. For example, this
      should enable you to do::
        
        [/home/user/project]
        push_location = sftp://host/srv/project/
        push_location:policy = appendpath

      And then a branch like ``/home/user/project/mybranch`` should get an
      automatic push location of ``sftp://host/srv/project/mybranch``.
      (James Henstridge)

    * Added ``bzr status --short`` to make status report svn style flags
      for each file.  For example::

        $ bzr status --short
        A  foo
        A  bar
        D  baz
        ?  wooley

    * 'bzr selftest --clean-output' allows easily clean temporary tests 
      directories without running tests. (Alexander Belchenko)

    * ``bzr help hidden-commands`` lists all hidden commands. (Aaron Bentley)

    * ``bzr merge`` now has an option ``--pull`` to fall back to pull if
      local is fully merged into remote. (Jan Hudec)

    * ``bzr help formats`` describes available directory formats. (Aaron Bentley)

  INTERNALS:

    * A few tweaks directly to ``fileids_affected_by_revision_ids`` to
      help speed up processing, as well allowing to extract unannotated
      lines. Between the two ``fileids_affected_by_revision_ids`` is
      improved by approx 10%. (John Arbash Meinel)

    * Change Revision serialization to only write out millisecond
      resolution. Rather than expecting floating point serialization to
      preserve more resolution than we need. (Henri Weichers, Martin Pool)

    * Test suite ends cleanly on Windows.  (Vincent Ladeuil)

    * When ``encoding_type`` attribute of class Command is equal to 'exact', 
      force sys.stdout to be a binary stream on Windows, and therefore
      keep exact line-endings (without LF -> CRLF conversion).
      (Alexander Belchenko)

    * Single-letter short options are no longer globally declared.  (Martin
      Pool)

    * Before using detected user/terminal encoding bzr should check
      that Python has corresponding codec. (Alexander Belchenko)

    * Formats for end-user selection are provided via a FormatRegistry (Aaron Bentley)

  BUG FIXES:

    * ``bzr missing --verbose`` was showing adds/removals in the wrong
      direction. (John Arbash Meinel)

    * ``bzr annotate`` now defaults to showing dotted revnos for merged
      revisions. It cuts them off at a depth of 12 characters, but you can
      supply ``--long`` to see the full number. You can also use
      ``--show-ids`` to display the original revision ids, rather than
      revision numbers and committer names. (John Arbash Meinel, #75637)

    * bzr now supports Win32 UNC path (e.g. ``\HOST\path``. 
      (Alexander Belchenko, #57869)

    * Win32-specific: output of cat, bundle and diff commands don't mangle
      line-endings (Alexander Belchenko, #55276)

    * Replace broken fnmatch based ignore pattern matching with custom pattern
      matcher.
      (Kent Gibson, Jan Hudec #57637)

    * pycurl and urllib can detect short reads at different places. Update
      the test suite to test more cases. Also detect http error code 416
      which was raised for that specific bug. Also enhance the urllib
      robustness by detecting invalid ranges (and pycurl's one by detecting
      short reads during the initial GET). (Vincent Ladeuil, #73948)

    * The urllib connection sharing interacts badly with urllib2
      proxy setting (the connections didn't go thru the proxy
      anymore). Defining a proper ProxyHandler solves the
      problem.  (Vincent Ladeuil, #74759)

    * Use urlutils to generate relative URLs, not osutils 
      (Aaron Bentley, #76229)

    * ``bzr status`` in a readonly directory should work without giving
      lots of errors. (John Arbash Meinel, #76299)

    * Mention the revisionspec topic for the revision option help.
      (Wouter van Heyst, #31663)

    * Allow plugins import from zip archives.
      (Alexander Belchenko, #68124)


bzr 0.13  2006-12-05
    
  No changes from 0.13rc1
    
bzr 0.13rc1  2006-11-27

  IMPROVEMENTS:

    * New command ``bzr remove-tree`` allows the removal of the working
      tree from a branch.
      (Daniel Silverstone)

    * urllib uses shared keep-alive connections, so http 
      operations are substantially faster.
      (Vincent Ladeuil, #53654)

    * ``bzr export`` allows an optional branch parameter, to export a bzr
      tree from some other url. For example:
      ``bzr export bzr.tar.gz http://bazaar-vcs.org/bzr/bzr.dev``
      (Daniel Silverstone)

    * Added ``bzr help topics`` to the bzr help system. This gives a
      location for general information, outside of a specific command.
      This includes updates for ``bzr help revisionspec`` the first topic
      included. (Goffredo Baroncelli, John Arbash Meinel, #42714)

    * WSGI-compatible HTTP smart server.  See ``doc/http_smart_server.txt``.
      (Andrew Bennetts)

    * Knit files will now cache full texts only when the size of the
      deltas is as large as the size of the fulltext. (Or after 200
      deltas, whichever comes first). This has the most benefit on large
      files with small changes, such as the inventory for a large project.
      (eg For a project with 2500 files, and 7500 revisions, it changes
      the size of inventory.knit from 11MB to 5.4MB) (John Arbash Meinel)

  INTERNALS:

    * New -D option given before the command line turns on debugging output
      for particular areas.  -Derror shows tracebacks on all errors.
      (Martin Pool)

    * Clean up ``bzr selftest --benchmark bundle`` to correct an import,
      and remove benchmarks that take longer than 10min to run.
      (John Arbash Meinel)

    * Use ``time.time()`` instead of ``time.clock()`` to decide on
      progress throttling. Because ``time.clock()`` is actually CPU time,
      so over a high-latency connection, too many updates get throttled.
      (John Arbash Meinel)

    * ``MemoryTransport.list_dir()`` would strip the first character for
      files or directories in root directory. (John Arbash Meinel)

    * New method ``get_branch_reference`` on 'BzrDir' allows the detection of 
      branch references - which the smart server component needs.
  
    * New ``ChrootTransportDecorator``, accessible via the ``chroot+`` url
      prefix.  It disallows any access to locations above a set URL.  (Andrew
      Bennetts)

  BUG FIXES:

    * Now ``_KnitIndex`` properly decode revision ids when loading index data.
      And optimize the knit index parsing code. 
      (Dmitry Vasiliev, John Arbash Meinel)

    * ``bzrlib/bzrdir.py`` was directly referencing ``bzrlib.workingtree``,
      without importing it. This prevented ``bzr upgrade`` from working
      unless a plugin already imported ``bzrlib.workingtree``
      (John Arbash Meinel, #70716)

    * Suppress the traceback on invalid URLs (Vincent Ladeuil, #70803).

    * Give nicer error message when an http server returns a 403
      error code. (Vincent Ladeuil, #57644).

    * When a multi-range http GET request fails, try a single
      range one. If it fails too, forget about ranges. Remember that until 
      the death of the transport and propagates that to the clones.
      (Vincent Ladeuil, #62276, #62029).

    * Handles user/passwords supplied in url from command
      line (for the urllib implementation). Don't request already
      known passwords (Vincent Ladeuil, #42383, #44647, #48527)

    * ``_KnitIndex.add_versions()`` dictionary compresses revision ids as they
      are added. This fixes bug where fetching remote revisions records
      them as full references rather than integers.
      (John Arbash Meinel, #64789)

    * ``bzr ignore`` strips trailing slashes in patterns.
      Also ``bzr ignore`` rejects absolute paths. (Kent Gibson, #4559)

    * ``bzr ignore`` takes multiple arguments. (Cheuksan Edward Wang, #29488)

    * mv correctly handles paths that traverse symlinks. 
      (Aaron Bentley, #66964)

    * Give nicer looking error messages when failing to connect over ssh.
      (John Arbash Meinel, #49172)

    * Pushing to a remote branch does not currently update the remote working
      tree. After a remote push, ``bzr status`` and ``bzr diff`` on the remote
      machine now show that the working tree is out of date.
      (Cheuksan Edward Wang #48136)

    * Use patiencediff instead of difflib for determining deltas to insert
      into knits. This avoids the O(N^3) behavior of difflib. Patience
      diff should be O(N^2). (Cheuksan Edward Wang, #65714)

    * Running ``bzr log`` on nonexistent file gives an error instead of the
      entire log history. (Cheuksan Edward Wang #50793)

    * ``bzr cat`` can look up contents of removed or renamed files. If the
      pathname is ambiguous, i.e. the files in the old and new trees have
      different id's, the default is the file in the new tree. The user can
      use "--name-from-revision" to select the file in the old tree.
      (Cheuksan Edward Wang, #30190)

  TESTING:

    * TestingHTTPRequestHandler really handles the Range header
      (previously it was ignoring it and returning the whole file,).

bzr 0.12  2006-10-30

  INTERNALS:

    * Clean up ``bzr selftest --benchmark bundle`` to correct an import,
      and remove benchmarks that take longer than 10min to run.
      (John Arbash Meinel)
  
bzr 0.12rc1  2006-10-23

  IMPROVEMENTS:

    * ``bzr log`` now shows dotted-decimal revision numbers for all revisions,
      rather than just showing a decimal revision number for revisions on the
      mainline. These revision numbers are not yet accepted as input into bzr
      commands such as log, diff etc. (Robert Collins)

    * revisions can now be specified using dotted-decimal revision numbers.
      For instance, ``bzr diff -r 1.2.1..1.2.3``. (Robert Collins)

    * ``bzr help commands`` output is now shorter (Aaron Bentley)

    * ``bzr`` now uses lazy importing to reduce the startup time. This has
      a moderate effect on lots of actions, especially ones that have
      little to do. For example ``bzr rocks`` time is down to 116ms from
      283ms. (John Arbash Meinel)

    * New Registry class to provide name-to-object registry-like support,
      for example for schemes where plugins can register new classes to
      do certain tasks (e.g. log formatters). Also provides lazy registration
      to allow modules to be loaded on request.
      (John Arbash Meinel, Adeodato Simó)

  API INCOMPATABILITY:
  
    * LogFormatter subclasses show now expect the 'revno' parameter to 
      show() to be a string rather than an int. (Robert Collins)

  INTERNALS:

    * ``TestCase.run_bzr``, ``run_bzr_captured``, and ``run_bzr_subprocess``
      can take a ``working_dir='foo'`` parameter, which will change directory 
      for the command. (John Arbash Meinel)

    * ``bzrlib.lazy_regex.lazy_compile`` can be used to create a proxy
      around a regex, which defers compilation until first use. 
      (John Arbash Meinel)

    * ``TestCase.run_bzr_subprocess`` defaults to supplying the
      ``--no-plugins`` parameter to ensure test reproducability, and avoid
      problems with system-wide installed plugins. (John Arbash Meinel)

    * Unique tree root ids are now supported. Newly created trees still
      use the common root id for compatibility with bzr versions before 0.12.
      (Aaron Bentley)

    * ``WorkingTree.set_root_id(None)`` is now deprecated. Please
      pass in ``inventory.ROOT_ID`` if you want the default root id value.
      (Robert Collins, John Arbash Meinel)

    * New method ``WorkingTree.flush()`` which will write the current memory
      inventory out to disk. At the same time, ``read_working_inventory`` will
      no longer trash the current tree inventory if it has been modified within
      the current lock, and the tree will now ``flush()`` automatically on
      ``unlock()``. ``WorkingTree.set_root_id()`` has been updated to take
      advantage of this functionality. (Robert Collins, John Arbash Meinel)

    * ``bzrlib.tsort.merge_sorted`` now accepts ``generate_revnos``. This
      parameter will cause it to add another column to its output, which
      contains the dotted-decimal revno for each revision, as a tuple.
      (Robert Collins)

    * ``LogFormatter.show_merge`` is deprecated in favour of
      ``LogFormatter.show_merge_revno``. (Robert Collins)

  BUG FIXES:

    * Avoid circular imports by creating a deprecated function for
      ``bzrlib.tree.RevisionTree``. Callers should have been using
      ``bzrlib.revisontree.RevisionTree`` anyway. (John Arbash Meinel,
      #63360, #66349)

    * Don't use ``socket.MSG_WAITALL`` as it doesn't exist on all
      platforms. (Martin Pool, #66356)

    * Don't require ``Content-Type`` in range responses. Assume they are a
      single range if ``Content-Type`` does not exist.
      (John Arbash Meinel, #62473)

    * bzr branch/pull no longer complain about progress bar cleanup when
      interrupted during fetch.  (Aaron Bentley, #54000)

    * ``WorkingTree.set_parent_trees()`` uses the trees to directly write
      the basis inventory, rather than going through the repository. This
      allows us to have 1 inventory read, and 2 inventory writes when
      committing a new tree. (John Arbash Meinel)

    * When reverting, files that are not locally modified that do not exist
      in the target are deleted, not just unversioned (Aaron Bentley)

    * When trying to acquire a lock, don't fail immediately. Instead, try
      a few times (up to 1 hour) before timing out. Also, report why the
      lock is unavailable (John Arbash Meinel, #43521, #49556)

    * Leave HttpTransportBase daughter classes decides how they
      implement cloning. (Vincent Ladeuil, #61606)

    * diff3 does not indicate conflicts on clean merge. (Aaron Bentley)

    * If a commit fails, the commit message is stored in a file at the root of
      the tree for later commit. (Cheuksan Edward Wang, Stefan Metzmacher,
      #32054)

  TESTING:

    * New test base class TestCaseWithMemoryTransport offers memory-only
      testing facilities: its not suitable for tests that need to mutate disk
      state, but most tests should not need that and should be converted to
      TestCaseWithMemoryTransport. (Robert Collins)

    * ``TestCase.make_branch_and_memory_tree`` now takes a format
      option to set the BzrDir, Repository and Branch formats of the
      created objects. (Robert Collins, John Arbash Meinel)

bzr 0.11  2006-10-02

    * Smart server transport test failures on windows fixed. (Lukáš Lalinský).

bzr 0.11rc2  2006-09-27

  BUG FIXES:

    * Test suite hangs on windows fixed. (Andrew Bennets, Alexander Belchenko).
    
    * Commit performance regression fixed. (Aaron Bentley, Robert Collins, John
      Arbash Meinel).

bzr 0.11rc1  2006-09-25

  IMPROVEMENTS:

    * Knit files now wait to create their contents until the first data is
      added. The old code used to create an empty .knit and a .kndx with just
      the header. However, this caused a lot of extra round trips over sftp.
      This can change the time for ``bzr push`` to create a new remote branch
      from 160s down to 100s. This also affects ``bzr commit`` performance when
      adding new files, ``bzr commit`` on a new kernel-like tree drops from 50s
      down to 40s (John Arbash Meinel, #44692)

    * When an entire subtree has been deleted, commit will now report that
      just the top of the subtree has been deleted, rather than reporting
      all the individual items. (Robert Collins)

    * Commit performs one less XML parse. (Robert Collins)

    * ``bzr checkout`` now operates on readonly branches as well
      as readwrite branches. This fixes bug #39542. (Robert Collins)

    * ``bzr bind`` no longer synchronises history with the master branch.
      Binding should be followed by an update or push to synchronise the 
      two branches. This is closely related to the fix for bug #39542.
      (Robert Collins)

    * ``bzrlib.lazy_import.lazy_import`` function to create on-demand 
      objects.  This allows all imports to stay at the global scope, but
      modules will not actually be imported if they are not used.
      (John Arbash Meinel)

    * Support ``bzr://`` and ``bzr+ssh://`` urls to work with the new RPC-based
      transport which will be used with the upcoming high-performance smart
      server. The new command ``bzr serve`` will invoke bzr in server mode,
      which processes these requests. (Andrew Bennetts, Robert Collins, Martin
      Pool)

    * New command ``bzr version-info`` which can be used to get a summary
      of the current state of the tree. This is especially useful as part
      of a build commands. See ``doc/version_info.txt`` for more information 
      (John Arbash Meinel)

  BUG FIXES:

    * ``'bzr inventory [FILE...]'`` allows restricting the file list to a
      specific set of files. (John Arbash Meinel, #3631)

    * Don't abort when annotating empty files (John Arbash Meinel, #56814)

    * Add ``Stanza.to_unicode()`` which can be passed to another Stanza
      when nesting stanzas. Also, add ``read_stanza_unicode`` to handle when
      reading a nested Stanza. (John Arbash Meinel)

    * Transform._set_mode() needs to stat the right file. 
      (John Arbash Meinel, #56549)

    * Raise WeaveFormatError rather than StopIteration when trying to read
      an empty Weave file. (John Arbash Meinel, #46871)

    * Don't access e.code for generic URLErrors, only HTTPErrors have .code.
      (Vincent Ladeuil, #59835)

    * Handle boundary="" lines properly to allow access through a Squid proxy.
      (John Arbash Meinel, #57723)

    * revert now removes newly-added directories (Aaron Bentley, #54172)

    * ``bzr upgrade sftp://`` shouldn't fail to upgrade v6 branches if there 
      isn't a working tree. (David Allouche, #40679)

    * Give nicer error messages when a user supplies an invalid --revision
      parameter. (John Arbash Meinel, #55420)

    * Handle when LANG is not recognized by python. Emit a warning, but
      just revert to using 'ascii'. (John Arbash Meinel, #35392)

    * Don't use ``preexec_fn`` on win32, as it is not supported by subprocess.
      (John Arbash Meinel)

    * Skip specific tests when the dependencies aren't met. This includes
      some ``setup.py`` tests when ``python-dev`` is not available, and
      some tests that depend on paramiko. (John Arbash Meinel, Mattheiu Moy)

    * Fallback to Paramiko properly, if no ``ssh`` executable exists on
      the system. (Andrew Bennetts, John Arbash Meinel)

    * ``Branch.bind(other_branch)`` no longer takes a write lock on the
      other branch, and will not push or pull between the two branches.
      API users will need to perform a push or pull or update operation if they
      require branch synchronisation to take place. (Robert Collins, #47344)

    * When creating a tarball or zipfile export, export unicode names as utf-8
      paths. This may not work perfectly on all platforms, but has the best
      chance of working in the common case. (John Arbash Meinel, #56816)

    * When committing, only files that exist in working tree or basis tree
      may be specified (Aaron Bentley, #50793)

  PORTABILITY:

    * Fixes to run on Python 2.5 (Brian M. Carlson, Martin Pool, Marien Zwart)

  INTERNALS:

    * TestCaseInTempDir now creates a separate directory for HOME, rather
      than having HOME set to the same location as the working directory.
      (John Arbash Meinel)

    * ``run_bzr_subprocess()`` can take an optional ``env_changes={}`` parameter,
      which will update os.environ inside the spawned child. It also can
      take a ``universal_newlines=True``, which helps when checking the output
      of the command. (John Arbash Meinel)

    * Refactor SFTP vendors to allow easier re-use when ssh is used. 
      (Andrew Bennetts)

    * ``Transport.list_dir()`` and ``Transport.iter_files_recursive()`` should always
      return urlescaped paths. This is now tested (there were bugs in a few
      of the transports) (Andrew Bennetts, David Allouche, John Arbash Meinel)

    * New utility function ``symbol_versioning.deprecation_string``. Returns the
      formatted string for a callable, deprecation format pair. (Robert Collins)

    * New TestCase helper applyDeprecated. This allows you to call a callable
      which is deprecated without it spewing to the screen, just by supplying
      the deprecation format string issued for it. (Robert Collins)

    * Transport.append and Transport.put have been deprecated in favor of
      ``.append_bytes``, ``.append_file``, ``.put_bytes``, and
      ``.put_file``. This removes the ambiguity in what type of object the
      functions take.  ``Transport.non_atomic_put_{bytes,file}`` has also
      been added. Which works similarly to ``Transport.append()`` except for
      SFTP, it doesn't have a round trip when opening the file. Also, it
      provides functionality for creating a parent directory when trying
      to create a file, rather than raise NoSuchFile and forcing the
      caller to repeat their request.
      (John Arbash Meinel)

    * WorkingTree has a new api ``unversion`` which allow the unversioning of
      entries by their file id. (Robert Collins)

    * ``WorkingTree.pending_merges`` is deprecated.  Please use the
      ``get_parent_ids`` (introduced in 0.10) method instead. (Robert Collins)

    * WorkingTree has a new ``lock_tree_write`` method which locks the branch for
      read rather than write. This is appropriate for actions which only need
      the branch data for reference rather than mutation. A new decorator
      ``needs_tree_write_lock`` is provided in the workingtree module. Like the
      ``needs_read_lock`` and ``needs_write_lock`` decorators this allows static 
      declaration of the locking requirements of a function to ensure that
      a lock is taken out for casual scripts. (Robert Collins, #54107)

    * All WorkingTree methods which write to the tree, but not to the branch
      have been converted to use ``needs_tree_write_lock`` rather than 
      ``needs_write_lock``. Also converted is the revert, conflicts and tree
      transform modules. This provides a modest performance improvement on 
      metadir style trees, due to the reduce lock-acquisition, and a more
      significant performance improvement on lightweight checkouts from 
      remote branches, where trivial operations used to pay a significant 
      penalty. It also provides the basis for allowing readonly checkouts.
      (Robert Collins)

    * Special case importing the standard library 'copy' module. This shaves
      off 40ms of startup time, while retaining compatibility. See:
      ``bzrlib/inspect_for_copy.py`` for more details. (John Arbash Meinel)

    * WorkingTree has a new parent class MutableTree which represents the 
      specialisations of Tree which are able to be altered. (Robert Collins)

    * New methods mkdir and ``put_file_bytes_non_atomic`` on MutableTree that
      mutate the tree and its contents. (Robert Collins)

    * Transport behaviour at the root of the URL is now defined and tested.
      (Andrew Bennetts, Robert Collins)

  TESTING:

    * New test helper classs MemoryTree. This is typically accessed via
      ``self.make_branch_and_memory_tree()`` in test cases. (Robert Collins)
      
    * Add ``start_bzr_subprocess`` and ``stop_bzr_subprocess`` to allow test
      code to continue running concurrently with a subprocess of bzr.
      (Andrew Bennetts, Robert Collins)

    * Add a new method ``Transport.get_smart_client()``. This is provided to
      allow upgrades to a richer interface than the VFS one provided by
      Transport. (Andrew Bennetts, Martin Pool)

bzr 0.10  2006-08-29
  
  IMPROVEMENTS:
    * 'merge' now takes --uncommitted, to apply uncommitted changes from a
      tree.  (Aaron Bentley)
  
    * 'bzr add --file-ids-from' can be used to specify another path to use
      for creating file ids, rather than generating all new ones. Internally,
      the 'action' passed to ``smart_add_tree()`` can return ``file_ids`` that
      will be used, rather than having bzrlib generate new ones.
      (John Arbash Meinel, #55781)

    * ``bzr selftest --benchmark`` now allows a ``--cache-dir`` parameter.
      This will cache some of the intermediate trees, and decrease the
      setup time for benchmark tests. (John Arbash Meinel)

    * Inverse forms are provided for all boolean options.  For example,
      --strict has --no-strict, --no-recurse has --recurse (Aaron Bentley)

    * Serialize out Inventories directly, rather than using ElementTree.
      Writing out a kernel sized inventory drops from 2s down to ~350ms.
      (Robert Collins, John Arbash Meinel)

  BUG FIXES:

    * Help diffutils 2.8.4 get along with binary tests (Marien Zwart: #57614)

    * Change LockDir so that if the lock directory doesn't exist when
      ``lock_write()`` is called, an attempt will be made to create it.
      (John Arbash Meinel, #56974)

    * ``bzr uncommit`` preserves pending merges. (John Arbash Meinel, #57660)

    * Active FTP transport now works as intended. (ghozzy, #56472)

    * Really fix mutter() so that it won't ever raise a UnicodeError.
      It means it is possible for ~/.bzr.log to contain non UTF-8 characters.
      But it is a debugging log, not a real user file.
      (John Arbash Meinel, #56947, #53880)

    * Change Command handle to allow Unicode command and options.
      At present we cannot register Unicode command names, so we will get
      BzrCommandError('unknown command'), or BzrCommandError('unknown option')
      But that is better than a UnicodeError + a traceback.
      (John Arbash Meinel, #57123)

    * Handle TZ=UTC properly when reading/writing revisions.
      (John Arbash Meinel, #55783, #56290)

    * Use ``GPG_TTY`` to allow gpg --cl to work with gpg-agent in a pipeline,
      (passing text to sign in on stdin). (John Arbash Meinel, #54468)

    * External diff does the right thing for binaries even in foreign 
      languages. (John Arbash Meinel, #56307)

    * Testament handles more cases when content is unicode. Specific bug was
      in handling of revision properties.
      (John Arbash Meinel, Holger Krekel, #54723)

    * The bzr selftest was failing on installed versions due to a bug in a new
      test helper. (John Arbash Meinel, Robert Collins, #58057)

  INTERNALS:

    * ``bzrlib.cache_utf8`` contains ``encode()`` and ``decode()`` functions
      which can be used to cache the conversion between utf8 and Unicode.
      Especially helpful for some of the knit annotation code, which has to
      convert revision ids to utf8 to annotate lines in storage.
      (John Arbash Meinel)

    * ``setup.py`` now searches the filesystem to find all packages which
      need to be installed. This should help make the life of packagers
      easier. (John Arbash Meinel)

bzr 0.9.0  2006-08-11

  SURPRISES:

   * The hard-coded built-in ignore rules have been removed. There are
     now two rulesets which are enforced. A user global one in 
     ``~/.bazaar/ignore`` which will apply to every tree, and the tree
     specific one '.bzrignore'.
     ``~/.bazaar/ignore`` will be created if it does not exist, but with
     a more conservative list than the old default.
     This fixes bugs with default rules being enforced no matter what. 
     The old list of ignore rules from bzr is available by
     running 'bzr ignore --old-default-rules'.
     (Robert Collins, Martin Pool, John Arbash Meinel)

   * 'branches.conf' has been changed to 'locations.conf', since it can apply
     to more locations than just branch locations.
     (Aaron Bentley)
   
  IMPROVEMENTS:

   * The revision specifier "revno:" is extended to accept the syntax
     revno:N:branch. For example,
     revno:42:http://bazaar-vcs.org/bzr/bzr.dev/ means revision 42 in
     bzr.dev.  (Matthieu Moy)

   * Tests updates to ensure proper URL handling, UNICODE support, and
     proper printing when the user's terminal encoding cannot display 
     the path of a file that has been versioned.
     ``bzr branch`` can take a target URL rather than only a local directory.
     ``Branch.get_parent()/set_parent()`` now save a relative path if possible,
     and normalize the parent based on root, allowing access across
     different transports. (John Arbash Meinel, Wouter van Heyst, Martin Pool)
     (Malone #48906, #42699, #40675, #5281, #3980, #36363, #43689,
     #42517, #42514)

   * On Unix, detect terminal width using an ioctl not just $COLUMNS.
     Use terminal width for single-line logs from ``bzr log --line`` and
     pending-merge display.  (Robert Widhopf-Fenk, Gustavo Niemeyer)
     (Malone #3507)

   * On Windows, detect terminal width using GetConsoleScreenBufferInfo.
     (Alexander Belchenko)

   * Speedup improvement for 'date:'-revision search. (Guillaume Pinot).

   * Show the correct number of revisions pushed when pushing a new branch.
     (Robert Collins).

   * 'bzr selftest' now shows a progress bar with the number of tests, and 
     progress made. 'make check' shows tests in -v mode, to be more useful
     for the PQM status window. (Robert Collins).
     When using a progress bar, failed tests are printed out, rather than
     being overwritten by the progress bar until the suite finishes.
     (John Arbash Meinel)

   * 'bzr selftest --benchmark' will run a new benchmarking selftest.
     'bzr selftest --benchmark --lsprof-timed' will use lsprofile to generate
     profile data for the individual profiled calls, allowing for fine
     grained analysis of performance.
     (Robert Collins, Martin Pool).

   * 'bzr commit' shows a progress bar. This is useful for commits over sftp
     where commit can take an appreciable time. (Robert Collins)

   * 'bzr add' is now less verbose in telling you what ignore globs were
     matched by files being ignored. Instead it just tells you how many 
     were ignored (because you might reasonably be expecting none to be
     ignored). 'bzr add -v' is unchanged and will report every ignored
     file. (Robert Collins).

   * ftp now has a test server if medusa is installed. As part of testing,
     ftp support has been improved, including support for supplying a
     non-standard port. (John Arbash Meinel).

   * 'bzr log --line' shows the revision number, and uses only the
     first line of the log message (#5162, Alexander Belchenko;
     Matthieu Moy)

   * 'bzr status' has had the --all option removed. The 'bzr ls' command
     should be used to retrieve all versioned files. (Robert Collins)

   * 'bzr bundle OTHER/BRANCH' will create a bundle which can be sent
     over email, and applied on the other end, while maintaining ancestry.
     This bundle can be applied with either 'bzr merge' or 'bzr pull',
     the same way you would apply another branch.
     (John Arbash Meinel, Aaron Bentley)
  
   * 'bzr whoami' can now be used to set your identity from the command line,
     for a branch or globally.  (Robey Pointer)

   * 'bzr checkout' now aliased to 'bzr co', and 'bzr annotate' to 'bzr ann'.
     (Michael Ellerman)

   * 'bzr revert DIRECTORY' now reverts the contents of the directory as well.
     (Aaron Bentley)

   * 'bzr get sftp://foo' gives a better error when paramiko is not present.
     Also updates things like 'http+pycurl://' if pycurl is not present.
     (John Arbash Meinel) (Malone #47821, #52204)

   * New env variable ``BZR_PROGRESS_BAR``, sets the default progress bar type.
     Can be set to 'none' or 'dummy' to disable the progress bar, 'dots' or 
     'tty' to create the respective type. (John Arbash Meinel, #42197, #51107)

   * Improve the help text for 'bzr diff' to explain what various options do.
     (John Arbash Meinel, #6391)

   * 'bzr uncommit -r 10' now uncommits revisions 11.. rather than uncommitting
     revision 10. This makes -r10 more in line with what other commands do.
     'bzr uncommit' also now saves the pending merges of the revisions that
     were removed. So it is safe to uncommit after a merge, fix something,
     and commit again. (John Arbash Meinel, #32526, #31426)

   * 'bzr init' now also works on remote locations.
     (Wouter van Heyst, #48904)

   * HTTP support has been updated. When using pycurl we now support 
     connection keep-alive, which reduces dns requests and round trips.
     And for both urllib and pycurl we support multi-range requests, 
     which decreases the number of round-trips. Performance results for
     ``bzr branch http://bazaar-vcs.org/bzr/bzr.dev/`` indicate
     http branching is now 2-3x faster, and ``bzr pull`` in an existing 
     branch is as much as 4x faster.
     (Michael Ellerman, Johan Rydberg, John Arbash Meinel, #46768)

   * Performance improvements for sftp. Branching and pulling are now up to
     2x faster. Utilize paramiko.readv() support for async requests if it
     is available (paramiko > 1.6) (John Arbash Meinel)

  BUG FIXES:

    * Fix shadowed definition of TestLocationConfig that caused some 
      tests not to run.
      (Erik Bågfors, Michael Ellerman, Martin Pool, #32587)

    * Fix unnecessary requirement of sign-my-commits that it be run from
      a working directory.  (Martin Pool, Robert Collins)

    * 'bzr push location' will only remember the push location if it succeeds
      in connecting to the remote location. (John Arbash Meinel, #49742)

    * 'bzr revert' no longer toggles the executable bit on win32
      (John Arbash Meinel, #45010)

    * Handle broken pipe under win32 correctly. (John Arbash Meinel)
    
    * sftp tests now work correctly on win32 if you have a newer paramiko
      (John Arbash Meinel)

    * Cleanup win32 test suite, and general cleanup of places where
      file handles were being held open. (John Arbash Meinel)

    * When specifying filenames for 'diff -r x..y', the name of the file in the
      working directory can be used, even if its name is different in both x
      and y.

    * File-ids containing single- or double-quotes are handled correctly by
      push. (Aaron Bentley, #52227)

    * Normalize unicode filenames to ensure cross-platform consistency.
      (John Arbash Meinel, #43689)

    * The argument parser can now handle '-' as an argument. Currently
      no code interprets it specially (it is mostly handled as a file named 
      '-'). But plugins, and future operations can use it.
      (John Arbash meinel, #50984)

    * Bundles can properly read binary files with a plain '\r' in them.
      (John Arbash Meinel, #51927)

    * Tuning ``iter_entries()`` to be more efficient (John Arbash Meinel, #5444)

    * Lots of win32 fixes (the test suite passes again).
      (John Arbash Meinel, #50155)

    * Handle openbsd returning None for sys.getfilesystemencoding() (#41183) 

    * Support ftp APPE (append) to allow Knits to be used over ftp (#42592)

    * Removals are only committed if they match the filespec (or if there is
      no filespec).  (#46635, Aaron Bentley)

    * smart-add recurses through all supplied directories 
      (John Arbash Meinel, #52578)

    * Make the bundle reader extra lines before and after the bundle text.
      This allows you to parse an email with the bundle inline.
      (John Arbash Meinel, #49182)

    * Change the file id generator to squash a little bit more. Helps when
      working with long filenames on windows. (Also helps for unicode filenames
      not generating hidden files). (John Arbash Meinel, #43801)

    * Restore terminal mode on C-c while reading sftp password.  (#48923, 
      Nicholas Allen, Martin Pool)

    * Timestamps are rounded to 1ms, and revision entries can be recreated
      exactly. (John Arbash Meinel, Jamie Wilkinson, #40693)

    * Branch.base has changed to a URL, but ~/.bazaar/locations.conf should
      use local paths, since it is user visible (John Arbash Meinel, #53653)

    * ``bzr status foo`` when foo was unversioned used to cause a full delta
      to be generated (John Arbash Meinel, #53638)

    * When reading revision properties, an empty value should be considered
      the empty string, not None (John Arbash Meinel, #47782)

    * ``bzr diff --diff-options`` can now handle binary files being changed.
      Also, the output is consistent when --diff-options is not supplied.
      (John Arbash Meinel, #54651, #52930)

    * Use the right suffixes for loading plugins (John Arbash Meinel, #51810)

    * Fix ``Branch.get_parent()`` to handle the case when the parent is not 
      accessible (John Arbash Meinel, #52976)

  INTERNALS:

    * Combine the ignore rules into a single regex rather than looping over
      them to reduce the threshold where  N^2 behaviour occurs in operations
      like status. (Jan Hudec, Robert Collins).

    * Appending to ``bzrlib.DEFAULT_IGNORE`` is now deprecated. Instead, use
      one of the add functions in bzrlib.ignores. (John Arbash Meinel)

    * 'bzr push' should only push the ancestry of the current revision, not
      all of the history in the repository. This is especially important for
      shared repositories. (John Arbash Meinel)

    * ``bzrlib.delta.compare_trees`` now iterates in alphabetically sorted order,
      rather than randomly walking the inventories. (John Arbash Meinel)

    * Doctests are now run in temporary directories which are cleaned up when
      they finish, rather than using special ScratchDir/ScratchBranch objects.
      (Martin Pool)

    * Split ``check`` into separate methods on the branch and on the repository,
      so that it can be specialized in ways that are useful or efficient for
      different formats.  (Martin Pool, Robert Collins)

    * Deprecate ``Repository.all_revision_ids``; most methods don't really need
      the global revision graph but only that part leading up to a particular
      revision.  (Martin Pool, Robert Collins)

    * Add a BzrDirFormat ``control_formats`` list which allows for control formats
      that do not use '.bzr' to store their data - i.e. '.svn', '.hg' etc.
      (Robert Collins, Jelmer Vernooij).

    * ``bzrlib.diff.external_diff`` can be redirected to any file-like object.
      Uses subprocess instead of spawnvp.
      (James Henstridge, John Arbash Meinel, #4047, #48914)

    * New command line option '--profile-imports', which will install a custom
      importer to log time to import modules and regex compilation time to 
      sys.stderr (John Arbash Meinel)

    * 'EmptyTree' is now deprecated, please use ``repository.revision_tree(None)``
      instead. (Robert Collins)

    * "RevisionTree" is now in bzrlib/revisiontree.py. (Robert Collins)

bzr 0.8.2  2006-05-17
  
  BUG FIXES:
   
    * setup.py failed to install launchpad plugin.  (Martin Pool)

bzr 0.8.1  2006-05-16

  BUG FIXES:

    * Fix failure to commit a merge in a checkout.  (Martin Pool, 
      Robert Collins, Erik Bågfors, #43959)

    * Nicer messages from 'commit' in the case of renames, and correct
      messages when a merge has occured. (Robert Collins, Martin Pool)

    * Separate functionality from assert statements as they are skipped in
      optimized mode of python. Add the same check to pending merges.
      (Olaf Conradi, #44443)

  CHANGES:

    * Do not show the None revision in output of bzr ancestry. (Olaf Conradi)

    * Add info on standalone branches without a working tree.
      (Olaf Conradi, #44155)

    * Fix bug in knits when raising InvalidRevisionId. (Olaf Conradi, #44284)

  CHANGES:

    * Make editor invocation comply with Debian Policy. First check
      environment variables VISUAL and EDITOR, then try editor from
      alternatives system. If that all fails, fall back to the pre-defined
      list of editors. (Olaf Conradi, #42904)

  NEW FEATURES:

    * New 'register-branch' command registers a public branch into 
      Launchpad.net, where it can be associated with bugs, etc.
      (Martin Pool, Bjorn Tillenius, Robert Collins)

  INTERNALS:

    * New public api in InventoryEntry - ``describe_change(old, new)`` which
      provides a human description of the changes between two old and
      new. (Robert Collins, Martin Pool)

  TESTING:

    * Fix test case for bzr info in upgrading a standalone branch to metadir,
      uses bzrlib api now. (Olaf Conradi)

bzr 0.8  2006-05-08

  NOTES WHEN UPGRADING:

    Release 0.8 of bzr introduces a new format for history storage, called
    'knit', as an evolution of to the 'weave' format used in 0.7.  Local 
    and remote operations are faster using knits than weaves.  Several
    operations including 'init', 'init-repo', and 'upgrade' take a 
    --format option that controls this.  Branching from an existing branch
    will keep the same format.

    It is possible to merge, pull and push between branches of different
    formats but this is slower than moving data between homogenous
    branches.  It is therefore recommended (but not required) that you
    upgrade all branches for a project at the same time.  Information on
    formats is shown by 'bzr info'.

    bzr 0.8 now allows creation of 'repositories', which hold the history 
    of files and revisions for several branches.  Previously bzr kept all
    the history for a branch within the .bzr directory at the root of the
    branch, and this is still the default.  To create a repository, use
    the new 'bzr init-repo' command.  Branches exist as directories under
    the repository and contain just a small amount of information
    indicating the current revision of the branch.

    bzr 0.8 also supports 'checkouts', which are similar to in cvs and
    subversion.  Checkouts are associated with a branch (optionally in a
    repository), which contains all the historical information.  The
    result is that a checkout can be deleted without losing any
    already-committed revisions.  A new 'update' command is also available. 

    Repositories and checkouts are not supported with the 0.7 storage
    format.  To use them you must upgrad to either knits, or to the
    'metaweave' format, which uses weaves but changes the .bzr directory
    arrangement.
    

  IMPROVEMENTS:

    * Sftp paths can now be relative, or local, according to the lftp
      convention. Paths now take the form::

          sftp://user:pass@host:port/~/relative/path
          or
          sftp://user:pass@host:port/absolute/path

    * The FTP transport now tries to reconnect after a temporary
      failure. ftp put is made atomic. (Matthieu Moy)

    * The FTP transport now maintains a pool of connections, and
      reuses them to avoid multiple connections to the same host (like
      sftp did). (Daniel Silverstone)

    * The ``bzr_man.py`` file has been removed. To create the man page now,
      use ``./generate_docs.py man``. The new program can also create other files.
      Run ``python generate_docs.py --help`` for usage information.
      (Hans Ulrich Niedermann & James Blackwell).

    * Man Page now gives full help (James Blackwell).
      Help also updated to reflect user config now being stored in .bazaar
      (Hans Ulrich Niedermann)

    * It's now possible to set aliases in bazaar.conf (Erik Bågfors)

    * Pull now accepts a --revision argument (Erik Bågfors)

    * ``bzr re-sign`` now allows multiple revisions to be supplied on the command
      line. You can now use the following command to sign all of your old
      commits::

        find .bzr/revision-store// -name my@email-* \
          | sed 's/.*\/\/..\///' \
          | xargs bzr re-sign

    * Upgrade can now upgrade over the network. (Robert Collins)

    * Two new commands 'bzr checkout' and 'bzr update' allow for CVS/SVN-alike
      behaviour.  By default they will cache history in the checkout, but
      with --lightweight almost all data is kept in the master branch.
      (Robert Collins)

    * 'revert' unversions newly-versioned files, instead of deleting them.

    * 'merge' is more robust.  Conflict messages have changed.

    * 'merge' and 'revert' no longer clobber existing files that end in '~' or
      '.moved'.

    * Default log format can be set in configuration and plugins can register
      their own formatters. (Erik Bågfors)

    * New 'reconcile' command will check branch consistency and repair indexes
      that can become out of sync in pre 0.8 formats. (Robert Collins,
      Daniel Silverstone)

    * New 'bzr init --format' and 'bzr upgrade --format' option to control 
      what storage format is created or produced.  (Robert Collins, 
      Martin Pool)

    * Add parent location to 'bzr info', if there is one.  (Olaf Conradi)

    * New developer commands 'weave-list' and 'weave-join'.  (Martin Pool)

    * New 'init-repository' command, plus support for repositories in 'init'
      and 'branch' (Aaron Bentley, Erik Bågfors, Robert Collins)

    * Improve output of 'info' command. Show all relevant locations related to
      working tree, branch and repository. Use kibibytes for binary quantities.
      Fix off-by-one error in missing revisions of working tree.  Make 'info'
      work on branches, repositories and remote locations.  Show locations
      relative to the shared repository, if applicable.  Show locking status
      of locations.  (Olaf Conradi)

    * Diff and merge now safely handle binary files. (Aaron Bentley)

    * 'pull' and 'push' now normalise the revision history, so that any two
      branches with the same tip revision will have the same output from 'log'.
      (Robert Collins)

    * 'merge' accepts --remember option to store parent location, like 'push'
      and 'pull'. (Olaf Conradi)

    * bzr status and diff when files given as arguments do not exist
      in the relevant trees.  (Martin Pool, #3619)

    * Add '.hg' to the default ignore list.  (Martin Pool)

    * 'knit' is now the default disk format. This improves disk performance and
      utilization, increases incremental pull performance, robustness with SFTP
      and allows checkouts over SFTP to perform acceptably. 
      The initial Knit code was contributed by Johan Rydberg based on a
      specification by Martin Pool.
      (Robert Collins, Aaron Bentley, Johan Rydberg, Martin Pool).

    * New tool to generate all-in-one html version of the manual.  (Alexander
      Belchenko)

    * Hitting CTRL-C while doing an SFTP push will no longer cause stale locks
      to be left in the SFTP repository. (Robert Collins, Martin Pool).

    * New option 'diff --prefix' to control how files are named in diff
      output, with shortcuts '-p0' and '-p1' corresponding to the options for 
      GNU patch.  (Alexander Belchenko, Goffredo Baroncelli, Martin Pool)

    * Add --revision option to 'annotate' command.  (Olaf Conradi)

    * If bzr shows an unexpected revision-history after pulling (perhaps due
      to a reweave) it can now be corrected by 'bzr reconcile'.
      (Robert Collins)

  CHANGES:

    * Commit is now verbose by default, and shows changed filenames and the 
      new revision number.  (Robert Collins, Martin Pool)

    * Unify 'mv', 'move', 'rename'.  (Matthew Fuller, #5379)

    * 'bzr -h' shows help.  (Martin Pool, Ian Bicking, #35940)

    * Make 'pull' and 'push' remember location on failure using --remember.
      (Olaf Conradi)

    * For compatibility, make old format for using weaves inside metadir
      available as 'metaweave' format.  Rename format 'metadir' to 'default'.
      Clean up help for option --format in commands 'init', 'init-repo' and
      'upgrade'.  (Olaf Conradi)

  INTERNALS:
  
    * The internal storage of history, and logical branch identity have now
      been split into Branch, and Repository. The common locking and file 
      management routines are now in bzrlib.lockablefiles. 
      (Aaron Bentley, Robert Collins, Martin Pool)

    * Transports can now raise DependencyNotPresent if they need a library
      which is not installed, and then another implementation will be 
      tried.  (Martin Pool)

    * Remove obsolete (and no-op) `decode` parameter to `Transport.get`.  
      (Martin Pool)

    * Using Tree Transform for merge, revert, tree-building

    * WorkingTree.create, Branch.create, ``WorkingTree.create_standalone``,
      Branch.initialize are now deprecated. Please see ``BzrDir.create_*`` for
      replacement API's. (Robert Collins)

    * New BzrDir class represents the .bzr control directory and manages
      formatting issues. (Robert Collins)

    * New repository.InterRepository class encapsulates Repository to 
      Repository actions and allows for clean selection of optimised code
      paths. (Robert Collins)

    * ``bzrlib.fetch.fetch`` and ``bzrlib.fetch.greedy_fetch`` are now
      deprecated, please use ``branch.fetch`` or ``repository.fetch``
      depending on your needs. (Robert Collins)

    * deprecated methods now have a ``is_deprecated`` flag on them that can
      be checked, if you need to determine whether a given callable is 
      deprecated at runtime. (Robert Collins)

    * Progress bars are now nested - see
      ``bzrlib.ui.ui_factory.nested_progress_bar``.
      (Robert Collins, Robey Pointer)

    * New API call ``get_format_description()`` for each type of format.
      (Olaf Conradi)

    * Changed ``branch.set_parent()`` to accept None to remove parent.
      (Olaf Conradi)

    * Deprecated BzrError AmbiguousBase.  (Olaf Conradi)

    * WorkingTree.branch is now a read only property.  (Robert Collins)

    * bzrlib.ui.text.TextUIFactory now accepts a ``bar_type`` parameter which
      can be None or a factory that will create a progress bar. This is
      useful for testing or for overriding the bzrlib.progress heuristic.
      (Robert Collins)

    * New API method ``get_physical_lock_status()`` to query locks present on a
      transport.  (Olaf Conradi)

    * Repository.reconcile now takes a thorough keyword parameter to allow
      requesting an indepth reconciliation, rather than just a data-loss 
      check. (Robert Collins)

    * ``bzrlib.ui.ui_factory protocol`` now supports ``get_boolean`` to prompt
      the user for yes/no style input. (Robert Collins)

  TESTING:

    * SFTP tests now shortcut the SSH negotiation, reducing test overhead
      for testing SFTP protocol support. (Robey Pointer)

    * Branch formats are now tested once per implementation (see ``bzrlib.
      tests.branch_implementations``. This is analagous to the transport
      interface tests, and has been followed up with working tree,
      repository and BzrDir tests. (Robert Collins)

    * New test base class TestCaseWithTransport provides a transport aware
      test environment, useful for testing any transport-interface using
      code. The test suite option --transport controls the transport used
      by this class (when its not being used as part of implementation
      contract testing). (Robert Collins)

    * Close logging handler on disabling the test log. This will remove the
      handler from the internal list inside python's logging module,
      preventing shutdown from closing it twice.  (Olaf Conradi)

    * Move test case for uncommit to blackbox tests.  (Olaf Conradi)

    * ``run_bzr`` and ``run_bzr_captured`` now accept a 'stdin="foo"'
      parameter which will provide String("foo") to the command as its stdin.

bzr 0.7 2006-01-09

  CHANGES:

    * .bzrignore is excluded from exports, on the grounds that it's a bzr 
      internal-use file and may not be wanted.  (Jamie Wilkinson)

    * The "bzr directories" command were removed in favor of the new
      --kind option to the "bzr inventory" command.  To list all 
      versioned directories, now use "bzr inventory --kind directory".  
      (Johan Rydberg)

    * Under Windows configuration directory is now ``%APPDATA%\bazaar\2.0``
      by default. (John Arbash Meinel)

    * The parent of Bzr configuration directory can be set by ``BZR_HOME``
      environment variable. Now the path for it is searched in ``BZR_HOME``,
      then in HOME. Under Windows the order is: ``BZR_HOME``, ``APPDATA``
      (usually points to ``C:\Documents and Settings\User Name\Application Data``),
      ``HOME``. (John Arbash Meinel)

    * Plugins with the same name in different directories in the bzr plugin
      path are no longer loaded: only the first successfully loaded one is
      used. (Robert Collins)

    * Use systems' external ssh command to open connections if possible.  
      This gives better integration with user settings such as ProxyCommand.
      (James Henstridge)

    * Permissions on files underneath .bzr/ are inherited from the .bzr 
      directory. So for a shared repository, simply doing 'chmod -R g+w .bzr/'
      will mean that future file will be created with group write permissions.

    * configure.in and config.guess are no longer in the builtin default 
      ignore list.

    * '.sw[nop]' pattern ignored, to ignore vim swap files for nameless
      files.  (John Arbash Meinel, Martin Pool)

  IMPROVEMENTS:

    * "bzr INIT dir" now initializes the specified directory, and creates 
      it if it does not exist.  (John Arbash Meinel)

    * New remerge command (Aaron Bentley)

    * Better zsh completion script.  (Steve Borho)

    * 'bzr diff' now returns 1 when there are changes in the working 
      tree. (Robert Collins)

    * 'bzr push' now exists and can push changes to a remote location. 
      This uses the transport infrastructure, and can store the remote
      location in the ~/.bazaar/branches.conf configuration file.
      (Robert Collins)

    * Test directories are only kept if the test fails and the user requests
      that they be kept.

    * Tweaks to short log printing

    * Added branch nicks, new nick command, printing them in log output. 
      (Aaron Bentley)

    * If ``$BZR_PDB`` is set, pop into the debugger when an uncaught exception 
      occurs.  (Martin Pool)

    * Accept 'bzr resolved' (an alias for 'bzr resolve'), as this is
      the same as Subversion.  (Martin Pool)

    * New ftp transport support (on ftplib), for ftp:// and aftp:// 
      URLs.  (Daniel Silverstone)

    * Commit editor temporary files now start with ``bzr_log.``, to allow 
      text editors to match the file name and set up appropriate modes or 
      settings.  (Magnus Therning)

    * Improved performance when integrating changes from a remote weave.  
      (Goffredo Baroncelli)

    * Sftp will attempt to cache the connection, so it is more likely that
      a connection will be reused, rather than requiring multiple password
      requests.

    * bzr revno now takes an optional argument indicating the branch whose
      revno should be printed.  (Michael Ellerman)

    * bzr cat defaults to printing the last version of the file.  
      (Matthieu Moy, #3632)

    * New global option 'bzr --lsprof COMMAND' runs bzr under the lsprof 
      profiler.  (Denys Duchier)

    * Faster commits by reading only the headers of affected weave files. 
      (Denys Duchier)

    * 'bzr add' now takes a --dry-run parameter which shows you what would be
      added, but doesn't actually add anything. (Michael Ellerman)

    * 'bzr add' now lists how many files were ignored per glob.  add --verbose
      lists the specific files.  (Aaron Bentley)

    * 'bzr missing' now supports displaying changes in diverged trees and can
      be limited to show what either end of the comparison is missing.
      (Aaron Bently, with a little prompting from Daniel Silverstone)

  BUG FIXES:

    * SFTP can walk up to the root path without index errors. (Robert Collins)

    * Fix bugs in running bzr with 'python -O'.  (Martin Pool)

    * Error when run with -OO

    * Fix bug in reporting http errors that don't have an http error code.
      (Martin Pool)

    * Handle more cases of pipe errors in display commands

    * Change status to 3 for all errors

    * Files that are added and unlinked before committing are completely
      ignored by diff and status

    * Stores with some compressed texts and some uncompressed texts are now
      able to be used. (John A Meinel)

    * Fix for bzr pull failing sometimes under windows

    * Fix for sftp transport under windows when using interactive auth

    * Show files which are both renamed and modified as such in 'bzr 
      status' output.  (Daniel Silverstone, #4503)

    * Make annotate cope better with revisions committed without a valid 
      email address.  (Marien Zwart)

    * Fix representation of tab characters in commit messages.
      (Harald Meland)

    * List of plugin directories in ``BZR_PLUGIN_PATH`` environment variable is
      now parsed properly under Windows. (Alexander Belchenko)

    * Show number of revisions pushed/pulled/merged. (Robey Pointer)

    * Keep a cached copy of the basis inventory to speed up operations 
      that need to refer to it.  (Johan Rydberg, Martin Pool)

    * Fix bugs in bzr status display of non-ascii characters.
      (Martin Pool)

    * Remove Makefile.in from default ignore list.
      (Tollef Fog Heen, Martin Pool, #6413)

    * Fix failure in 'bzr added'.  (Nathan McCallum, Martin Pool)

  TESTING:

    * Fix selftest asking for passwords when there are no SFTP keys.  
      (Robey Pointer, Jelmer Vernooij) 

    * Fix selftest run with 'python -O'.  (Martin Pool)

    * Fix HTTP tests under Windows. (John Arbash Meinel)

    * Make tests work even if HOME is not set (Aaron Bentley)

    * Updated ``build_tree`` to use fixed line-endings for tests which read 
      the file cotents and compare. Make some tests use this to pass under
      Windows. (John Arbash Meinel)

    * Skip stat and symlink tests under Windows. (Alexander Belchenko)

    * Delay in selftest/testhashcash is now issued under win32 and Cygwin.
      (John Arbash Meinel)

    * Use terminal width to align verbose test output.  (Martin Pool)

    * Blackbox tests are maintained within the bzrlib.tests.blackbox directory.
      If adding a new test script please add that to
      ``bzrlib.tests.blackbox.__init__``. (Robert Collins)

    * Much better error message if one of the test suites can't be 
      imported.  (Martin Pool)

    * Make check now runs the test suite twice - once with the default locale,
      and once with all locales forced to C, to expose bugs. This is not 
      trivially done within python, so for now its only triggered by running
      Make check. Integrators and packagers who wish to check for full 
      platform support should run 'make check' to test the source.
      (Robert Collins)

    * Tests can now run TestSkipped if they can't execute for any reason.
      (Martin Pool) (NB: TestSkipped should only be raised for correctable
      reasons - see the wiki spec ImprovingBzrTestSuite).

    * Test sftp with relative, absolute-in-homedir and absolute-not-in-homedir
      paths for the transport tests. Introduce blackbox remote sftp tests that
      test the same permutations. (Robert Collins, Robey Pointer)

    * Transport implementation tests are now independent of the local file
      system, which allows tests for esoteric transports, and for features
      not available in the local file system. They also repeat for variations
      on the URL scheme that can introduce issues in the transport code,
      see bzrlib.transport.TransportTestProviderAdapter() for this.
      (Robert Collins).

    * ``TestCase.build_tree`` uses the transport interface to build trees,
      pass in a transport parameter to give it an existing connection.
      (Robert Collins).

  INTERNALS:

    * WorkingTree.pull has been split across Branch and WorkingTree,
      to allow Branch only pulls. (Robert Collins)

    * ``commands.display_command`` now returns the result of the decorated 
      function. (Robert Collins)

    * LocationConfig now has a ``set_user_option(key, value)`` call to save
      a setting in its matching location section (a new one is created
      if needed). (Robert Collins)

    * Branch has two new methods, ``get_push_location`` and
      ``set_push_location`` to respectively, get and set the push location.
      (Robert Collins)

    * ``commands.register_command`` now takes an optional flag to signal that
      the registrant is planning to decorate an existing command. When 
      given multiple plugins registering a command is not an error, and
      the original command class (whether built in or a plugin based one) is
      returned to the caller. There is a new error 'MustUseDecorated' for
      signalling when a wrapping command should switch to the original
      version. (Robert Collins)

    * Some option parsing errors will raise 'BzrOptionError', allowing 
      granular detection for decorating commands. (Robert Collins).

    * ``Branch.read_working_inventory`` has moved to
      ``WorkingTree.read_working_inventory``. This necessitated changes to
      ``Branch.get_root_id``, and a move of ``Branch.set_inventory`` to
      WorkingTree as well. To make it clear that a WorkingTree cannot always
      be obtained ``Branch.working_tree()`` will raise
      ``errors.NoWorkingTree`` if one cannot be obtained. (Robert Collins)

    * All pending merges operations from Branch are now on WorkingTree.
      (Robert Collins)

    * The follow operations from Branch have moved to WorkingTree::

          add()
          commit()
          move()
          rename_one()
          unknowns()

      (Robert Collins)

    * ``bzrlib.add.smart_add_branch`` is now ``smart_add_tree``. (Robert Collins)

    * New "rio" serialization format, similar to rfc-822. (Martin Pool)

    * Rename selftests to ``bzrlib.tests.test_foo``.  (John A Meinel, Martin 
      Pool)

    * ``bzrlib.plugin.all_plugins`` has been changed from an attribute to a 
      query method. (Robert Collins)
 
    * New options to read only the table-of-contents of a weave.  
      (Denys Duchier)

    * Raise NoSuchFile when someone tries to add a non-existant file.
      (Michael Ellerman)

    * Simplify handling of DivergedBranches in ``cmd_pull()``.
      (Michael Ellerman)
   
    * Branch.controlfile* logic has moved to lockablefiles.LockableFiles, which
      is exposed as ``Branch().control_files``. Also this has been altered with the
      controlfile pre/suffix replaced by simple method names like 'get' and
      'put'. (Aaron Bentley, Robert Collins).

    * Deprecated functions and methods can now be marked as such using the 
      ``bzrlib.symbol_versioning`` module. Marked method have their docstring
      updated and will issue a DeprecationWarning using the warnings module
      when they are used. (Robert Collins)

    * ``bzrlib.osutils.safe_unicode`` now exists to provide parameter coercion
      for functions that need unicode strings. (Robert Collins)

bzr 0.6 2005-10-28

  IMPROVEMENTS:
  
    * pull now takes --verbose to show you what revisions are added or removed
      (John A Meinel)

    * merge now takes a --show-base option to include the base text in
      conflicts.
      (Aaron Bentley)

    * The config files are now read using ConfigObj, so '=' should be used as
      a separator, not ':'.
      (Aaron Bentley)

    * New 'bzr commit --strict' option refuses to commit if there are 
      any unknown files in the tree.  To commit, make sure all files are 
      either ignored, added, or deleted.  (Michael Ellerman)

    * The config directory is now ~/.bazaar, and there is a single file 
      ~/.bazaar/bazaar.conf storing email, editor and other preferences.
      (Robert Collins)

    * 'bzr add' no longer takes a --verbose option, and a --quiet option
      has been added that suppresses all output.

    * Improved zsh completion support in contrib/zsh, from Clint
      Adams.

    * Builtin 'bzr annotate' command, by Martin Pool with improvements from 
      Goffredo Baroncelli.
    
    * 'bzr check' now accepts -v for verbose reporting, and checks for
      ghosts in the branch. (Robert Collins)

    * New command 're-sign' which will regenerate the gpg signature for 
      a revision. (Robert Collins)

    * If you set ``check_signatures=require`` for a path in 
      ``~/.bazaar/branches.conf`` then bzr will invoke your
      ``gpg_signing_command`` (defaults to gpg) and record a digital signature
      of your commit. (Robert Collins)

    * New sftp transport, based on Paramiko.  (Robey Pointer)

    * 'bzr pull' now accepts '--clobber' which will discard local changes
      and make this branch identical to the source branch. (Robert Collins)

    * Just give a quieter warning if a plugin can't be loaded, and 
      put the details in .bzr.log.  (Martin Pool)

    * 'bzr branch' will now set the branch-name to the last component of the
      output directory, if one was supplied.

    * If the option ``post_commit`` is set to one (or more) python function
      names (must be in the bzrlib namespace), then they will be invoked
      after the commit has completed, with the branch and ``revision_id`` as
      parameters. (Robert Collins)

    * Merge now has a retcode of 1 when conflicts occur. (Robert Collins)

    * --merge-type weave is now supported for file contents.  Tree-shape
      changes are still three-way based.  (Martin Pool, Aaron Bentley)

    * 'bzr check' allows the first revision on revision-history to have
      parents - something that is expected for cheap checkouts, and occurs
      when conversions from baz do not have all history.  (Robert Collins).

   * 'bzr merge' can now graft unrelated trees together, if your specify
     0 as a base. (Aaron Bentley)

   * 'bzr commit branch' and 'bzr commit branch/file1 branch/file2' now work
     (Aaron Bentley)

    * Add '.sconsign*' to default ignore list.  (Alexander Belchenko)

   * 'bzr merge --reprocess' minimizes conflicts

  TESTING:

    * The 'bzr selftest --pattern' option for has been removed, now 
      test specifiers on the command line can be simple strings, or 
      regexps, or both. (Robert Collins)

    * Passing -v to selftest will now show the time each test took to 
      complete, which will aid in analysing performance regressions and
      related questions. (Robert Collins)

    * 'bzr selftest' runs all tests, even if one fails, unless '--one'
      is given. (Martin Pool)

    * There is a new method for TestCaseInTempDir, assertFileEqual, which
      will check that a given content is equal to the content of the named
      file. (Robert Collins)

    * Fix test suite's habit of leaving many temporary log files in $TMPDIR.
      (Martin Pool)

  INTERNALS:

    * New 'testament' command and concept for making gpg-signatures 
      of revisions that are not tied to a particular internal
      representation.  (Martin Pool).

    * Per-revision properties ('revprops') as key-value associated 
      strings on each revision created when the revision is committed.
      Intended mainly for the use of external tools.  (Martin Pool).

    * Config options have moved from bzrlib.osutils to bzrlib.config.
      (Robert Collins)

    * Improved command line option definitions allowing explanations
      for individual options, among other things.  Contributed by 
      Magnus Therning.

    * Config options have moved from bzrlib.osutils to bzrlib.config.
      Configuration is now done via the config.Config interface:
      Depending on whether you have a Branch, a Location or no information
      available, construct a ``*Config``, and use its ``signature_checking``,
      ``username`` and ``user_email`` methods. (Robert Collins)

    * Plugins are now loaded under bzrlib.plugins, not bzrlib.plugin, and
      they are made available for other plugins to use. You should not 
      import other plugins during the ``__init__`` of your plugin though, as 
      no ordering is guaranteed, and the plugins directory is not on the
      python path. (Robert Collins)

    * Branch.relpath has been moved to WorkingTree.relpath. WorkingTree no
      no longer takes an inventory, rather it takes an option branch
      parameter, and if None is given will open the branch at basedir 
      implicitly. (Robert Collins)

    * Cleaner exception structure and error reporting.  Suggested by 
      Scott James Remnant.  (Martin Pool)

    * Branch.remove has been moved to WorkingTree, which has also gained
      ``lock_read``, ``lock_write`` and ``unlock`` methods for convenience.
      (Robert Collins)

    * Two decorators, ``needs_read_lock`` and ``needs_write_lock`` have been
      added to the branch module. Use these to cause a function to run in a
      read or write lock respectively. (Robert Collins)

    * ``Branch.open_containing`` now returns a tuple (Branch, relative-path),
      which allows direct access to the common case of 'get me this file
      from its branch'. (Robert Collins)

    * Transports can register using ``register_lazy_transport``, and they 
      will be loaded when first used.  (Martin Pool)

    * 'pull' has been factored out of the command as ``WorkingTree.pull()``.
      A new option to WorkingTree.pull has been added, clobber, which will
      ignore diverged history and pull anyway.
      (Robert Collins)

    * config.Config has a ``get_user_option`` call that accepts an option name.
      This will be looked up in branches.conf and bazaar.conf as normal.
      It is intended that this be used by plugins to support options - 
      options of built in programs should have specific methods on the config.
      (Robert Collins)

    * ``merge.merge_inner`` now has tempdir as an optional parameter.
      (Robert Collins)

    * Tree.kind is not recorded at the top level of the hierarchy, as it was
      missing on EmptyTree, leading to a bug with merge on EmptyTrees.
      (Robert Collins)

    * ``WorkingTree.__del__`` has been removed, it was non deterministic and not 
      doing what it was intended to. See ``WorkingTree.__init__`` for a comment
      about future directions. (Robert Collins/Martin Pool)

    * bzrlib.transport.http has been modified so that only 404 urllib errors
      are returned as NoSuchFile. Other exceptions will propogate as normal.
      This allows debuging of actual errors. (Robert Collins)

    * bzrlib.transport.Transport now accepts *ONLY* url escaped relative paths
      to apis like 'put', 'get' and 'has'. This is to provide consistent
      behaviour - it operates on url's only. (Robert Collins)

    * Transports can register using ``register_lazy_transport``, and they 
      will be loaded when first used.  (Martin Pool)

    * ``merge_flex`` no longer calls ``conflict_handler.finalize()``, instead that
      is called by ``merge_inner``. This is so that the conflict count can be 
      retrieved (and potentially manipulated) before returning to the caller
      of ``merge_inner``. Likewise 'merge' now returns the conflict count to the
      caller. (Robert Collins)

    * ``revision.revision_graph`` can handle having only partial history for
      a revision - that is no revisions in the graph with no parents.
      (Robert Collins).

    * New ``builtins.branch_files`` uses the standard ``file_list`` rules to
      produce a branch and a list of paths, relative to that branch
      (Aaron Bentley)

    * New TestCase.addCleanup facility.

    * New ``bzrlib.version_info`` tuple (similar to ``sys.version_info``),
      which can be used by programs importing bzrlib.

  BUG FIXES:

    * Better handling of branches in directories with non-ascii names. 
      (Joel Rosdahl, Panagiotis Papadakos)

    * Upgrades of trees with no commits will not fail due to accessing
      [-1] in the revision-history. (Andres Salomon)


bzr 0.1.1 2005-10-12

  BUG FIXES:

    * Fix problem in pulling over http from machines that do not 
      allow directories to be listed.

    * Avoid harmless warning about invalid hash cache after 
      upgrading branch format.

  PERFORMANCE: 
  
    * Avoid some unnecessary http operations in branch and pull.


bzr 0.1 2005-10-11

  NOTES:

    * 'bzr branch' over http initially gives a very high estimate
      of completion time but it should fall as the first few 
      revisions are pulled in.  branch is still slow on 
      high-latency connections.

  BUG FIXES:
  
    * bzr-man.py has been updated to work again. Contributed by
      Rob Weir.

    * Locking is now done with fcntl.lockf which works with NFS
      file systems. Contributed by Harald Meland.

    * When a merge encounters a file that has been deleted on
      one side and modified on the other, the old contents are
      written out to foo.BASE and foo.SIDE, where SIDE is this
      or OTHER. Contributed by Aaron Bentley.

    * Export was choosing incorrect file paths for the content of
      the tarball, this has been fixed by Aaron Bentley.

    * Commit will no longer commit without a log message, an 
      error is returned instead. Contributed by Jelmer Vernooij.

    * If you commit a specific file in a sub directory, any of its
      parent directories that are added but not listed will be 
      automatically included. Suggested by Michael Ellerman.

    * bzr commit and upgrade did not correctly record new revisions
      for files with only a change to their executable status.
      bzr will correct this when it encounters it. Fixed by
      Robert Collins

    * HTTP tests now force off the use of ``http_proxy`` for the duration.
      Contributed by Gustavo Niemeyer.

    * Fix problems in merging weave-based branches that have 
      different partial views of history.

    * Symlink support: working with symlinks when not in the root of a 
      bzr tree was broken, patch from Scott James Remnant.

  IMPROVEMENTS:

    * 'branch' now accepts a --basis parameter which will take advantage
      of local history when making a new branch. This allows faster 
      branching of remote branches. Contributed by Aaron Bentley.

    * New tree format based on weave files, called version 5.
      Existing branches can be upgraded to this format using 
      'bzr upgrade'.

    * Symlinks are now versionable. Initial patch by 
      Erik Toubro Nielsen, updated to head by Robert Collins.

    * Executable bits are tracked on files. Patch from Gustavo
      Niemeyer.

    * 'bzr status' now shows unknown files inside a selected directory.
      Patch from Heikki Paajanen.

    * Merge conflicts are recorded in .bzr. Two new commands 'conflicts'
      and 'resolve' have needed added, which list and remove those 
      merge conflicts respectively. A conflicted tree cannot be committed
      in. Contributed by Aaron Bentley.

    * 'rm' is now an alias for 'remove'.

    * Stores now split out their content in a single byte prefixed hash,
      dropping the density of files per directory by 256. Contributed by
      Gustavo Niemeyer.

    * 'bzr diff -r branch:URL' will now perform a diff between two branches.
      Contributed by Robert Collins.

    * 'bzr log' with the default formatter will show merged revisions,
      indented to the right. Initial implementation contributed by Gustavo
      Niemeyer, made incremental by Robert Collins.


  INTERNALS:

    * Test case failures have the exception printed after the log 
      for your viewing pleasure.

    * InventoryEntry is now an abstract base class, use one of the
      concrete InventoryDirectory etc classes instead.

    * Branch raises an UnsupportedFormatError when it detects a 
      bzr branch it cannot understand. This allows for precise
      handling of such circumstances.

    * Remove RevisionReference class; ``Revision.parent_ids`` is now simply a
      list of their ids and ``parent_sha1s`` is a list of their corresponding
      sha1s (for old branches only at the moment.)

    * New method-object style interface for Commit() and Fetch().

    * Renamed ``Branch.last_patch()`` to ``Branch.last_revision()``, since
      we call them revisions not patches.

    * Move ``copy_branch`` to ``bzrlib.clone.copy_branch``.  The destination
      directory is created if it doesn't exist.

    * Inventories now identify the files which were present by 
      giving the revision *of that file*.

    * Inventory and Revision XML contains a version identifier.  
      This must be consistent with the overall branch version
      but allows for more flexibility in future upgrades.

  TESTING:

    * Removed testsweet module so that tests can be run after 
      bzr installed by 'bzr selftest'.

    * 'bzr selftest' command-line arguments can now be partial ids
      of tests to run, e.g. ``bzr selftest test_weave``

      
bzr 0.0.9 2005-09-23

  BUG FIXES:

    * Fixed "branch -r" option.

    * Fix remote access to branches containing non-compressed history.
      (Robert Collins).

    * Better reliability of http server tests.  (John Arbash-Meinel)

    * Merge graph maximum distance calculation fix.  (Aaron Bentley)
   
    * Various minor bug in windows support have been fixed, largely in the
      test suite. Contributed by Alexander Belchenko.

  IMPROVEMENTS:

    * Status now accepts a -r argument to give status between chosen
      revisions. Contributed by Heikki Paajanen.

    * Revision arguments no longer use +/-/= to control ranges, instead
      there is a 'before' namespace, which limits the successive namespace.
      For example '$ bzr log -r date:yesterday..before:date:today' will
      select everything from yesterday and before today. Contributed by
      Robey Pointer

    * There is now a bzr.bat file created by distutils when building on 
      Windows. Contributed by Alexander Belchenko.

  INTERNALS:

    * Removed uuid() as it was unused.

    * Improved 'fetch' code for pulling revisions from one branch into
      another (used by pull, merged, etc.)


bzr 0.0.8 2005-09-20

  IMPROVEMENTS:

    * Adding a file whose parent directory is not versioned will
      implicitly add the parent, and so on up to the root. This means
      you should never need to explictly add a directory, they'll just
      get added when you add a file in the directory.  Contributed by
      Michael Ellerman.

    * Ignore ``.DS_Store`` (contains Mac metadata) by default.
      (Nir Soffer)

    * If you set ``BZR_EDITOR`` in the environment, it is checked in
      preference to EDITOR and the config file for the interactive commit
      editing program. Related to this is a bugfix where a missing program
      set in EDITOR would cause editing to fail, now the fallback program
      for the operating system is still tried.

    * Files that are not directories/symlinks/regular files will no longer
      cause bzr to fail, it will just ignore them by default. You cannot add
      them to the tree though - they are not versionable.


  INTERNALS:

    * Refactor xml packing/unpacking.

  BUG FIXES: 

    * Fixed 'bzr mv' by Ollie Rutherfurd.

    * Fixed strange error when trying to access a nonexistent http
      branch.

    * Make sure that the hashcache gets written out if it can't be
      read.


  PORTABILITY:

    * Various Windows fixes from Ollie Rutherfurd.

    * Quieten warnings about locking; patch from Matt Lavin.


bzr-0.0.7 2005-09-02

  NEW FEATURES:

    * ``bzr shell-complete`` command contributed by Clint Adams to
      help with intelligent shell completion.

    * New expert command ``bzr find-merge-base`` for debugging merges.


  ENHANCEMENTS:

    * Much better merge support.

    * merge3 conflicts are now reported with markers like '<<<<<<<'
      (seven characters) which is the same as CVS and pleases things
      like emacs smerge.


  BUG FIXES:

    * ``bzr upgrade`` no longer fails when trying to fix trees that
      mention revisions that are not present.

    * Fixed bugs in listing plugins from ``bzr plugins``.

    * Fix case of $EDITOR containing options for the editor.

    * Fix log -r refusing to show the last revision.
      (Patch from Goffredo Baroncelli.)


  CHANGES:

    * ``bzr log --show-ids`` shows the revision ids of all parents.

    * Externally provided commands on your $BZRPATH no longer need
      to recognize --bzr-usage to work properly, and can just handle
      --help themselves.


  LIBRARY:

    * Changed trace messages to go through the standard logging
      framework, so that they can more easily be redirected by
      libraries.



bzr-0.0.6 2005-08-18

  NEW FEATURES:

    * Python plugins, automatically loaded from the directories on
      ``BZR_PLUGIN_PATH`` or ``~/.bzr.conf/plugins`` by default.

    * New 'bzr mkdir' command.

    * Commit mesage is fetched from an editor if not given on the
      command line; patch from Torsten Marek.

    * ``bzr log -m FOO`` displays commits whose message matches regexp 
      FOO.
      
    * ``bzr add`` with no arguments adds everything under the current directory.

    * ``bzr mv`` does move or rename depending on its arguments, like
      the Unix command.

    * ``bzr missing`` command shows a summary of the differences
      between two trees.  (Merged from John Arbash-Meinel.)

    * An email address for commits to a particular tree can be
      specified by putting it into .bzr/email within a branch.  (Based
      on a patch from Heikki Paajanen.)


  ENHANCEMENTS:

    * Faster working tree operations.


  CHANGES:

    * 3rd-party modules shipped with bzr are copied within the bzrlib
      python package, so that they can be installed by the setup
      script without clashing with anything already existing on the
      system.  (Contributed by Gustavo Niemeyer.)

    * Moved plugins directory to bzrlib/, so that there's a standard
      plugin directory which is not only installed with bzr itself but
      is also available when using bzr from the development tree.
      ``BZR_PLUGIN_PATH`` and ``DEFAULT_PLUGIN_PATH`` are then added to the
      standard plugins directory.

    * When exporting to a tarball with ``bzr export --format tgz``, put 
      everything under a top directory rather than dumping it into the
      current directory.   This can be overridden with the ``--root`` 
      option.  Patch from William Dodé and John Meinel.

    * New ``bzr upgrade`` command to upgrade the format of a branch,
      replacing ``bzr check --update``.

    * Files within store directories are no longer marked readonly on
      disk.

    * Changed ``bzr log`` output to a more compact form suggested by
      John A Meinel.  Old format is available with the ``--long`` or
      ``-l`` option, patched by William Dodé.

    * By default the commit command refuses to record a revision with
      no changes unless the ``--unchanged`` option is given.

    * The ``--no-plugins``, ``--profile`` and ``--builtin`` command
      line options must come before the command name because they 
      affect what commands are available; all other options must come 
      after the command name because their interpretation depends on
      it.

    * ``branch`` and ``clone`` added as aliases for ``branch``.

    * Default log format is back to the long format; the compact one
      is available with ``--short``.
      
      
  BUG FIXES:
  
    * Fix bugs in committing only selected files or within a subdirectory.


bzr-0.0.5  2005-06-15
  
  CHANGES:

    * ``bzr`` with no command now shows help rather than giving an
      error.  Suggested by Michael Ellerman.

    * ``bzr status`` output format changed, because svn-style output
      doesn't really match the model of bzr.  Now files are grouped by
      status and can be shown with their IDs.  ``bzr status --all``
      shows all versioned files and unknown files but not ignored files.

    * ``bzr log`` runs from most-recent to least-recent, the reverse
      of the previous order.  The previous behaviour can be obtained
      with the ``--forward`` option.
        
    * ``bzr inventory`` by default shows only filenames, and also ids
      if ``--show-ids`` is given, in which case the id is the second
      field.


  ENHANCEMENTS:

    * New 'bzr whoami --email' option shows only the email component
      of the user identification, from Jo Vermeulen.

    * New ``bzr ignore PATTERN`` command.

    * Nicer error message for broken pipe, interrupt and similar
      conditions that don't indicate an internal error.

    * Add ``.*.sw[nop] .git .*.tmp *,v`` to default ignore patterns.

    * Per-branch locks keyed on ``.bzr/branch-lock``, available in
      either read or write mode.

    * New option ``bzr log --show-ids`` shows revision and file ids.

    * New usage ``bzr log FILENAME`` shows only revisions that
      affected that file.

    * Changed format for describing changes in ``bzr log -v``.

    * New option ``bzr commit --file`` to take a message from a file,
      suggested by LarstiQ.

    * New syntax ``bzr status [FILE...]`` contributed by Bartosz
      Oler.  File may be in a branch other than the working directory.

    * ``bzr log`` and ``bzr root`` can be given an http URL instead of
      a filename.

    * Commands can now be defined by external programs or scripts
      in a directory on $BZRPATH.

    * New "stat cache" avoids reading the contents of files if they 
      haven't changed since the previous time.

    * If the Python interpreter is too old, try to find a better one
      or give an error.  Based on a patch from Fredrik Lundh.

    * New optional parameter ``bzr info [BRANCH]``.

    * New form ``bzr commit SELECTED`` to commit only selected files.

    * New form ``bzr log -r FROM:TO`` shows changes in selected
      range; contributed by John A Meinel.

    * New option ``bzr diff --diff-options 'OPTS'`` allows passing
      options through to an external GNU diff.

    * New option ``bzr add --no-recurse`` to add a directory but not
      their contents.

    * ``bzr --version`` now shows more information if bzr is being run
      from a branch.

  
  BUG FIXES:

    * Fixed diff format so that added and removed files will be
      handled properly by patch.  Fix from Lalo Martins.

    * Various fixes for files whose names contain spaces or other
      metacharacters.


  TESTING:

    * Converted black-box test suites from Bourne shell into Python;
      now run using ``./testbzr``.  Various structural improvements to
      the tests.

    * testbzr by default runs the version of bzr found in the same
      directory as the tests, or the one given as the first parameter.

    * testbzr also runs the internal tests, so the only command
      required to check is just ``./testbzr``.

    * testbzr requires python2.4, but can be used to test bzr running
      under a different version.

    * Tests added for many other changes in this release.


  INTERNAL:

    * Included ElementTree library upgraded to 1.2.6 by Fredrik Lundh.

    * Refactor command functions into Command objects based on HCT by
      Scott James Remnant.

    * Better help messages for many commands.

    * Expose ``bzrlib.open_tracefile()`` to start the tracefile; until
      this is called trace messages are just discarded.

    * New internal function ``find_touching_revisions()`` and hidden
      command touching-revisions trace the changes to a given file.

    * Simpler and faster ``compare_inventories()`` function.

    * ``bzrlib.open_tracefile()`` takes a tracefilename parameter.

    * New AtomicFile class.

    * New developer commands ``added``, ``modified``.


  PORTABILITY:

    * Cope on Windows on python2.3 by using the weaker random seed.
      2.4 is now only recommended.


bzr-0.0.4  2005-04-22

  ENHANCEMENTS:

    * 'bzr diff' optionally takes a list of files to diff.  Still a bit
      basic.  Patch from QuantumG.

    * More default ignore patterns.

    * New 'bzr log --verbose' shows a list of files changed in the
      changeset.  Patch from Sebastian Cote.

    * Roll over ~/.bzr.log if it gets too large.

    * Command abbreviations 'ci', 'st', 'stat', '?' based on a patch
      by Jason Diamon.

    * New 'bzr help commands' based on a patch from Denys Duchier.


  CHANGES:

    * User email is determined by looking at $BZREMAIL or ~/.bzr.email
      or $EMAIL.  All are decoded by the locale preferred encoding.
      If none of these are present user@hostname is used.  The host's
      fully-qualified name is not used because that tends to fail when
      there are DNS problems.

    * New 'bzr whoami' command instead of username user-email.


  BUG FIXES: 

    * Make commit safe for hardlinked bzr trees.

    * Some Unicode/locale fixes.

    * Partial workaround for ``difflib.unified_diff`` not handling
      trailing newlines properly.


  INTERNAL:

    * Allow docstrings for help to be in PEP0257 format.  Patch from
      Matt Brubeck.

    * More tests in test.sh.

    * Write profile data to a temporary file not into working
      directory and delete it when done.

    * Smaller .bzr.log with process ids.


  PORTABILITY:

    * Fix opening of ~/.bzr.log on Windows.  Patch from Andrew
      Bennetts.

    * Some improvements in handling paths on Windows, based on a patch
      from QuantumG.


bzr-0.0.3  2005-04-06

  ENHANCEMENTS:

    * New "directories" internal command lists versioned directories
      in the tree.

    * Can now say "bzr commit --help".

    * New "rename" command to rename one file to a different name
      and/or directory.

    * New "move" command to move one or more files into a different
      directory.

    * New "renames" command lists files renamed since base revision.

    * New cat command contributed by janmar.

  CHANGES:

    * .bzr.log is placed in $HOME (not pwd) and is always written in
      UTF-8.  (Probably not a completely good long-term solution, but
      will do for now.)

  PORTABILITY:

    * Workaround for difflib bug in Python 2.3 that causes an
      exception when comparing empty files.  Reported by Erik Toubro
      Nielsen.

  INTERNAL:

    * Refactored inventory storage to insert a root entry at the top.

  TESTING:

    * Start of shell-based black-box testing in test.sh.


bzr-0.0.2.1

  PORTABILITY:

    * Win32 fixes from Steve Brown.


bzr-0.0.2  "black cube"  2005-03-31

  ENHANCEMENTS:

    * Default ignore list extended (see bzrlib/__init__.py).

    * Patterns in .bzrignore are now added to the default ignore list,
      rather than replacing it.

    * Ignore list isn't reread for every file.

    * More help topics.

    * Reinstate the 'bzr check' command to check invariants of the
      branch.

    * New 'ignored' command lists which files are ignored and why;
      'deleted' lists files deleted in the current working tree.

    * Performance improvements.

    * New global --profile option.
    
    * Ignore patterns like './config.h' now correctly match files in
      the root directory only.


bzr-0.0.1  2005-03-26

  ENHANCEMENTS:

    * More information from info command.

    * Can now say "bzr help COMMAND" for more detailed help.

    * Less file flushing and faster performance when writing logs and
      committing to stores.

    * More useful verbose output from some commands.

  BUG FIXES:

    * Fix inverted display of 'R' and 'M' during 'commit -v'.

  PORTABILITY:

    * Include a subset of ElementTree-1.2.20040618 to make
      installation easier.

    * Fix time.localtime call to work with Python 2.3 (the minimum
      supported).


bzr-0.0.0.69  2005-03-22

  ENHANCEMENTS:

    * First public release.

    * Storage of local versions: init, add, remove, rm, info, log,
      diff, status, etc.<|MERGE_RESOLUTION|>--- conflicted
+++ resolved
@@ -8,15 +8,8 @@
     * ``pull -v`` no longer includes deltas, making it much faster.
       (Aaron Bentley)
 
-<<<<<<< HEAD
     * New option ``--author`` in ``bzr commit`` to specify the author of the
       change, if it's different from the committer.  (Lukáš Lalinský)
-
-bzr 0.90rc1 2007-08-14
-
-  BUGFIXES:
-=======
->>>>>>> 26f23bc4
 
 bzr 0.90rc1 2007-08-14
 
