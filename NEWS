--- conflicted
+++ resolved
@@ -26,14 +26,9 @@
     * Avoid muttering every time a child update does not cause a progress bar
       update. (John Arbash Meinel, #213771)
 
-<<<<<<< HEAD
-    * When logging the changes to a particular file, there was a bug if there
-      were ghosts in the revision ancestry. (John Arbash Meinel, #209948)
-=======
     * Set SO_REUSEADDR on server sockets of ``bzr serve`` to avoid problems
       rebinding the socket when starting the server a second time.
       (John Arbash Meinel, Martin Pool, #164288)
->>>>>>> 423a5c4a
 
     * Severe performance degradation in fetching from knit repositories to
       knits and packs due to parsing the entire revisions.kndx on every graph
@@ -41,6 +36,9 @@
       another regression in knit => knit fetching which re-read the index for
       every revision each side had in common.
       (Robert Collins, John Arbash Meinel)
+
+    * When logging the changes to a particular file, there was a bug if there
+      were ghosts in the revision ancestry. (John Arbash Meinel, #209948)
 
   DOCUMENTATION:
 
