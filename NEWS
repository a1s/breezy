--- conflicted
+++ resolved
@@ -24,7 +24,6 @@
 
   IMPROVEMENTS:
 
-<<<<<<< HEAD
    * ``branch`` and ``checkout`` can now use files from a working tree to
      to speed up the process.  For checkout, this requires the new
      --files-from flag.  (Aaron Bentley)
@@ -36,9 +35,6 @@
      the new diff options ``--old`` and ``--new``. Diffing between branches,
      with or without trees, now supports specific file filtering as well.
      (Ian Clatworthy, #6700)
-=======
-   * *Using Bazaar with Launchpad* tutorial added. (Ian Clatworthy)
->>>>>>> 8bd5e21e
 
    * ``bzr pack`` now orders revision texts in topological order, with newest
      at the start of the file, promoting linear reads for ``bzr log`` and the
@@ -110,6 +106,8 @@
      and Hooks. All help topics are now dumped into text format in the
      doc/en/user-reference directory for those who like browsing that
      information in their editor. (Ian Clatworthy)
+
+   * *Using Bazaar with Launchpad* tutorial added. (Ian Clatworthy)
 
   INTERNALS:
 
