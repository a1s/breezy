--- conflicted
+++ resolved
@@ -53,13 +53,8 @@
       a change to FILE when the ``--short`` and ``--line`` log formats
       are used. (Ian Clatworthy, #317417)
 
-<<<<<<< HEAD
-    * Support symlinks with non-ascii characters in the symlink filename.
-      (Jelmer Vernooij, #319323)
-=======
     * Don't require the present compression base in knits to be the same
       when adding records in knits. (Jelmer Vernooij, #307394)
->>>>>>> fb7508ec
 
     * Fix a problem with CIFS client/server lag on Windows colliding with
       an invariant-per-process algorithm for generating AtomicFile names
@@ -69,6 +64,9 @@
       Previously EINTR was treated as an unrecoverable failure.  There is
       a new ``until_no_eintr`` helper function in ``bzrlib.osutils``.
       (Andrew Bennetts)
+
+    * Support symlinks with non-ascii characters in the symlink filename.
+      (Jelmer Vernooij, #319323)
 
   DOCUMENTATION:
 
