--- conflicted
+++ resolved
@@ -129,17 +129,14 @@
     * Progress bars are now nested - see
       bzrlib.ui.ui_factory.nested_progress_bar. (Robert Collins, Robey Pointer)
 
-<<<<<<< HEAD
     * New API call get_format_description() for each type of format.
       (Olaf Conradi)
 
-=======
     * Changed branch.set_parent() to accept None to remove parent.
       (Olaf Conradi)
 
     * Deprecated BzrError AmbiguousBase.  (Olaf Conradi)
 
->>>>>>> 87124625
   TESTING:
 
     * SFTP tests now shortcut the SSH negotiation, reducing test overhead
@@ -156,14 +153,11 @@
       by this class (when its not being used as part of implementation
       contract testing). (Robert Collins)
 
-<<<<<<< HEAD
     * Close logging handler on disabling the test log. This will remove the
       handler from the internal list inside python's logging module,
       preventing shutdown from closing it twice.  (Olaf Conradi)
 
-=======
     * Move test case for uncommit to blackbox tests.  (Olaf Conradi)
->>>>>>> 87124625
 
 bzr 0.7rc1 2006-01-09
 
