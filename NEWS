--- conflicted
+++ resolved
@@ -122,13 +122,11 @@
     * Delay in selftest/testhashcash is now issued under win32 and Cygwin.
       (John Arbash Meinel)
 
-<<<<<<< HEAD
     * Use terminal width to align verbose test output.  (Martin Pool)
-=======
+
     * Blackbox tests are maintained within the bzrlib.tests.blackbox directory.
       If adding a new test script please add that to
       bzrlib.tests.blackbox.__init__. (Robert Collins)
->>>>>>> c8474f66
 
   INTERNALS:
 
