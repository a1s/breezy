--- conflicted
+++ resolved
@@ -122,10 +122,6 @@
     * File-ids containing single- or double-quotes are handled correctly by
       push.  (#52227, Aaron Bentley)
 
-<<<<<<< HEAD
-    * smart-add recurses through all supplied directories 
-      (John Arbash Meinel, #52578)
-=======
     * Normalize unicode filenames to ensure cross-platform consistency.
       (John Arbash Meinel, #43689)
 
@@ -148,7 +144,9 @@
 
     * Removals are only committed if they match the filespec (or if there is
       no filespec).  (#46635, Aaron Bentley)
->>>>>>> 408cf365
+
+    * smart-add recurses through all supplied directories 
+      (John Arbash Meinel, #52578)
 
   INTERNALS:
 
