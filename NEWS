--------------------
Bazaar Release Notes
--------------------

.. contents::


IN DEVELOPMENT
--------------

  IMPROVEMENTS:

    * ``bzr export --format=tgz --root=NAME -`` to export a gzipped tarball 
      to stdout; also ``tar`` and ``tbz2``.
      (Martin Pool)

  BUGFIXES:

    * Clearer message about how to set the PYTHONPATH if bzrlib can't be
      loaded. 
      (Martin Pool, #205230)

    * Errors about missing libraries are now shown without a traceback,
      and with a suggestion to install the library.  The full traceback is 
      still in ``.bzr.log`` and can be shown with ``-Derror``.
      (Martin Pool, #240161)

    * Handle urls such as ftp://user@host.com@www.host.com where the user
      name contains an @.
      (Neil Martinsen-Burrell, #228058)

    * ``needs_read_lock`` and ``needs_write_lock`` now suppress an error during
      ``unlock`` if there was an error in the original function. This helps
      most when there is a failure with a smart server action, since often the
      connection closes and we cannot unlock.
      (Andrew Bennetts, John Arbash Meinel, #125784)

    * Obsolete hidden command ``bzr fetch`` removed.
      (Martin Pool, #172870)

    * Raise the correct exception when doing ``-rbefore:0`` or ``-c0``.
      (John Arbash Meinel, #239933)

    * You can now compare file revisions in Windows diff programs from 
      Cygwin Bazaar.
      (Matt McClure, #209281)

    * revision_history now tolerates mainline ghosts for Branch format 6.
      (Aaron Bentley, #235055)

  DOCUMENTATION:

    * Updated developer documentation.
      (Martin Pool)

  TESTING:

   * ``TestCaseWithTransport.make_branch_and_tree`` tries harder to return
     a tree with a ``branch`` attribute of the right format.  This was
     preventing some ``RemoteBranch`` tests from actually running with
     ``RemoteBranch`` instances.  (Andrew Bennetts)

  API CHANGES:

<<<<<<< HEAD
    * Removed ``Repository.text_store``, ``control_store``, etc.  Instead,
      there are new attributes ``texts, inventories, revisions,
      signatures``, each of which is a ``VersionedFiles``.  See the
      Repository docstring for more details.
      (Robert Collins)
=======
    * ``Branch.pull`` now accepts an ``_override_hook_target`` optional
      parameter.  If you have a subclass of ``Branch`` that overrides
      ``pull`` then you should add this parameter.  (Andrew Bennetts)
>>>>>>> 31cfad0d

  INTERNALS:

    * New ``versionedfile.KeyMapper`` interface to abstract out the access to
      underlying .knit/.kndx etc files in repositories with partitioned
      storage. (Robert Collins)

    * Obsolete developer-use command ``weave-join`` has been removed.
      (Robert Collins)


bzr 1.6beta2 2008-06-10
-----------------------

This release contains further progress towards our 1.6 goals of shallow
repositories, and contains a fix for some user-affecting bugs in the
repository layer.  Building working trees during checkout and branch is
now faster.

  BUG FIXES:

    * Avoid KnitCorrupt error extracting inventories from some repositories.
      (The data is not corrupt; an internal check is detecting a problem
      reading from the repository.)
      (Martin Pool, Andrew Bennetts, Robert Collins, #234748)

    * ``bzr status`` was breaking if you merged the same revision twice.
      (John Arbash Meinel, #235407)

    * Fix infinite loop consuming 100% CPU when a connection is lost while
      reading a response body via the smart protocol v1 or v2.
      (Andrew Bennetts)
      
    * Inserting a bundle which changes the contents of a file with no trailing
      end of line, causing a knit snapshot in a 'knits' repository will no longer
      cause KnitCorrupt. (Robert Collins)

    * ``RemoteBranch.pull`` needs to return the ``self._real_branch``'s
      pull result. It was instead just returning None, which breaks ``bzr
      pull``. (John Arbash Meinel, #238149)

    * Sanitize branch nick before using it as an attachment filename in
      ``bzr send``. (Lukáš Lalinský, #210218)

    * Squash ``inv_entry.symlink_target`` to a plain string when
      generating DirState details. This prevents from getting a
      ``UnicodeError`` when you have symlinks and non-ascii filenames.
      (John Arbash Meinel, #135320)

  IMPROVEMENTS:

    * Added the 'alias' command to set/unset and display aliases. (Tim Penhey)

    * ``added``, ``modified``, and ``unknowns`` behaviour made consistent (all three
      now quote paths where required). Added ``--null`` option to ``added`` and 
      ``modified`` (for null-separated unknowns, use ``ls --unknown --null``)
      (Adrian Wilkins)

    * Faster branching (1.09x) and lightweight checkouts (1.06x) on large trees.
      (Ian Clatworthy, Aaron Bentley)

  DOCUMENTATION:

    * Added *Bazaar Zen* section to the User Guide. (Ian Clatworthy)

  TESTING:

    * Fix the test HTTPServer to be isolated from chdir calls made while it is
      running, allowing it to be used in blackbox tests. (Robert Collins)

  API CHANGES:

    * ``WorkingTree.set_parent_(ids/trees)`` will now filter out revisions
      which are in the ancestry of other revisions. So if you merge the same
      tree twice, or merge an ancestor of an existing merge, it will only
      record the newest. (If you merge a descendent, it will replace its
      ancestor). (John Arbash Meinel, #235407)

  INTERNALS:

    * Knit record serialisation is now stricter on what it will accept, to
      guard against potential internal bugs, or broken input. (Robert Collins)


bzr 1.6beta1 2008-06-02
-----------------------


Commands that work on the revision history such as push, pull, missing,
uncommit and log are now substantially faster.  This release adds a
translation of some of the user documentation into Spanish.  (Contributions of
other translations would be very welcome.)  Bazaar 1.6beta1 adds a new network
protocol which is used by default and which allows for more efficient transfers
and future extensions.


  NOTES WHEN UPGRADING:

    * There is a new version of the network protocol used for bzr://, bzr+ssh://
      and bzr+http:// connections.  This will allow more efficient requests and
      responses, and more graceful fallback when a server is too old to
      recognise a request from a more recent client.  Bazaar 1.6 will
      interoperate with 0.16 and later versions, but servers should be upgraded
      when possible.  Bazaar 1.6 no longer interoperates with 0.15 and earlier via
      these protocols.  Use alternatives like SFTP or upgrade those servers.
      (Andrew Bennetts, #83935)

  CHANGES:

    * Deprecation warnings will not be suppressed when running ``bzr selftest``
      so that developers can see if their code is using deprecated functions.
      (John Arbash Meinel)

  FEATURES:

    * Adding ``-Derror`` will now display a traceback when a plugin fails to
      load. (James Westby)

  IMPROVEMENTS:

    * ``bzr branch/push/pull -r XXX`` now have a helper function for finding
      the revno of the new revision (``Graph.find_distance_to_null``). This
      should make something like ``bzr branch -r -100`` in a shared, no-trees
      repository much snappier. (John Arbash Meinel)

    * ``bzr log --short -r X..Y`` no longer needs to access the full revision
      history. This makes it noticeably faster when logging the last few
      revisions. (John Arbash Meinel)

    * ``bzr ls`` now accepts ``-V`` as an alias for ``--versioned``. 
      (Jerad Cramp, #165086)

    * ``bzr missing`` uses the new ``Graph.find_unique_ancestors`` and
      ``Graph.find_differences`` to determine missing revisions without having
      to search the whole ancestry. (John Arbash Meinel, #174625)

    * ``bzr uncommit`` now uses partial history access, rather than always
      extracting the full revision history for a branch. This makes it
      resolve the appropriate revisions much faster (in testing it drops
      uncommit from 1.5s => 0.4s). It also means ``bzr log --short`` is one
      step closer to not using full revision history.
      (John Arbash Meinel, #172649)

  BUGFIXES:

    * ``bzr merge --lca`` should handle when two revisions have no common
      ancestor other than NULL_REVISION. (John Arbash Meinel, #235715)

    * ``bzr status`` was breaking if you merged the same revision twice.
      (John Arbash Meinel, #235407)

    * ``bzr push`` with both ``--overwrite`` and ``-r NNN`` options no longer
      fails.  (Andrew Bennetts, #234229)
      
    * Correctly track the base URL of a smart medium when using bzr+http://
      URLs, which was causing spurious "No repository present" errors with
      branches in shared repositories accessed over bzr+http.
      (Andrew Bennetts, #230550)

    * Define ``_remote_is_at_least_1_2`` on ``SmartClientMedium`` so that all
      implementations have the attribute.  Fixes 'PyCurlTransport' object has no
      attribute '_remote_is_at_least_1_2' attribute errors.
      (Andrew Bennetts, #220806)

    * Failure to delete an obsolete pack file should just give a warning
      message, not a fatal error.  It may for example fail if the file is still
      in use by another process.
      (Martin Pool)
      
    * Fix MemoryError during large fetches over HTTP by limiting the amount of
      data we try to read per ``recv`` call.  The problem was observed with
      Windows and a proxy, but might affect other environments as well.
      (Eric Holmberg, #215426)

    * Handle old merge directives correctly in Merger.from_mergeable.  Stricter
      get_parent_map requirements exposed a latent bug here.  (Aaron Bentley)

    * Issue a warning and ignore passwords declared in authentication.conf when
      used for an ssh scheme (sftp or bzr+ssh).
      (Vincent Ladeuil, #203186)

    * Make both http implementations raise appropriate exceptions on 403
      Forbidden when POSTing smart requests.
      (Vincent Ladeuil, #230223)

    * Properly *title* header names in http requests instead of capitalizing
      them.
      (Vincent Ladeuil, #229076)

    * The "Unable to obtain lock" error message now also suggests using
      ``bzr break-lock`` to fix it.  (Martin Albisetti, #139202)

    * Treat an encoding of '' as ascii; this can happen when bzr is run
      under vim on Mac OS X.
      (Neil Martinsen-Burrell)

    * ``VersionedFile.make_mpdiffs()`` was raising an exception that wasn't in
      scope. (Daniel Fischer #235687)

  DOCUMENTATION:

    * Added directory structure and started translation of docs in spanish.
      (Martin Albisetti, Lucio Albenga)

    * Incorporate feedback from Jelmer Vernooij and Neil Martinsen-Burrell
      on the plugin and integration chapters of the User Guide.
      (Ian Clatworthy)

    * More Bazaar developer documentation about packaging and release process,
      and about use of Python reprs.
      (Martin Pool, Martin Albisetti)

    * Updated Tortise strategy document. (Mark Hammond)

  TESTING:

    * ``bzrlib.tests.adapt_tests`` was broken and unused - it has been fixed.
      (Robert Collins)

    * Fix the test HTTPServer to be isolated from chdir calls made while it is
      running, allowing it to be used in blackbox tests. (Robert Collins)

    * New helper function for splitting test suites
      ``split_suite_by_condition``. (Robert Collins)

  INTERNALS:

    * ``Branch.missing_revisions`` has been deprecated. Similar functionality
      can be obtained using ``bzrlib.missing.find_unmerged``. The api was
      fairly broken, and the function was unused, so we are getting rid of it.
      (John Arbash Meinel)

  API CHANGES:

    * ``Branch.abspath`` is deprecated; use the Tree or Transport 
      instead.  (Martin Pool)

    * ``Branch.update_revisions`` now takes an optional ``Graph``
      object. This can be used by ``update_revisions`` when it is
      checking ancestry, and allows callers to prefer request to go to a
      local branch.  (John Arbash Meinel)

    * Branch, Repository, Tree and BzrDir should expose a Transport as an
      attribute if they have one, rather than having it indirectly accessible
      as ``.control_files._transport``.  This doesn't add a requirement
      to support a Transport in cases where it was not needed before;
      it just simplifies the way it is reached.  (Martin Pool)

    * ``bzr missing --mine-only`` will return status code 0 if you have no
      new revisions, but the remote does. Similarly for ``--theirs-only``.
      The new code only checks one side, so it doesn't know if the other
      side has changes. This seems more accurate with the request anyway.
      It also changes the output to print '[This|Other] branch is up to
      date.' rather than displaying nothing.  (John Arbash Meinel)

    * ``LockableFiles.put_utf8``, ``put_bytes`` and ``controlfilename``
      are now deprecated in favor of using Transport operations.
      (Martin Pool)

    * Many methods on ``VersionedFile``, ``Repository`` and in
      ``bzrlib.revision``  deprecated before bzrlib 1.5 have been removed.
      (Robert Collins)

    * ``RevisionSpec.wants_revision_history`` can be set to False for a given
      ``RevisionSpec``. This will disable the existing behavior of passing in
      the full revision history to ``self._match_on``. Useful for specs that
      don't actually need access to the full history. (John Arbash Meinel)

    * The constructors of ``SmartClientMedium`` and its subclasses now require a
      ``base`` parameter.  ``SmartClientMedium`` implementations now also need
      to provide a ``remote_path_from_transport`` method.  (Andrew Bennetts)
      
    * The default permissions for creating new files and directories 
      should now be obtained from ``BzrDir._get_file_mode()`` and 
      ``_get_dir_mode()``, rather than from LockableFiles.  The ``_set_file_mode``
      and ``_set_dir_mode`` variables on LockableFiles which were advertised
      as a way for plugins to control this are no longer consulted.
      (Martin Pool)

    * ``VersionedFile.join`` is deprecated. This method required local
      instances of both versioned file objects and was thus hostile to being
      used for streaming from a smart server. The new get_record_stream and
      insert_record_stream are meant to efficiently replace this method.
      (Robert Collins)

    * ``WorkingTree.set_parent_(ids/trees)`` will now filter out revisions
      which are in the ancestry of other revisions. So if you merge the same
      tree twice, or merge an ancestor of an existing merge, it will only
      record the newest. (If you merge a descendent, it will replace its
      ancestor). (John Arbash Meinel, #235407)

    * ``WorkingTreeFormat2.stub_initialize_remote`` is now private.
      (Martin Pool) 


bzr 1.5 2008-05-16
------------------

This release of Bazaar includes several updates to the documentation, and fixes
to prepare for making rich root support the default format. Many bugs have been
squashed, including fixes to log, bzr+ssh inter-operation with older servers.

  CHANGES:

    * Suppress deprecation warnings when bzrlib is a 'final' release. This way
      users of packaged software won't be bothered with DeprecationWarnings,
      but developers and testers will still see them. (John Arbash Meinel)

  DOCUMENTATION:

    * Incorporate feedback from Jelmer Vernooij and Neil Martinsen-Burrell
      on the plugin and integration chapters of the User Guide.
      (Ian Clatworthy)


bzr 1.5rc1 2008-05-09
---------------------

  NOTES WHEN UPGRADING:

  CHANGES:

    * Broader support of GNU Emacs mail clients. Set
      ``mail_client=emacsclient`` in your bazaar.conf and ``send`` will pop the
      bundle in a mail buffer according to the value of ``mail-user-agent``
      variable. (Xavier Maillard)

  FEATURES:

  IMPROVEMENTS:

    * Diff now handles revision specs like "branch:" and "submit:" more
      efficiently.  (Aaron Bentley, #202928)

    * More friendly error given when attempt to start the smart server
      on an address already in use. (Andrea Corbellini, #200575)

    * Pull completes much faster when there is nothing to pull.
      (Aaron Bentley)

  BUGFIXES:

    * Authentication.conf can define sections without password.
      (Vincent Ladeuil, #199440)

    * Avoid muttering every time a child update does not cause a progress bar
      update. (John Arbash Meinel, #213771)

    * ``Branch.reconcile()`` is now implemented. This allows ``bzr reconcile``
      to fix when a Branch has a non-canonical mainline history. ``bzr check``
      also detects this condition. (John Arbash Meinel, #177855)

    * ``bzr log -r ..X bzr://`` was failing, because it was getting a request
      for ``revision_id=None`` which was not a string.
      (John Arbash Meinel, #211661)

    * ``bzr commit`` now works with Microsoft's FTP service.
      (Andreas Deininger)

    * Catch definitions outside sections in authentication.conf.
      (Vincent Ladeuil, #217650)

    * Conversion from non-rich-root to rich-root(-pack) updates inventory
      sha1s, even when bundles are used.  (Aaron Bentley, #181391)

    * Conversion from non-rich-root to rich-root(-pack) works correctly even
      though search keys are not topologically sorted.  (Aaron Bentley)

    * Conversion from non-rich-root to rich-root(-pack) works even when a
      parent revision has a different root id.  (Aaron Bentley, #177874)

    * Disable strace testing until strace is fixed (see bug #103133) and emit a
      warning when selftest ends to remind us of leaking tests.
      (Vincent Ladeuil, #226769)

    * Fetching all revisions from a repository does not cause pack collisions.
      (Robert Collins, Aaron Bentley, #212908)

    * Fix error about "attempt to add line-delta in non-delta knit".
      (Andrew Bennetts, #217701)

    * Pushing a branch in "dirstate" format (Branch5) over bzr+ssh would break
      if the remote server was < version 1.2. This was due to a bug in the
      RemoteRepository.get_parent_map() fallback code.
      (John Arbash Meinel, #214894)

    * Remove leftover code in ``bzr_branch`` that inappropriately creates 
      a ``branch-name`` file in the branch control directory.
      (Martin Pool)

    * Set SO_REUSEADDR on server sockets of ``bzr serve`` to avoid problems
      rebinding the socket when starting the server a second time.
      (John Arbash Meinel, Martin Pool, #164288)

    * Severe performance degradation in fetching from knit repositories to
      knits and packs due to parsing the entire revisions.kndx on every graph
      walk iteration fixed by using the Repository.get_graph API.  There was
      another regression in knit => knit fetching which re-read the index for
      every revision each side had in common.
      (Robert Collins, John Arbash Meinel)

    * When logging the changes to a particular file, there was a bug if there
      were ghosts in the revision ancestry. (John Arbash Meinel, #209948)

    * xs4all's ftp server returns a temporary error when trying to list an
      empty directory, rather than returning an empty list. Adding a
      workaround so that we don't get spurious failures.
      (John Arbash Meinel, #215522)

  DOCUMENTATION:

    * Expanded the User Guide to include new chapters on popular plugins and
      integrating Bazaar into your environment. The *Best practices* chapter
      was renamed to *Miscellaneous topics* as suggested by community
      feedback as well. (Ian Clatworthy)

    * Document outlining strategies for TortoiseBzr. (Mark Hammond)

    * Improved the documentation on hooks. (Ian Clatworthy)

    * Update authentication docs regarding ssh agents.
      (Vincent Ladeuil, #183705)

  TESTING:

    * Add ``thread_name_suffix`` parameter to SmartTCPServer_for_testing, to
      make it easy to identify which test spawned a thread with an unhandled
      exception. (Andrew Bennetts)

    * New ``--debugflag``/``-E`` option to ``bzr selftest`` for setting
      options for debugging tests, these are complementary to the the -D
      options.  The ``-Dselftest_debug`` global option has been replaced by the
      ``-E=allow_debug`` option for selftest. (Andrew Bennetts)

    * Parameterised test ids are preserved correctly to aid diagnosis of test
      failures. (Robert Collins, Andrew Bennetts)

    * selftest now accepts --starting-with <id> to load only the tests whose id
      starts with the one specified. This greatly speeds up running the test
      suite on a limited set of tests and can be used to run the tests for a
      single module, a single class or even a single test.  (Vincent Ladeuil)

    * The test suite modules have been modified to define load_tests() instead
      of test_suite(). That speeds up selective loading (via --load-list)
      significantly and provides many examples on how to migrate (grep for
      load_tests).  (Vincent Ladeuil)

  INTERNALS:

    * ``Hooks.install_hook`` is now deprecated in favour of
      ``Hooks.install_named_hook`` which adds a required ``name`` parameter, to
      avoid having to call ``Hooks.name_hook``. (Daniel Watkins)

    * Implement xml8 serializer.  (Aaron Bentley)

    * New form ``@deprecated_method(deprecated_in(1, 5, 0))`` for making 
      deprecation wrappers.  (Martin Pool)

    * ``Repository.revision_parents`` is now deprecated in favour of 
      ``Repository.get_parent_map([revid])[revid]``. (Jelmer Vernooij)

    * The Python ``assert`` statement is no longer used in Bazaar source, and 
      a test checks this.  (Martin Pool)

  API CHANGES:

    * ``bzrlib.status.show_pending_merges`` requires the repository to be
      locked by the caller. Callers should have been doing it anyway, but it
      will now raise an exception if they do not. (John Arbash Meinel)

    * Repository.get_data_stream, Repository.get_data_stream_for_search(),
      Repository.get_deltas_for_revsions(), Repository.revision_trees(),
      Repository.item_keys_introduced_by() no longer take read locks.
      (Aaron Bentley)

    * ``LockableFiles.get_utf8`` and ``.get`` are deprecated, as a start
      towards removing LockableFiles and ``.control_files`` entirely.
      (Martin Pool)

    * Methods deprecated prior to 1.1 have been removed.
      (Martin Pool)


bzr 1.4 2008-04-28
------------------

This release of Bazaar includes handy improvements to the speed of log and
status, new options for several commands, improved documentation, and better
hooks, including initial code for server-side hooks.  A number of bugs have
been fixed, particularly in interoperability between different formats or
different releases of Bazaar over there network.  There's been substantial
internal work in both the repository and network code to enable new features
and faster performance.

  BUG FIXES:

    * Pushing a branch in "dirstate" format (Branch5) over bzr+ssh would break
      if the remote server was < version 1.2.  This was due to a bug in the
      RemoteRepository.get_parent_map() fallback code.
      (John Arbash Meinel, Andrew Bennetts, #214894)


bzr 1.4rc2 2008-04-21
---------------------

  BUG FIXES:

    * ``bzr log -r ..X bzr://`` was failing, because it was getting a request
      for ``revision_id=None`` which was not a string.
      (John Arbash Meinel, #211661)

    * Fixed a bug in handling ghost revisions when logging changes in a 
      particular file.  (John Arbash Meinel, #209948)

    * Fix error about "attempt to add line-delta in non-delta knit".
      (Andrew Bennetts, #205156)

    * Fixed performance degradation in fetching from knit repositories to
      knits and packs due to parsing the entire revisions.kndx on every graph
      walk iteration fixed by using the Repository.get_graph API.  There was
      another regression in knit => knit fetching which re-read the index for
      every revision each side had in common.
      (Robert Collins, John Arbash Meinel)


bzr 1.4rc1 2008-04-11
---------------------

  CHANGES:

   * bzr main script cannot be imported (Benjamin Peterson)

   * On Linux bzr additionally looks for plugins in arch-independent site
     directory. (Toshio Kuratomi)

   * The ``set_rh`` branch hook is now deprecated. Please migrate
     any plugins using this hook to use an alternative, e.g.
     ``post_change_branch_tip``. (Ian Clatworthy)

   * When a plugin cannot be loaded as the file path is not a valid
     python module name bzr will now strip a ``bzr_`` prefix from the
     front of the suggested name, as many plugins (e.g. bzr-svn)
     want to be installed without this prefix. It is a common mistake
     to have a folder named "bzr-svn" for that plugin, especially
     as this is what bzr branch lp:bzr-svn will give you. (James Westby,
     Andrew Cowie)

   * UniqueIntegerBugTracker now appends bug-ids instead of joining
     them to the base URL. Plugins that register bug trackers may
     need a trailing / added to the base URL if one is not already there.
     (James Wesby, Andrew Cowie)

  FEATURES:

    * Added start_commit hook for mutable trees. (Jelmer Vernooij, #186422)

    * ``status`` now accepts ``--no-pending`` to show the status without
      listing pending merges, which speeds up the command a lot on large
      histories.  (James Westby, #202830)

    * New ``post_change_branch_tip`` hook that is called after the
      branch tip is moved but while the branch is still write-locked.
      See the User Reference for signature details.
      (Ian Clatworthy, James Henstridge)

    * Reconfigure can convert a branch to be standalone or to use a shared
      repository.  (Aaron Bentley)

  IMPROVEMENTS:

    * The smart protocol now has support for setting branches' revision info
      directly.  This should make operations like push slightly faster, and is a
      step towards server-side hooks.  The new request method name is
      ``Branch.set_last_revision_info``.  (Andrew Bennetts)

    * ``bzr commit --fixes`` now recognises "gnome" as a tag by default.
      (James Westby, Andrew Cowie)

    * ``bzr switch`` will attempt to find branches to switch to relative to the
      current branch. E.g. ``bzr switch branchname`` will look for
      ``current_branch/../branchname``. (Robert Collins, Jelmer Vernooij,
      Wouter van Heyst)

    * Diff is now more specific about execute-bit changes it describes
      (Chad Miller)

    * Fetching data over HTTP is a bit faster when urllib is used.  This is done
      by forcing it to recv 64k at a time when reading lines in HTTP headers,
      rather than just 1 byte at a time.  (Andrew Bennetts)

    * Log --short and --line are much faster when -r is not specified.
      (Aaron Bentley)

    * Merge is faster.  We no longer check a file's existence unnecessarily
      when merging the execute bit.  (Aaron Bentley)

    * ``bzr status`` on an explicit list of files no longer shows pending
      merges, making it much faster on large trees. (John Arbash Meinel)

    * The launchpad directory service now warns the user if they have not set
      their launchpad login and are trying to resolve a URL using it, just
      in case they want to do a write operation with it.  (James Westby)

    * The smart protocol client is slightly faster, because it now only queries
      the server for the protocol version once per connection.  Also, the HTTP
      transport will now automatically probe for and use a smart server if
      one is present.  You can use the new ``nosmart+`` transport decorator
      to get the old behaviour.  (Andrew Bennetts)

    * The ``version`` command takes a ``--short`` option to print just the
      version number, for easier use in scripts.  (Martin Pool)

    * Various operations with revision specs and commands that calculate
      revnos and revision ids are faster.  (John A. Meinel, Aaron Bentley)

  BUGFIXES:

    * Add ``root_client_path`` parameter to SmartWSGIApp and
      SmartServerRequest.  This makes it possible to publish filesystem
      locations that don't exactly match URL paths. SmartServerRequest
      subclasses should use the new ``translate_client_path`` and
      ``transport_from_client_path`` methods when dealing with paths received
      from a client to take this into account.  (Andrew Bennetts, #124089)

    * ``bzr mv a b`` can be now used also to rename previously renamed
      directories, not only files. (Lukáš Lalinský, #107967)

    * ``bzr uncommit --local`` can now remove revisions from the local
      branch to be symmetric with ``bzr commit --local``.
      (John Arbash Meinel, #93412)

    * Don't ask for a password if there is no real terminal.
      (Alexander Belchenko, #69851)

    * Fix a bug causing a ValueError crash in ``parse_line_delta_iter`` when
      fetching revisions from a knit to pack repository or vice versa using
      bzr:// (including over http or ssh).
      (#208418, Andrew Bennetts, Martin Pool, Robert Collins)

    * Fixed ``_get_line`` in ``bzrlib.smart.medium``, which was buggy.  Also
      fixed ``_get_bytes`` in the same module to use the push back buffer.
      These bugs had no known impact in normal use, but were problematic for
      developers working on the code, and were likely to cause real bugs sooner
      or later.  (Andrew Bennetts)

    * Implement handling of basename parameter for DefaultMail.  (James Westby)

    * Incompatibility with Paramiko versions newer than 1.7.2 was fixed.
      (Andrew Bennetts, #213425)

    * Launchpad locations (lp: URLs) can be pulled.  (Aaron Bentley, #181945)

    * Merges that add files to deleted root directories complete.  They
      do create conflicts.  (Aaron Bentley, #210092)

    * vsftp's return ``550 RNFR command failed.`` supported.
      (Marcus Trautwig, #129786)

  DOCUMENTATION:

    * Improved documentation on send/merge relationship. (Peter Schuller)

    * Minor fixes to the User Guide. (Matthew Fuller)

    * Reduced the evangelism in the User Guide. (Ian Clatworthy)

    * Added Integrating with Bazaar document for developers (Martin Albisetti)

  API BREAKS:

    * Attempting to pull data from a ghost aware repository (e.g. knits) into a
      non-ghost aware repository such as weaves will now fail if there are
      ghosts.  (Robert Collins)

    * ``KnitVersionedFile`` no longer accepts an ``access_mode`` parameter, and
      now requires the ``index`` and ``access_method`` parameters to be
      supplied. A compatible shim has been kept in the new function
      ``knit.make_file_knit``. (Robert Collins)

    * Log formatters must now provide log_revision instead of show and
      show_merge_revno methods. The latter had been deprecated since the 0.17
      release. (James Westby)

    * ``LoopbackSFTP`` is now called ``SocketAsChannelAdapter``.
      (Andrew Bennetts)

    * ``osutils.backup_file`` is removed. (Alexander Belchenko)

    * ``Repository.get_revision_graph`` is deprecated, with no replacement
      method. The method was size(history) and not desirable. (Robert Collins)

    * ``revision.revision_graph`` is deprecated, with no replacement function.
      The function was size(history) and not desirable. (Robert Collins)

    * ``Transport.get_shared_medium`` is deprecated.  Use
      ``Transport.get_smart_medium`` instead.  (Andrew Bennetts)

    * ``VersionedFile`` factories now accept a get_scope parameter rather
      than using a call to ``transaction_finished``, allowing the removal of
      the fixed list of versioned files per repository. (Robert Collins)

    * ``VersionedFile.annotate_iter`` is deprecated. While in principle this
      allowed lower memory use, all users of annotations wanted full file 
      annotations, and there is no storage format suitable for incremental
      line-by-line annotation. (Robert Collins)

    * ``VersionedFile.clone_text`` is deprecated. This performance optimisation
      is no longer used - reading the content of a file that is undergoing a
      file level merge to identical state on two branches is rare enough, and
      not expensive enough to special case. (Robert Collins)

    * ``VersionedFile.clear_cache`` and ``enable_cache`` are deprecated.
      These methods added significant complexity to the ``VersionedFile``
      implementation, but were only used for optimising fetches from knits - 
      which can be done from outside the knit layer, or via a caching
      decorator. As knits are not the default format, the complexity is no
      longer worth paying. (Robert Collins)

    * ``VersionedFile.create_empty`` is removed. This method presupposed a
      sensible mapping to a transport for individual files, but pack backed
      versioned files have no such mapping. (Robert Collins)

    * ``VersionedFile.get_graph`` is deprecated, with no replacement method.
      The method was size(history) and not desirable. (Robert Collins)

    * ``VersionedFile.get_graph_with_ghosts`` is deprecated, with no
      replacement method.  The method was size(history) and not desirable.
      (Robert Collins)

    * ``VersionedFile.get_parents`` is deprecated, please use
      ``VersionedFile.get_parent_map``. (Robert Collins)

    * ``VersionedFile.get_sha1`` is deprecated, please use
      ``VersionedFile.get_sha1s``. (Robert Collins)

    * ``VersionedFile.has_ghost`` is now deprecated, as it is both expensive
      and unused outside of a single test. (Robert Collins)

    * ``VersionedFile.iter_parents`` is now deprecated in favour of
      ``get_parent_map`` which can be used to instantiate a Graph on a
      VersionedFile. (Robert Collins)

    * ``VersionedFileStore`` no longer uses the transaction parameter given
      to most methods; amongst other things this means that the
      get_weave_or_empty method no longer guarantees errors on a missing weave
      in a readonly transaction, and no longer caches versioned file instances
      which reduces memory pressure (but requires more careful management by
      callers to preserve performance). (Robert Collins)

  TESTING:

    * New -Dselftest_debug flag disables clearing of the debug flags during
      tests.  This is useful if you want to use e.g. -Dhpss to help debug a
      failing test.  Be aware that using this feature is likely to cause
      spurious test failures if used with the full suite. (Andrew Bennetts)

    * selftest --load-list now uses a new more agressive test loader that will
      avoid loading unneeded modules and building their tests. Plugins can use
      this new loader by defining a load_tests function instead of a test_suite
      function. (a forthcoming patch will provide many examples on how to
      implement this).
      (Vincent Ladeuil)

    * selftest --load-list now does some sanity checks regarding duplicate test
      IDs and tests present in the list but not found in the actual test suite.
      (Vincent Ladeuil)

    * Slightly more concise format for the selftest progress bar, so there's
      more space to show the test name.  (Martin Pool) ::

        [2500/10884, 1fail, 3miss in 1m29s] test_revisionnamespaces.TestRev

    * The test suite takes much less memory to run, and is a bit faster.  This
      is done by clearing most attributes of TestCases after running them, if
      they succeeded.  (Andrew Bennetts)

  INTERNALS:

    * Added ``_build_client_protocol`` to ``_SmartClient``.  (Andrew Bennetts)

    * Added basic infrastructure for automatic plugin suggestion.
      (Martin Albisetti)

    * If a ``LockableFiles`` object is not explicitly unlocked (for example
      because of a missing ``try/finally`` block, it will give a warning but
      not automatically unlock itself.  (Previously they did.)  This
      sometimes caused knock-on errors if for example the network connection
      had already failed, and should not be relied upon by code. 
      (Martin Pool, #109520)

    * ``make dist`` target to build a release tarball, and also 
      ``check-dist-tarball`` and ``dist-upload-escudero``.  (Martin Pool)

    * The ``read_response_tuple`` method of ``SmartClientRequestProtocol*``
      classes will now raise ``UnknownSmartMethod`` when appropriate, so that
      callers don't need to try distinguish unknown request errors from other
      errors.  (Andrew Bennetts)

    * ``set_make_working_trees`` is now implemented provided on all repository
      implementations (Aaron Bentley)

    * ``VersionedFile`` now has a new method ``get_parent_map`` which, like
      ``Graph.get_parent_map`` returns a dict of key:parents. (Robert Collins)


bzr 1.3.1 2008-04-09
--------------------

  No changes from 1.3.1rc1.


bzr 1.3rc1 2008-04-04
---------------------

  BUG FIXES:

    * Fix a bug causing a ValueError crash in ``parse_line_delta_iter`` when
      fetching revisions from a knit to pack repository or vice versa using
      bzr:// (including over http or ssh).  
      (#208418, Andrew Bennetts, Martin Pool, Robert Collins)


bzr 1.3 2008-03-20
------------------

Bazaar has become part of the GNU project <http://www.gnu.org>

Many operations that act on history, including ``log`` and ``annotate`` are now
substantially faster.  Several bugs have been fixed and several new options and
features have been added.

  TESTING:

    * Avoid spurious failure of ``TestVersion.test_version`` matching
      directory names.
      (#202778, Martin Pool)


bzr 1.3rc1 2008-03-16
---------------------

  NOTES WHEN UPGRADING:

    * The backup directory created by ``upgrade`` is now called
      ``backup.bzr``, not ``.bzr.backup``. (Martin Albisetti)

  CHANGES:

    * A new repository format 'development' has been added. This format will
      represent the latest 'in-progress' format that the bzr developers are
      interested in getting early-adopter testing and feedback on.
      ``doc/developers/development-repo.txt`` has detailed information.
      (Robert Collins)

    * BZR_LOG environment variable controls location of .bzr.log trace file. 
      User can suppress writing messages to .bzr.log by using '/dev/null'
      filename (on Linux) or 'NUL' (on Windows). If BZR_LOG variable 
      is not defined but BZR_HOME is defined then default location
      for .bzr.log trace file is ``$BZR_HOME/.bzr.log``.
      (Alexander Belchenko)

    * ``launchpad`` builtin plugin now shipped as separate part in standalone
      bzr.exe, installed to ``C:\Program Files\Bazaar\plugins`` directory, 
      and standalone installer allows user to skip installation of this plugin.
      (Alexander Belchenko)

    * Restore auto-detection of plink.exe on Windows. (Dmitry Vasiliev)

    * Version number is now shown as "1.2" or "1.2pr2", without zeroed or
      missing final fields.  (Martin Pool)

  FEATURES:

    * ``branch`` and ``checkout`` can hard-link working tree files, which is
      faster and saves space.  (Aaron Bentley)

    * ``bzr send`` will now also look at the ``child_submit_to`` setting in
      the submit branch to determine the email address to send to. 
      (Jelmer Vernooij)

  IMPROVEMENTS:

    * BzrBranch._lefthand_history is faster on pack repos.  (Aaron Bentley)

    * Branch6.generate_revision_history is faster.  (Aaron Bentley)

    * Directory services can now be registered, allowing special URLs to be
      dereferenced into real URLs.  This is a generalization and cleanup of
      the lp: transport lookup.  (Aaron Bentley)

    * Merge directives that are automatically attached to emails have nicer
      filenames, based on branch-nick + revno. (Aaron Bentley)

    * ``push`` has a ``--revision`` option, to specify what revision to push up
      to.  (Daniel Watkins)

    * Significantly reducing execution time and network traffic for trivial 
      case of running ``bzr missing`` command for two identical branches.
      (Alexander Belchenko)

    * Speed up operations that look at the revision graph (such as 'bzr log').
      ``KnitPackRepositor.get_revision_graph`` uses ``Graph.iter_ancestry`` to
      extract the revision history. This allows filtering ghosts while
      stepping instead of needing to peek ahead. (John Arbash Meinel)

    * The ``hooks`` command lists installed hooks, to assist in debugging.
      (Daniel Watkins)

    * Updates to how ``annotate`` work. Should see a measurable improvement in
      performance and memory consumption for file with a lot of merges.
      Also, correctly handle when a line is introduced by both parents (it
      should be attributed to the first merge which notices this, and not
      to all subsequent merges.) (John Arbash Meinel)

  BUGFIXES:

    * Autopacking no longer holds the full set of inventory lines in
      memory while copying. For large repositories, this can amount to
      hundreds of MB of ram consumption.
      (Ian Clatworthy, John Arbash Meinel)

    * Cherrypicking when using ``--format=merge3`` now explictly excludes
      BASE lines. (John Arbash Meinel, #151731)

    * Disable plink's interactive prompt for password.
      (#107593, Dmitry Vasiliev)

    * Encode command line arguments from unicode to user_encoding before
      invoking external mail client in `bzr send` command.
      (#139318, Alexander Belchenko)

    * Fixed problem connecting to ``bzr+https://`` servers.
      (#198793, John Ferlito)

    * Improved error reporting in the Launchpad plugin. (Daniel Watkins,
      #196618)

    * Include quick-start-summary.svg file to python-based installer(s)
      for Windows. (#192924, Alexander Belchenko)

    * lca merge now respects specified files. (Aaron Bentley)

    * Make version-info --custom imply --all. (#195560, James Westby)

    * ``merge --preview`` now works for merges that add or modify
      symlinks (James Henstridge)

    * Redirecting the output from ``bzr merge`` (when the remembered
      location is used) now works. (John Arbash Meinel)

    * setup.py script explicitly checks for Python version.
      (Jari Aalto, Alexander Belchenko, #200569)

    * UnknownFormatErrors no longer refer to branches regardless of kind of
      unknown format. (Daniel Watkins, #173980)

    * Upgrade bundled ConfigObj to version 4.5.2, which properly quotes #
      signs, among other small improvements. (Matt Nordhoff, #86838)

    * Use correct indices when emitting LCA conflicts.  This fixes IndexError
      errors.  (Aaron Bentley, #196780)

  DOCUMENTATION:

    * Explained how to use ``version-info --custom`` in the User Guide.
      (Neil Martinsen-Burrell)

  API BREAKS:

    * Support for loading plugins from zip files and
      ``bzrlib.plugin.load_from_zip()`` function are deprecated.
      (Alexander Belchenko)

  TESTING:
    
    * Added missing blackbox tests for ``modified`` (Adrian Wilkins)

    * The branch interface tests were invalid for branches using rich-root
      repositories because the empty string is not a valid file-id.
      (Robert Collins)

  INTERNALS:

    * ``Graph.iter_ancestry`` returns the ancestry of revision ids. Similar to
      ``Repository.get_revision_graph()`` except it includes ghosts and you can
      stop part-way through. (John Arbash Meinel)

    * New module ``tools/package_mf.py`` provide custom module finder for
      python packages (improves standard python library's modulefinder.py)
      used by ``setup.py`` script while building standalone bzr.exe.
      (Alexander Belchenko)

    * New remote method ``RemoteBzrDir.find_repositoryV2`` adding support for
      detecting external lookup support on remote repositories. This method is
      now attempted first when lookup up repositories, leading to an extra 
      round trip on older bzr smart servers. (Robert Collins)
 
    * Repository formats have a new supported-feature attribute
      ``supports_external_lookups`` used to indicate repositories which support
      falling back to other repositories when they have partial data.
      (Robert Collins)

    * ``Repository.get_revision_graph_with_ghosts`` and
      ``bzrlib.revision.(common_ancestor,MultipleRevisionSources,common_graph)``
      have been deprecated.  (John Arbash Meinel)

    * ``Tree.iter_changes`` is now a public API, replacing the work-in-progress
      ``Tree._iter_changes``. The api is now considered stable and ready for
      external users.  (Aaron Bentley)

    * The bzrdir format registry now accepts an ``alias`` keyword to
      register_metadir, used to indicate that a format name is an alias for
      some other format and thus should not be reported when describing the
      format. (Robert Collins)


bzr 1.2 2008-02-15
------------------

  BUG FIXES:

    * Fix failing test in Launchpad plugin. (Martin Pool)


bzr 1.2rc1 2008-02-13
---------------------

  NOTES WHEN UPGRADING:
  
    * Fetching via the smart protocol may need to reconnect once during a fetch
      if the remote server is running Bazaar 1.1 or earlier, because the client
      attempts to use more efficient requests that confuse older servers.  You
      may be required to re-enter a password or passphrase when this happens.
      This won't happen if the server is upgraded to Bazaar 1.2.
      (Andrew Bennetts)

  CHANGES:

    * Fetching via bzr+ssh will no longer fill ghosts by default (this is
      consistent with pack-0.92 fetching over SFTP). (Robert Collins)

    * Formatting of ``bzr plugins`` output is changed to be more human-
      friendly. Full path of plugins locations will be shown only with
      ``--verbose`` command-line option. (Alexander Belchenko)

    * ``merge`` now prefers to use the submit branch, but will fall back to
      parent branch.  For many users, this has no effect.  But some users who
      pull and merge on the same branch will notice a change.  This change
      makes it easier to work on a branch on two different machines, pulling
      between the machines, while merging from the upstream.
      ``merge --remember`` can now be used to set the submit_branch.
      (Aaron Bentley)

  FEATURES:

    * ``merge --preview`` produces a diff of the changes merge would make,
      but does not actually perform the merge.  (Aaron Bentley)

    * New smart method ``Repository.get_parent_map`` for getting revision
      parent data. This returns additional parent information topologically
      adjacent to the requested data to reduce round trip latency impacts.
      (Robert Collins)

    * New smart method, ``Repository.stream_revisions_chunked``, for fetching
      revision data that streams revision data via a chunked encoding.  This
      avoids buffering large amounts of revision data on the server and on the
      client, and sends less data to the server to request the revisions.
      (Andrew Bennetts, Robert Collins, #178353)

    * The launchpad plugin now handles lp urls of the form
      ``lp://staging/``, ``lp://demo/``, ``lp://dev/`` to use the appropriate
      launchpad instance to do the resolution of the branch identities.
      This is primarily of use to Launchpad developers, but can also
      be used by other users who want to try out Launchpad as
      a branch location without messing up their public Launchpad
      account.  Branches that are pushed to the staging environment
      have an expected lifetime of one day. (Tim Penhey)

  IMPROVEMENTS:

    * Creating a new branch no longer tries to read the entire revision-history
      unnecessarily over smart server operations. (Robert Collins)

    * Fetching between different repository formats with compatible models now
      takes advantage of the smart method to stream revisions.  (Andrew Bennetts)

    * The ``--coverage`` option is now global, rather specific to ``bzr
      selftest``.  (Andrew Bennetts)

    * The ``register-branch`` command will now use the public url of the branch
      containing the current directory, if one has been set and no explicit
      branch is provided.  (Robert Collins)

    * Tweak the ``reannotate`` code path to optimize the 2-parent case.
      Speeds up ``bzr annotate`` with a pack repository by approx 3:2.
      (John Arbash Meinel)

  BUGFIXES:

    * Calculate remote path relative to the shared medium in _SmartClient.  This
      is related to the problem in bug #124089.  (Andrew Bennetts)

    * Cleanly handle connection errors in smart protocol version two, the same
      way as they are handled by version one.  (Andrew Bennetts)

    * Clearer error when ``version-info --custom`` is used without
      ``--template`` (Lukáš Lalinský)

    * Don't raise UnavailableFeature during test setup when medusa is not
      available or tearDown is never called leading to nasty side effects.
      (#137823, Vincent Ladeuil)

    * If a plugin's test suite cannot be loaded, for example because of a syntax
      error in the tests, then ``selftest`` fails, rather than just printing 
      a warning.  (Martin Pool, #189771)
      
    * List possible values for BZR_SSH environment variable in env-variables
      help topic. (Alexander Belchenko, #181842)

    * New methods ``push_log_file`` and ``pop_log_file`` to intercept messages:
      popping the log redirection now precisely restores the previous state,
      which makes it easier to use bzr log output from other programs.
      TestCaseInTempDir no longer depends on a log redirection being established
      by the test framework, which lets bzr tests cleanly run from a normal
      unittest runner.
      (#124153, #124849, Martin Pool, Jonathan Lange)

    * ``pull --quiet`` is now more quiet, in particular a message is no longer
      printed when the remembered pull location is used. (James Westby,
      #185907)

    * ``reconfigure`` can safely be interrupted while fetching.
      (Aaron Bentley, #179316)

    * ``reconfigure`` preserves tags when converting to and from lightweight
      checkouts.  (Aaron Bentley, #182040)

    * Stop polluting /tmp when running selftest.
      (Vincent Ladeuil, #123623)

    * Switch from NFKC => NFC for normalization checks. NFC allows a few
      more characters which should be considered valid.
      (John Arbash Meinel, #185458)

    * The launchpad plugin now uses the ``edge`` xmlrpc server to avoid
      interacting badly with a bug on the launchpad side. (Robert Collins)

    * Unknown hostnames when connecting to a ``bzr://`` URL no longer cause
      tracebacks.  (Andrew Bennetts, #182849)

  API BREAKS:

    * Classes implementing Merge types like Merge3Merger must now accept (and
      honour) a do_merge flag in their constructor.  (Aaron Bentley)

    * ``Repository.add_inventory`` and ``add_revision`` now require the caller
      to previously take a write lock (and start a write group.)
      (Martin Pool)

  TESTING:

    * selftest now accepts --load-list <file> to load a test id list. This
      speeds up running the test suite on a limited set of tests.
      (Vincent Ladeuil)

  INTERNALS:

    * Add a new method ``get_result`` to graph search objects. The resulting
      ``SearchResult`` can be used to recreate the search later, which will
      be useful in reducing network traffic. (Robert Collins)

    * Use convenience function to check whether two repository handles 
      are referring to the same repository in ``Repository.get_graph``. 
      (Jelmer Vernooij, #187162)

    * Fetching now passes the find_ghosts flag through to the 
      ``InterRepository.missing_revision_ids`` call consistently for all
      repository types. This will enable faster missing revision discovery with
      bzr+ssh. (Robert Collins)

    * Fix error handling in Repository.insert_data_stream. (Lukas Lalinsky)

    * ``InterRepository.missing_revision_ids`` is now deprecated in favour of
      ``InterRepository.search_missing_revision_ids`` which returns a 
      ``bzrlib.graph.SearchResult`` suitable for making requests from the smart
      server. (Robert Collins)

    * New error ``NoPublicBranch`` for commands that need a public branch to
      operate. (Robert Collins)
 
    * New method ``iter_inventories`` on Repository for access to many
      inventories. This is primarily used by the ``revision_trees`` method, as
      direct access to inventories is discouraged. (Robert Collins)
 
    * New method ``next_with_ghosts`` on the Graph breadth-first-search objects
      which will split out ghosts and present parents into two separate sets,
      useful for code which needs to be aware of ghosts (e.g. fetching data
      cares about ghosts during revision selection). (Robert Collins)

    * Record a timestamp against each mutter to the trace file, relative to the
      first import of bzrlib.  (Andrew Bennetts)

    * ``Repository.get_data_stream`` is now deprecated in favour of
      ``Repository.get_data_stream_for_search`` which allows less network
      traffic when requesting data streams over a smart server. (Robert Collins)

    * ``RemoteBzrDir._get_tree_branch`` no longer triggers ``_ensure_real``,
      removing one round trip on many network operations. (Robert Collins)

    * RemoteTransport's ``recommended_page_size`` method now returns 64k, like
      SFTPTransport and HttpTransportBase.  (Andrew Bennetts)

    * Repository has a new method ``has_revisions`` which signals the presence
      of many revisions by returning a set of the revisions listed which are
      present. This can be done by index queries without reading data for parent
      revision names etc. (Robert Collins)


bzr 1.1 2008-01-15
------------------

(no changes from 1.1rc1)

bzr 1.1rc1 2008-01-05
---------------------

  CHANGES:
   
   * Dotted revision numbers have been revised. Instead of growing longer with
     nested branches the branch number just increases. (eg instead of 1.1.1.1.1
     we now report 1.2.1.) This helps scale long lived branches which have many
     feature branches merged between them. (John Arbash Meinel)

   * The syntax ``bzr diff branch1 branch2`` is no longer supported.
     Use ``bzr diff branch1 --new branch2`` instead. This change has
     been made to remove the ambiguity where ``branch2`` is in fact a
     specific file to diff within ``branch1``.

  FEATURES:

   * New option to use custom template-based formats in  ``bzr version-info``.
     (Lukáš Lalinský)

   * diff '--using' allows an external diff tool to be used for files.
     (Aaron Bentley)

   * New "lca" merge-type for fast everyday merging that also supports
     criss-cross merges.  (Aaron Bentley)

  IMPROVEMENTS:

   * ``annotate`` now doesn't require a working tree. (Lukáš Lalinský,
     #90049)

   * ``branch`` and ``checkout`` can now use files from a working tree to
     to speed up the process.  For checkout, this requires the new
     --files-from flag.  (Aaron Bentley)

   * ``bzr diff`` now sorts files in alphabetical order.  (Aaron Bentley)

   * ``bzr diff`` now works on branches without working trees. Tree-less
     branches can also be compared to each other and to working trees using
     the new diff options ``--old`` and ``--new``. Diffing between branches,
     with or without trees, now supports specific file filtering as well.
     (Ian Clatworthy, #6700)

   * ``bzr pack`` now orders revision texts in topological order, with newest
     at the start of the file, promoting linear reads for ``bzr log`` and the
     like. This partially fixes #154129. (Robert Collins)

   * Merge directives now fetch prerequisites from the target branch if
     needed.  (Aaron Bentley)

   * pycurl now handles digest authentication.
     (Vincent Ladeuil)

   * ``reconfigure`` can now convert from repositories.  (Aaron Bentley)

   * ``-l`` is now a short form for ``--limit`` in ``log``.  (Matt Nordhoff)

   * ``merge`` now warns when merge directives cause cherrypicks.
     (Aaron Bentley)

   * ``split`` now supported, to enable splitting large trees into smaller
     pieces.  (Aaron Bentley)

  BUGFIXES:

   * Avoid AttributeError when unlocking a pack repository when an error occurs.
     (Martin Pool, #180208)

   * Better handle short reads when processing multiple range requests.
     (Vincent Ladeuil, #179368)

   * build_tree acceleration uses the correct path when a file has been moved.
     (Aaron Bentley)

   * ``commit`` now succeeds when a checkout and its master branch share a
     repository.  (Aaron Bentley, #177592)

   * Fixed error reporting of unsupported timezone format in
     ``log --timezone``. (Lukáš Lalinský, #178722)

   * Fixed Unicode encoding error in ``ignored`` when the output is
     redirected to a pipe. (Lukáš Lalinský)

   * Fix traceback when sending large response bodies over the smart protocol
     on Windows. (Andrew Bennetts, #115781)

   * Fix ``urlutils.relative_url`` for the case of two ``file:///`` URLs
     pointed to different logical drives on Windows.
     (Alexander Belchenko, #90847)

   * HTTP test servers are now compatible with the http protocol version 1.1.
     (Vincent Ladeuil, #175524)

   * _KnitParentsProvider.get_parent_map now handles requests for ghosts
     correctly, instead of erroring or attributing incorrect parents to ghosts.
     (Aaron Bentley)

   * ``merge --weave --uncommitted`` now works.  (Aaron Bentley)

   * pycurl authentication handling was broken and incomplete. Fix handling of
     user:pass embedded in the urls.
     (Vincent Ladeuil, #177643)

   * Files inside non-directories are now handled like other conflict types.
     (Aaron Bentley, #177390)

   * ``reconfigure`` is able to convert trees into lightweight checkouts.
     (Aaron Bentley)

   * Reduce lockdir timeout to 0 when running ``bzr serve``.  (Andrew Bennetts,
     #148087)

   * Test that the old ``version_info_format`` functions still work, even
     though they are deprecated. (John Arbash Meinel, ShenMaq, #177872)

   * Transform failures no longer cause ImmortalLimbo errors (Aaron Bentley,
     #137681)

   * ``uncommit`` works even when the commit messages of revisions to be
     removed use characters not supported in the terminal encoding.
     (Aaron Bentley)

   * When dumb http servers return whole files instead of the requested ranges,
     read the remaining bytes by chunks to avoid overflowing network buffers.
     (Vincent Ladeuil, #175886)

  DOCUMENTATION:

   * Minor tweaks made to the bug tracker integration documentation.
     (Ian Clatworthy)

   * Reference material has now be moved out of the User Guide and added
     to the User Reference. The User Reference has gained 4 sections as
     a result: Authenication Settings, Configuration Settings, Conflicts
     and Hooks. All help topics are now dumped into text format in the
     doc/en/user-reference directory for those who like browsing that
     information in their editor. (Ian Clatworthy)

   * *Using Bazaar with Launchpad* tutorial added. (Ian Clatworthy)

  INTERNALS:

    * find_* methods available for BzrDirs, Branches and WorkingTrees.
      (Aaron Bentley)

    * Help topics can now be loaded from files. 
      (Ian Clatworthy, Alexander Belchenko)

    * get_parent_map now always provides tuples as its output.  (Aaron Bentley)

    * Parent Providers should now implement ``get_parent_map`` returning a
      dictionary instead of ``get_parents`` returning a list.
      ``Graph.get_parents`` is now deprecated. (John Arbash Meinel,
      Robert Collins)

    * Patience Diff now supports arbitrary python objects, as long as they
      support ``hash()``. (John Arbash Meinel)

    * Reduce selftest overhead to establish test names by memoization.
      (Vincent Ladeuil)

  API BREAKS:

  TESTING:

   * Modules can now customise their tests by defining a ``load_tests``
     attribute. ``pydoc bzrlib.tests.TestUtil.TestLoader.loadTestsFromModule``
     for the documentation on this attribute. (Robert Collins)

   * New helper function ``bzrlib.tests.condition_id_re`` which helps
     filter tests based on a regular expression search on the tests id.
     (Robert Collins)
    
   * New helper function ``bzrlib.tests.condition_isinstance`` which helps
     filter tests based on class. (Robert Collins)
    
   * New helper function ``bzrlib.tests.exclude_suite_by_condition`` which
     generalises the ``exclude_suite_by_re`` function. (Robert Collins)

   * New helper function ``bzrlib.tests.filter_suite_by_condition`` which
     generalises the ``filter_suite_by_re`` function. (Robert Collins)

   * New helper method ``bzrlib.tests.exclude_tests_by_re`` which gives a new
     TestSuite that does not contain tests from the input that matched a
     regular expression. (Robert Collins)

   * New helper method ``bzrlib.tests.randomize_suite`` which returns a
     randomized copy of the input suite. (Robert Collins)

   * New helper method ``bzrlib.tests.split_suite_by_re`` which splits a test
     suite into two according to a regular expression. (Robert Collins)

   * Parametrize all http tests for the transport implementations, the http
     protocol versions (1.0 and 1.1) and the authentication schemes.
     (Vincent Ladeuil) 

   * The ``exclude_pattern`` and ``random_order`` parameters to the function
     ``bzrlib.tests.filter_suite_by_re`` have been deprecated. (Robert Collins)

   * The method ``bzrlib.tests.sort_suite_by_re`` has been deprecated. It is 
     replaced by the new helper methods added in this release. (Robert Collins)


bzr 1.0 2007-12-14
------------------

  DOCUMENTATION:

   * More improvements and fixes to the User Guide.  (Ian Clatworthy)

   * Add information on cherrypicking/rebasing to the User Guide.
     (Ian Clatworthy)

   * Improve bug tracker integration documentation. (Ian Clatworthy)

   * Minor edits to ``Bazaar in five minutes`` from David Roberts and
     to the rebasing section of the User Guide from Aaron Bentley.
     (Ian Clatworthy)


bzr 1.0rc3 2007-12-11
---------------------

  CHANGES:
   
   * If a traceback occurs, users are now asked to report the bug 
     through Launchpad (https://bugs.launchpad.net/bzr/), rather than 
     by mail to the mailing list.
     (Martin Pool)

  BUGFIXES:

   * Fix Makefile rules for doc generation. (Ian Clatworthy, #175207)

   * Give more feedback during long http downloads by making readv deliver data
     as it arrives for urllib, and issue more requests for pycurl. High latency
     networks are better handled by urllib, the pycurl implementation give more
     feedback but also incur more latency.
     (Vincent Ladeuil, #173010)

   * Implement _make_parents_provider on RemoteRepository, allowing generating
     bundles against branches on a smart server.  (Andrew Bennetts, #147836)

  DOCUMENTATION:

   * Improved user guide.  (Ian Clatworthy)

   * The single-page quick reference guide is now available as a PDF.
     (Ian Clatworthy)

  INTERNALS:

    * readv urllib http implementation is now a real iterator above the
      underlying socket and deliver data as soon as it arrives. 'get' still
      wraps its output in a StringIO.
      (Vincent Ladeuil)


bzr 1.0rc2 2007-12-07
---------------------

  IMPROVEMENTS:

   * Added a --coverage option to selftest. (Andrew Bennetts)

   * Annotate merge (merge-type=weave) now supports cherrypicking.
     (Aaron Bentley)

   * ``bzr commit`` now doesn't print the revision number twice. (Matt
     Nordhoff, #172612)

   * New configuration option ``bugtracker_<tracker_abbrevation>_url`` to
     define locations of bug trackers that are not directly supported by
     bzr or a plugin. The URL will be treated as a template and ``{id}``
     placeholders will be replaced by specific bug IDs.  (Lukáš Lalinský)

   * Support logging single merge revisions with short and line log formatters.
     (Kent Gibson)

   * User Guide enhanced with suggested readability improvements from
     Matt Revell and corrections from John Arbash Meinel. (Ian Clatworthy)

   * Quick Start Guide renamed to Quick Start Card, moved down in
     the catalog, provided in pdf and png format and updated to refer
     to ``send`` instead of ``bundle``. (Ian Clatworthy, #165080)

   * ``switch`` can now be used on heavyweight checkouts as well as
     lightweight ones. After switching a heavyweight checkout, the
     local branch is a mirror/cache of the new bound branch and
     uncommitted changes in the working tree are merged. As a safety
     check, if there are local commits in a checkout which have not
     been committed to the previously bound branch, then ``switch``
     fails unless the ``--force`` option is given. This option is
     now also required if the branch a lightweight checkout is pointing
     to has been moved. (Ian Clatworthy)

  INTERNALS:

    * New -Dhttp debug option reports http connections, requests and responses.
      (Vincent Ladeuil)

    * New -Dmerge debug option, which emits merge plans for merge-type=weave.

  BUGFIXES:

   * Better error message when running ``bzr cat`` on a non-existant branch.
     (Lukáš Lalinský, #133782)

   * Catch OSError 17 (file exists) in final phase of tree transform and show
     filename to user.
     (Alexander Belchenko, #111758)

   * Catch ShortReadvErrors while using pycurl. Also make readv more robust by
     allowing multiple GET requests to be issued if too many ranges are
     required.
     (Vincent Ladeuil, #172701)

   * Check for missing basis texts when fetching from packs to packs.
     (John Arbash Meinel, #165290)

   * Fall back to showing e-mail in ``log --short/--line`` if the 
     committer/author has only e-mail. (Lukáš Lalinský, #157026)

  API BREAKS:

   * Deprecate not passing a ``location`` argument to commit reporters'
     ``started`` methods. (Matt Nordhoff)


bzr 1.0rc1 2007-11-30
---------------------

  NOTES WHEN UPGRADING:

   * The default repository format is now ``pack-0.92``.  This 
     default is used when creating new repositories with ``init`` and 
     ``init-repo``, and when branching over bzr+ssh or bzr+hpss. 
     (See https://bugs.launchpad.net/bugs/164626)

     This format can be read and written by Bazaar 0.92 and later, and 
     data can be transferred to and from older formats.

     To upgrade, please reconcile your repository (``bzr reconcile``), and then
     upgrade (``bzr upgrade``). 
     
     ``pack-0.92`` offers substantially better scaling and performance than the
     previous knits format. Some operations are slower where the code already
     had bad scaling characteristics under knits, the pack format makes such
     operations more visible as part of being more scalable overall. We will
     correct such operations over the coming releases and encourage the filing
     of bugs on any operation which you observe to be slower in a packs
     repository. One particular case that we do not intend to fix is pulling
     data from a pack repository into a knit repository over a high latency
     link;  downgrading such data requires reinsertion of the file texts, and
     this is a classic space/time tradeoff. The current implementation is
     conservative on memory usage because we need to support converting data
     from any tree without problems.  
     (Robert Collins, Martin Pool, #164476)

  CHANGES:

   * Disable detection of plink.exe as possible ssh vendor. Plink vendor
     still available if user selects it explicitly with BZR_SSH environment
     variable. (Alexander Belchenko, workaround for bug #107593)

   * The pack format is now accessible as "pack-0.92", or "pack-0.92-subtree" 
     to enable the subtree functions (for example, for bzr-svn).  
     See http://doc.bazaar-vcs.org/latest/developer/packrepo.html
     (Martin Pool)

  FEATURES:

   * New ``authentication.conf`` file holding the password or other credentials
     for remote servers. This can be used for ssh, sftp, smtp and other 
     supported transports.
     (Vincent Ladeuil)

   * New rich-root and rich-root-pack formats, recording the same data about
     tree roots that's recorded for all other directories.
     (Aaron Bentley, #164639)

   * ``pack-0.92`` repositories can now be reconciled.
     (Robert Collins, #154173)

   * ``switch`` command added for changing the branch a lightweight checkout
     is associated with and updating the tree to reflect the latest content
     accordingly. This command was previously part of the BzrTools plug-in.
     (Ian Clatworthy, Aaron Bentley, David Allouche)

   * ``reconfigure`` command can now convert branches, trees, or checkouts to
     lightweight checkouts.  (Aaron Bentley)

  PERFORMANCE:

   * Commit updates the state of the working tree via a delta rather than
     supplying entirely new basis trees. For commit of a single specified file
     this reduces the wall clock time for commit by roughly a 30%.
     (Robert Collins, Martin Pool)

   * Commit with many automatically found deleted paths no longer performs
     linear scanning for the children of those paths during inventory
     iteration. This should fix commit performance blowing out when many such
     paths occur during commit. (Robert Collins, #156491)

   * Fetch with pack repositories will no longer read the entire history graph.
     (Robert Collins, #88319)

   * Revert takes out an appropriate lock when reverting to a basis tree, and
     does not read the basis inventory twice. (Robert Collins)

   * Diff does not require an inventory to be generated on dirstate trees.
     (Aaron Bentley, #149254)

   * New annotate merge (--merge-type=weave) implementation is fast on
     versionedfiles withough cached annotations, e.g. pack-0.92.
     (Aaron Bentley)

  IMPROVEMENTS:

   * ``bzr merge`` now warns when it encounters a criss-cross merge.
     (Aaron Bentley)

   * ``bzr send`` now doesn't require the target e-mail address to be
     specified on the command line if an interactive e-mail client is used.
     (Lukáš Lalinský)

   * ``bzr tags`` now prints the revision number for each tag, instead of
     the revision id, unless --show-ids is passed. In addition, tags can be
     sorted chronologically instead of lexicographically with --sort=time.
     (Adeodato Simó, #120231)

   * Windows standalone version of bzr is able to load system-wide plugins from
     "plugins" subdirectory in installation directory. In addition standalone
     installer write to the registry (HKLM\SOFTWARE\Bazaar) useful info 
     about paths and bzr version. (Alexander Belchenko, #129298)

  DOCUMENTATION:

  BUG FIXES:

   * A progress bar has been added for knitpack -> knitpack fetching.
     (Robert Collins, #157789, #159147)

   * Branching from a branch via smart server now preserves the repository
     format. (Andrew Bennetts,  #164626)
     
   * ``commit`` is now able to invoke an external editor in a non-ascii
     directory. (Daniel Watkins, #84043)

   * Catch connection errors for ftp.
     (Vincent Ladeuil, #164567)

   * ``check`` no longer reports spurious unreferenced text versions.
     (Robert Collins, John A Meinel, #162931, #165071)

   * Conflicts are now resolved recursively by ``revert``.
     (Aaron Bentley, #102739)

   * Detect invalid transport reuse attempts by catching invalid URLs.
     (Vincent Ladeuil, #161819)

   * Deleting a file without removing it shows a correct diff, not a traceback.
     (Aaron Bentley)

   * Do no use timeout in HttpServer anymore.
     (Vincent Ladeuil, #158972).

   * Don't catch the exceptions related to the http pipeline status before
     retrying an http request or some programming errors may be masked.
     (Vincent Ladeuil, #160012)

   * Fix ``bzr rm`` to not delete modified and ignored files.
     (Lukáš Lalinský, #172598)

   * Fix exception when revisionspec contains merge revisons but log
     formatter doesn't support merge revisions. (Kent Gibson, #148908)

   * Fix exception when ScopeReplacer is assigned to before any members have
     been retrieved.  (Aaron Bentley)

   * Fix multiple connections during checkout --lightweight.
     (Vincent Ladeuil, #159150)

   * Fix possible error in insert_data_stream when copying between 
     pack repositories over bzr+ssh or bzr+http.  
     KnitVersionedFile.get_data_stream now makes sure that requested
     compression parents are sent before any delta hunks that depend 
     on them.
     (Martin Pool, #164637)

   * Fix typo in limiting offsets coalescing for http, leading to
     whole files being downloaded instead of parts.
     (Vincent Ladeuil, #165061)

   * FTP server errors don't error in the error handling code.
     (Robert Collins, #161240)

   * Give a clearer message when a pull fails because the source needs
     to be reconciled.
     (Martin Pool, #164443)

   * It is clearer when a plugin cannot be loaded because of its name, and a
     suggestion for an acceptable name is given. (Daniel Watkins, #103023)

   * Leave port as None in transport objects if user doesn't
     specify a port in urls.
     (vincent Ladeuil, #150860)

   * Make sure Repository.fetch(self) is properly a no-op for all
     Repository implementations. (John Arbash Meinel, #158333)

   * Mark .bzr directories as "hidden" on Windows.
     (Alexander Belchenko, #71147)

   * ``merge --uncommitted`` can now operate on a single file.
     (Aaron Bentley, Lukáš Lalinský, #136890)

   * Obsolete packs are now cleaned up by pack and autopack operations.
     (Robert Collins, #153789)

   * Operations pulling data from a smart server where the underlying
     repositories are not both annotated/both unannotated will now work.
     (Robert Collins, #165304).

   * Reconcile now shows progress bars. (Robert Collins, #159351)

   * ``RemoteBranch`` was not initializing ``self._revision_id_to_revno_map``
     properly. (John Arbash Meinel, #162486)

   * Removing an already-removed file reports the file does not exist. (Daniel
     Watkins, #152811)

   * Rename on Windows is able to change filename case.
     (Alexander Belchenko, #77740)

   * Return error instead of a traceback for ``bzr log -r0``.
     (Kent Gibson, #133751)

   * Return error instead of a traceback when bzr is unable to create
     symlink on some platforms (e.g. on Windows).
     (Alexander Belchenko, workaround for #81689)

   * Revert doesn't crash when restoring a single file from a deleted
     directory. (Aaron Bentley)

   * Stderr output via logging mechanism now goes through encoded wrapper
     and no more uses utf-8, but terminal encoding instead. So all unicode
     strings now should be readable in non-utf-8 terminal.
     (Alexander Belchenko, #54173)

   * The error message when ``move --after`` should be used makes how to do so
     clearer. (Daniel Watkins, #85237)

   * Unicode-safe output from ``bzr info``. The output will be encoded
     using the terminal encoding and unrepresentable characters will be
     replaced by '?'. (Lukáš Lalinský, #151844)

   * Working trees are no longer created when pushing into a local no-trees
     repo. (Daniel Watkins, #50582)

   * Upgrade util/configobj to version 4.4.0.
     (Vincent Ladeuil, #151208).

   * Wrap medusa ftp test server as an FTPServer feature.
     (Vincent Ladeuil, #157752)

  API BREAKS:

   * ``osutils.backup_file`` is deprecated. Actually it's not used in bzrlib
     during very long time. (Alexander Belchenko)

   * The return value of
     ``VersionedFile.iter_lines_added_or_present_in_versions`` has been
     changed. Previously it was an iterator of lines, now it is an iterator of
     (line, version_id) tuples. This change has been made to aid reconcile and
     fetch operations. (Robert Collins)

   * ``bzrlib.repository.get_versioned_file_checker`` is now private.
     (Robert Collins)

   * The Repository format registry default has been removed; it was previously
     obsoleted by the bzrdir format default, which implies a default repository
     format.
     (Martin Pool)

  INTERNALS:

   * Added ``ContainerSerialiser`` and ``ContainerPushParser`` to
     ``bzrlib.pack``.  These classes provide more convenient APIs for generating
     and parsing containers from streams rather than from files.  (Andrew
     Bennetts)

   * New module ``lru_cache`` providing a cache for use by tasks that need
     semi-random access to large amounts of data. (John A Meinel)

   * InventoryEntry.diff is now deprecated.  Please use diff.DiffTree instead.

  TESTING:


bzr 0.92 2007-11-05
-------------------

  CHANGES:

  * New uninstaller on Win32.  (Alexander Belchenko)


bzr 0.92rc1 2007-10-29
----------------------

  NOTES WHEN UPGRADING:

  CHANGES:
  
   * ``bzr`` now returns exit code 4 if an internal error occurred, and 
     3 if a normal error occurred.  (Martin Pool)

   * ``pull``, ``merge`` and ``push`` will no longer silently correct some
     repository index errors that occured as a result of the Weave disk format.
     Instead the ``reconcile`` command needs to be run to correct those
     problems if they exist (and it has been able to fix most such problems
     since bzr 0.8). Some new problems have been identified during this release
     and you should run ``bzr check`` once on every repository to see if you
     need to reconcile. If you cannot ``pull`` or ``merge`` from a remote
     repository due to mismatched parent errors - a symptom of index errors -
     you should simply take a full copy of that remote repository to a clean
     directory outside any local repositories, then run reconcile on it, and
     finally pull from it locally. (And naturally email the repositories owner
     to ask them to upgrade and run reconcile).
     (Robert Collins)

  FEATURES:

   * New ``knitpack-experimental`` repository format. This is interoperable with
     the ``dirstate-tags`` format but uses a smarter storage design that greatly
     speeds up many operations, both local and remote. This new format can be
     used as an option to the ``init``, ``init-repository`` and ``upgrade``
     commands. See http://doc.bazaar-vcs.org/0.92/developers/knitpack.html
     for further details. (Robert Collins)

   * For users of bzr-svn (and those testing the prototype subtree support) that
     wish to try packs, a new ``knitpack-subtree-experimental`` format has also
     been added. This is interoperable with the ``dirstate-subtrees`` format.
     (Robert Collins)

   * New ``reconfigure`` command. (Aaron Bentley)

   * New ``revert --forget-merges`` command, which removes the record of a pending 
     merge without affecting the working tree contents.  (Martin Pool)

   * New ``bzr_remote_path`` configuration variable allows finer control of
     remote bzr locations than BZR_REMOTE_PATH environment variable.
     (Aaron Bentley)

   * New ``launchpad-login`` command to tell Bazaar your Launchpad
     user ID.  This can then be used by other functions of the
     Launchpad plugin. (James Henstridge)

  PERFORMANCE:

   * Commit in quiet mode is now slightly faster as the information to
     output is no longer calculated. (Ian Clatworthy)

   * Commit no longer checks for new text keys during insertion when the
     revision id was deterministically unique. (Robert Collins)

   * Committing a change which is not a merge and does not change the number of
     files in the tree is faster by utilising the data about whether files are
     changed to determine if the tree is unchanged rather than recalculating
     it at the end of the commit process. (Robert Collins)

   * Inventory serialisation no longer double-sha's the content.
     (Robert Collins)

   * Knit text reconstruction now avoids making copies of the lines list for
     interim texts when building a single text. The new ``apply_delta`` method
     on ``KnitContent`` aids this by allowing modification of the revision id
     such objects represent. (Robert Collins)

   * Pack indices are now partially parsed for specific key lookup using a
     bisection approach. (Robert Collins)

   * Partial commits are now approximately 40% faster by walking over the
     unselected current tree more efficiently. (Robert Collins)

   * XML inventory serialisation takes 20% less time while being stricter about
     the contents. (Robert Collins)

   * Graph ``heads()`` queries have been fixed to no longer access all history
     unnecessarily. (Robert Collins)

  IMPROVEMENTS:

   * ``bzr+https://`` smart server across https now supported. 
     (John Ferlito, Martin Pool, #128456)

   * Mutt is now a supported mail client; set ``mail_client=mutt`` in your
     bazaar.conf and ``send`` will use mutt. (Keir Mierle)

   * New option ``-c``/``--change`` for ``merge`` command for cherrypicking 
     changes from one revision. (Alexander Belchenko, #141368)

   * Show encodings, locale and list of plugins in the traceback message.
     (Martin Pool, #63894)

   * Experimental directory formats can now be marked with
     ``experimental = True`` during registration. (Ian Clatworthy)

  DOCUMENTATION:

   * New *Bazaar in Five Minutes* guide.  (Matthew Revell)

   * The hooks reference documentation is now converted to html as expected.
     (Ian Clatworthy)

  BUG FIXES:

   * Connection error reporting for the smart server has been fixed to
     display a user friendly message instead of a traceback.
     (Ian Clatworthy, #115601)

   * Make sure to use ``O_BINARY`` when opening files to check their
     sha1sum. (Alexander Belchenko, John Arbash Meinel, #153493)

   * Fix a problem with Win32 handling of the executable bit.
     (John Arbash Meinel, #149113)

   * ``bzr+ssh://`` and ``sftp://`` URLs that do not specify ports explicitly
     no longer assume that means port 22.  This allows people using OpenSSH to
     override the default port in their ``~/.ssh/config`` if they wish.  This
     fixes a bug introduced in bzr 0.91.  (Andrew Bennetts, #146715)

   * Commands reporting exceptions can now be profiled and still have their
     data correctly dumped to a file. For example, a ``bzr commit`` with
     no changes still reports the operation as pointless but doing so no
     longer throws away the profiling data if this command is run with
     ``--lsprof-file callgrind.out.ci`` say. (Ian Clatworthy)

   * Fallback to ftp when paramiko is not installed and sftp can't be used for
     ``tests/commands`` so that the test suite is still usable without
     paramiko.
     (Vincent Ladeuil, #59150)

   * Fix commit ordering in corner case. (Aaron Bentley, #94975)

   * Fix long standing bug in partial commit when there are renames 
     left in tree. (Robert Collins, #140419)

   * Fix selftest semi-random noise during http related tests.
     (Vincent Ladeuil, #140614)

   * Fix typo in ftp.py making the reconnection fail on temporary errors.
     (Vincent Ladeuil, #154259)

   * Fix failing test by comparing real paths to cover the case where the TMPDIR
     contains a symbolic link.
     (Vincent Ladeuil, #141382).

   * Fix log against smart server branches that don't support tags.
     (James Westby, #140615)

   * Fix pycurl http implementation by defining error codes from
     pycurl instead of relying on an old curl definition.
     (Vincent Ladeuil, #147530)

   * Fix 'unprintable error' message when displaying BzrCheckError and 
     some other exceptions on Python 2.5.
     (Martin Pool, #144633)

   * Fix ``Inventory.copy()`` and add test for it. (Jelmer Vernooij)

   * Handles default value for ListOption in cmd_commit.
     (Vincent Ladeuil, #140432)

   * HttpServer and FtpServer need to be closed properly or a listening socket
     will remain opened.
     (Vincent Ladeuil, #140055)

   * Monitor the .bzr directory created in the top level test
     directory to detect leaking tests.
     (Vincent Ladeuil, #147986)

   * The basename, not the full path, is now used when checking whether
     the profiling dump file begins with ``callgrind.out`` or not. This
     fixes a bug reported by Aaron Bentley on IRC. (Ian Clatworthy)

   * Trivial fix for invoking command ``reconfigure`` without arguments.
     (Rob Weir, #141629)

   * ``WorkingTree.rename_one`` will now raise an error if normalisation of the
     new path causes bzr to be unable to access the file. (Robert Collins)

   * Correctly detect a NoSuchFile when using a filezilla server. (Gary van der
     Merwe)

  API BREAKS:

   * ``bzrlib.index.GraphIndex`` now requires a size parameter to the
     constructor, for enabling bisection searches. (Robert Collins)

   * ``CommitBuilder.record_entry_contents`` now requires the root entry of a
     tree be supplied to it, previously failing to do so would trigger a
     deprecation warning. (Robert Collins)

   * ``KnitVersionedFile.add*`` will no longer cache added records even when
     enable_cache() has been called - the caching feature is now exclusively for
     reading existing data. (Robert Collins)

   * ``ReadOnlyLockError`` is deprecated; ``LockFailed`` is usually more 
     appropriate.  (Martin Pool)

   * Removed ``bzrlib.transport.TransportLogger`` - please see the new
     ``trace+`` transport instead. (Robert Collins)

   * Removed previously deprecated varargs interface to ``TestCase.run_bzr`` and
     deprecated methods ``TestCase.capture`` and ``TestCase.run_bzr_captured``.
     (Martin Pool)

   * Removed previous deprecated ``basis_knit`` parameter to the
     ``KnitVersionedFile`` constructor. (Robert Collins)

   * Special purpose method ``TestCase.run_bzr_decode`` is moved to the test_non_ascii 
     class that needs it.
     (Martin Pool)

   * The class ``bzrlib.repofmt.knitrepo.KnitRepository3`` has been folded into
     ``KnitRepository`` by parameters to the constructor. (Robert Collins)

   * The ``VersionedFile`` interface now allows content checks to be bypassed
     by supplying check_content=False.  This saves nearly 30% of the minimum
     cost to store a version of a file. (Robert Collins)

   * Tree's with bad state such as files with no length or sha will no longer
     be silently accepted by the repository XML serialiser. To serialise
     inventories without such data, pass working=True to write_inventory.
     (Robert Collins)

   * ``VersionedFile.fix_parents`` has been removed as a harmful API.
     ``VersionedFile.join`` will no longer accept different parents on either
     side of a join - it will either ignore them, or error, depending on the
     implementation. See notes when upgrading for more information.
     (Robert Collins)

  INTERNALS:

   * ``bzrlib.transport.Transport.put_file`` now returns the number of bytes
     put by the method call, to allow avoiding stat-after-write or
     housekeeping in callers. (Robert Collins)

   * ``bzrlib.xml_serializer.Serializer`` is now responsible for checking that
     mandatory attributes are present on serialisation and deserialisation.
     This fixes some holes in API usage and allows better separation between
     physical storage and object serialisation. (Robert Collins)

   * New class ``bzrlib.errors.InternalBzrError`` which is just a convenient
     shorthand for deriving from BzrError and setting internal_error = True.
     (Robert Collins)

   * New method ``bzrlib.mutabletree.update_to_one_parent_via_delta`` for
     moving the state of a parent tree to a new version via a delta rather than
     a complete replacement tree. (Robert Collins)

   * New method ``bzrlib.osutils.minimum_path_selection`` useful for removing
     duplication from user input, when a user mentions both a path and an item
     contained within that path. (Robert Collins)

   * New method ``bzrlib.repository.Repository.is_write_locked`` useful for
     determining if a repository is write locked. (Robert Collins)

   * New method on ``bzrlib.tree.Tree`` ``path_content_summary`` provides a
     tuple containing the key information about a path for commit processing
     to complete. (Robert Collins)

   * New method on xml serialisers, write_inventory_to_lines, which matches the
     API used by knits for adding content. (Robert Collins)

   * New module ``bzrlib.bisect_multi`` with generic multiple-bisection-at-once
     logic, currently only available for byte-based lookup
     (``bisect_multi_bytes``). (Robert Collins)

   * New helper ``bzrlib.tuned_gzip.bytes_to_gzip`` which takes a byte string
     and returns a gzipped version of the same. This is used to avoid a bunch
     of api friction during adding of knit hunks. (Robert Collins)

   * New parameter on ``bzrlib.transport.Transport.readv``
     ``adjust_for_latency`` which changes readv from returning strictly the
     requested data to inserted return larger ranges and in forward read order
     to reduce the effect of network latency. (Robert Collins)

   * New parameter yield_parents on ``Inventory.iter_entries_by_dir`` which
     causes the parents of a selected id to be returned recursively, so all the
     paths from the root down to each element of selected_file_ids are
     returned. (Robert Collins)

   * Knit joining has been enhanced to support plain to annotated conversion
     and annotated to plain conversion. (Ian Clatworthy)

   * The CommitBuilder method ``record_entry_contents`` now returns summary
     information about the effect of the commit on the repository. This tuple
     contains an inventory delta item if the entry changed from the basis, and a
     boolean indicating whether a new file graph node was recorded.
     (Robert Collins)

   * The python path used in the Makefile can now be overridden.
     (Andrew Bennetts, Ian Clatworthy)

  TESTING:

   * New transport implementation ``trace+`` which is useful for testing,
     logging activity taken to its _activity attribute. (Robert Collins)

   * When running bzr commands within the test suite, internal exceptions are
     not caught and reported in the usual way, but rather allowed to propagate
     up and be visible to the test suite.  A new API ``run_bzr_catch_user_errors``
     makes this behavior available to other users.
     (Martin Pool)

   * New method ``TestCase.call_catch_warnings`` for testing methods that 
     raises a Python warning.  (Martin Pool)


bzr 0.91 2007-09-26
-------------------

  BUG FIXES:

   * Print a warning instead of aborting the ``python setup.py install``
     process if building of a C extension is not possible.
     (Lukáš Lalinský, Alexander Belchenko)

   * Fix commit ordering in corner case (Aaron Bentley, #94975)

   * Fix ''bzr info bzr://host/'' and other operations on ''bzr://' URLs with
     an implicit port.  We were incorrectly raising PathNotChild due to
     inconsistent treatment of the ''_port'' attribute on the Transport object.
     (Andrew Bennetts, #133965)

   * Make RemoteRepository.sprout cope gracefully with servers that don't
     support the ``Repository.tarball`` request.
     (Andrew Bennetts)


bzr 0.91rc2 2007-09-11
----------------------

   * Replaced incorrect tarball for previous release; a debug statement was left 
     in bzrlib/remote.py.


bzr 0.91rc1 2007-09-11
----------------------

  CHANGES:

   * The default branch and repository format has changed to 
     ``dirstate-tags``, so tag commands are active by default.
     This format is compatible with Bazaar 0.15 and later.
     This incidentally fixes bug #126141.
     (Martin Pool)

   * ``--quiet`` or ``-q`` is no longer a global option. If present, it
     must now appear after the command name. Scripts doing things like
     ``bzr -q missing`` need to be rewritten as ``bzr missing -q``.
     (Ian Clatworthy)

  FEATURES:

   * New option ``--author`` in ``bzr commit`` to specify the author of the
     change, if it's different from the committer. ``bzr log`` and
     ``bzr annotate`` display the author instead of the committer.
     (Lukáš Lalinský)

   * In addition to global options and command specific options, a set of
     standard options are now supported. Standard options are legal for
     all commands. The initial set of standard options are:
     
     * ``--help`` or ``-h`` - display help message
     * ``--verbose`` or ``-v`` - display additional information
     * ``--quiet``  or ``-q`` - only output warnings and errors.

     Unlike global options, standard options can be used in aliases and
     may have command-specific help. (Ian Clatworthy)

   * Verbosity level processing has now been unified. If ``--verbose``
     or ``-v`` is specified on the command line multiple times, the
     verbosity level is made positive the first time then increased.
     If ``--quiet`` or ``-q`` is specified on the command line
     multiple times, the verbosity level is made negative the first
     time then decreased. To get the default verbosity level of zero,
     either specify none of the above , ``--no-verbose`` or ``--no-quiet``.
     Note that most commands currently ignore the magnitude of the
     verbosity level but do respect *quiet vs normal vs verbose* when
     generating output. (Ian Clatworthy)

   * ``Branch.hooks`` now supports ``pre_commit`` hook. The hook's signature
     is documented in BranchHooks constructor. (Nam T. Nguyen, #102747)

   * New ``Repository.stream_knit_data_for_revisions`` request added to the
     network protocol for greatly reduced roundtrips when retrieving a set of
     revisions. (Andrew Bennetts)

  BUG FIXES:

   * ``bzr plugins`` now lists the version number for each plugin in square
     brackets after the path. (Robert Collins, #125421)

   * Pushing, pulling and branching branches with subtree references was not
     copying the subtree weave, preventing the file graph from being accessed
     and causing errors in commits in clones. (Robert Collins)

   * Suppress warning "integer argument expected, got float" from Paramiko,
     which sometimes caused false test failures.  (Martin Pool)

   * Fix bug in bundle 4 that could cause attempts to write data to wrong
     versionedfile.  (Aaron Bentley)

   * Diffs generated using "diff -p" no longer break the patch parser.
     (Aaron Bentley)

   * get_transport treats an empty possible_transports list the same as a non-
     empty one.  (Aaron Bentley)

   * patch verification for merge directives is reactivated, and works with
     CRLF and CR files.  (Aaron Bentley)

   * Accept ..\ as a path in revision specifiers. This fixes for example
     "-r branch:..\other-branch" on Windows.  (Lukáš Lalinský) 

   * ``BZR_PLUGIN_PATH`` may now contain trailing slashes.
     (Blake Winton, #129299)

   * man page no longer lists hidden options (#131667, Aaron Bentley)

   * ``uncommit --help`` now explains the -r option adequately.  (Daniel
     Watkins, #106726)

   * Error messages are now better formatted with parameters (such as
     filenames) quoted when necessary. This avoids confusion when directory
     names ending in a '.' at the end of messages were confused with a
     full stop that may or not have been there. (Daniel Watkins, #129791)

   * Fix ``status FILE -r X..Y``. (Lukáš Lalinský)

   * If a particular command is an alias, ``help`` will show the alias
     instead of claiming there is no help for said alias. (Daniel Watkins,
     #133548)

   * TreeTransform-based operations, like pull, merge, revert, and branch,
     now roll back if they encounter an error.  (Aaron Bentley, #67699)

   * ``bzr commit`` now exits cleanly if a character unsupported by the
     current encoding is used in the commit message.  (Daniel Watkins,
     #116143)

   * bzr send uses default values for ranges when only half of an elipsis
     is specified ("-r..5" or "-r5..").  (#61685, Aaron Bentley)

   * Avoid trouble when Windows ssh calls itself 'plink' but no plink
     binary is present.  (Martin Albisetti, #107155)

   * ``bzr remove`` should remove clean subtrees.  Now it will remove (without
     needing ``--force``) subtrees that contain no files with text changes or
     modified files.  With ``--force`` it removes the subtree regardless of
     text changes or unknown files. Directories with renames in or out (but
     not changed otherwise) will now be removed without needing ``--force``.
     Unknown ignored files will be deleted without needing ``--force``.
     (Marius Kruger, #111665)

   * When two plugins conflict, the source of both the losing and now the
     winning definition is shown.  (Konstantin Mikhaylov, #5454)

   * When committing to a branch, the location being committed to is
     displayed.  (Daniel Watkins, #52479)

   * ``bzr --version`` takes care about encoding of stdout, especially
     when output is redirected. (Alexander Belchenko, #131100)

   * Prompt for an ftp password if none is provided.
     (Vincent Ladeuil, #137044)

   * Reuse bound branch associated transport to avoid multiple
     connections.
     (Vincent Ladeuil, #128076, #131396)

   * Overwrite conflicting tags by ``push`` and ``pull`` if the
     ``--overwrite`` option is specified.  (Lukáš Lalinský, #93947)

   * In checkouts, tags are copied into the master branch when created,
     changed or deleted, and are copied into the checkout when it is 
     updated.  (Martin Pool, #93856, #93860)

   * Print a warning instead of aborting the ``python setup.py install``
     process if building of a C extension is not possible.
     (Lukáš Lalinský, Alexander Belchenko)

  IMPROVEMENTS:

   * Add the option "--show-diff" to the commit command in order to display
     the diff during the commit log creation. (Goffredo Baroncelli)

   * ``pull`` and ``merge`` are much faster at installing bundle format 4.
     (Aaron Bentley)

   * ``pull -v`` no longer includes deltas, making it much faster.
     (Aaron Bentley)

   * ``send`` now sends the directive as an attachment by default.
     (Aaron Bentley, Lukáš Lalinský, Alexander Belchenko)

   * Documentation updates (Martin Albisetti)

   * Help on debug flags is now included in ``help global-options``.
     (Daniel Watkins, #124853)

   * Parameters passed on the command line are checked to ensure they are
     supported by the encoding in use. (Daniel Watkins)

   * The compression used within the bzr repository has changed from zlib
     level 9 to the zlib default level. This improves commit performance with
     only a small increase in space used (and in some cases a reduction in
     space). (Robert Collins)

   * Initial commit no longer SHAs files twice and now reuses the path
     rather than looking it up again, making it faster.
     (Ian Clatworthy)

   * New option ``-c``/``--change`` for ``diff`` and ``status`` to show
     changes in one revision.  (Lukáš Lalinský)

   * If versioned files match a given ignore pattern, a warning is now
     given. (Daniel Watkins, #48623)

   * ``bzr status`` now has -S as a short name for --short and -V as a
     short name for --versioned. These have been added to assist users
     migrating from Subversion: ``bzr status -SV`` is now like
     ``svn status -q``.  (Daniel Watkins, #115990)

   * Added C implementation of  ``PatienceSequenceMatcher``, which is about
     10x faster than the Python version. This speeds up commands that
     need file diffing, such as ``bzr commit`` or ``bzr diff``.
     (Lukáš Lalinský)

   * HACKING has been extended with a large section on core developer tasks.
     (Ian Clatworthy)

   * Add ``branches`` and ``standalone-trees`` as online help topics and
     include them as Concepts within the User Reference.
     (Paul Moore, Ian Clatworthy)

    * ``check`` can detect versionedfile parent references that are
      inconsistent with revision and inventory info, and ``reconcile`` can fix
      them.  These faulty references were generated by 0.8-era releases,
      so repositories which were manipulated by old bzrs should be
      checked, and possibly reconciled ASAP.  (Aaron Bentley, Andrew Bennetts)

  API BREAKS:

   * ``Branch.append_revision`` is removed altogether; please use 
     ``Branch.set_last_revision_info`` instead.  (Martin Pool)

   * CommitBuilder now advertises itself as requiring the root entry to be
     supplied. This only affects foreign repository implementations which reuse
     CommitBuilder directly and have changed record_entry_contents to require
     that the root not be supplied. This should be precisely zero plugins
     affected. (Robert Collins)

   * The ``add_lines`` methods on ``VersionedFile`` implementations has changed
     its return value to include the sha1 and length of the inserted text. This
     allows the avoidance of double-sha1 calculations during commit.
     (Robert Collins)

   * ``Transport.should_cache`` has been removed.  It was not called in the
     previous release.  (Martin Pool)

  TESTING:

   * Tests may now raise TestNotApplicable to indicate they shouldn't be 
     run in a particular scenario.  (Martin Pool)

   * New function multiply_tests_from_modules to give a simpler interface
     to test parameterization.  (Martin Pool, Robert Collins)

   * ``Transport.should_cache`` has been removed.  It was not called in the
     previous release.  (Martin Pool)

   * NULL_REVISION is returned to indicate the null revision, not None.
     (Aaron Bentley)

   * Use UTF-8 encoded StringIO for log tests to avoid failures on
     non-ASCII committer names.  (Lukáš Lalinský)

  INTERNALS:

   * ``bzrlib.plugin.all_plugins`` has been deprecated in favour of
     ``bzrlib.plugin.plugins()`` which returns PlugIn objects that provide
     useful functionality for determining the path of a plugin, its tests, and
     its version information. (Robert Collins)

   * Add the option user_encoding to the function 'show_diff_trees()'
     in order to move the user encoding at the UI level. (Goffredo Baroncelli)

   * Add the function make_commit_message_template_encoded() and the function
     edit_commit_message_encoded() which handle encoded strings.
     This is done in order to mix the commit messages (which is a unicode
     string), and the diff which is a raw string. (Goffredo Baroncelli)

   * CommitBuilder now defaults to using add_lines_with_ghosts, reducing
     overhead on non-weave repositories which don't require all parents to be
     present. (Robert Collins)

   * Deprecated method ``find_previous_heads`` on
     ``bzrlib.inventory.InventoryEntry``. This has been superseded by the use
     of ``parent_candidates`` and a separate heads check via the repository
     API. (Robert Collins)

   * New trace function ``mutter_callsite`` will print out a subset of the
     stack to the log, which can be useful for gathering debug details.
     (Robert Collins)

   * ``bzrlib.pack.ContainerWriter`` now tracks how many records have been
     added via a public attribute records_written. (Robert Collins)

   * New method ``bzrlib.transport.Transport.get_recommended_page_size``.
     This provides a hint to users of transports as to the reasonable
     minimum data to read. In principle this can take latency and
     bandwidth into account on a per-connection basis, but for now it
     just has hard coded values based on the url. (e.g. http:// has a large
     page size, file:// has a small one.) (Robert Collins)

   * New method on ``bzrlib.transport.Transport`` ``open_write_stream`` allows
     incremental addition of data to a file without requiring that all the
     data be buffered in memory. (Robert Collins)

   * New methods on ``bzrlib.knit.KnitVersionedFile``:
     ``get_data_stream(versions)``, ``insert_data_stream(stream)`` and
     ``get_format_signature()``.  These provide some infrastructure for
     efficiently streaming the knit data for a set of versions over the smart
     protocol.

   * Knits with no annotation cache still produce correct annotations.
     (Aaron Bentley)

   * Three new methods have been added to ``bzrlib.trace``:
     ``set_verbosity_level``, ``get_verbosity_level`` and ``is_verbose``.
     ``set_verbosity_level`` expects a numeric value: negative for quiet,
     zero for normal, positive for verbose. The size of the number can be
     used to determine just how quiet or verbose the application should be.
     The existing ``be_quiet`` and ``is_quiet`` routines have been
     integrated into this new scheme. (Ian Clatworthy)

   * Options can now be delcared with a ``custom_callback`` parameter. If
     set, this routine is called after the option is processed. This feature
     is now used by the standard options ``verbose`` and ``quiet`` so that
     setting one implicitly resets the other. (Ian Clatworthy)

   * Rather than declaring a new option from scratch in order to provide
     custom help, a centrally registered option can be decorated using the
     new ``bzrlib.Option.custom_help`` routine. In particular, this routine
     is useful when declaring better help for the ``verbose`` and ``quiet``
     standard options as the base definition of these is now more complex
     than before thanks to their use of a custom callback. (Ian Clatworthy)
      
    * Tree._iter_changes(specific_file=[]) now iterates through no files,
      instead of iterating through all files.  None is used to iterate through
      all files.  (Aaron Bentley)

    * WorkingTree.revert() now accepts None to revert all files.  The use of
      [] to revert all files is deprecated.  (Aaron Bentley)


bzr 0.90 2007-08-28
-------------------

  IMPROVEMENTS:

    * Documentation is now organized into multiple directories with a level
      added for different languages or locales. Added the Mini Tutorial
      and Quick Start Summary (en) documents from the Wiki, improving the
      content and readability of the former. Formatted NEWS as Release Notes
      complete with a Table of Conents, one heading per release. Moved the
      Developer Guide into the main document catalog and provided a link
      from the developer document catalog back to the main one.
      (Ian Clatworthy, Sabin Iacob, Alexander Belchenko)


  API CHANGES:

    * The static convenience method ``BzrDir.create_repository``
      is deprecated.  Callers should instead create a ``BzrDir`` instance
      and call ``create_repository`` on that.  (Martin Pool)


bzr 0.90rc1 2007-08-14
----------------------

  BUGFIXES:

    * ``bzr init`` should connect to the remote location one time only.  We
      have been connecting several times because we forget to pass around the
      Transport object. This modifies ``BzrDir.create_branch_convenience``,
      so that we can give it the Transport we already have.
      (John Arbash Meinel, Vincent Ladeuil, #111702)

    * Get rid of sftp connection cache (get rid of the FTP one too).
      (Vincent Ladeuil, #43731)

    * bzr branch {local|remote} remote don't try to create a working tree
      anymore.
      (Vincent Ladeuil, #112173)

    * All identified multiple connections for a single bzr command have been
      fixed. See bzrlib/tests/commands directory.
      (Vincent Ladeuil)

    * ``bzr rm`` now does not insist on ``--force`` to delete files that
      have been renamed but not otherwise modified.  (Marius Kruger,
      #111664)

    * ``bzr selftest --bench`` no longer emits deprecation warnings
      (Lukáš Lalinský)

    * ``bzr status`` now honours FILE parameters for conflict lists
      (Aaron Bentley, #127606)

    * ``bzr checkout`` now honours -r when reconstituting a working tree.
      It also honours -r 0.  (Aaron Bentley, #127708)

    * ``bzr add *`` no more fails on Windows if working tree contains
      non-ascii file names. (Kuno Meyer, #127361)

    * allow ``easy_install bzr`` runs without fatal errors. 
      (Alexander Belchenko, #125521)

    * Graph._filter_candidate_lca does not raise KeyError if a candidate
      is eliminated just before it would normally be examined.  (Aaron Bentley)

    * SMTP connection failures produce a nice message, not a traceback.
      (Aaron Bentley)

  IMPROVEMENTS:

    * Don't show "dots" progress indicators when run non-interactively, such
      as from cron.  (Martin Pool)

    * ``info`` now formats locations more nicely and lists "submit" and
      "public" branches (Aaron Bentley)

    * New ``pack`` command that will trigger database compression within
      the repository (Robert Collins)

    * Implement ``_KnitIndex._load_data`` in a pyrex extension. The pyrex
      version is approximately 2-3x faster at parsing a ``.kndx`` file.
      Which yields a measurable improvement for commands which have to
      read from the repository, such as a 1s => 0.75s improvement in
      ``bzr diff`` when there are changes to be shown.  (John Arbash Meinel)

    * Merge is now faster.  Depending on the scenario, it can be more than 2x
      faster. (Aaron Bentley)

    * Give a clearer warning, and allow ``python setup.py install`` to
      succeed even if pyrex is not available.
      (John Arbash Meinel)

    * ``DirState._read_dirblocks`` now has an optional Pyrex
      implementation. This improves the speed of any command that has to
      read the entire DirState. (``diff``, ``status``, etc, improve by
      about 10%).
      ``bisect_dirblocks`` has also been improved, which helps all
      ``_get_entry`` type calls (whenever we are searching for a
      particular entry in the in-memory DirState).
      (John Arbash Meinel)

    * ``bzr pull`` and ``bzr push`` no longer do a complete walk of the 
      branch revision history for ui display unless -v is supplied.
      (Robert Collins)

    * ``bzr log -rA..B`` output shifted to the left margin if the log only 
      contains merge revisions. (Kent Gibson) 

    * The ``plugins`` command is now public with improved help.
      (Ian Clatworthy)

    * New bundle and merge directive formats are faster to generate, and

    * Annotate merge now works when there are local changes. (Aaron Bentley)

    * Commit now only shows the progress in terms of directories instead of
      entries. (Ian Clatworthy)

    * Fix ``KnitRepository.get_revision_graph`` to not request the graph 2
      times. This makes ``get_revision_graph`` 2x faster. (John Arbash
      Meinel)

    * Fix ``VersionedFile.get_graph()`` to avoid using
      ``set.difference_update(other)``, which has bad scaling when
      ``other`` is large. This improves ``VF.get_graph([version_id])`` for
      a 12.5k graph from 2.9s down to 200ms. (John Arbash Meinel)

    * The ``--lsprof-file`` option now generates output for KCacheGrind if
      the file starts with ``callgrind.out``. This matches the default file
      filtering done by KCacheGrind's Open Dialog. (Ian Clatworthy)

    * Fix ``bzr update`` to avoid an unnecessary
      ``branch.get_master_branch`` call, which avoids 1 extra connection
      to the remote server. (Partial fix for #128076, John Arbash Meinel)

    * Log errors from the smart server in the trace file, to make debugging 
      test failures (and live failures!) easier.  (Andrew Bennetts)

    * The HTML version of the man page has been superceded by a more
      comprehensive manual called the Bazaar User Reference. This manual
      is completed generated from the online help topics. As part of this
      change, limited reStructuredText is now explicitly supported in help
      topics and command help with 'unnatural' markup being removed prior
      to display by the online help or inclusion in the man page.
      (Ian Clatworthy)

    * HTML documentation now use files extension ``*.html``
      (Alexander Belchenko)

    * The cache of ignore definitions is now cleared in WorkingTree.unlock()
      so that changes to .bzrignore aren't missed. (#129694, Daniel Watkins)

    * ``bzr selftest --strict`` fails if there are any missing features or
      expected test failures. (Daniel Watkins, #111914)

    * Link to registration survey added to README. (Ian Clatworthy)

    * Windows standalone installer show link to registration survey
      when installation finished. (Alexander Belchenko)

  LIBRARY API BREAKS:

    * Deprecated dictionary ``bzrlib.option.SHORT_OPTIONS`` removed.
      Options are now required to provide a help string and it must
      comply with the style guide by being one or more sentences with an
      initial capital and final period. (Martin Pool)

    * KnitIndex.get_parents now returns tuples. (Robert Collins)

    * Ancient unused ``Repository.text_store`` attribute has been removed.
      (Robert Collins)

    * The ``bzrlib.pack`` interface has changed to use tuples of bytestrings
      rather than just bytestrings, making it easier to represent multiple
      element names. As this interface was not used by any internal facilities
      since it was introduced in 0.18 no API compatibility is being preserved.
      The serialised form of these packs is identical with 0.18 when a single
      element tuple is in use. (Robert Collins)

  INTERNALS:

    * merge now uses ``iter_changes`` to calculate changes, which makes room for
      future performance increases.  It is also more consistent with other
      operations that perform comparisons, and reduces reliance on
      Tree.inventory.  (Aaron Bentley)

    * Refactoring of transport classes connected to a remote server.
      ConnectedTransport is a new class that serves as a basis for all
      transports needing to connect to a remote server.  transport.split_url
      have been deprecated, use the static method on the object instead. URL
      tests have been refactored too.
      (Vincent Ladeuil)

    * Better connection sharing for ConnectedTransport objects.
      transport.get_transport() now accepts a 'possible_transports' parameter.
      If a newly requested transport can share a connection with one of the
      list, it will.
      (Vincent Ladeuil)

    * Most functions now accept ``bzrlib.revision.NULL_REVISION`` to indicate
      the null revision, and consider using ``None`` for this purpose
      deprecated.  (Aaron Bentley)

    * New ``index`` module with abstract index functionality. This will be
      used during the planned changes in the repository layer. Currently the
      index layer provides a graph aware immutable index, a builder for the
      same index type to allow creating them, and finally a composer for
      such indices to allow the use of many indices in a single query. The
      index performance is not optimised, however the API is stable to allow
      development on top of the index. (Robert Collins)

    * ``bzrlib.dirstate.cmp_by_dirs`` can be used to compare two paths by
      their directory sections. This is equivalent to comparing
      ``path.split('/')``, only without having to split the paths.
      This has a Pyrex implementation available.
      (John Arbash Meinel)

    * New transport decorator 'unlistable+' which disables the list_dir
      functionality for testing.

    * Deprecated ``change_entry`` in transform.py. (Ian Clatworthy)

    * RevisionTree.get_weave is now deprecated.  Tree.plan_merge is now used
      for performing annotate-merge.  (Aaron Bentley)

    * New EmailMessage class to create email messages. (Adeodato Simó)

    * Unused functions on the private interface KnitIndex have been removed.
      (Robert Collins)

    * New ``knit.KnitGraphIndex`` which provides a ``KnitIndex`` layered on top
      of a ``index.GraphIndex``. (Robert Collins)

    * New ``knit.KnitVersionedFile.iter_parents`` method that allows querying
      the parents of many knit nodes at once, reducing round trips to the 
      underlying index. (Robert Collins)

    * Graph now has an is_ancestor method, various bits use it.
      (Aaron Bentley)

    * The ``-Dhpss`` flag now includes timing information. As well as
      logging when a new connection is opened. (John Arbash Meinel)

    * ``bzrlib.pack.ContainerWriter`` now returns an offset, length tuple to
      callers when inserting data, allowing generation of readv style access
      during pack creation, without needing a separate pass across the output
      pack to gather such details. (Robert Collins)

    * ``bzrlib.pack.make_readv_reader`` allows readv based access to pack
      files that are stored on a transport. (Robert Collins)

    * New ``Repository.has_same_location`` method that reports if two
      repository objects refer to the same repository (although with some risk
      of false negatives).  (Andrew Bennetts)

    * InterTree.compare now passes require_versioned on correctly.
      (Marius Kruger)

    * New methods on Repository - ``start_write_group``,
      ``commit_write_group``, ``abort_write_group`` and ``is_in_write_group`` -
      which provide a clean hook point for transactional Repositories - ones
      where all the data for a fetch or commit needs to be made atomically
      available in one step. This allows the write lock to remain while making
      a series of data insertions.  (e.g. data conversion). (Robert Collins)

    * In ``bzrlib.knit`` the internal interface has been altered to use
      3-tuples (index, pos, length) rather than two-tuples (pos, length) to
      describe where data in a knit is, allowing knits to be split into 
      many files. (Robert Collins)

    * ``bzrlib.knit._KnitData`` split into cache management and physical access
      with two access classes - ``_PackAccess`` and ``_KnitAccess`` defined.
      The former provides access into a .pack file, and the latter provides the
      current production repository form of .knit files. (Robert Collins)

  TESTING:

    * Remove selftest ``--clean-output``, ``--numbered-dirs`` and
      ``--keep-output`` options, which are obsolete now that tests
      are done within directories in $TMPDIR.  (Martin Pool)

    * The SSH_AUTH_SOCK environment variable is now reset to avoid 
      interaction with any running ssh agents.  (Jelmer Vernooij, #125955)

    * run_bzr_subprocess handles parameters the same way as run_bzr:
      either a string or a list of strings should be passed as the first
      parameter.  Varargs-style parameters are deprecated. (Aaron Bentley)


bzr 0.18  2007-07-17
--------------------

  BUGFIXES:

    * Fix 'bzr add' crash under Win32 (Kuno Meyer)


bzr 0.18rc1  2007-07-10
-----------------------

  BUGFIXES:

    * Do not suppress pipe errors, etc. in non-display commands
      (Alexander Belchenko, #87178)

    * Display a useful error message when the user requests to annotate
      a file that is not present in the specified revision.
      (James Westby, #122656)

    * Commands that use status flags now have a reference to 'help
      status-flags'.  (Daniel Watkins, #113436)

    * Work around python-2.4.1 inhability to correctly parse the
      authentication header.
      (Vincent Ladeuil, #121889)

    * Use exact encoding for merge directives. (Adeodato Simó, #120591)

    * Fix tempfile permissions error in smart server tar bundling under
      Windows. (Martin _, #119330)

    * Fix detection of directory entries in the inventory. (James Westby)

    * Fix handling of http code 400: Bad Request When issuing too many ranges.
      (Vincent Ladeuil, #115209)

    * Issue a CONNECT request when connecting to an https server
      via a proxy to enable SSL tunneling.
      (Vincent Ladeuil, #120678)

    * Fix ``bzr log -r`` to support selecting merge revisions, both 
      individually and as part of revision ranges.
      (Kent Gibson, #4663)
 
    * Don't leave cruft behind when failing to acquire a lockdir.
      (Martin Pool, #109169)

    * Don't use the '-f' strace option during tests.
      (Vincent Ladeuil, #102019).

    * Warn when setting ``push_location`` to a value that will be masked by
      locations.conf.  (Aaron Bentley, #122286)

    * Fix commit ordering in corner case (Aaron Bentley, #94975)

    *  Make annotate behave in a non-ASCII world (Adeodato Simó).

  IMPROVEMENTS:

    * The --lsprof-file option now dumps a text rendering of the profiling
      information if the filename ends in ".txt". It will also convert the
      profiling information to a format suitable for KCacheGrind if the
      output filename ends in ".callgrind". Fixes to the lsprofcalltree
      conversion process by Jean Paul Calderone and Itamar were also merged.
      See http://ddaa.net/blog/python/lsprof-calltree. (Ian Clatworthy)

    * ``info`` now defaults to non-verbose mode, displaying only paths and
      abbreviated format info.  ``info -v`` displays all the information
      formerly displayed by ``info``.  (Aaron Bentley, Adeodato Simó)

    * ``bzr missing`` now has better option names ``--this`` and ``--other``.
      (Elliot Murphy)

    * The internal ``weave-list`` command has become ``versionedfile-list``,
      and now lists knits as well as weaves.  (Aaron Bentley)

    * Automatic merge base selection uses a faster algorithm that chooses
      better bases in criss-cross merge situations (Aaron Bentley)

    * Progress reporting in ``commit`` has been improved. The various logical
      stages are now reported on as follows, namely:

      * Collecting changes [Entry x/y] - Stage n/m
      * Saving data locally - Stage n/m
      * Uploading data to master branch - Stage n/m
      * Updating the working tree - Stage n/m
      * Running post commit hooks - Stage n/m
      
      If there is no master branch, the 3rd stage is omitted and the total
      number of stages is adjusted accordingly.

      Each hook that is run after commit is listed with a name (as hooks
      can be slow it is useful feedback).
      (Ian Clatworthy, Robert Collins)

    * Various operations that are now faster due to avoiding unnecessary
      topological sorts. (Aaron Bentley)

    * Make merge directives robust against broken bundles. (Aaron Bentley)

    * The lsprof filename note is emitted via trace.note(), not standard
      output.  (Aaron Bentley)

    * ``bzrlib`` now exports explicit API compatibility information to assist
      library users and plugins. See the ``bzrlib.api`` module for details.
      (Robert Collins)

    * Remove unnecessary lock probes when acquiring a lockdir.
      (Martin Pool)

    * ``bzr --version`` now shows the location of the bzr log file, which
      is especially useful on Windows.  (Martin Pool)

    * -D now supports hooks to get debug tracing of hooks (though its currently
      minimal in nature). (Robert Collins)

    * Long log format reports deltas on merge revisions. 
      (John Arbash Meinel, Kent Gibson)

    * Make initial push over ftp more resilient. (John Arbash Meinel)

    * Print a summary of changes for update just like pull does.
      (Daniel Watkins, #113990)

    * Add a -Dhpss option to trace smart protocol requests and responses.
      (Andrew Bennetts)

  LIBRARY API BREAKS:

    * Testing cleanups - 
      ``bzrlib.repository.RepositoryTestProviderAdapter`` has been moved
      to ``bzrlib.tests.repository_implementations``;
      ``bzrlib.repository.InterRepositoryTestProviderAdapter`` has been moved
      to ``bzrlib.tests.interrepository_implementations``;
      ``bzrlib.transport.TransportTestProviderAdapter`` has moved to 
      ``bzrlib.tests.test_transport_implementations``.
      ``bzrlib.branch.BranchTestProviderAdapter`` has moved to
      ``bzrlib.tests.branch_implementations``.
      ``bzrlib.bzrdir.BzrDirTestProviderAdapter`` has moved to 
      ``bzrlib.tests.bzrdir_implementations``.
      ``bzrlib.versionedfile.InterVersionedFileTestProviderAdapter`` has moved
      to ``bzrlib.tests.interversionedfile_implementations``.
      ``bzrlib.store.revision.RevisionStoreTestProviderAdapter`` has moved to
      ``bzrlib.tests.revisionstore_implementations``.
      ``bzrlib.workingtree.WorkingTreeTestProviderAdapter`` has moved to
      ``bzrlib.tests.workingtree_implementations``.
      These changes are an API break in the testing infrastructure only.
      (Robert Collins)

    * Relocate TestCaseWithRepository to be more central. (Robert Collins)

    * ``bzrlib.add.smart_add_tree`` will no longer perform glob expansion on
      win32. Callers of the function should do this and use the new
      ``MutableTree.smart_add`` method instead. (Robert Collins)

    * ``bzrlib.add.glob_expand_for_win32`` is now
      ``bzrlib.win32utils.glob_expand``.  (Robert Collins)

    * ``bzrlib.add.FastPath`` is now private and moved to 
      ``bzrlib.mutabletree._FastPath``. (Robert Collins, Martin Pool)

    * ``LockDir.wait`` removed.  (Martin Pool)

    * The ``SmartServer`` hooks API has changed for the ``server_started`` and
      ``server_stopped`` hooks. The first parameter is now an iterable of
      backing URLs rather than a single URL. This is to reflect that many
      URLs may map to the external URL of the server. E.g. the server interally
      may have a chrooted URL but also the local file:// URL will be at the 
      same location. (Robert Collins)

  INTERNALS:

    * New SMTPConnection class to unify email handling.  (Adeodato Simó)

    * Fix documentation of BzrError. (Adeodato Simó)

    * Make BzrBadParameter an internal error. (Adeodato Simó)

    * Remove use of 'assert False' to raise an exception unconditionally.
      (Martin Pool)

    * Give a cleaner error when failing to decode knit index entry.
      (Martin Pool)

    * TreeConfig would mistakenly search the top level when asked for options
      from a section. It now respects the section argument and only
      searches the specified section. (James Westby)

    * Improve ``make api-docs`` output. (John Arbash Meinel)

    * Use os.lstat rather than os.stat for osutils.make_readonly and
      osutils.make_writeable. This makes the difftools plugin more
      robust when dangling symlinks are found. (Elliot Murphy)

    * New ``-Dlock`` option to log (to ~/.bzr.log) information on when 
      lockdirs are taken or released.  (Martin Pool)

    * ``bzrlib`` Hooks are now nameable using ``Hooks.name_hook``. This 
      allows a nicer UI when hooks are running as the current hook can
      be displayed. (Robert Collins)

    * ``Transport.get`` has had its interface made more clear for ease of use.
      Retrieval of a directory must now fail with either 'PathError' at open
      time, or raise 'ReadError' on a read. (Robert Collins)

    * New method ``_maybe_expand_globs`` on the ``Command`` class for 
      dealing with unexpanded glob lists - e.g. on the win32 platform. This
      was moved from ``bzrlib.add._prepare_file_list``. (Robert Collins)

    * ``bzrlib.add.smart_add`` and ``bzrlib.add.smart_add_tree`` are now
      deprecated in favour of ``MutableTree.smart_add``. (Robert Collins,
      Martin Pool)

    * New method ``external_url`` on Transport for obtaining the url to
      hand to external processes. (Robert Collins)

    * Teach windows installers to build pyrex/C extensions.
      (Alexander Belchenko)

  TESTING:

    * Removed the ``--keep-output`` option from selftest and clean up test
      directories as they're used.  This reduces the IO load from 
      running the test suite and cuts the time by about half.
      (Andrew Bennetts, Martin Pool)

    * Add scenarios as a public attribute on the TestAdapter classes to allow
      modification of the generated scenarios before adaption and easier
      testing. (Robert Collins)

    * New testing support class ``TestScenarioApplier`` which multiplies
      out a single teste by a list of supplied scenarios. (RobertCollins)

    * Setting ``repository_to_test_repository`` on a repository_implementations
      test will cause it to be called during repository creation, allowing the
      testing of repository classes which are not based around the Format
      concept. For example a repository adapter can be tested in this manner,
      by altering the repository scenarios to include a scenario that sets this
      attribute during the test parameterisation in
      ``bzrlib.tests.repository.repository_implementations``. (Robert Collins)

    * Clean up many of the APIs for blackbox testing of Bazaar.  The standard 
      interface is now self.run_bzr.  The command to run can be passed as
      either a list of parameters, a string containing the command line, or
      (deprecated) varargs parameters.  (Martin Pool)

    * The base TestCase now isolates tests from -D parameters by clearing
      ``debug.debug_flags`` and restores it afterwards. (Robert Collins)

    * Add a relpath parameter to get_transport methods in test framework to
      avoid useless cloning.
      (Vincent Ladeuil, #110448)


bzr 0.17  2007-06-18
--------------------

  BUGFIXES:

    * Fix crash of commit due to wrong lookup of filesystem encoding.
      (Colin Watson, #120647)

    * Revert logging just to stderr in commit as broke unicode filenames.
      (Aaron Bentley, Ian Clatworthy, #120930)


bzr 0.17rc1  2007-06-12
-----------------------

  NOTES WHEN UPGRADING:

    * The kind() and is_executable() APIs on the WorkingTree interface no
      longer implicitly (read) locks and unlocks the tree. This *might*
      impact some plug-ins and tools using this part of the API. If you find
      an issue that may be caused by this change, please let us know,
      particularly the plug-in/tool maintainer. If encountered, the API
      fix is to surround kind() and is_executable() calls with lock_read()
      and unlock() like so::

        work_tree.lock_read()
        try:
            kind = work_tree.kind(...)
        finally:
            work_tree.unlock()

  INTERNALS:
    * Rework of LogFormatter API to provide beginning/end of log hooks and to
      encapsulate the details of the revision to be logged in a LogRevision
      object.
      In long log formats, merge revision ids are only shown when --show-ids
      is specified, and are labelled "revision-id:", as per mainline
      revisions, instead of "merged:". (Kent Gibson)

    * New ``BranchBuilder`` API which allows the construction of particular
      histories quickly. Useful for testing and potentially other applications
      too. (Robert Collins)

  IMPROVEMENTS:
  
    * There are two new help topics, working-trees and repositories that
      attempt to explain these concepts. (James Westby, John Arbash Meinel,
      Aaron Bentley)

    * Added ``bzr log --limit`` to report a limited number of revisions.
      (Kent Gibson, #3659)

    * Revert does not try to preserve file contents that were originally
      produced by reverting to a historical revision.  (Aaron Bentley)

    * ``bzr log --short`` now includes ``[merge]`` for revisions which
      have more than one parent. This is a small improvement to help
      understanding what changes have occurred
      (John Arbash Meinel, #83887)

    * TreeTransform avoids many renames when contructing large trees,
      improving speed.  3.25x speedups have been observed for construction of
      kernel-sized-trees, and checkouts are 1.28x faster.  (Aaron Bentley)

    * Commit on large trees is now faster. In my environment, a commit of
      a small change to the Mozilla tree (55k files) has dropped from
      66 seconds to 32 seconds. For a small tree of 600 files, commit of a
      small change is 33% faster. (Ian Clatworthy)

    * New --create-prefix option to bzr init, like for push.  (Daniel Watkins,
      #56322)

  BUGFIXES:

    * ``bzr push`` should only connect to the remote location one time.
      We have been connecting 3 times because we forget to pass around
      the Transport object. This adds ``BzrDir.clone_on_transport()``, so
      that we can pass in the Transport that we already have.
      (John Arbash Meinel, #75721)

    * ``DirState.set_state_from_inventory()`` needs to properly order
      based on split paths, not just string paths.
      (John Arbash Meinel, #115947)

    * Let TestUIFactoy encode the password prompt with its own stdout.
      (Vincent Ladeuil, #110204)

    * pycurl should take use the range header that takes the range hint
      into account.
      (Vincent Ladeuil, #112719)

    * WorkingTree4.get_file_sha1 no longer raises an exception when invoked
      on a missing file.  (Aaron Bentley, #118186)

    * WorkingTree.remove works correctly with tree references, and when pwd is
      not the tree root. (Aaron Bentley)

    * Merge no longer fails when a file is renamed in one tree and deleted
      in the other. (Aaron Bentley, #110279)

    * ``revision-info`` now accepts dotted revnos, doesn't require a tree,
      and defaults to the last revision (Matthew Fuller, #90048)

    * Tests no longer fail when BZR_REMOTE_PATH is set in the environment.
      (Daniel Watkins, #111958)

    * ``bzr branch -r revid:foo`` can be used to branch any revision in
      your repository. (Previously Branch6 only supported revisions in your
      mainline). (John Arbash Meinel, #115343)

bzr 0.16  2007-05-07
--------------------
  
  BUGFIXES:

    * Handle when you have 2 directories with similar names, but one has a
      hyphen. (``'abc'`` versus ``'abc-2'``). The WT4._iter_changes
      iterator was using direct comparison and ``'abc/a'`` sorts after
      ``'abc-2'``, but ``('abc', 'a')`` sorts before ``('abc-2',)``.
      (John Arbash Meinel, #111227)

    * Handle when someone renames a file on disk without telling bzr.
      Previously we would report the first file as missing, but not show
      the new unknown file. (John Arbash Meinel, #111288)

    * Avoid error when running hooks after pulling into or pushing from
      a branch bound to a smartserver branch.  (Martin Pool, #111968)

  IMPROVEMENTS:

    * Move developer documentation to doc/developers/. This reduces clutter in
      the root of the source tree and allows HACKING to be split into multiple
      files. (Robert Collins, Alexander Belchenko)

    * Clean up the ``WorkingTree4._iter_changes()`` internal loops as well as
      ``DirState.update_entry()``. This optimizes the core logic for ``bzr
      diff`` and ``bzr status`` significantly improving the speed of
      both. (John Arbash Meinel)

bzr 0.16rc2  2007-04-30
-----------------------

  BUGFIXES:

    * Handle the case when you delete a file, and then rename another file
      on top of it. Also handle the case of ``bzr rm --keep foo``. ``bzr
      status`` should show the removed file and an unknown file in its
      place. (John Arbash Meinel, #109993)

    * Bundles properly read and write revision properties that have an
      empty value. And when the value is not ASCII.
      (John Arbash Meinel, #109613)

    * Fix the bzr commit message to be in text mode.
      (Alexander Belchenko, #110901)

    * Also handle when you rename a file and create a file where it used
      to be. (John Arbash Meinel, #110256)

    * ``WorkingTree4._iter_changes`` should not descend into unversioned
      directories. (John Arbash Meinel, #110399)

bzr 0.16rc1  2007-04-26
-----------------------

  NOTES WHEN UPGRADING:

    * ``bzr remove`` and ``bzr rm`` will now remove the working file, if
      it could be recovered again.
      This has been done for consistency with svn and the unix rm command.
      The old ``remove`` behaviour has been retained in the new option
      ``bzr remove --keep``, which will just stop versioning the file,
      but not delete it.
      ``bzr remove --force`` have been added which will always delete the
      files.
      ``bzr remove`` is also more verbose.
      (Marius Kruger, #82602)

  IMPROVEMENTS:

    * Merge directives can now be supplied as input to `merge` and `pull`,
      like bundles can.  (Aaron Bentley)

    * Sending the SIGQUIT signal to bzr, which can be done on Unix by
      pressing Control-Backslash, drops bzr into a debugger.  Type ``'c'``
      to continue.  This can be disabled by setting the environment variable
      ``BZR_SIGQUIT_PDB=0``.  (Martin Pool)

    * selftest now supports --list-only to list tests instead of running
      them. (Ian Clatworthy)

    * selftest now supports --exclude PATTERN (or -x PATTERN) to exclude
      tests with names that match that regular expression.
      (Ian Clatworthy, #102679)

    * selftest now supports --randomize SEED to run tests in a random order.
      SEED is typically the value 'now' meaning 'use the current time'.
      (Ian Clatworthy, #102686)

    * New option ``--fixes`` to commit, which stores bug fixing annotations as
      revision properties. Built-in support for Launchpad, Debian, Trac and
      Bugzilla bug trackers. (Jonathan Lange, James Henstridge, Robert Collins)

    * New API, ``bzrlib.bugtracker.tracker_registry``, for adding support for
      other bug trackers to ``fixes``. (Jonathan Lange, James Henstridge,
      Robert Collins)

    * ``selftest`` has new short options ``-f`` and ``-1``.  (Martin
      Pool)

    * ``bzrlib.tsort.MergeSorter`` optimizations. Change the inner loop
      into using local variables instead of going through ``self._var``.
      Improves the time to ``merge_sort`` a 10k revision graph by
      approximately 40% (~700->400ms).  (John Arbash Meinel)

    * ``make docs`` now creates a man page at ``man1/bzr.1`` fixing bug 107388.
      (Robert Collins)

    * ``bzr help`` now provides cross references to other help topics using
      the _see_also facility on command classes. Likewise the bzr_man
      documentation, and the bzr.1 man page also include this information.
      (Robert Collins)

    * Tags are now included in logs, that use the long log formatter. 
      (Erik Bågfors, Alexander Belchenko)

    * ``bzr help`` provides a clearer message when a help topic cannot be
      found. (Robert Collins, #107656)

    * ``bzr help`` now accepts optional prefixes for command help. The help
      for all commands can now be found at ``bzr help commands/COMMANDNAME``
      as well as ``bzr help COMMANDNAME`` (which only works for commands 
      where the name is not the same as a more general help topic). 
      (Robert Collins)

    * ``bzr help PLUGINNAME`` will now return the module docstring from the
      plugin PLUGINNAME. (Robert Collins, #50408)

    * New help topic ``urlspec`` which lists the availables transports.
      (Goffredo Baroncelli)

    * doc/server.txt updated to document the default bzr:// port
      and also update the blurb about the hpss' current status.
      (Robert Collins, #107125).

    * ``bzr serve`` now listens on interface 0.0.0.0 by default, making it
      serve out to the local LAN (and anyone in the world that can reach the
      machine running ``bzr serve``. (Robert Collins, #98918)

    * A new smart server protocol version has been added.  It prefixes requests
      and responses with an explicit version identifier so that future protocol
      revisions can be dealt with gracefully.  (Andrew Bennetts, Robert Collins)

    * The bzr protocol version 2 indicates success or failure in every response
      without depending on particular commands encoding that consistently,
      allowing future client refactorings to be much more robust about error
      handling. (Robert Collins, Martin Pool, Andrew Bennetts)

    * The smart protocol over HTTP client has been changed to always post to the
      same ``.bzr/smart`` URL under the original location when it can.  This allows
      HTTP servers to only have to pass URLs ending in .bzr/smart to the smart
      server handler, and not arbitrary ``.bzr/*/smart`` URLs.  (Andrew Bennetts)

    * digest authentication is now supported for proxies and HTTP by the urllib
      based http implementation. Tested against Apache 2.0.55 and Squid
      2.6.5. Basic and digest authentication are handled coherently for HTTP
      and proxy: if the user is provided in the url (bzr command line for HTTP,
      proxy environment variables for proxies), the password is prompted for
      (only once). If the password is provided, it is taken into account. Once
      the first authentication is successful, all further authentication
      roundtrips are avoided by preventively setting the right authentication
      header(s).
      (Vincent Ladeuil).

  INTERNALS:

    * bzrlib API compatability with 0.8 has been dropped, cleaning up some
      code paths. (Robert Collins)

    * Change the format of chroot urls so that they can be safely manipulated
      by generic url utilities without causing the resulting urls to have
      escaped the chroot. A side effect of this is that creating a chroot
      requires an explicit action using a ChrootServer.
      (Robert Collins, Andrew Bennetts)

    * Deprecate ``Branch.get_root_id()`` because branches don't have root ids,
      rather than fixing bug #96847.  (Aaron Bentley)

    * ``WorkingTree.apply_inventory_delta`` provides a better alternative to
      ``WorkingTree._write_inventory``.  (Aaron Bentley)

    * Convenience method ``TestCase.expectFailure`` ensures that known failures
      do not silently pass.  (Aaron Bentley)

    * ``Transport.local_abspath`` now raises ``NotLocalUrl`` rather than 
      ``TransportNotPossible``. (Martin Pool, Ian Clatworthy)

    * New SmartServer hooks facility. There are two initial hooks documented
      in ``bzrlib.transport.smart.SmartServerHooks``. The two initial hooks allow
      plugins to execute code upon server startup and shutdown.
      (Robert Collins).

    * SmartServer in standalone mode will now close its listening socket
      when it stops, rather than waiting for garbage collection. This primarily
      fixes test suite hangs when a test tries to connect to a shutdown server.
      It may also help improve behaviour when dealing with a server running
      on a specific port (rather than dynamically assigned ports).
      (Robert Collins)

    * Move most SmartServer code into a new package, bzrlib/smart.
      bzrlib/transport/remote.py contains just the Transport classes that used
      to be in bzrlib/transport/smart.py.  (Andrew Bennetts)

    * urllib http implementation avoid roundtrips associated with
      401 (and 407) errors once the authentication succeeds.
      (Vincent Ladeuil).

    * urlib http now supports querying the user for a proxy password if
      needed. Realm is shown in the prompt for both HTTP and proxy
      authentication when the user is required to type a password. 
      (Vincent Ladeuil).

    * Renamed SmartTransport (and subclasses like SmartTCPTransport) to
      RemoteTransport (and subclasses to RemoteTCPTransport, etc).  This is more
      consistent with its new home in ``bzrlib/transport/remote.py``, and because
      it's not really a "smart" transport, just one that does file operations
      via remote procedure calls.  (Andrew Bennetts)
 
    * The ``lock_write`` method of ``LockableFiles``, ``Repository`` and
      ``Branch`` now accept a ``token`` keyword argument, so that separate
      instances of those objects can share a lock if it has the right token.
      (Andrew Bennetts, Robert Collins)

    * New method ``get_branch_reference`` on ``BzrDir`` allows the detection of
      branch references - which the smart server component needs.

    * The Repository API ``make_working_trees`` is now permitted to return
      False when ``set_make_working_trees`` is not implemented - previously
      an unimplemented ``set_make_working_trees`` implied the result True
      from ``make_working_trees``. This has been changed to accomodate the
      smart server, where it does not make sense (at this point) to ever
      make working trees by default. (Robert Collins)

    * Command objects can now declare related help topics by having _see_also
      set to a list of related topic. (Robert Collins)

    * ``bzrlib.help`` now delegates to the Command class for Command specific
      help. (Robert Collins)

    * New class ``TransportListRegistry``, derived from the Registry class, which 
      simplifies tracking the available Transports. (Goffredo Baroncelli)

    * New function ``Branch.get_revision_id_to_revno_map`` which will
      return a dictionary mapping revision ids to dotted revnos. Since
      dotted revnos are defined in the context of the branch tip, it makes
      sense to generate them from a ``Branch`` object.
      (John Arbash Meinel)

    * Fix the 'Unprintable error' message display to use the repr of the 
      exception that prevented printing the error because the str value
      for it is often not useful in debugging (e.g. KeyError('foo') has a
      str() of 'foo' but a repr of 'KeyError('foo')' which is much more
      useful. (Robert Collins)

    * ``urlutils.normalize_url`` now unescapes unreserved characters, such as "~".
      (Andrew Bennetts)

  BUGFIXES:

    * Don't fail bundle selftest if email has 'two' embedded.  
      (Ian Clatworthy, #98510)

    * Remove ``--verbose`` from ``bzr bundle``. It didn't work anyway.
      (Robert Widhopf-Fenk, #98591)

    * Remove ``--basis`` from the checkout/branch commands - it didn't work
      properly and is no longer beneficial.
      (Robert Collins, #53675, #43486)

    * Don't produce encoding error when adding duplicate files.
      (Aaron Bentley)

    * Fix ``bzr log <file>`` so it only logs the revisions that changed
      the file, and does it faster.
      (Kent Gibson, John Arbash Meinel, #51980, #69477)
 
    * Fix ``InterDirstateTre._iter_changes`` to handle when we come across
      an empty versioned directory, which now has files in it.
      (John Arbash Meinel, #104257)

    * Teach ``common_ancestor`` to shortcut when the tip of one branch is
      inside the ancestry of the other. Saves a lot of graph processing
      (with an ancestry of 16k revisions, ``bzr merge ../already-merged``
      changes from 2m10s to 13s).  (John Arbash Meinel, #103757)

    * Fix ``show_diff_trees`` to handle the case when a file is modified,
      and the containing directory is renamed. (The file path is different
      in this versus base, but it isn't marked as a rename).
      (John Arbash Meinel, #103870)

    * FTP now works even when the FTP server does not support atomic rename.
      (Aaron Bentley, #89436)

    * Correct handling in bundles and merge directives of timezones with
      that are not an integer number of hours offset from UTC.  Always 
      represent the epoch time in UTC to avoid problems with formatting 
      earlier times on win32.  (Martin Pool, Alexander Belchenko, John
      Arbash Meinel)

    * Typo in the help for ``register-branch`` fixed. (Robert Collins, #96770)

    * "dirstate" and "dirstate-tags" formats now produce branches compatible
      with old versions of bzr. (Aaron Bentley, #107168))

    * Handle moving a directory when children have been added, removed,
      and renamed. (John Arbash Meinel, #105479)

    * Don't preventively use basic authentication for proxy before receiving a
      407 error. Otherwise people willing to use other authentication schemes
      may expose their password in the clear (or nearly). This add one
      roundtrip in case basic authentication should be used, but plug the
      security hole.
      (Vincent Ladeuil)

    * Handle http and proxy digest authentication.
      (Vincent Ladeuil, #94034).

  TESTING:

    * Added ``bzrlib.strace.strace`` which will strace a single callable and
      return a StraceResult object which contains just the syscalls involved
      in running it. (Robert Collins)

    * New test method ``reduceLockdirTimeout`` to drop the default (ui-centric)
      default time down to one suitable for tests. (Andrew Bennetts)

    * Add new ``vfs_transport_factory`` attribute on tests which provides the 
      common vfs backing for both the readonly and readwrite transports.
      This allows the RemoteObject tests to back onto local disk or memory,
      and use the existing ``transport_server`` attribute all tests know about
      to be the smart server transport. This in turn allows tests to 
      differentiate between 'transport to access the branch', and 
      'transport which is a VFS' - which matters in Remote* tests.
      (Robert Collins, Andrew Bennetts)

    * The ``make_branch_and_tree`` method for tests will now create a 
      lightweight checkout for the tree if the ``vfs_transport_factory`` is not
      a LocalURLServer. (Robert Collins, Andrew Bennetts)

    * Branch implementation tests have been audited to ensure that all urls 
      passed to Branch APIs use proper urls, except when local-disk paths
      are intended. This is so that tests correctly access the test transport
      which is often not equivalent to local disk in Remote* tests. As part
      of this many tests were adjusted to remove dependencies on local disk
      access.
      (Robert Collins, Andrew Bennetts)

    * Mark bzrlib.tests and bzrlib.tests.TestUtil as providing assertFOO helper
      functions by adding a ``__unittest`` global attribute. (Robert Collins,
      Andrew Bennetts, Martin Pool, Jonathan Lange)

    * Refactored proxy and authentication handling to simplify the
      implementation of new auth schemes for both http and proxy. 
      (Vincent Ladeuil)

bzr 0.15 2007-04-01
-------------------

  BUGFIXES:

    * Handle incompatible repositories as a user issue when fetching.
      (Aaron Bentley)

    * Don't give a recommendation to upgrade when branching or 
      checking out a branch that contains an old-format working tree.
      (Martin Pool)

bzr 0.15rc3  2007-03-26
-----------------------

  CHANGES:
 
    * A warning is now displayed when opening working trees in older 
      formats, to encourage people to upgrade to WorkingTreeFormat4.
      (Martin Pool)

  IMPROVEMENTS:

    * HTTP redirections are now taken into account when a branch (or a
      bundle) is accessed for the first time. A message is issued at each
      redirection to inform the user. In the past, http redirections were
      silently followed for each request which significantly degraded the
      performances. The http redirections are not followed anymore by
      default, instead a RedirectRequested exception is raised. For bzrlib
      users needing to follow http redirections anyway,
      ``bzrlib.transport.do_catching_redirections`` provide an easy transition
      path.  (vila)

  INTERNALS:

    * Added ``ReadLock.temporary_write_lock()`` to allow upgrading an OS read
      lock to an OS write lock. Linux can do this without unlocking, Win32
      needs to unlock in between. (John Arbash Meinel)
 
    * New parameter ``recommend_upgrade`` to ``BzrDir.open_workingtree``
      to silence (when false) warnings about opening old formats.
      (Martin Pool)

    * Fix minor performance regression with bzr-0.15 on pre-dirstate
      trees. (We were reading the working inventory too many times).
      (John Arbash Meinel)

    * Remove ``Branch.get_transaction()`` in favour of a simple cache of
      ``revision_history``.  Branch subclasses should override
      ``_gen_revision_history`` rather than ``revision_history`` to make use of
      this cache, and call ``_clear_revision_history_cache`` and
      ``_cache_revision_history`` at appropriate times. (Andrew Bennetts)

  BUGFIXES:

    * Take ``smtp_server`` from user config into account.
      (vila, #92195)

    * Restore Unicode filename handling for versioned and unversioned files.
      (John Arbash Meinel, #92608)

    * Don't fail during ``bzr commit`` if a file is marked removed, and
      the containing directory is auto-removed.  (John Arbash Meinel, #93681)

    * ``bzr status FILENAME`` failed on Windows because of an uncommon
      errno. (``ERROR_DIRECTORY == 267 != ENOTDIR``).
      (Wouter van Heyst, John Arbash Meinel, #90819)

    * ``bzr checkout source`` should create a local branch in the same
      format as source. (John Arbash Meinel, #93854)

    * ``bzr commit`` with a kind change was failing to update the
      last-changed-revision for directories.  The
      InventoryDirectory._unchanged only looked at the ``parent_id`` and name,
      ignoring the fact that the kind could have changed, too.
      (John Arbash Meinel, #90111)

    * ``bzr mv dir/subdir other`` was incorrectly updating files inside
      the directory. So that there was a chance it would break commit,
      etc. (John Arbash Meinel, #94037)
 
    * Correctly handles mutiple permanent http redirections.
      (vila, #88780)

bzr 0.15rc2  2007-03-14
-----------------------

  NOTES WHEN UPGRADING:
        
    * Release 0.15rc2 of bzr changes the ``bzr init-repo`` command to
      default to ``--trees`` instead of ``--no-trees``.
      Existing shared repositories are not affected.

  IMPROVEMENTS:

    * New ``merge-directive`` command to generate machine- and human-readable
      merge requests.  (Aaron Bentley)

    * New ``submit:`` revision specifier makes it easy to diff against the
      common ancestor with the submit location (Aaron Bentley)

    * Added support for Putty's SSH implementation. (Dmitry Vasiliev)

    * Added ``bzr status --versioned`` to report only versioned files, 
      not unknowns. (Kent Gibson)

    * Merge now autodetects the correct line-ending style for its conflict
      markers.  (Aaron Bentley)

  INTERNALS:

    * Refactored SSH vendor registration into SSHVendorManager class.
      (Dmitry Vasiliev)

  BUGFIXES:

    * New ``--numbered-dirs`` option to ``bzr selftest`` to use
      numbered dirs for TestCaseInTempDir. This is default behavior
      on Windows. Anyone can force named dirs on Windows
      with ``--no-numbered-dirs``. (Alexander Belchenko)

    * Fix ``RevisionSpec_revid`` to handle the Unicode strings passed in
      from the command line. (Marien Zwart, #90501)

    * Fix ``TreeTransform._iter_changes`` when both the source and
      destination are missing. (Aaron Bentley, #88842)

    * Fix commit of merges with symlinks in dirstate trees.
      (Marien Zwart)
    
    * Switch the ``bzr init-repo`` default from --no-trees to --trees. 
      (Wouter van Heyst, #53483)


bzr 0.15rc1  2007-03-07
-----------------------

  SURPRISES:

    * The default disk format has changed. Please run 'bzr upgrade' in your
      working trees to upgrade. This new default is compatible for network
      operations, but not for local operations. That is, if you have two
      versions of bzr installed locally, after upgrading you can only use the
      bzr 0.15 version. This new default does not enable tags or nested-trees
      as they are incompatible with bzr versions before 0.15 over the network.

    * For users of bzrlib: Two major changes have been made to the working tree
      api in bzrlib. The first is that many methods and attributes, including
      the inventory attribute, are no longer valid for use until one of
      ``lock_read``/``lock_write``/``lock_tree_write`` has been called,
      and become invalid again after unlock is called. This has been done
      to improve performance and correctness as part of the dirstate
      development.
      (Robert Collins, John A Meinel, Martin Pool, and others).

    * For users of bzrlib: The attribute 'tree.inventory' should be considered
      readonly. Previously it was possible to directly alter this attribute, or
      its contents, and have the tree notice this. This has been made
      unsupported - it may work in some tree formats, but in the newer dirstate
      format such actions will have no effect and will be ignored, or even
      cause assertions. All operations possible can still be carried out by a
      combination of the tree API, and the bzrlib.transform API. (Robert
      Collins, John A Meinel, Martin Pool, and others).

  IMPROVEMENTS:

    * Support for OS Windows 98. Also .bzr.log on any windows system
      saved in My Documents folder. (Alexander Belchenko)

    * ``bzr mv`` enhanced to support already moved files.
      In the past the mv command would have failed if the source file doesn't
      exist. In this situation ``bzr mv`` would now detect that the file has
      already moved and update the repository accordingly, if the target file
      does exist.
      A new option ``--after`` has been added so that if two files already
      exist, you could notify Bazaar that you have moved a (versioned) file
      and replaced it with another. Thus in this case ``bzr move --after``
      will only update the Bazaar identifier.
      (Steffen Eichenberg, Marius Kruger)

    * ``ls`` now works on treeless branches and remote branches.
      (Aaron Bentley)

    * ``bzr help global-options`` describes the global options.
      (Aaron Bentley)

    * ``bzr pull --overwrite`` will now correctly overwrite checkouts.
      (Robert Collins)

    * Files are now allowed to change kind (e.g. from file to symlink).
      Supported by ``commit``, ``revert`` and ``status``
      (Aaron Bentley)

    * ``inventory`` and ``unknowns`` hidden in favour of ``ls``
      (Aaron Bentley)

    * ``bzr help checkouts`` descibes what checkouts are and some possible
      uses of them. (James Westby, Aaron Bentley)

    * A new ``-d`` option to push, pull and merge overrides the default 
      directory.  (Martin Pool)

    * Branch format 6: smaller, and potentially faster than format 5.  Supports
      ``append_history_only`` mode, where the log view and revnos do not change,
      except by being added to.  Stores policy settings in
      ".bzr/branch/branch.conf".

    * ``append_only`` branches:  Format 6 branches may be configured so that log
      view and revnos are always consistent.  Either create the branch using
      "bzr init --append-revisions-only" or edit the config file as descriped
      in docs/configuration.txt.

    * rebind: Format 6 branches retain the last-used bind location, so if you
      "bzr unbind", you can "bzr bind" to bind to the previously-selected
      bind location.

    * Builtin tags support, created and deleted by the ``tag`` command and
      stored in the branch.  Tags can be accessed with the revisionspec
      ``-rtag:``, and listed with ``bzr tags``.  Tags are not versioned 
      at present. Tags require a network incompatible upgrade. To perform this
      upgrade, run ``bzr upgrade --dirstate-tags`` in your branch and
      repositories. (Martin Pool)

    * The ``bzr://`` transport now has a well-known port number, 4155,
      which it will use by default.  (Andrew Bennetts, Martin Pool)

    * Bazaar now looks for user-installed plugins before looking for site-wide
      plugins. (Jonathan Lange)

    * ``bzr resolve`` now detects and marks resolved text conflicts.
      (Aaron Bentley)

  INTERNALS:

    * Internally revision ids and file ids are now passed around as utf-8
      bytestrings, rather than treating them as Unicode strings. This has
      performance benefits for Knits, since we no longer need to decode the
      revision id for each line of content, nor for each entry in the index.
      This will also help with the future dirstate format.
      (John Arbash Meinel)

    * Reserved ids (any revision-id ending in a colon) are rejected by
      versionedfiles, repositories, branches, and working trees
      (Aaron Bentley)

    * Minor performance improvement by not creating a ProgressBar for
      every KnitIndex we create. (about 90ms for a bzr.dev tree)
      (John Arbash Meinel)

    * New easier to use Branch hooks facility. There are five initial hooks,
      all documented in bzrlib.branch.BranchHooks.__init__ - ``'set_rh'``,
      ``'post_push'``, ``'post_pull'``, ``'post_commit'``,
      ``'post_uncommit'``. These hooks fire after the matching operation
      on a branch has taken place, and were originally added for the
      branchrss plugin. (Robert Collins)

    * New method ``Branch.push()`` which should be used when pushing from a
      branch as it makes performance and policy decisions to match the UI
      level command ``push``. (Robert Collins).

    * Add a new method ``Tree.revision_tree`` which allows access to cached
      trees for arbitrary revisions. This allows the in development dirstate
      tree format to provide access to the callers to cached copies of 
      inventory data which are cheaper to access than inventories from the
      repository.
      (Robert Collins, Martin Pool)

    * New ``Branch.last_revision_info`` method, this is being done to allow
      optimization of requests for both the number of revisions and the last
      revision of a branch with smartservers and potentially future branch
      formats. (Wouter van Heyst, Robert Collins)

    * Allow ``'import bzrlib.plugins.NAME'`` to work when the plugin NAME has not
      yet been loaded by ``load_plugins()``. This allows plugins to depend on each
      other for code reuse without requiring users to perform file-renaming
      gymnastics. (Robert Collins)

    * New Repository method ``'gather_stats'`` for statistic data collection.
      This is expected to grow to cover a number of related uses mainly
      related to bzr info. (Robert Collins)

    * Log formatters are now managed with a registry.
      ``log.register_formatter`` continues to work, but callers accessing
      the FORMATTERS dictionary directly will not.

    * Allow a start message to be passed to the ``edit_commit_message``
      function.  This will be placed in the message offered to the user
      for editing above the separator. It allows a template commit message
      to be used more easily. (James Westby)

    * ``GPGStrategy.sign()`` will now raise ``BzrBadParameterUnicode`` if
      you pass a Unicode string rather than an 8-bit string. Callers need
      to be updated to encode first. (John Arbash Meinel)

    * Branch.push, pull, merge now return Result objects with information
      about what happened, rather than a scattering of various methods.  These
      are also passed to the post hooks.  (Martin Pool)

    * File formats and architecture is in place for managing a forest of trees
      in bzr, and splitting up existing trees into smaller subtrees, and
      finally joining trees to make a larger tree. This is the first iteration
      of this support, and the user-facing aspects still require substantial
      work.  If you wish to experiment with it, use ``bzr upgrade
      --dirstate-with-subtree`` in your working trees and repositories.
      You can use the hidden commands ``split`` and ``join`` and to create
      and manipulate nested trees, but please consider using the nested-trees
      branch, which contains substantial UI improvements, instead.
      http://code.aaronbentley.com/bzr/bzrrepo/nested-trees/
      (Aaron Bentley, Martin Pool, Robert Collins).

  BUGFIXES:

    * ``bzr annotate`` now uses dotted revnos from the viewpoint of the
      branch, rather than the last changed revision of the file.
      (John Arbash Meinel, #82158)

    * Lock operations no longer hang if they encounter a permission problem.
      (Aaron Bentley)

    * ``bzr push`` can resume a push that was canceled before it finished.
      Also, it can push even if the target directory exists if you supply
      the ``--use-existing-dir`` flag.
      (John Arbash Meinel, #30576, #45504)

    * Fix http proxy authentication when user and an optional
      password appears in the ``*_proxy`` vars. (Vincent Ladeuil,
      #83954).

    * ``bzr log branch/file`` works for local treeless branches
      (Aaron Bentley, #84247)

    * Fix problem with UNC paths on Windows 98. (Alexander Belchenko, #84728)

    * Searching location of CA bundle for PyCurl in env variable
      (``CURL_CA_BUNDLE``), and on win32 along the PATH.
      (Alexander Belchenko, #82086)

    * ``bzr init`` works with unicode argument LOCATION.
      (Alexander Belchenko, #85599)

    * Raise ``DependencyNotPresent`` if pycurl do not support https. 
      (Vincent Ladeuil, #85305)

    * Invalid proxy env variables should not cause a traceback.
      (Vincent Ladeuil, #87765)

    * Ignore patterns normalised to use '/' path separator.
      (Kent Gibson, #86451)

    * bzr rocks. It sure does! Fix case. (Vincent Ladeuil, #78026)

    * Fix bzrtools shelve command for removed lines beginning with "--"
      (Johan Dahlberg, #75577)

  TESTING:

    * New ``--first`` option to ``bzr selftest`` to run specified tests
      before the rest of the suite.  (Martin Pool)


bzr 0.14  2007-01-23
--------------------

  IMPROVEMENTS:

    * ``bzr help global-options`` describes the global options. (Aaron Bentley)

  BUG FIXES:
    
    * Skip documentation generation tests if the tools to do so are not
      available. Fixes running selftest for installled copies of bzr. 
      (John Arbash Meinel, #80330)

    * Fix the code that discovers whether bzr is being run from it's
      working tree to handle the case when it isn't but the directory
      it is in is below a repository. (James Westby, #77306)


bzr 0.14rc1  2007-01-16
-----------------------

  IMPROVEMENTS:

    * New connection: ``bzr+http://`` which supports tunnelling the smart
      protocol over an HTTP connection. If writing is enabled on the bzr
      server, then you can write over the http connection.
      (Andrew Bennetts, John Arbash Meinel)

    * Aliases now support quotation marks, so they can contain whitespace
      (Marius Kruger)

    * PyCurlTransport now use a single curl object. By specifying explicitly
      the 'Range' header, we avoid the need to use two different curl objects
      (and two connections to the same server). (Vincent Ladeuil)

    * ``bzr commit`` does not prompt for a message until it is very likely to
      succeed.  (Aaron Bentley)

    * ``bzr conflicts`` now takes --text to list pathnames of text conflicts
      (Aaron Bentley)

    * Fix ``iter_lines_added_or_present_in_versions`` to use a set instead
      of a list while checking if a revision id was requested. Takes 10s
      off of the ``fileids_affected_by_revision_ids`` time, which is 10s
      of the ``bzr branch`` time. Also improve ``fileids_...`` time by
      filtering lines with a regex rather than multiple ``str.find()``
      calls. (saves another 300ms) (John Arbash Meinel)

    * Policy can be set for each configuration key. This allows keys to be
      inherited properly across configuration entries. For example, this
      should enable you to do::
        
        [/home/user/project]
        push_location = sftp://host/srv/project/
        push_location:policy = appendpath

      And then a branch like ``/home/user/project/mybranch`` should get an
      automatic push location of ``sftp://host/srv/project/mybranch``.
      (James Henstridge)

    * Added ``bzr status --short`` to make status report svn style flags
      for each file.  For example::

        $ bzr status --short
        A  foo
        A  bar
        D  baz
        ?  wooley

    * 'bzr selftest --clean-output' allows easily clean temporary tests 
      directories without running tests. (Alexander Belchenko)

    * ``bzr help hidden-commands`` lists all hidden commands. (Aaron Bentley)

    * ``bzr merge`` now has an option ``--pull`` to fall back to pull if
      local is fully merged into remote. (Jan Hudec)

    * ``bzr help formats`` describes available directory formats. (Aaron Bentley)

  INTERNALS:

    * A few tweaks directly to ``fileids_affected_by_revision_ids`` to
      help speed up processing, as well allowing to extract unannotated
      lines. Between the two ``fileids_affected_by_revision_ids`` is
      improved by approx 10%. (John Arbash Meinel)

    * Change Revision serialization to only write out millisecond
      resolution. Rather than expecting floating point serialization to
      preserve more resolution than we need. (Henri Weichers, Martin Pool)

    * Test suite ends cleanly on Windows.  (Vincent Ladeuil)

    * When ``encoding_type`` attribute of class Command is equal to 'exact', 
      force sys.stdout to be a binary stream on Windows, and therefore
      keep exact line-endings (without LF -> CRLF conversion).
      (Alexander Belchenko)

    * Single-letter short options are no longer globally declared.  (Martin
      Pool)

    * Before using detected user/terminal encoding bzr should check
      that Python has corresponding codec. (Alexander Belchenko)

    * Formats for end-user selection are provided via a FormatRegistry (Aaron Bentley)

  BUG FIXES:

    * ``bzr missing --verbose`` was showing adds/removals in the wrong
      direction. (John Arbash Meinel)

    * ``bzr annotate`` now defaults to showing dotted revnos for merged
      revisions. It cuts them off at a depth of 12 characters, but you can
      supply ``--long`` to see the full number. You can also use
      ``--show-ids`` to display the original revision ids, rather than
      revision numbers and committer names. (John Arbash Meinel, #75637)

    * bzr now supports Win32 UNC path (e.g. ``\HOST\path``. 
      (Alexander Belchenko, #57869)

    * Win32-specific: output of cat, bundle and diff commands don't mangle
      line-endings (Alexander Belchenko, #55276)

    * Replace broken fnmatch based ignore pattern matching with custom pattern
      matcher.
      (Kent Gibson, Jan Hudec #57637)

    * pycurl and urllib can detect short reads at different places. Update
      the test suite to test more cases. Also detect http error code 416
      which was raised for that specific bug. Also enhance the urllib
      robustness by detecting invalid ranges (and pycurl's one by detecting
      short reads during the initial GET). (Vincent Ladeuil, #73948)

    * The urllib connection sharing interacts badly with urllib2
      proxy setting (the connections didn't go thru the proxy
      anymore). Defining a proper ProxyHandler solves the
      problem.  (Vincent Ladeuil, #74759)

    * Use urlutils to generate relative URLs, not osutils 
      (Aaron Bentley, #76229)

    * ``bzr status`` in a readonly directory should work without giving
      lots of errors. (John Arbash Meinel, #76299)

    * Mention the revisionspec topic for the revision option help.
      (Wouter van Heyst, #31663)

    * Allow plugins import from zip archives.
      (Alexander Belchenko, #68124)


bzr 0.13  2006-12-05
--------------------
    
  No changes from 0.13rc1
    
bzr 0.13rc1  2006-11-27
-----------------------

  IMPROVEMENTS:

    * New command ``bzr remove-tree`` allows the removal of the working
      tree from a branch.
      (Daniel Silverstone)

    * urllib uses shared keep-alive connections, so http 
      operations are substantially faster.
      (Vincent Ladeuil, #53654)

    * ``bzr export`` allows an optional branch parameter, to export a bzr
      tree from some other url. For example:
      ``bzr export bzr.tar.gz http://bazaar-vcs.org/bzr/bzr.dev``
      (Daniel Silverstone)

    * Added ``bzr help topics`` to the bzr help system. This gives a
      location for general information, outside of a specific command.
      This includes updates for ``bzr help revisionspec`` the first topic
      included. (Goffredo Baroncelli, John Arbash Meinel, #42714)

    * WSGI-compatible HTTP smart server.  See ``doc/http_smart_server.txt``.
      (Andrew Bennetts)

    * Knit files will now cache full texts only when the size of the
      deltas is as large as the size of the fulltext. (Or after 200
      deltas, whichever comes first). This has the most benefit on large
      files with small changes, such as the inventory for a large project.
      (eg For a project with 2500 files, and 7500 revisions, it changes
      the size of inventory.knit from 11MB to 5.4MB) (John Arbash Meinel)

  INTERNALS:

    * New -D option given before the command line turns on debugging output
      for particular areas.  -Derror shows tracebacks on all errors.
      (Martin Pool)

    * Clean up ``bzr selftest --benchmark bundle`` to correct an import,
      and remove benchmarks that take longer than 10min to run.
      (John Arbash Meinel)

    * Use ``time.time()`` instead of ``time.clock()`` to decide on
      progress throttling. Because ``time.clock()`` is actually CPU time,
      so over a high-latency connection, too many updates get throttled.
      (John Arbash Meinel)

    * ``MemoryTransport.list_dir()`` would strip the first character for
      files or directories in root directory. (John Arbash Meinel)

    * New method ``get_branch_reference`` on 'BzrDir' allows the detection of 
      branch references - which the smart server component needs.
  
    * New ``ChrootTransportDecorator``, accessible via the ``chroot+`` url
      prefix.  It disallows any access to locations above a set URL.  (Andrew
      Bennetts)

  BUG FIXES:

    * Now ``_KnitIndex`` properly decode revision ids when loading index data.
      And optimize the knit index parsing code. 
      (Dmitry Vasiliev, John Arbash Meinel)

    * ``bzrlib/bzrdir.py`` was directly referencing ``bzrlib.workingtree``,
      without importing it. This prevented ``bzr upgrade`` from working
      unless a plugin already imported ``bzrlib.workingtree``
      (John Arbash Meinel, #70716)

    * Suppress the traceback on invalid URLs (Vincent Ladeuil, #70803).

    * Give nicer error message when an http server returns a 403
      error code. (Vincent Ladeuil, #57644).

    * When a multi-range http GET request fails, try a single
      range one. If it fails too, forget about ranges. Remember that until 
      the death of the transport and propagates that to the clones.
      (Vincent Ladeuil, #62276, #62029).

    * Handles user/passwords supplied in url from command
      line (for the urllib implementation). Don't request already
      known passwords (Vincent Ladeuil, #42383, #44647, #48527)

    * ``_KnitIndex.add_versions()`` dictionary compresses revision ids as they
      are added. This fixes bug where fetching remote revisions records
      them as full references rather than integers.
      (John Arbash Meinel, #64789)

    * ``bzr ignore`` strips trailing slashes in patterns.
      Also ``bzr ignore`` rejects absolute paths. (Kent Gibson, #4559)

    * ``bzr ignore`` takes multiple arguments. (Cheuksan Edward Wang, #29488)

    * mv correctly handles paths that traverse symlinks. 
      (Aaron Bentley, #66964)

    * Give nicer looking error messages when failing to connect over ssh.
      (John Arbash Meinel, #49172)

    * Pushing to a remote branch does not currently update the remote working
      tree. After a remote push, ``bzr status`` and ``bzr diff`` on the remote
      machine now show that the working tree is out of date.
      (Cheuksan Edward Wang #48136)

    * Use patiencediff instead of difflib for determining deltas to insert
      into knits. This avoids the O(N^3) behavior of difflib. Patience
      diff should be O(N^2). (Cheuksan Edward Wang, #65714)

    * Running ``bzr log`` on nonexistent file gives an error instead of the
      entire log history. (Cheuksan Edward Wang #50793)

    * ``bzr cat`` can look up contents of removed or renamed files. If the
      pathname is ambiguous, i.e. the files in the old and new trees have
      different id's, the default is the file in the new tree. The user can
      use "--name-from-revision" to select the file in the old tree.
      (Cheuksan Edward Wang, #30190)

  TESTING:

    * TestingHTTPRequestHandler really handles the Range header
      (previously it was ignoring it and returning the whole file,).

bzr 0.12  2006-10-30
--------------------

  INTERNALS:

    * Clean up ``bzr selftest --benchmark bundle`` to correct an import,
      and remove benchmarks that take longer than 10min to run.
      (John Arbash Meinel)
  
bzr 0.12rc1  2006-10-23
-----------------------

  IMPROVEMENTS:

    * ``bzr log`` now shows dotted-decimal revision numbers for all revisions,
      rather than just showing a decimal revision number for revisions on the
      mainline. These revision numbers are not yet accepted as input into bzr
      commands such as log, diff etc. (Robert Collins)

    * revisions can now be specified using dotted-decimal revision numbers.
      For instance, ``bzr diff -r 1.2.1..1.2.3``. (Robert Collins)

    * ``bzr help commands`` output is now shorter (Aaron Bentley)

    * ``bzr`` now uses lazy importing to reduce the startup time. This has
      a moderate effect on lots of actions, especially ones that have
      little to do. For example ``bzr rocks`` time is down to 116ms from
      283ms. (John Arbash Meinel)

    * New Registry class to provide name-to-object registry-like support,
      for example for schemes where plugins can register new classes to
      do certain tasks (e.g. log formatters). Also provides lazy registration
      to allow modules to be loaded on request.
      (John Arbash Meinel, Adeodato Simó)

  API INCOMPATABILITY:
  
    * LogFormatter subclasses show now expect the 'revno' parameter to 
      show() to be a string rather than an int. (Robert Collins)

  INTERNALS:

    * ``TestCase.run_bzr``, ``run_bzr_captured``, and ``run_bzr_subprocess``
      can take a ``working_dir='foo'`` parameter, which will change directory 
      for the command. (John Arbash Meinel)

    * ``bzrlib.lazy_regex.lazy_compile`` can be used to create a proxy
      around a regex, which defers compilation until first use. 
      (John Arbash Meinel)

    * ``TestCase.run_bzr_subprocess`` defaults to supplying the
      ``--no-plugins`` parameter to ensure test reproducability, and avoid
      problems with system-wide installed plugins. (John Arbash Meinel)

    * Unique tree root ids are now supported. Newly created trees still
      use the common root id for compatibility with bzr versions before 0.12.
      (Aaron Bentley)

    * ``WorkingTree.set_root_id(None)`` is now deprecated. Please
      pass in ``inventory.ROOT_ID`` if you want the default root id value.
      (Robert Collins, John Arbash Meinel)

    * New method ``WorkingTree.flush()`` which will write the current memory
      inventory out to disk. At the same time, ``read_working_inventory`` will
      no longer trash the current tree inventory if it has been modified within
      the current lock, and the tree will now ``flush()`` automatically on
      ``unlock()``. ``WorkingTree.set_root_id()`` has been updated to take
      advantage of this functionality. (Robert Collins, John Arbash Meinel)

    * ``bzrlib.tsort.merge_sorted`` now accepts ``generate_revnos``. This
      parameter will cause it to add another column to its output, which
      contains the dotted-decimal revno for each revision, as a tuple.
      (Robert Collins)

    * ``LogFormatter.show_merge`` is deprecated in favour of
      ``LogFormatter.show_merge_revno``. (Robert Collins)

  BUG FIXES:

    * Avoid circular imports by creating a deprecated function for
      ``bzrlib.tree.RevisionTree``. Callers should have been using
      ``bzrlib.revisontree.RevisionTree`` anyway. (John Arbash Meinel,
      #63360, #66349)

    * Don't use ``socket.MSG_WAITALL`` as it doesn't exist on all
      platforms. (Martin Pool, #66356)

    * Don't require ``Content-Type`` in range responses. Assume they are a
      single range if ``Content-Type`` does not exist.
      (John Arbash Meinel, #62473)

    * bzr branch/pull no longer complain about progress bar cleanup when
      interrupted during fetch.  (Aaron Bentley, #54000)

    * ``WorkingTree.set_parent_trees()`` uses the trees to directly write
      the basis inventory, rather than going through the repository. This
      allows us to have 1 inventory read, and 2 inventory writes when
      committing a new tree. (John Arbash Meinel)

    * When reverting, files that are not locally modified that do not exist
      in the target are deleted, not just unversioned (Aaron Bentley)

    * When trying to acquire a lock, don't fail immediately. Instead, try
      a few times (up to 1 hour) before timing out. Also, report why the
      lock is unavailable (John Arbash Meinel, #43521, #49556)

    * Leave HttpTransportBase daughter classes decides how they
      implement cloning. (Vincent Ladeuil, #61606)

    * diff3 does not indicate conflicts on clean merge. (Aaron Bentley)

    * If a commit fails, the commit message is stored in a file at the root of
      the tree for later commit. (Cheuksan Edward Wang, Stefan Metzmacher,
      #32054)

  TESTING:

    * New test base class TestCaseWithMemoryTransport offers memory-only
      testing facilities: its not suitable for tests that need to mutate disk
      state, but most tests should not need that and should be converted to
      TestCaseWithMemoryTransport. (Robert Collins)

    * ``TestCase.make_branch_and_memory_tree`` now takes a format
      option to set the BzrDir, Repository and Branch formats of the
      created objects. (Robert Collins, John Arbash Meinel)

bzr 0.11  2006-10-02
--------------------

    * Smart server transport test failures on windows fixed. (Lukáš Lalinský).

bzr 0.11rc2  2006-09-27
-----------------------

  BUG FIXES:

    * Test suite hangs on windows fixed. (Andrew Bennets, Alexander Belchenko).
    
    * Commit performance regression fixed. (Aaron Bentley, Robert Collins, John
      Arbash Meinel).

bzr 0.11rc1  2006-09-25
-----------------------

  IMPROVEMENTS:

    * Knit files now wait to create their contents until the first data is
      added. The old code used to create an empty .knit and a .kndx with just
      the header. However, this caused a lot of extra round trips over sftp.
      This can change the time for ``bzr push`` to create a new remote branch
      from 160s down to 100s. This also affects ``bzr commit`` performance when
      adding new files, ``bzr commit`` on a new kernel-like tree drops from 50s
      down to 40s (John Arbash Meinel, #44692)

    * When an entire subtree has been deleted, commit will now report that
      just the top of the subtree has been deleted, rather than reporting
      all the individual items. (Robert Collins)

    * Commit performs one less XML parse. (Robert Collins)

    * ``bzr checkout`` now operates on readonly branches as well
      as readwrite branches. This fixes bug #39542. (Robert Collins)

    * ``bzr bind`` no longer synchronises history with the master branch.
      Binding should be followed by an update or push to synchronise the 
      two branches. This is closely related to the fix for bug #39542.
      (Robert Collins)

    * ``bzrlib.lazy_import.lazy_import`` function to create on-demand 
      objects.  This allows all imports to stay at the global scope, but
      modules will not actually be imported if they are not used.
      (John Arbash Meinel)

    * Support ``bzr://`` and ``bzr+ssh://`` urls to work with the new RPC-based
      transport which will be used with the upcoming high-performance smart
      server. The new command ``bzr serve`` will invoke bzr in server mode,
      which processes these requests. (Andrew Bennetts, Robert Collins, Martin
      Pool)

    * New command ``bzr version-info`` which can be used to get a summary
      of the current state of the tree. This is especially useful as part
      of a build commands. See ``doc/version_info.txt`` for more information 
      (John Arbash Meinel)

  BUG FIXES:

    * ``'bzr inventory [FILE...]'`` allows restricting the file list to a
      specific set of files. (John Arbash Meinel, #3631)

    * Don't abort when annotating empty files (John Arbash Meinel, #56814)

    * Add ``Stanza.to_unicode()`` which can be passed to another Stanza
      when nesting stanzas. Also, add ``read_stanza_unicode`` to handle when
      reading a nested Stanza. (John Arbash Meinel)

    * Transform._set_mode() needs to stat the right file. 
      (John Arbash Meinel, #56549)

    * Raise WeaveFormatError rather than StopIteration when trying to read
      an empty Weave file. (John Arbash Meinel, #46871)

    * Don't access e.code for generic URLErrors, only HTTPErrors have .code.
      (Vincent Ladeuil, #59835)

    * Handle boundary="" lines properly to allow access through a Squid proxy.
      (John Arbash Meinel, #57723)

    * revert now removes newly-added directories (Aaron Bentley, #54172)

    * ``bzr upgrade sftp://`` shouldn't fail to upgrade v6 branches if there 
      isn't a working tree. (David Allouche, #40679)

    * Give nicer error messages when a user supplies an invalid --revision
      parameter. (John Arbash Meinel, #55420)

    * Handle when LANG is not recognized by python. Emit a warning, but
      just revert to using 'ascii'. (John Arbash Meinel, #35392)

    * Don't use ``preexec_fn`` on win32, as it is not supported by subprocess.
      (John Arbash Meinel)

    * Skip specific tests when the dependencies aren't met. This includes
      some ``setup.py`` tests when ``python-dev`` is not available, and
      some tests that depend on paramiko. (John Arbash Meinel, Mattheiu Moy)

    * Fallback to Paramiko properly, if no ``ssh`` executable exists on
      the system. (Andrew Bennetts, John Arbash Meinel)

    * ``Branch.bind(other_branch)`` no longer takes a write lock on the
      other branch, and will not push or pull between the two branches.
      API users will need to perform a push or pull or update operation if they
      require branch synchronisation to take place. (Robert Collins, #47344)

    * When creating a tarball or zipfile export, export unicode names as utf-8
      paths. This may not work perfectly on all platforms, but has the best
      chance of working in the common case. (John Arbash Meinel, #56816)

    * When committing, only files that exist in working tree or basis tree
      may be specified (Aaron Bentley, #50793)

  PORTABILITY:

    * Fixes to run on Python 2.5 (Brian M. Carlson, Martin Pool, Marien Zwart)

  INTERNALS:

    * TestCaseInTempDir now creates a separate directory for HOME, rather
      than having HOME set to the same location as the working directory.
      (John Arbash Meinel)

    * ``run_bzr_subprocess()`` can take an optional ``env_changes={}`` parameter,
      which will update os.environ inside the spawned child. It also can
      take a ``universal_newlines=True``, which helps when checking the output
      of the command. (John Arbash Meinel)

    * Refactor SFTP vendors to allow easier re-use when ssh is used. 
      (Andrew Bennetts)

    * ``Transport.list_dir()`` and ``Transport.iter_files_recursive()`` should always
      return urlescaped paths. This is now tested (there were bugs in a few
      of the transports) (Andrew Bennetts, David Allouche, John Arbash Meinel)

    * New utility function ``symbol_versioning.deprecation_string``. Returns the
      formatted string for a callable, deprecation format pair. (Robert Collins)

    * New TestCase helper applyDeprecated. This allows you to call a callable
      which is deprecated without it spewing to the screen, just by supplying
      the deprecation format string issued for it. (Robert Collins)

    * Transport.append and Transport.put have been deprecated in favor of
      ``.append_bytes``, ``.append_file``, ``.put_bytes``, and
      ``.put_file``. This removes the ambiguity in what type of object the
      functions take.  ``Transport.non_atomic_put_{bytes,file}`` has also
      been added. Which works similarly to ``Transport.append()`` except for
      SFTP, it doesn't have a round trip when opening the file. Also, it
      provides functionality for creating a parent directory when trying
      to create a file, rather than raise NoSuchFile and forcing the
      caller to repeat their request.
      (John Arbash Meinel)

    * WorkingTree has a new api ``unversion`` which allow the unversioning of
      entries by their file id. (Robert Collins)

    * ``WorkingTree.pending_merges`` is deprecated.  Please use the
      ``get_parent_ids`` (introduced in 0.10) method instead. (Robert Collins)

    * WorkingTree has a new ``lock_tree_write`` method which locks the branch for
      read rather than write. This is appropriate for actions which only need
      the branch data for reference rather than mutation. A new decorator
      ``needs_tree_write_lock`` is provided in the workingtree module. Like the
      ``needs_read_lock`` and ``needs_write_lock`` decorators this allows static 
      declaration of the locking requirements of a function to ensure that
      a lock is taken out for casual scripts. (Robert Collins, #54107)

    * All WorkingTree methods which write to the tree, but not to the branch
      have been converted to use ``needs_tree_write_lock`` rather than 
      ``needs_write_lock``. Also converted is the revert, conflicts and tree
      transform modules. This provides a modest performance improvement on 
      metadir style trees, due to the reduce lock-acquisition, and a more
      significant performance improvement on lightweight checkouts from 
      remote branches, where trivial operations used to pay a significant 
      penalty. It also provides the basis for allowing readonly checkouts.
      (Robert Collins)

    * Special case importing the standard library 'copy' module. This shaves
      off 40ms of startup time, while retaining compatibility. See:
      ``bzrlib/inspect_for_copy.py`` for more details. (John Arbash Meinel)

    * WorkingTree has a new parent class MutableTree which represents the 
      specialisations of Tree which are able to be altered. (Robert Collins)

    * New methods mkdir and ``put_file_bytes_non_atomic`` on MutableTree that
      mutate the tree and its contents. (Robert Collins)

    * Transport behaviour at the root of the URL is now defined and tested.
      (Andrew Bennetts, Robert Collins)

  TESTING:

    * New test helper classs MemoryTree. This is typically accessed via
      ``self.make_branch_and_memory_tree()`` in test cases. (Robert Collins)
      
    * Add ``start_bzr_subprocess`` and ``stop_bzr_subprocess`` to allow test
      code to continue running concurrently with a subprocess of bzr.
      (Andrew Bennetts, Robert Collins)

    * Add a new method ``Transport.get_smart_client()``. This is provided to
      allow upgrades to a richer interface than the VFS one provided by
      Transport. (Andrew Bennetts, Martin Pool)

bzr 0.10  2006-08-29
--------------------
  
  IMPROVEMENTS:
    * 'merge' now takes --uncommitted, to apply uncommitted changes from a
      tree.  (Aaron Bentley)
  
    * 'bzr add --file-ids-from' can be used to specify another path to use
      for creating file ids, rather than generating all new ones. Internally,
      the 'action' passed to ``smart_add_tree()`` can return ``file_ids`` that
      will be used, rather than having bzrlib generate new ones.
      (John Arbash Meinel, #55781)

    * ``bzr selftest --benchmark`` now allows a ``--cache-dir`` parameter.
      This will cache some of the intermediate trees, and decrease the
      setup time for benchmark tests. (John Arbash Meinel)

    * Inverse forms are provided for all boolean options.  For example,
      --strict has --no-strict, --no-recurse has --recurse (Aaron Bentley)

    * Serialize out Inventories directly, rather than using ElementTree.
      Writing out a kernel sized inventory drops from 2s down to ~350ms.
      (Robert Collins, John Arbash Meinel)

  BUG FIXES:

    * Help diffutils 2.8.4 get along with binary tests (Marien Zwart: #57614)

    * Change LockDir so that if the lock directory doesn't exist when
      ``lock_write()`` is called, an attempt will be made to create it.
      (John Arbash Meinel, #56974)

    * ``bzr uncommit`` preserves pending merges. (John Arbash Meinel, #57660)

    * Active FTP transport now works as intended. (ghozzy, #56472)

    * Really fix mutter() so that it won't ever raise a UnicodeError.
      It means it is possible for ~/.bzr.log to contain non UTF-8 characters.
      But it is a debugging log, not a real user file.
      (John Arbash Meinel, #56947, #53880)

    * Change Command handle to allow Unicode command and options.
      At present we cannot register Unicode command names, so we will get
      BzrCommandError('unknown command'), or BzrCommandError('unknown option')
      But that is better than a UnicodeError + a traceback.
      (John Arbash Meinel, #57123)

    * Handle TZ=UTC properly when reading/writing revisions.
      (John Arbash Meinel, #55783, #56290)

    * Use ``GPG_TTY`` to allow gpg --cl to work with gpg-agent in a pipeline,
      (passing text to sign in on stdin). (John Arbash Meinel, #54468)

    * External diff does the right thing for binaries even in foreign 
      languages. (John Arbash Meinel, #56307)

    * Testament handles more cases when content is unicode. Specific bug was
      in handling of revision properties.
      (John Arbash Meinel, Holger Krekel, #54723)

    * The bzr selftest was failing on installed versions due to a bug in a new
      test helper. (John Arbash Meinel, Robert Collins, #58057)

  INTERNALS:

    * ``bzrlib.cache_utf8`` contains ``encode()`` and ``decode()`` functions
      which can be used to cache the conversion between utf8 and Unicode.
      Especially helpful for some of the knit annotation code, which has to
      convert revision ids to utf8 to annotate lines in storage.
      (John Arbash Meinel)

    * ``setup.py`` now searches the filesystem to find all packages which
      need to be installed. This should help make the life of packagers
      easier. (John Arbash Meinel)

bzr 0.9.0  2006-08-11
---------------------

  SURPRISES:

   * The hard-coded built-in ignore rules have been removed. There are
     now two rulesets which are enforced. A user global one in 
     ``~/.bazaar/ignore`` which will apply to every tree, and the tree
     specific one '.bzrignore'.
     ``~/.bazaar/ignore`` will be created if it does not exist, but with
     a more conservative list than the old default.
     This fixes bugs with default rules being enforced no matter what. 
     The old list of ignore rules from bzr is available by
     running 'bzr ignore --old-default-rules'.
     (Robert Collins, Martin Pool, John Arbash Meinel)

   * 'branches.conf' has been changed to 'locations.conf', since it can apply
     to more locations than just branch locations.
     (Aaron Bentley)
   
  IMPROVEMENTS:

   * The revision specifier "revno:" is extended to accept the syntax
     revno:N:branch. For example,
     revno:42:http://bazaar-vcs.org/bzr/bzr.dev/ means revision 42 in
     bzr.dev.  (Matthieu Moy)

   * Tests updates to ensure proper URL handling, UNICODE support, and
     proper printing when the user's terminal encoding cannot display 
     the path of a file that has been versioned.
     ``bzr branch`` can take a target URL rather than only a local directory.
     ``Branch.get_parent()/set_parent()`` now save a relative path if possible,
     and normalize the parent based on root, allowing access across
     different transports. (John Arbash Meinel, Wouter van Heyst, Martin Pool)
     (Malone #48906, #42699, #40675, #5281, #3980, #36363, #43689,
     #42517, #42514)

   * On Unix, detect terminal width using an ioctl not just $COLUMNS.
     Use terminal width for single-line logs from ``bzr log --line`` and
     pending-merge display.  (Robert Widhopf-Fenk, Gustavo Niemeyer)
     (Malone #3507)

   * On Windows, detect terminal width using GetConsoleScreenBufferInfo.
     (Alexander Belchenko)

   * Speedup improvement for 'date:'-revision search. (Guillaume Pinot).

   * Show the correct number of revisions pushed when pushing a new branch.
     (Robert Collins).

   * 'bzr selftest' now shows a progress bar with the number of tests, and 
     progress made. 'make check' shows tests in -v mode, to be more useful
     for the PQM status window. (Robert Collins).
     When using a progress bar, failed tests are printed out, rather than
     being overwritten by the progress bar until the suite finishes.
     (John Arbash Meinel)

   * 'bzr selftest --benchmark' will run a new benchmarking selftest.
     'bzr selftest --benchmark --lsprof-timed' will use lsprofile to generate
     profile data for the individual profiled calls, allowing for fine
     grained analysis of performance.
     (Robert Collins, Martin Pool).

   * 'bzr commit' shows a progress bar. This is useful for commits over sftp
     where commit can take an appreciable time. (Robert Collins)

   * 'bzr add' is now less verbose in telling you what ignore globs were
     matched by files being ignored. Instead it just tells you how many 
     were ignored (because you might reasonably be expecting none to be
     ignored). 'bzr add -v' is unchanged and will report every ignored
     file. (Robert Collins).

   * ftp now has a test server if medusa is installed. As part of testing,
     ftp support has been improved, including support for supplying a
     non-standard port. (John Arbash Meinel).

   * 'bzr log --line' shows the revision number, and uses only the
     first line of the log message (#5162, Alexander Belchenko;
     Matthieu Moy)

   * 'bzr status' has had the --all option removed. The 'bzr ls' command
     should be used to retrieve all versioned files. (Robert Collins)

   * 'bzr bundle OTHER/BRANCH' will create a bundle which can be sent
     over email, and applied on the other end, while maintaining ancestry.
     This bundle can be applied with either 'bzr merge' or 'bzr pull',
     the same way you would apply another branch.
     (John Arbash Meinel, Aaron Bentley)
  
   * 'bzr whoami' can now be used to set your identity from the command line,
     for a branch or globally.  (Robey Pointer)

   * 'bzr checkout' now aliased to 'bzr co', and 'bzr annotate' to 'bzr ann'.
     (Michael Ellerman)

   * 'bzr revert DIRECTORY' now reverts the contents of the directory as well.
     (Aaron Bentley)

   * 'bzr get sftp://foo' gives a better error when paramiko is not present.
     Also updates things like 'http+pycurl://' if pycurl is not present.
     (John Arbash Meinel) (Malone #47821, #52204)

   * New env variable ``BZR_PROGRESS_BAR``, sets the default progress bar type.
     Can be set to 'none' or 'dummy' to disable the progress bar, 'dots' or 
     'tty' to create the respective type. (John Arbash Meinel, #42197, #51107)

   * Improve the help text for 'bzr diff' to explain what various options do.
     (John Arbash Meinel, #6391)

   * 'bzr uncommit -r 10' now uncommits revisions 11.. rather than uncommitting
     revision 10. This makes -r10 more in line with what other commands do.
     'bzr uncommit' also now saves the pending merges of the revisions that
     were removed. So it is safe to uncommit after a merge, fix something,
     and commit again. (John Arbash Meinel, #32526, #31426)

   * 'bzr init' now also works on remote locations.
     (Wouter van Heyst, #48904)

   * HTTP support has been updated. When using pycurl we now support 
     connection keep-alive, which reduces dns requests and round trips.
     And for both urllib and pycurl we support multi-range requests, 
     which decreases the number of round-trips. Performance results for
     ``bzr branch http://bazaar-vcs.org/bzr/bzr.dev/`` indicate
     http branching is now 2-3x faster, and ``bzr pull`` in an existing 
     branch is as much as 4x faster.
     (Michael Ellerman, Johan Rydberg, John Arbash Meinel, #46768)

   * Performance improvements for sftp. Branching and pulling are now up to
     2x faster. Utilize paramiko.readv() support for async requests if it
     is available (paramiko > 1.6) (John Arbash Meinel)

  BUG FIXES:

    * Fix shadowed definition of TestLocationConfig that caused some 
      tests not to run.
      (Erik Bågfors, Michael Ellerman, Martin Pool, #32587)

    * Fix unnecessary requirement of sign-my-commits that it be run from
      a working directory.  (Martin Pool, Robert Collins)

    * 'bzr push location' will only remember the push location if it succeeds
      in connecting to the remote location. (John Arbash Meinel, #49742)

    * 'bzr revert' no longer toggles the executable bit on win32
      (John Arbash Meinel, #45010)

    * Handle broken pipe under win32 correctly. (John Arbash Meinel)
    
    * sftp tests now work correctly on win32 if you have a newer paramiko
      (John Arbash Meinel)

    * Cleanup win32 test suite, and general cleanup of places where
      file handles were being held open. (John Arbash Meinel)

    * When specifying filenames for 'diff -r x..y', the name of the file in the
      working directory can be used, even if its name is different in both x
      and y.

    * File-ids containing single- or double-quotes are handled correctly by
      push. (Aaron Bentley, #52227)

    * Normalize unicode filenames to ensure cross-platform consistency.
      (John Arbash Meinel, #43689)

    * The argument parser can now handle '-' as an argument. Currently
      no code interprets it specially (it is mostly handled as a file named 
      '-'). But plugins, and future operations can use it.
      (John Arbash meinel, #50984)

    * Bundles can properly read binary files with a plain '\r' in them.
      (John Arbash Meinel, #51927)

    * Tuning ``iter_entries()`` to be more efficient (John Arbash Meinel, #5444)

    * Lots of win32 fixes (the test suite passes again).
      (John Arbash Meinel, #50155)

    * Handle openbsd returning None for sys.getfilesystemencoding() (#41183) 

    * Support ftp APPE (append) to allow Knits to be used over ftp (#42592)

    * Removals are only committed if they match the filespec (or if there is
      no filespec).  (#46635, Aaron Bentley)

    * smart-add recurses through all supplied directories 
      (John Arbash Meinel, #52578)

    * Make the bundle reader extra lines before and after the bundle text.
      This allows you to parse an email with the bundle inline.
      (John Arbash Meinel, #49182)

    * Change the file id generator to squash a little bit more. Helps when
      working with long filenames on windows. (Also helps for unicode filenames
      not generating hidden files). (John Arbash Meinel, #43801)

    * Restore terminal mode on C-c while reading sftp password.  (#48923, 
      Nicholas Allen, Martin Pool)

    * Timestamps are rounded to 1ms, and revision entries can be recreated
      exactly. (John Arbash Meinel, Jamie Wilkinson, #40693)

    * Branch.base has changed to a URL, but ~/.bazaar/locations.conf should
      use local paths, since it is user visible (John Arbash Meinel, #53653)

    * ``bzr status foo`` when foo was unversioned used to cause a full delta
      to be generated (John Arbash Meinel, #53638)

    * When reading revision properties, an empty value should be considered
      the empty string, not None (John Arbash Meinel, #47782)

    * ``bzr diff --diff-options`` can now handle binary files being changed.
      Also, the output is consistent when --diff-options is not supplied.
      (John Arbash Meinel, #54651, #52930)

    * Use the right suffixes for loading plugins (John Arbash Meinel, #51810)

    * Fix ``Branch.get_parent()`` to handle the case when the parent is not 
      accessible (John Arbash Meinel, #52976)

  INTERNALS:

    * Combine the ignore rules into a single regex rather than looping over
      them to reduce the threshold where  N^2 behaviour occurs in operations
      like status. (Jan Hudec, Robert Collins).

    * Appending to ``bzrlib.DEFAULT_IGNORE`` is now deprecated. Instead, use
      one of the add functions in bzrlib.ignores. (John Arbash Meinel)

    * 'bzr push' should only push the ancestry of the current revision, not
      all of the history in the repository. This is especially important for
      shared repositories. (John Arbash Meinel)

    * ``bzrlib.delta.compare_trees`` now iterates in alphabetically sorted order,
      rather than randomly walking the inventories. (John Arbash Meinel)

    * Doctests are now run in temporary directories which are cleaned up when
      they finish, rather than using special ScratchDir/ScratchBranch objects.
      (Martin Pool)

    * Split ``check`` into separate methods on the branch and on the repository,
      so that it can be specialized in ways that are useful or efficient for
      different formats.  (Martin Pool, Robert Collins)

    * Deprecate ``Repository.all_revision_ids``; most methods don't really need
      the global revision graph but only that part leading up to a particular
      revision.  (Martin Pool, Robert Collins)

    * Add a BzrDirFormat ``control_formats`` list which allows for control formats
      that do not use '.bzr' to store their data - i.e. '.svn', '.hg' etc.
      (Robert Collins, Jelmer Vernooij).

    * ``bzrlib.diff.external_diff`` can be redirected to any file-like object.
      Uses subprocess instead of spawnvp.
      (James Henstridge, John Arbash Meinel, #4047, #48914)

    * New command line option '--profile-imports', which will install a custom
      importer to log time to import modules and regex compilation time to 
      sys.stderr (John Arbash Meinel)

    * 'EmptyTree' is now deprecated, please use ``repository.revision_tree(None)``
      instead. (Robert Collins)

    * "RevisionTree" is now in bzrlib/revisiontree.py. (Robert Collins)

bzr 0.8.2  2006-05-17
---------------------
  
  BUG FIXES:
   
    * setup.py failed to install launchpad plugin.  (Martin Pool)

bzr 0.8.1  2006-05-16
---------------------

  BUG FIXES:

    * Fix failure to commit a merge in a checkout.  (Martin Pool, 
      Robert Collins, Erik Bågfors, #43959)

    * Nicer messages from 'commit' in the case of renames, and correct
      messages when a merge has occured. (Robert Collins, Martin Pool)

    * Separate functionality from assert statements as they are skipped in
      optimized mode of python. Add the same check to pending merges.
      (Olaf Conradi, #44443)

  CHANGES:

    * Do not show the None revision in output of bzr ancestry. (Olaf Conradi)

    * Add info on standalone branches without a working tree.
      (Olaf Conradi, #44155)

    * Fix bug in knits when raising InvalidRevisionId. (Olaf Conradi, #44284)

  CHANGES:

    * Make editor invocation comply with Debian Policy. First check
      environment variables VISUAL and EDITOR, then try editor from
      alternatives system. If that all fails, fall back to the pre-defined
      list of editors. (Olaf Conradi, #42904)

  NEW FEATURES:

    * New 'register-branch' command registers a public branch into 
      Launchpad.net, where it can be associated with bugs, etc.
      (Martin Pool, Bjorn Tillenius, Robert Collins)

  INTERNALS:

    * New public api in InventoryEntry - ``describe_change(old, new)`` which
      provides a human description of the changes between two old and
      new. (Robert Collins, Martin Pool)

  TESTING:

    * Fix test case for bzr info in upgrading a standalone branch to metadir,
      uses bzrlib api now. (Olaf Conradi)

bzr 0.8  2006-05-08
-------------------

  NOTES WHEN UPGRADING:

    Release 0.8 of bzr introduces a new format for history storage, called
    'knit', as an evolution of to the 'weave' format used in 0.7.  Local 
    and remote operations are faster using knits than weaves.  Several
    operations including 'init', 'init-repo', and 'upgrade' take a 
    --format option that controls this.  Branching from an existing branch
    will keep the same format.

    It is possible to merge, pull and push between branches of different
    formats but this is slower than moving data between homogenous
    branches.  It is therefore recommended (but not required) that you
    upgrade all branches for a project at the same time.  Information on
    formats is shown by 'bzr info'.

    bzr 0.8 now allows creation of 'repositories', which hold the history 
    of files and revisions for several branches.  Previously bzr kept all
    the history for a branch within the .bzr directory at the root of the
    branch, and this is still the default.  To create a repository, use
    the new 'bzr init-repo' command.  Branches exist as directories under
    the repository and contain just a small amount of information
    indicating the current revision of the branch.

    bzr 0.8 also supports 'checkouts', which are similar to in cvs and
    subversion.  Checkouts are associated with a branch (optionally in a
    repository), which contains all the historical information.  The
    result is that a checkout can be deleted without losing any
    already-committed revisions.  A new 'update' command is also available. 

    Repositories and checkouts are not supported with the 0.7 storage
    format.  To use them you must upgrad to either knits, or to the
    'metaweave' format, which uses weaves but changes the .bzr directory
    arrangement.
    

  IMPROVEMENTS:

    * Sftp paths can now be relative, or local, according to the lftp
      convention. Paths now take the form::

          sftp://user:pass@host:port/~/relative/path
          or
          sftp://user:pass@host:port/absolute/path

    * The FTP transport now tries to reconnect after a temporary
      failure. ftp put is made atomic. (Matthieu Moy)

    * The FTP transport now maintains a pool of connections, and
      reuses them to avoid multiple connections to the same host (like
      sftp did). (Daniel Silverstone)

    * The ``bzr_man.py`` file has been removed. To create the man page now,
      use ``./generate_docs.py man``. The new program can also create other files.
      Run ``python generate_docs.py --help`` for usage information.
      (Hans Ulrich Niedermann & James Blackwell).

    * Man Page now gives full help (James Blackwell).
      Help also updated to reflect user config now being stored in .bazaar
      (Hans Ulrich Niedermann)

    * It's now possible to set aliases in bazaar.conf (Erik Bågfors)

    * Pull now accepts a --revision argument (Erik Bågfors)

    * ``bzr re-sign`` now allows multiple revisions to be supplied on the command
      line. You can now use the following command to sign all of your old
      commits::

        find .bzr/revision-store// -name my@email-* \
          | sed 's/.*\/\/..\///' \
          | xargs bzr re-sign

    * Upgrade can now upgrade over the network. (Robert Collins)

    * Two new commands 'bzr checkout' and 'bzr update' allow for CVS/SVN-alike
      behaviour.  By default they will cache history in the checkout, but
      with --lightweight almost all data is kept in the master branch.
      (Robert Collins)

    * 'revert' unversions newly-versioned files, instead of deleting them.

    * 'merge' is more robust.  Conflict messages have changed.

    * 'merge' and 'revert' no longer clobber existing files that end in '~' or
      '.moved'.

    * Default log format can be set in configuration and plugins can register
      their own formatters. (Erik Bågfors)

    * New 'reconcile' command will check branch consistency and repair indexes
      that can become out of sync in pre 0.8 formats. (Robert Collins,
      Daniel Silverstone)

    * New 'bzr init --format' and 'bzr upgrade --format' option to control 
      what storage format is created or produced.  (Robert Collins, 
      Martin Pool)

    * Add parent location to 'bzr info', if there is one.  (Olaf Conradi)

    * New developer commands 'weave-list' and 'weave-join'.  (Martin Pool)

    * New 'init-repository' command, plus support for repositories in 'init'
      and 'branch' (Aaron Bentley, Erik Bågfors, Robert Collins)

    * Improve output of 'info' command. Show all relevant locations related to
      working tree, branch and repository. Use kibibytes for binary quantities.
      Fix off-by-one error in missing revisions of working tree.  Make 'info'
      work on branches, repositories and remote locations.  Show locations
      relative to the shared repository, if applicable.  Show locking status
      of locations.  (Olaf Conradi)

    * Diff and merge now safely handle binary files. (Aaron Bentley)

    * 'pull' and 'push' now normalise the revision history, so that any two
      branches with the same tip revision will have the same output from 'log'.
      (Robert Collins)

    * 'merge' accepts --remember option to store parent location, like 'push'
      and 'pull'. (Olaf Conradi)

    * bzr status and diff when files given as arguments do not exist
      in the relevant trees.  (Martin Pool, #3619)

    * Add '.hg' to the default ignore list.  (Martin Pool)

    * 'knit' is now the default disk format. This improves disk performance and
      utilization, increases incremental pull performance, robustness with SFTP
      and allows checkouts over SFTP to perform acceptably. 
      The initial Knit code was contributed by Johan Rydberg based on a
      specification by Martin Pool.
      (Robert Collins, Aaron Bentley, Johan Rydberg, Martin Pool).

    * New tool to generate all-in-one html version of the manual.  (Alexander
      Belchenko)

    * Hitting CTRL-C while doing an SFTP push will no longer cause stale locks
      to be left in the SFTP repository. (Robert Collins, Martin Pool).

    * New option 'diff --prefix' to control how files are named in diff
      output, with shortcuts '-p0' and '-p1' corresponding to the options for 
      GNU patch.  (Alexander Belchenko, Goffredo Baroncelli, Martin Pool)

    * Add --revision option to 'annotate' command.  (Olaf Conradi)

    * If bzr shows an unexpected revision-history after pulling (perhaps due
      to a reweave) it can now be corrected by 'bzr reconcile'.
      (Robert Collins)

  CHANGES:

    * Commit is now verbose by default, and shows changed filenames and the 
      new revision number.  (Robert Collins, Martin Pool)

    * Unify 'mv', 'move', 'rename'.  (Matthew Fuller, #5379)

    * 'bzr -h' shows help.  (Martin Pool, Ian Bicking, #35940)

    * Make 'pull' and 'push' remember location on failure using --remember.
      (Olaf Conradi)

    * For compatibility, make old format for using weaves inside metadir
      available as 'metaweave' format.  Rename format 'metadir' to 'default'.
      Clean up help for option --format in commands 'init', 'init-repo' and
      'upgrade'.  (Olaf Conradi)

  INTERNALS:
  
    * The internal storage of history, and logical branch identity have now
      been split into Branch, and Repository. The common locking and file 
      management routines are now in bzrlib.lockablefiles. 
      (Aaron Bentley, Robert Collins, Martin Pool)

    * Transports can now raise DependencyNotPresent if they need a library
      which is not installed, and then another implementation will be 
      tried.  (Martin Pool)

    * Remove obsolete (and no-op) `decode` parameter to `Transport.get`.  
      (Martin Pool)

    * Using Tree Transform for merge, revert, tree-building

    * WorkingTree.create, Branch.create, ``WorkingTree.create_standalone``,
      Branch.initialize are now deprecated. Please see ``BzrDir.create_*`` for
      replacement API's. (Robert Collins)

    * New BzrDir class represents the .bzr control directory and manages
      formatting issues. (Robert Collins)

    * New repository.InterRepository class encapsulates Repository to 
      Repository actions and allows for clean selection of optimised code
      paths. (Robert Collins)

    * ``bzrlib.fetch.fetch`` and ``bzrlib.fetch.greedy_fetch`` are now
      deprecated, please use ``branch.fetch`` or ``repository.fetch``
      depending on your needs. (Robert Collins)

    * deprecated methods now have a ``is_deprecated`` flag on them that can
      be checked, if you need to determine whether a given callable is 
      deprecated at runtime. (Robert Collins)

    * Progress bars are now nested - see
      ``bzrlib.ui.ui_factory.nested_progress_bar``.
      (Robert Collins, Robey Pointer)

    * New API call ``get_format_description()`` for each type of format.
      (Olaf Conradi)

    * Changed ``branch.set_parent()`` to accept None to remove parent.
      (Olaf Conradi)

    * Deprecated BzrError AmbiguousBase.  (Olaf Conradi)

    * WorkingTree.branch is now a read only property.  (Robert Collins)

    * bzrlib.ui.text.TextUIFactory now accepts a ``bar_type`` parameter which
      can be None or a factory that will create a progress bar. This is
      useful for testing or for overriding the bzrlib.progress heuristic.
      (Robert Collins)

    * New API method ``get_physical_lock_status()`` to query locks present on a
      transport.  (Olaf Conradi)

    * Repository.reconcile now takes a thorough keyword parameter to allow
      requesting an indepth reconciliation, rather than just a data-loss 
      check. (Robert Collins)

    * ``bzrlib.ui.ui_factory protocol`` now supports ``get_boolean`` to prompt
      the user for yes/no style input. (Robert Collins)

  TESTING:

    * SFTP tests now shortcut the SSH negotiation, reducing test overhead
      for testing SFTP protocol support. (Robey Pointer)

    * Branch formats are now tested once per implementation (see ``bzrlib.
      tests.branch_implementations``. This is analagous to the transport
      interface tests, and has been followed up with working tree,
      repository and BzrDir tests. (Robert Collins)

    * New test base class TestCaseWithTransport provides a transport aware
      test environment, useful for testing any transport-interface using
      code. The test suite option --transport controls the transport used
      by this class (when its not being used as part of implementation
      contract testing). (Robert Collins)

    * Close logging handler on disabling the test log. This will remove the
      handler from the internal list inside python's logging module,
      preventing shutdown from closing it twice.  (Olaf Conradi)

    * Move test case for uncommit to blackbox tests.  (Olaf Conradi)

    * ``run_bzr`` and ``run_bzr_captured`` now accept a 'stdin="foo"'
      parameter which will provide String("foo") to the command as its stdin.

bzr 0.7 2006-01-09
------------------

  CHANGES:

    * .bzrignore is excluded from exports, on the grounds that it's a bzr 
      internal-use file and may not be wanted.  (Jamie Wilkinson)

    * The "bzr directories" command were removed in favor of the new
      --kind option to the "bzr inventory" command.  To list all 
      versioned directories, now use "bzr inventory --kind directory".  
      (Johan Rydberg)

    * Under Windows configuration directory is now ``%APPDATA%\bazaar\2.0``
      by default. (John Arbash Meinel)

    * The parent of Bzr configuration directory can be set by ``BZR_HOME``
      environment variable. Now the path for it is searched in ``BZR_HOME``,
      then in HOME. Under Windows the order is: ``BZR_HOME``, ``APPDATA``
      (usually points to ``C:\Documents and Settings\User Name\Application Data``),
      ``HOME``. (John Arbash Meinel)

    * Plugins with the same name in different directories in the bzr plugin
      path are no longer loaded: only the first successfully loaded one is
      used. (Robert Collins)

    * Use systems' external ssh command to open connections if possible.  
      This gives better integration with user settings such as ProxyCommand.
      (James Henstridge)

    * Permissions on files underneath .bzr/ are inherited from the .bzr 
      directory. So for a shared repository, simply doing 'chmod -R g+w .bzr/'
      will mean that future file will be created with group write permissions.

    * configure.in and config.guess are no longer in the builtin default 
      ignore list.

    * '.sw[nop]' pattern ignored, to ignore vim swap files for nameless
      files.  (John Arbash Meinel, Martin Pool)

  IMPROVEMENTS:

    * "bzr INIT dir" now initializes the specified directory, and creates 
      it if it does not exist.  (John Arbash Meinel)

    * New remerge command (Aaron Bentley)

    * Better zsh completion script.  (Steve Borho)

    * 'bzr diff' now returns 1 when there are changes in the working 
      tree. (Robert Collins)

    * 'bzr push' now exists and can push changes to a remote location. 
      This uses the transport infrastructure, and can store the remote
      location in the ~/.bazaar/branches.conf configuration file.
      (Robert Collins)

    * Test directories are only kept if the test fails and the user requests
      that they be kept.

    * Tweaks to short log printing

    * Added branch nicks, new nick command, printing them in log output. 
      (Aaron Bentley)

    * If ``$BZR_PDB`` is set, pop into the debugger when an uncaught exception 
      occurs.  (Martin Pool)

    * Accept 'bzr resolved' (an alias for 'bzr resolve'), as this is
      the same as Subversion.  (Martin Pool)

    * New ftp transport support (on ftplib), for ftp:// and aftp:// 
      URLs.  (Daniel Silverstone)

    * Commit editor temporary files now start with ``bzr_log.``, to allow 
      text editors to match the file name and set up appropriate modes or 
      settings.  (Magnus Therning)

    * Improved performance when integrating changes from a remote weave.  
      (Goffredo Baroncelli)

    * Sftp will attempt to cache the connection, so it is more likely that
      a connection will be reused, rather than requiring multiple password
      requests.

    * bzr revno now takes an optional argument indicating the branch whose
      revno should be printed.  (Michael Ellerman)

    * bzr cat defaults to printing the last version of the file.  
      (Matthieu Moy, #3632)

    * New global option 'bzr --lsprof COMMAND' runs bzr under the lsprof 
      profiler.  (Denys Duchier)

    * Faster commits by reading only the headers of affected weave files. 
      (Denys Duchier)

    * 'bzr add' now takes a --dry-run parameter which shows you what would be
      added, but doesn't actually add anything. (Michael Ellerman)

    * 'bzr add' now lists how many files were ignored per glob.  add --verbose
      lists the specific files.  (Aaron Bentley)

    * 'bzr missing' now supports displaying changes in diverged trees and can
      be limited to show what either end of the comparison is missing.
      (Aaron Bently, with a little prompting from Daniel Silverstone)

  BUG FIXES:

    * SFTP can walk up to the root path without index errors. (Robert Collins)

    * Fix bugs in running bzr with 'python -O'.  (Martin Pool)

    * Error when run with -OO

    * Fix bug in reporting http errors that don't have an http error code.
      (Martin Pool)

    * Handle more cases of pipe errors in display commands

    * Change status to 3 for all errors

    * Files that are added and unlinked before committing are completely
      ignored by diff and status

    * Stores with some compressed texts and some uncompressed texts are now
      able to be used. (John A Meinel)

    * Fix for bzr pull failing sometimes under windows

    * Fix for sftp transport under windows when using interactive auth

    * Show files which are both renamed and modified as such in 'bzr 
      status' output.  (Daniel Silverstone, #4503)

    * Make annotate cope better with revisions committed without a valid 
      email address.  (Marien Zwart)

    * Fix representation of tab characters in commit messages.
      (Harald Meland)

    * List of plugin directories in ``BZR_PLUGIN_PATH`` environment variable is
      now parsed properly under Windows. (Alexander Belchenko)

    * Show number of revisions pushed/pulled/merged. (Robey Pointer)

    * Keep a cached copy of the basis inventory to speed up operations 
      that need to refer to it.  (Johan Rydberg, Martin Pool)

    * Fix bugs in bzr status display of non-ascii characters.
      (Martin Pool)

    * Remove Makefile.in from default ignore list.
      (Tollef Fog Heen, Martin Pool, #6413)

    * Fix failure in 'bzr added'.  (Nathan McCallum, Martin Pool)

  TESTING:

    * Fix selftest asking for passwords when there are no SFTP keys.  
      (Robey Pointer, Jelmer Vernooij) 

    * Fix selftest run with 'python -O'.  (Martin Pool)

    * Fix HTTP tests under Windows. (John Arbash Meinel)

    * Make tests work even if HOME is not set (Aaron Bentley)

    * Updated ``build_tree`` to use fixed line-endings for tests which read 
      the file cotents and compare. Make some tests use this to pass under
      Windows. (John Arbash Meinel)

    * Skip stat and symlink tests under Windows. (Alexander Belchenko)

    * Delay in selftest/testhashcash is now issued under win32 and Cygwin.
      (John Arbash Meinel)

    * Use terminal width to align verbose test output.  (Martin Pool)

    * Blackbox tests are maintained within the bzrlib.tests.blackbox directory.
      If adding a new test script please add that to
      ``bzrlib.tests.blackbox.__init__``. (Robert Collins)

    * Much better error message if one of the test suites can't be 
      imported.  (Martin Pool)

    * Make check now runs the test suite twice - once with the default locale,
      and once with all locales forced to C, to expose bugs. This is not 
      trivially done within python, so for now its only triggered by running
      Make check. Integrators and packagers who wish to check for full 
      platform support should run 'make check' to test the source.
      (Robert Collins)

    * Tests can now run TestSkipped if they can't execute for any reason.
      (Martin Pool) (NB: TestSkipped should only be raised for correctable
      reasons - see the wiki spec ImprovingBzrTestSuite).

    * Test sftp with relative, absolute-in-homedir and absolute-not-in-homedir
      paths for the transport tests. Introduce blackbox remote sftp tests that
      test the same permutations. (Robert Collins, Robey Pointer)

    * Transport implementation tests are now independent of the local file
      system, which allows tests for esoteric transports, and for features
      not available in the local file system. They also repeat for variations
      on the URL scheme that can introduce issues in the transport code,
      see bzrlib.transport.TransportTestProviderAdapter() for this.
      (Robert Collins).

    * ``TestCase.build_tree`` uses the transport interface to build trees,
      pass in a transport parameter to give it an existing connection.
      (Robert Collins).

  INTERNALS:

    * WorkingTree.pull has been split across Branch and WorkingTree,
      to allow Branch only pulls. (Robert Collins)

    * ``commands.display_command`` now returns the result of the decorated 
      function. (Robert Collins)

    * LocationConfig now has a ``set_user_option(key, value)`` call to save
      a setting in its matching location section (a new one is created
      if needed). (Robert Collins)

    * Branch has two new methods, ``get_push_location`` and
      ``set_push_location`` to respectively, get and set the push location.
      (Robert Collins)

    * ``commands.register_command`` now takes an optional flag to signal that
      the registrant is planning to decorate an existing command. When 
      given multiple plugins registering a command is not an error, and
      the original command class (whether built in or a plugin based one) is
      returned to the caller. There is a new error 'MustUseDecorated' for
      signalling when a wrapping command should switch to the original
      version. (Robert Collins)

    * Some option parsing errors will raise 'BzrOptionError', allowing 
      granular detection for decorating commands. (Robert Collins).

    * ``Branch.read_working_inventory`` has moved to
      ``WorkingTree.read_working_inventory``. This necessitated changes to
      ``Branch.get_root_id``, and a move of ``Branch.set_inventory`` to
      WorkingTree as well. To make it clear that a WorkingTree cannot always
      be obtained ``Branch.working_tree()`` will raise
      ``errors.NoWorkingTree`` if one cannot be obtained. (Robert Collins)

    * All pending merges operations from Branch are now on WorkingTree.
      (Robert Collins)

    * The follow operations from Branch have moved to WorkingTree::

          add()
          commit()
          move()
          rename_one()
          unknowns()

      (Robert Collins)

    * ``bzrlib.add.smart_add_branch`` is now ``smart_add_tree``. (Robert Collins)

    * New "rio" serialization format, similar to rfc-822. (Martin Pool)

    * Rename selftests to ``bzrlib.tests.test_foo``.  (John A Meinel, Martin 
      Pool)

    * ``bzrlib.plugin.all_plugins`` has been changed from an attribute to a 
      query method. (Robert Collins)
 
    * New options to read only the table-of-contents of a weave.  
      (Denys Duchier)

    * Raise NoSuchFile when someone tries to add a non-existant file.
      (Michael Ellerman)

    * Simplify handling of DivergedBranches in ``cmd_pull()``.
      (Michael Ellerman)
   
    * Branch.controlfile* logic has moved to lockablefiles.LockableFiles, which
      is exposed as ``Branch().control_files``. Also this has been altered with the
      controlfile pre/suffix replaced by simple method names like 'get' and
      'put'. (Aaron Bentley, Robert Collins).

    * Deprecated functions and methods can now be marked as such using the 
      ``bzrlib.symbol_versioning`` module. Marked method have their docstring
      updated and will issue a DeprecationWarning using the warnings module
      when they are used. (Robert Collins)

    * ``bzrlib.osutils.safe_unicode`` now exists to provide parameter coercion
      for functions that need unicode strings. (Robert Collins)

bzr 0.6 2005-10-28
------------------

  IMPROVEMENTS:
  
    * pull now takes --verbose to show you what revisions are added or removed
      (John A Meinel)

    * merge now takes a --show-base option to include the base text in
      conflicts.
      (Aaron Bentley)

    * The config files are now read using ConfigObj, so '=' should be used as
      a separator, not ':'.
      (Aaron Bentley)

    * New 'bzr commit --strict' option refuses to commit if there are 
      any unknown files in the tree.  To commit, make sure all files are 
      either ignored, added, or deleted.  (Michael Ellerman)

    * The config directory is now ~/.bazaar, and there is a single file 
      ~/.bazaar/bazaar.conf storing email, editor and other preferences.
      (Robert Collins)

    * 'bzr add' no longer takes a --verbose option, and a --quiet option
      has been added that suppresses all output.

    * Improved zsh completion support in contrib/zsh, from Clint
      Adams.

    * Builtin 'bzr annotate' command, by Martin Pool with improvements from 
      Goffredo Baroncelli.
    
    * 'bzr check' now accepts -v for verbose reporting, and checks for
      ghosts in the branch. (Robert Collins)

    * New command 're-sign' which will regenerate the gpg signature for 
      a revision. (Robert Collins)

    * If you set ``check_signatures=require`` for a path in 
      ``~/.bazaar/branches.conf`` then bzr will invoke your
      ``gpg_signing_command`` (defaults to gpg) and record a digital signature
      of your commit. (Robert Collins)

    * New sftp transport, based on Paramiko.  (Robey Pointer)

    * 'bzr pull' now accepts '--clobber' which will discard local changes
      and make this branch identical to the source branch. (Robert Collins)

    * Just give a quieter warning if a plugin can't be loaded, and 
      put the details in .bzr.log.  (Martin Pool)

    * 'bzr branch' will now set the branch-name to the last component of the
      output directory, if one was supplied.

    * If the option ``post_commit`` is set to one (or more) python function
      names (must be in the bzrlib namespace), then they will be invoked
      after the commit has completed, with the branch and ``revision_id`` as
      parameters. (Robert Collins)

    * Merge now has a retcode of 1 when conflicts occur. (Robert Collins)

    * --merge-type weave is now supported for file contents.  Tree-shape
      changes are still three-way based.  (Martin Pool, Aaron Bentley)

    * 'bzr check' allows the first revision on revision-history to have
      parents - something that is expected for cheap checkouts, and occurs
      when conversions from baz do not have all history.  (Robert Collins).

   * 'bzr merge' can now graft unrelated trees together, if your specify
     0 as a base. (Aaron Bentley)

   * 'bzr commit branch' and 'bzr commit branch/file1 branch/file2' now work
     (Aaron Bentley)

    * Add '.sconsign*' to default ignore list.  (Alexander Belchenko)

   * 'bzr merge --reprocess' minimizes conflicts

  TESTING:

    * The 'bzr selftest --pattern' option for has been removed, now 
      test specifiers on the command line can be simple strings, or 
      regexps, or both. (Robert Collins)

    * Passing -v to selftest will now show the time each test took to 
      complete, which will aid in analysing performance regressions and
      related questions. (Robert Collins)

    * 'bzr selftest' runs all tests, even if one fails, unless '--one'
      is given. (Martin Pool)

    * There is a new method for TestCaseInTempDir, assertFileEqual, which
      will check that a given content is equal to the content of the named
      file. (Robert Collins)

    * Fix test suite's habit of leaving many temporary log files in $TMPDIR.
      (Martin Pool)

  INTERNALS:

    * New 'testament' command and concept for making gpg-signatures 
      of revisions that are not tied to a particular internal
      representation.  (Martin Pool).

    * Per-revision properties ('revprops') as key-value associated 
      strings on each revision created when the revision is committed.
      Intended mainly for the use of external tools.  (Martin Pool).

    * Config options have moved from bzrlib.osutils to bzrlib.config.
      (Robert Collins)

    * Improved command line option definitions allowing explanations
      for individual options, among other things.  Contributed by 
      Magnus Therning.

    * Config options have moved from bzrlib.osutils to bzrlib.config.
      Configuration is now done via the config.Config interface:
      Depending on whether you have a Branch, a Location or no information
      available, construct a ``*Config``, and use its ``signature_checking``,
      ``username`` and ``user_email`` methods. (Robert Collins)

    * Plugins are now loaded under bzrlib.plugins, not bzrlib.plugin, and
      they are made available for other plugins to use. You should not 
      import other plugins during the ``__init__`` of your plugin though, as 
      no ordering is guaranteed, and the plugins directory is not on the
      python path. (Robert Collins)

    * Branch.relpath has been moved to WorkingTree.relpath. WorkingTree no
      no longer takes an inventory, rather it takes an option branch
      parameter, and if None is given will open the branch at basedir 
      implicitly. (Robert Collins)

    * Cleaner exception structure and error reporting.  Suggested by 
      Scott James Remnant.  (Martin Pool)

    * Branch.remove has been moved to WorkingTree, which has also gained
      ``lock_read``, ``lock_write`` and ``unlock`` methods for convenience.
      (Robert Collins)

    * Two decorators, ``needs_read_lock`` and ``needs_write_lock`` have been
      added to the branch module. Use these to cause a function to run in a
      read or write lock respectively. (Robert Collins)

    * ``Branch.open_containing`` now returns a tuple (Branch, relative-path),
      which allows direct access to the common case of 'get me this file
      from its branch'. (Robert Collins)

    * Transports can register using ``register_lazy_transport``, and they 
      will be loaded when first used.  (Martin Pool)

    * 'pull' has been factored out of the command as ``WorkingTree.pull()``.
      A new option to WorkingTree.pull has been added, clobber, which will
      ignore diverged history and pull anyway.
      (Robert Collins)

    * config.Config has a ``get_user_option`` call that accepts an option name.
      This will be looked up in branches.conf and bazaar.conf as normal.
      It is intended that this be used by plugins to support options - 
      options of built in programs should have specific methods on the config.
      (Robert Collins)

    * ``merge.merge_inner`` now has tempdir as an optional parameter.
      (Robert Collins)

    * Tree.kind is not recorded at the top level of the hierarchy, as it was
      missing on EmptyTree, leading to a bug with merge on EmptyTrees.
      (Robert Collins)

    * ``WorkingTree.__del__`` has been removed, it was non deterministic and not 
      doing what it was intended to. See ``WorkingTree.__init__`` for a comment
      about future directions. (Robert Collins/Martin Pool)

    * bzrlib.transport.http has been modified so that only 404 urllib errors
      are returned as NoSuchFile. Other exceptions will propogate as normal.
      This allows debuging of actual errors. (Robert Collins)

    * bzrlib.transport.Transport now accepts *ONLY* url escaped relative paths
      to apis like 'put', 'get' and 'has'. This is to provide consistent
      behaviour - it operates on url's only. (Robert Collins)

    * Transports can register using ``register_lazy_transport``, and they 
      will be loaded when first used.  (Martin Pool)

    * ``merge_flex`` no longer calls ``conflict_handler.finalize()``, instead that
      is called by ``merge_inner``. This is so that the conflict count can be 
      retrieved (and potentially manipulated) before returning to the caller
      of ``merge_inner``. Likewise 'merge' now returns the conflict count to the
      caller. (Robert Collins)

    * ``revision.revision_graph`` can handle having only partial history for
      a revision - that is no revisions in the graph with no parents.
      (Robert Collins).

    * New ``builtins.branch_files`` uses the standard ``file_list`` rules to
      produce a branch and a list of paths, relative to that branch
      (Aaron Bentley)

    * New TestCase.addCleanup facility.

    * New ``bzrlib.version_info`` tuple (similar to ``sys.version_info``),
      which can be used by programs importing bzrlib.

  BUG FIXES:

    * Better handling of branches in directories with non-ascii names. 
      (Joel Rosdahl, Panagiotis Papadakos)

    * Upgrades of trees with no commits will not fail due to accessing
      [-1] in the revision-history. (Andres Salomon)


bzr 0.1.1 2005-10-12
--------------------

  BUG FIXES:

    * Fix problem in pulling over http from machines that do not 
      allow directories to be listed.

    * Avoid harmless warning about invalid hash cache after 
      upgrading branch format.

  PERFORMANCE: 
  
    * Avoid some unnecessary http operations in branch and pull.


bzr 0.1 2005-10-11
------------------

  NOTES:

    * 'bzr branch' over http initially gives a very high estimate
      of completion time but it should fall as the first few 
      revisions are pulled in.  branch is still slow on 
      high-latency connections.

  BUG FIXES:
  
    * bzr-man.py has been updated to work again. Contributed by
      Rob Weir.

    * Locking is now done with fcntl.lockf which works with NFS
      file systems. Contributed by Harald Meland.

    * When a merge encounters a file that has been deleted on
      one side and modified on the other, the old contents are
      written out to foo.BASE and foo.SIDE, where SIDE is this
      or OTHER. Contributed by Aaron Bentley.

    * Export was choosing incorrect file paths for the content of
      the tarball, this has been fixed by Aaron Bentley.

    * Commit will no longer commit without a log message, an 
      error is returned instead. Contributed by Jelmer Vernooij.

    * If you commit a specific file in a sub directory, any of its
      parent directories that are added but not listed will be 
      automatically included. Suggested by Michael Ellerman.

    * bzr commit and upgrade did not correctly record new revisions
      for files with only a change to their executable status.
      bzr will correct this when it encounters it. Fixed by
      Robert Collins

    * HTTP tests now force off the use of ``http_proxy`` for the duration.
      Contributed by Gustavo Niemeyer.

    * Fix problems in merging weave-based branches that have 
      different partial views of history.

    * Symlink support: working with symlinks when not in the root of a 
      bzr tree was broken, patch from Scott James Remnant.

  IMPROVEMENTS:

    * 'branch' now accepts a --basis parameter which will take advantage
      of local history when making a new branch. This allows faster 
      branching of remote branches. Contributed by Aaron Bentley.

    * New tree format based on weave files, called version 5.
      Existing branches can be upgraded to this format using 
      'bzr upgrade'.

    * Symlinks are now versionable. Initial patch by 
      Erik Toubro Nielsen, updated to head by Robert Collins.

    * Executable bits are tracked on files. Patch from Gustavo
      Niemeyer.

    * 'bzr status' now shows unknown files inside a selected directory.
      Patch from Heikki Paajanen.

    * Merge conflicts are recorded in .bzr. Two new commands 'conflicts'
      and 'resolve' have needed added, which list and remove those 
      merge conflicts respectively. A conflicted tree cannot be committed
      in. Contributed by Aaron Bentley.

    * 'rm' is now an alias for 'remove'.

    * Stores now split out their content in a single byte prefixed hash,
      dropping the density of files per directory by 256. Contributed by
      Gustavo Niemeyer.

    * 'bzr diff -r branch:URL' will now perform a diff between two branches.
      Contributed by Robert Collins.

    * 'bzr log' with the default formatter will show merged revisions,
      indented to the right. Initial implementation contributed by Gustavo
      Niemeyer, made incremental by Robert Collins.


  INTERNALS:

    * Test case failures have the exception printed after the log 
      for your viewing pleasure.

    * InventoryEntry is now an abstract base class, use one of the
      concrete InventoryDirectory etc classes instead.

    * Branch raises an UnsupportedFormatError when it detects a 
      bzr branch it cannot understand. This allows for precise
      handling of such circumstances.

    * Remove RevisionReference class; ``Revision.parent_ids`` is now simply a
      list of their ids and ``parent_sha1s`` is a list of their corresponding
      sha1s (for old branches only at the moment.)

    * New method-object style interface for Commit() and Fetch().

    * Renamed ``Branch.last_patch()`` to ``Branch.last_revision()``, since
      we call them revisions not patches.

    * Move ``copy_branch`` to ``bzrlib.clone.copy_branch``.  The destination
      directory is created if it doesn't exist.

    * Inventories now identify the files which were present by 
      giving the revision *of that file*.

    * Inventory and Revision XML contains a version identifier.  
      This must be consistent with the overall branch version
      but allows for more flexibility in future upgrades.

  TESTING:

    * Removed testsweet module so that tests can be run after 
      bzr installed by 'bzr selftest'.

    * 'bzr selftest' command-line arguments can now be partial ids
      of tests to run, e.g. ``bzr selftest test_weave``

      
bzr 0.0.9 2005-09-23
--------------------

  BUG FIXES:

    * Fixed "branch -r" option.

    * Fix remote access to branches containing non-compressed history.
      (Robert Collins).

    * Better reliability of http server tests.  (John Arbash-Meinel)

    * Merge graph maximum distance calculation fix.  (Aaron Bentley)
   
    * Various minor bug in windows support have been fixed, largely in the
      test suite. Contributed by Alexander Belchenko.

  IMPROVEMENTS:

    * Status now accepts a -r argument to give status between chosen
      revisions. Contributed by Heikki Paajanen.

    * Revision arguments no longer use +/-/= to control ranges, instead
      there is a 'before' namespace, which limits the successive namespace.
      For example '$ bzr log -r date:yesterday..before:date:today' will
      select everything from yesterday and before today. Contributed by
      Robey Pointer

    * There is now a bzr.bat file created by distutils when building on 
      Windows. Contributed by Alexander Belchenko.

  INTERNALS:

    * Removed uuid() as it was unused.

    * Improved 'fetch' code for pulling revisions from one branch into
      another (used by pull, merged, etc.)


bzr 0.0.8 2005-09-20
--------------------

  IMPROVEMENTS:

    * Adding a file whose parent directory is not versioned will
      implicitly add the parent, and so on up to the root. This means
      you should never need to explictly add a directory, they'll just
      get added when you add a file in the directory.  Contributed by
      Michael Ellerman.

    * Ignore ``.DS_Store`` (contains Mac metadata) by default.
      (Nir Soffer)

    * If you set ``BZR_EDITOR`` in the environment, it is checked in
      preference to EDITOR and the config file for the interactive commit
      editing program. Related to this is a bugfix where a missing program
      set in EDITOR would cause editing to fail, now the fallback program
      for the operating system is still tried.

    * Files that are not directories/symlinks/regular files will no longer
      cause bzr to fail, it will just ignore them by default. You cannot add
      them to the tree though - they are not versionable.


  INTERNALS:

    * Refactor xml packing/unpacking.

  BUG FIXES: 

    * Fixed 'bzr mv' by Ollie Rutherfurd.

    * Fixed strange error when trying to access a nonexistent http
      branch.

    * Make sure that the hashcache gets written out if it can't be
      read.


  PORTABILITY:

    * Various Windows fixes from Ollie Rutherfurd.

    * Quieten warnings about locking; patch from Matt Lavin.


bzr-0.0.7 2005-09-02
--------------------

  NEW FEATURES:

    * ``bzr shell-complete`` command contributed by Clint Adams to
      help with intelligent shell completion.

    * New expert command ``bzr find-merge-base`` for debugging merges.


  ENHANCEMENTS:

    * Much better merge support.

    * merge3 conflicts are now reported with markers like '<<<<<<<'
      (seven characters) which is the same as CVS and pleases things
      like emacs smerge.


  BUG FIXES:

    * ``bzr upgrade`` no longer fails when trying to fix trees that
      mention revisions that are not present.

    * Fixed bugs in listing plugins from ``bzr plugins``.

    * Fix case of $EDITOR containing options for the editor.

    * Fix log -r refusing to show the last revision.
      (Patch from Goffredo Baroncelli.)


  CHANGES:

    * ``bzr log --show-ids`` shows the revision ids of all parents.

    * Externally provided commands on your $BZRPATH no longer need
      to recognize --bzr-usage to work properly, and can just handle
      --help themselves.


  LIBRARY:

    * Changed trace messages to go through the standard logging
      framework, so that they can more easily be redirected by
      libraries.



bzr-0.0.6 2005-08-18
--------------------

  NEW FEATURES:

    * Python plugins, automatically loaded from the directories on
      ``BZR_PLUGIN_PATH`` or ``~/.bzr.conf/plugins`` by default.

    * New 'bzr mkdir' command.

    * Commit mesage is fetched from an editor if not given on the
      command line; patch from Torsten Marek.

    * ``bzr log -m FOO`` displays commits whose message matches regexp 
      FOO.
      
    * ``bzr add`` with no arguments adds everything under the current directory.

    * ``bzr mv`` does move or rename depending on its arguments, like
      the Unix command.

    * ``bzr missing`` command shows a summary of the differences
      between two trees.  (Merged from John Arbash-Meinel.)

    * An email address for commits to a particular tree can be
      specified by putting it into .bzr/email within a branch.  (Based
      on a patch from Heikki Paajanen.)


  ENHANCEMENTS:

    * Faster working tree operations.


  CHANGES:

    * 3rd-party modules shipped with bzr are copied within the bzrlib
      python package, so that they can be installed by the setup
      script without clashing with anything already existing on the
      system.  (Contributed by Gustavo Niemeyer.)

    * Moved plugins directory to bzrlib/, so that there's a standard
      plugin directory which is not only installed with bzr itself but
      is also available when using bzr from the development tree.
      ``BZR_PLUGIN_PATH`` and ``DEFAULT_PLUGIN_PATH`` are then added to the
      standard plugins directory.

    * When exporting to a tarball with ``bzr export --format tgz``, put 
      everything under a top directory rather than dumping it into the
      current directory.   This can be overridden with the ``--root`` 
      option.  Patch from William Dodé and John Meinel.

    * New ``bzr upgrade`` command to upgrade the format of a branch,
      replacing ``bzr check --update``.

    * Files within store directories are no longer marked readonly on
      disk.

    * Changed ``bzr log`` output to a more compact form suggested by
      John A Meinel.  Old format is available with the ``--long`` or
      ``-l`` option, patched by William Dodé.

    * By default the commit command refuses to record a revision with
      no changes unless the ``--unchanged`` option is given.

    * The ``--no-plugins``, ``--profile`` and ``--builtin`` command
      line options must come before the command name because they 
      affect what commands are available; all other options must come 
      after the command name because their interpretation depends on
      it.

    * ``branch`` and ``clone`` added as aliases for ``branch``.

    * Default log format is back to the long format; the compact one
      is available with ``--short``.
      
      
  BUG FIXES:
  
    * Fix bugs in committing only selected files or within a subdirectory.


bzr-0.0.5  2005-06-15
---------------------
  
  CHANGES:

    * ``bzr`` with no command now shows help rather than giving an
      error.  Suggested by Michael Ellerman.

    * ``bzr status`` output format changed, because svn-style output
      doesn't really match the model of bzr.  Now files are grouped by
      status and can be shown with their IDs.  ``bzr status --all``
      shows all versioned files and unknown files but not ignored files.

    * ``bzr log`` runs from most-recent to least-recent, the reverse
      of the previous order.  The previous behaviour can be obtained
      with the ``--forward`` option.
        
    * ``bzr inventory`` by default shows only filenames, and also ids
      if ``--show-ids`` is given, in which case the id is the second
      field.


  ENHANCEMENTS:

    * New 'bzr whoami --email' option shows only the email component
      of the user identification, from Jo Vermeulen.

    * New ``bzr ignore PATTERN`` command.

    * Nicer error message for broken pipe, interrupt and similar
      conditions that don't indicate an internal error.

    * Add ``.*.sw[nop] .git .*.tmp *,v`` to default ignore patterns.

    * Per-branch locks keyed on ``.bzr/branch-lock``, available in
      either read or write mode.

    * New option ``bzr log --show-ids`` shows revision and file ids.

    * New usage ``bzr log FILENAME`` shows only revisions that
      affected that file.

    * Changed format for describing changes in ``bzr log -v``.

    * New option ``bzr commit --file`` to take a message from a file,
      suggested by LarstiQ.

    * New syntax ``bzr status [FILE...]`` contributed by Bartosz
      Oler.  File may be in a branch other than the working directory.

    * ``bzr log`` and ``bzr root`` can be given an http URL instead of
      a filename.

    * Commands can now be defined by external programs or scripts
      in a directory on $BZRPATH.

    * New "stat cache" avoids reading the contents of files if they 
      haven't changed since the previous time.

    * If the Python interpreter is too old, try to find a better one
      or give an error.  Based on a patch from Fredrik Lundh.

    * New optional parameter ``bzr info [BRANCH]``.

    * New form ``bzr commit SELECTED`` to commit only selected files.

    * New form ``bzr log -r FROM:TO`` shows changes in selected
      range; contributed by John A Meinel.

    * New option ``bzr diff --diff-options 'OPTS'`` allows passing
      options through to an external GNU diff.

    * New option ``bzr add --no-recurse`` to add a directory but not
      their contents.

    * ``bzr --version`` now shows more information if bzr is being run
      from a branch.

  
  BUG FIXES:

    * Fixed diff format so that added and removed files will be
      handled properly by patch.  Fix from Lalo Martins.

    * Various fixes for files whose names contain spaces or other
      metacharacters.


  TESTING:

    * Converted black-box test suites from Bourne shell into Python;
      now run using ``./testbzr``.  Various structural improvements to
      the tests.

    * testbzr by default runs the version of bzr found in the same
      directory as the tests, or the one given as the first parameter.

    * testbzr also runs the internal tests, so the only command
      required to check is just ``./testbzr``.

    * testbzr requires python2.4, but can be used to test bzr running
      under a different version.

    * Tests added for many other changes in this release.


  INTERNAL:

    * Included ElementTree library upgraded to 1.2.6 by Fredrik Lundh.

    * Refactor command functions into Command objects based on HCT by
      Scott James Remnant.

    * Better help messages for many commands.

    * Expose ``bzrlib.open_tracefile()`` to start the tracefile; until
      this is called trace messages are just discarded.

    * New internal function ``find_touching_revisions()`` and hidden
      command touching-revisions trace the changes to a given file.

    * Simpler and faster ``compare_inventories()`` function.

    * ``bzrlib.open_tracefile()`` takes a tracefilename parameter.

    * New AtomicFile class.

    * New developer commands ``added``, ``modified``.


  PORTABILITY:

    * Cope on Windows on python2.3 by using the weaker random seed.
      2.4 is now only recommended.


bzr-0.0.4  2005-04-22
---------------------

  ENHANCEMENTS:

    * 'bzr diff' optionally takes a list of files to diff.  Still a bit
      basic.  Patch from QuantumG.

    * More default ignore patterns.

    * New 'bzr log --verbose' shows a list of files changed in the
      changeset.  Patch from Sebastian Cote.

    * Roll over ~/.bzr.log if it gets too large.

    * Command abbreviations 'ci', 'st', 'stat', '?' based on a patch
      by Jason Diamon.

    * New 'bzr help commands' based on a patch from Denys Duchier.


  CHANGES:

    * User email is determined by looking at $BZREMAIL or ~/.bzr.email
      or $EMAIL.  All are decoded by the locale preferred encoding.
      If none of these are present user@hostname is used.  The host's
      fully-qualified name is not used because that tends to fail when
      there are DNS problems.

    * New 'bzr whoami' command instead of username user-email.


  BUG FIXES: 

    * Make commit safe for hardlinked bzr trees.

    * Some Unicode/locale fixes.

    * Partial workaround for ``difflib.unified_diff`` not handling
      trailing newlines properly.


  INTERNAL:

    * Allow docstrings for help to be in PEP0257 format.  Patch from
      Matt Brubeck.

    * More tests in test.sh.

    * Write profile data to a temporary file not into working
      directory and delete it when done.

    * Smaller .bzr.log with process ids.


  PORTABILITY:

    * Fix opening of ~/.bzr.log on Windows.  Patch from Andrew
      Bennetts.

    * Some improvements in handling paths on Windows, based on a patch
      from QuantumG.


bzr-0.0.3  2005-04-06
---------------------

  ENHANCEMENTS:

    * New "directories" internal command lists versioned directories
      in the tree.

    * Can now say "bzr commit --help".

    * New "rename" command to rename one file to a different name
      and/or directory.

    * New "move" command to move one or more files into a different
      directory.

    * New "renames" command lists files renamed since base revision.

    * New cat command contributed by janmar.

  CHANGES:

    * .bzr.log is placed in $HOME (not pwd) and is always written in
      UTF-8.  (Probably not a completely good long-term solution, but
      will do for now.)

  PORTABILITY:

    * Workaround for difflib bug in Python 2.3 that causes an
      exception when comparing empty files.  Reported by Erik Toubro
      Nielsen.

  INTERNAL:

    * Refactored inventory storage to insert a root entry at the top.

  TESTING:

    * Start of shell-based black-box testing in test.sh.


bzr-0.0.2.1
-----------

  PORTABILITY:

    * Win32 fixes from Steve Brown.


bzr-0.0.2  "black cube"  2005-03-31
-----------------------------------

  ENHANCEMENTS:

    * Default ignore list extended (see bzrlib/__init__.py).

    * Patterns in .bzrignore are now added to the default ignore list,
      rather than replacing it.

    * Ignore list isn't reread for every file.

    * More help topics.

    * Reinstate the 'bzr check' command to check invariants of the
      branch.

    * New 'ignored' command lists which files are ignored and why;
      'deleted' lists files deleted in the current working tree.

    * Performance improvements.

    * New global --profile option.
    
    * Ignore patterns like './config.h' now correctly match files in
      the root directory only.


bzr-0.0.1  2005-03-26
---------------------

  ENHANCEMENTS:

    * More information from info command.

    * Can now say "bzr help COMMAND" for more detailed help.

    * Less file flushing and faster performance when writing logs and
      committing to stores.

    * More useful verbose output from some commands.

  BUG FIXES:

    * Fix inverted display of 'R' and 'M' during 'commit -v'.

  PORTABILITY:

    * Include a subset of ElementTree-1.2.20040618 to make
      installation easier.

    * Fix time.localtime call to work with Python 2.3 (the minimum
      supported).


bzr-0.0.0.69  2005-03-22
------------------------

  ENHANCEMENTS:

    * First public release.

    * Storage of local versions: init, add, remove, rm, info, log,
      diff, status, etc.

..
   vim: tw=74 ft=rst ff=unix<|MERGE_RESOLUTION|>--- conflicted
+++ resolved
@@ -62,17 +62,15 @@
 
   API CHANGES:
 
-<<<<<<< HEAD
     * Removed ``Repository.text_store``, ``control_store``, etc.  Instead,
       there are new attributes ``texts, inventories, revisions,
       signatures``, each of which is a ``VersionedFiles``.  See the
       Repository docstring for more details.
       (Robert Collins)
-=======
+
     * ``Branch.pull`` now accepts an ``_override_hook_target`` optional
       parameter.  If you have a subclass of ``Branch`` that overrides
       ``pull`` then you should add this parameter.  (Andrew Bennetts)
->>>>>>> 31cfad0d
 
   INTERNALS:
 
@@ -81,6 +79,10 @@
       storage. (Robert Collins)
 
     * Obsolete developer-use command ``weave-join`` has been removed.
+      (Robert Collins)
+
+    * ``RemoteToOtherFetcher`` and ``get_data_stream_for_search`` removed,
+      to support new ``VersionedFiles`` layering.
       (Robert Collins)
 
 
