IN DEVELOPMENT

  IMPROVEMENTS:

  BUG FIXES:

  INTERNALS:

bzr 0.10.0RC1  2006-08-28
  
  IMPROVEMENTS:
    * 'merge' now takes --uncommitted, to apply uncommitted changes from a
      tree.  (Aaron Bentley)
  
    * 'bzr add --file-ids-from' can be used to specify another path to use
      for creating file ids, rather than generating all new ones. Internally,
      the 'action' passed to smart_add_tree() can return file_ids that
      will be used, rather than having bzrlib generate new ones.
      (John Arbash Meinel, #55781)

    * ``bzr selftest --benchmark`` now allows a ``--cache-dir`` parameter.
      This will cache some of the intermediate trees, and decrease the
      setup time for benchmark tests. (John Arbash Meinel)

    * Inverse forms are provided for all boolean options.  For example,
      --strict has --no-strict, --no-recurse has --recurse (Aaron Bentley)

    * Serialize out Inventories directly, rather than using ElementTree.
      Writing out a kernel sized inventory drops from 2s down to ~350ms.
      (Robert Collins, John Arbash Meinel)

  BUG FIXES:

<<<<<<< HEAD
    * Handle when LANG is not recognized by python. Emit a warning, but
      just revert to using 'ascii'. (John Arbash Meinel, #35392)
=======
    * Help diffutils 2.8.4 get along with binary tests (Marien Zwart: #57614)

    * Change LockDir so that if the lock directory doesn't exist when
      lock_write() is called, an attempt will be made to create it.
      (John Arbash Meinel, #56974)

    * ``bzr uncommit`` preserves pending merges. (John Arbash Meinel, #57660)
>>>>>>> 66dab72f

    * Active FTP transport now works as intended. (ghozzy, #56472)

    * Really fix mutter() so that it won't ever raise a UnicodeError.
      It means it is possible for ~/.bzr.log to contain non UTF-8 characters.
      But it is a debugging log, not a real user file.
      (John Arbash Meinel, #56947, #53880)

    * Change Command handle to allow Unicode command and options.
      At present we cannot register Unicode command names, so we will get
      BzrCommandError('unknown command'), or BzrCommandError('unknown option')
      But that is better than a UnicodeError + a traceback.
      (John Arbash Meinel, #57123)

    * Handle TZ=UTC properly when reading/writing revisions.
      (John Arbash Meinel, #55783, #56290)

    * Use GPG_TTY to allow gpg --cl to work with gpg-agent in a pipeline,
      (passing text to sign in on stdin). (John Arbash Meinel, #54468)

    * External diff does the right thing for binaries even in foreign 
      languages. (John Arbash Meinel, #56307)

    * Testament handles more cases when content is unicode. Specific bug was
      in handling of revision properties. (John Arbash Meinel, Holger Krekel,
      #54723)

  INTERNALS:

    * ``bzrlib.cache_utf8`` contains ``encode()`` and ``decode()`` functions
      which can be used to cache the conversion between utf8 and Unicode.
      Especially helpful for some of the knit annotation code, which has to
      convert revision ids to utf8 to annotate lines in storage.
      (John Arbash Meinel)

    * ``setup.py`` now searches the filesystem to find all packages which
      need to be installed. This should help make the life of packagers
      easier. (John Arbash Meinel)

bzr 0.9.0  2006-08-11

  SURPRISES:

   * The hard-coded built-in ignore rules have been removed. There are
     now two rulesets which are enforced. A user global one in 
     ~/.bazaar/ignore which will apply to every tree, and the tree
     specific one '.bzrignore'.
     ~/.bazaar/ignore will be created if it does not exist, but with
     a more conservative list than the old default.
     This fixes bugs with default rules being enforced no matter what. 
     The old list of ignore rules from bzr is available by
     running 'bzr ignore --old-default-rules'.
     (Robert Collins, Martin Pool, John Arbash Meinel)

   * 'branches.conf' has been changed to 'locations.conf', since it can apply
     to more locations than just branch locations.
     (Aaron Bentley)
   
  IMPROVEMENTS:

   * The revision specifier "revno:" is extended to accept the syntax
     revno:N:branch. For example,
     revno:42:http://bazaar-vcs.org/bzr/bzr.dev/ means revision 42 in
     bzr.dev.  (Matthieu Moy)

   * Tests updates to ensure proper URL handling, UNICODE support, and
     proper printing when the user's terminal encoding cannot display 
     the path of a file that has been versioned.
     ``bzr branch`` can take a target URL rather than only a local directory.
     Branch.get_parent()/set_parent() now save a relative path if possible,
     and normalize the parent based on root, allowing access across
     different transports. (John Arbash Meinel, Wouter van Heyst, Martin Pool)
     (Malone #48906, #42699, #40675, #5281, #3980, #36363, #43689,
      #42517, #42514)

   * On Unix, detect terminal width using an ioctl not just $COLUMNS.
     Use terminal width for single-line logs from ``bzr log --line`` and
     pending-merge display.  (Robert Widhopf-Fenk, Gustavo Niemeyer)
     (Malone #3507)

   * On Windows, detect terminal width using GetConsoleScreenBufferInfo.
     (Alexander Belchenko)

   * Speedup improvement for 'date:'-revision search. (Guillaume Pinot).

   * Show the correct number of revisions pushed when pushing a new branch.
     (Robert Collins).

   * 'bzr selftest' now shows a progress bar with the number of tests, and 
     progress made. 'make check' shows tests in -v mode, to be more useful
     for the PQM status window. (Robert Collins).
     When using a progress bar, failed tests are printed out, rather than
     being overwritten by the progress bar until the suite finishes.
     (John Arbash Meinel)

   * 'bzr selftest --benchmark' will run a new benchmarking selftest.
     'bzr selftest --benchmark --lsprof-timed' will use lsprofile to generate
     profile data for the individual profiled calls, allowing for fine
     grained analysis of performance.
     (Robert Collins, Martin Pool).

   * 'bzr commit' shows a progress bar. This is useful for commits over sftp
     where commit can take an appreciable time. (Robert Collins)

   * 'bzr add' is now less verbose in telling you what ignore globs were
     matched by files being ignored. Instead it just tells you how many 
     were ignored (because you might reasonably be expecting none to be
     ignored). 'bzr add -v' is unchanged and will report every ignored
     file. (Robert Collins).

   * ftp now has a test server if medusa is installed. As part of testing,
     ftp support has been improved, including support for supplying a
     non-standard port. (John Arbash Meinel).

   * 'bzr log --line' shows the revision number, and uses only the
     first line of the log message (#5162, Alexander Belchenko;
     Matthieu Moy)

   * 'bzr status' has had the --all option removed. The 'bzr ls' command
     should be used to retrieve all versioned files. (Robert Collins)

   * 'bzr bundle OTHER/BRANCH' will create a bundle which can be sent
     over email, and applied on the other end, while maintaining ancestry.
     This bundle can be applied with either 'bzr merge' or 'bzr pull',
     the same way you would apply another branch.
     (John Arbash Meinel, Aaron Bentley)
  
   * 'bzr whoami' can now be used to set your identity from the command line,
     for a branch or globally.  (Robey Pointer)

   * 'bzr checkout' now aliased to 'bzr co', and 'bzr annotate' to 'bzr ann'.
     (Michael Ellerman)

   * 'bzr revert DIRECTORY' now reverts the contents of the directory as well.
     (Aaron Bentley)

   * 'bzr get sftp://foo' gives a better error when paramiko is not present.
     Also updates things like 'http+pycurl://' if pycurl is not present.
     (John Arbash Meinel) (Malone #47821, #52204)

   * New env variable BZR_PROGRESS_BAR, sets the default progress bar type.
     Can be set to 'none' or 'dummy' to disable the progress bar, 'dots' or 
     'tty' to create the respective type. (John Arbash Meinel, #42197, #51107)

   * Improve the help text for 'bzr diff' to explain what various options do.
     (John Arbash Meinel, #6391)

   * 'bzr uncommit -r 10' now uncommits revisions 11.. rather than uncommitting
     revision 10. This makes -r10 more in line with what other commands do.
     'bzr uncommit' also now saves the pending merges of the revisions that
     were removed. So it is safe to uncommit after a merge, fix something,
     and commit again. (John Arbash Meinel, #32526, #31426)

   * 'bzr init' now also works on remote locations.
     (Wouter van Heyst, #48904)

   * HTTP support has been updated. When using pycurl we now support 
     connection keep-alive, which reduces dns requests and round trips.
     And for both urllib and pycurl we support multi-range requests, 
     which decreases the number of round-trips. Performance results for
     ``bzr branch http://bazaar-vcs.org/bzr/bzr.dev/`` indicate
     http branching is now 2-3x faster, and ``bzr pull`` in an existing 
     branch is as much as 4x faster.
     (Michael Ellerman, Johan Rydberg, John Arbash Meinel, #46768)

   * Performance improvements for sftp. Branching and pulling are now up to
     2x faster. Utilize paramiko.readv() support for async requests if it
     is available (paramiko > 1.6) (John Arbash Meinel)

  BUG FIXES:

    * Fix shadowed definition of TestLocationConfig that caused some 
      tests not to run.  (#32587, Erik Bågfors, Michael Ellerman, 
      Martin Pool)

    * Fix unnecessary requirement of sign-my-commits that it be run from
      a working directory.  (Martin Pool, Robert Collins)

    * 'bzr push location' will only remember the push location if it succeeds
      in connecting to the remote location. (#49742, John Arbash Meinel)

    * 'bzr revert' no longer toggles the executable bit on win32
      (#45010, John Arbash Meinel)

    * Handle broken pipe under win32 correctly. (John Arbash Meinel)
    
    * sftp tests now work correctly on win32 if you have a newer paramiko
      (John Arbash Meinel)

    * Cleanup win32 test suite, and general cleanup of places where
      file handles were being held open. (John Arbash Meinel)

    * When specifying filenames for 'diff -r x..y', the name of the file in the
      working directory can be used, even if its name is different in both x
      and y.

    * File-ids containing single- or double-quotes are handled correctly by
      push.  (#52227, Aaron Bentley)

    * Normalize unicode filenames to ensure cross-platform consistency.
      (John Arbash Meinel, #43689)

    * The argument parser can now handle '-' as an argument. Currently
      no code interprets it specially (it is mostly handled as a file named 
      '-'). But plugins, and future operations can use it.
      (John Arbash meinel, #50984)

    * Bundles can properly read binary files with a plain '\r' in them.
      (John Arbash Meinel, #51927)

    * Tuning iter_entries() to be more efficient (John Arbash Meinel, #5444)

    * Lots of win32 fixes (the test suite passes again).
      (John Arbash Meinel, #50155)

    * Handle openbsd returning None for sys.getfilesystemencoding() (#41183) 

    * Support ftp APPE (append) to allow Knits to be used over ftp (#42592)

    * Removals are only committed if they match the filespec (or if there is
      no filespec).  (#46635, Aaron Bentley)

    * smart-add recurses through all supplied directories 
      (John Arbash Meinel, #52578)

    * Make the bundle reader extra lines before and after the bundle text.
      This allows you to parse an email with the bundle inline.
      (John Arbash Meinel, #49182)

    * Change the file id generator to squash a little bit more. Helps when
      working with long filenames on windows. (Also helps for unicode filenames
      not generating hidden files). (John Arbash Meinel, #43801)

    * Restore terminal mode on C-c while reading sftp password.  (#48923, 
      Nicholas Allen, Martin Pool)

    * Timestamps are rounded to 1ms, and revision entries can be recreated
      exactly. (John Arbash Meinel, Jamie Wilkinson, #40693)

    * Branch.base has changed to a URL, but ~/.bazaar/locations.conf should
      use local paths, since it is user visible (John Arbash Meinel, #53653)

    * ``bzr status foo`` when foo was unversioned used to cause a full delta
      to be generated (John Arbash Meinel, #53638)

    * When reading revision properties, an empty value should be considered
      the empty string, not None (John Arbash Meinel, #47782)

    * ``bzr diff --diff-options`` can now handle binary files being changed.
      Also, the output is consistent when --diff-options is not supplied.
      (John Arbash Meinel, #54651, #52930)

    * Use the right suffixes for loading plugins (John Arbash Meinel, #51810)

    * Fix Branch.get_parent() to handle the case when the parent is not 
      accessible (John Arbash Meinel, #52976)

  INTERNALS:

    * Combine the ignore rules into a single regex rather than looping over
      them to reduce the threshold where  N^2 behaviour occurs in operations
      like status. (Jan Hudec, Robert Collins).

    * Appending to bzrlib.DEFAULT_IGNORE is now deprecated. Instead, use
      one of the add functions in bzrlib.ignores. (John Arbash Meinel)

    * 'bzr push' should only push the ancestry of the current revision, not
      all of the history in the repository. This is especially important for
      shared repositories. (John Arbash Meinel)

    * bzrlib.delta.compare_trees now iterates in alphabetically sorted order,
      rather than randomly walking the inventories. (John Arbash Meinel)

    * Doctests are now run in temporary directories which are cleaned up when
      they finish, rather than using special ScratchDir/ScratchBranch objects.
      (Martin Pool)

    * Split ``check`` into separate methods on the branch and on the repository,
      so that it can be specialized in ways that are useful or efficient for
      different formats.  (Martin Pool, Robert Collins)

    * Deprecate Repository.all_revision_ids; most methods don't really need
      the global revision graph but only that part leading up to a particular
      revision.  (Martin Pool, Robert Collins)

    * Add a BzrDirFormat control_formats list which allows for control formats
      that do not use '.bzr' to store their data - i.e. '.svn', '.hg' etc.
      (Robert Collins, Jelmer Vernooij).

    * bzrlib.diff.external_diff can be redirected to any file-like object.
      Uses subprocess instead of spawnvp.
      (#4047, #48914, James Henstridge, John Arbash Meinel)

    * New command line option '--profile-imports', which will install a custom
      importer to log time to import modules and regex compilation time to 
      sys.stderr (John Arbash Meinel)

    * 'EmptyTree' is now deprecated, please use repository.revision_tree(None)
      instead. (Robert Collins)

    * "RevisionTree" is now in bzrlib/revisiontree.py. (Robert Collins)

bzr 0.8.2  2006-05-17
  
  BUG FIXES:
   
    * setup.py failed to install launchpad plugin.  (Martin Pool)

bzr 0.8.1  2006-05-16

  BUG FIXES:

    * Fix failure to commit a merge in a checkout.  (Martin Pool, 
      Robert Collins, Erik Bågfors, #43959)

    * Nicer messages from 'commit' in the case of renames, and correct
      messages when a merge has occured. (Robert Collins, Martin Pool)

    * Separate functionality from assert statements as they are skipped in
      optimized mode of python. Add the same check to pending merges.
      (#44443, Olaf Conradi)

  CHANGES:

    * Do not show the None revision in output of bzr ancestry. (Olaf Conradi)

    * Add info on standalone branches without a working tree.
      (#44155, Olaf Conradi)

    * Fix bug in knits when raising InvalidRevisionId. (#44284, Olaf Conradi)

  CHANGES:

    * Make editor invocation comply with Debian Policy. First check
      environment variables VISUAL and EDITOR, then try editor from
      alternatives system. If that all fails, fall back to the pre-defined
      list of editors. (#42904, Olaf Conradi)

  NEW FEATURES:

    * New 'register-branch' command registers a public branch into 
      Launchpad.net, where it can be associated with bugs, etc.
      (Martin Pool, Bjorn Tillenius, Robert Collins)

  INTERNALS:

    * New public api in InventoryEntry - 'describe_change(old, new)' which
      provides a human description of the changes between two old and
      new. (Robert Collins, Martin Pool)

  TESTING:

    * Fix test case for bzr info in upgrading a standalone branch to metadir,
      uses bzrlib api now. (Olaf Conradi)

bzr 0.8  2006-05-08

  NOTES WHEN UPGRADING:

    Release 0.8 of bzr introduces a new format for history storage, called
    'knit', as an evolution of to the 'weave' format used in 0.7.  Local 
    and remote operations are faster using knits than weaves.  Several
    operations including 'init', 'init-repo', and 'upgrade' take a 
    --format option that controls this.  Branching from an existing branch
    will keep the same format.

    It is possible to merge, pull and push between branches of different
    formats but this is slower than moving data between homogenous
    branches.  It is therefore recommended (but not required) that you
    upgrade all branches for a project at the same time.  Information on
    formats is shown by 'bzr info'.

    bzr 0.8 now allows creation of 'repositories', which hold the history 
    of files and revisions for several branches.  Previously bzr kept all
    the history for a branch within the .bzr directory at the root of the
    branch, and this is still the default.  To create a repository, use
    the new 'bzr init-repo' command.  Branches exist as directories under
    the repository and contain just a small amount of information
    indicating the current revision of the branch.

    bzr 0.8 also supports 'checkouts', which are similar to in cvs and
    subversion.  Checkouts are associated with a branch (optionally in a
    repository), which contains all the historical information.  The
    result is that a checkout can be deleted without losing any
    already-committed revisions.  A new 'update' command is also available. 

    Repositories and checkouts are not supported with the 0.7 storage
    format.  To use them you must upgrad to either knits, or to the
    'metaweave' format, which uses weaves but changes the .bzr directory
    arrangement.
    

  IMPROVEMENTS:

    * Sftp paths can now be relative, or local, according to the lftp
      convention. Paths now take the form:
      sftp://user:pass@host:port/~/relative/path
      or
      sftp://user:pass@host:port/absolute/path

    * The FTP transport now tries to reconnect after a temporary
      failure. ftp put is made atomic. (Matthieu Moy)

    * The FTP transport now maintains a pool of connections, and
      reuses them to avoid multiple connections to the same host (like
      sftp did). (Daniel Silverstone)

    * The bzr_man.py file has been removed. To create the man page now,
      use ./generate_docs.py man. The new program can also create other files.
      Run "python generate_docs.py --help" for usage information. (Hans
      Ulrich Niedermann & James Blackwell).

    * Man Page now gives full help (James Blackwell). Help also updated to 
      reflect user config now being stored in .bazaar (Hans Ulrich
      Niedermann)

    * It's now possible to set aliases in bazaar.conf (Erik Bågfors)

    * Pull now accepts a --revision argument (Erik Bågfors)

    * 'bzr re-sign' now allows multiple revisions to be supplied on the command
      line. You can now use the following command to sign all of your old commits.
        find .bzr/revision-store// -name my@email-* \
          | sed 's/.*\/\/..\///' \
          | xargs bzr re-sign

    * Upgrade can now upgrade over the network. (Robert Collins)

    * Two new commands 'bzr checkout' and 'bzr update' allow for CVS/SVN-alike
      behaviour.  By default they will cache history in the checkout, but
      with --lightweight almost all data is kept in the master branch.
      (Robert Collins)

    * 'revert' unversions newly-versioned files, instead of deleting them.

    * 'merge' is more robust.  Conflict messages have changed.

    * 'merge' and 'revert' no longer clobber existing files that end in '~' or
      '.moved'.

    * Default log format can be set in configuration and plugins can register
      their own formatters. (Erik Bågfors)

    * New 'reconcile' command will check branch consistency and repair indexes
      that can become out of sync in pre 0.8 formats. (Robert Collins,
      Daniel Silverstone)

    * New 'bzr init --format' and 'bzr upgrade --format' option to control 
      what storage format is created or produced.  (Robert Collins, 
      Martin Pool)

    * Add parent location to 'bzr info', if there is one.  (Olaf Conradi)

    * New developer commands 'weave-list' and 'weave-join'.  (Martin Pool)

    * New 'init-repository' command, plus support for repositories in 'init'
      and 'branch' (Aaron Bentley, Erik Bågfors, Robert Collins)

    * Improve output of 'info' command. Show all relevant locations related to
      working tree, branch and repository. Use kibibytes for binary quantities.
      Fix off-by-one error in missing revisions of working tree.  Make 'info'
      work on branches, repositories and remote locations.  Show locations
      relative to the shared repository, if applicable.  Show locking status
      of locations.  (Olaf Conradi)

    * Diff and merge now safely handle binary files. (Aaron Bentley)

    * 'pull' and 'push' now normalise the revision history, so that any two
      branches with the same tip revision will have the same output from 'log'.
      (Robert Collins)

    * 'merge' accepts --remember option to store parent location, like 'push'
      and 'pull'. (Olaf Conradi)

    * bzr status and diff when files given as arguments do not exist
      in the relevant trees.  (Martin Pool, #3619)

    * Add '.hg' to the default ignore list.  (Martin Pool)

    * 'knit' is now the default disk format. This improves disk performance and
      utilization, increases incremental pull performance, robustness with SFTP
      and allows checkouts over SFTP to perform acceptably. 
      The initial Knit code was contributed by Johan Rydberg based on a
      specification by Martin Pool.
      (Robert Collins, Aaron Bentley, Johan Rydberg, Martin Pool).

    * New tool to generate all-in-one html version of the manual.  (Alexander
      Belchenko)

    * Hitting CTRL-C while doing an SFTP push will no longer cause stale locks
      to be left in the SFTP repository. (Robert Collins, Martin Pool).

    * New option 'diff --prefix' to control how files are named in diff
      output, with shortcuts '-p0' and '-p1' corresponding to the options for 
      GNU patch.  (Alexander Belchenko, Goffredo Baroncelli, Martin Pool)

    * Add --revision option to 'annotate' command.  (Olaf Conradi)

    * If bzr shows an unexpected revision-history after pulling (perhaps due
      to a reweave) it can now be corrected by 'bzr reconcile'.
      (Robert Collins)

  CHANGES:

    * Commit is now verbose by default, and shows changed filenames and the 
      new revision number.  (Robert Collins, Martin Pool)

    * Unify 'mv', 'move', 'rename'.  (#5379, Matthew Fuller)

    * 'bzr -h' shows help.  (#35940, Martin Pool, Ian Bicking)

    * Make 'pull' and 'push' remember location on failure using --remember.
      (Olaf Conradi)

    * For compatibility, make old format for using weaves inside metadir
      available as 'metaweave' format.  Rename format 'metadir' to 'default'.
      Clean up help for option --format in commands 'init', 'init-repo' and
      'upgrade'.  (Olaf Conradi)

  INTERNALS:
  
    * The internal storage of history, and logical branch identity have now
      been split into Branch, and Repository. The common locking and file 
      management routines are now in bzrlib.lockablefiles. 
      (Aaron Bentley, Robert Collins, Martin Pool)

    * Transports can now raise DependencyNotPresent if they need a library
      which is not installed, and then another implementation will be 
      tried.  (Martin Pool)

    * Remove obsolete (and no-op) `decode` parameter to `Transport.get`.  
      (Martin Pool)

    * Using Tree Transform for merge, revert, tree-building

    * WorkingTree.create, Branch.create, WorkingTree.create_standalone,
      Branch.initialize are now deprecated. Please see BzrDir.create_* for
      replacement API's. (Robert Collins)

    * New BzrDir class represents the .bzr control directory and manages
      formatting issues. (Robert Collins)

    * New repository.InterRepository class encapsulates Repository to 
      Repository actions and allows for clean selection of optimised code
      paths. (Robert Collins)

    * bzrlib.fetch.fetch and bzrlib.fetch.greedy_fetch are now deprecated,
      please use 'branch.fetch' or 'repository.fetch' depending on your
      needs. (Robert Collins)

    * deprecated methods now have a 'is_deprecated' flag on them that can
      be checked, if you need to determine whether a given callable is 
      deprecated at runtime. (Robert Collins)

    * Progress bars are now nested - see
      bzrlib.ui.ui_factory.nested_progress_bar. (Robert Collins, Robey Pointer)

    * New API call get_format_description() for each type of format.
      (Olaf Conradi)

    * Changed branch.set_parent() to accept None to remove parent.
      (Olaf Conradi)

    * Deprecated BzrError AmbiguousBase.  (Olaf Conradi)

    * WorkingTree.branch is now a read only property.  (Robert Collins)

    * bzrlib.ui.text.TextUIFactory now accepts a bar_type parameter which
      can be None or a factory that will create a progress bar. This is
      useful for testing or for overriding the bzrlib.progress heuristic.
      (Robert Collins)

    * New API method get_physical_lock_status() to query locks present on a
      transport.  (Olaf Conradi)

    * Repository.reconcile now takes a thorough keyword parameter to allow
      requesting an indepth reconciliation, rather than just a data-loss 
      check. (Robert Collins)

    * bzrlib.ui.ui_factory protocol now supports 'get_boolean' to prompt
      the user for yes/no style input. (Robert Collins)

  TESTING:

    * SFTP tests now shortcut the SSH negotiation, reducing test overhead
      for testing SFTP protocol support. (Robey Pointer)

    * Branch formats are now tested once per implementation (see bzrlib.
      tests.branch_implementations. This is analagous to the transport
      interface tests, and has been followed up with working tree,
      repository and BzrDir tests. (Robert Collins)

    * New test base class TestCaseWithTransport provides a transport aware
      test environment, useful for testing any transport-interface using
      code. The test suite option --transport controls the transport used
      by this class (when its not being used as part of implementation
      contract testing). (Robert Collins)

    * Close logging handler on disabling the test log. This will remove the
      handler from the internal list inside python's logging module,
      preventing shutdown from closing it twice.  (Olaf Conradi)

    * Move test case for uncommit to blackbox tests.  (Olaf Conradi)

    * run_bzr and run_bzr_captured now accept a 'stdin="foo"' parameter which
      will provide String("foo") to the command as its stdin.

bzr 0.7 2006-01-09

  CHANGES:

    * .bzrignore is excluded from exports, on the grounds that it's a bzr 
      internal-use file and may not be wanted.  (Jamie Wilkinson)

    * The "bzr directories" command were removed in favor of the new
      --kind option to the "bzr inventory" command.  To list all 
      versioned directories, now use "bzr inventory --kind directory".  
      (Johan Rydberg)

    * Under Windows configuration directory is now %APPDATA%\bazaar\2.0
      by default. (John Arbash Meinel)

    * The parent of Bzr configuration directory can be set by BZR_HOME
      environment variable. Now the path for it is searched in BZR_HOME, then
      in HOME. Under Windows the order is: BZR_HOME, APPDATA (usually
      points to C:\Documents and Settings\User Name\Application Data), HOME.
      (John Arbash Meinel)

    * Plugins with the same name in different directories in the bzr plugin
      path are no longer loaded: only the first successfully loaded one is
      used. (Robert Collins)

    * Use systems' external ssh command to open connections if possible.  
      This gives better integration with user settings such as ProxyCommand.
      (James Henstridge)

    * Permissions on files underneath .bzr/ are inherited from the .bzr 
      directory. So for a shared repository, simply doing 'chmod -R g+w .bzr/'
      will mean that future file will be created with group write permissions.

    * configure.in and config.guess are no longer in the builtin default 
      ignore list.

    * '.sw[nop]' pattern ignored, to ignore vim swap files for nameless
      files.  (John Arbash Meinel, Martin Pool)

  IMPROVEMENTS:

    * "bzr INIT dir" now initializes the specified directory, and creates 
      it if it does not exist.  (John Arbash Meinel)

    * New remerge command (Aaron Bentley)

    * Better zsh completion script.  (Steve Borho)

    * 'bzr diff' now returns 1 when there are changes in the working 
      tree. (Robert Collins)

    * 'bzr push' now exists and can push changes to a remote location. 
      This uses the transport infrastructure, and can store the remote
      location in the ~/.bazaar/branches.conf configuration file.
      (Robert Collins)

    * Test directories are only kept if the test fails and the user requests
      that they be kept.

    * Tweaks to short log printing

    * Added branch nicks, new nick command, printing them in log output. 
      (Aaron Bentley)

    * If $BZR_PDB is set, pop into the debugger when an uncaught exception 
      occurs.  (Martin Pool)

    * Accept 'bzr resolved' (an alias for 'bzr resolve'), as this is
      the same as Subversion.  (Martin Pool)

    * New ftp transport support (on ftplib), for ftp:// and aftp:// 
      URLs.  (Daniel Silverstone)

    * Commit editor temporary files now start with 'bzr_log.', to allow 
      text editors to match the file name and set up appropriate modes or 
      settings.  (Magnus Therning)

    * Improved performance when integrating changes from a remote weave.  
      (Goffredo Baroncelli)

    * Sftp will attempt to cache the connection, so it is more likely that
      a connection will be reused, rather than requiring multiple password
      requests.

    * bzr revno now takes an optional argument indicating the branch whose
      revno should be printed.  (Michael Ellerman)

    * bzr cat defaults to printing the last version of the file.  
      (#3632, Matthieu Moy)

    * New global option 'bzr --lsprof COMMAND' runs bzr under the lsprof 
      profiler.  (Denys Duchier)

    * Faster commits by reading only the headers of affected weave files. 
      (Denys Duchier)

    * 'bzr add' now takes a --dry-run parameter which shows you what would be
      added, but doesn't actually add anything. (Michael Ellerman)

    * 'bzr add' now lists how many files were ignored per glob.  add --verbose
      lists the specific files.  (Aaron Bentley)

    * 'bzr missing' now supports displaying changes in diverged trees and can
      be limited to show what either end of the comparison is missing.
      (Aaron Bently, with a little prompting from Daniel Silverstone)

  BUG FIXES:

    * SFTP can walk up to the root path without index errors. (Robert Collins)

    * Fix bugs in running bzr with 'python -O'.  (Martin Pool)

    * Error when run with -OO

    * Fix bug in reporting http errors that don't have an http error code.
      (Martin Pool)

    * Handle more cases of pipe errors in display commands

    * Change status to 3 for all errors

    * Files that are added and unlinked before committing are completely
      ignored by diff and status

    * Stores with some compressed texts and some uncompressed texts are now
      able to be used. (John A Meinel)

    * Fix for bzr pull failing sometimes under windows

    * Fix for sftp transport under windows when using interactive auth

    * Show files which are both renamed and modified as such in 'bzr 
      status' output.  (#4503, Daniel Silverstone)

    * Make annotate cope better with revisions committed without a valid 
      email address.  (Marien Zwart)

    * Fix representation of tab characters in commit messages.  (Harald 
      Meland)

    * List of plugin directories in BZR_PLUGIN_PATH environment variable is
      now parsed properly under Windows. (Alexander Belchenko)

    * Show number of revisions pushed/pulled/merged. (Robey Pointer)

    * Keep a cached copy of the basis inventory to speed up operations 
      that need to refer to it.  (Johan Rydberg, Martin Pool)

    * Fix bugs in bzr status display of non-ascii characters.  (Martin 
      Pool)

    * Remove Makefile.in from default ignore list.  (#6413, Tollef Fog 
      Heen, Martin Pool)

    * Fix failure in 'bzr added'.  (Nathan McCallum, Martin Pool)

  TESTING:

    * Fix selftest asking for passwords when there are no SFTP keys.  
      (Robey Pointer, Jelmer Vernooij) 

    * Fix selftest run with 'python -O'.  (Martin Pool)

    * Fix HTTP tests under Windows. (John Arbash Meinel)

    * Make tests work even if HOME is not set (Aaron Bentley)

    * Updated build_tree to use fixed line-endings for tests which read 
      the file cotents and compare. Make some tests use this to pass under
      Windows. (John Arbash Meinel)

    * Skip stat and symlink tests under Windows. (Alexander Belchenko)

    * Delay in selftest/testhashcash is now issued under win32 and Cygwin.
      (John Arbash Meinel)

    * Use terminal width to align verbose test output.  (Martin Pool)

    * Blackbox tests are maintained within the bzrlib.tests.blackbox directory.
      If adding a new test script please add that to
      bzrlib.tests.blackbox.__init__. (Robert Collins)

    * Much better error message if one of the test suites can't be 
      imported.  (Martin Pool)

    * Make check now runs the test suite twice - once with the default locale,
      and once with all locales forced to C, to expose bugs. This is not 
      trivially done within python, so for now its only triggered by running
      Make check. Integrators and packagers who wish to check for full 
      platform support should run 'make check' to test the source.
      (Robert Collins)

    * Tests can now run TestSkipped if they can't execute for any reason.
      (Martin Pool) (NB: TestSkipped should only be raised for correctable
      reasons - see the wiki spec ImprovingBzrTestSuite).

    * Test sftp with relative, absolute-in-homedir and absolute-not-in-homedir
      paths for the transport tests. Introduce blackbox remote sftp tests that
      test the same permutations. (Robert Collins, Robey Pointer)

    * Transport implementation tests are now independent of the local file
      system, which allows tests for esoteric transports, and for features
      not available in the local file system. They also repeat for variations
      on the URL scheme that can introduce issues in the transport code,
      see bzrlib.transport.TransportTestProviderAdapter() for this.
      (Robert Collins).

    * TestCase.build_tree uses the transport interface to build trees, pass
      in a transport parameter to give it an existing connection.
      (Robert Collins).

  INTERNALS:

    * WorkingTree.pull has been split across Branch and WorkingTree,
      to allow Branch only pulls. (Robert Collins)

    * commands.display_command now returns the result of the decorated 
      function. (Robert Collins)

    * LocationConfig now has a set_user_option(key, value) call to save
      a setting in its matching location section (a new one is created
      if needed). (Robert Collins)

    * Branch has two new methods, get_push_location and set_push_location
      to respectively, get and set the push location. (Robert Collins)

    * commands.register_command now takes an optional flag to signal that
      the registrant is planning to decorate an existing command. When 
      given multiple plugins registering a command is not an error, and
      the original command class (whether built in or a plugin based one) is
      returned to the caller. There is a new error 'MustUseDecorated' for
      signalling when a wrapping command should switch to the original
      version. (Robert Collins)

    * Some option parsing errors will raise 'BzrOptionError', allowing 
      granular detection for decorating commands. (Robert Collins).

    * Branch.read_working_inventory has moved to
      WorkingTree.read_working_inventory. This necessitated changes to
      Branch.get_root_id, and a move of Branch.set_inventory to WorkingTree
      as well. To make it clear that a WorkingTree cannot always be obtained
      Branch.working_tree() will raise 'errors.NoWorkingTree' if one cannot
      be obtained. (Robert Collins)

    * All pending merges operations from Branch are now on WorkingTree.
      (Robert Collins)

    * The follow operations from Branch have moved to WorkingTree:
      add()
      commit()
      move()
      rename_one()
      unknowns()
      (Robert Collins)

    * bzrlib.add.smart_add_branch is now smart_add_tree. (Robert Collins)

    * New "rio" serialization format, similar to rfc-822. (Martin Pool)

    * Rename selftests to `bzrlib.tests.test_foo`.  (John A Meinel, Martin 
      Pool)

    * bzrlib.plugin.all_plugins has been changed from an attribute to a 
      query method. (Robert Collins)
 
    * New options to read only the table-of-contents of a weave.  
      (Denys Duchier)

    * Raise NoSuchFile when someone tries to add a non-existant file.
      (Michael Ellerman)

    * Simplify handling of DivergedBranches in cmd_pull().
      (Michael Ellerman)
		   
   
    * Branch.controlfile* logic has moved to lockablefiles.LockableFiles, which
      is exposed as Branch().control_files. Also this has been altered with the
      controlfile pre/suffix replaced by simple method names like 'get' and
      'put'. (Aaron Bentley, Robert Collins).

    * Deprecated functions and methods can now be marked as such using the 
      bzrlib.symbol_versioning module. Marked method have their docstring
      updated and will issue a DeprecationWarning using the warnings module
      when they are used. (Robert Collins)

    * bzrlib.osutils.safe_unicode now exists to provide parameter coercion
      for functions that need unicode strings. (Robert Collins)

bzr 0.6 2005-10-28

  IMPROVEMENTS:
  
    * pull now takes --verbose to show you what revisions are added or removed
      (John A Meinel)

    * merge now takes a --show-base option to include the base text in
      conflicts.
      (Aaron Bentley)

    * The config files are now read using ConfigObj, so '=' should be used as
      a separator, not ':'.
      (Aaron Bentley)

    * New 'bzr commit --strict' option refuses to commit if there are 
      any unknown files in the tree.  To commit, make sure all files are 
      either ignored, added, or deleted.  (Michael Ellerman)

    * The config directory is now ~/.bazaar, and there is a single file 
      ~/.bazaar/bazaar.conf storing email, editor and other preferences.
      (Robert Collins)

    * 'bzr add' no longer takes a --verbose option, and a --quiet option
      has been added that suppresses all output.

    * Improved zsh completion support in contrib/zsh, from Clint
      Adams.

    * Builtin 'bzr annotate' command, by Martin Pool with improvements from 
      Goffredo Baroncelli.
    
    * 'bzr check' now accepts -v for verbose reporting, and checks for
      ghosts in the branch. (Robert Collins)

    * New command 're-sign' which will regenerate the gpg signature for 
      a revision. (Robert Collins)

    * If you set check_signatures=require for a path in 
      ~/.bazaar/branches.conf then bzr will invoke your
      gpg_signing_command (defaults to gpg) and record a digital signature
      of your commit. (Robert Collins)

    * New sftp transport, based on Paramiko.  (Robey Pointer)

    * 'bzr pull' now accepts '--clobber' which will discard local changes
      and make this branch identical to the source branch. (Robert Collins)

    * Just give a quieter warning if a plugin can't be loaded, and 
      put the details in .bzr.log.  (Martin Pool)

    * 'bzr branch' will now set the branch-name to the last component of the
      output directory, if one was supplied.

    * If the option 'post_commit' is set to one (or more) python function
      names (must be in the bzrlib namespace), then they will be invoked
      after the commit has completed, with the branch and revision_id as
      parameters. (Robert Collins)

    * Merge now has a retcode of 1 when conflicts occur. (Robert Collins)

    * --merge-type weave is now supported for file contents.  Tree-shape
      changes are still three-way based.  (Martin Pool, Aaron Bentley)

    * 'bzr check' allows the first revision on revision-history to have
      parents - something that is expected for cheap checkouts, and occurs
      when conversions from baz do not have all history.  (Robert Collins).

   * 'bzr merge' can now graft unrelated trees together, if your specify
     0 as a base. (Aaron Bentley)

   * 'bzr commit branch' and 'bzr commit branch/file1 branch/file2' now work
     (Aaron Bentley)

    * Add '.sconsign*' to default ignore list.  (Alexander Belchenko)

   * 'bzr merge --reprocess' minimizes conflicts

  TESTING:

    * The 'bzr selftest --pattern' option for has been removed, now 
      test specifiers on the command line can be simple strings, or 
      regexps, or both. (Robert Collins)

    * Passing -v to selftest will now show the time each test took to 
      complete, which will aid in analysing performance regressions and
      related questions. (Robert Collins)

    * 'bzr selftest' runs all tests, even if one fails, unless '--one'
      is given. (Martin Pool)

    * There is a new method for TestCaseInTempDir, assertFileEqual, which
      will check that a given content is equal to the content of the named
      file. (Robert Collins)

    * Fix test suite's habit of leaving many temporary log files in $TMPDIR.
      (Martin Pool)

  INTERNALS:

    * New 'testament' command and concept for making gpg-signatures 
      of revisions that are not tied to a particular internal
      representation.  (Martin Pool).

    * Per-revision properties ('revprops') as key-value associated 
      strings on each revision created when the revision is committed.
      Intended mainly for the use of external tools.  (Martin Pool).

    * Config options have moved from bzrlib.osutils to bzrlib.config.
      (Robert Collins)

    * Improved command line option definitions allowing explanations
      for individual options, among other things.  Contributed by 
      Magnus Therning.

    * Config options have moved from bzrlib.osutils to bzrlib.config.
      Configuration is now done via the config.Config interface:
      Depending on whether you have a Branch, a Location or no information
      available, construct a *Config, and use its signature_checking,
      username and user_email methods. (Robert Collins)

    * Plugins are now loaded under bzrlib.plugins, not bzrlib.plugin, and
      they are made available for other plugins to use. You should not 
      import other plugins during the __init__ of your plugin though, as 
      no ordering is guaranteed, and the plugins directory is not on the
      python path. (Robert Collins)

    * Branch.relpath has been moved to WorkingTree.relpath. WorkingTree no
      no longer takes an inventory, rather it takes an option branch
      parameter, and if None is given will open the branch at basedir 
      implicitly. (Robert Collins)

    * Cleaner exception structure and error reporting.  Suggested by 
      Scott James Remnant.  (Martin Pool)

    * Branch.remove has been moved to WorkingTree, which has also gained
      lock_read, lock_write and unlock methods for convenience. (Robert
      Collins)

    * Two decorators, needs_read_lock and needs_write_lock have been added
      to the branch module. Use these to cause a function to run in a
      read or write lock respectively. (Robert Collins)

    * Branch.open_containing now returns a tuple (Branch, relative-path),
      which allows direct access to the common case of 'get me this file
      from its branch'. (Robert Collins)

    * Transports can register using register_lazy_transport, and they 
      will be loaded when first used.  (Martin Pool)

    * 'pull' has been factored out of the command as WorkingTree.pull().
      A new option to WorkingTree.pull has been added, clobber, which will
      ignore diverged history and pull anyway.
      (Robert Collins)

    * config.Config has a 'get_user_option' call that accepts an option name.
      This will be looked up in branches.conf and bazaar.conf as normal.
      It is intended that this be used by plugins to support options - 
      options of built in programs should have specific methods on the config.
      (Robert Collins)

    * merge.merge_inner now has tempdir as an optional parameter. (Robert
      Collins)

    * Tree.kind is not recorded at the top level of the hierarchy, as it was
      missing on EmptyTree, leading to a bug with merge on EmptyTrees.
      (Robert Collins)

    * WorkingTree.__del__ has been removed, it was non deterministic and not 
      doing what it was intended to. See WorkingTree.__init__ for a comment
      about future directions. (Robert Collins/Martin Pool)

    * bzrlib.transport.http has been modified so that only 404 urllib errors
      are returned as NoSuchFile. Other exceptions will propogate as normal.
      This allows debuging of actual errors. (Robert Collins)

    * bzrlib.transport.Transport now accepts *ONLY* url escaped relative paths
      to apis like 'put', 'get' and 'has'. This is to provide consistent
      behaviour - it operates on url's only. (Robert Collins)

    * Transports can register using register_lazy_transport, and they 
      will be loaded when first used.  (Martin Pool)

    * 'merge_flex' no longer calls conflict_handler.finalize(), instead that
      is called by merge_inner. This is so that the conflict count can be 
      retrieved (and potentially manipulated) before returning to the caller
      of merge_inner. Likewise 'merge' now returns the conflict count to the
      caller. (Robert Collins)

    * 'revision.revision_graph can handle having only partial history for
      a revision - that is no revisions in the graph with no parents.
      (Robert Collins).

    * New builtins.branch_files uses the standard file_list rules to produce
      a branch and a list of paths, relative to that branch (Aaron Bentley)

    * New TestCase.addCleanup facility.

    * New bzrlib.version_info tuple (similar to sys.version_info), which can
      be used by programs importing bzrlib.

  BUG FIXES:

    * Better handling of branches in directories with non-ascii names. 
      (Joel Rosdahl, Panagiotis Papadakos)

    * Upgrades of trees with no commits will not fail due to accessing
      [-1] in the revision-history. (Andres Salomon)


bzr 0.1.1 2005-10-12

  BUG FIXES:

    * Fix problem in pulling over http from machines that do not 
      allow directories to be listed.

    * Avoid harmless warning about invalid hash cache after 
      upgrading branch format.

  PERFORMANCE: 
  
    * Avoid some unnecessary http operations in branch and pull.


bzr 0.1 2005-10-11

  NOTES:

    * 'bzr branch' over http initially gives a very high estimate
      of completion time but it should fall as the first few 
      revisions are pulled in.  branch is still slow on 
      high-latency connections.

  BUG FIXES:
  
    * bzr-man.py has been updated to work again. Contributed by
      Rob Weir.

    * Locking is now done with fcntl.lockf which works with NFS
      file systems. Contributed by Harald Meland.

    * When a merge encounters a file that has been deleted on
      one side and modified on the other, the old contents are
      written out to foo.BASE and foo.SIDE, where SIDE is this
      or OTHER. Contributed by Aaron Bentley.

    * Export was choosing incorrect file paths for the content of
      the tarball, this has been fixed by Aaron Bentley.

    * Commit will no longer commit without a log message, an 
      error is returned instead. Contributed by Jelmer Vernooij.

    * If you commit a specific file in a sub directory, any of its
      parent directories that are added but not listed will be 
      automatically included. Suggested by Michael Ellerman.

    * bzr commit and upgrade did not correctly record new revisions
      for files with only a change to their executable status.
      bzr will correct this when it encounters it. Fixed by
      Robert Collins

    * HTTP tests now force off the use of http_proxy for the duration.
      Contributed by Gustavo Niemeyer.

    * Fix problems in merging weave-based branches that have 
      different partial views of history.

    * Symlink support: working with symlinks when not in the root of a 
      bzr tree was broken, patch from Scott James Remnant.

  IMPROVEMENTS:

    * 'branch' now accepts a --basis parameter which will take advantage
      of local history when making a new branch. This allows faster 
      branching of remote branches. Contributed by Aaron Bentley.

    * New tree format based on weave files, called version 5.
      Existing branches can be upgraded to this format using 
      'bzr upgrade'.

    * Symlinks are now versionable. Initial patch by 
      Erik Toubro Nielsen, updated to head by Robert Collins.

    * Executable bits are tracked on files. Patch from Gustavo
      Niemeyer.

    * 'bzr status' now shows unknown files inside a selected directory.
      Patch from Heikki Paajanen.

    * Merge conflicts are recorded in .bzr. Two new commands 'conflicts'
      and 'resolve' have needed added, which list and remove those 
      merge conflicts respectively. A conflicted tree cannot be committed
      in. Contributed by Aaron Bentley.

    * 'rm' is now an alias for 'remove'.

    * Stores now split out their content in a single byte prefixed hash,
      dropping the density of files per directory by 256. Contributed by
      Gustavo Niemeyer.

    * 'bzr diff -r branch:URL' will now perform a diff between two branches.
      Contributed by Robert Collins.

    * 'bzr log' with the default formatter will show merged revisions,
      indented to the right. Initial implementation contributed by Gustavo
      Niemeyer, made incremental by Robert Collins.


  INTERNALS:

    * Test case failures have the exception printed after the log 
      for your viewing pleasure.

    * InventoryEntry is now an abstract base class, use one of the
      concrete InventoryDirectory etc classes instead.

    * Branch raises an UnsupportedFormatError when it detects a 
      bzr branch it cannot understand. This allows for precise
      handling of such circumstances.


  TESTING:

    * Removed testsweet module so that tests can be run after 
      bzr installed by 'bzr selftest'.

    * 'bzr selftest' command-line arguments can now be partial ids
      of tests to run, e.g. 'bzr selftest test_weave'

      
bzr 0.0.9 2005-09-23

  BUG FIXES:

    * Fixed "branch -r" option.

    * Fix remote access to branches containing non-compressed history.
      (Robert Collins).

    * Better reliability of http server tests.  (John Arbash-Meinel)

    * Merge graph maximum distance calculation fix.  (Aaron Bentley)
   
    * Various minor bug in windows support have been fixed, largely in the
      test suite. Contributed by Alexander Belchenko.

  IMPROVEMENTS:

    * Status now accepts a -r argument to give status between chosen
      revisions. Contributed by Heikki Paajanen.

    * Revision arguments no longer use +/-/= to control ranges, instead
      there is a 'before' namespace, which limits the successive namespace.
      For example '$ bzr log -r date:yesterday..before:date:today' will
      select everything from yesterday and before today. Contributed by
      Robey Pointer

    * There is now a bzr.bat file created by distutils when building on 
      Windows. Contributed by Alexander Belchenko.

  INTERNALS:

    * Removed uuid() as it was unused.

    * Improved 'fetch' code for pulling revisions from one branch into
      another (used by pull, merged, etc.)


bzr 0.0.8 2005-09-20

  IMPROVEMENTS:

    * Adding a file whose parent directory is not versioned will
      implicitly add the parent, and so on up to the root. This means
      you should never need to explictly add a directory, they'll just
      get added when you add a file in the directory.  Contributed by
      Michael Ellerman.

    * Ignore .DS_Store (contains Mac metadata) by default.  Patch from
      Nir Soffer.

    * If you set BZR_EDITOR in the environment, it is checked in
      preference to EDITOR and the config file for the interactive commit
      editing program. Related to this is a bugfix where a missing program
      set in EDITOR would cause editing to fail, now the fallback program
      for the operating system is still tried.

    * Files that are not directories/symlinks/regular files will no longer
      cause bzr to fail, it will just ignore them by default. You cannot add
      them to the tree though - they are not versionable.


  INTERNALS:

    * Refactor xml packing/unpacking.

  BUG FIXES: 

    * Fixed 'bzr mv' by Ollie Rutherfurd.

    * Fixed strange error when trying to access a nonexistent http
      branch.

    * Make sure that the hashcache gets written out if it can't be
      read.


  PORTABILITY:

    * Various Windows fixes from Ollie Rutherfurd.

    * Quieten warnings about locking; patch from Matt Lavin.


bzr-0.0.7 2005-09-02

  NEW FEATURES:

    * ``bzr shell-complete`` command contributed by Clint Adams to
      help with intelligent shell completion.

    * New expert command ``bzr find-merge-base`` for debugging merges.


  ENHANCEMENTS:

    * Much better merge support.

    * merge3 conflicts are now reported with markers like '<<<<<<<'
      (seven characters) which is the same as CVS and pleases things
      like emacs smerge.


  BUG FIXES:

    * ``bzr upgrade`` no longer fails when trying to fix trees that
      mention revisions that are not present.

    * Fixed bugs in listing plugins from ``bzr plugins``.

    * Fix case of $EDITOR containing options for the editor.

    * Fix log -r refusing to show the last revision.
      (Patch from Goffredo Baroncelli.)


  CHANGES:

    * ``bzr log --show-ids`` shows the revision ids of all parents.

    * Externally provided commands on your $BZRPATH no longer need
      to recognize --bzr-usage to work properly, and can just handle
      --help themselves.


  LIBRARY:

    * Changed trace messages to go through the standard logging
      framework, so that they can more easily be redirected by
      libraries.



bzr-0.0.6 2005-08-18

  NEW FEATURES:

    * Python plugins, automatically loaded from the directories on
      BZR_PLUGIN_PATH or ~/.bzr.conf/plugins by default.

    * New 'bzr mkdir' command.

    * Commit mesage is fetched from an editor if not given on the
      command line; patch from Torsten Marek.

    * ``bzr log -m FOO`` displays commits whose message matches regexp 
      FOO.
      
    * ``bzr add`` with no arguments adds everything under the current directory.

    * ``bzr mv`` does move or rename depending on its arguments, like
      the Unix command.

    * ``bzr missing`` command shows a summary of the differences
      between two trees.  (Merged from John Arbash-Meinel.)

    * An email address for commits to a particular tree can be
      specified by putting it into .bzr/email within a branch.  (Based
      on a patch from Heikki Paajanen.)


  ENHANCEMENTS:

    * Faster working tree operations.


  CHANGES:

    * 3rd-party modules shipped with bzr are copied within the bzrlib
      python package, so that they can be installed by the setup
      script without clashing with anything already existing on the
      system.  (Contributed by Gustavo Niemeyer.)

    * Moved plugins directory to bzrlib/, so that there's a standard
      plugin directory which is not only installed with bzr itself but
      is also available when using bzr from the development tree.
      BZR_PLUGIN_PATH and DEFAULT_PLUGIN_PATH are then added to the
      standard plugins directory.

    * When exporting to a tarball with ``bzr export --format tgz``, put 
      everything under a top directory rather than dumping it into the
      current directory.   This can be overridden with the ``--root`` 
      option.  Patch from William Dodé and John Meinel.

    * New ``bzr upgrade`` command to upgrade the format of a branch,
      replacing ``bzr check --update``.

    * Files within store directories are no longer marked readonly on
      disk.

    * Changed ``bzr log`` output to a more compact form suggested by
      John A Meinel.  Old format is available with the ``--long`` or
      ``-l`` option, patched by William Dodé.

    * By default the commit command refuses to record a revision with
      no changes unless the ``--unchanged`` option is given.

    * The ``--no-plugins``, ``--profile`` and ``--builtin`` command
      line options must come before the command name because they 
      affect what commands are available; all other options must come 
      after the command name because their interpretation depends on
      it.

    * ``branch`` and ``clone`` added as aliases for ``branch``.

    * Default log format is back to the long format; the compact one
      is available with ``--short``.
      
      
  BUG FIXES:
  
    * Fix bugs in committing only selected files or within a subdirectory.


bzr-0.0.5  2005-06-15
  
  CHANGES:

    * ``bzr`` with no command now shows help rather than giving an
      error.  Suggested by Michael Ellerman.

    * ``bzr status`` output format changed, because svn-style output
      doesn't really match the model of bzr.  Now files are grouped by
      status and can be shown with their IDs.  ``bzr status --all``
      shows all versioned files and unknown files but not ignored files.

    * ``bzr log`` runs from most-recent to least-recent, the reverse
      of the previous order.  The previous behaviour can be obtained
      with the ``--forward`` option.
        
    * ``bzr inventory`` by default shows only filenames, and also ids
      if ``--show-ids`` is given, in which case the id is the second
      field.


  ENHANCEMENTS:

    * New 'bzr whoami --email' option shows only the email component
      of the user identification, from Jo Vermeulen.

    * New ``bzr ignore PATTERN`` command.

    * Nicer error message for broken pipe, interrupt and similar
      conditions that don't indicate an internal error.

    * Add ``.*.sw[nop] .git .*.tmp *,v`` to default ignore patterns.

    * Per-branch locks keyed on ``.bzr/branch-lock``, available in
      either read or write mode.

    * New option ``bzr log --show-ids`` shows revision and file ids.

    * New usage ``bzr log FILENAME`` shows only revisions that
      affected that file.

    * Changed format for describing changes in ``bzr log -v``.

    * New option ``bzr commit --file`` to take a message from a file,
      suggested by LarstiQ.

    * New syntax ``bzr status [FILE...]`` contributed by Bartosz
      Oler.  File may be in a branch other than the working directory.

    * ``bzr log`` and ``bzr root`` can be given an http URL instead of
      a filename.

    * Commands can now be defined by external programs or scripts
      in a directory on $BZRPATH.

    * New "stat cache" avoids reading the contents of files if they 
      haven't changed since the previous time.

    * If the Python interpreter is too old, try to find a better one
      or give an error.  Based on a patch from Fredrik Lundh.

    * New optional parameter ``bzr info [BRANCH]``.

    * New form ``bzr commit SELECTED`` to commit only selected files.

    * New form ``bzr log -r FROM:TO`` shows changes in selected
      range; contributed by John A Meinel.

    * New option ``bzr diff --diff-options 'OPTS'`` allows passing
      options through to an external GNU diff.

    * New option ``bzr add --no-recurse`` to add a directory but not
      their contents.

    * ``bzr --version`` now shows more information if bzr is being run
      from a branch.

  
  BUG FIXES:

    * Fixed diff format so that added and removed files will be
      handled properly by patch.  Fix from Lalo Martins.

    * Various fixes for files whose names contain spaces or other
      metacharacters.


  TESTING:

    * Converted black-box test suites from Bourne shell into Python;
      now run using ``./testbzr``.  Various structural improvements to
      the tests.

    * testbzr by default runs the version of bzr found in the same
      directory as the tests, or the one given as the first parameter.

    * testbzr also runs the internal tests, so the only command
      required to check is just ``./testbzr``.

    * testbzr requires python2.4, but can be used to test bzr running
      under a different version.

    * Tests added for many other changes in this release.


  INTERNAL:

    * Included ElementTree library upgraded to 1.2.6 by Fredrik Lundh.

    * Refactor command functions into Command objects based on HCT by
      Scott James Remnant.

    * Better help messages for many commands.

    * Expose bzrlib.open_tracefile() to start the tracefile; until
      this is called trace messages are just discarded.

    * New internal function find_touching_revisions() and hidden
      command touching-revisions trace the changes to a given file.

    * Simpler and faster compare_inventories() function.

    * bzrlib.open_tracefile() takes a tracefilename parameter.

    * New AtomicFile class.

    * New developer commands ``added``, ``modified``.


  PORTABILITY:

    * Cope on Windows on python2.3 by using the weaker random seed.
      2.4 is now only recommended.


bzr-0.0.4  2005-04-22

  ENHANCEMENTS:

    * 'bzr diff' optionally takes a list of files to diff.  Still a bit
      basic.  Patch from QuantumG.

    * More default ignore patterns.

    * New 'bzr log --verbose' shows a list of files changed in the
      changeset.  Patch from Sebastian Cote.

    * Roll over ~/.bzr.log if it gets too large.

    * Command abbreviations 'ci', 'st', 'stat', '?' based on a patch
      by Jason Diamon.

    * New 'bzr help commands' based on a patch from Denys Duchier.


  CHANGES:

    * User email is determined by looking at $BZREMAIL or ~/.bzr.email
      or $EMAIL.  All are decoded by the locale preferred encoding.
      If none of these are present user@hostname is used.  The host's
      fully-qualified name is not used because that tends to fail when
      there are DNS problems.

    * New 'bzr whoami' command instead of username user-email.


  BUG FIXES: 

    * Make commit safe for hardlinked bzr trees.

    * Some Unicode/locale fixes.

    * Partial workaround for difflib.unified_diff not handling
      trailing newlines properly.


  INTERNAL:

    * Allow docstrings for help to be in PEP0257 format.  Patch from
      Matt Brubeck.

    * More tests in test.sh.

    * Write profile data to a temporary file not into working
      directory and delete it when done.

    * Smaller .bzr.log with process ids.


  PORTABILITY:

    * Fix opening of ~/.bzr.log on Windows.  Patch from Andrew
      Bennetts.

    * Some improvements in handling paths on Windows, based on a patch
      from QuantumG.


bzr-0.0.3  2005-04-06

  ENHANCEMENTS:

    * New "directories" internal command lists versioned directories
      in the tree.

    * Can now say "bzr commit --help".

    * New "rename" command to rename one file to a different name
      and/or directory.

    * New "move" command to move one or more files into a different
      directory.

    * New "renames" command lists files renamed since base revision.

    * New cat command contributed by janmar.

  CHANGES:

    * .bzr.log is placed in $HOME (not pwd) and is always written in
      UTF-8.  (Probably not a completely good long-term solution, but
      will do for now.)

  PORTABILITY:

    * Workaround for difflib bug in Python 2.3 that causes an
      exception when comparing empty files.  Reported by Erik Toubro
      Nielsen.

  INTERNAL:

    * Refactored inventory storage to insert a root entry at the top.

  TESTING:

    * Start of shell-based black-box testing in test.sh.


bzr-0.0.2.1

  PORTABILITY:

    * Win32 fixes from Steve Brown.


bzr-0.0.2  "black cube"  2005-03-31

  ENHANCEMENTS:

    * Default ignore list extended (see bzrlib/__init__.py).

    * Patterns in .bzrignore are now added to the default ignore list,
      rather than replacing it.

    * Ignore list isn't reread for every file.

    * More help topics.

    * Reinstate the 'bzr check' command to check invariants of the
      branch.

    * New 'ignored' command lists which files are ignored and why;
      'deleted' lists files deleted in the current working tree.

    * Performance improvements.

    * New global --profile option.
    
    * Ignore patterns like './config.h' now correctly match files in
      the root directory only.


bzr-0.0.1  2005-03-26

  ENHANCEMENTS:

    * More information from info command.

    * Can now say "bzr help COMMAND" for more detailed help.

    * Less file flushing and faster performance when writing logs and
      committing to stores.

    * More useful verbose output from some commands.

  BUG FIXES:

    * Fix inverted display of 'R' and 'M' during 'commit -v'.

  PORTABILITY:

    * Include a subset of ElementTree-1.2.20040618 to make
      installation easier.

    * Fix time.localtime call to work with Python 2.3 (the minimum
      supported).


bzr-0.0.0.69  2005-03-22

  ENHANCEMENTS:

    * First public release.

    * Storage of local versions: init, add, remove, rm, info, log,
      diff, status, etc.<|MERGE_RESOLUTION|>--- conflicted
+++ resolved
@@ -3,6 +3,9 @@
   IMPROVEMENTS:
 
   BUG FIXES:
+
+    * Handle when LANG is not recognized by python. Emit a warning, but
+      just revert to using 'ascii'. (John Arbash Meinel, #35392)
 
   INTERNALS:
 
@@ -31,10 +34,6 @@
 
   BUG FIXES:
 
-<<<<<<< HEAD
-    * Handle when LANG is not recognized by python. Emit a warning, but
-      just revert to using 'ascii'. (John Arbash Meinel, #35392)
-=======
     * Help diffutils 2.8.4 get along with binary tests (Marien Zwart: #57614)
 
     * Change LockDir so that if the lock directory doesn't exist when
@@ -42,7 +41,6 @@
       (John Arbash Meinel, #56974)
 
     * ``bzr uncommit`` preserves pending merges. (John Arbash Meinel, #57660)
->>>>>>> 66dab72f
 
     * Active FTP transport now works as intended. (ghozzy, #56472)
 
