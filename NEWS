####################
Bazaar Release Notes
####################

.. contents:: List of Releases
   :depth: 1

bzr 2.3b1
#########

:Codename: ???
:2.3b1: NOT RELEASED YET

Compatibility Breaks
********************

* BzrError subclasses no longer support the name "message" to be used
  as an argument for __init__ or in _fmt format specification as this
  breaks in some Python versions. errors.LockError.__init__ argument
  is now named "msg" instead of earlier "message".
  (Parth Malwankar, #603461)

* `FileInWrongBranch` is deprecated in favour of `PathNotChild` and no
  longer raised.
  (Martin Pool)

* `tree_files` and `internal_tree_files` are now deprecated in favor of
  `WorkingTree.open_containing_paths`.
  (Martin Pool)

* The old ``bzr selftest --benchmark`` option has been removed.
  <https://launchpad.net/bzr-usertest> is an actively-maintained
  macrobenchmark suite.
  (Martin Pool)

New Features
************

* ``bzr break-lock --config [location]`` can now break config files
  locks. (Vincent Ladeuil, #525571)

* ``bzrlib.config.LockableConfig`` is a base class for config files that
  needs to be protected against multiple writers. All methods that
  change a configuration variable value must be decorated with
  @needs_write_lock (set_option() for example).
  (Vincent Ladeuil,  #525571)

* The ``lp:`` prefix will now use your known username (from
  ``bzr launchpad-login``) to expand ``~`` to your username.  For example:
  ``bzr launchpad-login user && bzr push lp:~/project/branch`` will now
  push to ``lp:~user/project/branch``.  (John Arbash Meinel)

Bug Fixes
*********

* Allow using both --using and --diff-options. 
  (Matthäus G. Chajdas, #234708)

* ``bzr add SYMLINK/FILE`` now works properly when the symlink points to a
  previously-unversioned directory within the tree: the directory is
  marked versioned too.  
  (Martin Pool, #192859)

* ``bzr ignore PATTERNS`` exits with error if a bad pattern is supplied.
  ``InvalidPattern`` exception error message now shows faulting
  regular expression.
  (Parth Malwankar #300062)

* ``clean-tree`` issues a warning if it is unable to delete a file
  due to ``errno.EACCES`` instead of exiting with an error on Windows.
  (Parth Malwankar, #430785)

* CommitBuilder now uses the committer instead of _config.username to generate
  the revision-id.  (Aaron Bentley, #614404)

* Configuration files in ``${BZR_HOME}`` are now protected against
  concurrent writers by using a lock. (Vincent Ladeuil, #525571)

* Cope with Microsoft FTP Server and VSFTPd that return reply '250
  Directory created' when mkdir succeeds.  (Martin Pool, #224373)

* Decrease peak memory during ``bzr send``. The old code was caching all
  text content and all inventory strings for all revisions before
  computing the diffs. Now we only cache as long as there is a child that
  will need them. Sending 2000 bzr revisions drops from 1.2GB peak to
  256MB peak. (John Arbash Meinel, #614576)

* Don't print internal object name when print an invalid revision spec
  error.  (Neil Martinsen-Burrell, #598701)

* Fix ``AttributeError on parent.children`` when adding a file under a 
  directory that was a symlink in the previous commit.
  (Martin Pool, #192859)

* ``HTTP/1.1`` test servers now set a ``Content-Length`` header to comply
  with pedantic ``HTTP/1.1`` clients. (Vincent Ladeuil, #568421)

* `PathNotChild` should not give a traceback.
  (Martin Pool, #98735)

* Prevent ``CHKMap.apply_delta`` from generating non-canonical CHK maps,
  which can result in "missing referenced chk root keys" errors when
  fetching from repositories with affected revisions.
  (Andrew Bennetts, #522637)

* ``Transport.stat`` on a symlink, including a transport pointing directly
  to a symlink, now returns information about the symlink.
  (Martin Pool)

Improvements
************

* ``bzr remove`` now just backs up changed files instead of exiting,
  forcing you to choose to either keep or delete them. Bazaar will now delete
  the files if they can easily be recovered using revert, otherwise they
  will be backed up (adding an extention of the form .~#~).
  (Marius Kruger, #400554)

* Inventory entries now consume less memory (on 32-bit Ubuntu file entries
  have dropped from 68 bytes to 40, and directory entries from 120 bytes
  to 48).  (Andrew Bennetts)

* When building new working trees, default to reading from the repository
  rather than the source tree unless explicitly requested. (via
  ``--files-from`` and ``--hardlink`` for ``bzr branch`` and
  ``bzr checkout``. Generally, 2a format repositories extract
  content faster than seeking and reading content from another tree,
  especially in cold-cache situations. (John Arbash Meinel, #607298)

Documentation
*************

* Added a builder/writer sphinx extension that can generate texinfo files. The
  generated files are syntactically correct but the info navigation nodes
  needs more work. (Vincent Ladeuil, #219334)

* First tests defined for sphinx, including a new bzrlib.tests.features.sphinx
  to make the tests conditional.
  (Vincent Ladeuil)

* Fix a lot of references in the docs to the old http://bazaar-vcs.org to
  the new http://bazaar.canonical.com or http://wiki.bazaar.canonical.com
  (John Arbash Meinel, #617503)

API Changes
***********

<<<<<<< HEAD
* Configuration files should now use the ``from_bytes`` constructor the
  rather than the ``file`` parameter of the ``_get_parser`` method. The
  later has been deprecated. ``from_bytes`` also accept a ``save=True``
  parameter to have the configuration file immediately written to
  disk. (Vincent Ladeuil)
=======
* ``IniBaseConfig`` objects should now use the ``from_string`` constructor
  the rather than the ``file`` parameter of the ``_get_parser`` method. The
  later has been deprecated. (Vincent Ladeuil)
>>>>>>> 79cf0dc1

* InventoryEntry instances now raise AttributeError if you try to assign
  to attributes that are irrelevant to that kind of entry.  e.g. setting
  ``symlink_target`` on an InventoryFile will fail.  It is still okay to
  read those attributes on any kind of InventoryEntry.  The complete list
  of affected attributes is: ``executable``, ``text_id``, ``text_sha1``,
  ``text_size`` (only valid for kind == file); ``symlink_target`` (only
  valid for kind == link); and ``reference_revision`` (only valid for kind
  == tree-reference).  (Andrew Bennetts)

* InventoryEntry objects no longer have ``_put_in_tar`` or
  ``_put_on_disk`` methods.  (Andrew Bennetts)

* The ``get_filename`` parameter in the ``config.IniBaseConfig``
  constructor has been deprecated, use the ``file_name`` parameter instead.
  (Vincent Ladeuil)

Internals
*********

* Remove used and broken code path in ``BranchInitHookParams.__repr__``.
  (Andrew Bennetts)

Testing
*******

* The way ``bzr selftest --parallel`` generates N partitions of tests to
  run in parallel has changed.  Instead of splitting the list of tests at
  N-1 points, it distributes the tests one-by-one into the partitions in a
  round robin fashion.  This reduces the total time to run the tests in
  parallel because a series of slow tests in the test suite will be
  distributed evenly among the parallel test suites, rather than slowing
  down just one suite.  (Andrew Bennetts)


bzr 2.2.1
#########

:Codename: ??
:2.2.1: NOT RELEASED YET

Bug Fixes
*********

* ``bzr add SYMLINK/FILE`` now works properly when the symlink points to a
  previously-unversioned directory within the tree: the directory is
  marked versioned too.  
  (Martin Pool, #192859)

* CommitBuilder now uses the committer instead of _config.username to generate
  the revision-id.  (Aaron Bentley, #614404)

* Cope with Microsoft FTP server that returns reply '250 Directory
  created' when mkdir succeeds.  (Martin Pool, #224373)

* Fix ``AttributeError on parent.children`` when adding a file under a 
  directory that was a symlink in the previous commit.
  (Martin Pool, #192859)

Documentation
*************

* Fix a lot of references in the docs to the old http://bazaar-vcs.org to
  the new http://bazaar.canonical.com or http://wiki.bazaar.canonical.com
  (John Arbash Meinel, #617503)

Internals
*********

* Remove used and broken code path in ``BranchInitHookParams.__repr__``.
  (Andrew Bennetts)


bzr 2.2
#######

:Codename: La Hulpe
:2.2: 2010-08-06

This release marks the start of another long-term-stable series. From
here, we will only make bugfix releases on the 2.2 series (2.2.1, etc),
while 2.3 will become our new development series. The 2.0 and 2.1 series
will also continue to get bugfixes. (Currently 2.0 is planned to be
supported for another 6 months.)

This is primarily a bugfix and polish release over the 2.1 series, with
a large number of bugs fixed (>120), and some performance improvements.

There are some compatibility changes in this release.  For users of bzrlib
as a library, we now request that they call ``bzrlib.initialize`` and use
the returned context manager appropriately. For commandline users we no
longer guess user identity for ``bzr commit``, users must specify their
identity using ``bzr whoami`` (you don't need to specify your identity for
readonly operations).

Users are encouraged to upgrade from the other stable series.

Compatibility Breaks
********************

* BzrError subclasses no longer support the name "message" to be used
  as an argument for __init__ or in _fmt format specification as this
  breaks in some Python versions. errors.LockError.__init__ argument
  is now named "msg" instead of earlier "message".
  (Parth Malwankar, #603461)

* The old ``bzr selftest --benchmark`` option has been removed.
  <https://launchpad.net/bzr-usertest> is an actively-maintained
  macrobenchmark suite.
  (Martin Pool)

Bug Fixes
*********

* ``bzr ignore PATTERNS`` exits with error if a bad pattern is supplied.
  ``InvalidPattern`` exception error message now shows faulting
  regular expression.
  (Parth Malwankar #300062)

* Configuration files in ``${BZR_HOME}`` are now written in an atomic
  way which should help avoid problems with concurrent writers.
  (Vincent Ladeuil, #525571)

* Don't traceback trying to unversion children files of an already
  unversioned directory.  (Vincent Ladeuil, #494221)

* ``HTTP/1.1`` test servers now set a ``Content-Length`` header to comply
  with pedantic ``HTTP/1.1`` clients. (Vincent Ladeuil, #568421)

* Progress bars prefer to truncate the text message rather than the
  counters.  The spinner is shown between the network transfer indicator
  and the progress message.  Progress bars are correctly cleared off when 
  they finish.  (Martin Pool, #611127)

* Recursive binding for checkouts is now detected by bzr. A clear error
  message is shown to the user. (Parth Malwankar, #405192)

Improvements
************

* Add ``bzrlib.merge.MergeIntoMerger``, which can merge part or all of a
  tree, and works with unrelated branches.  (Andrew Bennetts)

* Add py2exe windows target ``bzrw.exe``. This allow for starting a Bazaar
  GUI with out have a console open in the background.
  (Gary van der Merwe, #433781)

Documentation
*************

* ``bzr help patterns`` now explains case insensitive patterns and
  points to Python regular expression documentation.
  (Parth Malwankar, #594386)

API Changes
***********

* Delete ``ProgressTask.note``, which was deprecated in 2.1.

Testing
*******

* Unit test added to ensure that "message" is not uses as a format variable
  name in BzrError subclasses as this conflicts with some Python versions.
  (Parth Malwankar, #603461)

bzr 2.2b4
#########

:Codename: Monkey Magic
:2.2b4: 2004-07-09


This fourth and final beta in the 2.2 series now stabilizes the internal
APIs. Plugin authors are recommended to ensure their releases are
compatible, so that 2.2rc1 can be a true release candidate, containing
stable and compatible plugin versions. 

For users of bzrlib as a library, one of the primary changes is to request
that they call ``bzrlib.initialize`` and use the returned context manager
appropriately.

Better interaction with ``bzr-loom`` to make sure branching from a loom
even over a smart server still yields a local loom. Not to mention lots of
bugfixes over 2.2b3.

Compatibility Breaks
********************

* bzrlib library users now need to call ``__enter__`` and ``__exit__`` on
  the result of ``bzrlib.initialize``. This change was made when fixing
  the bad habit recent bzr versions have had of leaving progress bars 
  behind on the screen. That required calling another function before
  exiting the program, and it made sense to provide a full context
  manager at the same time. (Robert Collins)

* The ``bzr`` front end now requires a ``bzrlib.ui.ui_factory`` which is a
  context manager in the Python 2.5 and above sense. The bzrlib base class
  is such a manager, but third party UI factories which do not derive from
  ``bzrlib.ui.UIFactory`` will be incompatible with the command line front
  end.

* URLs like ``foo:bar/baz`` are now always parsed as a URL with scheme "foo"
  and path "bar/baz", even if bzr does not recognize "foo" as a known URL
  scheme.  Previously these URLs would be treated as local paths.
  (Gordon Tyler)


New Features
************

* Support ``--directory`` option for a number of additional commands:
  conflicts, merge-directive, missing, resolve, shelve, switch,
  unshelve, whoami. (Martin von Gagern, #527878)

Bug Fixes
*********

* ``bzr branch`` to a new repository with a default stacking policy no
  longer transfers the full history unnecessarily.
  (Andrew Bennetts, #597942)

* ``bzr init`` does not recursively scan directory contents anymore
  leading to faster init for directories with existing content.
  (Martin [gz], Parth Malwankar, #501307)

* ``bzr log --exclude-common-ancestry`` is now taken into account for
  linear ancetries. (Vincent Ladeuil, #575631)

* ``bzr log -r branch:REMOTE`` can now properly log the remote branch,
  rather than trying to fetch the data locally and failing because of a
  readonly error. (Martin von Gagern, #149270)

* ``bzr pull`` now works when a lp: URL is explicitly defined as the parent
  or pull location in locations.conf or branch.conf.
  (Gordon Tyler, #534787)

* ``bzr reconfigure --unstacked`` now works with branches accessed via a
  smart server. (Andrew Bennetts, #551525)

* ``BzrDir.find_branches`` should ignore branches with missing repositories.
  (Marius Kruger, Robert Collins)

* ``BzrDir.find_bzrdirs`` should ignore dirs that raises PermissionDenied.
  (Marius Kruger, Robert Collins)

* Ensure that wrong path specifications in ``BZR_PLUGINS_AT`` display
  proper error messages. (Vincent Ladeuil, #591215)

* Explicitly removing ``--profile-imports`` option from parsed command-line
  arguments on Windows, because bzr script does the same.
  (Alexander Belchenko, #588277)

* Fetching was slightly confused about the best code to use and was
  using a new code path for all branches, resulting in more lookups than
  necessary on old branches. (Robert Collins, #593515)

* Final fix for 'no help for command' issue. We now show a clean message
  when a command has no help, document how to set help more clearly, and
  test that all commands available to the test suite have help.
  (Robert Collins, #177500)

* Invalid patterns supplied to ``Globster`` or ``lazy_regex`` now raise
  ``InvalidPattern`` exception showing clear error message to the user.
  (Parth Malwankar #300062)

* Progress output is cleaned up when exiting.  (Aaron Bentley)

* Raise ValueError instead of a string exception.
  (John Arbash Meinel, #586926)

* Relative imports in plugins are now handled correctly when using
  BZR_PLUGINS_AT. (Vincent Ladeuil, #588959)

* ``ScriptRunner`` now strips off leading indentation from test scripts,
  which previously caused "SyntaxError: No command for line".
  (Martin Pool)

* Show unicode filenames in diff headers using terminal encoding. 
  (Alexander Belchenko, Bug #382699)
  NOTE for Windows users: If user need to save diff to file then user need to
  change encoding of the terminal to ANSI encoding with command ``chcp XXX``
  (e.g. ``chcp 1251`` for Russian Windows).

* URL displayed for use with ``break-lock`` when smart server sees lock
  contention are now valid. Default timeout for lock contention retry is
  now 30 seconds instead of 300 seconds.
  (Parth Malwankar, #250451)

* ``walkdirs`` now raises a useful message when the filenames are not using
  the filesystem encoding. (Eric Moritz, #488519)

* Enable debugging of bzr on windows with pdb and other tools. This was 
  broken because we call GetCommandLineW on windows. The fix adjusts the 
  command line we get to be the same length as sys.argv.
  (Jason Spashett, Alexander Belchenko, #587868)

Improvements
************

* Bazaar now reads data from SSH connections more efficiently on platforms
  that provide the ``socketpair`` function, and when using paramiko.
  (Andrew Bennetts, #590637)

* ``Branch.copy_content_into`` is now a convenience method dispatching to
  a ``InterBranch`` multi-method. This permits ``bzr-loom`` and other
  plugins to intercept this even when a ``RemoteBranch`` proxy is in use.
  (Robert Collins, #201613)

* ``Branch`` formats can now be loaded lazily by registering a
  ``MetaDirBranchFormatFactory`` rather than an actual format. This will
  cause the named format class to be loaded only when an enumeration of
  formats is needed or when the format string for the object is
  encountered. (Robert Collins, Jelmer Vernooij)

* The encoding that bzr uses to output things other than file content can
  now be overridden via the output_encoding configuration option.
  (Martin Pool, #340394)

* Use lazy imports in ``bzrlib/merge.py`` so that plugins like ``news_merge``
  do not cause modules to be loaded unnecessarily just because the plugin
  registers a merge hook.  This improves ``bzr rocks`` time by about 25%
  in a default installation (with just the core plugins).
  (Andrew Bennetts)

Documentation
*************

* Added ``regression`` tag to our tags list. (Robert Collins)

* Improved our release checklist to have a bit less churn and leave things
  ready-to-go for the next action (including other people doing
  development). (Robert Collins)

* Remove obsolete discussion of PQM in documentation about how to
  contribute to Bazaar.  (Martin Pool, #588444)

API Changes
***********

* ``bzrlib.branch.InterBranch._get_branch_formats_to_test`` now returns
  an iterable of format pairs, rather than just a single pair, permitting
  InterBranch objects that work with multiple permutations to be
  comprehensively tested. (Robert Collins)

* ``bzrlib.lsprof.profile`` will no longer silently generate bad threaded
  profiles when concurrent profile requests are made. Instead the profile
  requests will be serialised. Reentrant requests will now deadlock.
  (Robert Collins)

* ``bzrlib.knit.KnitSequenceMatcher``, which has been deprecated since
  2007, has been deleted.  Use ``PatienceSequenceMatcher`` from
  ``bzrlib.patiencediff`` instead. (Andrew Bennetts)

* ``bzrlib.re_compile_checked`` is now deprecated. Caller should handle
  ``bzrlib.errors.InvalidPattern`` exception thrown by ``re.match`` in
  case the default error message not suitable for the use case.
  (Parth Malwankar)

* ``bzrlib.tests.blackbox.ExternalBase`` is deprecated.  It provided only
  one method ``check_output``, and we now recommend checking command
  output using ``run_script``. (Martin Pool)

* ``bzrlib.transport.ssh.SSHVendor.connect_ssh`` now returns an object
  that implements the interface of ``bzrlib.transport.ssh.SSHConnection``.
  Third-party implementations of ``SSHVendor`` may need to be updated
  accordingly.  Similarly, any code using ``SSHConnection`` directly will
  need to be updated.  (Andrew Bennetts)

* The constructor of ``bzrilb.smart.medium.SmartSSHClientMedium`` has
  changed to take an ``SSHParams`` instance (replacing many individual
  values).  (Andrew Bennetts)

Internals
*********

* ``bzrlib.osutils.get_terminal_encoding`` will now only mutter its
  selection when explicitly requested; this avoids many duplicate calls
  being logged when helpers, wrappers and older code that manually calls
  it are executed it is now logged deliberately by the ui setup code.
  (Robert Collins)

* Improved ``bzrlib.urlutils`` to handle lp:foo/bar URLs. (Gordon Tyler)

* ``bzrlib._c_static_tuple.StaticTuple`` now implements ``__sizeof__``, so
  that ``sys.getsizeof`` and other memory analysis tools will report more
  accurate results. (Andrew Bennetts)

* The symbol_versioning module can now cleanup after itself -
  ``suppress_deprecation_warnings`` now returns a cleanup function.
  (Robert Collins)

Testing
*******

* Add ``bzrlib.tests.fixtures`` to hold code for setting up objects
  to test.  (Martin Pool)

* ``test_import_tariff`` now respects BZR_PLUGINS_AT and BZR_PLUGINS_DISABLE.
  (Vincent Ladeuil, #595587)

bzr 2.2b3
#########

:2.2b3: 2010-05-28

This third beta in the 2.2 series brings with it all the goodness of 2.1.2
and 2.0.6 (though it preceeds 2.0.6 slightly). Of particular note for
users are compatibility fixes with bzr 1.5 and below servers, a hopeful
end to the EINTR errors caused by SIGWINCH interactions, a shiny new
bash completion script and bzr will no longer guess at identity details -
it was too unreliable in reality. Use ``bzr whoami`` on every new install.
For developers we have some API changes which may impact plugins as well
as a bunch of our regular improvements to internal clarity and test
support.

Compatibility Breaks
********************

* An API break has been made to the lock_write method of ``Branch`` and
  ``Repository`` objects; they now return ``branch.BranchWriteLockResult``
  and ``repository.RepositoryWriteLockResult`` objects. This makes
  changing the API in future easier and permits some cleaner calling code.
  The lock_read method has also changed from having no defined return
  value to returning ``LogicalLockResult`` objects.
  (Robert Collins)

* ``bzr`` does not try to guess the username as ``username@hostname``
  and requires it to be explictly set. This can be set using ``bzr
  whoami``. (Parth Malwankar, #549310)

* ``bzrlib.commands.Command`` will now raise ValueError during
  construction if there is no __doc__ set. (Note, this will be reverted in
  2.2b4) (Robert Collins)

* The source tree no longer contains a contrib/zsh/_bzr completion
  script. The new file contrib/zsh/README suggests alternatives.
  (Martin von Gagern, #560030)

New Features
************

* ``bzr commit`` accepts ``-p`` (for "patch") as a shorter name for
  ``--show-diff``.
  (Parth Malwankar, #571467)
  
* ``bzr ignore`` now supports a ``--default-rules`` option that displays
  the default ignore rules used by bzr. The flag ``--old-default-rules``
  is no longer supported by ``ignore``.
  (Parth Malwankar, #538703)

* ``bzr pack`` now supports a ``--clean-obsolete-packs`` option that
  can save disk space by deleting obsolete pack files created during the
  pack operation.
  (Parth Malwankar, #304320)

* New command line option ``--authors`` to ``bzr log`` allows users to
  select which of the apparent authors and committer should be
  included in the log. Defaults depend on format. (Martin von Gagern, #513322)

* Support ``--directory`` option for a number of additional commands:
  added, annotate, bind, cat, cat-revision, clean-tree, deleted,
  export, ignore, ignored, lookup-revision, ls, modified, nick,
  re-sign, unbind, unknowns.
  (Martin von Gagern, #527878)

* The bash_completion plugin from the bzr-bash-completion project has
  been merged into the tree. It provides a bash-completion command and
  replaces the outdated ``contrib/bash/bzr`` script with a version
  using the plugin. (Martin von Gagern, #560030)

* A new transport based on GIO (the gnome i/o library) provides access to
  samba shares, webdav using gio+smb and gio+dav. It is also possible to
  use gio for some already existing transport methods as gio+file,
  gio+sftp, gio+ftp. 
  (Mattias Eriksson)

Bug Fixes
*********

* Alias information shown by ``bzr help`` is now accurate. This
  was showing an internal object name for some plugin aliases.
  (Parth Malwankar, #584650)

* ``.bazaar``, ``.bazaar/bazaar.conf`` and ``.bzr.log`` inherit user and
  group ownership from the containing directory. This allow bzr to work
  better with sudo.
  (Martin <gzlist@googlemail.com>, Parth Malwankar, #376388)

* ``bzr clean-tree`` should not delete nested bzrdirs. Required for proper
  support of bzr-externals and scmproj plugins.
  (Alexander Belchenko, bug #572098)

* ``bzr ignore`` will no longer add duplicate patterns to .bzrignore.
  (Gordon Tyler, #572092)

* ``bzr log --exclude-common-ancestry -r X..Y`` displays the revisions that
  are part of Y ancestry but not part of X ancestry (aka the graph
  difference).
  (Vincent Ladeuil, #320119)

* ``bzr lp-propose`` which was switched to use production Launchpad API
  servers a few commits ago has been reverted to use edge: there is a
  problem with using production which isn't trivially obvious, so we've
  filed a bug to track it, and until thats fixed will be using edge.
  (Robert Collins, #583667)

* ``bzr rm`` should not refuse to delete directories which contained a file
  which has been moved elsewhere in the tree after the previous commit.
  (Marius Kruger, Daniel Watkins, #129880)

* ``bzr selftest --parallel=fork`` wait for its children avoiding zombies.
  (Vincent Ladeuil, #566670)

* ``bzr selftest`` should not use ui.note() since it's not unicode safe.
  (Vincent Ladeuil, #563997)

* CommitBuilder refuses to create revisions whose trees have no root.
  (Aaron Bentley)

* Do not register a SIGWINCH signal handler, instead just poll for the
  terminal width as needed.  This avoids the "Interrupted System Call"
  problems that occur on POSIX with all currently released versions of
  Python.
  (Andrew Bennetts, #583941)

* Don't mention --no-strict when we just issue the warning about unclean trees.
  (Vincent Ladeuil, #401599)

* Fixed ``AssertionError`` when accessing smart servers running Bazaar
  versions before 1.6.
  (Andrew Bennetts, #528041)

* Improved progress bar for fetch (2a format only). Bazaar now shows an
  estimate of the number of records to be fetched vs actually fetched.
  (Parth Malwankar, #374740, #538868)

* Reduce peak memory by one copy of compressed text.
  (John Arbash Meinel, #566940)

* ``RemoteBranch.lock_write`` raises ``ReadOnlyError`` if called during a
  read lock, rather than causing an ``AttributeError``.
  (Andrew Bennetts, Данило Шеган, #582781)

* Selftest was failing with testtools 0.9.3, which caused an
  AssertionError raised from a cleanUp to be reported as a Failure, not an
  Error, breaking on of our test hygiene tests.
  (Robert Collins, Vincent Ladeuil).

* ``set_user_option`` with a dict on remote branches no longer fails with
  an AttributeError.  There is a new ``Branch.set_config_option_dict`` RPC
  to support this efficiently.
  (Andrew Bennetts, #430382)
  
* Show the filenames when a file rename fails so that the error will be
  more comprehensible.
  (Martin Pool, #491763)

* Support Pyrex 0.9.9, required changing how we handle exceptions in Pyrex.
  (John Arbash Meinel, #582656)

* Unicode characters in aliases are now handled correctly and do not cause
  UnicodeEncodeError exception. (Parth Malwankar, #529930)

* Unicode commit messages that are the same as a file name no longer cause
  UnicodeEncodeError. ``ui.text.show_warning`` now handles unicode
  messages.
  (Parth Malwankar, #563646)

* Using bzr with `lp:` urls behind an http proxy should work.
  (Robert Collins, #558343)

* When passing a file to ``UTF8DirReader`` make sure to close the current
  directory file handle after the chdir fails. Otherwise when passing many
  filenames into a command line ``bzr status`` we would leak descriptors.
  (John Arbash Meinel, #583486)

Improvements
************

* ``append_revisions_only`` will now be interpreted as a boolean and a
  warning emitted if illegal values are used. Note that for projects
  that needs to maintain compatibility with previsous bzr versions,
  only 'True' and 'False' strings must be used (previous versions of
  bzr will interpret all strings differing from 'True'
  (case-sensitive) as false.
  (Brian de Alwis, Vincent Ladeuil)

* ``bzr ls`` now supports short options for existing long options.
  ``-k/--kind``, ``-i/--ignored``, ``-u/--unknown`` and ``-0/--null``.
  (Parth Malwankar, #181124)

* ``Config.get_user_option_as_bool`` will now warn if a value cannot
  be interpreted as a boolean.
  (Vincent Ladeuil)

* The all-in-one Windows installer will now be built with docstrings stripped
  from the library zip, reducing the size and slightly improving cold startup
  time. Bundled plugins are unchanged for the moment, but if adding other new
  plugins to an all-in-one installation, ensure they are compiled and
  installed with -O1 or help may not work. (Martin [gz])

API Changes
***********

* Added ``bzrlib.merge.PerFileMerger``, a more convenient way to write
  some kinds of ``merge_file_content`` hook functions.
  (Andrew Bennetts)
  
* `BzrDir`, `Branch`, `Repository` and `WorkingTree` now all support `user_url`,
  `user_transport`, `control_url` and `control_transport` members pointing
  respectively to the directory containing the ``.bzr`` control directory, 
  and to the directory within ``.bzr`` used for the particular component.
  All of them inherit from `ControlComponent` which provides default
  implementations.
  (Martin Pool)

* Lock methods on ``Tree``, ``Branch`` and ``Repository`` are now
  expected to return an object which can be used to unlock them. This reduces
  duplicate code when using cleanups. The previous 'tokens's returned by
  ``Branch.lock_write`` and ``Repository.lock_write`` are now attributes
  on the result of the lock_write. ``repository.RepositoryWriteLockResult``
  and ``branch.BranchWriteLockResult`` document this. (Robert Collins)

* ``Repository.refresh_data`` may now be called in a write group on
  pack-based repositories.  Older repositories will still raise an error
  in this case.  Subclasses of ``Repository`` can still override
  ``Repository._refresh_data``, but are now responsible for raising
  ``bzrlib.repository.IsInWriteGroupError`` if they do not support
  ``refresh_data`` during a write group.
  (Andrew Bennetts, #574236)

Internals
*********

* ``chk_map._bytes_to_text_key`` is now an optimized function to extract
  the (file-id, revision-id) key from a CHKInventory entry. This can
  potentially shave 5-10% time off during a large fetch. Related to bug
  #562666. (John Arbash Meinel)

* ``log._get_info_for_log_files`` now takes an add_cleanup callable.
  (Robert Collins)

* ``_remember_remote_is_before`` no longer raises AssertionError when
  suboptimal network behaviour is noticed; instead it just mutters to the
  log file (and warns the user if they have set the ``hpss`` debug flag).
  This was causing unnecessary aborts for performance bugs that are minor
  at worst.
  (Andrew Bennetts, #528041)

* Permit bzr to run under ``python -OO`` which reduces the size of bytecode
  files loaded from disk. To ensure docstrings needed for help are never
  stripped, the prefix ``__doc__ =`` should now be used.
  (Martin <gzlist@googlemail.com>)

* No longer require zlib headers to build extensions, and remove the need
  for seperate copy of zlib library on windows.
  (John Arbash Meinel, Martin <gzlist@googlemail.com>, #566923)

Testing
*******

* Added ``bzrlib.tests.matchers`` as a place to put matchers, along with
  our first in-tree matcher. See the module docstring for details.
  (Robert Collins)

* ``bzr selftest --parallel=subprocess`` now works correctly on win32.
   (Gordon Tyler, #551332)

* Workaround ``Crypto.Random`` check leading to spurious test
  failures on Lucid, FreeBSD and gentoo.  
  (Vincent Ladeuil, #528436)

* New class ``ExecutableFeature`` for checking the availability of
  executables on the ``PATH``. Migrated from bash_completion plugin.
  (Martin von Gagern)

bzr 2.2b2
#########

:2.2b2: 2010-04-16

This is a somewhat early second beta of the 2.2 series, to fix a python2.4
incompatibility in the 2.2b1 release.  It also includes a swag of
performance, usability and correctness improvements: test feedback on all
of these would be welcome.


New Features
************

* ``bzr diff`` now supports a --format option, which can be used to 
  select alternative diff formats. (Jelmer Vernooij, #555994)

Bug Fixes
*********

* ``bzr dpush``, ``bzr push`` and ``bzr send`` will now issue a warning
  instead of failing when dirty trees are involved. The corresponding
  ``dpush_strict``, ``push_strict`` and ``send_strict`` should be set to
  True explicitly to get the previous behaviour.  
  (Vincent Ladeuil, #519319)

* ``bzr export`` to tar file does not fail if any parent directory
  contains unicode characters. This works around upstream Python bug
  http://bugs.python.org/issue8396 .
  (Parth Malwankar, #413406)

* ``bzr switch`` does not die if a ConfigurableFileMerger is used.
  (Aaron Bentley, #559436)

* ``bzr update`` when a pending merge in the working tree has been merged
  into the master branch will no longer claim that old commits have become
  pending merges. (Robert Collins, #562079)

* ``bzrlib.mutabletree.MutableTree.commit`` will now support a passed in
  config as in previous versions of bzrlib. (Robert Collins)

* Fix glitch in the warning about unclean trees display.
  (Vincent Ladeuil, #562665)

* Fixed Python2.4 incompatibilities in the bzr2.2b1 source tarball.
  (Martin Pool)

* Help messages generated by ``RegistryOption.from_kwargs`` list the
  switches in alphabetical order, rather than in an undefined order.
  (Martin von Gagern, #559409)

* Make sure the ``ExecutablePath`` and ``InterpreterPath`` are set in
  Apport crash reports, to avoid "This problem report applies to a program
  which is not installed any more" error.
  (Martin Pool, James Westby, #528114)

* Reset ``siginterrupt`` flag to False every time we handle a signal
  installed with ``set_signal_handler(..., restart_syscall=True)`` (from
  ``bzrlib.osutils``.  Reduces the likelihood of "Interrupted System Call"
  errors compared to registering ``signal.signal`` directly.
  (Andrew Bennetts)

* When invoked with a range revision, ``bzr log`` doesn't show revisions
  that are not part of the Y revisions ancestry anymore when invoked with
  -rX..Y.
  (Vincent Ladeuil, #474807)

* Properly handle ``param_name`` attribute for ``ListOption``.
  (Martin von Gagern, #387117)

Improvements
************

* ``bzr commit`` will prompt before using a commit message that was
  generated by a template and not edited by the user.
  (Robert Collins, #530265)

* ``bzr diff`` read-locks the trees and branches only once, saving about
  10-20ms on ``bzr diff`` in a bzr.dev tree.
  (Andrew Bennetts)

* ``bzr missing`` read-locks the branches only once.
  (Andrew Bennetts)
  
* ``bzr pull`` locks the branches and tree only once.
  (Andrew Bennetts)
  
* Index lookups in pack repositories search recently hit pack files first.  
  In repositories with many pack files this can greatly reduce the
  number of files accessed, the number of bytes read, and the number of
  read calls.  An incremental pull via plain HTTP takes half the time and
  bytes for a moderately large repository.  (Andrew Bennetts)

* Index lookups only re-order the indexes when the hit files aren't
  already first. Reduces the cost of reordering
  (John Arbash Meinel, #562429)

* Less code is loaded at startup.  (Cold-cache start time is about 10-20%
  less.)
  (Martin Pool, #553017)

API Changes
***********

* ``bzrlib.diff.get_trees_and_branches_to_diff`` is deprecated.  Use
  ``get_trees_and_branches_to_diff_locked`` instead.
  (Andrew Bennetts)

* ``TreeTransform.commit`` supports the full set of commit parameters, and
  auto-determines branch nick if not supplied.  (Aaron Bentley)
  
Internals
*********

* ``bzrlib.commands.Command.run_direct`` is no longer needed - the pre
  2.1 method of calling run() to perform testing or direct use via the API
  is now possible again. As part of this, the _operation attribute on
  Command is now transient and only exists for the duration of ``run()``.
  (Robert Collins)

bzr 2.2b1
#########

:2.2b1: 2010-04-01

This is the first beta of the 2.2 series, leading up to a 2.2.0
release in July or August.  Beta releases are suitable for everyday use
but may cause some incompatibilities with plugins.  Some plugins may need
small updates to work with 2.2b1.

2.2b1 includes some changes to make merge conflicts easier to understand
and resolve.  It also removes some old unnecessary code, and loads
somewhat less code at startup.  It starts adding a common infrastructure
for dealing with colocated named branches, which can be implemented in
various ways in either bzr native or foreign formats.   On Ubuntu and
other platforms with the apport bug-reporting library, there's an easier
path to report problems with bzr.  We plan to continue with these themes
through the 2.2 series.

Over thirty bugs have been fixed, including in the log command, exporting
to tarballs, restarting interrupted system calls, portability of compiled
extensions, making backups during upgrade, and locking on ftp.

Compatibility Breaks
********************

* BTreeGraphIndex can now take an offset to indicate that the data starts
  somewhere other than then beginning of the file. (John Arbash Meinel)

* Deleted very old hidden commands ``versionedfile-list``,
  ``weave-plan-merge``, ``weave-merge-text``.
  (Martin Pool)

* ``Repository.get_inventory_sha1()`` and ``Repository.get_revision_xml()`` 
  have been removed. (Jelmer Vernooij)

* ``Repository.get_revision_inventory()`` has been removed in favor of
  ``Repository.get_inventory()``. (Jelmer Vernooij)

* All test servers have been moved out of the bzrlib.transport hierarchy to
  bzrlib.tests.test_server *except* for MemoryServer, ChrootServer and
  PathFilteringServer. ``bzrlib`` users may encounter test failures that can
  be fixed by updating the related imports from ``bzrlib.transport.xxx`` to
  ``bzrlib.tests.test_server``.
  (Vincent Ladeuil)

* ``BranchReferenceFormat.initialize()`` now takes an optional name argument
  as its second parameter, for consistency with the initialize() method of
  other formats. (Jelmer Vernooij)

New Features
************

* Added ``bzr remove-branch`` command that can remove a local or remote 
  branch. (Jelmer Vernooij, #276295)

* ``bzr export`` now takes an optional argument ``--per-file-timestamps``
  to set file mtimes to the last timestamp of the last revision in which
  they were changed rather than the current time. (Jelmer Vernooij)

* If the Apport crash-reporting tool is available, bzr crashes are now
  stored into the ``/var/crash`` apport spool directory, and the user is
  invited to report them to the developers from there, either
  automatically or by running ``apport-bug``.  No information is sent
  without specific permission from the user.  (Martin Pool, #515052)

* Parsing of command lines, for example in ``diff --using``, no longer
  treats backslash as an escape character on Windows.   (Gordon Tyler,
  #392428)

* Plugins can be disabled by defining ``BZR_DISABLE_PLUGINS`` as
  a list of plugin names separated by ':' (';' on windows).
  (Vincent Ladeuil, #411413)

* Plugins can be loaded from arbitrary locations by defining
  ``BZR_PLUGINS_AT`` as a list of name@path separated by ':' (';' on
  windows). This takes precedence over ``BZR_PLUGIN_PATH`` for the
  specified plugins. This is targeted at plugin developers for punctual
  needs and *not* intended to replace ``BZR_PLUGIN_PATH``.  
  (Vincent Ladeuil, #82693)

* Tag names can now be determined automatically by ``automatic_tag_name`` 
  hooks on ``Branch`` if they are not specified on the command line.
  (Jelmer Vernooij)

* Tree-shape conflicts can be resolved by providing ``--take-this`` and
  ``--take-other`` to the ``bzr resolve`` command. Just marking the conflict
  as resolved is still accessible via the ``--done`` default action.
  (Vincent Ladeuil)

* Merges can be proposed on Launchpad with the new lp-propose-merge command.
  (Aaron Bentley, Jonathan Lange)

Bug Fixes
*********

* Added docstring for ``Tree.iter_changes``
  (John Arbash Meinel, #304182)

* Allow additional arguments to
  ``RemoteRepository.add_inventory_by_delta()``. (Jelmer Vernooij, #532631)

* Allow exporting a single file using ``bzr export``.
  (Michal Junák, #511987)

* Allow syscalls to automatically restart when ``TextUIFactory``'s
  SIGWINCH handler is invoked, avoiding ``EINTR`` errors during blocking
  IO, which are often poorly handled by Python's libraries and parts of
  bzrlib.  (Andrew Bennetts, #496813)

* Avoid infinite recursion when probing for apport.
  (Vincent Ladeuil, #516934)

* Avoid ``malloc(0)`` in ``patiencediff``, which is non-portable.
  (Martin Pool, #331095)

* Avoid truncating svn URLs.
  (Martin Pool, Martin von Gagern, #545185)

* ``bzr add`` will not add conflict related files unless explicitly required.
  (Vincent Ladeuil, #322767, #414589)

* ``bzr dump-btree`` now works on ``*.cix`` and ``*.six`` files.  Those
  indices do not have reference lists, so ``dump-btree`` will simply show
  ``None`` instead.  (Andrew Bennetts, #488607)

* ``bzr help`` will no longer trigger the get_missing_command hook when
  doing a topic lookup. This avoids prompting (like 'no command plugins/loom,
  did you mean log?') when getting help. In future we may trigger the hook 
  deliberately when no help topics match from any help index.
  (Robert Collins, #396261)

* ``bzr log -n0 -r..A.B.C`` should not crash but just consider the None
  revspec as representing the first revision of the branch.
  (Vincent Ladeuil, #519862)

* ``bzr remove-tree`` can now remove multiple working trees.
  (Jared Hance, Andrew Bennetts, #253137)

* ``bzr resolve --take-this`` and ``--take-other`` now correctly renames
  the kept file on content conflicts where one side deleted the file.
  (Vincent Ladeuil, #529968)

* ``bzr upgrade`` now creates the ``backup.bzr`` directory with the same
  permissions as ``.bzr`` directory on a POSIX OS.
  (Parth Malwankar, #262450)

* ``bzr upgrade`` now names backup directory as ``backup.bzr.~N~`` instead
  of ``backup.bzr``. This directory is ignored by bzr commands such as
  ``add``.
  (Parth Malwankar, #335033, #300001)

* Cope with non-utf8 characters inside ``.bzrignore``.
  (Jason Spashett, #183504)

* Correctly interpret "451 Rename/move failure: Directory not empty" from
  ftp servers while trying to take a lock.
  (Martin Pool, #528722)

* DirStateRevisionTree.kind() was returning wrong result when 'kind'
  changes occured between the workingtree and one of its parents.
  (Vincent Ladeuil, #535547)

* Fix ``log`` to better check ancestors even if merged revisions are involved.
  (Vincent Ladeuil, #476293)

* Loading a plugin from a given path with ``BZR_PLUGINS_AT`` doesn't depend
  on os.lisdir() order and is now reliable.
  (Vincent Ladeuil, #552922).

* Many IO operations that returned ``EINTR`` were retried even if it
  wasn't safe to do so via careless use of ``until_no_eintr``.  Bazaar now
  only retries operations that are safe to retry, and in some cases has
  switched to operations that can be retried (e.g. ``sock.send`` rather than
  ``sock.sendall``).
  (Andrew Bennetts, Martin <gzlist@googlemail.com>, #496813)

* Path conflicts now support --take-this and --take-other even when a
  deletion is involved.
  (Vincent Ladeuil, #531967)

* Network transfer amounts and rates are now displayed in SI units according
  to the Ubuntu Units Policy <https://wiki.ubuntu.com/UnitsPolicy>.
  (Gordon Tyler, #514399)

* Support kind markers for socket and fifo filesystem objects. This
  prevents ``bzr status --short`` from crashing when those files are
  present.  (John Arbash Meinel, #303275)

* ``bzr mkdir DIR`` will not create DIR unless DIR's parent is a versioned
   directory. (Parth Malwankar, #138600)

* SSH child processes will now ignore SIGQUIT on nix systems so breaking into
  the debugger won't kill the session.
  (Martin <gzlist@googlemail.com>, #162502)

* Tolerate patches with leading noise in ``bzr-handle-patch``.
  (Toshio Kuratomi, Martin Pool, #502076)

* ``update -r`` now supports updating to revisions that are not on
  mainline (i.e. it supports dotted revisions).
  (Parth Malwankar, #517800)

* Use first apparent author not committer in GNU Changelog format.
  (Martin von Gagern, #513322)

API Changes
***********

* ``bzrlib.merge_directive._BaseMergeDirective`` has been renamed to 
  ``bzrlib.merge_directive.BaseMergeDirective`` and is now public.
  (Jelmer Vernooij)

* ``BranchFormat.initialize`` now takes an optional ``name`` of the colocated 
  branch to create. (Jelmer Vernooij)

* ``BzrDir.get_branch_transport`` now takes an optional ``name`` of the 
  colocated branch to open. (Jelmer Vernooij)

* Added ``bzrlib.osutils.set_signal_handler``, a convenience function that
  can set a signal handler and call ``signal.siginterrupt(signum,
  False)`` for it, if the platform and Python version supports it.
  (Andrew Bennetts, #496813)

* New ``bzrlib.initialize`` is recommended for programs using bzrlib to 
  run when starting up; it sets up several things that previously needed
  to be done separately.
  (Martin Pool, #507710)

* Exporters now support a ``per_file_timestamps`` argument to write out the 
  timestamp of the commit in which a file revision was introduced.
  (Jelmer Vernooij)

* New method ``BzrDir.list_branches()`` that returns a sequence of branches 
  present in a control directory. (Jelmer Vernooij)

* New method ``Repository.get_known_graph_ancestry()``. 
  (Jelmer Vernooij, #495502)

* New transport methods ``readlink``, ``symlink`` and ``hardlink``.
  (Neil Santos)

* Remove unused ``CommandFailed`` exception.
  (Martin Pool)

Internals
*********

* ``bzrlib.branchbuilder.BranchBuilder.build_snapshot`` now accepts a
  ``message_callback`` in the same way that commit does. (Robert Collins)

* ``bzrlib.builtins.Commit.run`` raises ``bzrlib.errors.BoundBranchOutOfDate``
  rather than ``bzrlib.errors.BzrCommandError`` when the bound branch is out
  of date. (Gary van der Merwe)

* ``bzrlib.commands.run_bzr`` is more extensible: callers can supply the
  functions to load or disable plugins if they wish to use a different
  plugin mechanism; the --help, --version and no-command name code paths
  now use the generic pluggable command lookup infrastructure.
  (Robert Collins)

* ``bzrlib.errors.BoundBranchOutOfDate`` has a new field ``extra_help``
  which can be set to add extra help to the error. (Gary van der Merwe)

* New method ``Branch.automatic_tag_name`` that can be used to find the
  tag name for a particular revision automatically. (Jelmer Vernooij)

* The methods ``BzrDir.create_branch()``, ``BzrDir.destroy_branch()`` and 
  ``BzrDir.open_branch()`` now take an optional ``name`` argument. 
  (Jelmer Vernooij)

Testing
*******

* bzr now has a ``.testr.conf`` file in its source tree configured
  appropriately for running tests with Testrepository
  (``https://launchpad.net/testrepository``). (Robert Collins)

* Documentation about testing with ``subunit`` has been tweaked.
  (Robert Collins)

* Known failures has been added for resolve --take-other on ParentLoop
  conflicts. This reflects bug #537956 without fixing it.
  (Vincent Ladeuil)

* New ``bzrlib.tests.test_import_tariff`` can make assertions about what
  Python modules are loaded, to guard against startup time or library
  dependency regressions.
  (Martin Pool)

* PQM will now run with subunit output. To analyze a PQM error use
  tribunal, or cat log | subunit-filter | subunit2pyunit. (Robert Collins)

* Stop sending apport crash files to ``.cache`` in the directory from
  which ``bzr selftest`` was run.  (Martin Pool, #422350)

* Tests no longer fail if "close() called during concurrent
  operation on the same file object" occurs when closing the log file
  (which can happen if a thread tries to write to the log file at the
  wrong moment).  An warning will be written to ``stderr`` when this
  happens, and another warning will be written if the log file could not
  be closed after retrying 100 times.  (Andrew Bennetts, #531746)

bzr 2.1.3
#########

:Codename: Do run run
:2.1.3: NOT RELEASED YET

Compatibility Breaks
********************

New Features
************

Bug Fixes
*********

* ``bzr add SYMLINK/FILE`` now works properly when the symlink points to a
  previously-unversioned directory within the tree: the directory is
  marked versioned too.  
  (Martin Pool, #192859)

* Configuration files in ``${BZR_HOME}`` are now written in an atomic
  way which should help avoid problems with concurrent writers.
  (Vincent Ladeuil, #525571)

* Don't traceback trying to unversion children files of an already
  unversioned directory.  (Vincent Ladeuil, #494221)

* Fix ``AttributeError on parent.children`` when adding a file under a 
  directory that was a symlink in the previous commit.
  (Martin Pool, #192859)

* Prevent ``CHKMap.apply_delta`` from generating non-canonical CHK maps,
  which can result in "missing referenced chk root keys" errors when
  fetching from repositories with affected revisions.
  (Andrew Bennetts, #522637)

* Progress bars prefer to truncate the text message rather than the
  counters.  The spinner is shown between the network transfer indicator
  and the progress message.  (Martin Pool)

* Raise ValueError instead of a string exception.
  (John Arbash Meinel, #586926)

* Recursive binding for checkouts is now detected by bzr. A clear error
  message is shown to the user. (Parth Malwankar, #405192)

Improvements
************

* Add ``bzrlib.merge.MergeIntoMerger``, which can merge part or all of a
  tree, and works with unrelated branches.  (Andrew Bennetts)

Documentation
*************

* ``bzr help patterns`` now explains case insensitive patterns and
  points to Python regular expression documentation.
  (Parth Malwankar, #594386)

API Changes
***********

* Delete ``ProgressTask.note``, which was deprecated in 2.1.

Internals
*********

Testing
*******

* Unit test added to ensure that "message" is not uses as a format variable
  name in BzrError subclasses as this conflicts with some Python versions.
  (Parth Malwankar, #603461)

bzr 2.1.2
#########

:2.1.2: 2010-05-28

This release fixes two critical networking issues with older servers and
with interrupted system call errors when pushing or pulling.  We recommend
upgrading to anyone running a 2.1.x version of bzr.

Bug Fixes
*********

* ``bzr clean-tree`` should not delete nested bzrdirs. Required for proper
  support of bzr-externals and scmproj plugins.
  (Alexander Belchenko, bug #572098)

* ``bzr switch`` does not die if a ConfigurableFileMerger is used.
  (Aaron Bentley, #559436)

* Do not register a SIGWINCH signal handler, instead just poll for the
  terminal width as needed.  This avoids the "Interrupted System Call"
  problems that occur on POSIX with all currently released versions of
  Python.
  (Andrew Bennetts, #583941)

* Fixed ``AssertionError`` when accessing smart servers running Bazaar
  versions before 1.6.
  (Andrew Bennetts, #528041)

* Reset ``siginterrupt`` flag to False every time we handle a signal
  installed with ``set_signal_handler(..., restart_syscall=True)`` (from
  ``bzrlib.osutils``.  Reduces the likelihood of "Interrupted System Call"
  errors compared to registering ``signal.signal`` directly.
  (Andrew Bennetts)

* Reduce peak memory by one copy of compressed text.
  (John Arbash Meinel, #566940)

* Support Pyrex 0.9.9, required changing how we handle exceptions in Pyrex.
  (John Arbash Meinel, #582656)

* When passing a file to ``UTF8DirReader`` make sure to close the current
  directory file handle after the chdir fails. Otherwise when passing many
  filenames into a command line ``bzr status`` we would leak descriptors.
  (John Arbash Meinel, #583486)

Internals
*********

* ``_remember_remote_is_before`` no longer raises AssertionError when
  suboptimal network behaviour is noticed; instead it just mutters to the
  log file (and warns the user if they have set the ``hpss`` debug flag).
  This was causing unnecessary aborts for performance bugs that are minor
  at worst.
  (Andrew Bennetts, #528041)


bzr 2.1.1
#########

:2.1.1: 2010-03-24

This is a small bugfix release.  Upgrading is recommended for anyone
running 2.1.0 or earlier.

Bug Fixes
*********

* Allow syscalls to automatically restart when ``TextUIFactory``'s
  SIGWINCH handler is invoked, avoiding ``EINTR`` errors during blocking
  IO, which are often poorly handled by Python's libraries and parts of
  bzrlib.  (Andrew Bennetts, #496813)

* Avoid ``malloc(0)`` in ``patiencediff``, which is non-portable.
  (Martin Pool, #331095)

* Fix plugin packaging on Windows. (Ian Clatworthy, #524162)

* Fix stub sftp test server to call os.getcwdu().
  (Vincent Ladeuil, #526221, #526353)

* Fixed CHM generation by moving the NEWS section template into
  a separate file. (Ian Clatworthy, #524184)

* Merge correctly when this_tree is not a WorkingTree.  (Aaron Bentley)

* Register SIGWINCH handler only when creating a ``TextUIFactory``; avoids
  problems importing bzrlib from a non-main thread.
  (Elliot Murphy, #521989)

* Repositories accessed via a smart server now reject being stacked on a
  repository in an incompatible format, as is the case when accessing them
  via other methods.  This was causing fetches from those repositories via
  a smart server (e.g. using ``bzr branch``) to receive invalid data.
  (Andrew Bennetts, #562380)

* Standardize the error handling when creating a new ``StaticTuple``
  (problems will raise TypeError). (Matt Nordhoff, #457979)

* Warn if pyrex is too old to compile the new ``SimpleSet`` and
  ``StaticTuple`` extensions, rather than having the build fail randomly.
  (John Arbash Meinel, #449776)

Documentation
*************

* Added a link to the Desktop Guide. (Ian Clatworthy)

* Added What's New in Bazaar 2.1 document. (Ian Clatworthy)

* Drop Google Analytics from the core docs as they caused problems
  in the CHM files. (Ian Clatworthy, #502010)

API Changes
***********

* Added ``bzrlib.osutils.set_signal_handler``, a convenience function that
  can set a signal handler and call ``signal.siginterrupt(signum,
  False)`` for it, if the platform and Python version supports it.
  (Andrew Bennetts, #496813)


bzr 2.1.0
#########

:Codename: Strasbourg
:2.1.0: 2010-02-11

This release marks our second long-term-stable series. The Bazaar team
has decided that we will continue to make bugfix-only 2.0.x and 2.1.x
releases, along with 2.2 development releases. 

This is a fairly incremental update, focusing on polish and bugfixing.
There are no changes for supported disk formats. Key updates include
reduced memory consumption for many operations, a new per-file merge
hook, ignore patterns can now include '!' to exclude files, globbing
support for all commands on Windows, and support for addressing home
directories via ``bzr+ssh://host/~/`` syntax.

Users are encouraged to upgrade from the 2.0 stable series.

Bug Fixes
*********

* Don't require testtools to use sftp.
  (Vincent Ladeuil, #516183)

* Fix "AttributeError in Inter1and2Helper" during fetch.
  (Martin Pool, #513432)

* ``bzr update`` performs the two merges in a more logical order and will stop
  when it encounters conflicts.  
  (Gerard Krol, #113809)

* Give a better error message when doing ``bzr bind`` in an already bound
  branch.  (Neil Martinsen-Burrell, #513063)

* Ignore ``KeyError`` from ``remove_index`` during ``_abort_write_group``
  in a pack repository, which can happen harmlessly if the abort occurs during
  finishing the write group.  Also use ``bzrlib.cleanup`` so that any
  other errors that occur while aborting the individual packs won't be
  hidden by secondary failures when removing the corresponding indices.
  (Andrew Bennetts, #423015)

* Set the mtime of files exported to a directory by ``bzr export`` all to
  the same value to avoid confusing ``make`` and other date-based build
  systems. (Robert Collins, #515631)

Improvements
************

* Fetching into experimental formats will now print a warning. (Jelmer
  Vernooij)

API Changes
***********

* ``Repository.deserialise_inventory`` has been renamed to 
  ``Repository._deserialise_inventory`` to indicate it is private.
  (Jelmer Vernooij)

* ``Repository.get_inventory_xml`` has been renamed to 
  ``Repository._get_inventory_xml`` to indicate it is private. 
  (Jelmer Vernooij)

* ``Repository.serialise_inventory`` has been renamed to 
  ``Repository._serialise_inventory`` to indicate it is private.

* Using the ``bzrlib.chk_map`` module from within multiple threads at the
  same time was broken due to race conditions with a module level page
  cache. This shows up as a KeyError in the ``bzrlib.lru_cache`` code with
  ``bzrlib.chk_map`` in the backtrace, and can be triggered without using
  the same high level objects such as ``bzrlib.repository.Repository``
  from different threads. chk_map now uses a thread local cache which may
  increase memory pressure on processes using threads.
  (Robert Collins, John Arbash Meinel, #514090)

* The new ``merge_file_content`` should now be ok with tests to avoid
  regressions.
  (Vincent Ladeuil, #515597)

Internals
*********

* Use ``bzrlib.cleanup`` rather than less robust ``try``/``finally``
  blocks in several places in ``bzrlib.merge``.  This avoids masking prior
  errors when errors like ``ImmortalPendingDeletion`` occur during cleanup
  in ``do_merge``.
  (Andrew Bennetts, #517275)

API Changes
***********

* The ``remove_index`` method of
  ``bzrlib.repofmt.pack_repo.AggregateIndex`` no longer takes a ``pack``
  argument.  This argument was always ignored.
  (Andrew Bennetts, #423015)

bzr 2.1.0rc2
############

:Codename: after the bubbles
:2.1.0rc2: 2010-01-29

This is a quick-turn-around to update a small issue with our new per-file
merge hook. We expect no major changes from this to the final 2.1.0.

API Changes
***********

* The new ``merge_file_content`` hook point has been altered to provide a
  better API where state for extensions can be stored rather than the
  too-simple function based approach. This fixes a performance regression
  where branch configuration would be parsed per-file during merge. As
  part of this the included news_merger has been refactored into a base
  helper class ``bzrlib.merge.ConfigurableFileMerger``.
  (Robert Collins, John Arbash Meinel, #513822)


bzr 2.1.0rc1
############

:Codename: the 'new' stable
:2.1.0rc1: 2009-01-21

This is the first stable release candidate for Bazaar's 2.1 series. From
this point onwards, the 2.1 series will be considered stable (as the 2.0
series) and only bugfixes are expected to be incorporated. The dozen or so
bugfixes in the 2.0.4 release are also included in this release (along
with more than 15 more bugfixes). Some of the interesting features are
support for per-file merge hooks, ``bzr unshelve --preview``, support
for using ! in ignore files to exclude files from being ignored, a small
memory leak was squashed, and many ``ObjectNotLocked`` errors were fixed.
This looks to be a very good start for a new stable series.


New Features
************

* Add bug information to log output when available.
  (Neil Martinsen-Burrell, Guillermo Gonzalez, #251729)

* Added ``merge_file_content`` hook point to ``Merger``, allowing plugins
  to register custom merge logic, e.g. to provide smarter merging for
  particular files.

* Bazaar now includes the ``news_merge`` plugin.  It is disabled by
  default, to enable it add a ``news_merge_files`` option to your
  configuration.  Consult ``bzr help news_merge`` for more information.
  (Andrew Bennetts)
  
* ``bzr branch`` now takes a ``--bind`` option. This lets you
  branch and bind all in one command. (Ian Clatworthy)

* ``bzr switch`` now takes a ``--revision`` option, to allow switching to
  a specific revision of a branch. (Daniel Watkins, #183559)

* ``bzr unshelve --preview`` can now be used to show how a patch on the
  shelf would be applied to the working tree.
  (Guilherme Salgado, #308122)

* ``bzr update`` now takes a ``--revision`` argument. This lets you
  change the revision of the working tree to any revision in the
  ancestry of the current or master branch. (Matthieu Moy, Mark Hammond,
  Martin Pool, #45719)

* ``-Dbytes`` can now be used to display the total number of bytes
  transferred for the current command. This information is always logged
  to ``.bzr.log`` for later inspection. (John Arbash Meinel)

* New ignore patterns.  Patterns prefixed with '!' are exceptions to 
  ignore patterns and take precedence over regular ignores.  Such 
  exceptions are used to specify files that should be versioned which 
  would otherwise be ignored.  Patterns prefixed with '!!' act as regular 
  ignore patterns, but have highest precedence, even over the '!' 
  exception patterns. (John Whitley, #428031)

* The ``supress_warnings`` configuration option has been introduced to disable
  various warnings (it currently only supports the ``format_deprecation``
  warning). The new option can be set in any of the following locations:
  ``bazaar.conf``, ``locations.conf`` and/or ``branch.conf``.
  (Ted Gould, Matthew Fuller, Vincent Ladeuil)

Bug Fixes
*********

* Always show a message if an OS error occurs while trying to run a
  user-specified commit message editor.
  (Martin Pool, #504842)

* ``bzr diff`` will now use the epoch when it is unable to determine 
  the timestamp of a file, if the revision it was introduced in is a
  ghost. (Jelmer Vernooij, #295611)

* ``bzr switch -b`` can now create branches that are located using directory
  services such as ``lp:``, even when the branch name doesn't contain a
  '/'.  (Neil Martinsen-Burrell, #495263)

* ``bzr unshelve`` has improved messages about what it is doing.
  (Neil Martinsen-Burrell, #496917)

* Concurrent autopacking is more resilient to already-renamed pack files.
  If we find that a file we are about to obsolete is already obsoleted, we
  do not try to rename it, and we leave the file in ``obsolete_packs``.
  The code is also fault tolerant if a file goes missing, assuming that
  another process already removed the file.
  (John Arbash Meinel, Gareth White, #507557)

* Fix "Too many concurrent requests" in reconcile when network connection
  fails.  (Andrew Bennetts, #503878)

* Fixed a side effect mutation of ``RemoteBzrDirFormat._network_name``
  that caused some tests to fail when run in a non-default order.
  Probably no user impact.  (Martin Pool, #504102)

* Fixed ``ObjectNotLocked`` error in ``bzr cat -rbranch:../foo FILE``.
  (Andrew Bennetts, #506274)

* FTP transports support Unicode paths by encoding/decoding them as utf8.
  (Vincent Ladeuil, #472161)

* Listen to the SIGWINCH signal to update the terminal width.
  (Vincent Ladeuil, #316357)

* Progress bars are now hidden when ``--quiet`` is given.
  (Martin Pool, #320035)

* ``SilentUIFactory`` now supports ``make_output_stream`` and discards
  whatever is written to it.  This un-breaks some plugin tests that
  depended on this behaviour.
  (Martin Pool, #499757)

* When operations update the working tree, all affected files should end
  up with the same mtime. (eg. when versioning a generated file, if you
  update the source and the generated file together, the generated file
  should appear up-to-date.)
  (John Arbash Meinel, Martin <gzlist>, #488724)

Improvements
************

* Added ``add_cleanup`` and ``cleanup_now`` to ``bzrlib.command.Command``.
  All the builtin commands now use ``add_cleanup`` rather than
  ``try``/``finally`` blocks where applicable as it is simpler and more
  robust.  (Andrew Bennetts)

* All except a small number of storage formats are now hidden, making
  the help for numerous commands far more digestible. (Ian Clatworthy)

* Attempts to open a shared repository as a branch (e.g. ``bzr branch
  path/to/repo``) will now include "location is a repository" as a hint in
  the error message.  (Brian de Alwis, Andrew Bennetts, #440952)

* Push will now inform the user when they are trying to push to a foreign 
  VCS for which roundtripping is not supported, and will suggest them to 
  use dpush. (Jelmer Vernooij)

* The version of bzr being run is now written to the log file.
  (__monty__, #257170)

* Transport network activity indicator is shown more of the time when
  Bazaar is doing network IO.
  (Martin Pool)

Documentation
*************

* Add documentation on creating merges with more than one parent.
  (Neil Martinsen-Burrell, #481526)

* Better explain the --uncommitted option of merge.
  (Neil Martinsen-Burrell, #505088)

* Improve discussion of pending merges in the documentation for
  ``revert``.  (Neil Martinsen-Burrell, #505093)

* Improved help for ``bzr send``. 
  (Martin Pool, Bojan Nikolic)

* There is a System Administrator's Guide in ``doc/en/admin-guide``,
  including discussions of installation, relevant plugins, security and 
  backup. (Neil Martinsen-Burrell)

* The ``conflicts`` help topic has been renamed to ``conflict-types``.
  (Ian Clatworthy)

* The User Reference is now presented as a series of topics.
  Many of the included topics have link and format tweaks applied.
  (Ian Clatworthy)

API Changes
***********

* Added ``cachedproperty`` decorator to ``bzrlib.decorators``.
  (Andrew Bennetts)

* Many test features were renamed from ``FooFeature`` to ``foo_feature``
  to be consistent with instances being lower case and classes being
  CamelCase. For the features that were more likely to be used, we added a
  deprecation thunk, but not all. (John Arbash Meinel)

* Merger classes (such as ``Merge3Merger``) now expect a ``this_branch``
  parameter in their constructors, and provide ``this_branch`` as an
  attribute. (Andrew Bennetts)
  
* The Branch hooks pre_change_branch_tip no longer masks exceptions raised
  by plugins - the original exceptions are now preserved. (Robert Collins)

* The Transport ``Server.tearDown`` method is now renamed to
  ``stop_server`` and ``setUp`` to ``start_server`` for consistency with
  our normal naming pattern, and to avoid confusion with Python's
  ``TestCase.tearDown``.  (Martin Pool)

* ``WorkingTree.update`` implementations must now accept a ``revision``
  parameter.

Internals
*********

* Added ``BzrDir.open_branchV3`` smart server request, which can receive
  a string of details (such as "location is a repository") as part of a
  ``nobranch`` response.  (Andrew Bennetts, #440952)
  
* New helper osutils.UnicodeOrBytesToBytesWriter which encodes unicode
  objects but passes str objects straight through. This is used for
  selftest but may be useful for diff and other operations that generate
  mixed output. (Robert Collins)

* New exception ``NoRoundtrippingSupport``, for use by foreign branch 
  plugins. (Jelmer Vernooij)

Testing
*******

* ``bzrlib.tests.permute_for_extension`` is a helper that simplifies
  running all tests in the current module, once against a pure python
  implementation, and once against an extension (pyrex/C) implementation.
  It can be used to dramatically simplify the implementation of
  ``load_tests``.  (John Arbash Meinel)

* ``bzrlib.tests.TestCase`` now subclasses ``testtools.testcase.TestCase``.
  This permits features in testtools such as getUniqueInteger and
  getUniqueString to be used. Because of this, testtools version 0.9.2 or
  newer is now a dependency to run bzr selftest. Running with versions of
  testtools less than 0.9.2 will cause bzr to error while loading the test
  suite. (Robert Collins)

* Shell-like tests now support the command "mv" for moving files.  The
  syntax for ``mv file1 file2``, ``mv dir1 dir2`` and ``mv file dir`` is
  supported.  (Neil Martinsen-Burrell)

* The test progress bar no longer distinguishes tests that 'errored' from
  tests that 'failed' - they're all just failures.
  (Martin Pool)

bzr 2.0.6
#########

:2.0.6: NOT RELEASED YET

Bug Fixes
*********

* Additional merges after an unrelated branch has been merged with its
  history no longer crash when deleted files are involved.
  (Vincent Ladeuil, John Arbash Meinel, #375898)

* ``bzr add SYMLINK/FILE`` now works properly when the symlink points to a
  previously-unversioned directory within the tree: the directory is
  marked versioned too.  
  (Martin Pool, #192859)

* ``bzr commit SYMLINK`` now works, rather than trying to commit the
  target of the symlink.
  (Martin Pool, John Arbash Meinel, #128562)

* ``bzr revert`` now only takes write lock on working tree, instead of on 
  both working tree and branch.
  (Danny van Heumen, #498409)

* ``bzr upgrade`` now creates the ``backup.bzr`` directory with the same
  permissions as ``.bzr`` directory on a POSIX OS.
  (Parth Malwankar, #262450)

* Don't traceback trying to unversion children files of an already
  unversioned directory.  (Vincent Ladeuil, #494221)

* Fix ``AttributeError on parent.children`` when adding a file under a 
  directory that was a symlink in the previous commit.
  (Martin Pool, #192859)

* Prevent ``CHKMap.apply_delta`` from generating non-canonical CHK maps,
  which can result in "missing referenced chk root keys" errors when
  fetching from repositories with affected revisions.
  (Andrew Bennetts, #522637)

* Raise ValueError instead of a string exception.
  (John Arbash Meinel, #586926)

* Reduce peak memory by one copy of compressed text.
  (John Arbash Meinel, #566940)

* Repositories accessed via a smart server now reject being stacked on a
  repository in an incompatible format, as is the case when accessing them
  via other methods.  This was causing fetches from those repositories via
  a smart server (e.g. using ``bzr branch``) to receive invalid data.
  (Andrew Bennetts, #562380)

* Selftest with versions of subunit that support ``stopTestRun`` will no longer
  error. This error was caused by 2.0 not being updated when upstream
  python merged the end of run patch, which chose ``stopTestRun`` rather than
  ``done``. (Robert Collins, #571437)

* When passing a file to ``UTF8DirReader`` make sure to close the current
  directory file handle after the chdir fails. Otherwise when passing many
  filenames into a command line ``bzr status`` we would leak descriptors.
  (John Arbash Meinel, #583486)


Testing
*******

* ``build_tree_contents`` can create symlinks.
  (Martin Pool, John Arbash Meinel)


bzr 2.0.5
#########

:2.0.5: 2010-03-23

This fifth release in our 2.0 series addresses several user-inconvenience
bugs.  None are critical, but upgrading is recommended for all users on
earlier 2.0 releases.

Bug Fixes
*********

* Avoid ``malloc(0)`` in ``patiencediff``, which is non-portable.
  (Martin Pool, #331095)

* Concurrent autopacking is more resilient to already-renamed pack files.
  If we find that a file we are about to obsolete is already obsoleted, we
  do not try to rename it, and we leave the file in ``obsolete_packs``.
  The code is also fault tolerant if a file goes missing, assuming that
  another process already removed the file.
  (John Arbash Meinel, Gareth White, #507557)

* Cope with the lockdir ``held/info`` file being empty, which seems to
  happen fairly often if the process is suddenly interrupted while taking
  a lock.
  (Martin Pool, #185103)

* Give the warning about potentially slow cross-format fetches much
  earlier on in the fetch operation.  Don't show this message during
  upgrades, and show the correct format indication for remote
  repositories.
  (Martin Pool, #456077, #515356, #513157)

* Handle renames correctly when there are files or directories that 
  differ only in case.  (Chris Jones, Martin Pool, #368931)

* If ``bzr push --create-prefix`` triggers an unexpected ``NoSuchFile``
  error, report that error rather than failing with an unhelpful
  ``UnboundLocalError``.
  (Andrew Bennetts, #423563)

* Running ``bzr`` command without any arguments now shows bzr
  version number along with rest of the help text.
  (Parth Malwankar, #369501)

* Use osutils.O_NOINHERIT for some files on win32 to avoid PermissionDenied
  errors.
  (Inada Naoki, #524560)

Documentation
*************

* Added ``location-alias`` help topic.
  (Andrew Bennetts, #337834)

* Fixed CHM generation by moving the NEWS section template into
  a separate file. (Ian Clatworthy, #524184)


bzr 2.0.4
#########

:Codename: smooth sailing
:2.0.4: 2010-01-21

The fourth bugfix-only release in the 2.0 series contains more than a
dozen bugfixes relative to 2.0.3. The primary focus is on handling
interruptions and concurrent operations more cleanly, there is also a fair
improvement to ``bzr export`` when exporting a remote branch.


Bug Fixes
*********

* ``bzr annotate`` on another branch with ``-r branch:...`` no longer
  fails with an ``ObjectNotLocked`` error.  (Andrew Bennetts, #496590)

* ``bzr export dir`` now requests all file content as a record stream,
  rather than requsting the file content one file-at-a-time. This can make
  exporting over the network significantly faster (54min => 9min in one
  case). (John Arbash Meinel, #343218)

* ``bzr serve`` no longer slowly leaks memory. The compiled
  ``bzrlib.bencode.Encoder()`` class was using ``__del__`` to cleanup and
  free resources, and it should have been using ``__dealloc__``.
  This will likely have an impact on any other process that is serving for
  an extended period of time.  (John Arbash Meinel, #494406)

* Check for SIGINT (Ctrl-C) and other signals immediately if ``readdir``
  returns ``EINTR`` by calling ``PyErr_CheckSignals``.  This affected the
  optional ``_readdir_pyx`` extension.  (Andrew Bennetts, #495023)

* Concurrent autopacks will no longer lose a newly created pack file.
  There was a race condition, where if the reload happened at the right
  time, the second packer would forget the name of the newly added pack
  file. (John Arbash Meinel, Gareth White, #507566)

* Give a clearer message if the lockdir disappears after being apparently
  successfully taken.  (Martin Pool, #498378)

* Give a warning when fetching between repositories (local or remote) with
  sufficiently different formats that the content will need to be
  serialized (ie ``InterDifferingSerializer`` or ``inventory-deltas``), so
  the user has a clue that upgrading could make it faster.
  (Martin Pool, #456077)

* If we fail to open ``~/.bzr.log`` write a clear message to stderr rather
  than using ``warning()``. The log file is opened before logging is set
  up, and it leads to very confusing: 'no handlers for "bzr"' messages for
  users, rather than something nicer.
  (John Arbash Meinel, Barry Warsaw, #503886)

* Refuse to build with any Pyrex 0.9.4 release, as they have known bugs.
  (Martin Pool, John Arbash Meinel, #449372)

* ``setup.py bdist_rpm`` now properly finds extra files needed for the
  build. (there is still the distutils bug
  http://bugs.python.org/issue644744) (Joe Julian, #175839)

* The 2a format wasn't properly restarting autopacks when something
  changed underneath it (like another autopack). Now concurrent
  autopackers will properly succeed. (John Arbash Meinel, #495000)

* ``TreeTransform`` can now handle when a delta says that the file id for
  the tree root changes. Rather than trying to rename your working
  directory, or failing early saying that you can't have multiple
  tree roots. This also fixes revert, update, and pull when the root id
  changes.  (John Arbash Meinel, #494269, #504390)

* ``_update_current_block`` no longer suppresses exceptions, so ^C at just
  the right time will get propagated, rather than silently failing to move
  the block pointer. (John Arbash Meinel, Gareth White, #495023)

Testing
*******

* We have a new ``test_source`` that ensures all pyrex ``cdef`` functions
  handle exceptions somehow. (Possibly by setting ``# cannot_raise``
  rather than an ``except ?:`` clause.) This should help prevent bugs like
  bug #495023. (John Arbash Meinel)


bzr 2.1.0b4
###########

:Codename: san francisco airport
:2.1.0b4: 2009-12-14

The fourth beta release in the 2.1 series brings with it a significant
number of bugfixes (~20). The test suite is once again (finally) "green"
on Windows, and should remain that way for future releases. There are a
few performance related updates (faster upgrade and log), and several UI
tweaks. There has also been a significant number of tweaks to the runtime
documentation. 2.1.0b4 include everything from the 2.0.3 release.


Compatibility Breaks
********************

* The BZR_SSH environmental variable may now be set to the path of a secure
  shell client. If currently set to the value ``ssh`` it will now guess the
  vendor of the program with that name, to restore the old behaviour that
  indicated the SSH Corporation client use ``sshcorp`` instead as the magic
  string. (Martin <gzlist@googlemail.com>, #176292)

New Features
************

* ``bzr commit`` now has a ``--commit-time`` option.
  (Alexander Sack, #459276)

* ``-Dhpss`` now increases logging done when run on the bzr server,
  similarly to how it works on the client. (John Arbash Meinel)

* New option ``bzr unshelve --keep`` applies the changes and leaves them
  on the shelf.  (Martin Pool, Oscar Fuentes, #492091)

* The ``BZR_COLUMNS`` envrionment variable can be set to force bzr to
  respect a given terminal width. This can be useful when output is
  redirected or in obscure cases where the default value is not
  appropriate. Pagers can use it to get a better control of the line
  lengths. 
  (Vincent Ladeuil)

* The new command ``bzr lp-mirror`` will request that Launchpad update its
  mirror of a local branch. This command will only function if launchpadlib
  is installed.
  (Jonathan Lange)


Bug Fixes
*********

* After renaming a file, the dirstate could accidentally reference
  ``source\\path`` rather than ``source/path`` on Windows. This might be a
  source of some dirstate-related failures. (John Arbash Meinel)

* ``bzr commit`` now detects commit messages that looks like file names
  and issues a warning.
  (Gioele Barabucci, #73073)

* ``bzr ignore /`` no longer causes an IndexError. (Gorden Tyler, #456036)

* ``bzr log -n0 -rN`` should not return revisions beyond its merged revisions.
  (#325618, #484109, Marius Kruger)

* ``bzr merge --weave`` and ``--lca`` will now create ``.BASE`` files for
  files with conflicts (similar to ``--merge3``). The contents of the file
  is a synthesis of all bases used for the merge.
  (John Arbash Meinel, #40412)

* ``bzr mv --quiet`` really is quiet now.  (Gordon Tyler, #271790)

* ``bzr serve`` is more clear about the risk of supplying --allow-writes.
  (Robert Collins, #84659)

* ``bzr serve --quiet`` really is quiet now.  (Gordon Tyler, #252834)

* Fix bug with redirected URLs over authenticated HTTP.
  (Glen Mailer, Neil Martinsen-Burrell, Vincent Ladeuil, #395714)

* Interactive merge doesn't leave branch locks behind.  (Aaron Bentley)

* Lots of bugfixes for the test suite on Windows. We should once again
  have a test suite with no failures on Windows. (John Arbash Meinel)

* ``osutils.terminal_width()`` obeys the BZR_COLUMNS environment
  variable but returns None if the terminal is not a tty (when output is
  redirected for example). Also fixes its usage under OSes that doesn't
  provide termios.TIOCGWINSZ. Make sure the corresponding tests runs on
  windows too.
  (Joke de Buhr, Vincent Ladeuil, #353370, #62539)
  (John Arbash Meinel, Vincent Ladeuil, #492561)

* Terminate ssh subprocesses when no references to them remain, fixing
  subprocess and file descriptor leaks.  (Andrew Bennetts, #426662)
  
* The ``--hardlink`` option of ``bzr branch`` and ``bzr checkout`` now
  works for 2a format trees.  Only files unaffected by content filters
  will be hardlinked.  (Andrew Bennetts, #408193)

* The new glob expansion on Windows would replace all ``\`` characters
  with ``/`` even if it there wasn't a glob to expand, the arg was quoted,
  etc. Now only change slashes if there is something being glob expanded.
  (John Arbash Meinel, #485771)

* Use our faster ``KnownGraph.heads()`` functionality when computing the
  new rich-root heads. This can cut a conversion time in half (mysql from
  13.5h => 6.2h) (John Arbash Meinel, #487632)

* When launching a external diff tool via bzr diff --using, temporary files
  are no longer created, rather, the path to the file in the working tree is
  passed to the external diff tool. This allows the file to be edited if the
  diff tool provides for this. (Gary van der Merwe, #490738)
  
* The launchpad-open command can now be used from a subdirectory of a
  branch, not just from the root of the branch. 
  (Neil Martinsen-Burrell, #489102)


Improvements
************

* ``bzr log`` is now faster. (Ian Clatworthy)

* ``bzr update`` provides feedback on which branch it is up to date with.
  (Neil Martinsen-Burrell)

* ``bzr upgrade`` from pre-2a to 2a can be significantly faster (4x).
  For details see the xml8 patch and heads() improvements.
  (John Arbash Meinel)

* ``bzrlib.urlutils.local_path_from_url`` now accepts
  'file://localhost/' as well as 'file:///' URLs on POSIX.  (Michael
  Hudson)

* The progress bar now shows only a spinner and per-operation counts,
  not an overall progress bar.  The previous bar was often not correlated
  with real overall operation progress, either because the operations take
  nonlinear time, or because at the start of the operation Bazaar couldn't
  estimate how much work there was to do.  (Martin Pool)

Documentation
*************

* Lots of documentation tweaks for inline help topics and command help
  information.

API Changes
***********

* ``bzrlib.textui`` (vestigial module) removed.  (Martin Pool)

* The Launchpad plugin now has a function ``login`` which will log in to
  Launchpad with launchpadlib, and ``load_branch`` which will return the
  Launchpad Branch object corresponding to a given Bazaar Branch object.
  (Jonathan Lange)

Internals
*********

* New test Feature: ``ModuleAvailableFeature``. It is designed to make it
  easier to handle what tests you want to run based on what modules can be
  imported. (Rather than lots of custom-implemented features that were
  basically copy-and-pasted.) (John Arbash Meinel)

* ``osutils.timer_func()`` can be used to get either ``time.time()`` or
  ``time.clock()`` when you want to do performance timing.
  ``time.time()`` is limited to 15ms resolution on Windows, but
  ``time.clock()`` gives CPU and not wall-clock time on other platforms.
  (John Arbash Meinel)

* Several code paths that were calling ``Transport.get().read()`` have
  been changed to the equalivent ``Transport.get_bytes()``. The main
  difference is that the latter will explicitly call ``file.close()``,
  rather than expecting the garbage collector to handle it. This helps
  with some race conditions on Windows during the test suite and sftp
  tests. (John Arbash Meinel)

Testing
*******

* TestCaseWithMemoryTransport no longer sets $HOME and $BZR_HOME to
  unicode strings. (Michael Hudson, #464174)


bzr 2.0.3
#########

:Codename: little italy
:2.0.3: 2009-12-14


The third stable release of Bazaar has a small handful of bugfixes. As
expected, this has no internal or external compatibility changes versus
2.0.2 (or 2.0.0).

Bug Fixes
*********

* ``bzr push --use-existing-dir`` no longer crashes if the directory
  exists but contains an invalid ``.bzr`` directory.
  (Andrew Bennetts, #423563)

* Content filters are now applied correctly after pull, merge and switch.
  (Ian Clatworthy, #385879)

* Fix a potential segfault in the groupcompress hash map handling code.
  When inserting new entries, if the final hash bucket was empty, we could
  end up trying to access if ``(last_entry+1)->ptr == NULL``.
  (John Arbash Meinel, #490228)

* Improve "Binary files differ" hunk handling.  (Aaron Bentley, #436325)


bzr 2.1.0b3
###########

:Codename: after sprint recovery
:2.1.0b3: 2009-11-16

This release was pushed up from its normal release cycle due to a
regression in python 2.4 compatibility in 2.1.0b2.  Since this regression
was caught before 2.1.0b2 was officially announced, the full changelog
includes both 2.1.0b3 and 2.1.0b2 changes.

Highlights of 2.1.0b3 are: new globbing code for all commands on Windows,
the test suite now conforms to python's trunk enhanced semantics (skip,
etc.), and ``bzr info -v`` will now report the correct branch and repo
formats for Remote objects.


New Features
************

* Users can define a shelve editor to provide shelf functionality at a
  granularity finer than per-patch-hunk. (Aaron Bentley)

Bug Fixes
*********

* Fix for shell completion and short options.  (Benoît PIERRE)

* Fix ``bzr --profile-imports`` with Python 2.6.  (Martin Pool)

* Hooks daughter classes should always call the base constructor.
  (Alexander Belchenko, Vincent Ladeuil, #389648) 

* Improve "Binary files differ" hunk handling.  (Aaron Bentley, #436325)

* On Windows, do glob expansion at the command-line level (as is usually
  done in bash, etc.) This means that *all* commands get glob expansion
  (bzr status, bzr add, bzr mv, etc). It uses a custom command line
  parser, which allows us to know if a given section was quoted. It means
  you can now do ``bzr ignore "*.py"``.
  (John Arbash Meinel, #425510, #426410, #194450)

* Sanitize commit messages that come in from the '-m' flag. We translate
  '\r\n' => '\n' and a plain '\r' => '\n'. The storage layer doesn't
  allow those because XML store silently translate it anyway. (The parser
  auto-translates \r\n => \n in ways that are hard for us to catch.)

* Show correct branch and repository format descriptions in 
  ``bzr info -v`` on a smart server location.  (Andrew Bennetts, #196080)

* The fix for bug #186920 accidentally broke compatibility with python
  2.4.  (Vincent Ladeuil, #475585)

* Using ``Repository.get_commit_builder().record_iter_changes()`` now
  correctly sets ``self.inv_sha1`` to a sha1 string and
  ``self.new_inventory`` to an Inventory instance after calling
  ``self.finish_inventory()``. (Previously it accidently set both values
  as a tuple on ``self.inv_sha1``. This was missed because
  ``repo.add_revision`` ignores the supplied inventory sha1 and recomputes
  the sha1 from the repo directly. (John Arbash Meinel)

* Shelve command refuse to run if there is no real terminal.
  (Alexander Belchenko)

* Avoid unnecessarily flushing of trace file; it's now unbuffered at the
  Python level.  (Martin Pool)

Documentation
*************

* Include Japanese translations for documentation (Inada Naoki)

* New API ``ui_factory.make_output_stream`` to be used for sending bulk
  (rather than user-interaction) data to stdout.  This automatically
  coordinates with progress bars or other terminal activity, and can be
  overridden by GUIs.
  (Martin Pool, 493944)

Internals
*********

* Some of the core groupcompress functionality now releases the GIL before
  operation. Similar to how zlib and bz2 operate without the GIL in the
  core compression and decompression routines. (John Arbash Meinel)

Testing
*******

* -Dhpssvfs will now trigger on ``RemoteBzrDir._ensure_real``, providing
  more debugging of VFS access triggers. (Robert Collins)

* KnownFailure is now signalled to ``ExtendedTestResult`` using the same
  method that Python 2.7 uses - ``addExpectedFailure``. (Robert Collins)

* ``--parallel=fork`` is now compatible with --subunit.
  (Robert Collins, Vincent Ladeuil, #419776)

* Reporting of failures shows test ids not descriptions and thus shows
  parameterised tests correctly. (Robert Collins)

* TestNotApplicable is now handled within the TestCase.run method rather
  than being looked for within ``ExtendedTestResult.addError``. This
  provides better handling with other ``TestResult`` objects, degrading to
  sucess rather than error. (Robert Collins)

* The private method ``_testConcluded`` on ``ExtendedTestResult`` has been
  removed - it was empty and unused. (Robert Collins)

* UnavailableFeature is now handled within the TestCase.run method rather
  than being looked for within addError. If the Result object does not
  have an addNotSupported method, addSkip is attempted instead, and
  failing that addSuccess. (Robert Collins)

* When a TestResult does not have an addSkip method, skipped tests are now
  reported as successful tests, rather than as errors. This change is
  to make it possible to get a clean test run with a less capable
  TestResult. (Robert Collins)



bzr 2.1.0b2
###########

:Codename: a load off my mind
:2.1.0b2: 2009-11-02

This is our second feature-filled release since 2.0, pushing us down the
path to a 2.1.0. Once again, all bugfixes in 2.0.2 are present in 2.1.0b2.

Key highlights in this release are: improved handling of
failures-during-cleanup for commit, fixing a long-standing bug with
``bzr+http`` and shared repositories, all ``lp:`` urls to be resolved
behind proxies, and a new StaticTuple datatype, allowing us to reduce
memory consumption (50%) and garbage collector overhead (40% faster) for
many operations.

* A new ``--concurrency`` option has been added as well as an associated
  BZR_CONCURRENCY environment variable to specify the number of
  processes that can be run concurrently when running ``bzr selftest``. The
  command-line option overrides the environment variable if both are
  specified. If none is specified. the number of processes is obtained
  from the OS as before.  (Matt Nordhoff, Vincent Ladeuil)

Bug Fixes
*********

* ``bzr+http`` servers no longer give spurious jail break errors when
  serving branches inside a shared repository.  (Andrew Bennetts, #348308)

* Errors during commit are handled more robustly so that knock-on errors
  are less likely to occur, and will not obscure the original error if
  they do occur.  This fixes some causes of ``TooManyConcurrentRequests``
  and similar errors.  (Andrew Bennetts, #429747, #243391)

* Launchpad urls can now be resolved from behind proxies.
  (Gordon Tyler, Vincent Ladeuil, #186920)

* Reduce the strictness for StaticTuple, instead add a debug flag
  ``-Dstatic_tuple`` which will change apis to be strict and raise errors.
  This way, most users won't see failures, but developers can improve
  internals. (John Arbash Meinel, #471193)

* TreeTransform.adjust_path updates the limbo paths of descendants of adjusted
  files.  (Aaron Bentley)

* Unicode paths are now handled correctly and consistently by the smart
  server.  (Andrew Bennetts, Michael Hudson, #458762)

Improvements
************

* When reading index files, we now use a ``StaticTuple`` rather than a
  plain ``tuple`` object. This generally gives a 20% decrease in peak
  memory, and can give a performance boost up to 40% on large projects.
  (John Arbash Meinel)

* Peak memory under certain operations has been reduced significantly.
  (eg, 'bzr branch launchpad standalone' is cut in half)
  (John Arbash Meinel)

Documentation
*************

* Filtered views user documentation upgraded to refer to format 2a
  instead of pre-2.0 formats. (Ian Clatworthy)

API Changes
***********

* Remove deprecated ``CLIUIFactory``.  (Martin Pool)

* ``UIFactory`` now has new ``show_error``, ``show_message`` and
  ``show_warning`` methods, which can be hooked by non-text UIs.  
  (Martin Pool)

Internals
*********

* Added ``bzrlib._simple_set_pyx``. This is a hybrid between a Set and a
  Dict (it only holds keys, but you can lookup the object located at a
  given key). It has significantly reduced memory consumption versus the
  builtin objects (1/2 the size of Set, 1/3rd the size of Dict). This is
  used as the interning structure for StaticTuple objects.
  (John Arbash Meinel)

* ``bzrlib._static_tuple_c.StaticTuple`` is now available and used by
  the btree index parser and the chk map parser. This class functions
  similarly to ``tuple`` objects. However, it can only point to a limited
  collection of types.  (Currently StaticTuple, str, unicode, None, bool,
  int, long, float, but not subclasses).  This allows us to remove it from
  the garbage collector (it cannot be in a cycle), it also allows us to
  intern the objects. In testing, this can reduce peak memory by 20-40%,
  and significantly improve performance by removing objects from being
  inspected by the garbage collector.  (John Arbash Meinel)

* ``GroupCompressBlock._ensure_content()`` will now release the
  ``zlib.decompressobj()`` when the first request is for all of the
  content. (Previously it would only be released if you made a request for
  part of the content, and then all of it later.) This turns out to be a
  significant memory savings, as a ``zstream`` carries around approx 260kB
  of internal state and buffers. (For branching bzr.dev this drops peak
  memory from 382MB => 345MB.) (John Arbash Meinel)

* When streaming content between ``2a`` format repositories, we now clear
  caches from earlier versioned files. (So 'revisions' is cleared when we
  start reading 'inventories', etc.) This can have a significant impact on
  peak memory for initial copies (~200MB). (John Arbash Meinel)


bzr 2.0.2
#########

:Codename: after the scare
:2.0.2: 2009-11-02

The second in our "let's keep the stable bugfixes flowing" series. As
expected this has a few (~9) bugfixes relative to 2.0.1, and no major api
changes or features.

Bug Fixes
*********

* Avoid "NoneType has no attribute st_mode" error when files disappear
  from a directory while it's being read.  (Martin Pool, #446033)

* Content filters are now applied correctly after revert.
  (Ian Clatworthy)

* Diff parsing handles "Binary files differ" hunks.  (Aaron Bentley, #436325)

* Fetching from stacked pre-2a repository via a smart server no longer
  fails intermittently with "second push failed to complete".
  (Andrew Bennetts, #437626)

* Fix typos left after test_selftest refactoring.
  (Vincent Ladeuil, Matt Nordhoff, #461149)

* Fixed ``ObjectNotLocked`` errors during ``bzr log -r NNN somefile``.
  (Andrew Bennetts, #445171)
  
* PreviewTree file names are not limited by the encoding of the temp
  directory's filesystem. (Aaron Bentley, #436794)

Improvements
************

* ``bzr log`` now read-locks branches exactly once, so makes better use of
  data caches.  (Andrew Bennetts)

Documentation
*************

* Filtered views user documentation upgraded to refer to format 2a
  instead of pre-2.0 formats. (Ian Clatworthy)


bzr 2.1.0b1
###########

:Codename: While the cat is away
:2.1.0b1: 2009-10-14

This is the first development release in the new split "stable" and
"development" series. As such, the release is a snapshot of bzr.dev
without creating a release candidate first. This release includes a
fair amount of internal changes, with deprecated code being removed,
and several new feature developments. People looking for a stable code
base with only bugfixes should focus on the 2.0.1 release. All bugfixes
present in 2.0.1 are present in 2.1.0b1.

Highlights include support for ``bzr+ssh://host/~/homedir`` style urls,
finer control over the plugin search path via extended BZR_PLUGIN_PATH
syntax, visible warnings when extension modules fail to load, and improved
error handling during unlocking.


New Features
************

* Bazaar can now send mail through Apple OS X Mail.app. 
  (Brian de Alwis)

* ``bzr+ssh`` and ``bzr`` paths can now be relative to home directories
  specified in the URL.  Paths starting with a path segment of ``~`` are
  relative to the home directory of the user running the server, and paths
  starting with ``~user`` are relative to the home directory of the named
  user.  For example, for a user "bob" with a home directory of
  ``/home/bob``, these URLs are all equivalent:

  * ``bzr+ssh://bob@host/~/repo``
  * ``bzr+ssh://bob@host/~bob/repo``
  * ``bzr+ssh://bob@host/home/bob/repo``

  If ``bzr serve`` was invoked with a ``--directory`` argument, then no
  home directories outside that directory will be accessible via this
  method.

  This is a feature of ``bzr serve``, so pre-2.1 clients will
  automatically benefit from this feature when ``bzr`` on the server is
  upgraded.  (Andrew Bennetts, #109143)

* Extensions can now be compiled if either Cython or Pyrex is available.
  Currently Pyrex is preferred, but that may change in the future.
  (Arkanes)

* Give more control on BZR_PLUGIN_PATH by providing a way to refer to or
  disable the user, site and core plugin directories.
  (Vincent Ladeuil, #412930, #316192, #145612)

Bug Fixes
*********

* Bazaar's native protocol code now correctly handles EINTR, which most
  noticeably occurs if you break in to the debugger while connected to a
  bzr+ssh server.  You can now can continue from the debugger (by typing
  'c') and the process continues.  However, note that pressing C-\ in the
  shell may still kill the SSH process, which is bug 162509, so you must
  sent a signal to the bzr process specifically, for example by typing
  ``kill -QUIT PID`` in another shell.  (Martin Pool, #341535)

* ``bzr add`` in a tree that has files with ``\r`` or ``\n`` in the
  filename will issue a warning and skip over those files.
  (Robert Collins, #3918)

* ``bzr dpush`` now aborts if uncommitted changes (including pending merges)
  are present in the working tree. The configuration option ``dpush_strict``
  can be used to set the default for this behavior.
  (Vincent Ladeuil, #438158)

* ``bzr merge`` and ``bzr remove-tree`` now requires --force if pending
  merges are present in the working tree.
  (Vincent Ladeuil, #426344)

* Clearer message when Bazaar runs out of memory, instead of a ``MemoryError``
  traceback.  (Martin Pool, #109115)

* Don't give a warning on Windows when failing to import ``_readdir_pyx``
  as it is never built. (John Arbash Meinel, #430645)

* Don't restrict the command name used to run the test suite.
  (Vincent Ladeuil, #419950)

* ftp transports were built differently when the kerberos python module was
  present leading to obscure failures related to ASCII/BINARY modes.
  (Vincent Ladeuil, #443041)

* Network streams now decode adjacent records of the same type into a
  single stream, reducing layering churn. (Robert Collins)

* PreviewTree behaves correctly when get_file_mtime is invoked on an unmodified
  file. (Aaron Bentley, #251532)

* Registry objects should not use iteritems() when asked to use items().
  (Vincent Ladeuil, #430510)

* Weave based repositories couldn't be cloned when committers were using
  domains or user ids embedding '.sig'. Now they can.
  (Matthew Fuller, Vincent Ladeuil, #430868)

Improvements
************

* Revision specifiers can now be given in a more DWIM form, without
  needing explicit prefixes for specifiers like tags or revision id's.
  See ``bzr help revisionspec`` for full details.  (Matthew Fuller)

* Bazaar gives a warning before exiting, and writes into ``.bzr.log``, if 
  compiled extensions can't be loaded.  This typically indicates a
  packaging or installation problem.  In this case Bazaar will keep
  running using pure-Python versions, but this may be substantially
  slower.  The warning can be disabled by setting
  ``ignore_missing_extensions = True`` in ``bazaar.conf``.
  See also <https://answers.launchpad.net/bzr/+faq/703>.
  (Martin Pool, #406113, #430529)

* Secondary errors that occur during Branch.unlock and Repository.unlock
  no longer obscure the original error.  These methods now use a new
  decorator, ``only_raises``.  This fixes many causes of
  ``TooManyConcurrentRequests`` and similar errors.
  (Andrew Bennetts, #429747)

Documentation
*************

* Describe the new shell-like test feature. (Vincent Ladeuil)

* Help on hooks no longer says 'Not deprecated' for hooks that are
  currently supported. (Ian Clatworthy, #422415)

API Changes
***********

* ``bzrlib.user_encoding`` has been removed; use
  ``bzrlib.osutils.get_user_encoding`` instead.  (Martin Pool)

* ``bzrlib.tests`` now uses ``stopTestRun`` for its ``TestResult``
  subclasses - the same as python's unittest module. (Robert Collins)
  
* ``diff._get_trees_to_diff`` has been renamed to 
  ``diff.get_trees_and_branches_to_diff``. It is now a public API, and it 
  returns the old and new branches. (Gary van der Merwe)

* ``bzrlib.trace.log_error``, ``error`` and ``info`` have been deprecated.
  (Martin Pool)

* ``MutableTree.has_changes()`` does not require a tree parameter anymore. It
  now defaults to comparing to the basis tree. It now checks for pending
  merges too.  ``Merger.check_basis`` has been deprecated and replaced by the
  corresponding has_changes() calls. ``Merge.compare_basis``,
  ``Merger.file_revisions`` and ``Merger.ensure_revision_trees`` have also
  been deprecated.
  (Vincent Ladeuil, #440631)

* ``ProgressTask.note`` is deprecated.
  (Martin Pool)

Internals
*********

* Added ``-Drelock`` debug flag.  It will ``note`` a message every time a
  repository or branch object is unlocked then relocked the same way.
  (Andrew Bennetts)
  
* ``BTreeLeafParser.extract_key`` has been tweaked slightly to reduce
  mallocs while parsing the index (approx 3=>1 mallocs per key read).
  This results in a 10% speedup while reading an index.
  (John Arbash Meinel)

* The ``bzrlib.lsprof`` module has a new class ``BzrProfiler`` which makes
  profiling in some situations like callbacks and generators easier.
  (Robert Collins)

Testing
*******

* Passing ``--lsprof-tests -v`` to bzr selftest will cause lsprof output to
  be output for every test. Note that this is very verbose! (Robert Collins)

* Setting ``BZR_TEST_PDB=1`` when running selftest will cause a pdb
  post_mortem to be triggered when a test failure occurs. (Robert Collins)

* Shell-like tests can now be written. Code in ``bzrlib/tests/script.py`` ,
  documentation in ``developers/testing.txt`` for details.
  (Vincent Ladeuil)

* Some tests could end up with the same id, that was dormant for
  a long time.
  (Vincent Ladeuil, #442980)

* Stop showing the number of tests due to missing features in the test
  progress bar.  (Martin Pool)

* Test parameterisation now does a shallow copy, not a deep copy of the test
  to be parameterised. This is not expected to break external use of test
  parameterisation, and is substantially faster. (Robert Collins)

* Tests that try to open a bzr dir on an arbitrary transport will now
  fail unless they have explicitly permitted the transport via
  ``self.permit_url``. The standard test factories such as ``self.get_url``
  will permit the urls they provide automatically, so only exceptional
  tests should need to do this. (Robert Collins)

* The break-in test no longer cares about clean shutdown of the child,
  instead it is happy if the debugger starts up. (Robert  Collins)

* The full test suite is expected to pass when the C extensions are not
  present. (Vincent Ladeuil, #430749)


bzr 2.0.1
#########

:Codename: Stability First
:2.0.1: 2009-10-14

The first of our new ongoing bugfix-only stable releases has arrived. It
includes a collection of 12 bugfixes applied to bzr 2.0.0, but does not
include any of the feature development in the 2.1.0 series.


Bug Fixes
*********

* ``bzr add`` in a tree that has files with ``\r`` or ``\n`` in the
  filename will issue a warning and skip over those files.
  (Robert Collins, #3918)

* bzr will attempt to authenticate with SSH servers that support
  ``keyboard-interactive`` auth but not ``password`` auth when using
  Paramiko.   (Andrew Bennetts, #433846)

* Fixed fetches from a stacked branch on a smart server that were failing
  with some combinations of remote and local formats.  This was causing
  "unknown object type identifier 60" errors.  (Andrew Bennetts, #427736)

* Fixed ``ObjectNotLocked`` errors when doing some log and diff operations
  on branches via a smart server.  (Andrew Bennetts, #389413)

* Handle things like ``bzr add foo`` and ``bzr rm foo`` when the tree is
  at the root of a drive. ``osutils._cicp_canonical_relpath`` always
  assumed that ``abspath()`` returned a path that did not have a trailing
  ``/``, but that is not true when working at the root of the filesystem.
  (John Arbash Meinel, Jason Spashett, #322807)

* Hide deprecation warnings for 'final' releases for python2.6.
  (John Arbash Meinel, #440062)

* Improve the time for ``bzr log DIR`` for 2a format repositories.
  We had been using the same code path as for <2a formats, which required
  iterating over all objects in all revisions.
  (John Arbash Meinel, #374730)

* Make sure that we unlock the tree if we fail to create a TreeTransform
  object when doing a merge, and there is limbo, or pending-deletions
  directory.  (Gary van der Merwe, #427773)

* Occasional IndexError on renamed files have been fixed. Operations that
  set a full inventory in the working tree will now go via the
  apply_inventory_delta code path which is simpler and easier to
  understand than dirstates set_state_from_inventory method. This may
  have a small performance impact on operations built on _write_inventory,
  but such operations are already doing full tree scans, so no radical
  performance change should be observed. (Robert Collins, #403322)

* Retrieving file text or mtime from a _PreviewTree has good performance when
  there are many changes.  (Aaron Bentley)

* The CHK index pages now use an unlimited cache size. With a limited
  cache and a large project, the random access of chk pages could cause us
  to download the entire cix file many times.
  (John Arbash Meinel, #402623)

* When a file kind becomes unversionable after being added, a sensible
  error will be shown instead of a traceback. (Robert Collins, #438569)

Documentation
*************

* Improved README. (Ian Clatworthy)

* Improved upgrade documentation for Launchpad branches.
  (Barry Warsaw)


bzr 2.0.0
#########

:2.0.0: 2009-09-22
:Codename: Instant Karma

This release of Bazaar makes the 2a (previously 'brisbane-core') format
the default when new branches or repositories are created.  This format is
substantially smaller and faster for many operations.  Most of the work in
this release focuses on bug fixes and stabilization, covering both 2a and
previous formats.  (See the Upgrade Guide for information on migrating
existing projects.)

This release also improves the documentation content and presentation,
including adding Windows HtmlHelp manuals.

The Bazaar team decided that 2.0 will be a long-term supported release,
with bugfix-only 2.0.x releases based on it, continuing for at least six
months or until the following stable release.

Changes from 2.0.0rc2 to final
******************************

* Officially branded as 2.0.0 rather than 2.0 to clarify between things
  that "want to happen on the 2.0.x stable series" versus things that want
  to "land in 2.0.0". (Changes how bzrlib._format_version_tuple() handles
  micro = 0.) (John Arbash Meinel)


bzr 2.0.0rc2
############

:2.0.0rc2: 2009-09-10

New Features
************

* Added post_commit hook for mutable trees. This allows the keywords
  plugin to expand keywords on files changed by the commit.
  (Ian Clatworthy, #408841)

Bug Fixes
*********

* Bazaar's native protocol code now correctly handles EINTR, which most
  noticeably occurs if you break in to the debugger while connected to a
  bzr+ssh server.  You can now can continue from the debugger (by typing
  'c') and the process continues.  However, note that pressing C-\ in the
  shell may still kill the SSH process, which is bug 162509, so you must
  sent a signal to the bzr process specifically, for example by typing
  ``kill -QUIT PID`` in another shell.  (Martin Pool, #341535)

* ``bzr check`` in pack-0.92, 1.6 and 1.9 format repositories will no
  longer report incorrect errors about ``Missing inventory ('TREE_ROOT', ...)``
  (Robert Collins, #416732)

* ``bzr info -v`` on a 2a format still claimed that it was a "Development
  format" (John Arbash Meinel, #424392)

* ``bzr log stacked-branch`` shows the full log including
  revisions that are in the fallback repository. (Regressed in 2.0rc1).
  (John Arbash Meinel, #419241)

* Clearer message when Bazaar runs out of memory, instead of a ``MemoryError``
  traceback.  (Martin Pool, #109115)

* Conversion to 2a will create a single pack for all the new revisions (as
  long as it ran without interruption). This improves both ``bzr upgrade``
  and ``bzr pull`` or ``bzr merge`` from local branches in older formats.
  The autopack logic that occurs every 100 revisions during local
  conversions was not returning that pack's identifier, which resulted in
  the partial packs created during the conversion not being consolidated
  at the end of the conversion process. (Robert Collins, #423818)

* Fetches from 2a to 2a are now again requested in 'groupcompress' order.
  Groups that are seen as 'underutilized' will be repacked on-the-fly.
  This means that when the source is fully packed, there is minimal
  overhead during the fetch, but if the source is poorly packed the result
  is a fairly well packed repository (not as good as 'bzr pack' but
  good-enough.) (Robert Collins, John Arbash Meinel, #402652)

* Fix a potential segmentation fault when doing 'log' of a branch that had
  ghosts in its mainline.  (Evaluating None as a tuple is bad.)
  (John Arbash Meinel, #419241)

* ``groupcompress`` sort order is now more stable, rather than relying on
  ``topo_sort`` ordering. The implementation is now
  ``KnownGraph.gc_sort``. (John Arbash Meinel)

* Local data conversion will generate correct deltas. This is a critical
  bugfix vs 2.0rc1, and all 2.0rc1 users should upgrade to 2.0rc2 before
  converting repositories. (Robert Collins, #422849)

* Network streams now decode adjacent records of the same type into a
  single stream, reducing layering churn. (Robert Collins)

* Prevent some kinds of incomplete data from being committed to a 2a
  repository, such as revisions without inventories, a missing chk_bytes
  record for an inventory, or a missing text referenced by an inventory.
  (Andrew Bennetts, #423506, #406687)
  
Documentation
*************

* Fix assertion error about "_remember_remote_is_before" when pushing to
  older smart servers.
  (Andrew Bennetts, #418931)

* Help on hooks no longer says 'Not deprecated' for hooks that are
  currently supported. (Ian Clatworthy, #422415)

* PDF and CHM (Windows HtmlHelp) formats are now supported for the
  user documentation. The HTML documentation is better broken up into
  topics. (Ian Clatworthy)

* The developer and foreign language documents are now separated
  out so that searching in the HTML and CHM files produces more
  useful results. (Ian Clatworthy)

* The main table of contents now provides links to the new Migration Docs
  and Plugins Guide. (Ian Clatworthy)


bzr 2.0.0rc1
############

:Codename: no worries
:2.0.0rc1: 2009-08-26

Compatibility Breaks
********************

* The default format for bzr is now ``2a``. This format brings many
  significant performance and size improvements. bzr can pull from
  any existing repository into a ``2a`` one, but can only transfer
  from ``2a`` into ``rich-root`` repositories. The Upgrade guide
  has more information about this change. (Robert Collins)

* On Windows auto-detection of Putty's plink.exe is disabled.
  Default SSH client for Windows is paramiko. User still can force
  usage of plink if explicitly set environment variable BZR_SSH=plink.
  (#414743, Alexander Belchenko)

New Features
************

* ``bzr branch --switch`` can now switch the checkout in the current directory
  to the newly created branch. (Lukáš Lalinský)

Bug Fixes
*********

* Further tweaks to handling of ``bzr add`` messages about ignored files.
  (Jason Spashett, #76616)

* Fetches were being requested in 'groupcompress' order, but weren't
  recombining the groups. Thus they would 'fragment' to get the correct
  order, but not 'recombine' to actually benefit from it. Until we get
  recombining to work, switching to 'unordered' fetches avoids the
  fragmentation. (John Arbash Meinel, #402645)

* Fix a pycurl related test failure on karmic by recognizing an error
  raised by newer versions of pycurl.
  (Vincent Ladeuil, #306264)

* Fix a test failure on karmic by making a locale test more robust.
  (Vincent Ladeuil, #413514)

* Fix IndexError printing CannotBindAddress errors.
  (Martin Pool, #286871)

* Fix "Revision ... not present" errors when upgrading stacked branches,
  or when doing fetches from a stacked source to a stacked target.
  (Andrew Bennetts, #399140)

* ``bzr branch`` of 2a repositories over HTTP is much faster.  bzr now
  batches together small fetches from 2a repositories, rather than
  fetching only a few hundred bytes at a time.
  (Andrew Bennetts, #402657)

Improvements
************

* A better description of the platform is shown in crash tracebacks, ``bzr
  --version`` and ``bzr selftest``.
  (Martin Pool, #409137)

* bzr can now (again) capture crash data through the apport library, 
  so that a single human-readable file can be attached to bug reports.
  This can be disabled by using ``-Dno_apport`` on the command line, or by
  putting ``no_apport`` into the ``debug_flags`` section of
  ``bazaar.conf``.
  (Martin Pool, Robert Collins, #389328)

* ``bzr push`` locally on windows will no longer give a locking error with
  dirstate based formats. (Robert Collins)

* ``bzr shelve`` and ``bzr unshelve`` now work on windows.
  (Robert Collins, #305006)

* Commit of specific files no longer prevents using the iter_changes
  codepath. On 2a repositories, commit of specific files should now be as
  fast, or slightly faster, than a full commit. (Robert Collins)

* The internal core code that handles specific file operations like
  ``bzr st FILENAME`` or ``bzr commit FILENAME`` has been changed to
  include the parent directories if they have altered, and when a
  directory stops being a directory its children are always included. This
  fixes a number of causes for ``InconsistentDelta`` errors, and permits
  faster commit of specific paths. (Robert Collins, #347649)

Documentation
*************

* New developer documentation for content filtering.
  (Martin Pool)

API Changes
***********

* ``bzrlib.shelf_ui`` has had the ``from_args`` convenience methods of its
  classes changed to manage lock lifetime of the trees they open in a way
  consistent with reader-exclusive locks. (Robert Collins, #305006)

Testing
*******

bzr 1.18.1
##########

:Codename:     nein nein nein!
:1.18.1:       2009-09-09

This release fixes two small but worthwhile bugs relevant to users on
Microsoft Windows: some commands that failed on with locking errors will
now work, and a bug that caused poor performance after committing a file
with line-ending conversion has now been fixed.  It also fixes a bug in
pushing to older servers.

Bug Fixes
*********

* Fixed a problem where using content filtering and especially end-of-line
  conversion will commit too many copies a file.
  (Martin Pool, #415508)

* Fix assertion error about ``_remember_remote_is_before`` in
  ``set_tags_bytes`` when pushing to older smart servers.  
  (Andrew Bennetts, Alexander Belchenko, #418931)

Improvements
************

* ``bzr push`` locally on Windows will no longer give a locking error with
  dirstate based formats. (Robert Collins)

* ``bzr shelve`` and ``bzr unshelve`` now work on Windows.
  (Robert Collins, #305006)

API Changes
***********

* ``bzrlib.shelf_ui`` has had the ``from_args`` convenience methods of its
  classes changed to manage lock lifetime of the trees they open in a way
  consistent with reader-exclusive locks. (Robert Collins, #305006)

* ``Tree.path_content_summary`` may return a size of None, when called on
  a tree with content filtering where the size of the canonical form
  cannot be cheaply determined.  (Martin Pool)

* When manually creating transport servers in test cases, a new helper
  ``TestCase.start_server`` that registers a cleanup and starts the server
  should be used. (Robert Collins)

bzr 1.18
########

Compatibility Breaks
********************

* Committing directly to a stacked branch from a lightweight checkout will
  no longer work. In previous versions this would appear to work but would
  generate repositories with insufficient data to create deltas, leading
  to later errors when branching or reading from the repository.
  (Robert Collins, bug #375013)

New Features
************

Bug Fixes
*********

* Fetching from 2a branches from a version-2 bzr protocol would fail to
  copy the internal inventory pages from the CHK store. This cannot happen
  in normal use as all 2a compatible clients and servers support the
  version-3 protocol, but it does cause test suite failures when testing
  downlevel protocol behaviour. (Robert Collins)

* Fix a test failure on karmic by making a locale test more robust.
  (Vincent Ladeuil, #413514)

* Fixed "Pack ... already exists" error when running ``bzr pack`` on a
  fully packed 2a repository.  (Andrew Bennetts, #382463)

* Further tweaks to handling of ``bzr add`` messages about ignored files.
  (Jason Spashett, #76616)

* Properly handle fetching into a stacked branch while converting the
  data, especially when there are also ghosts. The code was filling in
  parent inventories incorrectly, and also not handling when one of the
  parents was a ghost. (John Arbash Meinel, #402778, #412198)

* ``RemoteStreamSource.get_stream_for_missing_keys`` will fetch CHK
  inventory pages when appropriate (by falling back to the vfs stream
  source).  (Andrew Bennetts, #406686)

* StreamSource generates rich roots from non-rich root sources correctly
  now.  (Andrew Bennetts, #368921)

* When deciding whether a repository was compatible for upgrading or
  fetching, we previously incorrectly checked the default repository
  format for the bzrdir format, rather than the format that was actually
  present on disk.  (Martin Pool, #408824)

Improvements
************

* A better description of the platform is shown in crash tracebacks, ``bzr
  --version`` and ``bzr selftest``.
  (Martin Pool, #409137)

* Cross-format fetches (such as between 1.9-rich-root and 2a) via the
  smart server are more efficient now.  They send inventory deltas rather
  than full inventories.  The smart server has two new requests,
  ``Repository.get_stream_1.19`` and ``Repository.insert_stream_1.19`` to
  support this.  (Andrew Bennetts, #374738, #385826)

* Extracting the full ancestry and computing the ``merge_sort`` is now
  significantly faster. This effects things like ``bzr log -n0``. (For
  example, ``bzr log -r -10..-1 -n0 bzr.dev`` is 2.5s down to 1.0s.
  (John Arbash Meinel)

Documentation
*************

API Changes
***********

Internals
*********

* ``-Dstrict_locks`` can now be used to check that read and write locks
  are treated properly w.r.t. exclusivity. (We don't try to take an OS
  read lock on a file that we already have an OS write lock on.) This is
  now set by default for all tests, if you have a test which cannot be
  fixed, you can use ``self.thisFailsStrictLockCheck()`` as a
  compatibility knob. (John Arbash Meinel)

* InterDifferingSerializer is now only used locally.  Other fetches that
  would have used InterDifferingSerializer now use the more network
  friendly StreamSource, which now automatically does the same
  transformations as InterDifferingSerializer.  (Andrew Bennetts)

* ``KnownGraph`` now has a ``.topo_sort`` and ``.merge_sort`` member which
  are implemented in pyrex and significantly faster. This is exposed along
  with ``CombinedGraphIndex.find_ancestry()`` as
  ``VersionedFiles.get_known_graph_ancestry(keys)``.
  (John Arbash Meinel)

* RemoteBranch.open now honours ignore_fallbacks correctly on bzr-v2
  protocols. (Robert Collins)

* The index code now has some specialized routines to extract the full
  ancestry of a key in a more efficient manner.
  ``CombinedGraphIndex.find_ancestry()``. (Time to get ancestry for
  bzr.dev drops from 1.5s down to 300ms. For OOo from 33s => 10.5s) (John
  Arbash Meinel)

Testing
*******

* Install the test ssl certificate and key so that installed bzr
  can run the https tests. (Denys Duchier, #392401)
  

bzr 1.18rc1
###########

:Codename: little traveller
:1.18:    2009-08-20
:1.18rc1: 2009-08-10

This release of Bazaar marches on towards the 2.0 release in which the 2a
'brisbane-core' format becomes generally recommended.  Most of the work in
this release now focusses on bug fixes and stabilization, covering both 2a
and previous formats.  There is a new text-mode interactive merge feature,
a new guide to migration to 2a format in the user documentation, and
pushing branches to a smart server is now much faster.  

The Bazaar team decided that 2.0 will be a long-term supported release,
with bugfix-only releases based on it continuing for at least six months
or until the following stable release.

There are no changes from 1.18rc1 to 1.18.

New Features
************

* ``bzr merge --interactive`` applies a user-selected portion of the
  merge.  The UI is similar to ``shelve``.  (Aaron Bentley)

* ``bzr reconfigure`` now takes options ``--stacked-on URL`` and
  ``--unstacked`` to change stacking of a branch.
  (Martin Pool, #391411)

Bug Fixes
*********

* Annotating on a stacked branch will now succeed in simple scenarios.
  There are still some complex scenarios where it will fail (bug #399884)
  (John Arbash Meinel, #393366)

* A progress bar is no longer left dangling when ``bzr selftest``
  completes, and the progress bar updates with zero latency so the
  displayed test name is always the one that's actually running.
  (Martin Pool, #123688)

* Authenticating against an ssh server now uses ``auth_none`` to determine
  if password authentication is even supported. This fixes a bug where
  users would be prompted for a launchpad password, even though launchpad
  only supports publickey authentication. (John Arbash Meinel, #375867)

* BranchBuilder now accepts timezone to avoid test failures in countries far
  from GMT. (Vincent Ladeuil, #397716)

* ``bzr commit`` no longer saves the unversioning of missing files until
  the commit has completed on the branch. This means that aborting a
  commit that found a missing file will leave the tree unedited.
  (Robert Collins, #282402)

* ``bzr mv`` no longer takes out branch locks, which allows it to work
  when the branch is readonly. (Robert Collins, #216541)

* ``bzr revert .`` no longer generates an InconsistentDelta error when
  there are missing subtrees. (Robert Collins, #367632)

* ``bzr send`` now generates valid bundles with ``--2a`` formats. However,
  do to internal changes necessary to support this, older clients will
  fail when trying to insert them. For newer clients, the bundle can be
  used to apply the changes to any rich-root compatible format.
  (John Arbash Meinel, #393349)

* Cope with FTP servers that don't support restart/append by falling back
  to reading and then rewriting the whole file, such as TahoeLAFS.  (This
  fallback may be slow for some access patterns.)  (Nils Durner, #294709)

* Encode the paths in ``mbcs`` encoding on Windows when spawning an
  external diff client. This at least allows supporting filenames that are
  not ascii, but are present in the current locale. Ideally we would be
  able to pass the Unicode path, but that would be client dependent.
  (John Arbash Meinel, #382709)

* Fix a compile bug on Solaris having to do with const and
  pointer-to-pointers. (John Arbash Meinel, #408441)

* Fixed a NameError that occurs when merging or pulling from a URL that
  causes a redirection loop when bzr tries to read a URL as a bundle.
  (Andrew Bennetts, #400847)

* Fix ``AttributeError: 'TestUIFactory' object has no attribute 'tick'``
  running send and similar commands on 2a formats.
  (Martin Pool, #408201)
  
* Fix crash in some invocations of ``bzr status`` in format 2a.
  (Martin Pool, #403523)

* Fixed export to existing directory: if directory is empty then export 
  will succeed, otherwise it fails with error.
  (Alexander Belchenko, #406174)

* Fixed spurious "Source branch does not support stacking" warning when
  pushing. (Andrew Bennetts, #388908)

* Fixed spurious transport activity indicator appearing while tests are
  running.  (Martin Pool, #343532)

* Merge now correctly handles empty right-hand revision specs.
  (Aaron Bentley, #333961)

* Renames to lexographically lower basenames in trees that have never been
  committed to will no longer corrupt the dirstate. This was caused by an
  bug in the dirstate update_minimal method. (Robert Collins, #395556)

* Requests for unknown methods no longer cause the smart server to log
  lots of backtraces about ``UnknownSmartMethod``, ``do_chunk`` or
  ``do_end``.  (Andrew Bennetts, #338561)

* Shelve will not shelve the initial add of the tree root.  (Aaron Bentley)

* Streaming from bzr servers where there is a chain of stacked branches
  (A stacked on B stacked on C) will now work. (Robert Collins, #406597)

* The environment variable ``BZR_PROGRESS_BAR`` set to either ``text`` or ``none``
  always forces progress bars either on or off respectively.  Otherwise,
  they're turned on if ``TERM`` is not ``dumb`` and stderr is a terminal.
  bzr always uses the 'text' user interface when run as a command, so
  ``BZR_USE_TEXT_UI`` is no longer needed.
  (Martin Pool, #339385, #387717)

* The optional ``_knit_load_data_pyx`` C extension was never being
  imported.  This caused significant slowdowns when reading data from
  repositories.  (Andrew Bennetts, #405653)
  
* The ``--hardlink`` option to ``branch`` and ``checkout`` is not
  supported at the moment on workingtree formats that can do content
  filtering.  (See <https://bugs.edge.launchpad.net/bzr/+bug/408193>.)
  bzr now says so, rather than just ignoring the option.  (Martin Pool)

* There was a bug in ``osutils.relpath`` that was only triggered on
  Windows. Essentially if you were at the root of a drive, and did
  something to a branch/repo on another drive, we would go into an
  infinite loop while trying to find a 'relative path'.
  (John Arbash Meinel, #394227)

* ``WorkingTree4.unversion`` will no longer fail to unversion ids which
  were present in a parent tree but renamed in the working tree.
  (Robert Collins, #187207)

Improvements
************

* Can now rename/move files even if they have been removed from the inventory.
  (Marius Kruger)

* Pushing branches with tags via ``bzr://`` and ``bzr+ssh://`` is much
  faster, using a new ``Branch.set_tags_bytes`` smart server verb rather
  than VFS methods.  For example, pushes of small branches with tags take
  11 rather than 18 smart server requests.  (Andrew Bennetts, #398608)

* Sending Ctrl-Break on Windows will now drop you into the debugger, in
  the same way that sending Ctrl-\\ does on other platforms.
  (John Arbash Meinel)

Documentation
*************

* Added Bazaar 2.0 Upgrade Guide. (Ian Clatworthy)

API Changes
***********

* ``CLIUIFactory`` is deprecated; use ``TextUIFactory`` instead if you
  need to subclass or create a specific class, or better yet the existing
  ``make_ui_for_terminal``.  ``SilentUIFactory`` is clarified to do no
  user interaction at all, rather than trying to read from stdin but not
  writing any output, which would be strange if reading prompts or
  passwords.  (Martin Pool)

* New TransformPreview.commit() allows committing without a working tree.
  (Aaron Bentley)

* ``pb`` parameter to ``TextTestResult`` is deprecated and ignored.
  (Martin Pool)

* ProgressTasks now prefer to talk direct to their ProgressView not to the
  UIFactory. 
  (Martin Pool)

* ``WorkingTree._check`` now requires a references dict with keys matching
  those returned by ``WorkingTree._get_check_refs``. (Robert Collins)

Internals
*********

* ``CHKInventory.path2id`` uses the parent_id to basename hash to avoid
  reading the entries along the path, reducing work to lookup ids from
  paths. (Robert Collins)

* ``CHKMap.apply_delta`` now raises ``InconsistentDelta`` if a delta adds
  as new a key which was already mapped. (Robert Collins)

* Inventory delta application catches more cases of corruption and can
  prevent corrupt deltas from affecting consistency of data structures on
  disk. (Robert Collins)

* --subunit support now adds timestamps if the subunit version supports
  it. (Robert Collins)

* The Windows all-in-one installer now bundles the PyQt image format
  plugins, which allows previewing more images as part of 'qdiff'.
  (Alexander Belchenko)


Testing
*******

* Merge directive cherrypick tests must use the same root id.
  (Martin Pool, #409684)

* Spurious failure in ``check`` tests on rich-root formats fixed.
  (Martin Pool, #408199)

* The ``bzrlib.tests.TextTestRunner`` will no longer call
  ``countTestsCases`` on the test being run. Progress information is
  instead handled by having the test passed in call ``result.progress``
  before running its contents. This improves the behaviour when using
  ``TextTestRunner`` with test suites that don't support
  ``countTestsCases``. (Robert Collins)


bzr 1.17.1 (unreleased)
#######################

Bug Fixes
*********

* The optional ``_knit_load_data_pyx`` C extension was never being
  imported.  This caused significant slowdowns when reading data from
  knit format repositories.  (Andrew Bennetts, #405653)
  

bzr 1.17
########
:Codename: so-late-its-brunch
:1.17rc1: 2009-07-13
:1.17: 2009-07-20


Bazaar continues to blaze a straight and shining path to the 2.0 release and
the elevation of the ``2a`` beta format to the full glory of "supported and
stable".

Highlights in this release include greatly reduced memory consumption during
commits, faster ``ls``, faster ``annotate``, faster network operations if
you're specifying a revision number and the final destruction of those
annoying progress bar artifacts.


Changes from 1.17rc1 to 1.17final
*********************************

* Change an extension to call the python ``frozenset()`` rather than the C
  api ``PyFrozenSet_New``. It turns out that python2.4 did not expose the
  C api. (John Arbash Meinel, #399366)

* Fixes for the Makefile and the rename of ``generate_docs.py`` to
  ``tools/generate_docs.py`` to allow everything to be built on Windows.
  (John Arbash Meinel, #399356)

* ``bzr serve`` once again applies a ``ChrootServer`` to the given
  directory before serving it. (Andrew Bennetts, #400535)


Compatibility Breaks
********************

* ``bzr register-branch`` from the Launchpad plugin now refers to "project"
  instead of "product" which is the correct Launchpad terminology.  The
  --product option is deprecated and users should switch to using --project.
  (Neil Martinsen-Burrell, #238764)


New Features
************

* ``bzr push`` now aborts if uncommitted changes (including pending merges)
  are present in the working tree (if one is present) and no revision is
  specified. The configuration option ``push_strict`` can be used to set the
  default for this behavior.  (Vincent Ladeuil, #284038, #322808, #65286)

* ``bzr revno`` and ``bzr revision-info`` now have a ``--tree`` option to
  show revision info for the working tree instead of the branch.
  (Matthew Fuller, John Arbash Meinel)

* ``bzr send`` now aborts if uncommitted changes (including pending merges)
  are present in the working tree and no revision is specified. The
  configuration option ``send_strict`` can be used to set the default for this
  behavior.
  (Vincent Ladeuil, #206577)

* ``bzr switch --create-branch/-b`` can now be used to create and switch
  to a new branch. Supplying a name without a ``/`` will create the branch
  relative to the existing branch. (similar to how ``bzr switch name``
  works when the branch already exists.) (John Arbash Meinel)


Bug Fixes
*********

* Accept uppercase "Y/N" to prompts such as from break lock. 
  (#335182, Tim Powell, Martin Pool)

* Add documentation about diverged branches and how to fix them in the
  centralized workflow with local commits.  Mention ``bzr help
  diverged-branches`` when a push fails because the branches have
  diverged.  (Neil Martinsen-Burrell, #269477)

* Annotate would sometimes 'latch on' to trivial lines, causing important
  lines to be incorrectly annotated. (John Arbash Meinel, #387952)

* Automatic format upgrades triggered by default stacking policies on a
  1.16rc1 (or later) smart server work again.
  (Andrew Bennetts, #388675)

* Avoid progress bar artifacts being left behind on the screen.
  (Martin Pool, #321935)

* Better message in ``bzr split`` error suggesting a rich root format.
  (Neil Martinsen-Burrell, #220067)

* ``Branch.set_append_revisions_only`` now works with branches on a smart
  server. (Andrew Bennetts, #365865)

* By default, ``bzr branch`` will fail if the target directory exists, but
  does not already have a control directory.  The flag ``--use-existing-dir``
  will allow operation to proceed.  (Alexander Belchenko, #307554)

* ``bzr ls DIR --from-root`` now shows only things in DIR, not everything.
  (Ian Clatworthy)

* Fetch between repositories does not error if they have inconsistent data
  that should be irrelevant to the fetch operation. (Aaron Bentley)

* Fix ``AttributeError`` exception when reconfiguring lightweight checkout 
  of a remote repository.
  (Jelmer Vernooij, #332194)

* Fix bug in decoding v3 smart server messages when receiving multiple
  lots of excess bytes after an end-of-message.
  (Andrew Bennetts)

* Force deletion of readonly files during merge, update and other tree
  transforms.
  (Craig Hewetson, Martin Pool, #218206)

* Force socket shutdown in threaded http test servers to avoid client hangs
  (pycurl).  (Vincent Ladeuil, #383920).

* ``LRUCache`` will maintain the linked list pointers even if a nodes
  cleanup function raises an exception. (John Arbash Meinel, #396838)

* Progress bars are now suppressed again when the environment variable
  ``BZR_PROGRESS_BAR`` is set to ``none``.
  (Martin Pool, #339385)

* Reduced memory consumption during ``bzr commit`` of large files. For
  pre 2a formats, should be down to ~3x the size of a file.
  For ``--2a`` format repositories, it is down to the size of the file
  content plus the size of the compressed text.  Related to bug #109114.
  (John Arbash Meinel)

* Set hidden attribute on .bzr directory below unicode path should never
  fail with error. The operation should succeed even if bzr unable to set 
  the attribute.  (Alexander Belchenko, related to bug #335362).
  
* Stacking will no longer accept requests to stack on the same
  branch/repository. Existing branches that incorrectly reference the same
  repository in a stacking configuration will now raise
  UnstackableLocationError when the branch is opened. This can be fixed by
  removing the stacking location inside ``.bzr/branch``.
  (Robert Collins, #376243)

* The ``log+`` decorator, useful in debugging or profiling, could cause
  "AttributeError: 'list' object has no attribute 'next'".  This is now
  fixed.  The log decorator no longer shows the elapsed time or transfer
  rate because they're available in the log prefixes and the transport
  activity display respectively.
  (Martin Pool, #340347)

* Unshelve works correctly when multiple zero-length files are present on
  the shelf. (Aaron Bentley, #363444)

* Progress bars no longer show the network transport scheme or direction.
  (Martin Pool)

* launchpad-login now respects the 'verbose' option.
  (Jonathan Lange, #217031)


Internals
*********

* ``bzrlib.user_encoding`` is now officially deprecated. It is not
  possible to write a deprecation wrapper, but the variable will be
  removed in the near future. Use ``bzrlib.osutils.get_user_encoding()``
  instead. (Alexander Belchenko)

* Command lookup has had hooks added. ``bzrlib.Command.hooks`` has
  three new hook points: ``get_command``, ``get_missing_command`` and
  ``list_commands``, which allow just-in-time command name provision
  rather than requiring all command names be known a-priori.
  (Robert Collins)

* ``get_app_path`` from win32utils.py now supports REG_EXPAND_SZ data type
  and can read path to wordpad.exe. (Alexander Belchenko, #392046)

* ``graph.KnownGraph`` has been added. This is a class that can give
  answers to ``heads()`` very quickly. However, it has the assumption that
  the whole graph has already been loaded. This is true during
  ``annotate`` so it is used there with good success (as much as 2x faster
  for files with long ancestry and 'cherrypicked' changes.)
  (John Arbash Meinel, Vincent Ladeuil)

* OS file locks are now taken out using ``CreateFile`` rather than
  ``LockFileEx`` on Windows. The locking remains exclusive with
  ``LockFileEx`` but now it also works on older versions of Windows (such
  as Win98). (Martin <gzlist>)

* pack <=> pack fetching is now done via a ``PackStreamSource`` rather
  than the ``Packer`` code. The user visible change is that we now
  properly fetch the minimum number of texts for non-smart fetching.
  (John Arbash Meinel)


* ``VersionedFiles._add_text`` is a new api that lets us insert text into
  the repository as a single string, rather than a list of lines. This can
  improve memory overhead and performance of committing large files.
  (Currently a private api, used only by commit). (John Arbash Meinel)


Improvements
************

* ``bzr annotate`` can now be significantly faster. The time for
  ``bzr annotate NEWS`` is down to 7s from 22s in 1.16. Files with long
  histories and lots of 'duplicate insertions' will be improved more than
  others. (John Arbash Meinel, Vincent Ladeuil)

* ``bzr ls`` is now faster. On OpenOffice.org, the time drops from 2.4
  to 1.1 seconds. The improvement for ``bzr ls -r-1`` is more
  substantial dropping from 54.3 to 1.1 seconds. (Ian Clatworthy)

* Improve "Path(s) are not versioned" error reporting for some commands.
  (Benoît PIERRE)

* Initial commit performance in ``--2a`` repositories has been improved by
  making it cheaper to build the initial CHKMap. (John Arbash Meinel)

* Resolving a revno to a revision id on a branch accessed via ``bzr://``
  or ``bzr+ssh://`` is now much faster and involves no VFS operations.
  This speeds up commands like ``bzr pull -r 123``.  (Andrew Bennetts)

* ``revision-info`` now properly aligns the revnos/revids in the output
  and doesn't traceback when given revisions not in the current branch.
  Performance is also significantly improved when requesting multiple revs
  at once.  (Matthew Fuller, John Arbash Meinel)

* Tildes are no longer escaped by Transports. (Andy Kilner)


Documentation
*************

* Avoid bad text wrapping in generated documentation.  Slightly better
  formatting in the user reference.
  (Martin Pool, #249908)

* Minor clarifications to the help for End-Of-Line conversions.
  (Ian Clatworthy)

API Changes
***********

* Removed overspecific error class ``InvalidProgressBarType``.
  (Martin Pool)

* The method ``ProgressView._show_transport_activity`` is now
  ``show_transport_activity`` because it's part of the contract between
  this class and the UI.  (Martin Pool)


bzr 1.16.1
##########

:Released: 2009-06-26

End user testing of the 2a format revealed two serious bugs. The first,
#365615, caused bzr to raise AbsentContentFactory errors when autopacking.
This meant that commits or pushes to 2a-format repositories failed
intermittently.

The second bug, #390563, caused the smart server to raise AbsentContentFactory
when streaming 2a stacked 2a-format branches. This particularly affected
branches stored on Launchpad in the 2a format.

Both of these bugs cause command failures only, neither of them cause data
corruption or data loss. And, of course, both of these bugs are now fixed.

Bug Fixes
*********

* We now properly request a more minimal set of file texts when fetching
  multiple revisions. (Robert Collins, John Arbash Meinel, #390563)

* Repositories using CHK pages (which includes the new 2a format) will no
  longer error during commit or push operations when an autopack operation
  is triggered. (Robert Collins, #365615)

* ``chk_map.iter_interesting_nodes`` now properly uses the *intersection*
  of referenced nodes rather than the *union* to determine what
  uninteresting pages we still need to look at. Prior to this,
  incrementally pushing to stacked branch would push the minimal data, but
  fetching everything would request extra texts. There are some unhandled
  cases wrt trees of different depths, but this fixes the common cases.
  (Robert Collins, John Arbash Meinel, #390563)

* ``GroupCompress`` repositories now take advantage of the pack hints
  parameter to permit cross-format fetching to incrementally pack the
  converted data. (Robert Collins)

* ``Repository.commit_write_group`` now returns opaque data about what
  was committed, for passing to the ``Repository.pack``. Repositories
  without atomic commits will still return None. (Robert Collins)

* ``Repository.pack`` now takes an optional ``hint`` parameter
  which will support doing partial packs for repositories that can do
  that. (Robert Collins)

* RepositoryFormat has a new attribute 'pack_compresses' which is True
  when doing a pack operation changes the compression of content in the
  repository. (Robert Collins)

* ``StreamSink`` and ``InterDifferingSerialiser`` will call
  ``Repository.pack`` with the hint returned by
  ``Repository.commit_write_group`` if the formats were different and the
  repository can increase compression by doing a pack operation.
  (Robert Collins, #376748)


bzr 1.16
########
:Codename: yesterday-in-california
:1.16rc1: 2009-06-11
:1.16: 2009-06-18

This version of Bazaar contains the beta release of the new ``2a`` repository
format, suitable for testing by fearless, advanced users. This format or an
updated version of it will become the default format in Bazaar 2.0. Please
read the NEWS entry before even thinking about upgrading to the new format.

Also included are speedups for many operations on huge projects, a bug fix for
pushing stacked new stacked branches to smart servers and the usual bevy of
bug fixes and improvements.


Changes from 1.16rc1 to 1.16final
*********************************

* Fix the nested tree flag check so that upgrade from development formats to
  2a can work correctly.
  (Jelmer Vernooij, #388727)

* Automatic format upgrades triggered by default stacking policies on a
  1.16rc1 (or later) smart server work again.
  (Andrew Bennetts, #388675)


Compatibility Breaks
********************

* Display prompt on stderr (instead of stdout) when querying users so
  that the output of commands can be safely redirected.
  (Vincent Ladeuil, #376582)


New Features
************

* A new repository format ``2a`` has been added.  This is a beta release
  of the brisbane-core (aka group-compress) project.  This format now
  suitable for wider testing by advanced users willing to deal with some
  bugs.  We would appreciate test reports, either positive or negative.
  Format 2a is substantially smaller and faster for many operations on
  many trees.  This format or an updated version will become the default
  in bzr 2.0.

  This is a rich-root format, so this repository format can be used with
  bzr-svn.  Bazaar branches in previous non-rich-root formats can be
  converted (including by merge, push and pull) to format 2a, but not vice
  versa.  We recommend upgrading previous development formats to 2a.

  Upgrading to this format can take considerable time because it expands
  and more concisely repacks the full history.

  If you use stacked branches, you must upgrade the stacked branches
  before the stacked-on branches.  (See <https://bugs.launchpad.net/bugs/374735>)

* ``--development7-rich-root`` is a new dev format, similar to ``--dev6``
  but using a Revision serializer using bencode rather than XML.
  (Jelmer Vernooij, John Arbash Meinel)

* mail_client=claws now supports --body (and message body hooks).  Also uses
  configured from address.  (Barry Warsaw)

Improvements
************


* ``--development6-rich-root`` can now stack. (Modulo some smart-server
  bugs with stacking and non default formats.)
  (John Arbash Meinel, #373455)

* ``--development6-rich-root`` delays generating a delta index for the
  first object inserted into a group. This has a beneficial impact on
  ``bzr commit`` since each committed texts goes to its own group. For
  committing a 90MB file, it drops peak memory by about 200MB, and speeds
  up commit from 7s => 4s. (John Arbash Meinel)

* Numerous operations are now faster for huge projects, i.e. those
  with a large number of files and/or a large number of revisions,
  particularly when the latest development format is used. These
  operations (and improvements on OpenOffice.org) include:

  * branch in a shared repository (2X faster)
  * branch --no-tree (100X faster)
  * diff (2X faster)
  * tags (70X faster)

  (Ian Clatworthy)

* Pyrex version of ``bencode`` support. This provides optimized support
  for both encoding and decoding, and is now found at ``bzrlib.bencode``.
  ``bzrlib.utils.bencode`` is now deprecated.
  (Alexander Belchenko, Jelmer Vernooij, John Arbash Meinel)


Bug Fixes
*********

* Bazaar can now pass attachment files to the mutt email client.
  (Edwin Grubbs, #384158)

* Better message in ``bzr add`` output suggesting using ``bzr ignored`` to
  see which files can also be added.  (Jason Spashett, #76616)

* ``bzr pull -r 123`` from a stacked branch on a smart server no longer fails.
  Also, the ``Branch.revision_history()`` API now works in the same
  situation.  (Andrew Bennetts, #380314)
  
* ``bzr serve`` on Windows no longer displays a traceback simply because a
  TCP client disconnected. (Andrew Bennetts)

* Clarify the rules for locking and fallback repositories. Fix bugs in how
  ``RemoteRepository`` was handling fallbacks along with the
  ``_real_repository``. (Andrew Bennetts, John Arbash Meinel, #375496)

* Fix a small bug with fetching revisions w/ ghosts into a new stacked
  branch. Not often triggered, because it required ghosts to be part of
  the fetched revisions, not in the stacked-on ancestry.
  (John Arbash Meinel)

* Fix status and commit to work with content filtered trees, addressing
  numerous bad bugs with line-ending support. (Ian Clatworthy, #362030)

* Fix problem of "directory not empty" when contending for a lock over
  sftp.  (Martin Pool, #340352)

* Fix rule handling so that eol is optional, not mandatory.
  (Ian Clatworthy, #379370)

* Pushing a new stacked branch to a 1.15 smart server was broken due to a
  bug in the ``BzrDirFormat.initialize_ex`` smart verb.  This is fixed in
  1.16, but required changes to the network protocol, so the
  ``BzrDirFormat.initialize_ex`` verb has been removed and replaced with a
  corrected ``BzrDirFormat.initialize_ex_1.16`` verb.  1.15 clients will
  still work with a 1.16 server as they will fallback to slower (and
  bug-free) methods.
  (Jonathan Lange, Robert Collins, Andrew Bennetts, #385132)

* Reconcile can now deal with text revisions that originated in revisions 
  that are ghosts. (Jelmer Vernooij, #336749)

* Support cloning of branches with ghosts in the left hand side history.
  (Jelmer Vernooij, #248540)

* The ''bzr diff'' now catches OSError from osutils.rmtree and logs a
  helpful message to the trace file, unless the temp directory really was
  removed (which would be very strange).  Since the diff operation has
  succeeded from the user's perspective, no output is written to stderr 
  or stdout.  (Maritza Mendez, #363837)

* Translate errors received from a smart server in response to a
  ``BzrDirFormat.initialize`` or ``BzrDirFormat.initialize_ex`` request.
  This was causing tracebacks even for mundane errors like
  ``PermissionDenied``.  (Andrew Bennetts, #381329)

Documentation
*************

* Added directory structure and started translation of docs in Russian.
  (Alexey Shtokalo, Alexander Iljin, Alexander Belchenko, Dmitry Vasiliev,
  Volodymyr Kotulskyi)

API Changes
***********

* Added osutils.parent_directories(). (Ian Clatworthy)

* ``bzrlib.progress.ProgressBar``, ``ChildProgress``, ``DotsProgressBar``,
  ``TTYProgressBar`` and ``child_progress`` are now deprecated; use
  ``ui_factory.nested_progress_bar`` instead.  (Martin Pool)

* ``graph.StackedParentsProvider`` is now a public API, replacing
  ``graph._StackedParentsProvider``. The api is now considered stable and ready
  for external users. (Gary van der Merwe)

* ``bzrlib.user_encoding`` is deprecated in favor of
  ``get_user_encoding``.  (Alexander Belchenko)

* TreeTransformBase no longer assumes that limbo is provided via disk.
  DiskTreeTransform now provides disk functionality.  (Aaron Bentley)

Internals
*********

* Remove ``weave.py`` script for accessing internals of old weave-format
  repositories.  (Martin Pool)

Testing
*******

* ``make check`` no longer repeats the test run in ``LANG=C``.
  (Martin Pool, #386180)

* The number of cores is now correctly detected on OSX. (John Szakmeister)

* The number of cores is also detected on Solaris and win32. (Vincent Ladeuil)

* The number of cores is also detected on FreeBSD. (Matthew Fuller)


bzr 1.15
########
:1.15rc1: 2009-05-16
:1.15: 2009-05-22
:1.15.1: 2009-06-09

The smart server will no longer raise 'NoSuchRevision' when streaming content
with a size mismatch in a reconstructed graph search. New command ``bzr
dpush``. Plugins can now define their own annotation tie-breaker when two
revisions introduce the exact same line.

Changes from 1.15.1 to 1.15.2
*****************************

* Use zdll on Windows to build ``_chk_map_pyx`` extension.
  (Alexander Belchenko)

Changes from 1.15final to 1.15.1
*********************************

* Translate errors received from a smart server in response to a
  ``BzrDirFormat.initialize`` or ``BzrDirFormat.initialize_ex`` request.
  This was causing tracebacks even for mundane errors like
  ``PermissionDenied``.  (Andrew Bennetts, #381329)

Changes from 1.15rc1 to 1.15final
*********************************

* No changes

Compatibility Breaks
********************

* ``bzr ls`` is no longer recursive by default. To recurse, use the
  new ``-R`` option. The old ``--non-recursive`` option has been removed.
  If you alias ``ls`` to ``ls -R``, you can disable recursion using
  ``--no-recursive`` instead.  (Ian Clatworthy)

New Features
************

* New command ``bzr dpush`` that can push changes to foreign 
  branches (svn, git) without setting custom bzr-specific metadata.
  (Jelmer Vernooij)

* The new development format ``--development6-rich-root`` now supports
  stacking. We chose not to use a new format marker, since old clients
  will just fail to open stacked branches, the same as if we used a new
  format flag. (John Arbash Meinel, #373455)

* Plugins can now define their own annotation tie-breaker when two revisions
  introduce the exact same line. See ``bzrlib.annotate._break_annotation_tie``
  Be aware though that this is temporary, private (as indicated by the leading
  '_') and a first step to address the problem. (Vincent Ladeuil, #348459)

* New command ``bzr dpush`` that can push changes to foreign 
  branches (svn, git) without setting custom bzr-specific metadata.
  (Jelmer Vernooij)

* ``bzr send`` will now check the ``child_submit_format`` setting in
  the submit branch to determine what format to use, if none was 
  specified on the command-line.  (Jelmer Vernooij)

Improvements
************

* -Dhpss output now includes the number of VFS calls made to the remote
  server. (Jonathan Lange)

* ``--coverage`` works for code running in threads too.
  (Andrew Bennets, Vincent Ladeuil)

* ``bzr pull`` now has a ``--local`` option to only make changes to the
  local branch, and not the bound master branch.
  (Gary van der Merwe, #194716)

* ``bzr rm *`` is now as fast as ``bzr rm * --keep``. (Johan Walles, #180116)

Bug Fixes
*********

* Adding now works properly when path contains a symbolic link.
  (Geoff Bache, #183831)

* An error is now raised for unknown eol values. (Brian de Alwis, #358199)

* ``bzr merge --weave`` will now generate a conflict if one side deletes a
  line, and the other side modifies the line. (John Arbash Meinel, #328171)

* ``bzr reconfigure --standalone`` no longer raises IncompatibleRepositories.
  (Martin von Gagern, #248932)

* ``bzr send`` works to send emails again using MAPI.
  (Neil Martinsen-Burrell, #346998)

* Check for missing parent inventories in StreamSink.  This prevents
  incomplete stacked branches being created by 1.13 bzr:// and
  bzr+ssh:// clients (which have bug #354036).  Instead, the server now
  causes those clients to send the missing records.  (Andrew Bennetts)

* Correctly handle http servers proposing multiple authentication schemes.
  (Vincent Ladeuil, #366107)

* End-Of-Line content filters are now loaded correctly.
  (Ian Clatworthy, Brian de Alwis, #355280)

* Fix a bug in the pure-python ``GroupCompress`` code when handling copies
  longer than 64KiB. (John Arbash Meinel, #364900)

* Fix TypeError in running ``bzr break-lock`` on some URLs.
  (Alexander Belchenko, Martin Pool, #365891)

* Non-recursive ``bzr ls`` now works properly when a path is specified.
  (Jelmer Vernooij, #357863)

* ssh usernames (defined in ~/.ssh/config) are honoured for bzr+ssh connections.
  (Vincent Ladeuil, #367726)

* Several bugs related to unicode symlinks have been fixed and the test suite
  enhanced to better catch regressions for them. (Vincent Ladeuil)

* The smart server will no longer raise 'NoSuchRevision' when streaming
  content with a size mismatch in a reconstructed graph search: it assumes
  that the client will make sure it is happy with what it got, and this
  sort of mismatch is normal for stacked environments.
  bzr 1.13.0/1 will stream from unstacked branches only - in that case not
  getting all the content expected would be a bug. However the graph
  search is how we figured out what we wanted, so a mismatch is both odd
  and unrecoverable without starting over, and starting over will end up
  with the same data as if we just permitted the mismatch. If data is
  gc'd, doing a new search will find only the truncated data, so sending
  only the truncated data seems reasonable. bzr versions newer than this
  will stream from stacked branches and check the stream to find missing
  content in the stacked-on branch, and thus will handle the situation
  implicitly.  (Robert Collins, #360791)

* Upgrading to, or fetching into a 'rich-root' format will now correctly
  set the root data the same way that reconcile does.
  (Robert Collins, #368921)

* Using unicode Windows API to obtain command-line arguments.
  (Alexander Belchenko, #375934)

Documentation
*************

API Changes
***********

* ``InterPackRepo.fetch`` and ``RepoFetcher`` now raise ``NoSuchRevision``
  instead of ``InstallFailed`` when they detect a missing revision.
  ``InstallFailed`` itself has been deleted. (Jonathan Lange)

* Not passing arguments to ``bzrlib.commands.main()`` will now grab the
  arguments from ``osutils.get_unicode_argv()`` which has proper support
  for unicode arguments on windows. Further, the supplied arguments are now 
  required to be unicode strings, rather than user_encoded strings.
  (Alexander Belchenko)

Internals
*********

* ``bzrlib.branch.Branch.set_parent`` is now present on the base branch
  class and will call ``_set_parent_location`` after doing unicode 
  encoding. (Robert Collins)

* ``bzrlib.remote.RemoteBranch._set_parent_location`` will use a new verb
  ``Branch.set_parent_location`` removing further VFS operations.
  (Robert Collins)

* ``bzrlib.bzrdir.BzrDir._get_config`` now returns a ``TransportConfig``
  or similar when the dir supports configuration settings. The base class
  defaults to None. There is a matching new server verb
  ``BzrDir.get-config_file`` to reduce roundtrips for getting BzrDir
  configuration. (Robert Collins)

* ``bzrlib.tests.ExtendedTestResult`` has new methods ``startTests``
  called before the first test is started, ``done`` called after the last
  test completes, and a new parameter ``strict``. (Robert Collins)

* ``-Dhpss`` when passed to bzr will cause a backtrace to be printed when
  VFS operations are started on a smart server repository. This should not
  occur on regular push and pull operations, and is a key indicator for
  performance regressions. (Robert Collins)

* ``-Dlock`` when passed to the selftest (e.g. ``bzr -Dlock selftest``) will
  cause mismatched physical locks to cause test errors rather than just
  reporting to the screen. (Robert Collins)

* -Dprogress will cause pdb to start up if a progress view jumps
  backwards. (Robert Collins)

* Fallback ``CredentialStore`` instances registered with ``fallback=True``
  are now be able to provide credentials if obtaining credentials 
  via ~/.bazaar/authentication.conf fails. (Jelmer Vernooij, 
  Vincent Ladeuil, #321918)

* New hook ``Lock.lock_broken`` which runs when a lock is
  broken. This is mainly for testing that lock/unlock are
  balanced in tests. (Vincent Ladeuil)

* New MergeDirective hook 'merge_request_body' allows hooks to supply or
  alter a body for the message produced by ``bzr send``.

* New smart server verb ``BzrDir.initialize_ex`` which implements a
  refactoring to the core of clone allowing less round trips on new
  branches. (Robert Collins)

* New method ``Tags.rename_revisions`` that can rename revision ids tags
  are pointing at. (Jelmer Vernooij)

* Updated the bundled ``ConfigObj`` library to 4.6.0 (Matt Nordhoff)

Testing
*******

* ``bzr selftest`` will now fail if lock/unlock are not correctly balanced in
  tests. Using ``-Dlock`` will turn the related failures into warnings.
  (Vincent Ladeuil, Robert Collins)

bzr 1.14
########
:Codename: brisbane-core
:1.14rc1: 2009-04-06
:1.14rc2: 2009-04-19
:1.14: 2009-04-28
:1.14.1: 2009-05-01

New formats 1.14 and 1.14-rich-root supporting End-Of-Line (EOL) conversions,
keyword templating (via the bzr-keywords plugin) and generic content filtering.
End-of-line conversion is now supported for formats supporting content
filtering.

Changes from 1.14final to 1.14.1
********************************

* Change api_minimum_version back to api_minimum_version = (1, 13, 0)

Changes from 1.14rc2 to 1.14final
*********************************

* Fix a bug in the pure-python ``GroupCompress`` code when handling copies
  longer than 64KiB. (John Arbash Meinel, #364900)

Changes from 1.14rc1 to 1.14rc2
*******************************

* Fix for bug 358037 Revision not in
  bzrlib.groupcompress.GroupCompressVersionedFiles (Brian de Alwis, 
  John A Meinel)

* Fix for bug 354036 ErrorFromSmartServer - AbsentContentFactory object has no
  attribute 'get_bytes_as' exception while pulling from Launchpad 
  (Jean-Francois Roy, Andrew Bennetts, Robert Collins)

* Fix for bug 355280 eol content filters are never loaded and thus never
  applied (Brian de Alwis, Ian Clatworthy)
 
* bzr.dev -r4280  Change _fetch_uses_deltas = False for CHK repos until we can
  write a better fix. (John Arbash Meinel, Robert Collins)

* Fix for bug 361574 uncommit recommends undefined --levels and -n options
  (Marius Kruger, Ian Clatworthy)

* bzr.dev r4289 as cherrypicked at lp:~spiv/bzr/stacking-cherrypick-1.14 
  (Andrew Bennetts, Robert Collins)

Compatibility Breaks
********************

* A previously disabled code path to accelerate getting configuration
  settings from a smart server has been reinstated. We think this *may*
  cause a incompatibility with servers older than bzr 0.15. We intend
  to issue a point release to address this if it turns out to be a
  problem. (Robert Collins, Andrew Bennetts)

* bzr no longer autodetects nested trees as 'tree-references'.  They
  must now be explicitly added tree references.  At the commandline, use
  join --reference instead of add.  (Aaron Bentley)

* The ``--long`` log format (the default) no longer shows merged
  revisions implicitly, making it consistent with the ``short`` and
  ``line`` log formats.  To see merged revisions for just a given
  revision, use ``bzr log -n0 -rX``. To see every merged revision,
  use ``bzr log -n0``.  (Ian Clatworthy)

New Features
************

* New formats ``1.14`` and ``1.14-rich-root`` supporting End-Of-Line
  (EOL) conversions, keyword templating (via the bzr-keywords plugin)
  and generic content filtering. These formats replace the experimental
  ``development-wt5`` and ``development-wt5-rich-root`` formats
  respectively, but have support for filtered views disabled.
  (Ian Clatworthy)

* New ``mv --auto`` option recognizes renames after they occur.
  (Aaron Bentley)

* ``bzr`` can now get passwords from stdin without requiring a controlling
  terminal (i.e. by redirecting stdin). (Vincent Ladeuil)

* ``bzr log`` now supports filtering of multiple files and directories
  and will show changes that touch any of them. Furthermore,
  directory filtering now shows the changes to any children of that
  directory, not just the directory object itself.
  (Ian Clatworthy, #97715)

* ``bzr shelve`` can now apply changes without storing anything on the
  shelf, via the new --destroy option.  (Aaron Bentley)

* ``bzr send`` now accepts --body to specify an initial message body.
  (Aaron bentley)

* ``bzr xxx --usage`` where xxx is a command now shows a usage
  message and the options without the descriptive help sections
  (like Description and Examples). A message is also given
  explaining how to see the complete help, i.e. ``bzr help xxx``.
  (Ian Clatworthy)

* Content filters can now be used to provide custom conversion
  between the canonical format of content (i.e. as stored) and
  the convenience format of content (i.e. as created in working
  trees). See ``bzr help content-filters`` for further details.
  (Ian Clatworthy, Alexander Belchenko)

* End-of-line conversion is now supported for formats supporting
  content filtering. See ``bzr help eol`` for details.
  (Ian Clatworthy)

* Newly-blessed `join` command allows combining two trees into one.
  (Aaron Bentley)

Improvements
************

* A new format name alias ``default-rich-root`` has been added and
  points at the closest relative of the default format that supports 
  rich roots. (Jelmer Vernooij, #338061)

* Branching from a stacked branch using ``bzr*://`` will now stream
  the data when the target repository does not need topological
  ordering, reducing round trips and network overhead. This uses the
  existing smart server methods added in 1.13, so will work on any
  1.13 or newer server. (Robert Collins, Andrew Bennetts)

* ``bzr cat`` and ``bzr export`` now supports a ``--filters`` option
  that displays/saves the content after content filters are applied.
  (Ian Clatworthy)

* ``bzr ignore`` gives a more informative message when existing
  version controlled files match the ignore pattern. (Neil
  Martinsen-Burrell, #248895)

* ``bzr log`` now has ``--include-merges`` as an alias for ``--levels 0``.
  (Ian Clatworthy)

* ``bzr send`` is faster on repositories with deep histories.
  (Ian Clatworthy)

* IPv6 literals are accepted in URLs.
  (stlman, Martin Pool, Jelmer Vernooij, #165014)

* Progress bars now show the rate of network activity for
  ``bzr+ssh://`` and ``bzr://`` connections.  (Andrew Bennetts)

* Prompt for user names if they are not in the configuration. 
  (Jelmer Vernooij, #256612)

* Pushing to a stacked pack-format branch on a 1.12 or older smart server
  now takes many less round trips.  (Andrew Bennetts, Robert Collins,
  #294479)
  
* Streaming push can be done to older repository formats.  This is
  implemented using a new ``Repository.insert_stream_locked`` RPC.
  (Andrew Bennetts, Robert Collins)

* The "ignoring files outside view: .." message has been re-worded
  to "Ignoring files outside view. View is .." to reduce confusion
  about what was being considered and what was being ignored.
  (Ian Clatworthy)

* The ``long`` log formatter now shows [merge] indicators. If
  only one level of revisions is displayed and merges are found,
  the ``long`` and ``short`` log formatters now tell the user
  how to see the hidden merged revisions.  (Ian Clatworthy)

* The ``brisbane-core`` project has delivered its beta format
  ``development6-rich-root``. This format is suitable for judicious
  testing by early adopters. In particular if you are benchmarking bzr
  performance please be sure to test using this format. At this stage
  more information is best obtained by contacting the Bazaar mailing list
  or IRC channel if you are interested in using this format. We will make
  end user documentation available closer to blessing the format as
  production ready. (Robert Collins, John Arbash Meinel, Ian Clatworthy,
  Vincent Ladeuil, Andrew Bennetts, Martin Pool)

* Tildes are no longer escaped. No more %7Euser/project/branch!
  (Jonathan Lange)

Bug Fixes
*********

* Pushing a new stacked branch will also push the parent inventories for
  revisions at the stacking boundary.  This makes sure that the stacked
  branch has enough data to calculate inventory deltas for all of its
  revisions (without requiring the fallback branch).  This avoids
  "'AbsentContentFactory' object has no attribute 'get_bytes_as'" errors
  when fetching the stacked branch from a 1.13 (or later) smart server.
  This partially fixes #354036.  (Andrew Bennetts, Robert Collins)

* End-Of-Line content filters are now loaded correctly.
  (Ian Clatworthy, Brian de Alwis, #355280)

* Authentication plugins now receive all the parameters from the request
  itself (aka host, port, realm, path, etc). Previously, only the 
  authentication section name, username and encoded password were 
  provided. (Jean-Francois Roy)

* bzr gives a better message if an invalid regexp is passed to ``bzr log
  -m``.  (Anne Mohsen, Martin Pool)

* ``bzr split`` now says "See also: join" (Aaron Bentley, #335015)

* ``bzr version-info`` now works in empty branches. (Jelmer Vernooij,
  #313028)

* Fix "is not a stackable format" error when pushing a
  stackable-format branch with an unstackable-format repository to a
  destination with a default stacking policy.  (Andrew Bennetts)

* Fixed incorrect "Source format does not support stacking" warning
  when pushing to a smart server.  (Andrew Bennetts, #334114)

* Fix 'make check-dist-tarball' failure by converting paths to unicode when
  needed. (Vincent Ladeuil, #355454)

* Fixed "Specified file 'x/y/z' is outside current view: " occurring
  on ``bzr add x/y/z`` in formats supporting views when no view is
  defined.  (Ian Clatworthy, #344708)

* It is no longer possible to fetch between repositories while the
  target repository is in a write group. This prevents race conditions
  that prevent the use of RPC's to perform fetch, and thus allows
  optimising more operations. (Robert Collins, Andrew Bennetts)

* ``merge --force`` works again. (Robert Collins, #342105)

* No more warnings are issued about ``sha`` being deprecated under python-2.6.
  (Vincent Ladeuil, #346593)

* Pushing a new branch to a server that has a stacking policy will now
  upgrade from the local branch format when the stacking policy points at
  a branch which is itself stackable, because we know the client can read
  both branches, we know that the trunk for the project can be read too,
  so the upgrade will not inconvenience users. (Robert Collins, #345169)

* Pushing a new stacked branch will also push the parent inventories for
  revisions at the stacking boundary.  This makes sure that the stacked
  branch has enough data to calculate inventory deltas for all of its
  revisions (without requiring the fallback branch).  This avoids
  "'AbsentContentFactory' object has no attribute 'get_bytes_as'" errors
  when fetching the stacked branch from a 1.13 (or later) smart server.
  This partially fixes #354036.  (Andrew Bennetts, Robert Collins)

* The full test suite is passing again on OSX. Several minor issues (mostly
  test related) have been fixed. (Vincent Ladeuil, #355273).

* The GNU Changelog formatter is slightly improved in the case where
  the delta is empty, and now correctly claims not to support tags.
  (Andrea Bolognani)

* Shelve can now shelve changes to a symlink target.
  (James Westby, #341558)

* The help for the ``info`` command has been corrected.
  (Ian Clatworthy, #351931)

* Upgrade will now use a sensible default format if the source repository
  uses rich roots.  (Jelmer Vernooij, #252908)

Documentation
*************

* Expanded the index of the developer documentation. (Eric Siegerman)

* New topic `bzr help debug-flags`.  (Martin Pool)

* The generated manpage now explicitly lists aliases as commands.
  (James Westby, #336998)

API Changes
***********

* APIs deprecated in 1.6 and previous versions of bzr are now removed.
  (Martin Pool)

* ``CommitReporter`` is no longer called with ``unchanged`` status during
  commit - this was a full-tree overhead that bzr no longer performs.
  (Robert Collins)

* New abstract ``UIFactory`` method ``get_username`` which will be called to 
  obtain the username to use when connecting to remote machines. 
  (Jelmer Vernooij)

* New API ``Inventory.filter()`` added that filters an inventory by
  a set of file-ids so that only those fileids, their parents and
  their children are included.  (Ian Clatworthy)

* New sort order for ``get_record_stream`` ``groupcompress`` which
  sorts optimally for use with groupcompress compressors. (John Arbash
  Meinel, Robert Collins)

* Repository APIs ``get_deltas_for_revisions()`` and
  ``get_revision_delta()`` now support an optional ``specific_fileids``
  parameter. If provided, the deltas are filtered so that only those
  file-ids, their parents and their children are included.
  (Ian Clatworthy)

* The ``get_credentials`` and ``set_credentials`` methods of 
  ``AuthenticationConfig`` now accept an optional realm argument.
  (Jean-Francois Roy)

* The ``pb`` argument to ``fetch()`` is deprecated.
  (Martin Pool)

* The ``Serializer`` class and the serializer ``format registry`` have moved
  from ``bzrlib.xml_serializer`` to ``bzrlib.serializer``. (Jelmer Vernooij)

* The smart server jail now hooks into BzrDir.open to prevent any BzrDir
  that is not inside the backing transport from being opened.  See the
  module documentation for ``bzrlib.smart.request`` for details.
  (Andrew Bennetts, Robert Collins)

* ``Tree.get_symlink_target`` now always returns a unicode string result
  or None. Previously it would return the bytes from reading the link
  which could be in any arbitrary encoding. (Robert Collins)

Testing
*******

* ``bzrlib.tests.TestCase`` now fails the test if its own ``setUp``
  and ``tearDown`` weren't called.  This catches faulty tests that
  forget to upcall when overriding ``setUp`` and ``tearDown``.  Those
  faulty tests were not properly isolated.
  (Andrew Bennetts, Robert Collins)

* Fix test_msgeditor.MsgEditorTest test isolation.
  (Vincent Ladeuil, #347130)

* ``medusa`` is not used anymore as an FTP test server starting with
  python2.6. A new FTP test server based on ``pyftplib`` can be used
  instead. This new server is a soft dependency as medusa which is still
  preferred if both are available (modulo python version).
  (Vincent Ladeuil)

Internals
*********

* Added ``chk_map`` for fast, trie-based storage of tuple to string maps.
  (Robert Collins, John Arbash Meinel, Vincent Ladeuil)

* Added ``bzrlib.chk_map`` for fast, trie-based storage of tuple to string
  maps.  (Robert Collins, John Arbash Meinel, Vincent Ladeuil)

* Added ``bzrlib.inventory_delta`` module.  This will be used for
  serializing and deserializing inventory deltas for more efficient
  streaming on the network.  (Robert Collins, Andrew Bennetts)

* ``Branch._get_config`` has been added, which splits out access to the
  specific config file from the branch. This is used to let RemoteBranch
  avoid constructing real branch objects to access configuration settings.
  (Robert Collins, Andrew Bennetts)

* ``Branch`` now implements ``set_stacked_on_url`` in the base class as
  the implementation is generic and should impact foreign formats. This
  helps performance for ``RemoteBranch`` push operations to new stacked
  branches. (Robert Collins, Andrew Bennetts)

* ``BtreeIndex._spill_mem_keys_to_disk()`` now generates disk index with
  optmizations turned off. This only has effect when processing > 100,000
  keys during something like ``bzr pack``. (John Arbash Meinel)

* ``bzr selftest`` now accepts ``--subunit`` to run in subunit output
  mode. Requires ``lp:subunit`` installed to work, but is not a hard
  dependency. (Robert Collins)

* ``BzrDir.open_branch`` now takes an optional ``ignore_fallbacks``
  parameter for controlling opening of stacked branches.
  (Andrew Bennetts, Robert Collins)
  
* ``CommitBuilder`` has a new method, ``record_iter_changes`` which works
  in terms of an iter_changes iterator rather than full tree scanning.
  (Robert Collins)

* ``DirState`` can now be passed a custom ``SHA1Provider`` object
  enabling it to store the SHA1 and stat of the canonical (post
  content filtered) form. (Ian Clatworthy)

* New ``assertLength`` method based on one Martin has squirreled away
  somewhere. (Robert Collins, Martin Pool)

* New hook ``BzrDir.pre_open`` which runs before opening ``BzrDir``
  objects, allowing better enforcement of the smart server jail when
  dealing with stacked branches. (Robert Collins, Andrew Bennetts)

* New hook ``RioVersionInfoBuilder.revision``, allowing extra entries 
  to be added to the stanza that is printed for a particular revision.
  (Jelmer Vernooij)

* New repository method ``refresh_data`` to cause any repository to
  make visible data inserted into the repository by a smart server
  fetch operation. (Robert Collins, Andrew Bennetts)

* ``register_filter_stack_map`` now takes an optional fallback parameter,
  a callable to invoke if a preference has a value not in the map
  of filter stacks. This enhancement allows, for example,  bzr-svn to
  handle existing svn properties that define a list of keywords to be
  expanded.  (Ian Clatworthy)

* ``RemoteBranchConfig`` will use a new verb ``Branch.set_config_option``
  to write config settings to smart servers that support this, saving
  5 round trips on the stacked streaming acceptance test.
  (Robert Collins, Andrew Bennetts)

* ``RemoteBranch`` now provides ``_get_config`` for access to just the
  branch specific configuration from a remote server, which uses the 
  already existing ``Branch.get_config_file`` smart verb.
  (Robert Collins, Andrew Bennetts)

* ``RemoteRepository`` will now negatively cache missing revisions during
  ``get_parent_map`` while read-locked. Write-locks are unaffected.
  (Robert Collins, Andrew Bennetts)

* Removed ``InterRemoteToOther``, ``InterOtherToRemote`` and
  ``InterPackToRemotePack`` classes, as they are now unnecessary.
  (Andrew Bennetts)

* ``RepositoryFormat`` as a new attribute ``fast_deltas`` to indicate
  whether the repository can efficiently generate deltas between trees
  regardless of tree size. (Robert Collins)

* ``Repository.iter_files_bytes()`` now properly returns an "iterable of
  byte strings" (aka 'chunked') for the content. It previously was
  returning a plain string, which worked, but performed very poorly when
  building a working tree (file.writelines(str) is very inefficient). This
  can have a large effect on ``bzr checkout`` times. (John Arbash Meinel)

* selftest now supports a --parallel option, with values of 'fork' or
  'subprocess' to run the test suite in parallel. Currently only Linux
  machines work, other platforms need patches submitted. (Robert Collins,
  Vincent Ladeuil)

* ``tests.run_suite`` has a new parameter ``suite_decorators``, a list of 
  callables to use to decorate the test suite. Such decorators can add or
  remove tests, or even remote the test suite to another machine if
  desired. (Robert Collins)

* The smart server verb ``Repository.get_parent_map`` can now include
  information about ghosts when the special revision ``include-missing:``
  is in the requested parents map list. With this flag, ghosts are
  included as ``missing:REVISION_ID``. (Robert Collins, Andrew Bennetts)

* ``_walk_to_common_revisions`` will now batch up at least 50
  revisions before calling ``get_parent_map`` on the target,
  regardless of ``InterRepository``.
  (Andrew Bennetts, Robert Collins)

bzr 1.13
########

:Codename: paraskavedekatriaphobia
:1.13: 2009-03-14
:1.13rc1: 2009-03-10
:1.13.1: 2009-03-23
:1.13.2: 2009-04-27

GNU Changelog output can now be produced by ``bzr log --gnu-changelog``.  Debug
flags can now be set in ``~/.bazaar/bazaar.conf``.  Lightweight checkouts and
stacked branches should both be much faster over remote connections.  

Changes From 1.13.1 to 1.13.2
*****************************

A regression was found in the 1.13.1 release. When bzr 1.13.1 and earlier push
a stacked branch they do not take care to push all the parent inventories for
the transferred revisions. This means that a smart server serving that branch
often cannot calculate inventory deltas for the branch (because smart server
does not/cannot open fallback repositories). Prior to 1.13 the server did not
have a verb to stream revisions out of a repository, so that's why this bug has
appeared now.

Bug Fixes
*********

* Fix for bug 354036 ErrorFromSmartServer - AbsentContentFactory object has no
  attribute 'get_bytes_as' exception while pulling from Launchpad 
  (Jean-Francois Roy, Andrew Bennetts, Robert Collins)

Changes From 1.13final to 1.13.1
********************************

A couple regessions where found in the 1.13 release. The pyrex-generated C
extensions are missing from the .tar.gz and .zip files.  Documentation on how
to generate GNU ChangeLogs is wrong.

Bug Fixes
*********

* Change ``./bzr``'s ``_script_version`` to match ./bzrlib/__init__.py
  version_info. (Bob Tanner, Martin Pool, #345232)

* Distribution archives for 1.13 do not contain generated C extension modules
  (Jean-Francois Roy, Bob Tanner, #344465)

* GNU ChangeLog output can now be produced by bzr log --format gnu-changelog is
  incorrect (Deejay, Bob Tanner, Martin Pool, Robert Collins, #343928)

* ``merge --force`` works again. (Robert Collins, #342105)

Changes From 1.13rc1 to 1.13final
*********************************

* Fix "is not a stackable format" error when pushing a
  stackable-format branch with an unstackable-format repository to a
  destination with a default stacking policy.  (Andrew Bennetts)

* Progress bars now show the rate of network activity for
  ``bzr+ssh://`` and ``bzr://`` connections.  (Andrew Bennetts)

Compatibility Breaks
********************

* ``bzr log --line`` now indicates which revisions are merges with
  `[merge]` after the date.  Scripts which parse the output of this
  command may need to be adjusted.
  (Neil Martinsen-Burrell)

New Features
************

* ``bzr reconfigure`` now supports --with-trees and --with-no-trees
  options to change the default tree-creation policy of shared
  repositories.  (Matthew Fuller, Marius Kruger, #145033)

* Debug flags can now be set in ``~/.bazaar/bazaar.conf``.
  (Martin Pool)

* Filtered views provide a mask over the tree so that users can focus
  on a subset of a tree when doing their work. See ``Filtered views``
  in chapter 7 of the User Guide and ``bzr help view`` for details.
  (Ian Clatworthy)

* GNU Changelog output can now be produced by ``bzr log --gnu-changelog``.
  (Andrea Bolognani, Martin Pool)

* The ``-Dmemory`` flag now gives memory information on Windows.
  (John Arbash Meinel)

* Multiple authors for a commit can now be recorded by using the "--author"
  option multiple times. (James Westby, #185772)

* New clean-tree command, from bzrtools.  (Aaron Bentley, Jelmer Vernooij)

* New command ``bzr launchpad-open`` opens a Launchpad web page for that
  branch in your web browser, as long as the branch is on Launchpad at all.
  (Jonathan Lange)

* New API for getting bugs fixed by a revision: Revision.iter_bugs().
  (Jonathan Lange)

Improvements
************

* All bzr ``Hooks`` classes are now registered in
  ``bzrlib.hooks.known_hooks``. This removes the separate list from
  ``bzrlib.tests`` and ensures that all hooks registered there are
  correctly isolated by the test suite (previously
  ``MutableTreeHooks`` were not being isolated correctly). Further, 
  documentation for hooks is now dynamically generated from the
  present HookPoints. ``bzr hooks`` will now also report on all the
  hooks present in the ``bzrlib.hooks.known_hooks`` registry.
  (Robert Collins)

* ``bzr add`` no longer prints ``add completed`` on success. Failure
  still prints an error message. (Robert Collins)

* ``bzr branch`` now has a ``--no-tree`` option which turns off the
  generation of a working tree in the new branch.
  (Daniel Watkins, John Klinger, #273993)

* Bazaar will now point out ``bzr+ssh://`` to the user when they 
  use ssh://. (Jelmer Vernooij, #330535)

* ``bzr -v info`` now omits the number of committers branch statistic,
  making it many times faster for large projects. To include that
  statistic in the output, use ``bzr -vv info``.
  (Ian Clatworthy)

* ``bzr push`` to a ``bzr`` url (``bzr://``, ``bzr+ssh://`` etc) will
  stream if the server is version 1.13 or greater, reducing roundtrips
  significantly. (Andrew Bennetts, Robert Collins)

* Lightweight Checkouts and Stacked Branches should both be much
  faster over remote connections. Building the working tree now
  batches up requests into approx 5MB requests, rather than a separate
  request for each file. (John Arbash Meinel)

* Support for GSSAPI authentication when using HTTP or HTTPS. 
  (Jelmer Vernooij)

* The ``bzr shelve`` prompt now includes a '?' help option to explain the
  short options better. (Daniel Watkins, #327429)

* ``bzr lp-open`` now falls back to the push location if it cannot find a
  public location. (Jonathan Lange, #332372)

* ``bzr lp-open`` will try to find the Launchpad URL for the location
  passed on the command line. This makes ``bzr lp-open lp:foo`` work as
  expected. (Jonathan Lange, #332705)

* ``bzr send`` now supports MH-E via ``emacsclient``. (Eric Gillespie)

Bug Fixes
*********

* Allows ``bzr log <FILE>`` to be called in an empty branch without
  backtracing. (Vincent Ladeuil, #346431)

* Bazaar now gives a better message including the filename if it's
  unable to read a file in the working directory, for example because
  of a permission error.  (Martin Pool, #338653)

* ``bzr cat -r<old> <path>`` doesn't traceback anymore when <path> has a
  file id in the working tree different from the one in revision <old>.
  (Vincent Ladeuil, #341517, #253806)

* ``bzr send`` help is more specific about how to apply merge
  directives.  (Neil Martinsen-Burrell, #253470)

* ``bzr missing`` now uses ``Repository.get_revision_delta()`` rather
  than fetching trees and determining a delta itself. (Jelmer
  Vernooij, #315048)

* ``bzr push`` to a smart server no longer causes "Revision
  {set([('null:',)])} not present ..." errors when the branch has
  multiple root revisions. (Andrew Bennetts, #317654)

* ``bzr shelve`` now properly handle patches with no terminating newline.
  (Benoît PIERRE, #303569)

* ``bzr unshelve`` gives a more palatable error if passed a non-integer
  shelf id. (Daniel Watkins)

* Export now handles files that are not present in the tree.
  (James Westby, #174539)

* Fixed incorrect "Source format does not support stacking" warning
  when pushing to a smart server.  (Andrew Bennetts, #334114)
  
* Fixed "sprout() got an unexpected keyword argument 'source_branch'"
  error branching from old repositories.
  (Martin Pool, #321695)

* Make ``bzr push --quiet <non-local location>`` less chatty.
  (Kent Gibson, #221461)

* Many Branch hooks would not fire with ``bzr://`` and ``bzr+ssh://``
  branches, and this was not noticed due to a bug in the test logic
  for branches. This is now fixed and a test added to prevent it
  reoccuring. (Robert Collins, Andrew Bennetts)

* Restore the progress bar on Windows. We were disabling it when TERM
  wasn't set, but Windows doesn't set TERM. (Alexander Belchenko,
  #334808)

* ``setup.py build_ext`` now gives a proper error when an extension
  fails to build. (John Arbash Meinel)

* Symlinks to non ascii file names are now supported.
  (Robert Collins, Vincent Ladeuil, #339055, #272444)    

* Under rare circumstances (aka nobody reported a bug about it), the ftp
  transport could revert to ascii mode. It now stays in binary mode except
  when needed.  (Vincent Ladeuil)

* Unshelve does not generate warnings about progress bars.
  (Aaron Bentley, #328148)

* shelve cleans up properly when unversioned files are specified.
  (Benoît Pierre, Aaron Bentley)

Documentation
*************

* Added ``Organizing your workspace`` to the User Guide appendices,
  summarizing some common ways of organizing trees, branches and
  repositories and the processes/workflows implied/enabled by each.
  (Ian Clatworthy)

* Hooks can now be self documenting. ``bzrlib.hooks.Hooks.create_hook``
  is the entry point for this feature. (Robert Collins)

* The documentation for ``shelve`` and ``unshelve`` has been clarified.
  (Daniel Watkins, #327421, #327425)

API Changes
***********

* ``bzr selftest`` now fails if the bazaar sources contain trailing
  whitespace, non-unix style line endings and files not ending in a
  newline. About 372 files and 3243 lines with trailing whitespace was
  updated to comply with this. The code already complied with the other
  criteria, but now it is enforced. (Marius Kruger)

* ``bzrlib.branch.PushResult`` was renamed to 
  ``bzrlib.branch.BranchPushResult``. (Jelmer Vernooij)

* ``Branch.fetch`` and ``Repository.fetch`` now return None rather
  than a count of copied revisions and failed revisions. A while back
  we stopped ever reporting failed revisions because we started
  erroring instead, and the copied revisions count is not used in the
  UI at all - indeed it only reflects the repository status not
  changes to the branch itself. (Robert Collins)

* ``Inventory.apply_delta`` now raises an AssertionError if a file-id
  appears multiple times within the delta. (Ian Clatworthy)

* MutableTree.commit now favours the "authors" argument, with the old
  "author" argument being deprecated.

* Remove deprecated EmptyTree.  (Martin Pool)

* ``Repository.fetch`` now accepts an optional ``fetch_spec``
  parameter.  A ``SearchResult`` or ``MiniSearchResult`` may be passed
  to ``fetch_spec`` instead of a ``last_revision`` to specify exactly
  which revisions to fetch. (Andrew Bennetts)

* ``RepositoryAcquisitionPolicy.acquire_repository`` now returns a
  tuple of ``(repository, is_new_flag)``, rather than just the
  repository.  (Andrew Bennetts)

* Revision.get_apparent_author() is now deprecated, replaced by
  Revision.get_apparent_authors(), which returns a list. The former
  now returns the first item that would be returned from the second.

* The ``BranchBuilder`` test helper now accepts a ``timestamp``
  parameter to ``build_commit`` and ``build_snapshot``.  (Martin Pool)

* The ``_fetch_*`` attributes on ``Repository`` are now on
  ``RepositoryFormat``, more accurately reflecting their intent (they
  describe a disk format capability, not state of a particular
  repository of that format). (Robert Collins)

Internals
*********

* Branching from a non-stacked branch on a smart protocol is now
  free of virtual file system methods.
  (Robert Collins, Andrew Bennetts)

* Branch and Repository creation on a bzr+ssh://server are now done
  via RPC calls rather than VFS calls, reducing round trips for
  pushing new branches substantially. (Robert Collins)

* ``Branch.clone`` now takes the ``repository_policy`` formerly used
  inside ``BzrDir.clone_on_transport``, allowing stacking to be
  configured before the branch tags and revision tip are set. This
  fixes a race condition cloning stacked branches that would cause
  plugins to have hooks called on non-stacked instances.
  (Robert Collins, #334187)

* ``BzrDir.cloning_metadir`` now has a RPC call. (Robert Collins)

* ``BzrDirFormat.__str__`` now uses the human readable description
  rather than the sometimes-absent disk label. (Robert Collins)

* ``bzrlib.fetch`` is now composed of a sender and a sink component
  allowing for decoupling over a network connection. Fetching from
  or into a RemoteRepository with a 1.13 server will use this to
  stream the operation.
  (Andrew Bennetts, Robert Collins)

* ``bzrlib.tests.run_suite`` accepts a runner_class parameter
  supporting the use of different runners. (Robert Collins)

* Change how file_ids and revision_ids are interned as part of
  inventory deserialization. Now we use the real ``intern()``, rather
  than our own workaround that would also cache a Unicode copy of the
  string, and never emptied the cache. This should slightly reduce
  memory consumption. (John Arbash Meinel)

* New branch method ``create_clone_on_transport`` that returns a
  branch object. (Robert Collins)

* New hook Commands['extend_command'] to allow plugins to access a
  command object before the command is run (or help generated from
  it), without overriding the command. (Robert Collins)

* New version of the ``BzrDir.find_repository`` verb supporting
  ``_network_name`` to support removing more _ensure_real calls.
  (Robert Collins)

* ``RemoteBranchFormat`` no longer claims to have a disk format string.
  (Robert Collins)

* ``Repository`` objects now have ``suspend_write_group`` and
  ``resume_write_group`` methods.  These are currently only useful
  with pack repositories. (Andrew Bennetts, Robert Collins)

* ``BzrDirFormat``, ``BranchFormat`` and ``RepositoryFormat`` objects
  now have a ``network_name`` for passing the format across RPC calls.
  (Robert Collins, Andrew Bennetts)

* ``RepositoryFormat`` objects now all have a new attribute
  ``_serializer`` used by fetch when reserialising is required.
  (Robert Collins, Andrew Bennetts)

* Some methods have been pulled up from ``BzrBranch`` to ``Branch``
  to aid branch types that are not bzr branch objects (like
  RemoteBranch). (Robert Collins, Andrew Bennetts)

* Test adaptation has been made consistent throughout the built in
  tests. ``TestScenarioApplier``, ``multiply_tests_from_modules``,
  ``adapt_tests``, ``adapt_modules`` have all been deleted. Please
  use ``multiply_tests``, or for lower level needs ``apply_scenarios``
  and ``apply_scenario``. (Robert Collins)

* ``TestSkipped`` is now detected by TestCase and passed to the
  ``TestResult`` by calling ``addSkip``. For older TestResult objects,
  where ``addSkip`` is not available, ``addError`` is still called.
  This permits test filtering in subunit to strip out skipped tests
  resulting in a faster fix-shrink-list-run cycle. This is compatible
  with the testtools protocol for skips. (Robert Collins)

* The ``_index`` of ``KnitVersionedFiles`` now supports the ability
  to scan an underlying index that is going to be incorporated into
  the ``KnitVersionedFiles`` object, to determine if it has missing
  delta references. The method is ``scan_unvalidated_index``.
  (Andrew Bennetts, Robert Collins)

* There is a RemoteSink object which handles pushing to smart servers.
  (Andrew Bennetts, Robert Collins)

* ``TransportTraceDecorator`` now logs ``put_bytes_non_atomic`` and
  ``rmdir`` calls. (Robert Collins)

* ``VersionedFiles`` record adapters have had their signature change
  from ``(record, record.get_bytes_as(record.storage_kind))`` to
  ``(record)`` reducing excess duplication and allowing adapters
  to access private data in record to obtain content more
  efficiently. (Robert Collins)

* We no longer probe to see if we should create a working tree during
  clone if we cannot get a local_abspath for the new bzrdir.
  (Robert Collins)


bzr 1.12
########

:Codename: 1234567890
:1.12: 2009-02-13
:1.12rc1: 2009-02-10

This release of Bazaar contains many improvements to the speed,
documentation and functionality of ``bzr log`` and the display of logged
revisions by ``bzr status``.  bzr now also gives a better indication of
progress, both in the way operations are drawn onto a text terminal, and
by showing the rate of network IO.

Changes from RC1 to Final
*************************

* ``bzr init --development-wt5[-rich-root]`` would fail because of
  circular import errors. (John Arbash Meinel, #328135)

* Expanded the help for log and added a new help topic called
  ``log-formats``.  (Ian Clatworthy)

Compatibility Breaks
********************

* By default, ``bzr status`` after a merge now shows just the pending
  merge tip revisions. This improves the signal-to-noise ratio after
  merging from trunk and completes much faster. To see all merged
  revisions, use the new ``-v`` flag.  (Ian Clatworthy)

* ``bzr log --line`` now shows any tags after the date and before
  the commit message. If you have scripts which parse the output
  from this command, you may need to adjust them accordingly.
  (Ian Clatworthy)

* ``bzr log --short`` now shows any additional revision properties
  after the date and before the commit message.  Scripts that parse 
  output of the log command in this situation may need to adjust.
  (Neil Martinsen-Burrell)

* The experimental formats ``1.12-preview`` and ``1.12-preview-rich-root``
  have been renamed ``development-wt5`` and ``development-wt5-rich-root``
  respectively, given they are not ready for release in 1.12.
  (Ian Clatworthy)

* ``read_bundle_from_url`` has been deprecated. (Vincent Ladeuil)

New Features
************

* Add support for filtering ``bzr missing`` on revisions.  Remote revisions
  can be filtered using ``bzr missing -r -20..-10`` and local revisions can
  be filtered using ``bzr missing --my-revision -20..-10``.
  (Marius Kruger)

* ``bzr log -p`` displays the patch diff for each revision.
  When logging a file, the diff only includes changes to that file.
  (Ian Clatworthy, #202331, #227335)

* ``bzr log`` supports a new option called ``-n N`` or ``--level N``.
  A value of 0 (zero) means "show all nested merge revisions" while
  a value of 1 (one) means "show just the top level". Values above
  1 can be used to see a limited amount of nesting. That can be
  useful for seeing the level or two below PQM submits for example.
  To force the ``--short`` and ``--line`` formats to display all nested
  merge revisions just like ``--long`` does by default, use a command
  like ``bzr log --short -n0``. To display just the mainline using
  ``--long`` format, ``bzr log --long -n1``.
  (Ian Clatworthy)

Improvements
************

* ``bzr add`` more clearly communicates success vs failure.
  (Daniel Watkins)

* ``bzr init`` will now print a little less verbose output.
  (Marius Kruger)

* ``bzr log`` is now much faster in many use cases, particularly
  at incrementally displaying results and filtering by a
  revision range. (Ian Clatworthy)

* ``bzr log --short`` and ``bzr log --line`` now show tags, if any,
  for each revision. The tags are shown comma-separated inside
  ``{}``. For short format, the tags appear at the end of line
  before the optional ``[merge]`` indicator. For line format,
  the tags appear after the date. (Ian Clatworthy)

* Progress bars now show the rate of activity for some sftp 
  operations, and they are drawn different.  (Martin Pool, #172741)

* Progress bars now show the rate of activity for urllib and pycurl based
  http client implementations. The operations are tracked at the socket
  level for better precision.
  (Vincent Ladeuil)

* Rule-based preferences can now accept multiple patterns for a set of
  rules.  (Marius Kruger)

* The ``ancestor:`` revision spec will now default to referring to the
  parent of the branch if no other location is given.
  (Daniel Watkins, #198417)

* The debugger started as a result of setting ``$BZR_PDB`` works
  around a bug in ``pdb``, http://bugs.python.org/issue4150.  The bug
  can cause truncated tracebacks in Python versions before 2.6.
  (Andrew Bennetts)

* VirtualVersionedFiles now implements
  ``iter_lines_added_or_present_in_keys``. This allows the creation of 
  new branches based on stacked bzr-svn branches. (#311997)

Bug Fixes
*********

* ``bzr annotate --show-ids`` doesn't give a backtrace on empty files
  anymore.
  (Anne Mohsen, Vincent Ladeuil, #314525)

* ``bzr log FILE`` now correctly shows mainline revisions merging
  a change to FILE when the ``--short`` and ``--line`` log formats
  are used. (Ian Clatworthy, #317417)

* ``bzr log -rX..Y FILE`` now shows the history of FILE provided
  it existed in Y or X, even if the file has since been deleted or
  renamed. If no range is given, the current/basis tree and
  initial tree are searched in that order. More generally, log
  now interprets filenames in their historical context.
  (Ian Clatworthy, #175520)

* ``bzr status`` now reports nonexistent files and continues, then
  errors (with code 3) at the end.  (Karl Fogel, #306394)

* Don't require the present compression base in knits to be the same
  when adding records in knits. (Jelmer Vernooij, #307394)

* Fix a problem with CIFS client/server lag on Windows colliding with
  an invariant-per-process algorithm for generating AtomicFile names
  (Adrian Wilkins, #304023)

* Many socket operations now handle EINTR by retrying the operation.
  Previously EINTR was treated as an unrecoverable failure.  There is
  a new ``until_no_eintr`` helper function in ``bzrlib.osutils``.
  (Andrew Bennetts)

* Support symlinks with non-ascii characters in the symlink filename.
  (Jelmer Vernooij, #319323)

* There was a bug in how we handled resolving when a file is deleted
  in one branch, and modified in the other. If there was a criss-cross
  merge, we would cause the deletion to conflict a second time.
  (Vincent Ladeuil, John Arbash Meinel)

* There was another bug in how we chose the correct intermediate LCA in
  criss-cross merges leading to several kind of changes be incorrectly
  handled.
  (John Arbash Meinel, Vincent Ladeuil)

* Unshelve now handles deleted paths without crashing. (Robert Collins)

Documentation
*************

* Improved plugin developer documentation.  (Martin Pool)

API Changes
***********

* ``ProgressBarStack`` is deprecated; instead use
  ``ui_factory.nested_progress_bar`` to create new progress bars.
  (Martin Pool)

* ForeignVcsMapping() now requires a ForeignVcs object as first
  argument. (Jelmer Vernooij)

* ForeignVcsMapping.show_foreign_revid() has been moved to
  ForeignVcs. (Jelmer Vernooij)

* ``read_bundle_from_url`` is deprecated in favor of
  ``read_mergeable_from_url``.  (Vincent Ladeuil)

* Revision specifiers are now registered in
  ``bzrlib.revisionspec.revspec_registry``, and the old list of 
  revisionspec classes (``bzrlib.revisionspec.SPEC_TYPES``) has been
  deprecated. (Jelmer Vernooij, #321183)

* The progress and UI classes have changed; the main APIs remain the
  same but code that provides a new UI or progress bar class may
  need to be updated.  (Martin Pool)

Internals
*********

* Default User Interface (UI) is CLIUIFactory when bzr runs in a dumb
  terminal. It is sometimes desirable do override this default by forcing
  bzr to use TextUIFactory. This can be achieved by setting the
  BZR_USE_TEXT_UI environment variable (emacs shells, as opposed to
  compile buffers, are such an example).
  (Vincent Ladeuil)

* New API ``Branch.iter_merge_sorted_revisions()`` that iterates over
  ``(revision_id, depth, revno, end_of_merge)`` tuples.
  (Ian Clatworthy)

* New ``Branch.dotted_revno_to_revision_id()`` and
  ``Branch.revision_id_to_dotted_revno()`` APIs that pick the most
  efficient way of doing the mapping.
  (Ian Clatworthy)

* Refactor cmd_serve so that it's a little easier to build commands that
  extend it, and perhaps even a bit easier to read.  (Jonathan Lange)

* ``TreeDelta.show()`` now accepts a ``filter`` parameter allowing log
  formatters to retrict the output.
  (Vincent Ladeuil)


bzr 1.11
########

:Codename: "Eyes up!"
:Released: 2009-01-19

This first monthly release of Bazaar for 2009 improves Bazaar's operation
in Windows, Mac OS X, and other situations where file names are matched
without regard to capitalization: Bazaar tries to match the case of an
existing file.  This release of Bazaar also improves the efficiency of
Tortoise Windows Shell integration and lets it work on 64-bit platforms.

The UI through which Bazaar supports historic formats has been improved,
so 'bzr help formats' now gives a simpler and shorter list, with clear
advice.

This release also fixes a number of bugs, particularly a glitch that can
occur when there are concurrent writes to a pack repository.

Bug Fixes
*********

* Fix failing test when CompiledChunksToLines is not available.
  (Vincent Ladeuil)

* Stacked branches don't repeatedly open their transport connection.
  (John Arbash Meinel)



bzr 1.11rc1
###########

:Codename: "Eyes up!"
:Released: 2009-01-09

Changes
*******

* Formats using Knit-based repository formats are now explicitly
  marked as deprecated. (Ian Clatworthy)

New Features
************

* Add support for `bzr tags -r 1..2`, that is we now support showing
  tags applicable for a specified revision range. (Marius Kruger)

* ``authentication.conf`` now accepts pluggable read-only credential
  stores. Such a plugin (``netrc_credential_store``) is now included,
  handles the ``$HOME/.netrc`` file and can server as an example to
  implement other plugins.
  (Vincent Ladeuil)

* ``shelve --list`` can now be used to list shelved changes.
  (Aaron Bentley)

Improvements
************

* Add trailing slash to directories in all output of ``bzr ls``, except
  ``bzr ls --null``. (Gordon P. Hemsley, #306424)

* ``bzr revision-info`` now supports a -d option to specify an
  alternative branch. (Michael Hudson)

* Add connection to a C++ implementation of the Windows Shell Extension
  which is able to fully replace the current Python implemented one.
  Advantages include 64bit support and reduction in overhead for
  processes which drag in shell extensions.
  (Mark Hammond)

* Support the Claws mail client directly, rather than via
  xdg-email. This prevents the display of an unnecessary modal
  dialog in Claws, informing the user that a file has been
  attached to the message, and works around bug #291847 in
  xdg-utils which corrupts the destination address.

* When working on a case-insensitive case-preserving file-system, as
  commonly found with Windows, bzr will often ignore the case of the
  arguments specified by the user in preference to the case of an existing
  item on the file-system or in the inventory to help prevent
  counter-intuitive behaviour on Windows. (Mark Hammond)

Bug Fixes
*********
  
* Allow BzrDir implementation to implement backing up of 
  control directory. (#139691)

* ``bzr push`` creating a new stacked branch will now only open a
  single connection to the target machine. (John Arbash Meinel)

* Don't call iteritems on transport_list_registry, because it may
  change during iteration.  (Martin Pool, #277048)

* Don't make a broken branch when pushing an unstackable-format branch
  that's in a stackable shared repository to a location with default
  stack-on location.  (Andrew Bennetts, #291046)

* Don't require embedding user in HTTP(S) URLs do use authentication.conf.
  (Ben Jansen, Vincent Ladeuil, #300347)

* Fix a problem with CIFS client/server lag on windows colliding with
  an invariant-per-process algorithm for generating AtomicFile names
  (Adrian Wilkins, #304023)

* Fix bogus setUp signature in UnavailableFTPServer.
  (Gary van der Merwe, #313498)

* Fix compilation error in ``_dirstate_helpers_c`` on SunOS/Solaris.
  (Jari Aalto)

* Fix SystemError in ``_patiencediff_c`` module by calling
  PyErr_NoMemory() before returning NULL in PatienceSequenceMatcher_new.
  (Andrew Bennetts, #303206)

* Give proper error message for diff with non-existent dotted revno.
  (Marius Kruger, #301969)

* Handle EACCES (permission denied) errors when launching a message
  editor, and emit warnings when a configured editor cannot be
  started. (Andrew Bennetts)

* ``$HOME/.netrc`` file is now recognized as a read-only credential store
  if configured in ``authentication.conf`` with 'password_encoding=netrc'
  in the appropriate sections.
  (Vincent Ladeuil, #103029)

* Opening a stacked branch now properly shares the connection, rather
  than opening a new connection for the stacked-on branch.
  (John Arbash meinel)

* Preserve transport decorators while following redirections.
  (Vincent Ladeuil, #245964, #270863)

* Provides a finer and more robust filter for accepted redirections.
  (Vincent Ladeuil, #303959, #265070)

* ``shelve`` paths are now interpreted relative to the current working
  tree.  (Aaron Bentley)

* ``Transport.readv()`` defaults to not reading more than 100MB in a
  single array. Further ``RemoteTransport.readv`` sets this to 5MB to
  work better with how it splits its requests.
  (John Arbash Meinel, #303538)

* Pack repositories are now able to reload the pack listing and retry
  the current operation if another action causes the data to be
  repacked.  (John Arbash Meinel, #153786)

* ``pull -v`` now respects the log_format configuration variable.
  (Aaron Bentley)

* ``push -v`` now works on non-initial pushes.  (Aaron Bentley)

* Use the short status format when the short format is used for log.
  (Vincent Ladeuil, #87179)

* Allow files to be renamed or moved via remove + add-by-id. (Charles
  Duffy, #314251)

Documentation
*************

* Improved the formats help topic to explain why multiple formats
  exist and to provide guidelines in selecting one. Introduced
  two new supporting help topics: current-formats and other-formats.
  (Ian Clatworthy)

API Changes
***********

* ``LRUCache(after_cleanup_size)`` was renamed to
  ``after_cleanup_count`` and the old name deprecated. The new name is
  used for clarity, and to avoid confusion with
  ``LRUSizeCache(after_cleanup_size)``. (John Arbash Meinel)

* New ``ForeignRepository`` base class, to help with foreign branch 
  support (e.g. svn).  (Jelmer Vernooij)

* ``node_distances`` and ``select_farthest`` can no longer be imported
  from ``bzrlib.graph``.  They can still be imported from
  ``bzrlib.deprecated_graph``, which has been the preferred way to
  import them since before 1.0.  (Andrew Bennetts)
  
* The logic in commit now delegates inventory basis calculations to
  the ``CommitBuilder`` object; this requires that the commit builder
  in use has been updated to support the new ``recording_deletes`` and
  ``record_delete`` methods. (Robert Collins)

Testing
*******

* An HTTPS server is now available (it requires python-2.6). Future bzr
  versions will allow the use of the python-2.6 ssl module that can be
  installed for 2.5 and 2.4.

* ``bzr selftest`` now fails if new trailing white space is added to
  the bazaar sources. It only checks changes not committed yet. This
  means that PQM will now reject changes that introduce new trailing
  whitespace. (Marius Kruger)

* Introduced new experimental formats called ``1.12-preview`` and
  ``1.12-preview-rich-root`` to enable testing of related pending
  features, namely content filtering and filtered views.
  (Ian Clatworthy)

Internals
*********

* Added an ``InventoryEntry`` cache when deserializing inventories.
  Can cut the time to iterate over multiple RevisionsTrees in half.
  (John Arbash Meinel)

* Added ``bzrlib.fifo_cache.FIFOCache`` which is designed to have
  minimal overhead versus using a plain dict for cache hits, at the
  cost of not preserving the 'active' set as well as an ``LRUCache``.
  (John Arbash Meinel)

* ``bzrlib.patience_diff.unified_diff`` now properly uses a tab
  character to separate the filename from the date stamp, and doesn't
  add trailing whitespace when a date stamp is not supplied.
  (Adeodato Simó, John Arbash Meinel)

* ``DirStateWorkingTree`` and ``DirStateWorkingTreeFormat`` added
  as base classes of ``WorkingTree4`` and ``WorkingTreeFormat4``
  respectively. (Ian Clatworthy)

* ``KnitVersionedFiles._check_should_delta()`` now uses the
  ``get_build_details`` api to avoid multiple hits to the index, and
  to properly follow the ``compression_parent`` rather than assuming
  it is the left-hand parent. (John Arbash Meinel)

* ``KnitVersionedFiles.get_record_stream()`` will now chose a
  more optimal ordering when the keys are requested 'unordered'.
  Previously the order was fully random, now the records should be
  returned from each pack in turn, in forward I/O order.
  (John Arbash Meinel)
    
* ``mutter()`` will now flush the ``~/.bzr.log`` if it has been more
  than 2s since the last time it flushed. (John Arbash Meinel)

* New method ``bzrlib.repository.Repository.add_inventory_by_delta``
  allows adding an inventory via an inventory delta, which can be
  more efficient for some repository types. (Robert Collins)

* Repository ``CommitBuilder`` objects can now accumulate an inventory
  delta. To enable this functionality call ``builder.recording_deletes``
  and additionally call ``builder.record_delete`` when a delete
  against the basis occurs. (Robert Collins)

* The default http handler has been changed from pycurl to urllib.
  The default is still pycurl for https connections. (The only
  advantage of pycurl is that it checks ssl certificates.)
  (John Arbash Meinel)

* ``VersionedFiles.get_record_stream()`` can now return objects with a
  storage_kind of ``chunked``. This is a collection (list/tuple) of
  strings. You can use ``osutils.chunks_to_lines()`` to turn them into
  guaranteed 'lines' or you can use ``''.join(chunks)`` to turn it
  into a fulltext. This allows for some very good memory savings when
  asking for many texts that share ancestry, as the individual chunks
  can be shared between versions of the file. (John Arbash Meinel)

* ``pull -v`` and ``push -v`` use new function
  ``bzrlib.log.show_branch_change`` (Aaron Bentley)



bzr 1.10
########

:Released: 2008-12-05

Bazaar 1.10 has several performance improvements for copying revisions
(especially for small updates to large projects).  There has also been a
significant amount of effort in polishing stacked branches.  The commands
``shelve`` and ``unshelve`` have become core commands, with an improved
implementation.

The only changes versus bzr-1.10rc1 are bugfixes for stacked branches.

bug Fixes
*********

* Don't set a pack write cache size from RepoFetcher, because the
  cache is not coherent with reads and causes ShortReadvErrors.
  This reverses the change that fixed #294479.
  (Martin Pool, #303856)

* Properly handle when a revision can be inserted as a delta versus
  when it needs to be expanded to a fulltext for stacked branches.
  There was a bug involving merge revisions. As a method to help
  prevent future difficulties, also make stacked fetches sort
  topologically. (John Arbash Meinel, #304841)


bzr 1.10rc1
###########

:Released: 2008-11-28

This release of Bazaar focuses on performance improvements when pushing
and pulling revisions, both locally and to remote networks.  The popular
``shelve`` and ``unshelve`` commands, used to interactively revert and
restore work in progress, have been merged from bzrtools into the bzr
core.  There are also bug fixes for portability, and for stacked branches.

New Features
************

* New ``commit_message_template`` hook that is called by the commit
  code to generate a template commit message. (Jelmer Vernooij)

* New `shelve` and `unshelve` commands allow undoing and redoing changes.
  (Aaron Bentley)

Improvements
************

* ``(Remote)Branch.copy_content_into`` no longer generates the full revision
  history just to set the last revision info.
  (Andrew Bennetts, John Arbash Meinel)

* Fetches between formats with different serializers (such as
  pack-0.92-subtree and 1.9-rich-root) are faster now.  This is due to
  operating on batches of 100 revisions at time rather than
  one-by-one.  (Andrew Bennetts, John Arbash Meinel)

* Search index files corresponding to pack files we've already used
  before searching others, because they are more likely to have the
  keys we're looking for.  This reduces the number of iix and tix
  files accessed when pushing 1 new revision, for instance.
  (John Arbash Meinel)

* Signatures to transfer are calculated more efficiently in
  ``item_keys_introduced_by``.  (Andrew Bennetts, John Arbash Meinel)

* The generic fetch code can once again copy revisions and signatures
  without extracting them completely to fulltexts and then serializing
  them back down into byte strings. This is a significant performance
  improvement when fetching from a stacked branch.
  (John Arbash Meinel, #300289)

* When making a large readv() request over ``bzr+ssh``, break up the
  request into more manageable chunks. Because the RPC is not yet able
  to stream, this helps keep us from buffering too much information at
  once. (John Arbash Meinel)

Bug Fixes
*********

* Better message when the user needs to set their Launchpad ID.
  (Martin Pool, #289148)

* ``bzr commit --local`` doesn't access the master branch anymore.
  This fixes a regression introduced in 1.9.  (Marius Kruger, #299313)

* Don't call the system ``chdir()`` with an empty path. Sun OS seems
  to give an error in that case.  Also, don't count on ``getcwd()``
  being able to allocate a new buffer, which is a gnu extension.
  (John Arbash Meinel, Martin Pool, Harry Hirsch, #297831)

* Don't crash when requesting log --forward <file> for a revision range
  starting with a dotted revno.
  (Vincent Ladeuil, #300055)

* Don't create text deltas spanning stacked repositories; this could
  cause "Revision X not present in Y" when later accessing them.
  (Martin Pool, #288751)

* Pack repositories are now able to reload the pack listing and retry
  the current operation if another action causes the data to be
  repacked.  (John Arbash Meinel, #153786)

* PermissionDenied errors from smart servers no longer cause
  "PermissionDenied: "None"" on the client.
  (Andrew Bennetts, #299254)

* Pushing to a stacked pack repository now batches writes, the same
  way writes are batched to ordinary pack repository.  This makes
  pushing to a stacked branch over the network much faster.
  (Andrew Bennetts, #294479)

* TooManyConcurrentRequests no longer occur when a fetch fails and
  tries to abort a write group.  This allows the root cause (e.g. a
  network interruption) to be reported.  (Andrew Bennetts, #297014)

* RemoteRepository.get_parent_map now uses fallback repositories.
  (Aaron Bentley, #297991?, #293679?)

API Changes
***********

* ``CommitBuilder`` now validates the strings it will be committing,
  to ensure that they do not have characters that will not be properly
  round-tripped. For now, it just checks for characters that are
  invalid in the XML form. (John Arbash Meinel, #295161)

* Constructor parameters for NewPack (internal to pack repositories)
  have changed incompatibly.

* ``Repository.abort_write_group`` now accepts an optional
  ``suppress_errors`` flag.  Repository implementations that override
  ``abort_write_group`` will need to be updated to accept the new
  argument.  Subclasses that only override ``_abort_write_group``
  don't need to change.

* Transport implementations must provide copy_tree_to_transport.  A default
  implementation is provided for Transport subclasses.

Testing
*******

* ``bzr selftest`` now fails if no doctests are found in a module
  that's expected to have them.  (Martin Pool)

* Doctests now only report the first failure.  (Martin Pool)


bzr 1.9
#######

:Released: 2008-11-07

This release of Bazaar adds a new repository format, ``1.9``, with smaller
and more efficient index files.  This format can be specified when
creating a new repository, or used to losslessly upgrade an existing
repository.  bzr 1.9 also speeds most operations over the smart server
protocol, makes annotate faster, and uses less memory when making
checkouts or pulling large amounts of data.

Bug Fixes
*********

* Fix "invalid property value 'branch-nick' for None" regression with
  branches bound to svn branches.  (Martin Pool, #293440)

* Fix SSL/https on Python2.6.  (Vincent Ladeuil, #293054)

* ``SFTPTransport.readv()`` had a bug when requests were out-of-order.
  This only triggers some-of-the-time on Knit format repositories.
  (John Arbash Meinel, #293746)


bzr 1.9rc1
##########

:Released: 2008-10-31

New Features
************

* New Branch hook ``transform_fallback_location`` allows a function to
  be called when looking up the stacked source. (Michael Hudson)

* New repository formats ``1.9`` and ``1.9-rich-root``. These have all
  the functionality of ``1.6``, but use the new btree indexes.
  These indexes are both smaller and faster for access to historical
  information.  (John Arbash Meinel)

Improvements
************

* ``BTreeIndex`` code now is able to prefetch extra pages to help tune
  the tradeoff between bandwidth and latency. Should be tuned
  appropriately to not impact commands which need minimal information,
  but provide a significant boost to ones that need more context. Only
  has a direct impact on the ``--development2`` format which uses
  btree's for the indexes. (John Arbash Meinel)

* ``bzr dump-btree`` is a hidden command introduced to allow dumping
  the contents of a compressed btree file.  (John Arbash Meinel)

* ``bzr pack`` now tells the index builders to optimize for size. For
  btree index repositories, this can save 25% of the index size
  (mostly in the text indexes). (John Arbash Meinel)

* ``bzr push`` to an existing branch or repository on a smart server
  is faster, due to Bazaar making more use of the ``get_parent_map``
  RPC when querying the remote branch's revision graph.
  (Andrew Bennetts)

* default username for bzr+ssh and sftp can be configured in
  authentication.conf. (Aaron Bentley)

* launchpad-login now provides a default username for bzr+ssh and sftp
  URLs, allowing username-free URLs to work for everyone. (Aaron Bentley)

* ``lp:`` lookups no longer include usernames, making them shareable and
  shorter. (Aaron Bentley)

* New ``PackRepository.autopack`` smart server RPC, which does
  autopacking entirely on the server.  This is much faster than
  autopacking via plain file methods, which downloads a large amount
  of pack data and then re-uploads the same pack data into a single
  file.  This fixes a major (although infrequent) cause of lengthy
  delays when using a smart server.  For example, pushing the 10th
  revision to a repository with 9 packs now takes 44 RPCs rather than
  179, and much less bandwidth too.  This requires Bazaar 1.9 on both
  the client and the server, otherwise the client will fallback to the
  slower method.  (Andrew Bennetts)

Bug Fixes
*********

* A failure to load a plugin due to an IncompatibleAPI exception is
  now correctly reported. (Robert Collins, #279451)

* API versioning support now has a multiple-version checking api
  ``require_any_api``. (Robert Collins, #279447)

* ``bzr branch --stacked`` from a smart server to a standalone branch
  works again.  This fixes a regression in 1.7 and 1.8.
  (Andrew Bennetts, #270397)

* ``bzr co`` uses less memory. It used to unpack the entire WT into
  memory before writing it to disk. This was a little bit faster, but
  consumed lots of memory. (John Arbash Meinel, #269456)

* ``bzr missing --quiet`` no longer prints messages about whether
  there are missing revisions.  The exit code indicates whether there
  were or not.  (Martin Pool, #284748)

* Fixes to the ``annotate`` code. The fast-path which re-used the
  stored deltas was accidentally disabled all the time, instead of
  only when a branch was stacked. Second, the code would accidentally
  re-use a delta even if it wasn't against the left-parent, this
  could only happen if ``bzr reconcile`` decided that the parent
  ordering was incorrect in the file graph.  (John Arbash Meinel)

* "Permission denied" errors that occur when pushing a new branch to a
  smart server no longer cause tracebacks.  (Andrew Bennetts, #278673)

* Some compatibility fixes for building the extensions with MSVC and
  for python2.4. (John Arbash Meinel, #277484)

* The index logic is now able to reload the list of pack files if and
  index ends up disappearing. We still don't reload if the pack data
  itself goes missing after checking the index. This bug appears as a
  transient failure (file not found) when another process is writing
  to the repository.  (John Arbash Meinel, #153786)

* ``bzr switch`` and ``bzr bind`` will now update the branch nickname if
  it was previously set. All checkouts will now refer to the bound branch
  for a nickname if one was not explicitly set.
  (Marius Kruger, #230903)

Documentation
*************

* Improved hook documentation. (Michael Ernst)

API Changes
***********

* commands.plugins_cmds is now a CommandRegistry, not a dict.

Internals
*********

* New AuthenticationConfig.set_credentials method allows easy programmatic
  configuration of authetication credentials.


bzr 1.8
#######

:Released: 2008-10-16

Bazaar 1.8 includes several fixes that improve working tree performance,
display of revision logs, and merges.  The bzr testsuite now passes on OS
X and Python 2.6, and almost completely passes on Windows.  The
smartserver code has gained several bug fixes and performance
improvements, and can now run server-side hooks within an http server.

Bug Fixes
*********

* Fix "Must end write group" error when another error occurs during
  ``bzr push``.  (Andrew Bennetts, #230902)

Portability
***********

* Some Pyrex versions require the WIN32 macro defined to compile on
  that platform.  (Alexander Belchenko, Martin Pool, #277481)


bzr 1.8rc1
##########

:Released: 2008-10-07

Changes
*******

* ``bzr log file`` has been changed. It now uses a different method
  for determining which revisions to show as merging the changes to
  the file. It now only shows revisions which merged the change
  towards your mainline. This simplifies the output, makes it faster,
  and reduces memory consumption.  (John Arbash Meinel)

* ``bzr merge`` now defaults to having ``--reprocess`` set, whenever
  ``--show-base`` is not supplied.  (John Arbash Meinel)

* ``bzr+http//`` will now optionally load plugins and write logs on the
  server. (Marius Kruger)

* ``bzrlib._dirstate_helpers_c.pyx`` does not compile correctly with
  Pyrex 0.9.4.1 (it generates C code which causes segfaults). We
  explicitly blacklist that version of the compiler for that
  extension. Packaged versions will include .c files created with
  pyrex >= 0.9.6 so it doesn't effect releases, only users running
  from the source tree. (John Arbash Meinel, #276868)

Features
********

* bzr is now compatible with python-2.6. python-2.6 is not yet officially
  supported (nor released, tests were conducted with the dev version of
  python-2.6rc2), but all known problems have been fixed.  Feedback
  welcome.
  (Vincent Ladeuil, #269535)

Improvements
************

* ``bzr annotate`` will now include uncommitted changes from the local
  working tree by default. Such uncommitted changes are given the
  revision number they would get if a commit was done, followed with a
  ? to indicate that its not actually known. (Robert Collins, #3439)

* ``bzr branch`` now accepts a ``--standalone`` option, which creates a
  standalone branch regardless of the presence of shared repositories.
  (Daniel Watkins)

* ``bzr push`` is faster in the case there are no new revisions to
  push.  It is also faster if there are no tags in the local branch.
  (Andrew Bennetts)

* File changes during a commit will update the tree stat cache.
  (Robert Collins)

* Location aliases can now accept a trailing path.  (Micheal Hudson)

* New hooks ``Lock.hooks`` when LockDirs are acquired and released.
  (Robert Collins, MartinPool)

* Switching in heavyweight checkouts uses the master branch's context, not
  the checkout's context.  (Adrian Wilkins)

* ``status`` on large trees is now faster, due to optimisations in the
  walkdirs code. Of particular note, the walkdirs code now performs
  a temporary ``chdir()`` while reading a single directory; if your
  platform has non thread-local current working directories (and is
  not windows which has its own implementation), this may introduce a
  race condition during concurrent uses of bzrlib. The bzrlib CLI
  will not encounter this as it is single threaded for working tree
  operations. (Robert Collins)

* The C extensions now build on python 2.4 (Robert Collins, #271939)

* The ``-Dhpss`` debug flag now reports the number of smart server
  calls per medium to stderr.  This is in addition to the existing
  detailed logging to the .bzr.log trace file.  (Andrew Bennetts)

Bug Fixes
*********

* Avoid random failures arising from misinterpreted ``errno`` values
  in ``_readdir_pyx.read_dir``.
  (Martin Pool, #279381)

* Branching from a shared repository on a smart server into a new
  repository now preserves the repository format.
  (Andrew Bennetts, #269214)

* ``bzr log`` now accepts a ``--change`` option.
  (Vincent Ladeuil, #248427)

* ``bzr missing`` now accepts an ``--include-merges`` option.
  (Vincent Ladeuil, #233817)

* Don't try to filter (internally) '.bzr' from the files to be deleted if
  it's not there.
  (Vincent Ladeuil, #272648)

* Fix '_in_buffer' AttributeError when using the -Dhpss debug flag.
  (Andrew Bennetts)

* Fix TooManyConcurrentRequests errors caused by a connection failure
  when doing ``bzr pull`` or ``bzr merge`` from a ``bzr+ssh`` URL.
  (Andrew Bennetts, #246233)

* Fixed ``bzr st -r branch:PATH_TO_BRANCH`` where the other branch
  is in a different repository than the current one.
  (Lukáš Lalinský, #144421)

* Make the first line of the manpage preamble a comment again.
  (David Futcher, #242106)

* Remove use of optional parameter in GSSAPI FTP support, since
  it breaks newer versions of Python-Kerberos. (Jelmer Vernooij)

* The autopacking logic will now always create a single new pack from
  all of the content which it deems is worth moving. This avoids the
  'repack a single pack' bug and should result in better packing
  overall.  (John Arbash Meinel, #242510, #172644)

* Trivial documentation fix.
  (John Arbash Meinel, #270471)

* ``bzr switch`` and ``bzr bind`` will now update the branch nickname if
  it was previously set. All checkouts will now refer to the bound branch
  for a nickname if one was not explicitly set.
  (Marius Kruger, #230903)

Documentation
*************

* Explain revision/range identifiers. (Daniel Clemente)

API Changes
***********

* ``CommitBuilder.record_entry_contents`` returns one more element in
  its result tuple - an optional file system hash for the hash cache
  to use. (Robert Collins)

* ``dirstate.DirState.update_entry`` will now only calculate the sha1
  of a file if it is likely to be needed in determining the output
  of iter_changes. (Robert Collins)

* The PackRepository, RepositoryPackCollection, NewPack classes have a
  slightly changed interface to support different index types; as a
  result other users of these classes need to supply the index types
  they want. (Robert Collins)

Testing
*******

* ``bzrlib.tests.repository_implementations`` has been renamed to
  ``bzrlib.tests.per_repository`` so that we have a common structure
  (and it is shorter). (John Arbash Meinel, #239343)

* ``LocalTransport.abspath()`` now returns a drive letter if the
  transport has one, fixing numerous tests on Windows.
  (Mark Hammond)

* PreviewTree is now tested via intertree_implementations.
  (Aaron Bentley)

* The full test suite is passing again on OSX.
  (Guillermo Gonzalez, Vincent Ladeuil)

* The full test suite passes when run with ``-Eallow_debug``.
  (Andrew Bennetts)

Internals
*********

* A new hook, ``Branch.open``, has been added, which is called when
  branch objects are opened. (Robert Collins)

* ``bzrlib.osutils._walkdirs_utf8`` has been refactored into common
  tree walking, and modular directory listing code to aid future
  performance optimisations and refactoring. (Robert Collins)

* ``bzrlib.trace.debug_memory`` can be used to get a quick memory dump
  in the middle of processing. It only reports memory if
  ``/proc/PID/status`` is available. (John Arbash Meinel)

* New method ``RevisionSpec.as_tree`` for representing the revision
  specifier as a revision tree object. (Lukáš Lalinský)

* New race-free method on MutableTree ``get_file_with_stat`` for use
  when generating stat cache results. (Robert Collins)

* New win32utils.get_local_appdata_location() provides access to a local
  directory for storing data.  (Mark Hammond)

* To be compatible with python-2.6 a few new rules should be
  observed. 'message' attribute can't be used anymore in exception
  classes, 'sha' and 'md5' modules have been deprecated (use
  osutils.[md5|sha]), object__init__ and object.__new__ don't accept
  parameters anymore.
  (Vincent Ladeuil)


bzr 1.7.1
#########

:Released:  2008-10-01

No changes from 1.7.1rc1.


bzr 1.7.1rc1
############

:Released: 2008-09-24

This release just includes an update to how the merge algorithm handles
file paths when we encounter complex history.

Features
********

* If we encounter a criss-cross in history, use information from
  direct Least Common Ancestors to resolve inventory shape (locations
  of files, adds, deletes, etc). This is similar in concept to using
  ``--lca`` for merging file texts, only applied to paths.
  (John Arbash Meinel)


bzr 1.7
#######

:Released: 2008-09-23

This release includes many bug fixes and a few performance and feature
improvements.  ``bzr rm`` will now scan for missing files and remove them,
like how ``bzr add`` scans for unknown files and adds them. A bit more
polish has been applied to the stacking code. The b-tree indexing code has
been brought in, with an eye on using it in a future repository format.
There are only minor installer changes since bzr-1.7rc2.

Features
********

* Some small updates to the win32 installer. Include localization
  files found in plugins, and include the builtin distutils as part of
  packaging qbzr. (Mark Hammond)


bzr 1.7rc2
##########

:Released: 2008-09-17

A few bug fixes from 1.7rc1. The biggest change is a new
``RemoteBranch.get_stacked_on_url`` rpc. This allows clients that are
trying to access a Stacked branch over the smart protocol, to properly
connect to the stacked-on location.

Bug Fixes
*********

* Branching from a shared repository on a smart server into a new
  repository now preserves the repository format.
  (Andrew Bennetts, #269214)

* Branching from a stacked branch via ``bzr+ssh`` can properly connect
  to the stacked-on branch.  (Martin Pool, #261315)

* ``bzr init`` no longer re-opens the BzrDir multiple times.
  (Vincent Ladeuil)

* Fix '_in_buffer' AttributeError when using the -Dhpss debug flag.
  (Andrew Bennetts)


bzr 1.7rc1
##########

:Released: 2008-09-09

This release candidate for bzr 1.7 has several bug fixes and a few
performance and feature improvements.  ``bzr rm`` will now scan for
missing files and remove them, like how ``bzr add`` scans for unknown
files and adds them. A bit more polish has been applied to the stacking
code. The b-tree indexing code has been brought in, with an eye on using
it in a future repository format.


Changes
*******

* ``bzr export`` can now export a subdirectory of a project.
  (Robert Collins)

* ``bzr remove-tree`` will now refuse to remove a tree with uncommitted
  changes, unless the ``--force`` option is specified.
  (Lukáš Lalinský, #74101)

* ``bzr rm`` will now scan for files that are missing and remove just
  them automatically, much as ``bzr add`` scans for new files that
  are not ignored and adds them automatically. (Robert Collins)

Features
********

* Support for GSSAPI authentication when using FTP as documented in
  RFC2228. (Jelmer Vernooij, #49623)

* Add support for IPv6 in the smart server. (Jelmer Vernooij, #165014)

Improvements
************

* A url like ``log+file:///tmp`` will log all access to that Transport
  to ``.bzr.log``, which may help in debugging or profiling.
  (Martin Pool)

* ``bzr branch`` and ``bzr push`` use the default stacking policy if the
  branch format supports it. (Aaron Bentley)

* ``bzr init`` and ``bzr init-repo`` will now print out the same as
  ``bzr info`` if it completed successfully.
  (Marius Kruger)

* ``bzr uncommit`` logs the old tip revision id, and displays how to
  restore the branch to that tip using ``bzr pull``.  This allows you
  to recover if you realize you uncommitted the wrong thing.
  (John Arbash Meinel)

* Fix problems in accessing stacked repositories over ``bzr://``.
  (Martin Pool, #261315)

* ``SFTPTransport.readv()`` was accidentally using ``list += string``,
  which 'works', but adds each character separately to the list,
  rather than using ``list.append(string)``. Fixing this makes the
  SFTP transport a little bit faster (~20%) and use a bit less memory.
  (John Arbash Meinel)

* When reading index files, if we happen to read the whole file in a
  single request treat it as a ``_buffer_all`` request. This happens
  most often on small indexes over remote transports, where we default
  to reading 64kB. It saves a round trip for each small index during
  fetch operations. Also, if we have read more than 50% of an index
  file, trigger a ``_buffer_all`` on the next request. This works
  around some inefficiencies because reads don't fall neatly on page
  boundaries, so we would ignore those bytes, but request them again
  later. This could trigger a total read size of more than the whole
  file. (John Arbash Meinel)

Bug Fixes
*********

* ``bzr rm`` is now aliased to ``bzr del`` for the convenience of svn
  users. (Robert Collins, #205416)

* Catch the infamous "select/poll returned error" which occurs when
  pycurl try to send a body request to an HTTP/1.0 server which has
  already refused to handle the request. (Vincent Ladeuil, #225020)

* Fix ``ObjectNotLocked`` errors when using various commands
  (including ``bzr cat`` and ``bzr annotate``) in combination with a
  smart server URL.  (Andrew Bennetts, #237067)

* ``FTPTransport.stat()`` would return ``0000`` as the permission bits
  for the containing ``.bzr/`` directory (it does not implement
  permissions). This would cause us to set all subdirectories to
  ``0700`` and files to ``0600`` rather than leaving them unmodified.
  Now we ignore ``0000`` as the permissions and assume they are
  invalid. (John Arbash Meinel, #259855)

* Merging from a previously joined branch will no longer cause
  a traceback. (Jelmer Vernooij, #203376)

* Pack operations on windows network shares will work even with large
  files. (Robert Collins, #255656)

* Running ``bzr st PATH_TO_TREE`` will no longer suppress merge
  status. Status is also about 7% faster on mozilla sized trees
  when the path to the root of the tree has been given. Users of
  the internal ``show_tree_status`` function should be aware that
  the show_pending flag is now authoritative for showing pending
  merges, as it was originally. (Robert Collins, #225204)

* Set valid default _param_name for Option so that ListOption can embed
  '-' in names. (Vincent Ladeuil, #263249)

* Show proper error rather than traceback when an unknown revision
  id is specified to ``bzr cat-revision``. (Jelmer Vernooij, #175569)

* Trailing text in the dirstate file could cause the C dirstate parser
  to try to allocate an invalid amount of memory. We now properly
  check and test for parsing a dirstate with invalid trailing data.
  (John Arbash Meinel, #186014)

* Unexpected error responses from a smart server no longer cause the
  client to traceback.  (Andrew Bennetts, #263527)

* Use a Windows api function to get a Unicode host name, rather than
  assuming the host name is ascii.
  (Mark Hammond, John Arbash Meinel, #256550)

* ``WorkingTree4`` trees will now correctly report missing-and-new
  paths in the output of ``iter_changes``. (Robert Collins)

Documentation
*************

* Updated developer documentation.  (Martin Pool)

API Changes
***********

* Exporters now take 4 parameters. (Robert Collins)

* ``Tree.iter_changes`` will now return False for the content change
  field when a file is missing in the basis tree and not present in
  the target tree. Previously it returned True unconditionally.
  (Robert Collins)

* The deprecated ``Branch.abspath`` and unimplemented
  ``Branch.rename_one`` and ``Branch.move`` were removed. (Jelmer Vernooij)

* BzrDir.clone_on_transport implementations must now accept a stacked_on
  parameter.  (Aaron Bentley)

* BzrDir.cloning_metadir implementations must now take a require_stacking
  parameter.  (Aaron Bentley)

Testing
*******

* ``addCleanup`` now takes ``*arguments`` and ``**keyword_arguments``
  which are then passed to the cleanup callable as it is run. In
  addition, addCleanup no longer requires that the callables passed to
  it be unique. (Jonathan Lange)

* Fix some tests that fail on Windows because files are deleted while
  still in use.
  (Mark Hammond)

* ``selftest``'s ``--starting-with`` option can now use predefined
  prefixes so that one can say ``bzr selftest -s bp.loom`` instead of
  ``bzr selftest -s bzrlib.plugins.loom``. (Vincent Ladeuil)

* ``selftest``'s ``--starting-with`` option now accepts multiple values.
  (Vincent Ladeuil)

Internals
*********

* A new plugin interface, ``bzrlib.log.log_adapters``, has been added.
  This allows dynamic log output filtering by plugins.
  (Robert Collins)

* ``bzrlib.btree_index`` is now available, providing a b-tree index
  layer. The design is memory conservative (limited memory cache),
  faster to seek (approx 100 nodes per page, gives 100-way fan out),
  and stores compressed pages allowing more keys per page.
  (Robert Collins, John Arbash Meinel)

* ``bzrlib.diff.DiffTree.show_diff`` now skips changes where the kind
  is unknown in both source and target.
  (Robert Collins, Aaron Bentley)

* ``GraphIndexBuilder.add_node`` and ``BTreeBuilder`` have been
  streamlined a bit. This should make creating large indexes faster.
  (In benchmarking, it now takes less time to create a BTree index than
  it takes to read the GraphIndex one.) (John Arbash Meinel)

* Mail clients for `bzr send` are now listed in a registry.  This
  allows plugins to add new clients by registering them with
  ``bzrlib.mail_client.mail_client_registry``.  All of the built-in
  clients now use this mechanism.  (Neil Martinsen-Burrell)


bzr 1.6.1
#########

:Released: 2008-09-05

A couple regressions were found in the 1.6 release. There was a
performance issue when using ``bzr+ssh`` to branch large repositories,
and some problems with stacking and ``rich-root`` capable repositories.


bzr 1.6.1rc2
############

:Released: 2008-09-03

Bug Fixes
*********

* Copying between ``rich-root`` and ``rich-root-pack`` (and vice
  versa) was accidentally using the inter-model fetcher, instead of
  recognizing that both were 'rich root' formats.
  (John Arbash Meinel, #264321)


bzr 1.6.1rc1
############

:Released: 2008-08-29

This release fixes a few regressions found in the 1.6 client. Fetching
changes was using an O(N^2) buffering algorithm, so for large projects it
would cause memory thrashing. There is also a specific problem with the
``--1.6-rich-root`` format, which prevented stacking on top of
``--rich-root-pack`` repositories, and could allow users to accidentally
fetch experimental data (``-subtree``) without representing it properly.
The ``--1.6-rich-root`` format has been deprecated and users are
recommended to upgrade to ``--1.6.1-rich-root`` immediately.  Also we
re-introduced a workaround for users who have repositories with incorrect
nodes (not possible if you only used official releases).
I should also clarify that none of this is data loss level issues, but
still sufficient enough to warrant an updated release.

Bug Fixes
*********

* ``RemoteTransport.readv()`` was being inefficient about how it
  buffered the readv data and processed it. It would keep appending to
  the same string (causing many copies) and then pop bytes out of the
  start of the string (causing more copies).
  With this patch "bzr+ssh://local" can improve dramatically,
  especially for projects with large files.
  (John Arbash Meinel)

* Revision texts were always meant to be stored as fulltexts. There
  was a bug in a bzr.dev version that would accidentally create deltas
  when copying from a Pack repo to a Knit repo. This has been fixed,
  but to support those repositories, we know always request full texts
  for Revision texts. (John Arbash Meinel, #261339)

* The previous ``--1.6-rich-root`` format used an incorrect xml
  serializer, which would accidentally support fetching from a
  repository that supported subtrees, even though the local one would
  not. We deprecated that format, and introduced a new one that uses
  the correct serializer ``--1.6.1-rich-root``.
  (John Arbash Meinel, #262333)


bzr 1.6
#######

:Released: 2008-08-25

Finally, the long awaited bzr 1.6 has been released. This release includes
new features like Stacked Branches, improved weave merge, and an updated
server protocol (now on v3) which will allow for better cross version
compatibility. With this release we have deprecated Knit format
repositories, and recommend that users upgrade them, we will continue to
support reading and writing them for the forseeable future, but we will
not be tuning them for performance as pack repositories have proven to be
better at scaling. This will also be the first release to bundle
TortoiseBzr in the standalone Windows installer.


bzr 1.6rc5
##########

:Released: 2008-08-19

Bug Fixes
*********

* Disable automatic detection of stacking based on a containing
  directory of the target. It interacted badly with push, and needs a
  bit more work to get the edges polished before it should happen
  automatically. (John Arbash Meinel, #259275)
  (This change was reverted when merged to bzr.dev)


bzr 1.6rc4
##########

:Released: 2008-08-18

Bug Fixes
*********

* Fix a regression in knit => pack fetching.  We had a logic
  inversion, causing the fetch to insert fulltexts in random order,
  rather than preserving deltas.  (John Arbash Meinel, #256757)


bzr 1.6rc3
##########

:Released: 2008-08-14

Changes
*******

* Disable reading ``.bzrrules`` as a per-branch rule preferences
  file. The feature was not quite ready for a full release.
  (Robert Collins)

Improvements
************

* Update the windows installer to bundle TortoiseBzr and ``qbzr``
  into the standalone installer. This will be the first official
  windows release that installs Tortoise by default.
  (Mark Hammond)

Bug Fixes
*********

* Fix a regression in ``bzr+http`` support. There was a missing
  function (``_read_line``) that needed to be carried over from
  ``bzr+ssh`` support. (Andrew Bennetts)

* ``GraphIndex`` objects will internally read an entire index if more
  than 1/20th of their keyspace is requested in a single operation.
  This largely mitigates a performance regression in ``bzr log FILE``
  and completely corrects the performance regression in ``bzr log``.
  The regression was caused by removing an accomodation which had been
  supporting the index format in use. A newer index format is in
  development which is substantially faster. (Robert Collins)


bzr 1.6rc2
##########

:Released: 2008-08-13

This release candidate has a few minor bug fixes, and some regression
fixes for Windows.

Bug Fixes
*********

* ``bzr upgrade`` on remote branches accessed via bzr:// and
  bzr+ssh:// now works.  (Andrew Bennetts)

* Change the ``get_format_description()`` strings for
  ``RepositoryFormatKnitPack5`` et al to be single line messages.
  (Aaron Bentley)

* Fix for a regression on Win32 where we would try to call
  ``os.listdir()`` on a file and not catch the exception properly.
  (Windows raises a different exception.) This would manifest in
  places like ``bzr rm file`` or ``bzr switch``.
  (Mark Hammond, John Arbash Meinel)

* ``Inventory.copy()`` was failing to set the revision property for
  the root entry. (Jelmer Vernooij)

* sftp transport: added missing ``FileExists`` case to
  ``_translate_io_exception`` (Christophe Troestler, #123475)

* The help for ``bzr ignored`` now suggests ``bzr ls --ignored`` for
  scripting use. (Robert Collins, #3834)

* The default ``annotate`` logic will now always assign the
  last-modified value of a line to one of the revisions that modified
  it, rather than a merge revision. This would happen when both sides
  claimed to have modified the line resulting in the same text. The
  choice is arbitrary but stable, so merges in different directions
  will get the same results.  (John Arbash Meinel, #232188)


bzr 1.6rc1
##########

:Released: 2008-08-06

This release candidate for bzr 1.6 solidifies the new branch stacking
feature.  Bazaar now recommends that users upgrade all knit repositories,
because later formats are much faster.  However, we plan to continue read/write and
upgrade support for knit repostories for the forseeable future.  Several
other bugs and performance issues were fixed.

Changes
*******

* Knit format repositories are deprecated and bzr will now emit
  warnings whenever it encounters one.  Use ``bzr upgrade`` to upgrade
  knit repositories to pack format.  (Andrew Bennetts)

Improvements
************

* ``bzr check`` can now be told which elements at a location it should
  check.  (Daniel Watkins)

* Commit now supports ``--exclude`` (or ``-x``) to exclude some files
  from the commit. (Robert Collins, #3117)

* Fetching data between repositories that have the same model but no
  optimised fetcher will not reserialise all the revisions, increasing
  performance. (Robert Collins, John Arbash Meinel)

* Give a more specific error when target branch is not reachable.
  (James Westby)

* Implemented a custom ``walkdirs_utf8`` implementation for win32.
  This uses a pyrex extension to get direct access to the
  ``FindFirstFileW`` style apis, rather than using ``listdir`` +
  ``lstat``. Shows a very strong improvement in commands like
  ``status`` and ``diff`` which have to iterate the working tree.
  Anywhere from 2x-6x faster depending on the size of the tree (bigger
  trees, bigger benefit.) (John Arbash Meinel)

* New registry for log properties handles  and the method in
  LongLogFormatter to display the custom properties returned by the
  registered handlers. (Guillermo Gonzalez, #162469)

Bug Fixes
*********

* Add more tests that stacking does not create deltas spanning
  physical repository boundaries.
  (Martin Pool, #252428)

* Better message about incompatible repositories.
  (Martin Pool, #206258)

* ``bzr branch --stacked`` ensures the destination branch format can
  support stacking, even if the origin does not.
  (Martin Pool)

* ``bzr export`` no longer exports ``.bzrrules``.
  (Ian Clatworthy)

* ``bzr serve --directory=/`` now correctly allows the whole
  filesystem to be accessed on Windows, not just the root of the drive
  that Python is running from.
  (Adrian Wilkins, #240910)

* Deleting directories by hand before running ``bzr rm`` will not
  cause subsequent errors in ``bzr st`` and ``bzr commit``.
  (Robert Collins, #150438)

* Fix a test case that was failing if encoding wasn't UTF-8.
  (John Arbash Meinel, #247585)

* Fix "no buffer space available" error when branching with the new
  smart server protocol to or from Windows.
  (Andrew Bennetts, #246180)

* Fixed problem in branching from smart server.
  (#249256, Michael Hudson, Martin Pool)

* Handle a file turning in to a directory in TreeTransform.
  (James Westby, #248448)

API Changes
***********

* ``MutableTree.commit`` has an extra optional keywork parameter
  ``exclude`` that will be unconditionally supplied by the command
  line UI - plugins that add tree formats may need an update.
  (Robert Collins)

* The API minimum version for plugin compatibility has been raised to
  1.6 - there are significant changes throughout the code base.
  (Robert Collins)

* The generic fetch code now uses three attributes on Repository objects
  to control fetch. The streams requested are controlled via :
  ``_fetch_order`` and ``_fetch_uses_deltas``. Setting these
  appropriately allows different repository implementations to recieve
  data in their optimial form. If the ``_fetch_reconcile`` is set then
  a reconcile operation is triggered at the end of the fetch.
  (Robert Collins)

* The ``put_on_disk`` and ``get_tar_item`` methods in
  ``InventoryEntry`` were deprecated. (Ian Clatworthy)

* ``Repository.is_shared`` doesn't take a read lock. It didn't
  need one in the first place (nobody cached the value, and
  ``RemoteRepository`` wasn't taking one either). This saves a round
  trip when probing Pack repositories, as they read the ``pack-names``
  file when locked. And during probe, locking the repo isn't very
  useful. (John Arbash Meinel)

Internals
*********

* ``bzrlib.branchbuilder.BranchBuilder`` is now much more capable of
  putting together a real history without having to create a full
  WorkingTree. It is recommended that tests that are not directly
  testing the WorkingTree use BranchBuilder instead.  See
  ``BranchBuilder.build_snapshot`` or
  ``TestCaseWithMemoryTree.make_branch_builder``.  (John Arbash Meinel)

* ``bzrlib.builtins.internal_tree_files`` broken into two giving a new
  helper ``safe_relpath_files`` - used by the new ``exclude``
  parameter to commit. (Robert Collins)

* Make it easier to introduce new WorkingTree formats.
  (Ian Clatworthy)

* The code for exporting trees was refactored not to use the
  deprecated ``InventoryEntry`` methods. (Ian Clatworthy)

* RuleSearchers return () instead of [] now when there are no matches.
  (Ian Clatworthy)


bzr 1.6beta3
############

:Released: 2008-07-17

This release adds a new 'stacked branches' feature allowing branches to
share storage without being in the same repository or on the same machine.
(See the user guide for more details.)  It also adds a new hook, improved
weaves, aliases for related locations, faster bzr+ssh push, and several
bug fixes.

Features
********

* New ``pre_change_branch_tip`` hook that is called before the
  branch tip is moved, while the branch is write-locked.  See the User
  Reference for signature details.  (Andrew Bennetts)

* Rule-based preferences can now be defined for selected files in
  selected branches, allowing commands and plugins to provide
  custom behaviour for files matching defined patterns.
  See ``Rule-based preferences`` (part of ``Configuring Bazaar``)
  in the User Guide and ``bzr help rules`` for more information.
  (Ian Clatworthy)

* Sites may suggest a branch to stack new branches on.  (Aaron Bentley)

* Stacked branches are now supported. See ``bzr help branch`` and
  ``bzr help push``.  Branches must be in the ``development1`` format
  to stack, though the stacked-on branch can be of any format.
  (Robert Collins)

Improvements
************

* ``bzr export --format=tgz --root=NAME -`` to export a gzipped tarball
  to stdout; also ``tar`` and ``tbz2``.
  (Martin Pool)

* ``bzr (re)merge --weave`` will now use a standard Weave algorithm,
  rather than the annotation-based merge it was using. It does so by
  building up a Weave of the important texts, without needing to build
  the full ancestry. (John Arbash Meinel, #238895)

* ``bzr send`` documents and better supports ``emacsclient`` (proper
  escaping of mail headers and handling of the MUA Mew).
  (Christophe Troestler)

* Remembered locations can be specified by aliases, e.g. :parent, :public,
  :submit.  (Aaron Bentley)

* The smart protocol now has improved support for setting branches'
  revision info directly.  This makes operations like push
  faster.  The new request method name is
  ``Branch.set_last_revision_ex``.  (Andrew Bennetts)

Bug Fixes
*********

* Bazaar is now able to be a client to the web server of IIS 6 and 7.
  The broken implementations of RFC822 in Python and RFC2046 in IIS
  combined with boundary-line checking in Bazaar previously made this
  impossible. (NB, IIS 5 does not suffer from this problem).
  (Adrian Wilkins, #247585)

* ``bzr log --long`` with a ghost in your mainline now handles that
  ghost properly. (John Arbash Meinel, #243536)

* ``check`` handles the split-up .bzr layout correctly, so no longer
  requires a branch to be present.
  (Daniel Watkins, #64783)

* Clearer message about how to set the PYTHONPATH if bzrlib can't be
  loaded.
  (Martin Pool, #205230)

* Errors about missing libraries are now shown without a traceback,
  and with a suggestion to install the library.  The full traceback is
  still in ``.bzr.log`` and can be shown with ``-Derror``.
  (Martin Pool, #240161)

* Fetch from a stacked branch copies all required data.
  (Aaron Bentley, #248506)

* Handle urls such as ftp://user@host.com@www.host.com where the user
  name contains an @.
  (Neil Martinsen-Burrell, #228058)

* ``needs_read_lock`` and ``needs_write_lock`` now suppress an error during
  ``unlock`` if there was an error in the original function. This helps
  most when there is a failure with a smart server action, since often the
  connection closes and we cannot unlock.
  (Andrew Bennetts, John Arbash Meinel, #125784)

* Obsolete hidden command ``bzr fetch`` removed.
  (Martin Pool, #172870)

* Raise the correct exception when doing ``-rbefore:0`` or ``-c0``.
  (John Arbash Meinel, #239933)

* You can now compare file revisions in Windows diff programs from
  Cygwin Bazaar.
  (Matt McClure, #209281)

* revision_history now tolerates mainline ghosts for Branch format 6.
  (Aaron Bentley, #235055)

* Set locale from environment for third party libs.
  (Martin von Gagern, #128496)

Documentation
*************

* Added *Using stacked branches* to the User Guide.
  (Ian Clatworthy)

* Updated developer documentation.
  (Martin Pool)

Testing
*******

* ``-Dmemory`` will cause /proc/PID/status to be catted before bzr
  exits, allowing low-key analysis of peak memory use. (Robert Collins)

* ``TestCaseWithTransport.make_branch_and_tree`` tries harder to return
  a tree with a ``branch`` attribute of the right format.  This was
  preventing some ``RemoteBranch`` tests from actually running with
  ``RemoteBranch`` instances.  (Andrew Bennetts)

API Changes
***********

* Removed ``Repository.text_store``, ``control_store``, etc.  Instead,
  there are new attributes ``texts, inventories, revisions,
  signatures``, each of which is a ``VersionedFiles``.  See the
  Repository docstring for more details.
  (Robert Collins)

* ``Branch.pull`` now accepts an ``_override_hook_target`` optional
  parameter.  If you have a subclass of ``Branch`` that overrides
  ``pull`` then you should add this parameter.  (Andrew Bennetts)

* ``bzrlib.check.check()`` has been deprecated in favour of the more
  aptly-named ``bzrlib.check.check_branch()``.
  (Daniel Watkins)

* ``Tree.print_file`` and ``Repository.print_file`` are deprecated.
  These methods are bad APIs because they write directly to sys.stdout.
  bzrlib does not use them internally, and there are no direct tests
  for them. (Alexander Belchenko)

Internals
*********

* ``cat`` command no longer uses ``Tree.print_file()`` internally.
  (Alexander Belchenko)

* New class method ``BzrDir.open_containing_tree_branch_or_repository``
  which eases the discovery of the tree, the branch and the repository
  containing a given location.
  (Daniel Watkins)

* New ``versionedfile.KeyMapper`` interface to abstract out the access to
  underlying .knit/.kndx etc files in repositories with partitioned
  storage. (Robert Collins)

* Obsolete developer-use command ``weave-join`` has been removed.
  (Robert Collins)

* ``RemoteToOtherFetcher`` and ``get_data_stream_for_search`` removed,
  to support new ``VersionedFiles`` layering.
  (Robert Collins)


bzr 1.6beta2
############

:Released: 2008-06-10

This release contains further progress towards our 1.6 goals of shallow
repositories, and contains a fix for some user-affecting bugs in the
repository layer.  Building working trees during checkout and branch is
now faster.

Bug Fixes
*********

* Avoid KnitCorrupt error extracting inventories from some repositories.
  (The data is not corrupt; an internal check is detecting a problem
  reading from the repository.)
  (Martin Pool, Andrew Bennetts, Robert Collins, #234748)

* ``bzr status`` was breaking if you merged the same revision twice.
  (John Arbash Meinel, #235407)

* Fix infinite loop consuming 100% CPU when a connection is lost while
  reading a response body via the smart protocol v1 or v2.
  (Andrew Bennetts)

* Inserting a bundle which changes the contents of a file with no trailing
  end of line, causing a knit snapshot in a 'knits' repository will no longer
  cause KnitCorrupt. (Robert Collins)

* ``RemoteBranch.pull`` needs to return the ``self._real_branch``'s
  pull result. It was instead just returning None, which breaks ``bzr
  pull``. (John Arbash Meinel, #238149)

* Sanitize branch nick before using it as an attachment filename in
  ``bzr send``. (Lukáš Lalinský, #210218)

* Squash ``inv_entry.symlink_target`` to a plain string when
  generating DirState details. This prevents from getting a
  ``UnicodeError`` when you have symlinks and non-ascii filenames.
  (John Arbash Meinel, #135320)

Improvements
************

* Added the 'alias' command to set/unset and display aliases. (Tim Penhey)

* ``added``, ``modified``, and ``unknowns`` behaviour made consistent (all three
  now quote paths where required). Added ``--null`` option to ``added`` and
  ``modified`` (for null-separated unknowns, use ``ls --unknown --null``)
  (Adrian Wilkins)

* Faster branching (1.09x) and lightweight checkouts (1.06x) on large trees.
  (Ian Clatworthy, Aaron Bentley)

Documentation
*************

* Added *Bazaar Zen* section to the User Guide. (Ian Clatworthy)

Testing
*******

* Fix the test HTTPServer to be isolated from chdir calls made while it is
  running, allowing it to be used in blackbox tests. (Robert Collins)

API Changes
***********

* ``WorkingTree.set_parent_(ids/trees)`` will now filter out revisions
  which are in the ancestry of other revisions. So if you merge the same
  tree twice, or merge an ancestor of an existing merge, it will only
  record the newest. (If you merge a descendent, it will replace its
  ancestor). (John Arbash Meinel, #235407)

* ``RepositoryPolicy.__init__`` now requires stack_on and stack_on_pwd,
  through the derived classes do not.  (Aaron Bentley)

Internals
*********

* ``bzrlib.bzrdir.BzrDir.sprout`` now accepts ``stacked`` to control
  creating stacked branches. (Robert Collins)

* Knit record serialisation is now stricter on what it will accept, to
  guard against potential internal bugs, or broken input. (Robert Collins)

bzr 1.6beta1
############

:Released: 2008-06-02

Commands that work on the revision history such as push, pull, missing,
uncommit and log are now substantially faster.  This release adds a
translation of some of the user documentation into Spanish.  (Contributions of
other translations would be very welcome.)  Bazaar 1.6beta1 adds a new network
protocol which is used by default and which allows for more efficient transfers
and future extensions.


Notes When Upgrading
********************

* There is a new version of the network protocol used for bzr://, bzr+ssh://
  and bzr+http:// connections.  This will allow more efficient requests and
  responses, and more graceful fallback when a server is too old to
  recognise a request from a more recent client.  Bazaar 1.6 will
  interoperate with 0.16 and later versions, but servers should be upgraded
  when possible.  Bazaar 1.6 no longer interoperates with 0.15 and earlier via
  these protocols.  Use alternatives like SFTP or upgrade those servers.
  (Andrew Bennetts, #83935)

Changes
*******

* Deprecation warnings will not be suppressed when running ``bzr selftest``
  so that developers can see if their code is using deprecated functions.
  (John Arbash Meinel)

Features
********

* Adding ``-Derror`` will now display a traceback when a plugin fails to
  load. (James Westby)

Improvements
************

* ``bzr branch/push/pull -r XXX`` now have a helper function for finding
  the revno of the new revision (``Graph.find_distance_to_null``). This
  should make something like ``bzr branch -r -100`` in a shared, no-trees
  repository much snappier. (John Arbash Meinel)

* ``bzr log --short -r X..Y`` no longer needs to access the full revision
  history. This makes it noticeably faster when logging the last few
  revisions. (John Arbash Meinel)

* ``bzr ls`` now accepts ``-V`` as an alias for ``--versioned``.
  (Jerad Cramp, #165086)

* ``bzr missing`` uses the new ``Graph.find_unique_ancestors`` and
  ``Graph.find_differences`` to determine missing revisions without having
  to search the whole ancestry. (John Arbash Meinel, #174625)

* ``bzr uncommit`` now uses partial history access, rather than always
  extracting the full revision history for a branch. This makes it
  resolve the appropriate revisions much faster (in testing it drops
  uncommit from 1.5s => 0.4s). It also means ``bzr log --short`` is one
  step closer to not using full revision history.
  (John Arbash Meinel, #172649)

Bugfixes
********

* ``bzr merge --lca`` should handle when two revisions have no common
  ancestor other than NULL_REVISION. (John Arbash Meinel, #235715)

* ``bzr status`` was breaking if you merged the same revision twice.
  (John Arbash Meinel, #235407)

* ``bzr push`` with both ``--overwrite`` and ``-r NNN`` options no longer
  fails.  (Andrew Bennetts, #234229)

* Correctly track the base URL of a smart medium when using bzr+http://
  URLs, which was causing spurious "No repository present" errors with
  branches in shared repositories accessed over bzr+http.
  (Andrew Bennetts, #230550)

* Define ``_remote_is_at_least_1_2`` on ``SmartClientMedium`` so that all
  implementations have the attribute.  Fixes 'PyCurlTransport' object has no
  attribute '_remote_is_at_least_1_2' attribute errors.
  (Andrew Bennetts, #220806)

* Failure to delete an obsolete pack file should just give a warning
  message, not a fatal error.  It may for example fail if the file is still
  in use by another process.
  (Martin Pool)

* Fix MemoryError during large fetches over HTTP by limiting the amount of
  data we try to read per ``recv`` call.  The problem was observed with
  Windows and a proxy, but might affect other environments as well.
  (Eric Holmberg, #215426)

* Handle old merge directives correctly in Merger.from_mergeable.  Stricter
  get_parent_map requirements exposed a latent bug here.  (Aaron Bentley)

* Issue a warning and ignore passwords declared in authentication.conf when
  used for an ssh scheme (sftp or bzr+ssh).
  (Vincent Ladeuil, #203186)

* Make both http implementations raise appropriate exceptions on 403
  Forbidden when POSTing smart requests.
  (Vincent Ladeuil, #230223)

* Properly *title* header names in http requests instead of capitalizing
  them.
  (Vincent Ladeuil, #229076)

* The "Unable to obtain lock" error message now also suggests using
  ``bzr break-lock`` to fix it.  (Martin Albisetti, #139202)

* Treat an encoding of '' as ascii; this can happen when bzr is run
  under vim on Mac OS X.
  (Neil Martinsen-Burrell)

* ``VersionedFile.make_mpdiffs()`` was raising an exception that wasn't in
  scope. (Daniel Fischer #235687)

Documentation
*************

* Added directory structure and started translation of docs in spanish.
  (Martin Albisetti, Lucio Albenga)

* Incorporate feedback from Jelmer Vernooij and Neil Martinsen-Burrell
  on the plugin and integration chapters of the User Guide.
  (Ian Clatworthy)

* More Bazaar developer documentation about packaging and release process,
  and about use of Python reprs.
  (Martin Pool, Martin Albisetti)

* Updated Tortise strategy document. (Mark Hammond)

Testing
*******

* ``bzrlib.tests.adapt_tests`` was broken and unused - it has been fixed.
  (Robert Collins)

* Fix the test HTTPServer to be isolated from chdir calls made while it is
  running, allowing it to be used in blackbox tests. (Robert Collins)

* New helper function for splitting test suites
  ``split_suite_by_condition``. (Robert Collins)

Internals
*********

* ``Branch.missing_revisions`` has been deprecated. Similar functionality
  can be obtained using ``bzrlib.missing.find_unmerged``. The api was
  fairly broken, and the function was unused, so we are getting rid of it.
  (John Arbash Meinel)

API Changes
***********

* ``Branch.abspath`` is deprecated; use the Tree or Transport
  instead.  (Martin Pool)

* ``Branch.update_revisions`` now takes an optional ``Graph``
  object. This can be used by ``update_revisions`` when it is
  checking ancestry, and allows callers to prefer request to go to a
  local branch.  (John Arbash Meinel)

* Branch, Repository, Tree and BzrDir should expose a Transport as an
  attribute if they have one, rather than having it indirectly accessible
  as ``.control_files._transport``.  This doesn't add a requirement
  to support a Transport in cases where it was not needed before;
  it just simplifies the way it is reached.  (Martin Pool)

* ``bzr missing --mine-only`` will return status code 0 if you have no
  new revisions, but the remote does. Similarly for ``--theirs-only``.
  The new code only checks one side, so it doesn't know if the other
  side has changes. This seems more accurate with the request anyway.
  It also changes the output to print '[This|Other] branch is up to
  date.' rather than displaying nothing.  (John Arbash Meinel)

* ``LockableFiles.put_utf8``, ``put_bytes`` and ``controlfilename``
  are now deprecated in favor of using Transport operations.
  (Martin Pool)

* Many methods on ``VersionedFile``, ``Repository`` and in
  ``bzrlib.revision``  deprecated before bzrlib 1.5 have been removed.
  (Robert Collins)

* ``RevisionSpec.wants_revision_history`` can be set to False for a given
  ``RevisionSpec``. This will disable the existing behavior of passing in
  the full revision history to ``self._match_on``. Useful for specs that
  don't actually need access to the full history. (John Arbash Meinel)

* The constructors of ``SmartClientMedium`` and its subclasses now require a
  ``base`` parameter.  ``SmartClientMedium`` implementations now also need
  to provide a ``remote_path_from_transport`` method.  (Andrew Bennetts)

* The default permissions for creating new files and directories
  should now be obtained from ``BzrDir._get_file_mode()`` and
  ``_get_dir_mode()``, rather than from LockableFiles.  The ``_set_file_mode``
  and ``_set_dir_mode`` variables on LockableFiles which were advertised
  as a way for plugins to control this are no longer consulted.
  (Martin Pool)

* ``VersionedFile.join`` is deprecated. This method required local
  instances of both versioned file objects and was thus hostile to being
  used for streaming from a smart server. The new get_record_stream and
  insert_record_stream are meant to efficiently replace this method.
  (Robert Collins)

* ``WorkingTree.set_parent_(ids/trees)`` will now filter out revisions
  which are in the ancestry of other revisions. So if you merge the same
  tree twice, or merge an ancestor of an existing merge, it will only
  record the newest. (If you merge a descendent, it will replace its
  ancestor). (John Arbash Meinel, #235407)

* ``WorkingTreeFormat2.stub_initialize_remote`` is now private.
  (Martin Pool)


bzr 1.5
#######

:Released: 2008-05-16

This release of Bazaar includes several updates to the documentation, and fixes
to prepare for making rich root support the default format. Many bugs have been
squashed, including fixes to log, bzr+ssh inter-operation with older servers.

Changes
*******

* Suppress deprecation warnings when bzrlib is a 'final' release. This way
  users of packaged software won't be bothered with DeprecationWarnings,
  but developers and testers will still see them. (John Arbash Meinel)

Documentation
*************

* Incorporate feedback from Jelmer Vernooij and Neil Martinsen-Burrell
  on the plugin and integration chapters of the User Guide.
  (Ian Clatworthy)


bzr 1.5rc1
##########

:Released: 2008-05-09

Changes
*******

* Broader support of GNU Emacs mail clients. Set
  ``mail_client=emacsclient`` in your bazaar.conf and ``send`` will pop the
  bundle in a mail buffer according to the value of ``mail-user-agent``
  variable. (Xavier Maillard)

Improvements
************

* Diff now handles revision specs like "branch:" and "submit:" more
  efficiently.  (Aaron Bentley, #202928)

* More friendly error given when attempt to start the smart server
  on an address already in use. (Andrea Corbellini, #200575)

* Pull completes much faster when there is nothing to pull.
  (Aaron Bentley)

Bugfixes
********

* Authentication.conf can define sections without password.
  (Vincent Ladeuil, #199440)

* Avoid muttering every time a child update does not cause a progress bar
  update. (John Arbash Meinel, #213771)

* ``Branch.reconcile()`` is now implemented. This allows ``bzr reconcile``
  to fix when a Branch has a non-canonical mainline history. ``bzr check``
  also detects this condition. (John Arbash Meinel, #177855)

* ``bzr log -r ..X bzr://`` was failing, because it was getting a request
  for ``revision_id=None`` which was not a string.
  (John Arbash Meinel, #211661)

* ``bzr commit`` now works with Microsoft's FTP service.
  (Andreas Deininger)

* Catch definitions outside sections in authentication.conf.
  (Vincent Ladeuil, #217650)

* Conversion from non-rich-root to rich-root(-pack) updates inventory
  sha1s, even when bundles are used.  (Aaron Bentley, #181391)

* Conversion from non-rich-root to rich-root(-pack) works correctly even
  though search keys are not topologically sorted.  (Aaron Bentley)

* Conversion from non-rich-root to rich-root(-pack) works even when a
  parent revision has a different root id.  (Aaron Bentley, #177874)

* Disable strace testing until strace is fixed (see bug #103133) and emit a
  warning when selftest ends to remind us of leaking tests.
  (Vincent Ladeuil, #226769)

* Fetching all revisions from a repository does not cause pack collisions.
  (Robert Collins, Aaron Bentley, #212908)

* Fix error about "attempt to add line-delta in non-delta knit".
  (Andrew Bennetts, #217701)

* Pushing a branch in "dirstate" format (Branch5) over bzr+ssh would break
  if the remote server was < version 1.2. This was due to a bug in the
  RemoteRepository.get_parent_map() fallback code.
  (John Arbash Meinel, #214894)

* Remove leftover code in ``bzr_branch`` that inappropriately creates
  a ``branch-name`` file in the branch control directory.
  (Martin Pool)

* Set SO_REUSEADDR on server sockets of ``bzr serve`` to avoid problems
  rebinding the socket when starting the server a second time.
  (John Arbash Meinel, Martin Pool, #164288)

* Severe performance degradation in fetching from knit repositories to
  knits and packs due to parsing the entire revisions.kndx on every graph
  walk iteration fixed by using the Repository.get_graph API.  There was
  another regression in knit => knit fetching which re-read the index for
  every revision each side had in common.
  (Robert Collins, John Arbash Meinel)

* When logging the changes to a particular file, there was a bug if there
  were ghosts in the revision ancestry. (John Arbash Meinel, #209948)

* xs4all's ftp server returns a temporary error when trying to list an
  empty directory, rather than returning an empty list. Adding a
  workaround so that we don't get spurious failures.
  (John Arbash Meinel, #215522)

Documentation
*************

* Expanded the User Guide to include new chapters on popular plugins and
  integrating Bazaar into your environment. The *Best practices* chapter
  was renamed to *Miscellaneous topics* as suggested by community
  feedback as well. (Ian Clatworthy)

* Document outlining strategies for TortoiseBzr. (Mark Hammond)

* Improved the documentation on hooks. (Ian Clatworthy)

* Update authentication docs regarding ssh agents.
  (Vincent Ladeuil, #183705)

Testing
*******

* Add ``thread_name_suffix`` parameter to SmartTCPServer_for_testing, to
  make it easy to identify which test spawned a thread with an unhandled
  exception. (Andrew Bennetts)

* New ``--debugflag``/``-E`` option to ``bzr selftest`` for setting
  options for debugging tests, these are complementary to the -D
  options.  The ``-Dselftest_debug`` global option has been replaced by the
  ``-E=allow_debug`` option for selftest. (Andrew Bennetts)

* Parameterised test ids are preserved correctly to aid diagnosis of test
  failures. (Robert Collins, Andrew Bennetts)

* selftest now accepts --starting-with <id> to load only the tests whose id
  starts with the one specified. This greatly speeds up running the test
  suite on a limited set of tests and can be used to run the tests for a
  single module, a single class or even a single test.  (Vincent Ladeuil)

* The test suite modules have been modified to define load_tests() instead
  of test_suite(). That speeds up selective loading (via --load-list)
  significantly and provides many examples on how to migrate (grep for
  load_tests).  (Vincent Ladeuil)

Internals
*********

* ``Hooks.install_hook`` is now deprecated in favour of
  ``Hooks.install_named_hook`` which adds a required ``name`` parameter, to
  avoid having to call ``Hooks.name_hook``. (Daniel Watkins)

* Implement xml8 serializer.  (Aaron Bentley)

* New form ``@deprecated_method(deprecated_in(1, 5, 0))`` for making
  deprecation wrappers.  (Martin Pool)

* ``Repository.revision_parents`` is now deprecated in favour of
  ``Repository.get_parent_map([revid])[revid]``. (Jelmer Vernooij)

* The Python ``assert`` statement is no longer used in Bazaar source, and
  a test checks this.  (Martin Pool)

API Changes
***********

* ``bzrlib.status.show_pending_merges`` requires the repository to be
  locked by the caller. Callers should have been doing it anyway, but it
  will now raise an exception if they do not. (John Arbash Meinel)

* Repository.get_data_stream, Repository.get_data_stream_for_search(),
  Repository.get_deltas_for_revsions(), Repository.revision_trees(),
  Repository.item_keys_introduced_by() no longer take read locks.
  (Aaron Bentley)

* ``LockableFiles.get_utf8`` and ``.get`` are deprecated, as a start
  towards removing LockableFiles and ``.control_files`` entirely.
  (Martin Pool)

* Methods deprecated prior to 1.1 have been removed.
  (Martin Pool)


bzr 1.4 
#######

:Released: 2008-04-28

This release of Bazaar includes handy improvements to the speed of log and
status, new options for several commands, improved documentation, and better
hooks, including initial code for server-side hooks.  A number of bugs have
been fixed, particularly in interoperability between different formats or
different releases of Bazaar over there network.  There's been substantial
internal work in both the repository and network code to enable new features
and faster performance.

Bug Fixes
*********

* Pushing a branch in "dirstate" format (Branch5) over bzr+ssh would break
  if the remote server was < version 1.2.  This was due to a bug in the
  RemoteRepository.get_parent_map() fallback code.
  (John Arbash Meinel, Andrew Bennetts, #214894)


bzr 1.4rc2
##########

:Released: 2008-04-21

Bug Fixes
*********

* ``bzr log -r ..X bzr://`` was failing, because it was getting a request
  for ``revision_id=None`` which was not a string.
  (John Arbash Meinel, #211661)

* Fixed a bug in handling ghost revisions when logging changes in a
  particular file.  (John Arbash Meinel, #209948)

* Fix error about "attempt to add line-delta in non-delta knit".
  (Andrew Bennetts, #205156)

* Fixed performance degradation in fetching from knit repositories to
  knits and packs due to parsing the entire revisions.kndx on every graph
  walk iteration fixed by using the Repository.get_graph API.  There was
  another regression in knit => knit fetching which re-read the index for
  every revision each side had in common.
  (Robert Collins, John Arbash Meinel)


bzr 1.4rc1
##########

:Released: 2008-04-11

Changes
*******

* bzr main script cannot be imported (Benjamin Peterson)

* On GNU/Linux bzr additionally looks for plugins in arch-independent site
  directory. (Toshio Kuratomi)

* The ``set_rh`` branch hook is now deprecated. Please migrate
  any plugins using this hook to use an alternative, e.g.
  ``post_change_branch_tip``. (Ian Clatworthy)

* When a plugin cannot be loaded as the file path is not a valid
  python module name bzr will now strip a ``bzr_`` prefix from the
  front of the suggested name, as many plugins (e.g. bzr-svn)
  want to be installed without this prefix. It is a common mistake
  to have a folder named "bzr-svn" for that plugin, especially
  as this is what bzr branch lp:bzr-svn will give you. (James Westby,
  Andrew Cowie)

* UniqueIntegerBugTracker now appends bug-ids instead of joining
  them to the base URL. Plugins that register bug trackers may
  need a trailing / added to the base URL if one is not already there.
  (James Wesby, Andrew Cowie)

Features
********

* Added start_commit hook for mutable trees. (Jelmer Vernooij, #186422)

* ``status`` now accepts ``--no-pending`` to show the status without
  listing pending merges, which speeds up the command a lot on large
  histories.  (James Westby, #202830)

* New ``post_change_branch_tip`` hook that is called after the
  branch tip is moved but while the branch is still write-locked.
  See the User Reference for signature details.
  (Ian Clatworthy, James Henstridge)

* Reconfigure can convert a branch to be standalone or to use a shared
  repository.  (Aaron Bentley)

Improvements
************

* The smart protocol now has support for setting branches' revision info
  directly.  This should make operations like push slightly faster, and is a
  step towards server-side hooks.  The new request method name is
  ``Branch.set_last_revision_info``.  (Andrew Bennetts)

* ``bzr commit --fixes`` now recognises "gnome" as a tag by default.
  (James Westby, Andrew Cowie)

* ``bzr switch`` will attempt to find branches to switch to relative to the
  current branch. E.g. ``bzr switch branchname`` will look for
  ``current_branch/../branchname``. (Robert Collins, Jelmer Vernooij,
  Wouter van Heyst)

* Diff is now more specific about execute-bit changes it describes
  (Chad Miller)

* Fetching data over HTTP is a bit faster when urllib is used.  This is done
  by forcing it to recv 64k at a time when reading lines in HTTP headers,
  rather than just 1 byte at a time.  (Andrew Bennetts)

* Log --short and --line are much faster when -r is not specified.
  (Aaron Bentley)

* Merge is faster.  We no longer check a file's existence unnecessarily
  when merging the execute bit.  (Aaron Bentley)

* ``bzr status`` on an explicit list of files no longer shows pending
  merges, making it much faster on large trees. (John Arbash Meinel)

* The launchpad directory service now warns the user if they have not set
  their launchpad login and are trying to resolve a URL using it, just
  in case they want to do a write operation with it.  (James Westby)

* The smart protocol client is slightly faster, because it now only queries
  the server for the protocol version once per connection.  Also, the HTTP
  transport will now automatically probe for and use a smart server if
  one is present.  You can use the new ``nosmart+`` transport decorator
  to get the old behaviour.  (Andrew Bennetts)

* The ``version`` command takes a ``--short`` option to print just the
  version number, for easier use in scripts.  (Martin Pool)

* Various operations with revision specs and commands that calculate
  revnos and revision ids are faster.  (John A. Meinel, Aaron Bentley)

Bugfixes
********

* Add ``root_client_path`` parameter to SmartWSGIApp and
  SmartServerRequest.  This makes it possible to publish filesystem
  locations that don't exactly match URL paths. SmartServerRequest
  subclasses should use the new ``translate_client_path`` and
  ``transport_from_client_path`` methods when dealing with paths received
  from a client to take this into account.  (Andrew Bennetts, #124089)

* ``bzr mv a b`` can be now used also to rename previously renamed
  directories, not only files. (Lukáš Lalinský, #107967)

* ``bzr uncommit --local`` can now remove revisions from the local
  branch to be symmetric with ``bzr commit --local``.
  (John Arbash Meinel, #93412)

* Don't ask for a password if there is no real terminal.
  (Alexander Belchenko, #69851)

* Fix a bug causing a ValueError crash in ``parse_line_delta_iter`` when
  fetching revisions from a knit to pack repository or vice versa using
  bzr:// (including over http or ssh).
  (#208418, Andrew Bennetts, Martin Pool, Robert Collins)

* Fixed ``_get_line`` in ``bzrlib.smart.medium``, which was buggy.  Also
  fixed ``_get_bytes`` in the same module to use the push back buffer.
  These bugs had no known impact in normal use, but were problematic for
  developers working on the code, and were likely to cause real bugs sooner
  or later.  (Andrew Bennetts)

* Implement handling of basename parameter for DefaultMail.  (James Westby)

* Incompatibility with Paramiko versions newer than 1.7.2 was fixed.
  (Andrew Bennetts, #213425)

* Launchpad locations (lp: URLs) can be pulled.  (Aaron Bentley, #181945)

* Merges that add files to deleted root directories complete.  They
  do create conflicts.  (Aaron Bentley, #210092)

* vsftp's return ``550 RNFR command failed.`` supported.
  (Marcus Trautwig, #129786)

Documentation
*************

* Improved documentation on send/merge relationship. (Peter Schuller)

* Minor fixes to the User Guide. (Matthew Fuller)

* Reduced the evangelism in the User Guide. (Ian Clatworthy)

* Added Integrating with Bazaar document for developers (Martin Albisetti)

API Breaks
**********

* Attempting to pull data from a ghost aware repository (e.g. knits) into a
  non-ghost aware repository such as weaves will now fail if there are
  ghosts.  (Robert Collins)

* ``KnitVersionedFile`` no longer accepts an ``access_mode`` parameter, and
  now requires the ``index`` and ``access_method`` parameters to be
  supplied. A compatible shim has been kept in the new function
  ``knit.make_file_knit``. (Robert Collins)

* Log formatters must now provide log_revision instead of show and
  show_merge_revno methods. The latter had been deprecated since the 0.17
  release. (James Westby)

* ``LoopbackSFTP`` is now called ``SocketAsChannelAdapter``.
  (Andrew Bennetts)

* ``osutils.backup_file`` is removed. (Alexander Belchenko)

* ``Repository.get_revision_graph`` is deprecated, with no replacement
  method. The method was size(history) and not desirable. (Robert Collins)

* ``revision.revision_graph`` is deprecated, with no replacement function.
  The function was size(history) and not desirable. (Robert Collins)

* ``Transport.get_shared_medium`` is deprecated.  Use
  ``Transport.get_smart_medium`` instead.  (Andrew Bennetts)

* ``VersionedFile`` factories now accept a get_scope parameter rather
  than using a call to ``transaction_finished``, allowing the removal of
  the fixed list of versioned files per repository. (Robert Collins)

* ``VersionedFile.annotate_iter`` is deprecated. While in principle this
  allowed lower memory use, all users of annotations wanted full file
  annotations, and there is no storage format suitable for incremental
  line-by-line annotation. (Robert Collins)

* ``VersionedFile.clone_text`` is deprecated. This performance optimisation
  is no longer used - reading the content of a file that is undergoing a
  file level merge to identical state on two branches is rare enough, and
  not expensive enough to special case. (Robert Collins)

* ``VersionedFile.clear_cache`` and ``enable_cache`` are deprecated.
  These methods added significant complexity to the ``VersionedFile``
  implementation, but were only used for optimising fetches from knits -
  which can be done from outside the knit layer, or via a caching
  decorator. As knits are not the default format, the complexity is no
  longer worth paying. (Robert Collins)

* ``VersionedFile.create_empty`` is removed. This method presupposed a
  sensible mapping to a transport for individual files, but pack backed
  versioned files have no such mapping. (Robert Collins)

* ``VersionedFile.get_graph`` is deprecated, with no replacement method.
  The method was size(history) and not desirable. (Robert Collins)

* ``VersionedFile.get_graph_with_ghosts`` is deprecated, with no
  replacement method.  The method was size(history) and not desirable.
  (Robert Collins)

* ``VersionedFile.get_parents`` is deprecated, please use
  ``VersionedFile.get_parent_map``. (Robert Collins)

* ``VersionedFile.get_sha1`` is deprecated, please use
  ``VersionedFile.get_sha1s``. (Robert Collins)

* ``VersionedFile.has_ghost`` is now deprecated, as it is both expensive
  and unused outside of a single test. (Robert Collins)

* ``VersionedFile.iter_parents`` is now deprecated in favour of
  ``get_parent_map`` which can be used to instantiate a Graph on a
  VersionedFile. (Robert Collins)

* ``VersionedFileStore`` no longer uses the transaction parameter given
  to most methods; amongst other things this means that the
  get_weave_or_empty method no longer guarantees errors on a missing weave
  in a readonly transaction, and no longer caches versioned file instances
  which reduces memory pressure (but requires more careful management by
  callers to preserve performance). (Robert Collins)

Testing
*******

* New -Dselftest_debug flag disables clearing of the debug flags during
  tests.  This is useful if you want to use e.g. -Dhpss to help debug a
  failing test.  Be aware that using this feature is likely to cause
  spurious test failures if used with the full suite. (Andrew Bennetts)

* selftest --load-list now uses a new more agressive test loader that will
  avoid loading unneeded modules and building their tests. Plugins can use
  this new loader by defining a load_tests function instead of a test_suite
  function. (a forthcoming patch will provide many examples on how to
  implement this).
  (Vincent Ladeuil)

* selftest --load-list now does some sanity checks regarding duplicate test
  IDs and tests present in the list but not found in the actual test suite.
  (Vincent Ladeuil)

* Slightly more concise format for the selftest progress bar, so there's
  more space to show the test name.  (Martin Pool) ::

    [2500/10884, 1fail, 3miss in 1m29s] test_revisionnamespaces.TestRev

* The test suite takes much less memory to run, and is a bit faster.  This
  is done by clearing most attributes of TestCases after running them, if
  they succeeded.  (Andrew Bennetts)

Internals
*********

* Added ``_build_client_protocol`` to ``_SmartClient``.  (Andrew Bennetts)

* Added basic infrastructure for automatic plugin suggestion.
  (Martin Albisetti)

* If a ``LockableFiles`` object is not explicitly unlocked (for example
  because of a missing ``try/finally`` block, it will give a warning but
  not automatically unlock itself.  (Previously they did.)  This
  sometimes caused knock-on errors if for example the network connection
  had already failed, and should not be relied upon by code.
  (Martin Pool, #109520)

* ``make dist`` target to build a release tarball, and also
  ``check-dist-tarball`` and ``dist-upload-escudero``.  (Martin Pool)

* The ``read_response_tuple`` method of ``SmartClientRequestProtocol*``
  classes will now raise ``UnknownSmartMethod`` when appropriate, so that
  callers don't need to try distinguish unknown request errors from other
  errors.  (Andrew Bennetts)

* ``set_make_working_trees`` is now implemented provided on all repository
  implementations (Aaron Bentley)

* ``VersionedFile`` now has a new method ``get_parent_map`` which, like
  ``Graph.get_parent_map`` returns a dict of key:parents. (Robert Collins)


bzr 1.3.1
#########

:Released: 2008-04-09

No changes from 1.3.1rc1.


bzr 1.3.1rc1
############

:Released: 2008-04-04

Bug Fixes
*********

* Fix a bug causing a ValueError crash in ``parse_line_delta_iter`` when
  fetching revisions from a knit to pack repository or vice versa using
  bzr:// (including over http or ssh).
  (#208418, Andrew Bennetts, Martin Pool, Robert Collins)


bzr 1.3
#######

:Released: 2008-03-20

Bazaar has become part of the GNU project <http://www.gnu.org>

Many operations that act on history, including ``log`` and ``annotate`` are now
substantially faster.  Several bugs have been fixed and several new options and
features have been added.

Testing
*******

* Avoid spurious failure of ``TestVersion.test_version`` matching
  directory names.
  (#202778, Martin Pool)


bzr 1.3rc1
##########

:Released: 2008-03-16

Notes When Upgrading
********************

* The backup directory created by ``upgrade`` is now called
  ``backup.bzr``, not ``.bzr.backup``. (Martin Albisetti)

Changes
*******

* A new repository format 'development' has been added. This format will
  represent the latest 'in-progress' format that the bzr developers are
  interested in getting early-adopter testing and feedback on.
  ``doc/developers/development-repo.txt`` has detailed information.
  (Robert Collins)

* BZR_LOG environment variable controls location of .bzr.log trace file.
  User can suppress writing messages to .bzr.log by using '/dev/null'
  filename (on Unix) or 'NUL' (on Windows). If BZR_LOG variable
  is not defined but BZR_HOME is defined then default location
  for .bzr.log trace file is ``$BZR_HOME/.bzr.log``.
  (Alexander Belchenko, #106117)

* ``launchpad`` builtin plugin now shipped as separate part in standalone
  bzr.exe, installed to ``C:\Program Files\Bazaar\plugins`` directory,
  and standalone installer allows user to skip installation of this plugin.
  (Alexander Belchenko)

* Restore auto-detection of plink.exe on Windows. (Dmitry Vasiliev)

* Version number is now shown as "1.2" or "1.2pr2", without zeroed or
  missing final fields.  (Martin Pool)

Features
********

* ``branch`` and ``checkout`` can hard-link working tree files, which is
  faster and saves space.  (Aaron Bentley)

* ``bzr send`` will now also look at the ``child_submit_to`` setting in
  the submit branch to determine the email address to send to.
  (Jelmer Vernooij)

Improvements
************

* BzrBranch._lefthand_history is faster on pack repos.  (Aaron Bentley)

* Branch6.generate_revision_history is faster.  (Aaron Bentley)

* Directory services can now be registered, allowing special URLs to be
  dereferenced into real URLs.  This is a generalization and cleanup of
  the lp: transport lookup.  (Aaron Bentley)

* Merge directives that are automatically attached to emails have nicer
  filenames, based on branch-nick + revno. (Aaron Bentley)

* ``push`` has a ``--revision`` option, to specify what revision to push up
  to.  (Daniel Watkins)

* Significantly reducing execution time and network traffic for trivial
  case of running ``bzr missing`` command for two identical branches.
  (Alexander Belchenko)

* Speed up operations that look at the revision graph (such as 'bzr log').
  ``KnitPackRepositor.get_revision_graph`` uses ``Graph.iter_ancestry`` to
  extract the revision history. This allows filtering ghosts while
  stepping instead of needing to peek ahead. (John Arbash Meinel)

* The ``hooks`` command lists installed hooks, to assist in debugging.
  (Daniel Watkins)

* Updates to how ``annotate`` work. Should see a measurable improvement in
  performance and memory consumption for file with a lot of merges.
  Also, correctly handle when a line is introduced by both parents (it
  should be attributed to the first merge which notices this, and not
  to all subsequent merges.) (John Arbash Meinel)

Bugfixes
********

* Autopacking no longer holds the full set of inventory lines in
  memory while copying. For large repositories, this can amount to
  hundreds of MB of ram consumption.
  (Ian Clatworthy, John Arbash Meinel)

* Cherrypicking when using ``--format=merge3`` now explictly excludes
  BASE lines. (John Arbash Meinel, #151731)

* Disable plink's interactive prompt for password.
  (#107593, Dmitry Vasiliev)

* Encode command line arguments from unicode to user_encoding before
  invoking external mail client in `bzr send` command.
  (#139318, Alexander Belchenko)

* Fixed problem connecting to ``bzr+https://`` servers.
  (#198793, John Ferlito)

* Improved error reporting in the Launchpad plugin. (Daniel Watkins,
  #196618)

* Include quick-start-summary.svg file to python-based installer(s)
  for Windows. (#192924, Alexander Belchenko)

* lca merge now respects specified files. (Aaron Bentley)

* Make version-info --custom imply --all. (#195560, James Westby)

* ``merge --preview`` now works for merges that add or modify
  symlinks (James Henstridge)

* Redirecting the output from ``bzr merge`` (when the remembered
  location is used) now works. (John Arbash Meinel)

* setup.py script explicitly checks for Python version.
  (Jari Aalto, Alexander Belchenko, #200569)

* UnknownFormatErrors no longer refer to branches regardless of kind of
  unknown format. (Daniel Watkins, #173980)

* Upgrade bundled ConfigObj to version 4.5.2, which properly quotes #
  signs, among other small improvements. (Matt Nordhoff, #86838)

* Use correct indices when emitting LCA conflicts.  This fixes IndexError
  errors.  (Aaron Bentley, #196780)

Documentation
*************

* Explained how to use ``version-info --custom`` in the User Guide.
  (Neil Martinsen-Burrell)

API Breaks
**********

* Support for loading plugins from zip files and
  ``bzrlib.plugin.load_from_zip()`` function are deprecated.
  (Alexander Belchenko)

Testing
*******

* Added missing blackbox tests for ``modified`` (Adrian Wilkins)

* The branch interface tests were invalid for branches using rich-root
  repositories because the empty string is not a valid file-id.
  (Robert Collins)

Internals
*********

* ``Graph.iter_ancestry`` returns the ancestry of revision ids. Similar to
  ``Repository.get_revision_graph()`` except it includes ghosts and you can
  stop part-way through. (John Arbash Meinel)

* New module ``tools/package_mf.py`` provide custom module finder for
  python packages (improves standard python library's modulefinder.py)
  used by ``setup.py`` script while building standalone bzr.exe.
  (Alexander Belchenko)

* New remote method ``RemoteBzrDir.find_repositoryV2`` adding support for
  detecting external lookup support on remote repositories. This method is
  now attempted first when lookup up repositories, leading to an extra
  round trip on older bzr smart servers. (Robert Collins)

* Repository formats have a new supported-feature attribute
  ``supports_external_lookups`` used to indicate repositories which support
  falling back to other repositories when they have partial data.
  (Robert Collins)

* ``Repository.get_revision_graph_with_ghosts`` and
  ``bzrlib.revision.(common_ancestor,MultipleRevisionSources,common_graph)``
  have been deprecated.  (John Arbash Meinel)

* ``Tree.iter_changes`` is now a public API, replacing the work-in-progress
  ``Tree._iter_changes``. The api is now considered stable and ready for
  external users.  (Aaron Bentley)

* The bzrdir format registry now accepts an ``alias`` keyword to
  register_metadir, used to indicate that a format name is an alias for
  some other format and thus should not be reported when describing the
  format. (Robert Collins)


bzr 1.2
#######

:Released: 2008-02-15

Bug Fixes
*********

* Fix failing test in Launchpad plugin. (Martin Pool)


bzr 1.2rc1
##########

:Released: 2008-02-13

Notes When Upgrading
********************

* Fetching via the smart protocol may need to reconnect once during a fetch
  if the remote server is running Bazaar 1.1 or earlier, because the client
  attempts to use more efficient requests that confuse older servers.  You
  may be required to re-enter a password or passphrase when this happens.
  This won't happen if the server is upgraded to Bazaar 1.2.
  (Andrew Bennetts)

Changes
*******

* Fetching via bzr+ssh will no longer fill ghosts by default (this is
  consistent with pack-0.92 fetching over SFTP). (Robert Collins)

* Formatting of ``bzr plugins`` output is changed to be more human-
  friendly. Full path of plugins locations will be shown only with
  ``--verbose`` command-line option. (Alexander Belchenko)

* ``merge`` now prefers to use the submit branch, but will fall back to
  parent branch.  For many users, this has no effect.  But some users who
  pull and merge on the same branch will notice a change.  This change
  makes it easier to work on a branch on two different machines, pulling
  between the machines, while merging from the upstream.
  ``merge --remember`` can now be used to set the submit_branch.
  (Aaron Bentley)

Features
********

* ``merge --preview`` produces a diff of the changes merge would make,
  but does not actually perform the merge.  (Aaron Bentley)

* New smart method ``Repository.get_parent_map`` for getting revision
  parent data. This returns additional parent information topologically
  adjacent to the requested data to reduce round trip latency impacts.
  (Robert Collins)

* New smart method, ``Repository.stream_revisions_chunked``, for fetching
  revision data that streams revision data via a chunked encoding.  This
  avoids buffering large amounts of revision data on the server and on the
  client, and sends less data to the server to request the revisions.
  (Andrew Bennetts, Robert Collins, #178353)

* The launchpad plugin now handles lp urls of the form
  ``lp://staging/``, ``lp://demo/``, ``lp://dev/`` to use the appropriate
  launchpad instance to do the resolution of the branch identities.
  This is primarily of use to Launchpad developers, but can also
  be used by other users who want to try out Launchpad as
  a branch location without messing up their public Launchpad
  account.  Branches that are pushed to the staging environment
  have an expected lifetime of one day. (Tim Penhey)

Improvements
************

* Creating a new branch no longer tries to read the entire revision-history
  unnecessarily over smart server operations. (Robert Collins)

* Fetching between different repository formats with compatible models now
  takes advantage of the smart method to stream revisions.  (Andrew Bennetts)

* The ``--coverage`` option is now global, rather specific to ``bzr
  selftest``.  (Andrew Bennetts)

* The ``register-branch`` command will now use the public url of the branch
  containing the current directory, if one has been set and no explicit
  branch is provided.  (Robert Collins)

* Tweak the ``reannotate`` code path to optimize the 2-parent case.
  Speeds up ``bzr annotate`` with a pack repository by approx 3:2.
  (John Arbash Meinel)

Bugfixes
********

* Calculate remote path relative to the shared medium in _SmartClient.  This
  is related to the problem in bug #124089.  (Andrew Bennetts)

* Cleanly handle connection errors in smart protocol version two, the same
  way as they are handled by version one.  (Andrew Bennetts)

* Clearer error when ``version-info --custom`` is used without
  ``--template`` (Lukáš Lalinský)

* Don't raise UnavailableFeature during test setup when medusa is not
  available or tearDown is never called leading to nasty side effects.
  (#137823, Vincent Ladeuil)

* If a plugin's test suite cannot be loaded, for example because of a syntax
  error in the tests, then ``selftest`` fails, rather than just printing
  a warning.  (Martin Pool, #189771)

* List possible values for BZR_SSH environment variable in env-variables
  help topic. (Alexander Belchenko, #181842)

* New methods ``push_log_file`` and ``pop_log_file`` to intercept messages:
  popping the log redirection now precisely restores the previous state,
  which makes it easier to use bzr log output from other programs.
  TestCaseInTempDir no longer depends on a log redirection being established
  by the test framework, which lets bzr tests cleanly run from a normal
  unittest runner.
  (#124153, #124849, Martin Pool, Jonathan Lange)

* ``pull --quiet`` is now more quiet, in particular a message is no longer
  printed when the remembered pull location is used. (James Westby,
  #185907)

* ``reconfigure`` can safely be interrupted while fetching.
  (Aaron Bentley, #179316)

* ``reconfigure`` preserves tags when converting to and from lightweight
  checkouts.  (Aaron Bentley, #182040)

* Stop polluting /tmp when running selftest.
  (Vincent Ladeuil, #123363)

* Switch from NFKC => NFC for normalization checks. NFC allows a few
  more characters which should be considered valid.
  (John Arbash Meinel, #185458)

* The launchpad plugin now uses the ``edge`` xmlrpc server to avoid
  interacting badly with a bug on the launchpad side. (Robert Collins)

* Unknown hostnames when connecting to a ``bzr://`` URL no longer cause
  tracebacks.  (Andrew Bennetts, #182849)

API Breaks
**********

* Classes implementing Merge types like Merge3Merger must now accept (and
  honour) a do_merge flag in their constructor.  (Aaron Bentley)

* ``Repository.add_inventory`` and ``add_revision`` now require the caller
  to previously take a write lock (and start a write group.)
  (Martin Pool)

Testing
*******

* selftest now accepts --load-list <file> to load a test id list. This
  speeds up running the test suite on a limited set of tests.
  (Vincent Ladeuil)

Internals
*********

* Add a new method ``get_result`` to graph search objects. The resulting
  ``SearchResult`` can be used to recreate the search later, which will
  be useful in reducing network traffic. (Robert Collins)

* Use convenience function to check whether two repository handles
  are referring to the same repository in ``Repository.get_graph``.
  (Jelmer Vernooij, #187162)

* Fetching now passes the find_ghosts flag through to the
  ``InterRepository.missing_revision_ids`` call consistently for all
  repository types. This will enable faster missing revision discovery with
  bzr+ssh. (Robert Collins)

* Fix error handling in Repository.insert_data_stream. (Lukas Lalinsky)

* ``InterRepository.missing_revision_ids`` is now deprecated in favour of
  ``InterRepository.search_missing_revision_ids`` which returns a
  ``bzrlib.graph.SearchResult`` suitable for making requests from the smart
  server. (Robert Collins)

* New error ``NoPublicBranch`` for commands that need a public branch to
  operate. (Robert Collins)

* New method ``iter_inventories`` on Repository for access to many
  inventories. This is primarily used by the ``revision_trees`` method, as
  direct access to inventories is discouraged. (Robert Collins)

* New method ``next_with_ghosts`` on the Graph breadth-first-search objects
  which will split out ghosts and present parents into two separate sets,
  useful for code which needs to be aware of ghosts (e.g. fetching data
  cares about ghosts during revision selection). (Robert Collins)

* Record a timestamp against each mutter to the trace file, relative to the
  first import of bzrlib.  (Andrew Bennetts)

* ``Repository.get_data_stream`` is now deprecated in favour of
  ``Repository.get_data_stream_for_search`` which allows less network
  traffic when requesting data streams over a smart server. (Robert Collins)

* ``RemoteBzrDir._get_tree_branch`` no longer triggers ``_ensure_real``,
  removing one round trip on many network operations. (Robert Collins)

* RemoteTransport's ``recommended_page_size`` method now returns 64k, like
  SFTPTransport and HttpTransportBase.  (Andrew Bennetts)

* Repository has a new method ``has_revisions`` which signals the presence
  of many revisions by returning a set of the revisions listed which are
  present. This can be done by index queries without reading data for parent
  revision names etc. (Robert Collins)


bzr 1.1
#######

:Released: 2008-01-15

(no changes from 1.1rc1)

bzr 1.1rc1
##########

:Released: 2008-01-05

Changes
*******

* Dotted revision numbers have been revised. Instead of growing longer with
  nested branches the branch number just increases. (eg instead of 1.1.1.1.1
  we now report 1.2.1.) This helps scale long lived branches which have many
  feature branches merged between them. (John Arbash Meinel)

* The syntax ``bzr diff branch1 branch2`` is no longer supported.
  Use ``bzr diff branch1 --new branch2`` instead. This change has
  been made to remove the ambiguity where ``branch2`` is in fact a
  specific file to diff within ``branch1``.

Features
********

* New option to use custom template-based formats in  ``bzr version-info``.
  (Lukáš Lalinský)

* diff '--using' allows an external diff tool to be used for files.
  (Aaron Bentley)

* New "lca" merge-type for fast everyday merging that also supports
  criss-cross merges.  (Aaron Bentley)

Improvements
************

* ``annotate`` now doesn't require a working tree. (Lukáš Lalinský,
  #90049)

* ``branch`` and ``checkout`` can now use files from a working tree to
  to speed up the process.  For checkout, this requires the new
  --files-from flag.  (Aaron Bentley)

* ``bzr diff`` now sorts files in alphabetical order.  (Aaron Bentley)

* ``bzr diff`` now works on branches without working trees. Tree-less
  branches can also be compared to each other and to working trees using
  the new diff options ``--old`` and ``--new``. Diffing between branches,
  with or without trees, now supports specific file filtering as well.
  (Ian Clatworthy, #6700)

* ``bzr pack`` now orders revision texts in topological order, with newest
  at the start of the file, promoting linear reads for ``bzr log`` and the
  like. This partially fixes #154129. (Robert Collins)

* Merge directives now fetch prerequisites from the target branch if
  needed.  (Aaron Bentley)

* pycurl now handles digest authentication.
  (Vincent Ladeuil)

* ``reconfigure`` can now convert from repositories.  (Aaron Bentley)

* ``-l`` is now a short form for ``--limit`` in ``log``.  (Matt Nordhoff)

* ``merge`` now warns when merge directives cause cherrypicks.
  (Aaron Bentley)

* ``split`` now supported, to enable splitting large trees into smaller
  pieces.  (Aaron Bentley)

Bugfixes
********

* Avoid AttributeError when unlocking a pack repository when an error occurs.
  (Martin Pool, #180208)

* Better handle short reads when processing multiple range requests.
  (Vincent Ladeuil, #179368)

* build_tree acceleration uses the correct path when a file has been moved.
  (Aaron Bentley)

* ``commit`` now succeeds when a checkout and its master branch share a
  repository.  (Aaron Bentley, #177592)

* Fixed error reporting of unsupported timezone format in
  ``log --timezone``. (Lukáš Lalinský, #178722)

* Fixed Unicode encoding error in ``ignored`` when the output is
  redirected to a pipe. (Lukáš Lalinský)

* Fix traceback when sending large response bodies over the smart protocol
  on Windows. (Andrew Bennetts, #115781)

* Fix ``urlutils.relative_url`` for the case of two ``file:///`` URLs
  pointed to different logical drives on Windows.
  (Alexander Belchenko, #90847)

* HTTP test servers are now compatible with the http protocol version 1.1.
  (Vincent Ladeuil, #175524)

* _KnitParentsProvider.get_parent_map now handles requests for ghosts
  correctly, instead of erroring or attributing incorrect parents to ghosts.
  (Aaron Bentley)

* ``merge --weave --uncommitted`` now works.  (Aaron Bentley)

* pycurl authentication handling was broken and incomplete. Fix handling of
  user:pass embedded in the urls.
  (Vincent Ladeuil, #177643)

* Files inside non-directories are now handled like other conflict types.
  (Aaron Bentley, #177390)

* ``reconfigure`` is able to convert trees into lightweight checkouts.
  (Aaron Bentley)

* Reduce lockdir timeout to 0 when running ``bzr serve``.  (Andrew Bennetts,
  #148087)

* Test that the old ``version_info_format`` functions still work, even
  though they are deprecated. (John Arbash Meinel, ShenMaq, #177872)

* Transform failures no longer cause ImmortalLimbo errors (Aaron Bentley,
  #137681)

* ``uncommit`` works even when the commit messages of revisions to be
  removed use characters not supported in the terminal encoding.
  (Aaron Bentley)

* When dumb http servers return whole files instead of the requested ranges,
  read the remaining bytes by chunks to avoid overflowing network buffers.
  (Vincent Ladeuil, #175886)

Documentation
*************

* Minor tweaks made to the bug tracker integration documentation.
  (Ian Clatworthy)

* Reference material has now be moved out of the User Guide and added
  to the User Reference. The User Reference has gained 4 sections as
  a result: Authenication Settings, Configuration Settings, Conflicts
  and Hooks. All help topics are now dumped into text format in the
  doc/en/user-reference directory for those who like browsing that
  information in their editor. (Ian Clatworthy)

* *Using Bazaar with Launchpad* tutorial added. (Ian Clatworthy)

Internals
*********

* find_* methods available for BzrDirs, Branches and WorkingTrees.
  (Aaron Bentley)

* Help topics can now be loaded from files.
  (Ian Clatworthy, Alexander Belchenko)

* get_parent_map now always provides tuples as its output.  (Aaron Bentley)

* Parent Providers should now implement ``get_parent_map`` returning a
  dictionary instead of ``get_parents`` returning a list.
  ``Graph.get_parents`` is now deprecated. (John Arbash Meinel,
  Robert Collins)

* Patience Diff now supports arbitrary python objects, as long as they
  support ``hash()``. (John Arbash Meinel)

* Reduce selftest overhead to establish test names by memoization.
  (Vincent Ladeuil)

API Breaks
**********

Testing
*******

* Modules can now customise their tests by defining a ``load_tests``
  attribute. ``pydoc bzrlib.tests.TestUtil.TestLoader.loadTestsFromModule``
  for the documentation on this attribute. (Robert Collins)

* New helper function ``bzrlib.tests.condition_id_re`` which helps
  filter tests based on a regular expression search on the tests id.
  (Robert Collins)

* New helper function ``bzrlib.tests.condition_isinstance`` which helps
  filter tests based on class. (Robert Collins)

* New helper function ``bzrlib.tests.exclude_suite_by_condition`` which
  generalises the ``exclude_suite_by_re`` function. (Robert Collins)

* New helper function ``bzrlib.tests.filter_suite_by_condition`` which
  generalises the ``filter_suite_by_re`` function. (Robert Collins)

* New helper method ``bzrlib.tests.exclude_tests_by_re`` which gives a new
  TestSuite that does not contain tests from the input that matched a
  regular expression. (Robert Collins)

* New helper method ``bzrlib.tests.randomize_suite`` which returns a
  randomized copy of the input suite. (Robert Collins)

* New helper method ``bzrlib.tests.split_suite_by_re`` which splits a test
  suite into two according to a regular expression. (Robert Collins)

* Parametrize all http tests for the transport implementations, the http
  protocol versions (1.0 and 1.1) and the authentication schemes.
  (Vincent Ladeuil)

* The ``exclude_pattern`` and ``random_order`` parameters to the function
  ``bzrlib.tests.filter_suite_by_re`` have been deprecated. (Robert Collins)

* The method ``bzrlib.tests.sort_suite_by_re`` has been deprecated. It is
  replaced by the new helper methods added in this release. (Robert Collins)


bzr 1.0
#######

:Released: 2007-12-14

Documentation
*************

* More improvements and fixes to the User Guide.  (Ian Clatworthy)

* Add information on cherrypicking/rebasing to the User Guide.
  (Ian Clatworthy)

* Improve bug tracker integration documentation. (Ian Clatworthy)

* Minor edits to ``Bazaar in five minutes`` from David Roberts and
  to the rebasing section of the User Guide from Aaron Bentley.
  (Ian Clatworthy)


bzr 1.0rc3
##########

:Released: 2007-12-11

Changes
*******

* If a traceback occurs, users are now asked to report the bug
  through Launchpad (https://bugs.launchpad.net/bzr/), rather than
  by mail to the mailing list.
  (Martin Pool)

Bugfixes
********

* Fix Makefile rules for doc generation. (Ian Clatworthy, #175207)

* Give more feedback during long http downloads by making readv deliver data
  as it arrives for urllib, and issue more requests for pycurl. High latency
  networks are better handled by urllib, the pycurl implementation give more
  feedback but also incur more latency.
  (Vincent Ladeuil, #173010)

* Implement _make_parents_provider on RemoteRepository, allowing generating
  bundles against branches on a smart server.  (Andrew Bennetts, #147836)

Documentation
*************

* Improved user guide.  (Ian Clatworthy)

* The single-page quick reference guide is now available as a PDF.
  (Ian Clatworthy)

Internals
*********

* readv urllib http implementation is now a real iterator above the
  underlying socket and deliver data as soon as it arrives. 'get' still
  wraps its output in a StringIO.
  (Vincent Ladeuil)


bzr 1.0rc2
##########

:Released: 2007-12-07

Improvements
************

* Added a --coverage option to selftest. (Andrew Bennetts)

* Annotate merge (merge-type=weave) now supports cherrypicking.
  (Aaron Bentley)

* ``bzr commit`` now doesn't print the revision number twice. (Matt
  Nordhoff, #172612)

* New configuration option ``bugtracker_<tracker_abbrevation>_url`` to
  define locations of bug trackers that are not directly supported by
  bzr or a plugin. The URL will be treated as a template and ``{id}``
  placeholders will be replaced by specific bug IDs.  (Lukáš Lalinský)

* Support logging single merge revisions with short and line log formatters.
  (Kent Gibson)

* User Guide enhanced with suggested readability improvements from
  Matt Revell and corrections from John Arbash Meinel. (Ian Clatworthy)

* Quick Start Guide renamed to Quick Start Card, moved down in
  the catalog, provided in pdf and png format and updated to refer
  to ``send`` instead of ``bundle``. (Ian Clatworthy, #165080)

* ``switch`` can now be used on heavyweight checkouts as well as
  lightweight ones. After switching a heavyweight checkout, the
  local branch is a mirror/cache of the new bound branch and
  uncommitted changes in the working tree are merged. As a safety
  check, if there are local commits in a checkout which have not
  been committed to the previously bound branch, then ``switch``
  fails unless the ``--force`` option is given. This option is
  now also required if the branch a lightweight checkout is pointing
  to has been moved. (Ian Clatworthy)

Internals
*********

* New -Dhttp debug option reports http connections, requests and responses.
  (Vincent Ladeuil)

* New -Dmerge debug option, which emits merge plans for merge-type=weave.

Bugfixes
********

* Better error message when running ``bzr cat`` on a non-existant branch.
  (Lukáš Lalinský, #133782)

* Catch OSError 17 (file exists) in final phase of tree transform and show
  filename to user.
  (Alexander Belchenko, #111758)

* Catch ShortReadvErrors while using pycurl. Also make readv more robust by
  allowing multiple GET requests to be issued if too many ranges are
  required.
  (Vincent Ladeuil, #172701)

* Check for missing basis texts when fetching from packs to packs.
  (John Arbash Meinel, #165290)

* Fall back to showing e-mail in ``log --short/--line`` if the
  committer/author has only e-mail. (Lukáš Lalinský, #157026)

API Breaks
**********

* Deprecate not passing a ``location`` argument to commit reporters'
  ``started`` methods. (Matt Nordhoff)


bzr 1.0rc1
##########

:Released: 2007-11-30

Notes When Upgrading
********************

* The default repository format is now ``pack-0.92``.  This
  default is used when creating new repositories with ``init`` and
  ``init-repo``, and when branching over bzr+ssh or bzr+hpss.
  (See https://bugs.launchpad.net/bugs/164626)

  This format can be read and written by Bazaar 0.92 and later, and
  data can be transferred to and from older formats.

  To upgrade, please reconcile your repository (``bzr reconcile``), and then
  upgrade (``bzr upgrade``).

  ``pack-0.92`` offers substantially better scaling and performance than the
  previous knits format. Some operations are slower where the code already
  had bad scaling characteristics under knits, the pack format makes such
  operations more visible as part of being more scalable overall. We will
  correct such operations over the coming releases and encourage the filing
  of bugs on any operation which you observe to be slower in a packs
  repository. One particular case that we do not intend to fix is pulling
  data from a pack repository into a knit repository over a high latency
  link;  downgrading such data requires reinsertion of the file texts, and
  this is a classic space/time tradeoff. The current implementation is
  conservative on memory usage because we need to support converting data
  from any tree without problems.
  (Robert Collins, Martin Pool, #164476)

Changes
*******

* Disable detection of plink.exe as possible ssh vendor. Plink vendor
  still available if user selects it explicitly with BZR_SSH environment
  variable. (Alexander Belchenko, workaround for bug #107593)

* The pack format is now accessible as "pack-0.92", or "pack-0.92-subtree"
  to enable the subtree functions (for example, for bzr-svn).
  (Martin Pool)

Features
********

* New ``authentication.conf`` file holding the password or other credentials
  for remote servers. This can be used for ssh, sftp, smtp and other
  supported transports.
  (Vincent Ladeuil)

* New rich-root and rich-root-pack formats, recording the same data about
  tree roots that's recorded for all other directories.
  (Aaron Bentley, #164639)

* ``pack-0.92`` repositories can now be reconciled.
  (Robert Collins, #154173)

* ``switch`` command added for changing the branch a lightweight checkout
  is associated with and updating the tree to reflect the latest content
  accordingly. This command was previously part of the BzrTools plug-in.
  (Ian Clatworthy, Aaron Bentley, David Allouche)

* ``reconfigure`` command can now convert branches, trees, or checkouts to
  lightweight checkouts.  (Aaron Bentley)

Performance
***********

* Commit updates the state of the working tree via a delta rather than
  supplying entirely new basis trees. For commit of a single specified file
  this reduces the wall clock time for commit by roughly a 30%.
  (Robert Collins, Martin Pool)

* Commit with many automatically found deleted paths no longer performs
  linear scanning for the children of those paths during inventory
  iteration. This should fix commit performance blowing out when many such
  paths occur during commit. (Robert Collins, #156491)

* Fetch with pack repositories will no longer read the entire history graph.
  (Robert Collins, #88319)

* Revert takes out an appropriate lock when reverting to a basis tree, and
  does not read the basis inventory twice. (Robert Collins)

* Diff does not require an inventory to be generated on dirstate trees.
  (Aaron Bentley, #149254)

* New annotate merge (--merge-type=weave) implementation is fast on
  versionedfiles withough cached annotations, e.g. pack-0.92.
  (Aaron Bentley)

Improvements
************

* ``bzr merge`` now warns when it encounters a criss-cross merge.
  (Aaron Bentley)

* ``bzr send`` now doesn't require the target e-mail address to be
  specified on the command line if an interactive e-mail client is used.
  (Lukáš Lalinský)

* ``bzr tags`` now prints the revision number for each tag, instead of
  the revision id, unless --show-ids is passed. In addition, tags can be
  sorted chronologically instead of lexicographically with --sort=time.
  (Adeodato Simó, #120231)

* Windows standalone version of bzr is able to load system-wide plugins from
  "plugins" subdirectory in installation directory. In addition standalone
  installer write to the registry (HKLM\SOFTWARE\Bazaar) useful info
  about paths and bzr version. (Alexander Belchenko, #129298)

Documentation
*************

Bug Fixes
*********

* A progress bar has been added for knitpack -> knitpack fetching.
  (Robert Collins, #157789, #159147)

* Branching from a branch via smart server now preserves the repository
  format. (Andrew Bennetts,  #164626)

* ``commit`` is now able to invoke an external editor in a non-ascii
  directory. (Daniel Watkins, #84043)

* Catch connection errors for ftp.
  (Vincent Ladeuil, #164567)

* ``check`` no longer reports spurious unreferenced text versions.
  (Robert Collins, John A Meinel, #162931, #165071)

* Conflicts are now resolved recursively by ``revert``.
  (Aaron Bentley, #102739)

* Detect invalid transport reuse attempts by catching invalid URLs.
  (Vincent Ladeuil, #161819)

* Deleting a file without removing it shows a correct diff, not a traceback.
  (Aaron Bentley)

* Do no use timeout in HttpServer anymore.
  (Vincent Ladeuil, #158972).

* Don't catch the exceptions related to the http pipeline status before
  retrying an http request or some programming errors may be masked.
  (Vincent Ladeuil, #160012)

* Fix ``bzr rm`` to not delete modified and ignored files.
  (Lukáš Lalinský, #172598)

* Fix exception when revisionspec contains merge revisons but log
  formatter doesn't support merge revisions. (Kent Gibson, #148908)

* Fix exception when ScopeReplacer is assigned to before any members have
  been retrieved.  (Aaron Bentley)

* Fix multiple connections during checkout --lightweight.
  (Vincent Ladeuil, #159150)

* Fix possible error in insert_data_stream when copying between
  pack repositories over bzr+ssh or bzr+http.
  KnitVersionedFile.get_data_stream now makes sure that requested
  compression parents are sent before any delta hunks that depend
  on them.
  (Martin Pool, #164637)

* Fix typo in limiting offsets coalescing for http, leading to
  whole files being downloaded instead of parts.
  (Vincent Ladeuil, #165061)

* FTP server errors don't error in the error handling code.
  (Robert Collins, #161240)

* Give a clearer message when a pull fails because the source needs
  to be reconciled.
  (Martin Pool, #164443)

* It is clearer when a plugin cannot be loaded because of its name, and a
  suggestion for an acceptable name is given. (Daniel Watkins, #103023)

* Leave port as None in transport objects if user doesn't
  specify a port in urls.
  (vincent Ladeuil, #150860)

* Make sure Repository.fetch(self) is properly a no-op for all
  Repository implementations. (John Arbash Meinel, #158333)

* Mark .bzr directories as "hidden" on Windows.
  (Alexander Belchenko, #71147)

* ``merge --uncommitted`` can now operate on a single file.
  (Aaron Bentley, Lukáš Lalinský, #136890)

* Obsolete packs are now cleaned up by pack and autopack operations.
  (Robert Collins, #153789)

* Operations pulling data from a smart server where the underlying
  repositories are not both annotated/both unannotated will now work.
  (Robert Collins, #165304).

* Reconcile now shows progress bars. (Robert Collins, #159351)

* ``RemoteBranch`` was not initializing ``self._revision_id_to_revno_map``
  properly. (John Arbash Meinel, #162486)

* Removing an already-removed file reports the file does not exist. (Daniel
  Watkins, #152811)

* Rename on Windows is able to change filename case.
  (Alexander Belchenko, #77740)

* Return error instead of a traceback for ``bzr log -r0``.
  (Kent Gibson, #133751)

* Return error instead of a traceback when bzr is unable to create
  symlink on some platforms (e.g. on Windows).
  (Alexander Belchenko, workaround for #81689)

* Revert doesn't crash when restoring a single file from a deleted
  directory. (Aaron Bentley)

* Stderr output via logging mechanism now goes through encoded wrapper
  and no more uses utf-8, but terminal encoding instead. So all unicode
  strings now should be readable in non-utf-8 terminal.
  (Alexander Belchenko, #54173)

* The error message when ``move --after`` should be used makes how to do so
  clearer. (Daniel Watkins, #85237)

* Unicode-safe output from ``bzr info``. The output will be encoded
  using the terminal encoding and unrepresentable characters will be
  replaced by '?'. (Lukáš Lalinský, #151844)

* Working trees are no longer created when pushing into a local no-trees
  repo. (Daniel Watkins, #50582)

* Upgrade util/configobj to version 4.4.0.
  (Vincent Ladeuil, #151208).

* Wrap medusa ftp test server as an FTPServer feature.
  (Vincent Ladeuil, #157752)

API Breaks
**********

* ``osutils.backup_file`` is deprecated. Actually it's not used in bzrlib
  during very long time. (Alexander Belchenko)

* The return value of
  ``VersionedFile.iter_lines_added_or_present_in_versions`` has been
  changed. Previously it was an iterator of lines, now it is an iterator of
  (line, version_id) tuples. This change has been made to aid reconcile and
  fetch operations. (Robert Collins)

* ``bzrlib.repository.get_versioned_file_checker`` is now private.
  (Robert Collins)

* The Repository format registry default has been removed; it was previously
  obsoleted by the bzrdir format default, which implies a default repository
  format.
  (Martin Pool)

Internals
*********

* Added ``ContainerSerialiser`` and ``ContainerPushParser`` to
  ``bzrlib.pack``.  These classes provide more convenient APIs for generating
  and parsing containers from streams rather than from files.  (Andrew
  Bennetts)

* New module ``lru_cache`` providing a cache for use by tasks that need
  semi-random access to large amounts of data. (John A Meinel)

* InventoryEntry.diff is now deprecated.  Please use diff.DiffTree instead.


bzr 0.92
########

:Released: 2007-11-05

Changes
*******

  * New uninstaller on Win32.  (Alexander Belchenko)


bzr 0.92rc1
###########

:Released: 2007-10-29

Changes
*******

* ``bzr`` now returns exit code 4 if an internal error occurred, and
  3 if a normal error occurred.  (Martin Pool)

* ``pull``, ``merge`` and ``push`` will no longer silently correct some
  repository index errors that occured as a result of the Weave disk format.
  Instead the ``reconcile`` command needs to be run to correct those
  problems if they exist (and it has been able to fix most such problems
  since bzr 0.8). Some new problems have been identified during this release
  and you should run ``bzr check`` once on every repository to see if you
  need to reconcile. If you cannot ``pull`` or ``merge`` from a remote
  repository due to mismatched parent errors - a symptom of index errors -
  you should simply take a full copy of that remote repository to a clean
  directory outside any local repositories, then run reconcile on it, and
  finally pull from it locally. (And naturally email the repositories owner
  to ask them to upgrade and run reconcile).
  (Robert Collins)

Features
********

* New ``knitpack-experimental`` repository format. This is interoperable with
  the ``dirstate-tags`` format but uses a smarter storage design that greatly
  speeds up many operations, both local and remote. This new format can be
  used as an option to the ``init``, ``init-repository`` and ``upgrade``
  commands. (Robert Collins)

* For users of bzr-svn (and those testing the prototype subtree support) that
  wish to try packs, a new ``knitpack-subtree-experimental`` format has also
  been added. This is interoperable with the ``dirstate-subtrees`` format.
  (Robert Collins)

* New ``reconfigure`` command. (Aaron Bentley)

* New ``revert --forget-merges`` command, which removes the record of a pending
  merge without affecting the working tree contents.  (Martin Pool)

* New ``bzr_remote_path`` configuration variable allows finer control of
  remote bzr locations than BZR_REMOTE_PATH environment variable.
  (Aaron Bentley)

* New ``launchpad-login`` command to tell Bazaar your Launchpad
  user ID.  This can then be used by other functions of the
  Launchpad plugin. (James Henstridge)

Performance
***********

* Commit in quiet mode is now slightly faster as the information to
  output is no longer calculated. (Ian Clatworthy)

* Commit no longer checks for new text keys during insertion when the
  revision id was deterministically unique. (Robert Collins)

* Committing a change which is not a merge and does not change the number of
  files in the tree is faster by utilising the data about whether files are
  changed to determine if the tree is unchanged rather than recalculating
  it at the end of the commit process. (Robert Collins)

* Inventory serialisation no longer double-sha's the content.
  (Robert Collins)

* Knit text reconstruction now avoids making copies of the lines list for
  interim texts when building a single text. The new ``apply_delta`` method
  on ``KnitContent`` aids this by allowing modification of the revision id
  such objects represent. (Robert Collins)

* Pack indices are now partially parsed for specific key lookup using a
  bisection approach. (Robert Collins)

* Partial commits are now approximately 40% faster by walking over the
  unselected current tree more efficiently. (Robert Collins)

* XML inventory serialisation takes 20% less time while being stricter about
  the contents. (Robert Collins)

* Graph ``heads()`` queries have been fixed to no longer access all history
  unnecessarily. (Robert Collins)

Improvements
************

* ``bzr+https://`` smart server across https now supported.
  (John Ferlito, Martin Pool, #128456)

* Mutt is now a supported mail client; set ``mail_client=mutt`` in your
  bazaar.conf and ``send`` will use mutt. (Keir Mierle)

* New option ``-c``/``--change`` for ``merge`` command for cherrypicking
  changes from one revision. (Alexander Belchenko, #141368)

* Show encodings, locale and list of plugins in the traceback message.
  (Martin Pool, #63894)

* Experimental directory formats can now be marked with
  ``experimental = True`` during registration. (Ian Clatworthy)

Documentation
*************

* New *Bazaar in Five Minutes* guide.  (Matthew Revell)

* The hooks reference documentation is now converted to html as expected.
  (Ian Clatworthy)

Bug Fixes
*********

* Connection error reporting for the smart server has been fixed to
  display a user friendly message instead of a traceback.
  (Ian Clatworthy, #115601)

* Make sure to use ``O_BINARY`` when opening files to check their
  sha1sum. (Alexander Belchenko, John Arbash Meinel, #153493)

* Fix a problem with Win32 handling of the executable bit.
  (John Arbash Meinel, #149113)

* ``bzr+ssh://`` and ``sftp://`` URLs that do not specify ports explicitly
  no longer assume that means port 22.  This allows people using OpenSSH to
  override the default port in their ``~/.ssh/config`` if they wish.  This
  fixes a bug introduced in bzr 0.91.  (Andrew Bennetts, #146715)

* Commands reporting exceptions can now be profiled and still have their
  data correctly dumped to a file. For example, a ``bzr commit`` with
  no changes still reports the operation as pointless but doing so no
  longer throws away the profiling data if this command is run with
  ``--lsprof-file callgrind.out.ci`` say. (Ian Clatworthy)

* Fallback to ftp when paramiko is not installed and sftp can't be used for
  ``tests/commands`` so that the test suite is still usable without
  paramiko.
  (Vincent Ladeuil, #59150)

* Fix commit ordering in corner case. (Aaron Bentley, #94975)

* Fix long standing bug in partial commit when there are renames
  left in tree. (Robert Collins, #140419)

* Fix selftest semi-random noise during http related tests.
  (Vincent Ladeuil, #140614)

* Fix typo in ftp.py making the reconnection fail on temporary errors.
  (Vincent Ladeuil, #154259)

* Fix failing test by comparing real paths to cover the case where the TMPDIR
  contains a symbolic link.
  (Vincent Ladeuil, #141382).

* Fix log against smart server branches that don't support tags.
  (James Westby, #140615)

* Fix pycurl http implementation by defining error codes from
  pycurl instead of relying on an old curl definition.
  (Vincent Ladeuil, #147530)

* Fix 'unprintable error' message when displaying BzrCheckError and
  some other exceptions on Python 2.5.
  (Martin Pool, #144633)

* Fix ``Inventory.copy()`` and add test for it. (Jelmer Vernooij)

* Handles default value for ListOption in cmd_commit.
  (Vincent Ladeuil, #140432)

* HttpServer and FtpServer need to be closed properly or a listening socket
  will remain opened.
  (Vincent Ladeuil, #140055)

* Monitor the .bzr directory created in the top level test
  directory to detect leaking tests.
  (Vincent Ladeuil, #147986)

* The basename, not the full path, is now used when checking whether
  the profiling dump file begins with ``callgrind.out`` or not. This
  fixes a bug reported by Aaron Bentley on IRC. (Ian Clatworthy)

* Trivial fix for invoking command ``reconfigure`` without arguments.
  (Rob Weir, #141629)

* ``WorkingTree.rename_one`` will now raise an error if normalisation of the
  new path causes bzr to be unable to access the file. (Robert Collins)

* Correctly detect a NoSuchFile when using a filezilla server. (Gary van der
  Merwe)

API Breaks
**********

* ``bzrlib.index.GraphIndex`` now requires a size parameter to the
  constructor, for enabling bisection searches. (Robert Collins)

* ``CommitBuilder.record_entry_contents`` now requires the root entry of a
  tree be supplied to it, previously failing to do so would trigger a
  deprecation warning. (Robert Collins)

* ``KnitVersionedFile.add*`` will no longer cache added records even when
  enable_cache() has been called - the caching feature is now exclusively for
  reading existing data. (Robert Collins)

* ``ReadOnlyLockError`` is deprecated; ``LockFailed`` is usually more
  appropriate.  (Martin Pool)

* Removed ``bzrlib.transport.TransportLogger`` - please see the new
  ``trace+`` transport instead. (Robert Collins)

* Removed previously deprecated varargs interface to ``TestCase.run_bzr`` and
  deprecated methods ``TestCase.capture`` and ``TestCase.run_bzr_captured``.
  (Martin Pool)

* Removed previous deprecated ``basis_knit`` parameter to the
  ``KnitVersionedFile`` constructor. (Robert Collins)

* Special purpose method ``TestCase.run_bzr_decode`` is moved to the test_non_ascii
  class that needs it.
  (Martin Pool)

* The class ``bzrlib.repofmt.knitrepo.KnitRepository3`` has been folded into
  ``KnitRepository`` by parameters to the constructor. (Robert Collins)

* The ``VersionedFile`` interface now allows content checks to be bypassed
  by supplying check_content=False.  This saves nearly 30% of the minimum
  cost to store a version of a file. (Robert Collins)

* Tree's with bad state such as files with no length or sha will no longer
  be silently accepted by the repository XML serialiser. To serialise
  inventories without such data, pass working=True to write_inventory.
  (Robert Collins)

* ``VersionedFile.fix_parents`` has been removed as a harmful API.
  ``VersionedFile.join`` will no longer accept different parents on either
  side of a join - it will either ignore them, or error, depending on the
  implementation. See notes when upgrading for more information.
  (Robert Collins)

Internals
*********

* ``bzrlib.transport.Transport.put_file`` now returns the number of bytes
  put by the method call, to allow avoiding stat-after-write or
  housekeeping in callers. (Robert Collins)

* ``bzrlib.xml_serializer.Serializer`` is now responsible for checking that
  mandatory attributes are present on serialisation and deserialisation.
  This fixes some holes in API usage and allows better separation between
  physical storage and object serialisation. (Robert Collins)

* New class ``bzrlib.errors.InternalBzrError`` which is just a convenient
  shorthand for deriving from BzrError and setting internal_error = True.
  (Robert Collins)

* New method ``bzrlib.mutabletree.update_to_one_parent_via_delta`` for
  moving the state of a parent tree to a new version via a delta rather than
  a complete replacement tree. (Robert Collins)

* New method ``bzrlib.osutils.minimum_path_selection`` useful for removing
  duplication from user input, when a user mentions both a path and an item
  contained within that path. (Robert Collins)

* New method ``bzrlib.repository.Repository.is_write_locked`` useful for
  determining if a repository is write locked. (Robert Collins)

* New method on ``bzrlib.tree.Tree`` ``path_content_summary`` provides a
  tuple containing the key information about a path for commit processing
  to complete. (Robert Collins)

* New method on xml serialisers, write_inventory_to_lines, which matches the
  API used by knits for adding content. (Robert Collins)

* New module ``bzrlib.bisect_multi`` with generic multiple-bisection-at-once
  logic, currently only available for byte-based lookup
  (``bisect_multi_bytes``). (Robert Collins)

* New helper ``bzrlib.tuned_gzip.bytes_to_gzip`` which takes a byte string
  and returns a gzipped version of the same. This is used to avoid a bunch
  of api friction during adding of knit hunks. (Robert Collins)

* New parameter on ``bzrlib.transport.Transport.readv``
  ``adjust_for_latency`` which changes readv from returning strictly the
  requested data to inserted return larger ranges and in forward read order
  to reduce the effect of network latency. (Robert Collins)

* New parameter yield_parents on ``Inventory.iter_entries_by_dir`` which
  causes the parents of a selected id to be returned recursively, so all the
  paths from the root down to each element of selected_file_ids are
  returned. (Robert Collins)

* Knit joining has been enhanced to support plain to annotated conversion
  and annotated to plain conversion. (Ian Clatworthy)

* The CommitBuilder method ``record_entry_contents`` now returns summary
  information about the effect of the commit on the repository. This tuple
  contains an inventory delta item if the entry changed from the basis, and a
  boolean indicating whether a new file graph node was recorded.
  (Robert Collins)

* The python path used in the Makefile can now be overridden.
  (Andrew Bennetts, Ian Clatworthy)

Testing
*******

* New transport implementation ``trace+`` which is useful for testing,
  logging activity taken to its _activity attribute. (Robert Collins)

* When running bzr commands within the test suite, internal exceptions are
  not caught and reported in the usual way, but rather allowed to propagate
  up and be visible to the test suite.  A new API ``run_bzr_catch_user_errors``
  makes this behavior available to other users.
  (Martin Pool)

* New method ``TestCase.call_catch_warnings`` for testing methods that
  raises a Python warning.  (Martin Pool)


bzr 0.91
########

:Released: 2007-09-26

Bug Fixes
*********

* Print a warning instead of aborting the ``python setup.py install``
  process if building of a C extension is not possible.
  (Lukáš Lalinský, Alexander Belchenko)

* Fix commit ordering in corner case (Aaron Bentley, #94975)

* Fix ''bzr info bzr://host/'' and other operations on ''bzr://' URLs with
  an implicit port.  We were incorrectly raising PathNotChild due to
  inconsistent treatment of the ''_port'' attribute on the Transport object.
  (Andrew Bennetts, #133965)

* Make RemoteRepository.sprout cope gracefully with servers that don't
  support the ``Repository.tarball`` request.
  (Andrew Bennetts)


bzr 0.91rc2
###########

:Released: 2007-09-11

* Replaced incorrect tarball for previous release; a debug statement was left
  in bzrlib/remote.py.


bzr 0.91rc1
###########

:Released: 2007-09-11

Changes
*******

* The default branch and repository format has changed to
  ``dirstate-tags``, so tag commands are active by default.
  This format is compatible with Bazaar 0.15 and later.
  This incidentally fixes bug #126141.
  (Martin Pool)

* ``--quiet`` or ``-q`` is no longer a global option. If present, it
  must now appear after the command name. Scripts doing things like
  ``bzr -q missing`` need to be rewritten as ``bzr missing -q``.
  (Ian Clatworthy)

Features
********

* New option ``--author`` in ``bzr commit`` to specify the author of the
  change, if it's different from the committer. ``bzr log`` and
  ``bzr annotate`` display the author instead of the committer.
  (Lukáš Lalinský)

* In addition to global options and command specific options, a set of
  standard options are now supported. Standard options are legal for
  all commands. The initial set of standard options are:

  * ``--help`` or ``-h`` - display help message
  * ``--verbose`` or ``-v`` - display additional information
  * ``--quiet``  or ``-q`` - only output warnings and errors.

  Unlike global options, standard options can be used in aliases and
  may have command-specific help. (Ian Clatworthy)

* Verbosity level processing has now been unified. If ``--verbose``
  or ``-v`` is specified on the command line multiple times, the
  verbosity level is made positive the first time then increased.
  If ``--quiet`` or ``-q`` is specified on the command line
  multiple times, the verbosity level is made negative the first
  time then decreased. To get the default verbosity level of zero,
  either specify none of the above , ``--no-verbose`` or ``--no-quiet``.
  Note that most commands currently ignore the magnitude of the
  verbosity level but do respect *quiet vs normal vs verbose* when
  generating output. (Ian Clatworthy)

* ``Branch.hooks`` now supports ``pre_commit`` hook. The hook's signature
  is documented in BranchHooks constructor. (Nam T. Nguyen, #102747)

* New ``Repository.stream_knit_data_for_revisions`` request added to the
  network protocol for greatly reduced roundtrips when retrieving a set of
  revisions. (Andrew Bennetts)

Bug Fixes
*********

* ``bzr plugins`` now lists the version number for each plugin in square
  brackets after the path. (Robert Collins, #125421)

* Pushing, pulling and branching branches with subtree references was not
  copying the subtree weave, preventing the file graph from being accessed
  and causing errors in commits in clones. (Robert Collins)

* Suppress warning "integer argument expected, got float" from Paramiko,
  which sometimes caused false test failures.  (Martin Pool)

* Fix bug in bundle 4 that could cause attempts to write data to wrong
  versionedfile.  (Aaron Bentley)

* Diffs generated using "diff -p" no longer break the patch parser.
  (Aaron Bentley)

* get_transport treats an empty possible_transports list the same as a non-
  empty one.  (Aaron Bentley)

* patch verification for merge directives is reactivated, and works with
  CRLF and CR files.  (Aaron Bentley)

* Accept ..\ as a path in revision specifiers. This fixes for example
  "-r branch:..\other-branch" on Windows.  (Lukáš Lalinský)

* ``BZR_PLUGIN_PATH`` may now contain trailing slashes.
  (Blake Winton, #129299)

* man page no longer lists hidden options (#131667, Aaron Bentley)

* ``uncommit --help`` now explains the -r option adequately.  (Daniel
  Watkins, #106726)

* Error messages are now better formatted with parameters (such as
  filenames) quoted when necessary. This avoids confusion when directory
  names ending in a '.' at the end of messages were confused with a
  full stop that may or not have been there. (Daniel Watkins, #129791)

* Fix ``status FILE -r X..Y``. (Lukáš Lalinský)

* If a particular command is an alias, ``help`` will show the alias
  instead of claiming there is no help for said alias. (Daniel Watkins,
  #133548)

* TreeTransform-based operations, like pull, merge, revert, and branch,
  now roll back if they encounter an error.  (Aaron Bentley, #67699)

* ``bzr commit`` now exits cleanly if a character unsupported by the
  current encoding is used in the commit message.  (Daniel Watkins,
  #116143)

* bzr send uses default values for ranges when only half of an elipsis
  is specified ("-r..5" or "-r5..").  (#61685, Aaron Bentley)

* Avoid trouble when Windows ssh calls itself 'plink' but no plink
  binary is present.  (Martin Albisetti, #107155)

* ``bzr remove`` should remove clean subtrees.  Now it will remove (without
  needing ``--force``) subtrees that contain no files with text changes or
  modified files.  With ``--force`` it removes the subtree regardless of
  text changes or unknown files. Directories with renames in or out (but
  not changed otherwise) will now be removed without needing ``--force``.
  Unknown ignored files will be deleted without needing ``--force``.
  (Marius Kruger, #111665)

* When two plugins conflict, the source of both the losing and now the
  winning definition is shown.  (Konstantin Mikhaylov, #5454)

* When committing to a branch, the location being committed to is
  displayed.  (Daniel Watkins, #52479)

* ``bzr --version`` takes care about encoding of stdout, especially
  when output is redirected. (Alexander Belchenko, #131100)

* Prompt for an ftp password if none is provided.
  (Vincent Ladeuil, #137044)

* Reuse bound branch associated transport to avoid multiple
  connections.
  (Vincent Ladeuil, #128076, #131396)

* Overwrite conflicting tags by ``push`` and ``pull`` if the
  ``--overwrite`` option is specified.  (Lukáš Lalinský, #93947)

* In checkouts, tags are copied into the master branch when created,
  changed or deleted, and are copied into the checkout when it is
  updated.  (Martin Pool, #93856, #93860)

* Print a warning instead of aborting the ``python setup.py install``
  process if building of a C extension is not possible.
  (Lukáš Lalinský, Alexander Belchenko)

Improvements
************

* Add the option "--show-diff" to the commit command in order to display
  the diff during the commit log creation. (Goffredo Baroncelli)

* ``pull`` and ``merge`` are much faster at installing bundle format 4.
  (Aaron Bentley)

* ``pull -v`` no longer includes deltas, making it much faster.
  (Aaron Bentley)

* ``send`` now sends the directive as an attachment by default.
  (Aaron Bentley, Lukáš Lalinský, Alexander Belchenko)

* Documentation updates (Martin Albisetti)

* Help on debug flags is now included in ``help global-options``.
  (Daniel Watkins, #124853)

* Parameters passed on the command line are checked to ensure they are
  supported by the encoding in use. (Daniel Watkins)

* The compression used within the bzr repository has changed from zlib
  level 9 to the zlib default level. This improves commit performance with
  only a small increase in space used (and in some cases a reduction in
  space). (Robert Collins)

* Initial commit no longer SHAs files twice and now reuses the path
  rather than looking it up again, making it faster.
  (Ian Clatworthy)

* New option ``-c``/``--change`` for ``diff`` and ``status`` to show
  changes in one revision.  (Lukáš Lalinský)

* If versioned files match a given ignore pattern, a warning is now
  given. (Daniel Watkins, #48623)

* ``bzr status`` now has -S as a short name for --short and -V as a
  short name for --versioned. These have been added to assist users
  migrating from Subversion: ``bzr status -SV`` is now like
  ``svn status -q``.  (Daniel Watkins, #115990)

* Added C implementation of  ``PatienceSequenceMatcher``, which is about
  10x faster than the Python version. This speeds up commands that
  need file diffing, such as ``bzr commit`` or ``bzr diff``.
  (Lukáš Lalinský)

* HACKING has been extended with a large section on core developer tasks.
  (Ian Clatworthy)

* Add ``branches`` and ``standalone-trees`` as online help topics and
  include them as Concepts within the User Reference.
  (Paul Moore, Ian Clatworthy)

* ``check`` can detect versionedfile parent references that are
  inconsistent with revision and inventory info, and ``reconcile`` can fix
  them.  These faulty references were generated by 0.8-era releases,
  so repositories which were manipulated by old bzrs should be
  checked, and possibly reconciled ASAP.  (Aaron Bentley, Andrew Bennetts)

API Breaks
**********

* ``Branch.append_revision`` is removed altogether; please use
  ``Branch.set_last_revision_info`` instead.  (Martin Pool)

* CommitBuilder now advertises itself as requiring the root entry to be
  supplied. This only affects foreign repository implementations which reuse
  CommitBuilder directly and have changed record_entry_contents to require
  that the root not be supplied. This should be precisely zero plugins
  affected. (Robert Collins)

* The ``add_lines`` methods on ``VersionedFile`` implementations has changed
  its return value to include the sha1 and length of the inserted text. This
  allows the avoidance of double-sha1 calculations during commit.
  (Robert Collins)

* ``Transport.should_cache`` has been removed.  It was not called in the
  previous release.  (Martin Pool)

Testing
*******

* Tests may now raise TestNotApplicable to indicate they shouldn't be
  run in a particular scenario.  (Martin Pool)

* New function multiply_tests_from_modules to give a simpler interface
  to test parameterization.  (Martin Pool, Robert Collins)

* ``Transport.should_cache`` has been removed.  It was not called in the
  previous release.  (Martin Pool)

* NULL_REVISION is returned to indicate the null revision, not None.
  (Aaron Bentley)

* Use UTF-8 encoded StringIO for log tests to avoid failures on
  non-ASCII committer names.  (Lukáš Lalinský)

Internals
*********

* ``bzrlib.plugin.all_plugins`` has been deprecated in favour of
  ``bzrlib.plugin.plugins()`` which returns PlugIn objects that provide
  useful functionality for determining the path of a plugin, its tests, and
  its version information. (Robert Collins)

* Add the option user_encoding to the function 'show_diff_trees()'
  in order to move the user encoding at the UI level. (Goffredo Baroncelli)

* Add the function make_commit_message_template_encoded() and the function
  edit_commit_message_encoded() which handle encoded strings.
  This is done in order to mix the commit messages (which is a unicode
  string), and the diff which is a raw string. (Goffredo Baroncelli)

* CommitBuilder now defaults to using add_lines_with_ghosts, reducing
  overhead on non-weave repositories which don't require all parents to be
  present. (Robert Collins)

* Deprecated method ``find_previous_heads`` on
  ``bzrlib.inventory.InventoryEntry``. This has been superseded by the use
  of ``parent_candidates`` and a separate heads check via the repository
  API. (Robert Collins)

* New trace function ``mutter_callsite`` will print out a subset of the
  stack to the log, which can be useful for gathering debug details.
  (Robert Collins)

* ``bzrlib.pack.ContainerWriter`` now tracks how many records have been
  added via a public attribute records_written. (Robert Collins)

* New method ``bzrlib.transport.Transport.get_recommended_page_size``.
  This provides a hint to users of transports as to the reasonable
  minimum data to read. In principle this can take latency and
  bandwidth into account on a per-connection basis, but for now it
  just has hard coded values based on the url. (e.g. http:// has a large
  page size, file:// has a small one.) (Robert Collins)

* New method on ``bzrlib.transport.Transport`` ``open_write_stream`` allows
  incremental addition of data to a file without requiring that all the
  data be buffered in memory. (Robert Collins)

* New methods on ``bzrlib.knit.KnitVersionedFile``:
  ``get_data_stream(versions)``, ``insert_data_stream(stream)`` and
  ``get_format_signature()``.  These provide some infrastructure for
  efficiently streaming the knit data for a set of versions over the smart
  protocol.

* Knits with no annotation cache still produce correct annotations.
  (Aaron Bentley)

* Three new methods have been added to ``bzrlib.trace``:
  ``set_verbosity_level``, ``get_verbosity_level`` and ``is_verbose``.
  ``set_verbosity_level`` expects a numeric value: negative for quiet,
  zero for normal, positive for verbose. The size of the number can be
  used to determine just how quiet or verbose the application should be.
  The existing ``be_quiet`` and ``is_quiet`` routines have been
  integrated into this new scheme. (Ian Clatworthy)

* Options can now be delcared with a ``custom_callback`` parameter. If
  set, this routine is called after the option is processed. This feature
  is now used by the standard options ``verbose`` and ``quiet`` so that
  setting one implicitly resets the other. (Ian Clatworthy)

* Rather than declaring a new option from scratch in order to provide
  custom help, a centrally registered option can be decorated using the
  new ``bzrlib.Option.custom_help`` routine. In particular, this routine
  is useful when declaring better help for the ``verbose`` and ``quiet``
  standard options as the base definition of these is now more complex
  than before thanks to their use of a custom callback. (Ian Clatworthy)

* Tree._iter_changes(specific_file=[]) now iterates through no files,
  instead of iterating through all files.  None is used to iterate through
  all files.  (Aaron Bentley)

* WorkingTree.revert() now accepts None to revert all files.  The use of
  [] to revert all files is deprecated.  (Aaron Bentley)


bzr 0.90
########

:Released: 2007-08-28

Improvements
************

* Documentation is now organized into multiple directories with a level
  added for different languages or locales. Added the Mini Tutorial
  and Quick Start Summary (en) documents from the Wiki, improving the
  content and readability of the former. Formatted NEWS as Release Notes
  complete with a Table of Conents, one heading per release. Moved the
  Developer Guide into the main document catalog and provided a link
  from the developer document catalog back to the main one.
  (Ian Clatworthy, Sabin Iacob, Alexander Belchenko)


API Changes
***********

* The static convenience method ``BzrDir.create_repository``
  is deprecated.  Callers should instead create a ``BzrDir`` instance
  and call ``create_repository`` on that.  (Martin Pool)


bzr 0.90rc1
###########

:Released: 2007-08-14

Bugfixes
********

* ``bzr init`` should connect to the remote location one time only.  We
  have been connecting several times because we forget to pass around the
  Transport object. This modifies ``BzrDir.create_branch_convenience``,
  so that we can give it the Transport we already have.
  (John Arbash Meinel, Vincent Ladeuil, #111702)

* Get rid of sftp connection cache (get rid of the FTP one too).
  (Vincent Ladeuil, #43731)

* bzr branch {local|remote} remote don't try to create a working tree
  anymore.
  (Vincent Ladeuil, #112173)

* All identified multiple connections for a single bzr command have been
  fixed. See bzrlib/tests/commands directory.
  (Vincent Ladeuil)

* ``bzr rm`` now does not insist on ``--force`` to delete files that
  have been renamed but not otherwise modified.  (Marius Kruger,
  #111664)

* ``bzr selftest --bench`` no longer emits deprecation warnings
  (Lukáš Lalinský)

* ``bzr status`` now honours FILE parameters for conflict lists
  (Aaron Bentley, #127606)

* ``bzr checkout`` now honours -r when reconstituting a working tree.
  It also honours -r 0.  (Aaron Bentley, #127708)

* ``bzr add *`` no more fails on Windows if working tree contains
  non-ascii file names. (Kuno Meyer, #127361)

* allow ``easy_install bzr`` runs without fatal errors.
  (Alexander Belchenko, #125521)

* Graph._filter_candidate_lca does not raise KeyError if a candidate
  is eliminated just before it would normally be examined.  (Aaron Bentley)

* SMTP connection failures produce a nice message, not a traceback.
  (Aaron Bentley)

Improvements
************

* Don't show "dots" progress indicators when run non-interactively, such
  as from cron.  (Martin Pool)

* ``info`` now formats locations more nicely and lists "submit" and
  "public" branches (Aaron Bentley)

* New ``pack`` command that will trigger database compression within
  the repository (Robert Collins)

* Implement ``_KnitIndex._load_data`` in a pyrex extension. The pyrex
  version is approximately 2-3x faster at parsing a ``.kndx`` file.
  Which yields a measurable improvement for commands which have to
  read from the repository, such as a 1s => 0.75s improvement in
  ``bzr diff`` when there are changes to be shown.  (John Arbash Meinel)

* Merge is now faster.  Depending on the scenario, it can be more than 2x
  faster. (Aaron Bentley)

* Give a clearer warning, and allow ``python setup.py install`` to
  succeed even if pyrex is not available.
  (John Arbash Meinel)

* ``DirState._read_dirblocks`` now has an optional Pyrex
  implementation. This improves the speed of any command that has to
  read the entire DirState. (``diff``, ``status``, etc, improve by
  about 10%).
  ``bisect_dirblocks`` has also been improved, which helps all
  ``_get_entry`` type calls (whenever we are searching for a
  particular entry in the in-memory DirState).
  (John Arbash Meinel)

* ``bzr pull`` and ``bzr push`` no longer do a complete walk of the
  branch revision history for ui display unless -v is supplied.
  (Robert Collins)

* ``bzr log -rA..B`` output shifted to the left margin if the log only
  contains merge revisions. (Kent Gibson)

* The ``plugins`` command is now public with improved help.
  (Ian Clatworthy)

* New bundle and merge directive formats are faster to generate, and

* Annotate merge now works when there are local changes. (Aaron Bentley)

* Commit now only shows the progress in terms of directories instead of
  entries. (Ian Clatworthy)

* Fix ``KnitRepository.get_revision_graph`` to not request the graph 2
  times. This makes ``get_revision_graph`` 2x faster. (John Arbash
  Meinel)

* Fix ``VersionedFile.get_graph()`` to avoid using
  ``set.difference_update(other)``, which has bad scaling when
  ``other`` is large. This improves ``VF.get_graph([version_id])`` for
  a 12.5k graph from 2.9s down to 200ms. (John Arbash Meinel)

* The ``--lsprof-file`` option now generates output for KCacheGrind if
  the file starts with ``callgrind.out``. This matches the default file
  filtering done by KCacheGrind's Open Dialog. (Ian Clatworthy)

* Fix ``bzr update`` to avoid an unnecessary
  ``branch.get_master_branch`` call, which avoids 1 extra connection
  to the remote server. (Partial fix for #128076, John Arbash Meinel)

* Log errors from the smart server in the trace file, to make debugging
  test failures (and live failures!) easier.  (Andrew Bennetts)

* The HTML version of the man page has been superceded by a more
  comprehensive manual called the Bazaar User Reference. This manual
  is completed generated from the online help topics. As part of this
  change, limited reStructuredText is now explicitly supported in help
  topics and command help with 'unnatural' markup being removed prior
  to display by the online help or inclusion in the man page.
  (Ian Clatworthy)

* HTML documentation now use files extension ``*.html``
  (Alexander Belchenko)

* The cache of ignore definitions is now cleared in WorkingTree.unlock()
  so that changes to .bzrignore aren't missed. (#129694, Daniel Watkins)

* ``bzr selftest --strict`` fails if there are any missing features or
  expected test failures. (Daniel Watkins, #111914)

* Link to registration survey added to README. (Ian Clatworthy)

* Windows standalone installer show link to registration survey
  when installation finished. (Alexander Belchenko)

Library API Breaks
******************

* Deprecated dictionary ``bzrlib.option.SHORT_OPTIONS`` removed.
  Options are now required to provide a help string and it must
  comply with the style guide by being one or more sentences with an
  initial capital and final period. (Martin Pool)

* KnitIndex.get_parents now returns tuples. (Robert Collins)

* Ancient unused ``Repository.text_store`` attribute has been removed.
  (Robert Collins)

* The ``bzrlib.pack`` interface has changed to use tuples of bytestrings
  rather than just bytestrings, making it easier to represent multiple
  element names. As this interface was not used by any internal facilities
  since it was introduced in 0.18 no API compatibility is being preserved.
  The serialised form of these packs is identical with 0.18 when a single
  element tuple is in use. (Robert Collins)

Internals
*********

* merge now uses ``iter_changes`` to calculate changes, which makes room for
  future performance increases.  It is also more consistent with other
  operations that perform comparisons, and reduces reliance on
  Tree.inventory.  (Aaron Bentley)

* Refactoring of transport classes connected to a remote server.
  ConnectedTransport is a new class that serves as a basis for all
  transports needing to connect to a remote server.  transport.split_url
  have been deprecated, use the static method on the object instead. URL
  tests have been refactored too.
  (Vincent Ladeuil)

* Better connection sharing for ConnectedTransport objects.
  transport.get_transport() now accepts a 'possible_transports' parameter.
  If a newly requested transport can share a connection with one of the
  list, it will.
  (Vincent Ladeuil)

* Most functions now accept ``bzrlib.revision.NULL_REVISION`` to indicate
  the null revision, and consider using ``None`` for this purpose
  deprecated.  (Aaron Bentley)

* New ``index`` module with abstract index functionality. This will be
  used during the planned changes in the repository layer. Currently the
  index layer provides a graph aware immutable index, a builder for the
  same index type to allow creating them, and finally a composer for
  such indices to allow the use of many indices in a single query. The
  index performance is not optimised, however the API is stable to allow
  development on top of the index. (Robert Collins)

* ``bzrlib.dirstate.cmp_by_dirs`` can be used to compare two paths by
  their directory sections. This is equivalent to comparing
  ``path.split('/')``, only without having to split the paths.
  This has a Pyrex implementation available.
  (John Arbash Meinel)

* New transport decorator 'unlistable+' which disables the list_dir
  functionality for testing.

* Deprecated ``change_entry`` in transform.py. (Ian Clatworthy)

* RevisionTree.get_weave is now deprecated.  Tree.plan_merge is now used
  for performing annotate-merge.  (Aaron Bentley)

* New EmailMessage class to create email messages. (Adeodato Simó)

* Unused functions on the private interface KnitIndex have been removed.
  (Robert Collins)

* New ``knit.KnitGraphIndex`` which provides a ``KnitIndex`` layered on top
  of a ``index.GraphIndex``. (Robert Collins)

* New ``knit.KnitVersionedFile.iter_parents`` method that allows querying
  the parents of many knit nodes at once, reducing round trips to the
  underlying index. (Robert Collins)

* Graph now has an is_ancestor method, various bits use it.
  (Aaron Bentley)

* The ``-Dhpss`` flag now includes timing information. As well as
  logging when a new connection is opened. (John Arbash Meinel)

* ``bzrlib.pack.ContainerWriter`` now returns an offset, length tuple to
  callers when inserting data, allowing generation of readv style access
  during pack creation, without needing a separate pass across the output
  pack to gather such details. (Robert Collins)

* ``bzrlib.pack.make_readv_reader`` allows readv based access to pack
  files that are stored on a transport. (Robert Collins)

* New ``Repository.has_same_location`` method that reports if two
  repository objects refer to the same repository (although with some risk
  of false negatives).  (Andrew Bennetts)

* InterTree.compare now passes require_versioned on correctly.
  (Marius Kruger)

* New methods on Repository - ``start_write_group``,
  ``commit_write_group``, ``abort_write_group`` and ``is_in_write_group`` -
  which provide a clean hook point for transactional Repositories - ones
  where all the data for a fetch or commit needs to be made atomically
  available in one step. This allows the write lock to remain while making
  a series of data insertions.  (e.g. data conversion). (Robert Collins)

* In ``bzrlib.knit`` the internal interface has been altered to use
  3-tuples (index, pos, length) rather than two-tuples (pos, length) to
  describe where data in a knit is, allowing knits to be split into
  many files. (Robert Collins)

* ``bzrlib.knit._KnitData`` split into cache management and physical access
  with two access classes - ``_PackAccess`` and ``_KnitAccess`` defined.
  The former provides access into a .pack file, and the latter provides the
  current production repository form of .knit files. (Robert Collins)

Testing
*******

* Remove selftest ``--clean-output``, ``--numbered-dirs`` and
  ``--keep-output`` options, which are obsolete now that tests
  are done within directories in $TMPDIR.  (Martin Pool)

* The SSH_AUTH_SOCK environment variable is now reset to avoid
  interaction with any running ssh agents.  (Jelmer Vernooij, #125955)

* run_bzr_subprocess handles parameters the same way as run_bzr:
  either a string or a list of strings should be passed as the first
  parameter.  Varargs-style parameters are deprecated. (Aaron Bentley)


bzr 0.18
########

:Released:  2007-07-17

Bugfixes
********

* Fix 'bzr add' crash under Win32 (Kuno Meyer)


bzr 0.18rc1
###########

:Released:  2007-07-10

Bugfixes
********

* Do not suppress pipe errors, etc. in non-display commands
  (Alexander Belchenko, #87178)

* Display a useful error message when the user requests to annotate
  a file that is not present in the specified revision.
  (James Westby, #122656)

* Commands that use status flags now have a reference to 'help
  status-flags'.  (Daniel Watkins, #113436)

* Work around python-2.4.1 inhability to correctly parse the
  authentication header.
  (Vincent Ladeuil, #121889)

* Use exact encoding for merge directives. (Adeodato Simó, #120591)

* Fix tempfile permissions error in smart server tar bundling under
  Windows. (Martin _, #119330)

* Fix detection of directory entries in the inventory. (James Westby)

* Fix handling of http code 400: Bad Request When issuing too many ranges.
  (Vincent Ladeuil, #115209)

* Issue a CONNECT request when connecting to an https server
  via a proxy to enable SSL tunneling.
  (Vincent Ladeuil, #120678)

* Fix ``bzr log -r`` to support selecting merge revisions, both
  individually and as part of revision ranges.
  (Kent Gibson, #4663)

* Don't leave cruft behind when failing to acquire a lockdir.
  (Martin Pool, #109169)

* Don't use the '-f' strace option during tests.
  (Vincent Ladeuil, #102019).

* Warn when setting ``push_location`` to a value that will be masked by
  locations.conf.  (Aaron Bentley, #122286)

* Fix commit ordering in corner case (Aaron Bentley, #94975)

*  Make annotate behave in a non-ASCII world (Adeodato Simó).

Improvements
************

* The --lsprof-file option now dumps a text rendering of the profiling
  information if the filename ends in ".txt". It will also convert the
  profiling information to a format suitable for KCacheGrind if the
  output filename ends in ".callgrind". Fixes to the lsprofcalltree
  conversion process by Jean Paul Calderone and Itamar were also merged.
  See http://ddaa.net/blog/python/lsprof-calltree. (Ian Clatworthy)

* ``info`` now defaults to non-verbose mode, displaying only paths and
  abbreviated format info.  ``info -v`` displays all the information
  formerly displayed by ``info``.  (Aaron Bentley, Adeodato Simó)

* ``bzr missing`` now has better option names ``--this`` and ``--other``.
  (Elliot Murphy)

* The internal ``weave-list`` command has become ``versionedfile-list``,
  and now lists knits as well as weaves.  (Aaron Bentley)

* Automatic merge base selection uses a faster algorithm that chooses
  better bases in criss-cross merge situations (Aaron Bentley)

* Progress reporting in ``commit`` has been improved. The various logical
  stages are now reported on as follows, namely:

  * Collecting changes [Entry x/y] - Stage n/m
  * Saving data locally - Stage n/m
  * Uploading data to master branch - Stage n/m
  * Updating the working tree - Stage n/m
  * Running post commit hooks - Stage n/m

  If there is no master branch, the 3rd stage is omitted and the total
  number of stages is adjusted accordingly.

  Each hook that is run after commit is listed with a name (as hooks
  can be slow it is useful feedback).
  (Ian Clatworthy, Robert Collins)

* Various operations that are now faster due to avoiding unnecessary
  topological sorts. (Aaron Bentley)

* Make merge directives robust against broken bundles. (Aaron Bentley)

* The lsprof filename note is emitted via trace.note(), not standard
  output.  (Aaron Bentley)

* ``bzrlib`` now exports explicit API compatibility information to assist
  library users and plugins. See the ``bzrlib.api`` module for details.
  (Robert Collins)

* Remove unnecessary lock probes when acquiring a lockdir.
  (Martin Pool)

* ``bzr --version`` now shows the location of the bzr log file, which
  is especially useful on Windows.  (Martin Pool)

* -D now supports hooks to get debug tracing of hooks (though its currently
  minimal in nature). (Robert Collins)

* Long log format reports deltas on merge revisions.
  (John Arbash Meinel, Kent Gibson)

* Make initial push over ftp more resilient. (John Arbash Meinel)

* Print a summary of changes for update just like pull does.
  (Daniel Watkins, #113990)

* Add a -Dhpss option to trace smart protocol requests and responses.
  (Andrew Bennetts)

Library API Breaks
******************

* Testing cleanups -
  ``bzrlib.repository.RepositoryTestProviderAdapter`` has been moved
  to ``bzrlib.tests.repository_implementations``;
  ``bzrlib.repository.InterRepositoryTestProviderAdapter`` has been moved
  to ``bzrlib.tests.interrepository_implementations``;
  ``bzrlib.transport.TransportTestProviderAdapter`` has moved to
  ``bzrlib.tests.test_transport_implementations``.
  ``bzrlib.branch.BranchTestProviderAdapter`` has moved to
  ``bzrlib.tests.branch_implementations``.
  ``bzrlib.bzrdir.BzrDirTestProviderAdapter`` has moved to
  ``bzrlib.tests.bzrdir_implementations``.
  ``bzrlib.versionedfile.InterVersionedFileTestProviderAdapter`` has moved
  to ``bzrlib.tests.interversionedfile_implementations``.
  ``bzrlib.store.revision.RevisionStoreTestProviderAdapter`` has moved to
  ``bzrlib.tests.revisionstore_implementations``.
  ``bzrlib.workingtree.WorkingTreeTestProviderAdapter`` has moved to
  ``bzrlib.tests.workingtree_implementations``.
  These changes are an API break in the testing infrastructure only.
  (Robert Collins)

* Relocate TestCaseWithRepository to be more central. (Robert Collins)

* ``bzrlib.add.smart_add_tree`` will no longer perform glob expansion on
  win32. Callers of the function should do this and use the new
  ``MutableTree.smart_add`` method instead. (Robert Collins)

* ``bzrlib.add.glob_expand_for_win32`` is now
  ``bzrlib.win32utils.glob_expand``.  (Robert Collins)

* ``bzrlib.add.FastPath`` is now private and moved to
  ``bzrlib.mutabletree._FastPath``. (Robert Collins, Martin Pool)

* ``LockDir.wait`` removed.  (Martin Pool)

* The ``SmartServer`` hooks API has changed for the ``server_started`` and
  ``server_stopped`` hooks. The first parameter is now an iterable of
  backing URLs rather than a single URL. This is to reflect that many
  URLs may map to the external URL of the server. E.g. the server interally
  may have a chrooted URL but also the local file:// URL will be at the
  same location. (Robert Collins)

Internals
*********

* New SMTPConnection class to unify email handling.  (Adeodato Simó)

* Fix documentation of BzrError. (Adeodato Simó)

* Make BzrBadParameter an internal error. (Adeodato Simó)

* Remove use of 'assert False' to raise an exception unconditionally.
  (Martin Pool)

* Give a cleaner error when failing to decode knit index entry.
  (Martin Pool)

* TreeConfig would mistakenly search the top level when asked for options
  from a section. It now respects the section argument and only
  searches the specified section. (James Westby)

* Improve ``make api-docs`` output. (John Arbash Meinel)

* Use os.lstat rather than os.stat for osutils.make_readonly and
  osutils.make_writeable. This makes the difftools plugin more
  robust when dangling symlinks are found. (Elliot Murphy)

* New ``-Dlock`` option to log (to ~/.bzr.log) information on when
  lockdirs are taken or released.  (Martin Pool)

* ``bzrlib`` Hooks are now nameable using ``Hooks.name_hook``. This
  allows a nicer UI when hooks are running as the current hook can
  be displayed. (Robert Collins)

* ``Transport.get`` has had its interface made more clear for ease of use.
  Retrieval of a directory must now fail with either 'PathError' at open
  time, or raise 'ReadError' on a read. (Robert Collins)

* New method ``_maybe_expand_globs`` on the ``Command`` class for
  dealing with unexpanded glob lists - e.g. on the win32 platform. This
  was moved from ``bzrlib.add._prepare_file_list``. (Robert Collins)

* ``bzrlib.add.smart_add`` and ``bzrlib.add.smart_add_tree`` are now
  deprecated in favour of ``MutableTree.smart_add``. (Robert Collins,
  Martin Pool)

* New method ``external_url`` on Transport for obtaining the url to
  hand to external processes. (Robert Collins)

* Teach windows installers to build pyrex/C extensions.
  (Alexander Belchenko)

Testing
*******

* Removed the ``--keep-output`` option from selftest and clean up test
  directories as they're used.  This reduces the IO load from
  running the test suite and cuts the time by about half.
  (Andrew Bennetts, Martin Pool)

* Add scenarios as a public attribute on the TestAdapter classes to allow
  modification of the generated scenarios before adaption and easier
  testing. (Robert Collins)

* New testing support class ``TestScenarioApplier`` which multiplies
  out a single teste by a list of supplied scenarios. (RobertCollins)

* Setting ``repository_to_test_repository`` on a repository_implementations
  test will cause it to be called during repository creation, allowing the
  testing of repository classes which are not based around the Format
  concept. For example a repository adapter can be tested in this manner,
  by altering the repository scenarios to include a scenario that sets this
  attribute during the test parameterisation in
  ``bzrlib.tests.repository.repository_implementations``. (Robert Collins)

* Clean up many of the APIs for blackbox testing of Bazaar.  The standard
  interface is now self.run_bzr.  The command to run can be passed as
  either a list of parameters, a string containing the command line, or
  (deprecated) varargs parameters.  (Martin Pool)

* The base TestCase now isolates tests from -D parameters by clearing
  ``debug.debug_flags`` and restores it afterwards. (Robert Collins)

* Add a relpath parameter to get_transport methods in test framework to
  avoid useless cloning.
  (Vincent Ladeuil, #110448)


bzr 0.17
########

:Released:  2007-06-18

Bugfixes
********

* Fix crash of commit due to wrong lookup of filesystem encoding.
  (Colin Watson, #120647)

* Revert logging just to stderr in commit as broke unicode filenames.
  (Aaron Bentley, Ian Clatworthy, #120930)


bzr 0.17rc1
###########

:Released:  2007-06-12

Notes When Upgrading
********************

* The kind() and is_executable() APIs on the WorkingTree interface no
  longer implicitly (read) locks and unlocks the tree. This *might*
  impact some plug-ins and tools using this part of the API. If you find
  an issue that may be caused by this change, please let us know,
  particularly the plug-in/tool maintainer. If encountered, the API
  fix is to surround kind() and is_executable() calls with lock_read()
  and unlock() like so::

    work_tree.lock_read()
    try:
        kind = work_tree.kind(...)
    finally:
        work_tree.unlock()

Internals
*********
* Rework of LogFormatter API to provide beginning/end of log hooks and to
  encapsulate the details of the revision to be logged in a LogRevision
  object.
  In long log formats, merge revision ids are only shown when --show-ids
  is specified, and are labelled "revision-id:", as per mainline
  revisions, instead of "merged:". (Kent Gibson)

* New ``BranchBuilder`` API which allows the construction of particular
  histories quickly. Useful for testing and potentially other applications
  too. (Robert Collins)

Improvements
************

* There are two new help topics, working-trees and repositories that
  attempt to explain these concepts. (James Westby, John Arbash Meinel,
  Aaron Bentley)

* Added ``bzr log --limit`` to report a limited number of revisions.
  (Kent Gibson, #3659)

* Revert does not try to preserve file contents that were originally
  produced by reverting to a historical revision.  (Aaron Bentley)

* ``bzr log --short`` now includes ``[merge]`` for revisions which
  have more than one parent. This is a small improvement to help
  understanding what changes have occurred
  (John Arbash Meinel, #83887)

* TreeTransform avoids many renames when contructing large trees,
  improving speed.  3.25x speedups have been observed for construction of
  kernel-sized-trees, and checkouts are 1.28x faster.  (Aaron Bentley)

* Commit on large trees is now faster. In my environment, a commit of
  a small change to the Mozilla tree (55k files) has dropped from
  66 seconds to 32 seconds. For a small tree of 600 files, commit of a
  small change is 33% faster. (Ian Clatworthy)

* New --create-prefix option to bzr init, like for push.  (Daniel Watkins,
  #56322)

Bugfixes
********

* ``bzr push`` should only connect to the remote location one time.
  We have been connecting 3 times because we forget to pass around
  the Transport object. This adds ``BzrDir.clone_on_transport()``, so
  that we can pass in the Transport that we already have.
  (John Arbash Meinel, #75721)

* ``DirState.set_state_from_inventory()`` needs to properly order
  based on split paths, not just string paths.
  (John Arbash Meinel, #115947)

* Let TestUIFactoy encode the password prompt with its own stdout.
  (Vincent Ladeuil, #110204)

* pycurl should take use the range header that takes the range hint
  into account.
  (Vincent Ladeuil, #112719)

* WorkingTree4.get_file_sha1 no longer raises an exception when invoked
  on a missing file.  (Aaron Bentley, #118186)

* WorkingTree.remove works correctly with tree references, and when pwd is
  not the tree root. (Aaron Bentley)

* Merge no longer fails when a file is renamed in one tree and deleted
  in the other. (Aaron Bentley, #110279)

* ``revision-info`` now accepts dotted revnos, doesn't require a tree,
  and defaults to the last revision (Matthew Fuller, #90048)

* Tests no longer fail when BZR_REMOTE_PATH is set in the environment.
  (Daniel Watkins, #111958)

* ``bzr branch -r revid:foo`` can be used to branch any revision in
  your repository. (Previously Branch6 only supported revisions in your
  mainline). (John Arbash Meinel, #115343)

bzr 0.16
########

:Released:  2007-05-07

Bugfixes
********

* Handle when you have 2 directories with similar names, but one has a
  hyphen. (``'abc'`` versus ``'abc-2'``). The WT4._iter_changes
  iterator was using direct comparison and ``'abc/a'`` sorts after
  ``'abc-2'``, but ``('abc', 'a')`` sorts before ``('abc-2',)``.
  (John Arbash Meinel, #111227)

* Handle when someone renames a file on disk without telling bzr.
  Previously we would report the first file as missing, but not show
  the new unknown file. (John Arbash Meinel, #111288)

* Avoid error when running hooks after pulling into or pushing from
  a branch bound to a smartserver branch.  (Martin Pool, #111968)

Improvements
************

* Move developer documentation to doc/developers/. This reduces clutter in
  the root of the source tree and allows HACKING to be split into multiple
  files. (Robert Collins, Alexander Belchenko)

* Clean up the ``WorkingTree4._iter_changes()`` internal loops as well as
  ``DirState.update_entry()``. This optimizes the core logic for ``bzr
  diff`` and ``bzr status`` significantly improving the speed of
  both. (John Arbash Meinel)

bzr 0.16rc2
###########

:Released:  2007-04-30

Bugfixes
********

* Handle the case when you delete a file, and then rename another file
  on top of it. Also handle the case of ``bzr rm --keep foo``. ``bzr
  status`` should show the removed file and an unknown file in its
  place. (John Arbash Meinel, #109993)

* Bundles properly read and write revision properties that have an
  empty value. And when the value is not ASCII.
  (John Arbash Meinel, #109613)

* Fix the bzr commit message to be in text mode.
  (Alexander Belchenko, #110901)

* Also handle when you rename a file and create a file where it used
  to be. (John Arbash Meinel, #110256)

* ``WorkingTree4._iter_changes`` should not descend into unversioned
  directories. (John Arbash Meinel, #110399)

bzr 0.16rc1
###########

:Released:  2007-04-26

Notes When Upgrading
********************

* ``bzr remove`` and ``bzr rm`` will now remove the working file, if
  it could be recovered again.
  This has been done for consistency with svn and the unix rm command.
  The old ``remove`` behaviour has been retained in the new option
  ``bzr remove --keep``, which will just stop versioning the file,
  but not delete it.
  ``bzr remove --force`` have been added which will always delete the
  files.
  ``bzr remove`` is also more verbose.
  (Marius Kruger, #82602)

Improvements
************

* Merge directives can now be supplied as input to `merge` and `pull`,
  like bundles can.  (Aaron Bentley)

* Sending the SIGQUIT signal to bzr, which can be done on Unix by
  pressing Control-Backslash, drops bzr into a debugger.  Type ``'c'``
  to continue.  This can be disabled by setting the environment variable
  ``BZR_SIGQUIT_PDB=0``.  (Martin Pool)

* selftest now supports --list-only to list tests instead of running
  them. (Ian Clatworthy)

* selftest now supports --exclude PATTERN (or -x PATTERN) to exclude
  tests with names that match that regular expression.
  (Ian Clatworthy, #102679)

* selftest now supports --randomize SEED to run tests in a random order.
  SEED is typically the value 'now' meaning 'use the current time'.
  (Ian Clatworthy, #102686)

* New option ``--fixes`` to commit, which stores bug fixing annotations as
  revision properties. Built-in support for Launchpad, Debian, Trac and
  Bugzilla bug trackers. (Jonathan Lange, James Henstridge, Robert Collins)

* New API, ``bzrlib.bugtracker.tracker_registry``, for adding support for
  other bug trackers to ``fixes``. (Jonathan Lange, James Henstridge,
  Robert Collins)

* ``selftest`` has new short options ``-f`` and ``-1``.  (Martin
  Pool)

* ``bzrlib.tsort.MergeSorter`` optimizations. Change the inner loop
  into using local variables instead of going through ``self._var``.
  Improves the time to ``merge_sort`` a 10k revision graph by
  approximately 40% (~700->400ms).  (John Arbash Meinel)

* ``make docs`` now creates a man page at ``man1/bzr.1`` fixing bug 107388.
  (Robert Collins)

* ``bzr help`` now provides cross references to other help topics using
  the _see_also facility on command classes. Likewise the bzr_man
  documentation, and the bzr.1 man page also include this information.
  (Robert Collins)

* Tags are now included in logs, that use the long log formatter.
  (Erik Bågfors, Alexander Belchenko)

* ``bzr help`` provides a clearer message when a help topic cannot be
  found. (Robert Collins, #107656)

* ``bzr help`` now accepts optional prefixes for command help. The help
  for all commands can now be found at ``bzr help commands/COMMANDNAME``
  as well as ``bzr help COMMANDNAME`` (which only works for commands
  where the name is not the same as a more general help topic).
  (Robert Collins)

* ``bzr help PLUGINNAME`` will now return the module docstring from the
  plugin PLUGINNAME. (Robert Collins, #50408)

* New help topic ``urlspec`` which lists the availables transports.
  (Goffredo Baroncelli)

* doc/server.txt updated to document the default bzr:// port
  and also update the blurb about the hpss' current status.
  (Robert Collins, #107125).

* ``bzr serve`` now listens on interface 0.0.0.0 by default, making it
  serve out to the local LAN (and anyone in the world that can reach the
  machine running ``bzr serve``. (Robert Collins, #98918)

* A new smart server protocol version has been added.  It prefixes requests
  and responses with an explicit version identifier so that future protocol
  revisions can be dealt with gracefully.  (Andrew Bennetts, Robert Collins)

* The bzr protocol version 2 indicates success or failure in every response
  without depending on particular commands encoding that consistently,
  allowing future client refactorings to be much more robust about error
  handling. (Robert Collins, Martin Pool, Andrew Bennetts)

* The smart protocol over HTTP client has been changed to always post to the
  same ``.bzr/smart`` URL under the original location when it can.  This allows
  HTTP servers to only have to pass URLs ending in .bzr/smart to the smart
  server handler, and not arbitrary ``.bzr/*/smart`` URLs.  (Andrew Bennetts)

* digest authentication is now supported for proxies and HTTP by the urllib
  based http implementation. Tested against Apache 2.0.55 and Squid
  2.6.5. Basic and digest authentication are handled coherently for HTTP
  and proxy: if the user is provided in the url (bzr command line for HTTP,
  proxy environment variables for proxies), the password is prompted for
  (only once). If the password is provided, it is taken into account. Once
  the first authentication is successful, all further authentication
  roundtrips are avoided by preventively setting the right authentication
  header(s).
  (Vincent Ladeuil).

Internals
*********

* bzrlib API compatability with 0.8 has been dropped, cleaning up some
  code paths. (Robert Collins)

* Change the format of chroot urls so that they can be safely manipulated
  by generic url utilities without causing the resulting urls to have
  escaped the chroot. A side effect of this is that creating a chroot
  requires an explicit action using a ChrootServer.
  (Robert Collins, Andrew Bennetts)

* Deprecate ``Branch.get_root_id()`` because branches don't have root ids,
  rather than fixing bug #96847.  (Aaron Bentley)

* ``WorkingTree.apply_inventory_delta`` provides a better alternative to
  ``WorkingTree._write_inventory``.  (Aaron Bentley)

* Convenience method ``TestCase.expectFailure`` ensures that known failures
  do not silently pass.  (Aaron Bentley)

* ``Transport.local_abspath`` now raises ``NotLocalUrl`` rather than
  ``TransportNotPossible``. (Martin Pool, Ian Clatworthy)

* New SmartServer hooks facility. There are two initial hooks documented
  in ``bzrlib.transport.smart.SmartServerHooks``. The two initial hooks allow
  plugins to execute code upon server startup and shutdown.
  (Robert Collins).

* SmartServer in standalone mode will now close its listening socket
  when it stops, rather than waiting for garbage collection. This primarily
  fixes test suite hangs when a test tries to connect to a shutdown server.
  It may also help improve behaviour when dealing with a server running
  on a specific port (rather than dynamically assigned ports).
  (Robert Collins)

* Move most SmartServer code into a new package, bzrlib/smart.
  bzrlib/transport/remote.py contains just the Transport classes that used
  to be in bzrlib/transport/smart.py.  (Andrew Bennetts)

* urllib http implementation avoid roundtrips associated with
  401 (and 407) errors once the authentication succeeds.
  (Vincent Ladeuil).

* urlib http now supports querying the user for a proxy password if
  needed. Realm is shown in the prompt for both HTTP and proxy
  authentication when the user is required to type a password.
  (Vincent Ladeuil).

* Renamed SmartTransport (and subclasses like SmartTCPTransport) to
  RemoteTransport (and subclasses to RemoteTCPTransport, etc).  This is more
  consistent with its new home in ``bzrlib/transport/remote.py``, and because
  it's not really a "smart" transport, just one that does file operations
  via remote procedure calls.  (Andrew Bennetts)

* The ``lock_write`` method of ``LockableFiles``, ``Repository`` and
  ``Branch`` now accept a ``token`` keyword argument, so that separate
  instances of those objects can share a lock if it has the right token.
  (Andrew Bennetts, Robert Collins)

* New method ``get_branch_reference`` on ``BzrDir`` allows the detection of
  branch references - which the smart server component needs.

* The Repository API ``make_working_trees`` is now permitted to return
  False when ``set_make_working_trees`` is not implemented - previously
  an unimplemented ``set_make_working_trees`` implied the result True
  from ``make_working_trees``. This has been changed to accomodate the
  smart server, where it does not make sense (at this point) to ever
  make working trees by default. (Robert Collins)

* Command objects can now declare related help topics by having _see_also
  set to a list of related topic. (Robert Collins)

* ``bzrlib.help`` now delegates to the Command class for Command specific
  help. (Robert Collins)

* New class ``TransportListRegistry``, derived from the Registry class, which
  simplifies tracking the available Transports. (Goffredo Baroncelli)

* New function ``Branch.get_revision_id_to_revno_map`` which will
  return a dictionary mapping revision ids to dotted revnos. Since
  dotted revnos are defined in the context of the branch tip, it makes
  sense to generate them from a ``Branch`` object.
  (John Arbash Meinel)

* Fix the 'Unprintable error' message display to use the repr of the
  exception that prevented printing the error because the str value
  for it is often not useful in debugging (e.g. KeyError('foo') has a
  str() of 'foo' but a repr of 'KeyError('foo')' which is much more
  useful. (Robert Collins)

* ``urlutils.normalize_url`` now unescapes unreserved characters, such as "~".
  (Andrew Bennetts)

Bugfixes
********

* Don't fail bundle selftest if email has 'two' embedded.
  (Ian Clatworthy, #98510)

* Remove ``--verbose`` from ``bzr bundle``. It didn't work anyway.
  (Robert Widhopf-Fenk, #98591)

* Remove ``--basis`` from the checkout/branch commands - it didn't work
  properly and is no longer beneficial.
  (Robert Collins, #53675, #43486)

* Don't produce encoding error when adding duplicate files.
  (Aaron Bentley)

* Fix ``bzr log <file>`` so it only logs the revisions that changed
  the file, and does it faster.
  (Kent Gibson, John Arbash Meinel, #51980, #69477)

* Fix ``InterDirstateTre._iter_changes`` to handle when we come across
  an empty versioned directory, which now has files in it.
  (John Arbash Meinel, #104257)

* Teach ``common_ancestor`` to shortcut when the tip of one branch is
  inside the ancestry of the other. Saves a lot of graph processing
  (with an ancestry of 16k revisions, ``bzr merge ../already-merged``
  changes from 2m10s to 13s).  (John Arbash Meinel, #103757)

* Fix ``show_diff_trees`` to handle the case when a file is modified,
  and the containing directory is renamed. (The file path is different
  in this versus base, but it isn't marked as a rename).
  (John Arbash Meinel, #103870)

* FTP now works even when the FTP server does not support atomic rename.
  (Aaron Bentley, #89436)

* Correct handling in bundles and merge directives of timezones with
  that are not an integer number of hours offset from UTC.  Always
  represent the epoch time in UTC to avoid problems with formatting
  earlier times on win32.  (Martin Pool, Alexander Belchenko, John
  Arbash Meinel)

* Typo in the help for ``register-branch`` fixed. (Robert Collins, #96770)

* "dirstate" and "dirstate-tags" formats now produce branches compatible
  with old versions of bzr. (Aaron Bentley, #107168))

* Handle moving a directory when children have been added, removed,
  and renamed. (John Arbash Meinel, #105479)

* Don't preventively use basic authentication for proxy before receiving a
  407 error. Otherwise people willing to use other authentication schemes
  may expose their password in the clear (or nearly). This add one
  roundtrip in case basic authentication should be used, but plug the
  security hole.
  (Vincent Ladeuil)

* Handle http and proxy digest authentication.
  (Vincent Ladeuil, #94034).

Testing
*******

* Added ``bzrlib.strace.strace`` which will strace a single callable and
  return a StraceResult object which contains just the syscalls involved
  in running it. (Robert Collins)

* New test method ``reduceLockdirTimeout`` to drop the default (ui-centric)
  default time down to one suitable for tests. (Andrew Bennetts)

* Add new ``vfs_transport_factory`` attribute on tests which provides the
  common vfs backing for both the readonly and readwrite transports.
  This allows the RemoteObject tests to back onto local disk or memory,
  and use the existing ``transport_server`` attribute all tests know about
  to be the smart server transport. This in turn allows tests to
  differentiate between 'transport to access the branch', and
  'transport which is a VFS' - which matters in Remote* tests.
  (Robert Collins, Andrew Bennetts)

* The ``make_branch_and_tree`` method for tests will now create a
  lightweight checkout for the tree if the ``vfs_transport_factory`` is not
  a LocalURLServer. (Robert Collins, Andrew Bennetts)

* Branch implementation tests have been audited to ensure that all urls
  passed to Branch APIs use proper urls, except when local-disk paths
  are intended. This is so that tests correctly access the test transport
  which is often not equivalent to local disk in Remote* tests. As part
  of this many tests were adjusted to remove dependencies on local disk
  access.
  (Robert Collins, Andrew Bennetts)

* Mark bzrlib.tests and bzrlib.tests.TestUtil as providing assertFOO helper
  functions by adding a ``__unittest`` global attribute. (Robert Collins,
  Andrew Bennetts, Martin Pool, Jonathan Lange)

* Refactored proxy and authentication handling to simplify the
  implementation of new auth schemes for both http and proxy.
  (Vincent Ladeuil)

bzr 0.15
########

:Released: 2007-04-01

Bugfixes
********

* Handle incompatible repositories as a user issue when fetching.
  (Aaron Bentley)

* Don't give a recommendation to upgrade when branching or
  checking out a branch that contains an old-format working tree.
  (Martin Pool)

bzr 0.15rc3
###########

:Released:  2007-03-26

Changes
*******

* A warning is now displayed when opening working trees in older
  formats, to encourage people to upgrade to WorkingTreeFormat4.
  (Martin Pool)

Improvements
************

* HTTP redirections are now taken into account when a branch (or a
  bundle) is accessed for the first time. A message is issued at each
  redirection to inform the user. In the past, http redirections were
  silently followed for each request which significantly degraded the
  performances. The http redirections are not followed anymore by
  default, instead a RedirectRequested exception is raised. For bzrlib
  users needing to follow http redirections anyway,
  ``bzrlib.transport.do_catching_redirections`` provide an easy transition
  path.  (vila)

Internals
*********

* Added ``ReadLock.temporary_write_lock()`` to allow upgrading an OS read
  lock to an OS write lock. Linux can do this without unlocking, Win32
  needs to unlock in between. (John Arbash Meinel)

* New parameter ``recommend_upgrade`` to ``BzrDir.open_workingtree``
  to silence (when false) warnings about opening old formats.
  (Martin Pool)

* Fix minor performance regression with bzr-0.15 on pre-dirstate
  trees. (We were reading the working inventory too many times).
  (John Arbash Meinel)

* Remove ``Branch.get_transaction()`` in favour of a simple cache of
  ``revision_history``.  Branch subclasses should override
  ``_gen_revision_history`` rather than ``revision_history`` to make use of
  this cache, and call ``_clear_revision_history_cache`` and
  ``_cache_revision_history`` at appropriate times. (Andrew Bennetts)

Bugfixes
********

* Take ``smtp_server`` from user config into account.
  (vila, #92195)

* Restore Unicode filename handling for versioned and unversioned files.
  (John Arbash Meinel, #92608)

* Don't fail during ``bzr commit`` if a file is marked removed, and
  the containing directory is auto-removed.  (John Arbash Meinel, #93681)

* ``bzr status FILENAME`` failed on Windows because of an uncommon
  errno. (``ERROR_DIRECTORY == 267 != ENOTDIR``).
  (Wouter van Heyst, John Arbash Meinel, #90819)

* ``bzr checkout source`` should create a local branch in the same
  format as source. (John Arbash Meinel, #93854)

* ``bzr commit`` with a kind change was failing to update the
  last-changed-revision for directories.  The
  InventoryDirectory._unchanged only looked at the ``parent_id`` and name,
  ignoring the fact that the kind could have changed, too.
  (John Arbash Meinel, #90111)

* ``bzr mv dir/subdir other`` was incorrectly updating files inside
  the directory. So that there was a chance it would break commit,
  etc. (John Arbash Meinel, #94037)

* Correctly handles mutiple permanent http redirections.
  (vila, #88780)

bzr 0.15rc2
###########

:Released:  2007-03-14

Notes When Upgrading
********************

* Release 0.15rc2 of bzr changes the ``bzr init-repo`` command to
  default to ``--trees`` instead of ``--no-trees``.
  Existing shared repositories are not affected.

Improvements
************

* New ``merge-directive`` command to generate machine- and human-readable
  merge requests.  (Aaron Bentley)

* New ``submit:`` revision specifier makes it easy to diff against the
  common ancestor with the submit location (Aaron Bentley)

* Added support for Putty's SSH implementation. (Dmitry Vasiliev)

* Added ``bzr status --versioned`` to report only versioned files,
  not unknowns. (Kent Gibson)

* Merge now autodetects the correct line-ending style for its conflict
  markers.  (Aaron Bentley)

Internals
*********

* Refactored SSH vendor registration into SSHVendorManager class.
  (Dmitry Vasiliev)

Bugfixes
********

* New ``--numbered-dirs`` option to ``bzr selftest`` to use
  numbered dirs for TestCaseInTempDir. This is default behavior
  on Windows. Anyone can force named dirs on Windows
  with ``--no-numbered-dirs``. (Alexander Belchenko)

* Fix ``RevisionSpec_revid`` to handle the Unicode strings passed in
  from the command line. (Marien Zwart, #90501)

* Fix ``TreeTransform._iter_changes`` when both the source and
  destination are missing. (Aaron Bentley, #88842)

* Fix commit of merges with symlinks in dirstate trees.
  (Marien Zwart)

* Switch the ``bzr init-repo`` default from --no-trees to --trees.
  (Wouter van Heyst, #53483)


bzr 0.15rc1
###########

:Released:  2007-03-07

Surprises
*********

* The default disk format has changed. Please run 'bzr upgrade' in your
  working trees to upgrade. This new default is compatible for network
  operations, but not for local operations. That is, if you have two
  versions of bzr installed locally, after upgrading you can only use the
  bzr 0.15 version. This new default does not enable tags or nested-trees
  as they are incompatible with bzr versions before 0.15 over the network.

* For users of bzrlib: Two major changes have been made to the working tree
  api in bzrlib. The first is that many methods and attributes, including
  the inventory attribute, are no longer valid for use until one of
  ``lock_read``/``lock_write``/``lock_tree_write`` has been called,
  and become invalid again after unlock is called. This has been done
  to improve performance and correctness as part of the dirstate
  development.
  (Robert Collins, John A Meinel, Martin Pool, and others).

* For users of bzrlib: The attribute 'tree.inventory' should be considered
  readonly. Previously it was possible to directly alter this attribute, or
  its contents, and have the tree notice this. This has been made
  unsupported - it may work in some tree formats, but in the newer dirstate
  format such actions will have no effect and will be ignored, or even
  cause assertions. All operations possible can still be carried out by a
  combination of the tree API, and the bzrlib.transform API. (Robert
  Collins, John A Meinel, Martin Pool, and others).

Improvements
************

* Support for OS Windows 98. Also .bzr.log on any windows system
  saved in My Documents folder. (Alexander Belchenko)

* ``bzr mv`` enhanced to support already moved files.
  In the past the mv command would have failed if the source file doesn't
  exist. In this situation ``bzr mv`` would now detect that the file has
  already moved and update the repository accordingly, if the target file
  does exist.
  A new option ``--after`` has been added so that if two files already
  exist, you could notify Bazaar that you have moved a (versioned) file
  and replaced it with another. Thus in this case ``bzr move --after``
  will only update the Bazaar identifier.
  (Steffen Eichenberg, Marius Kruger)

* ``ls`` now works on treeless branches and remote branches.
  (Aaron Bentley)

* ``bzr help global-options`` describes the global options.
  (Aaron Bentley)

* ``bzr pull --overwrite`` will now correctly overwrite checkouts.
  (Robert Collins)

* Files are now allowed to change kind (e.g. from file to symlink).
  Supported by ``commit``, ``revert`` and ``status``
  (Aaron Bentley)

* ``inventory`` and ``unknowns`` hidden in favour of ``ls``
  (Aaron Bentley)

* ``bzr help checkouts`` descibes what checkouts are and some possible
  uses of them. (James Westby, Aaron Bentley)

* A new ``-d`` option to push, pull and merge overrides the default
  directory.  (Martin Pool)

* Branch format 6: smaller, and potentially faster than format 5.  Supports
  ``append_history_only`` mode, where the log view and revnos do not change,
  except by being added to.  Stores policy settings in
  ".bzr/branch/branch.conf".

* ``append_only`` branches:  Format 6 branches may be configured so that log
  view and revnos are always consistent.  Either create the branch using
  "bzr init --append-revisions-only" or edit the config file as descriped
  in docs/configuration.txt.

* rebind: Format 6 branches retain the last-used bind location, so if you
  "bzr unbind", you can "bzr bind" to bind to the previously-selected
  bind location.

* Builtin tags support, created and deleted by the ``tag`` command and
  stored in the branch.  Tags can be accessed with the revisionspec
  ``-rtag:``, and listed with ``bzr tags``.  Tags are not versioned
  at present. Tags require a network incompatible upgrade. To perform this
  upgrade, run ``bzr upgrade --dirstate-tags`` in your branch and
  repositories. (Martin Pool)

* The ``bzr://`` transport now has a well-known port number, 4155,
  which it will use by default.  (Andrew Bennetts, Martin Pool)

* Bazaar now looks for user-installed plugins before looking for site-wide
  plugins. (Jonathan Lange)

* ``bzr resolve`` now detects and marks resolved text conflicts.
  (Aaron Bentley)

Internals
*********

* Internally revision ids and file ids are now passed around as utf-8
  bytestrings, rather than treating them as Unicode strings. This has
  performance benefits for Knits, since we no longer need to decode the
  revision id for each line of content, nor for each entry in the index.
  This will also help with the future dirstate format.
  (John Arbash Meinel)

* Reserved ids (any revision-id ending in a colon) are rejected by
  versionedfiles, repositories, branches, and working trees
  (Aaron Bentley)

* Minor performance improvement by not creating a ProgressBar for
  every KnitIndex we create. (about 90ms for a bzr.dev tree)
  (John Arbash Meinel)

* New easier to use Branch hooks facility. There are five initial hooks,
  all documented in bzrlib.branch.BranchHooks.__init__ - ``'set_rh'``,
  ``'post_push'``, ``'post_pull'``, ``'post_commit'``,
  ``'post_uncommit'``. These hooks fire after the matching operation
  on a branch has taken place, and were originally added for the
  branchrss plugin. (Robert Collins)

* New method ``Branch.push()`` which should be used when pushing from a
  branch as it makes performance and policy decisions to match the UI
  level command ``push``. (Robert Collins).

* Add a new method ``Tree.revision_tree`` which allows access to cached
  trees for arbitrary revisions. This allows the in development dirstate
  tree format to provide access to the callers to cached copies of
  inventory data which are cheaper to access than inventories from the
  repository.
  (Robert Collins, Martin Pool)

* New ``Branch.last_revision_info`` method, this is being done to allow
  optimization of requests for both the number of revisions and the last
  revision of a branch with smartservers and potentially future branch
  formats. (Wouter van Heyst, Robert Collins)

* Allow ``'import bzrlib.plugins.NAME'`` to work when the plugin NAME has not
  yet been loaded by ``load_plugins()``. This allows plugins to depend on each
  other for code reuse without requiring users to perform file-renaming
  gymnastics. (Robert Collins)

* New Repository method ``'gather_stats'`` for statistic data collection.
  This is expected to grow to cover a number of related uses mainly
  related to bzr info. (Robert Collins)

* Log formatters are now managed with a registry.
  ``log.register_formatter`` continues to work, but callers accessing
  the FORMATTERS dictionary directly will not.

* Allow a start message to be passed to the ``edit_commit_message``
  function.  This will be placed in the message offered to the user
  for editing above the separator. It allows a template commit message
  to be used more easily. (James Westby)

* ``GPGStrategy.sign()`` will now raise ``BzrBadParameterUnicode`` if
  you pass a Unicode string rather than an 8-bit string. Callers need
  to be updated to encode first. (John Arbash Meinel)

* Branch.push, pull, merge now return Result objects with information
  about what happened, rather than a scattering of various methods.  These
  are also passed to the post hooks.  (Martin Pool)

* File formats and architecture is in place for managing a forest of trees
  in bzr, and splitting up existing trees into smaller subtrees, and
  finally joining trees to make a larger tree. This is the first iteration
  of this support, and the user-facing aspects still require substantial
  work.  If you wish to experiment with it, use ``bzr upgrade
  --dirstate-with-subtree`` in your working trees and repositories.
  You can use the hidden commands ``split`` and ``join`` and to create
  and manipulate nested trees, but please consider using the nested-trees
  branch, which contains substantial UI improvements, instead.
  http://code.aaronbentley.com/bzr/bzrrepo/nested-trees/
  (Aaron Bentley, Martin Pool, Robert Collins).

Bugfixes
********

* ``bzr annotate`` now uses dotted revnos from the viewpoint of the
  branch, rather than the last changed revision of the file.
  (John Arbash Meinel, #82158)

* Lock operations no longer hang if they encounter a permission problem.
  (Aaron Bentley)

* ``bzr push`` can resume a push that was canceled before it finished.
  Also, it can push even if the target directory exists if you supply
  the ``--use-existing-dir`` flag.
  (John Arbash Meinel, #30576, #45504)

* Fix http proxy authentication when user and an optional
  password appears in the ``*_proxy`` vars. (Vincent Ladeuil,
  #83954).

* ``bzr log branch/file`` works for local treeless branches
  (Aaron Bentley, #84247)

* Fix problem with UNC paths on Windows 98. (Alexander Belchenko, #84728)

* Searching location of CA bundle for PyCurl in env variable
  (``CURL_CA_BUNDLE``), and on win32 along the PATH.
  (Alexander Belchenko, #82086)

* ``bzr init`` works with unicode argument LOCATION.
  (Alexander Belchenko, #85599)

* Raise ``DependencyNotPresent`` if pycurl do not support https.
  (Vincent Ladeuil, #85305)

* Invalid proxy env variables should not cause a traceback.
  (Vincent Ladeuil, #87765)

* Ignore patterns normalised to use '/' path separator.
  (Kent Gibson, #86451)

* bzr rocks. It sure does! Fix case. (Vincent Ladeuil, #78026)

* Fix bzrtools shelve command for removed lines beginning with "--"
  (Johan Dahlberg, #75577)

Testing
*******

* New ``--first`` option to ``bzr selftest`` to run specified tests
  before the rest of the suite.  (Martin Pool)


bzr 0.14
########

:Released:  2007-01-23

Improvements
************

* ``bzr help global-options`` describes the global options. (Aaron Bentley)

Bug Fixes
*********

* Skip documentation generation tests if the tools to do so are not
  available. Fixes running selftest for installled copies of bzr.
  (John Arbash Meinel, #80330)

* Fix the code that discovers whether bzr is being run from it's
  working tree to handle the case when it isn't but the directory
  it is in is below a repository. (James Westby, #77306)


bzr 0.14rc1
###########

:Released:  2007-01-16

Improvements
************

* New connection: ``bzr+http://`` which supports tunnelling the smart
  protocol over an HTTP connection. If writing is enabled on the bzr
  server, then you can write over the http connection.
  (Andrew Bennetts, John Arbash Meinel)

* Aliases now support quotation marks, so they can contain whitespace
  (Marius Kruger)

* PyCurlTransport now use a single curl object. By specifying explicitly
  the 'Range' header, we avoid the need to use two different curl objects
  (and two connections to the same server). (Vincent Ladeuil)

* ``bzr commit`` does not prompt for a message until it is very likely to
  succeed.  (Aaron Bentley)

* ``bzr conflicts`` now takes --text to list pathnames of text conflicts
  (Aaron Bentley)

* Fix ``iter_lines_added_or_present_in_versions`` to use a set instead
  of a list while checking if a revision id was requested. Takes 10s
  off of the ``fileids_affected_by_revision_ids`` time, which is 10s
  of the ``bzr branch`` time. Also improve ``fileids_...`` time by
  filtering lines with a regex rather than multiple ``str.find()``
  calls. (saves another 300ms) (John Arbash Meinel)

* Policy can be set for each configuration key. This allows keys to be
  inherited properly across configuration entries. For example, this
  should enable you to do::

    [/home/user/project]
    push_location = sftp://host/srv/project/
    push_location:policy = appendpath

  And then a branch like ``/home/user/project/mybranch`` should get an
  automatic push location of ``sftp://host/srv/project/mybranch``.
  (James Henstridge)

* Added ``bzr status --short`` to make status report svn style flags
  for each file.  For example::

    $ bzr status --short
    A  foo
    A  bar
    D  baz
    ?  wooley

* 'bzr selftest --clean-output' allows easily clean temporary tests
  directories without running tests. (Alexander Belchenko)

* ``bzr help hidden-commands`` lists all hidden commands. (Aaron Bentley)

* ``bzr merge`` now has an option ``--pull`` to fall back to pull if
  local is fully merged into remote. (Jan Hudec)

* ``bzr help formats`` describes available directory formats. (Aaron Bentley)

Internals
*********

* A few tweaks directly to ``fileids_affected_by_revision_ids`` to
  help speed up processing, as well allowing to extract unannotated
  lines. Between the two ``fileids_affected_by_revision_ids`` is
  improved by approx 10%. (John Arbash Meinel)

* Change Revision serialization to only write out millisecond
  resolution. Rather than expecting floating point serialization to
  preserve more resolution than we need. (Henri Weichers, Martin Pool)

* Test suite ends cleanly on Windows.  (Vincent Ladeuil)

* When ``encoding_type`` attribute of class Command is equal to 'exact',
  force sys.stdout to be a binary stream on Windows, and therefore
  keep exact line-endings (without LF -> CRLF conversion).
  (Alexander Belchenko)

* Single-letter short options are no longer globally declared.  (Martin
  Pool)

* Before using detected user/terminal encoding bzr should check
  that Python has corresponding codec. (Alexander Belchenko)

* Formats for end-user selection are provided via a FormatRegistry (Aaron Bentley)

Bug Fixes
*********

* ``bzr missing --verbose`` was showing adds/removals in the wrong
  direction. (John Arbash Meinel)

* ``bzr annotate`` now defaults to showing dotted revnos for merged
  revisions. It cuts them off at a depth of 12 characters, but you can
  supply ``--long`` to see the full number. You can also use
  ``--show-ids`` to display the original revision ids, rather than
  revision numbers and committer names. (John Arbash Meinel, #75637)

* bzr now supports Win32 UNC path (e.g. ``\HOST\path``.
  (Alexander Belchenko, #57869)

* Win32-specific: output of cat, bundle and diff commands don't mangle
  line-endings (Alexander Belchenko, #55276)

* Replace broken fnmatch based ignore pattern matching with custom pattern
  matcher.
  (Kent Gibson, Jan Hudec #57637)

* pycurl and urllib can detect short reads at different places. Update
  the test suite to test more cases. Also detect http error code 416
  which was raised for that specific bug. Also enhance the urllib
  robustness by detecting invalid ranges (and pycurl's one by detecting
  short reads during the initial GET). (Vincent Ladeuil, #73948)

* The urllib connection sharing interacts badly with urllib2
  proxy setting (the connections didn't go thru the proxy
  anymore). Defining a proper ProxyHandler solves the
  problem.  (Vincent Ladeuil, #74759)

* Use urlutils to generate relative URLs, not osutils
  (Aaron Bentley, #76229)

* ``bzr status`` in a readonly directory should work without giving
  lots of errors. (John Arbash Meinel, #76299)

* Mention the revisionspec topic for the revision option help.
  (Wouter van Heyst, #31663)

* Allow plugins import from zip archives.
  (Alexander Belchenko, #68124)


bzr 0.13
########

:Released:  2006-12-05

No changes from 0.13rc


bzr 0.13rc1
###########

:Released:  2006-11-27

Improvements
************

* New command ``bzr remove-tree`` allows the removal of the working
  tree from a branch.
  (Daniel Silverstone)

* urllib uses shared keep-alive connections, so http
  operations are substantially faster.
  (Vincent Ladeuil, #53654)

* ``bzr export`` allows an optional branch parameter, to export a bzr
  tree from some other url. For example:
  ``bzr export bzr.tar.gz http://bazaar-vcs.org/bzr/bzr.dev``
  (Daniel Silverstone)

* Added ``bzr help topics`` to the bzr help system. This gives a
  location for general information, outside of a specific command.
  This includes updates for ``bzr help revisionspec`` the first topic
  included. (Goffredo Baroncelli, John Arbash Meinel, #42714)

* WSGI-compatible HTTP smart server.  See ``doc/http_smart_server.txt``.
  (Andrew Bennetts)

* Knit files will now cache full texts only when the size of the
  deltas is as large as the size of the fulltext. (Or after 200
  deltas, whichever comes first). This has the most benefit on large
  files with small changes, such as the inventory for a large project.
  (eg For a project with 2500 files, and 7500 revisions, it changes
  the size of inventory.knit from 11MB to 5.4MB) (John Arbash Meinel)

Internals
*********

* New -D option given before the command line turns on debugging output
  for particular areas.  -Derror shows tracebacks on all errors.
  (Martin Pool)

* Clean up ``bzr selftest --benchmark bundle`` to correct an import,
  and remove benchmarks that take longer than 10min to run.
  (John Arbash Meinel)

* Use ``time.time()`` instead of ``time.clock()`` to decide on
  progress throttling. Because ``time.clock()`` is actually CPU time,
  so over a high-latency connection, too many updates get throttled.
  (John Arbash Meinel)

* ``MemoryTransport.list_dir()`` would strip the first character for
  files or directories in root directory. (John Arbash Meinel)

* New method ``get_branch_reference`` on 'BzrDir' allows the detection of
  branch references - which the smart server component needs.

* New ``ChrootTransportDecorator``, accessible via the ``chroot+`` url
  prefix.  It disallows any access to locations above a set URL.  (Andrew
  Bennetts)

Bug Fixes
*********

* Now ``_KnitIndex`` properly decode revision ids when loading index data.
  And optimize the knit index parsing code.
  (Dmitry Vasiliev, John Arbash Meinel)

* ``bzrlib/bzrdir.py`` was directly referencing ``bzrlib.workingtree``,
  without importing it. This prevented ``bzr upgrade`` from working
  unless a plugin already imported ``bzrlib.workingtree``
  (John Arbash Meinel, #70716)

* Suppress the traceback on invalid URLs (Vincent Ladeuil, #70803).

* Give nicer error message when an http server returns a 403
  error code. (Vincent Ladeuil, #57644).

* When a multi-range http GET request fails, try a single
  range one. If it fails too, forget about ranges. Remember that until
  the death of the transport and propagates that to the clones.
  (Vincent Ladeuil, #62276, #62029).

* Handles user/passwords supplied in url from command
  line (for the urllib implementation). Don't request already
  known passwords (Vincent Ladeuil, #42383, #44647, #48527)

* ``_KnitIndex.add_versions()`` dictionary compresses revision ids as they
  are added. This fixes bug where fetching remote revisions records
  them as full references rather than integers.
  (John Arbash Meinel, #64789)

* ``bzr ignore`` strips trailing slashes in patterns.
  Also ``bzr ignore`` rejects absolute paths. (Kent Gibson, #4559)

* ``bzr ignore`` takes multiple arguments. (Cheuksan Edward Wang, #29488)

* mv correctly handles paths that traverse symlinks.
  (Aaron Bentley, #66964)

* Give nicer looking error messages when failing to connect over ssh.
  (John Arbash Meinel, #49172)

* Pushing to a remote branch does not currently update the remote working
  tree. After a remote push, ``bzr status`` and ``bzr diff`` on the remote
  machine now show that the working tree is out of date.
  (Cheuksan Edward Wang #48136)

* Use patiencediff instead of difflib for determining deltas to insert
  into knits. This avoids the O(N^3) behavior of difflib. Patience
  diff should be O(N^2). (Cheuksan Edward Wang, #65714)

* Running ``bzr log`` on nonexistent file gives an error instead of the
  entire log history. (Cheuksan Edward Wang #50793)

* ``bzr cat`` can look up contents of removed or renamed files. If the
  pathname is ambiguous, i.e. the files in the old and new trees have
  different id's, the default is the file in the new tree. The user can
  use "--name-from-revision" to select the file in the old tree.
  (Cheuksan Edward Wang, #30190)

Testing
*******

* TestingHTTPRequestHandler really handles the Range header
  (previously it was ignoring it and returning the whole file,).

bzr 0.12
########

:Released:  2006-10-30

Internals
*********

* Clean up ``bzr selftest --benchmark bundle`` to correct an import,
  and remove benchmarks that take longer than 10min to run.
  (John Arbash Meinel)

bzr 0.12rc1
###########

:Released:  2006-10-23

Improvements
************

* ``bzr log`` now shows dotted-decimal revision numbers for all revisions,
  rather than just showing a decimal revision number for revisions on the
  mainline. These revision numbers are not yet accepted as input into bzr
  commands such as log, diff etc. (Robert Collins)

* revisions can now be specified using dotted-decimal revision numbers.
  For instance, ``bzr diff -r 1.2.1..1.2.3``. (Robert Collins)

* ``bzr help commands`` output is now shorter (Aaron Bentley)

* ``bzr`` now uses lazy importing to reduce the startup time. This has
  a moderate effect on lots of actions, especially ones that have
  little to do. For example ``bzr rocks`` time is down to 116ms from
  283ms. (John Arbash Meinel)

* New Registry class to provide name-to-object registry-like support,
  for example for schemes where plugins can register new classes to
  do certain tasks (e.g. log formatters). Also provides lazy registration
  to allow modules to be loaded on request.
  (John Arbash Meinel, Adeodato Simó)

API Incompatability
*******************

* LogFormatter subclasses show now expect the 'revno' parameter to
  show() to be a string rather than an int. (Robert Collins)

Internals
*********

* ``TestCase.run_bzr``, ``run_bzr_captured``, and ``run_bzr_subprocess``
  can take a ``working_dir='foo'`` parameter, which will change directory
  for the command. (John Arbash Meinel)

* ``bzrlib.lazy_regex.lazy_compile`` can be used to create a proxy
  around a regex, which defers compilation until first use.
  (John Arbash Meinel)

* ``TestCase.run_bzr_subprocess`` defaults to supplying the
  ``--no-plugins`` parameter to ensure test reproducability, and avoid
  problems with system-wide installed plugins. (John Arbash Meinel)

* Unique tree root ids are now supported. Newly created trees still
  use the common root id for compatibility with bzr versions before 0.12.
  (Aaron Bentley)

* ``WorkingTree.set_root_id(None)`` is now deprecated. Please
  pass in ``inventory.ROOT_ID`` if you want the default root id value.
  (Robert Collins, John Arbash Meinel)

* New method ``WorkingTree.flush()`` which will write the current memory
  inventory out to disk. At the same time, ``read_working_inventory`` will
  no longer trash the current tree inventory if it has been modified within
  the current lock, and the tree will now ``flush()`` automatically on
  ``unlock()``. ``WorkingTree.set_root_id()`` has been updated to take
  advantage of this functionality. (Robert Collins, John Arbash Meinel)

* ``bzrlib.tsort.merge_sorted`` now accepts ``generate_revnos``. This
  parameter will cause it to add another column to its output, which
  contains the dotted-decimal revno for each revision, as a tuple.
  (Robert Collins)

* ``LogFormatter.show_merge`` is deprecated in favour of
  ``LogFormatter.show_merge_revno``. (Robert Collins)

Bug Fixes
*********

* Avoid circular imports by creating a deprecated function for
  ``bzrlib.tree.RevisionTree``. Callers should have been using
  ``bzrlib.revisontree.RevisionTree`` anyway. (John Arbash Meinel,
  #66349)

* Don't use ``socket.MSG_WAITALL`` as it doesn't exist on all
  platforms. (Martin Pool, #66356)

* Don't require ``Content-Type`` in range responses. Assume they are a
  single range if ``Content-Type`` does not exist.
  (John Arbash Meinel, #62473)

* bzr branch/pull no longer complain about progress bar cleanup when
  interrupted during fetch.  (Aaron Bentley, #54000)

* ``WorkingTree.set_parent_trees()`` uses the trees to directly write
  the basis inventory, rather than going through the repository. This
  allows us to have 1 inventory read, and 2 inventory writes when
  committing a new tree. (John Arbash Meinel)

* When reverting, files that are not locally modified that do not exist
  in the target are deleted, not just unversioned (Aaron Bentley)

* When trying to acquire a lock, don't fail immediately. Instead, try
  a few times (up to 1 hour) before timing out. Also, report why the
  lock is unavailable (John Arbash Meinel, #43521, #49556)

* Leave HttpTransportBase daughter classes decides how they
  implement cloning. (Vincent Ladeuil, #61606)

* diff3 does not indicate conflicts on clean merge. (Aaron Bentley)

* If a commit fails, the commit message is stored in a file at the root of
  the tree for later commit. (Cheuksan Edward Wang, Stefan Metzmacher,
  #32054)

Testing
*******

* New test base class TestCaseWithMemoryTransport offers memory-only
  testing facilities: its not suitable for tests that need to mutate disk
  state, but most tests should not need that and should be converted to
  TestCaseWithMemoryTransport. (Robert Collins)

* ``TestCase.make_branch_and_memory_tree`` now takes a format
  option to set the BzrDir, Repository and Branch formats of the
  created objects. (Robert Collins, John Arbash Meinel)

bzr 0.11
########

:Released:  2006-10-02

* Smart server transport test failures on windows fixed. (Lukáš Lalinský).

bzr 0.11rc2
###########

:Released:  2006-09-27

Bug Fixes
*********

* Test suite hangs on windows fixed. (Andrew Bennets, Alexander Belchenko).

* Commit performance regression fixed. (Aaron Bentley, Robert Collins, John
  Arbash Meinel).

bzr 0.11rc1
###########

:Released:  2006-09-25

Improvements
************

* Knit files now wait to create their contents until the first data is
  added. The old code used to create an empty .knit and a .kndx with just
  the header. However, this caused a lot of extra round trips over sftp.
  This can change the time for ``bzr push`` to create a new remote branch
  from 160s down to 100s. This also affects ``bzr commit`` performance when
  adding new files, ``bzr commit`` on a new kernel-like tree drops from 50s
  down to 40s (John Arbash Meinel, #44692)

* When an entire subtree has been deleted, commit will now report that
  just the top of the subtree has been deleted, rather than reporting
  all the individual items. (Robert Collins)

* Commit performs one less XML parse. (Robert Collins)

* ``bzr checkout`` now operates on readonly branches as well
  as readwrite branches. This fixes bug #39542. (Robert Collins)

* ``bzr bind`` no longer synchronises history with the master branch.
  Binding should be followed by an update or push to synchronise the
  two branches. This is closely related to the fix for bug #39542.
  (Robert Collins)

* ``bzrlib.lazy_import.lazy_import`` function to create on-demand
  objects.  This allows all imports to stay at the global scope, but
  modules will not actually be imported if they are not used.
  (John Arbash Meinel)

* Support ``bzr://`` and ``bzr+ssh://`` urls to work with the new RPC-based
  transport which will be used with the upcoming high-performance smart
  server. The new command ``bzr serve`` will invoke bzr in server mode,
  which processes these requests. (Andrew Bennetts, Robert Collins, Martin
  Pool)

* New command ``bzr version-info`` which can be used to get a summary
  of the current state of the tree. This is especially useful as part
  of a build commands. See ``doc/version_info.txt`` for more information
  (John Arbash Meinel)

Bug Fixes
*********

* ``'bzr inventory [FILE...]'`` allows restricting the file list to a
  specific set of files. (John Arbash Meinel, #3631)

* Don't abort when annotating empty files (John Arbash Meinel, #56814)

* Add ``Stanza.to_unicode()`` which can be passed to another Stanza
  when nesting stanzas. Also, add ``read_stanza_unicode`` to handle when
  reading a nested Stanza. (John Arbash Meinel)

* Transform._set_mode() needs to stat the right file.
  (John Arbash Meinel, #56549)

* Raise WeaveFormatError rather than StopIteration when trying to read
  an empty Weave file. (John Arbash Meinel, #46871)

* Don't access e.code for generic URLErrors, only HTTPErrors have .code.
  (Vincent Ladeuil, #59835)

* Handle boundary="" lines properly to allow access through a Squid proxy.
  (John Arbash Meinel, #57723)

* revert now removes newly-added directories (Aaron Bentley, #54172)

* ``bzr upgrade sftp://`` shouldn't fail to upgrade v6 branches if there
  isn't a working tree. (David Allouche, #40679)

* Give nicer error messages when a user supplies an invalid --revision
  parameter. (John Arbash Meinel, #55420)

* Handle when LANG is not recognized by python. Emit a warning, but
  just revert to using 'ascii'. (John Arbash Meinel, #35392)

* Don't use ``preexec_fn`` on win32, as it is not supported by subprocess.
  (John Arbash Meinel)

* Skip specific tests when the dependencies aren't met. This includes
  some ``setup.py`` tests when ``python-dev`` is not available, and
  some tests that depend on paramiko. (John Arbash Meinel, Mattheiu Moy)

* Fallback to Paramiko properly, if no ``ssh`` executable exists on
  the system. (Andrew Bennetts, John Arbash Meinel)

* ``Branch.bind(other_branch)`` no longer takes a write lock on the
  other branch, and will not push or pull between the two branches.
  API users will need to perform a push or pull or update operation if they
  require branch synchronisation to take place. (Robert Collins, #47344)

* When creating a tarball or zipfile export, export unicode names as utf-8
  paths. This may not work perfectly on all platforms, but has the best
  chance of working in the common case. (John Arbash Meinel, #56816)

* When committing, only files that exist in working tree or basis tree
  may be specified (Aaron Bentley, #50793)

Portability
***********

* Fixes to run on Python 2.5 (Brian M. Carlson, Martin Pool, Marien Zwart)

Internals
*********

* TestCaseInTempDir now creates a separate directory for HOME, rather
  than having HOME set to the same location as the working directory.
  (John Arbash Meinel)

* ``run_bzr_subprocess()`` can take an optional ``env_changes={}`` parameter,
  which will update os.environ inside the spawned child. It also can
  take a ``universal_newlines=True``, which helps when checking the output
  of the command. (John Arbash Meinel)

* Refactor SFTP vendors to allow easier re-use when ssh is used.
  (Andrew Bennetts)

* ``Transport.list_dir()`` and ``Transport.iter_files_recursive()`` should always
  return urlescaped paths. This is now tested (there were bugs in a few
  of the transports) (Andrew Bennetts, David Allouche, John Arbash Meinel)

* New utility function ``symbol_versioning.deprecation_string``. Returns the
  formatted string for a callable, deprecation format pair. (Robert Collins)

* New TestCase helper applyDeprecated. This allows you to call a callable
  which is deprecated without it spewing to the screen, just by supplying
  the deprecation format string issued for it. (Robert Collins)

* Transport.append and Transport.put have been deprecated in favor of
  ``.append_bytes``, ``.append_file``, ``.put_bytes``, and
  ``.put_file``. This removes the ambiguity in what type of object the
  functions take.  ``Transport.non_atomic_put_{bytes,file}`` has also
  been added. Which works similarly to ``Transport.append()`` except for
  SFTP, it doesn't have a round trip when opening the file. Also, it
  provides functionality for creating a parent directory when trying
  to create a file, rather than raise NoSuchFile and forcing the
  caller to repeat their request.
  (John Arbash Meinel)

* WorkingTree has a new api ``unversion`` which allow the unversioning of
  entries by their file id. (Robert Collins)

* ``WorkingTree.pending_merges`` is deprecated.  Please use the
  ``get_parent_ids`` (introduced in 0.10) method instead. (Robert Collins)

* WorkingTree has a new ``lock_tree_write`` method which locks the branch for
  read rather than write. This is appropriate for actions which only need
  the branch data for reference rather than mutation. A new decorator
  ``needs_tree_write_lock`` is provided in the workingtree module. Like the
  ``needs_read_lock`` and ``needs_write_lock`` decorators this allows static
  declaration of the locking requirements of a function to ensure that
  a lock is taken out for casual scripts. (Robert Collins, #54107)

* All WorkingTree methods which write to the tree, but not to the branch
  have been converted to use ``needs_tree_write_lock`` rather than
  ``needs_write_lock``. Also converted is the revert, conflicts and tree
  transform modules. This provides a modest performance improvement on
  metadir style trees, due to the reduce lock-acquisition, and a more
  significant performance improvement on lightweight checkouts from
  remote branches, where trivial operations used to pay a significant
  penalty. It also provides the basis for allowing readonly checkouts.
  (Robert Collins)

* Special case importing the standard library 'copy' module. This shaves
  off 40ms of startup time, while retaining compatibility. See:
  ``bzrlib/inspect_for_copy.py`` for more details. (John Arbash Meinel)

* WorkingTree has a new parent class MutableTree which represents the
  specialisations of Tree which are able to be altered. (Robert Collins)

* New methods mkdir and ``put_file_bytes_non_atomic`` on MutableTree that
  mutate the tree and its contents. (Robert Collins)

* Transport behaviour at the root of the URL is now defined and tested.
  (Andrew Bennetts, Robert Collins)

Testing
*******

* New test helper classs MemoryTree. This is typically accessed via
  ``self.make_branch_and_memory_tree()`` in test cases. (Robert Collins)

* Add ``start_bzr_subprocess`` and ``stop_bzr_subprocess`` to allow test
  code to continue running concurrently with a subprocess of bzr.
  (Andrew Bennetts, Robert Collins)

* Add a new method ``Transport.get_smart_client()``. This is provided to
  allow upgrades to a richer interface than the VFS one provided by
  Transport. (Andrew Bennetts, Martin Pool)

bzr 0.10
########

:Released:  2006-08-29

Improvements
************
* 'merge' now takes --uncommitted, to apply uncommitted changes from a
  tree.  (Aaron Bentley)

* 'bzr add --file-ids-from' can be used to specify another path to use
  for creating file ids, rather than generating all new ones. Internally,
  the 'action' passed to ``smart_add_tree()`` can return ``file_ids`` that
  will be used, rather than having bzrlib generate new ones.
  (John Arbash Meinel, #55781)

* ``bzr selftest --benchmark`` now allows a ``--cache-dir`` parameter.
  This will cache some of the intermediate trees, and decrease the
  setup time for benchmark tests. (John Arbash Meinel)

* Inverse forms are provided for all boolean options.  For example,
  --strict has --no-strict, --no-recurse has --recurse (Aaron Bentley)

* Serialize out Inventories directly, rather than using ElementTree.
  Writing out a kernel sized inventory drops from 2s down to ~350ms.
  (Robert Collins, John Arbash Meinel)

Bug Fixes
*********

* Help diffutils 2.8.4 get along with binary tests (Marien Zwart: #57614)

* Change LockDir so that if the lock directory doesn't exist when
  ``lock_write()`` is called, an attempt will be made to create it.
  (John Arbash Meinel, #56974)

* ``bzr uncommit`` preserves pending merges. (John Arbash Meinel, #57660)

* Active FTP transport now works as intended. (ghozzy, #56472)

* Really fix mutter() so that it won't ever raise a UnicodeError.
  It means it is possible for ~/.bzr.log to contain non UTF-8 characters.
  But it is a debugging log, not a real user file.
  (John Arbash Meinel, #56947, #53880)

* Change Command handle to allow Unicode command and options.
  At present we cannot register Unicode command names, so we will get
  BzrCommandError('unknown command'), or BzrCommandError('unknown option')
  But that is better than a UnicodeError + a traceback.
  (John Arbash Meinel, #57123)

* Handle TZ=UTC properly when reading/writing revisions.
  (John Arbash Meinel, #55783, #56290)

* Use ``GPG_TTY`` to allow gpg --cl to work with gpg-agent in a pipeline,
  (passing text to sign in on stdin). (John Arbash Meinel, #54468)

* External diff does the right thing for binaries even in foreign
  languages. (John Arbash Meinel, #56307)

* Testament handles more cases when content is unicode. Specific bug was
  in handling of revision properties.
  (John Arbash Meinel, Holger Krekel, #54723)

* The bzr selftest was failing on installed versions due to a bug in a new
  test helper. (John Arbash Meinel, Robert Collins, #58057)

Internals
*********

* ``bzrlib.cache_utf8`` contains ``encode()`` and ``decode()`` functions
  which can be used to cache the conversion between utf8 and Unicode.
  Especially helpful for some of the knit annotation code, which has to
  convert revision ids to utf8 to annotate lines in storage.
  (John Arbash Meinel)

* ``setup.py`` now searches the filesystem to find all packages which
  need to be installed. This should help make the life of packagers
  easier. (John Arbash Meinel)

bzr 0.9.0
#########

:Released:  2006-08-11

Surprises
*********

* The hard-coded built-in ignore rules have been removed. There are
  now two rulesets which are enforced. A user global one in
  ``~/.bazaar/ignore`` which will apply to every tree, and the tree
  specific one '.bzrignore'.
  ``~/.bazaar/ignore`` will be created if it does not exist, but with
  a more conservative list than the old default.
  This fixes bugs with default rules being enforced no matter what.
  The old list of ignore rules from bzr is available by
  running 'bzr ignore --old-default-rules'.
  (Robert Collins, Martin Pool, John Arbash Meinel)

* 'branches.conf' has been changed to 'locations.conf', since it can apply
  to more locations than just branch locations.
  (Aaron Bentley)

Improvements
************

* The revision specifier "revno:" is extended to accept the syntax
  revno:N:branch. For example,
  revno:42:http://bazaar-vcs.org/bzr/bzr.dev/ means revision 42 in
  bzr.dev.  (Matthieu Moy)

* Tests updates to ensure proper URL handling, UNICODE support, and
  proper printing when the user's terminal encoding cannot display
  the path of a file that has been versioned.
  ``bzr branch`` can take a target URL rather than only a local directory.
  ``Branch.get_parent()/set_parent()`` now save a relative path if possible,
  and normalize the parent based on root, allowing access across
  different transports. (John Arbash Meinel, Wouter van Heyst, Martin Pool)
  (Malone #48906, #42699, #40675, #5281, #3980, #36363, #43689,
  #42517, #42514)

* On Unix, detect terminal width using an ioctl not just $COLUMNS.
  Use terminal width for single-line logs from ``bzr log --line`` and
  pending-merge display.  (Robert Widhopf-Fenk, Gustavo Niemeyer)
  (Malone #3507)

* On Windows, detect terminal width using GetConsoleScreenBufferInfo.
  (Alexander Belchenko)

* Speedup improvement for 'date:'-revision search. (Guillaume Pinot).

* Show the correct number of revisions pushed when pushing a new branch.
  (Robert Collins).

* 'bzr selftest' now shows a progress bar with the number of tests, and
  progress made. 'make check' shows tests in -v mode, to be more useful
  for the PQM status window. (Robert Collins).
  When using a progress bar, failed tests are printed out, rather than
  being overwritten by the progress bar until the suite finishes.
  (John Arbash Meinel)

* 'bzr selftest --benchmark' will run a new benchmarking selftest.
  'bzr selftest --benchmark --lsprof-timed' will use lsprofile to generate
  profile data for the individual profiled calls, allowing for fine
  grained analysis of performance.
  (Robert Collins, Martin Pool).

* 'bzr commit' shows a progress bar. This is useful for commits over sftp
  where commit can take an appreciable time. (Robert Collins)

* 'bzr add' is now less verbose in telling you what ignore globs were
  matched by files being ignored. Instead it just tells you how many
  were ignored (because you might reasonably be expecting none to be
  ignored). 'bzr add -v' is unchanged and will report every ignored
  file. (Robert Collins).

* ftp now has a test server if medusa is installed. As part of testing,
  ftp support has been improved, including support for supplying a
  non-standard port. (John Arbash Meinel).

* 'bzr log --line' shows the revision number, and uses only the
  first line of the log message (#5162, Alexander Belchenko;
  Matthieu Moy)

* 'bzr status' has had the --all option removed. The 'bzr ls' command
  should be used to retrieve all versioned files. (Robert Collins)

* 'bzr bundle OTHER/BRANCH' will create a bundle which can be sent
  over email, and applied on the other end, while maintaining ancestry.
  This bundle can be applied with either 'bzr merge' or 'bzr pull',
  the same way you would apply another branch.
  (John Arbash Meinel, Aaron Bentley)

* 'bzr whoami' can now be used to set your identity from the command line,
  for a branch or globally.  (Robey Pointer)

* 'bzr checkout' now aliased to 'bzr co', and 'bzr annotate' to 'bzr ann'.
  (Michael Ellerman)

* 'bzr revert DIRECTORY' now reverts the contents of the directory as well.
  (Aaron Bentley)

* 'bzr get sftp://foo' gives a better error when paramiko is not present.
  Also updates things like 'http+pycurl://' if pycurl is not present.
  (John Arbash Meinel) (Malone #47821, #52204)

* New env variable ``BZR_PROGRESS_BAR``, sets the default progress bar type.
  Can be set to 'none' or 'dummy' to disable the progress bar, 'dots' or
  'tty' to create the respective type. (John Arbash Meinel, #42197, #51107)

* Improve the help text for 'bzr diff' to explain what various options do.
  (John Arbash Meinel, #6391)

* 'bzr uncommit -r 10' now uncommits revisions 11.. rather than uncommitting
  revision 10. This makes -r10 more in line with what other commands do.
  'bzr uncommit' also now saves the pending merges of the revisions that
  were removed. So it is safe to uncommit after a merge, fix something,
  and commit again. (John Arbash Meinel, #32526, #31426)

* 'bzr init' now also works on remote locations.
  (Wouter van Heyst, #48904)

* HTTP support has been updated. When using pycurl we now support
  connection keep-alive, which reduces dns requests and round trips.
  And for both urllib and pycurl we support multi-range requests,
  which decreases the number of round-trips. Performance results for
  ``bzr branch http://bazaar-vcs.org/bzr/bzr.dev/`` indicate
  http branching is now 2-3x faster, and ``bzr pull`` in an existing
  branch is as much as 4x faster.
  (Michael Ellerman, Johan Rydberg, John Arbash Meinel, #46768)

* Performance improvements for sftp. Branching and pulling are now up to
  2x faster. Utilize paramiko.readv() support for async requests if it
  is available (paramiko > 1.6) (John Arbash Meinel)

Bug Fixes
*********

* Fix shadowed definition of TestLocationConfig that caused some
  tests not to run.
  (Erik Bågfors, Michael Ellerman, Martin Pool, #32587)

* Fix unnecessary requirement of sign-my-commits that it be run from
  a working directory.  (Martin Pool, Robert Collins)

* 'bzr push location' will only remember the push location if it succeeds
  in connecting to the remote location. (John Arbash Meinel, #49742)

* 'bzr revert' no longer toggles the executable bit on win32
  (John Arbash Meinel, #45010)

* Handle broken pipe under win32 correctly. (John Arbash Meinel)

* sftp tests now work correctly on win32 if you have a newer paramiko
  (John Arbash Meinel)

* Cleanup win32 test suite, and general cleanup of places where
  file handles were being held open. (John Arbash Meinel)

* When specifying filenames for 'diff -r x..y', the name of the file in the
  working directory can be used, even if its name is different in both x
  and y.

* File-ids containing single- or double-quotes are handled correctly by
  push. (Aaron Bentley, #52227)

* Normalize unicode filenames to ensure cross-platform consistency.
  (John Arbash Meinel, #43689)

* The argument parser can now handle '-' as an argument. Currently
  no code interprets it specially (it is mostly handled as a file named
  '-'). But plugins, and future operations can use it.
  (John Arbash meinel, #50984)

* Bundles can properly read binary files with a plain '\r' in them.
  (John Arbash Meinel, #51927)

* Tuning ``iter_entries()`` to be more efficient (John Arbash Meinel, #5444)

* Lots of win32 fixes (the test suite passes again).
  (John Arbash Meinel, #50155)

* Handle openbsd returning None for sys.getfilesystemencoding() (#41183)

* Support ftp APPE (append) to allow Knits to be used over ftp (#42592)

* Removals are only committed if they match the filespec (or if there is
  no filespec).  (#46635, Aaron Bentley)

* smart-add recurses through all supplied directories
  (John Arbash Meinel, #52578)

* Make the bundle reader extra lines before and after the bundle text.
  This allows you to parse an email with the bundle inline.
  (John Arbash Meinel, #49182)

* Change the file id generator to squash a little bit more. Helps when
  working with long filenames on windows. (Also helps for unicode filenames
  not generating hidden files). (John Arbash Meinel, #43801)

* Restore terminal mode on C-c while reading sftp password.  (#48923,
  Nicholas Allen, Martin Pool)

* Timestamps are rounded to 1ms, and revision entries can be recreated
  exactly. (John Arbash Meinel, Jamie Wilkinson, #40693)

* Branch.base has changed to a URL, but ~/.bazaar/locations.conf should
  use local paths, since it is user visible (John Arbash Meinel, #53653)

* ``bzr status foo`` when foo was unversioned used to cause a full delta
  to be generated (John Arbash Meinel, #53638)

* When reading revision properties, an empty value should be considered
  the empty string, not None (John Arbash Meinel, #47782)

* ``bzr diff --diff-options`` can now handle binary files being changed.
  Also, the output is consistent when --diff-options is not supplied.
  (John Arbash Meinel, #54651, #52930)

* Use the right suffixes for loading plugins (John Arbash Meinel, #51810)

* Fix ``Branch.get_parent()`` to handle the case when the parent is not
  accessible (John Arbash Meinel, #52976)

Internals
*********

* Combine the ignore rules into a single regex rather than looping over
  them to reduce the threshold where  N^2 behaviour occurs in operations
  like status. (Jan Hudec, Robert Collins).

* Appending to ``bzrlib.DEFAULT_IGNORE`` is now deprecated. Instead, use
  one of the add functions in bzrlib.ignores. (John Arbash Meinel)

* 'bzr push' should only push the ancestry of the current revision, not
  all of the history in the repository. This is especially important for
  shared repositories. (John Arbash Meinel)

* ``bzrlib.delta.compare_trees`` now iterates in alphabetically sorted order,
  rather than randomly walking the inventories. (John Arbash Meinel)

* Doctests are now run in temporary directories which are cleaned up when
  they finish, rather than using special ScratchDir/ScratchBranch objects.
  (Martin Pool)

* Split ``check`` into separate methods on the branch and on the repository,
  so that it can be specialized in ways that are useful or efficient for
  different formats.  (Martin Pool, Robert Collins)

* Deprecate ``Repository.all_revision_ids``; most methods don't really need
  the global revision graph but only that part leading up to a particular
  revision.  (Martin Pool, Robert Collins)

* Add a BzrDirFormat ``control_formats`` list which allows for control formats
  that do not use '.bzr' to store their data - i.e. '.svn', '.hg' etc.
  (Robert Collins, Jelmer Vernooij).

* ``bzrlib.diff.external_diff`` can be redirected to any file-like object.
  Uses subprocess instead of spawnvp.
  (James Henstridge, John Arbash Meinel, #4047, #48914)

* New command line option '--profile-imports', which will install a custom
  importer to log time to import modules and regex compilation time to
  sys.stderr (John Arbash Meinel)

* 'EmptyTree' is now deprecated, please use ``repository.revision_tree(None)``
  instead. (Robert Collins)

* "RevisionTree" is now in bzrlib/revisiontree.py. (Robert Collins)

bzr 0.8.2
#########

:Released:  2006-05-17

Bug Fixes
*********

* setup.py failed to install launchpad plugin.  (Martin Pool)

bzr 0.8.1
#########

:Released:  2006-05-16

Bug Fixes
*********

* Fix failure to commit a merge in a checkout.  (Martin Pool,
  Robert Collins, Erik Bågfors, #43959)

* Nicer messages from 'commit' in the case of renames, and correct
  messages when a merge has occured. (Robert Collins, Martin Pool)

* Separate functionality from assert statements as they are skipped in
  optimized mode of python. Add the same check to pending merges.
  (Olaf Conradi, #44443)

Changes
*******

* Do not show the None revision in output of bzr ancestry. (Olaf Conradi)

* Add info on standalone branches without a working tree.
  (Olaf Conradi, #44155)

* Fix bug in knits when raising InvalidRevisionId. (Olaf Conradi, #44284)

Changes
*******

* Make editor invocation comply with Debian Policy. First check
  environment variables VISUAL and EDITOR, then try editor from
  alternatives system. If that all fails, fall back to the pre-defined
  list of editors. (Olaf Conradi, #42904)

New Features
************

* New 'register-branch' command registers a public branch into
  Launchpad.net, where it can be associated with bugs, etc.
  (Martin Pool, Bjorn Tillenius, Robert Collins)

Internals
*********

* New public api in InventoryEntry - ``describe_change(old, new)`` which
  provides a human description of the changes between two old and
  new. (Robert Collins, Martin Pool)

Testing
*******

* Fix test case for bzr info in upgrading a standalone branch to metadir,
  uses bzrlib api now. (Olaf Conradi)

bzr 0.8
#######

:Released:  2006-05-08

Notes When Upgrading
********************

Release 0.8 of bzr introduces a new format for history storage, called
'knit', as an evolution of to the 'weave' format used in 0.7.  Local
and remote operations are faster using knits than weaves.  Several
operations including 'init', 'init-repo', and 'upgrade' take a
--format option that controls this.  Branching from an existing branch
will keep the same format.

It is possible to merge, pull and push between branches of different
formats but this is slower than moving data between homogenous
branches.  It is therefore recommended (but not required) that you
upgrade all branches for a project at the same time.  Information on
formats is shown by 'bzr info'.

bzr 0.8 now allows creation of 'repositories', which hold the history
of files and revisions for several branches.  Previously bzr kept all
the history for a branch within the .bzr directory at the root of the
branch, and this is still the default.  To create a repository, use
the new 'bzr init-repo' command.  Branches exist as directories under
the repository and contain just a small amount of information
indicating the current revision of the branch.

bzr 0.8 also supports 'checkouts', which are similar to in cvs and
subversion.  Checkouts are associated with a branch (optionally in a
repository), which contains all the historical information.  The
result is that a checkout can be deleted without losing any
already-committed revisions.  A new 'update' command is also available.

Repositories and checkouts are not supported with the 0.7 storage
format.  To use them you must upgrad to either knits, or to the
'metaweave' format, which uses weaves but changes the .bzr directory
arrangement.


Improvements
************

* sftp paths can now be relative, or local, according to the lftp
  convention. Paths now take the form::

      sftp://user:pass@host:port/~/relative/path
      or
      sftp://user:pass@host:port/absolute/path

* The FTP transport now tries to reconnect after a temporary
  failure. ftp put is made atomic. (Matthieu Moy)

* The FTP transport now maintains a pool of connections, and
  reuses them to avoid multiple connections to the same host (like
  sftp did). (Daniel Silverstone)

* The ``bzr_man.py`` file has been removed. To create the man page now,
  use ``./generate_docs.py man``. The new program can also create other files.
  Run ``python generate_docs.py --help`` for usage information.
  (Hans Ulrich Niedermann & James Blackwell).

* Man Page now gives full help (James Blackwell).
  Help also updated to reflect user config now being stored in .bazaar
  (Hans Ulrich Niedermann)

* It's now possible to set aliases in bazaar.conf (Erik Bågfors)

* Pull now accepts a --revision argument (Erik Bågfors)

* ``bzr re-sign`` now allows multiple revisions to be supplied on the command
  line. You can now use the following command to sign all of your old
  commits::

    find .bzr/revision-store// -name my@email-* \
      | sed 's/.*\/\/..\///' \
      | xargs bzr re-sign

* Upgrade can now upgrade over the network. (Robert Collins)

* Two new commands 'bzr checkout' and 'bzr update' allow for CVS/SVN-alike
  behaviour.  By default they will cache history in the checkout, but
  with --lightweight almost all data is kept in the master branch.
  (Robert Collins)

* 'revert' unversions newly-versioned files, instead of deleting them.

* 'merge' is more robust.  Conflict messages have changed.

* 'merge' and 'revert' no longer clobber existing files that end in '~' or
  '.moved'.

* Default log format can be set in configuration and plugins can register
  their own formatters. (Erik Bågfors)

* New 'reconcile' command will check branch consistency and repair indexes
  that can become out of sync in pre 0.8 formats. (Robert Collins,
  Daniel Silverstone)

* New 'bzr init --format' and 'bzr upgrade --format' option to control
  what storage format is created or produced.  (Robert Collins,
  Martin Pool)

* Add parent location to 'bzr info', if there is one.  (Olaf Conradi)

* New developer commands 'weave-list' and 'weave-join'.  (Martin Pool)

* New 'init-repository' command, plus support for repositories in 'init'
  and 'branch' (Aaron Bentley, Erik Bågfors, Robert Collins)

* Improve output of 'info' command. Show all relevant locations related to
  working tree, branch and repository. Use kibibytes for binary quantities.
  Fix off-by-one error in missing revisions of working tree.  Make 'info'
  work on branches, repositories and remote locations.  Show locations
  relative to the shared repository, if applicable.  Show locking status
  of locations.  (Olaf Conradi)

* Diff and merge now safely handle binary files. (Aaron Bentley)

* 'pull' and 'push' now normalise the revision history, so that any two
  branches with the same tip revision will have the same output from 'log'.
  (Robert Collins)

* 'merge' accepts --remember option to store parent location, like 'push'
  and 'pull'. (Olaf Conradi)

* bzr status and diff when files given as arguments do not exist
  in the relevant trees.  (Martin Pool, #3619)

* Add '.hg' to the default ignore list.  (Martin Pool)

* 'knit' is now the default disk format. This improves disk performance and
  utilization, increases incremental pull performance, robustness with SFTP
  and allows checkouts over SFTP to perform acceptably.
  The initial Knit code was contributed by Johan Rydberg based on a
  specification by Martin Pool.
  (Robert Collins, Aaron Bentley, Johan Rydberg, Martin Pool).

* New tool to generate all-in-one html version of the manual.  (Alexander
  Belchenko)

* Hitting CTRL-C while doing an SFTP push will no longer cause stale locks
  to be left in the SFTP repository. (Robert Collins, Martin Pool).

* New option 'diff --prefix' to control how files are named in diff
  output, with shortcuts '-p0' and '-p1' corresponding to the options for
  GNU patch.  (Alexander Belchenko, Goffredo Baroncelli, Martin Pool)

* Add --revision option to 'annotate' command.  (Olaf Conradi)

* If bzr shows an unexpected revision-history after pulling (perhaps due
  to a reweave) it can now be corrected by 'bzr reconcile'.
  (Robert Collins)

Changes
*******

* Commit is now verbose by default, and shows changed filenames and the
  new revision number.  (Robert Collins, Martin Pool)

* Unify 'mv', 'move', 'rename'.  (Matthew Fuller, #5379)

* 'bzr -h' shows help.  (Martin Pool, Ian Bicking, #35940)

* Make 'pull' and 'push' remember location on failure using --remember.
  (Olaf Conradi)

* For compatibility, make old format for using weaves inside metadir
  available as 'metaweave' format.  Rename format 'metadir' to 'default'.
  Clean up help for option --format in commands 'init', 'init-repo' and
  'upgrade'.  (Olaf Conradi)

Internals
*********

* The internal storage of history, and logical branch identity have now
  been split into Branch, and Repository. The common locking and file
  management routines are now in bzrlib.lockablefiles.
  (Aaron Bentley, Robert Collins, Martin Pool)

* Transports can now raise DependencyNotPresent if they need a library
  which is not installed, and then another implementation will be
  tried.  (Martin Pool)

* Remove obsolete (and no-op) `decode` parameter to `Transport.get`.
  (Martin Pool)

* Using Tree Transform for merge, revert, tree-building

* WorkingTree.create, Branch.create, ``WorkingTree.create_standalone``,
  Branch.initialize are now deprecated. Please see ``BzrDir.create_*`` for
  replacement API's. (Robert Collins)

* New BzrDir class represents the .bzr control directory and manages
  formatting issues. (Robert Collins)

* New repository.InterRepository class encapsulates Repository to
  Repository actions and allows for clean selection of optimised code
  paths. (Robert Collins)

* ``bzrlib.fetch.fetch`` and ``bzrlib.fetch.greedy_fetch`` are now
  deprecated, please use ``branch.fetch`` or ``repository.fetch``
  depending on your needs. (Robert Collins)

* deprecated methods now have a ``is_deprecated`` flag on them that can
  be checked, if you need to determine whether a given callable is
  deprecated at runtime. (Robert Collins)

* Progress bars are now nested - see
  ``bzrlib.ui.ui_factory.nested_progress_bar``.
  (Robert Collins, Robey Pointer)

* New API call ``get_format_description()`` for each type of format.
  (Olaf Conradi)

* Changed ``branch.set_parent()`` to accept None to remove parent.
  (Olaf Conradi)

* Deprecated BzrError AmbiguousBase.  (Olaf Conradi)

* WorkingTree.branch is now a read only property.  (Robert Collins)

* bzrlib.ui.text.TextUIFactory now accepts a ``bar_type`` parameter which
  can be None or a factory that will create a progress bar. This is
  useful for testing or for overriding the bzrlib.progress heuristic.
  (Robert Collins)

* New API method ``get_physical_lock_status()`` to query locks present on a
  transport.  (Olaf Conradi)

* Repository.reconcile now takes a thorough keyword parameter to allow
  requesting an indepth reconciliation, rather than just a data-loss
  check. (Robert Collins)

* ``bzrlib.ui.ui_factory protocol`` now supports ``get_boolean`` to prompt
  the user for yes/no style input. (Robert Collins)

Testing
*******

* SFTP tests now shortcut the SSH negotiation, reducing test overhead
  for testing SFTP protocol support. (Robey Pointer)

* Branch formats are now tested once per implementation (see ``bzrlib.
  tests.branch_implementations``. This is analagous to the transport
  interface tests, and has been followed up with working tree,
  repository and BzrDir tests. (Robert Collins)

* New test base class TestCaseWithTransport provides a transport aware
  test environment, useful for testing any transport-interface using
  code. The test suite option --transport controls the transport used
  by this class (when its not being used as part of implementation
  contract testing). (Robert Collins)

* Close logging handler on disabling the test log. This will remove the
  handler from the internal list inside python's logging module,
  preventing shutdown from closing it twice.  (Olaf Conradi)

* Move test case for uncommit to blackbox tests.  (Olaf Conradi)

* ``run_bzr`` and ``run_bzr_captured`` now accept a 'stdin="foo"'
  parameter which will provide String("foo") to the command as its stdin.

bzr 0.7
#######

:Released: 2006-01-09

Changes
*******

* .bzrignore is excluded from exports, on the grounds that it's a bzr
  internal-use file and may not be wanted.  (Jamie Wilkinson)

* The "bzr directories" command were removed in favor of the new
  --kind option to the "bzr inventory" command.  To list all
  versioned directories, now use "bzr inventory --kind directory".
  (Johan Rydberg)

* Under Windows configuration directory is now ``%APPDATA%\bazaar\2.0``
  by default. (John Arbash Meinel)

* The parent of Bzr configuration directory can be set by ``BZR_HOME``
  environment variable. Now the path for it is searched in ``BZR_HOME``,
  then in HOME. Under Windows the order is: ``BZR_HOME``, ``APPDATA``
  (usually points to ``C:\Documents and Settings\User Name\Application Data``),
  ``HOME``. (John Arbash Meinel)

* Plugins with the same name in different directories in the bzr plugin
  path are no longer loaded: only the first successfully loaded one is
  used. (Robert Collins)

* Use systems' external ssh command to open connections if possible.
  This gives better integration with user settings such as ProxyCommand.
  (James Henstridge)

* Permissions on files underneath .bzr/ are inherited from the .bzr
  directory. So for a shared repository, simply doing 'chmod -R g+w .bzr/'
  will mean that future file will be created with group write permissions.

* configure.in and config.guess are no longer in the builtin default
  ignore list.

* '.sw[nop]' pattern ignored, to ignore vim swap files for nameless
  files.  (John Arbash Meinel, Martin Pool)

Improvements
************

* "bzr INIT dir" now initializes the specified directory, and creates
  it if it does not exist.  (John Arbash Meinel)

* New remerge command (Aaron Bentley)

* Better zsh completion script.  (Steve Borho)

* 'bzr diff' now returns 1 when there are changes in the working
  tree. (Robert Collins)

* 'bzr push' now exists and can push changes to a remote location.
  This uses the transport infrastructure, and can store the remote
  location in the ~/.bazaar/branches.conf configuration file.
  (Robert Collins)

* Test directories are only kept if the test fails and the user requests
  that they be kept.

* Tweaks to short log printing

* Added branch nicks, new nick command, printing them in log output.
  (Aaron Bentley)

* If ``$BZR_PDB`` is set, pop into the debugger when an uncaught exception
  occurs.  (Martin Pool)

* Accept 'bzr resolved' (an alias for 'bzr resolve'), as this is
  the same as Subversion.  (Martin Pool)

* New ftp transport support (on ftplib), for ftp:// and aftp://
  URLs.  (Daniel Silverstone)

* Commit editor temporary files now start with ``bzr_log.``, to allow
  text editors to match the file name and set up appropriate modes or
  settings.  (Magnus Therning)

* Improved performance when integrating changes from a remote weave.
  (Goffredo Baroncelli)

* Sftp will attempt to cache the connection, so it is more likely that
  a connection will be reused, rather than requiring multiple password
  requests.

* bzr revno now takes an optional argument indicating the branch whose
  revno should be printed.  (Michael Ellerman)

* bzr cat defaults to printing the last version of the file.
  (Matthieu Moy, #3632)

* New global option 'bzr --lsprof COMMAND' runs bzr under the lsprof
  profiler.  (Denys Duchier)

* Faster commits by reading only the headers of affected weave files.
  (Denys Duchier)

* 'bzr add' now takes a --dry-run parameter which shows you what would be
  added, but doesn't actually add anything. (Michael Ellerman)

* 'bzr add' now lists how many files were ignored per glob.  add --verbose
  lists the specific files.  (Aaron Bentley)

* 'bzr missing' now supports displaying changes in diverged trees and can
  be limited to show what either end of the comparison is missing.
  (Aaron Bently, with a little prompting from Daniel Silverstone)

Bug Fixes
*********

* SFTP can walk up to the root path without index errors. (Robert Collins)

* Fix bugs in running bzr with 'python -O'.  (Martin Pool)

* Error when run with -OO

* Fix bug in reporting http errors that don't have an http error code.
  (Martin Pool)

* Handle more cases of pipe errors in display commands

* Change status to 3 for all errors

* Files that are added and unlinked before committing are completely
  ignored by diff and status

* Stores with some compressed texts and some uncompressed texts are now
  able to be used. (John A Meinel)

* Fix for bzr pull failing sometimes under windows

* Fix for sftp transport under windows when using interactive auth

* Show files which are both renamed and modified as such in 'bzr
  status' output.  (Daniel Silverstone, #4503)

* Make annotate cope better with revisions committed without a valid
  email address.  (Marien Zwart)

* Fix representation of tab characters in commit messages.
  (Harald Meland)

* List of plugin directories in ``BZR_PLUGIN_PATH`` environment variable is
  now parsed properly under Windows. (Alexander Belchenko)

* Show number of revisions pushed/pulled/merged. (Robey Pointer)

* Keep a cached copy of the basis inventory to speed up operations
  that need to refer to it.  (Johan Rydberg, Martin Pool)

* Fix bugs in bzr status display of non-ascii characters.
  (Martin Pool)

* Remove Makefile.in from default ignore list.
  (Tollef Fog Heen, Martin Pool, #6413)

* Fix failure in 'bzr added'.  (Nathan McCallum, Martin Pool)

Testing
*******

* Fix selftest asking for passwords when there are no SFTP keys.
  (Robey Pointer, Jelmer Vernooij)

* Fix selftest run with 'python -O'.  (Martin Pool)

* Fix HTTP tests under Windows. (John Arbash Meinel)

* Make tests work even if HOME is not set (Aaron Bentley)

* Updated ``build_tree`` to use fixed line-endings for tests which read
  the file cotents and compare. Make some tests use this to pass under
  Windows. (John Arbash Meinel)

* Skip stat and symlink tests under Windows. (Alexander Belchenko)

* Delay in selftest/testhashcash is now issued under win32 and Cygwin.
  (John Arbash Meinel)

* Use terminal width to align verbose test output.  (Martin Pool)

* Blackbox tests are maintained within the bzrlib.tests.blackbox directory.
  If adding a new test script please add that to
  ``bzrlib.tests.blackbox.__init__``. (Robert Collins)

* Much better error message if one of the test suites can't be
  imported.  (Martin Pool)

* Make check now runs the test suite twice - once with the default locale,
  and once with all locales forced to C, to expose bugs. This is not
  trivially done within python, so for now its only triggered by running
  Make check. Integrators and packagers who wish to check for full
  platform support should run 'make check' to test the source.
  (Robert Collins)

* Tests can now run TestSkipped if they can't execute for any reason.
  (Martin Pool) (NB: TestSkipped should only be raised for correctable
  reasons - see the wiki spec ImprovingBzrTestSuite).

* Test sftp with relative, absolute-in-homedir and absolute-not-in-homedir
  paths for the transport tests. Introduce blackbox remote sftp tests that
  test the same permutations. (Robert Collins, Robey Pointer)

* Transport implementation tests are now independent of the local file
  system, which allows tests for esoteric transports, and for features
  not available in the local file system. They also repeat for variations
  on the URL scheme that can introduce issues in the transport code,
  see bzrlib.transport.TransportTestProviderAdapter() for this.
  (Robert Collins).

* ``TestCase.build_tree`` uses the transport interface to build trees,
  pass in a transport parameter to give it an existing connection.
  (Robert Collins).

Internals
*********

* WorkingTree.pull has been split across Branch and WorkingTree,
  to allow Branch only pulls. (Robert Collins)

* ``commands.display_command`` now returns the result of the decorated
  function. (Robert Collins)

* LocationConfig now has a ``set_user_option(key, value)`` call to save
  a setting in its matching location section (a new one is created
  if needed). (Robert Collins)

* Branch has two new methods, ``get_push_location`` and
  ``set_push_location`` to respectively, get and set the push location.
  (Robert Collins)

* ``commands.register_command`` now takes an optional flag to signal that
  the registrant is planning to decorate an existing command. When
  given multiple plugins registering a command is not an error, and
  the original command class (whether built in or a plugin based one) is
  returned to the caller. There is a new error 'MustUseDecorated' for
  signalling when a wrapping command should switch to the original
  version. (Robert Collins)

* Some option parsing errors will raise 'BzrOptionError', allowing
  granular detection for decorating commands. (Robert Collins).

* ``Branch.read_working_inventory`` has moved to
  ``WorkingTree.read_working_inventory``. This necessitated changes to
  ``Branch.get_root_id``, and a move of ``Branch.set_inventory`` to
  WorkingTree as well. To make it clear that a WorkingTree cannot always
  be obtained ``Branch.working_tree()`` will raise
  ``errors.NoWorkingTree`` if one cannot be obtained. (Robert Collins)

* All pending merges operations from Branch are now on WorkingTree.
  (Robert Collins)

* The follow operations from Branch have moved to WorkingTree::

      add()
      commit()
      move()
      rename_one()
      unknowns()

  (Robert Collins)

* ``bzrlib.add.smart_add_branch`` is now ``smart_add_tree``. (Robert Collins)

* New "rio" serialization format, similar to rfc-822. (Martin Pool)

* Rename selftests to ``bzrlib.tests.test_foo``.  (John A Meinel, Martin
  Pool)

* ``bzrlib.plugin.all_plugins`` has been changed from an attribute to a
  query method. (Robert Collins)

* New options to read only the table-of-contents of a weave.
  (Denys Duchier)

* Raise NoSuchFile when someone tries to add a non-existant file.
  (Michael Ellerman)

* Simplify handling of DivergedBranches in ``cmd_pull()``.
  (Michael Ellerman)

* Branch.controlfile* logic has moved to lockablefiles.LockableFiles, which
  is exposed as ``Branch().control_files``. Also this has been altered with the
  controlfile pre/suffix replaced by simple method names like 'get' and
  'put'. (Aaron Bentley, Robert Collins).

* Deprecated functions and methods can now be marked as such using the
  ``bzrlib.symbol_versioning`` module. Marked method have their docstring
  updated and will issue a DeprecationWarning using the warnings module
  when they are used. (Robert Collins)

* ``bzrlib.osutils.safe_unicode`` now exists to provide parameter coercion
  for functions that need unicode strings. (Robert Collins)

bzr 0.6
#######

:Released: 2005-10-28

Improvements
************

* pull now takes --verbose to show you what revisions are added or removed
  (John A Meinel)

* merge now takes a --show-base option to include the base text in
  conflicts.
  (Aaron Bentley)

* The config files are now read using ConfigObj, so '=' should be used as
  a separator, not ':'.
  (Aaron Bentley)

* New 'bzr commit --strict' option refuses to commit if there are
  any unknown files in the tree.  To commit, make sure all files are
  either ignored, added, or deleted.  (Michael Ellerman)

* The config directory is now ~/.bazaar, and there is a single file
  ~/.bazaar/bazaar.conf storing email, editor and other preferences.
  (Robert Collins)

* 'bzr add' no longer takes a --verbose option, and a --quiet option
  has been added that suppresses all output.

* Improved zsh completion support in contrib/zsh, from Clint
  Adams.

* Builtin 'bzr annotate' command, by Martin Pool with improvements from
  Goffredo Baroncelli.

* 'bzr check' now accepts -v for verbose reporting, and checks for
  ghosts in the branch. (Robert Collins)

* New command 're-sign' which will regenerate the gpg signature for
  a revision. (Robert Collins)

* If you set ``check_signatures=require`` for a path in
  ``~/.bazaar/branches.conf`` then bzr will invoke your
  ``gpg_signing_command`` (defaults to gpg) and record a digital signature
  of your commit. (Robert Collins)

* New sftp transport, based on Paramiko.  (Robey Pointer)

* 'bzr pull' now accepts '--clobber' which will discard local changes
  and make this branch identical to the source branch. (Robert Collins)

* Just give a quieter warning if a plugin can't be loaded, and
  put the details in .bzr.log.  (Martin Pool)

* 'bzr branch' will now set the branch-name to the last component of the
  output directory, if one was supplied.

* If the option ``post_commit`` is set to one (or more) python function
  names (must be in the bzrlib namespace), then they will be invoked
  after the commit has completed, with the branch and ``revision_id`` as
  parameters. (Robert Collins)

* Merge now has a retcode of 1 when conflicts occur. (Robert Collins)

* --merge-type weave is now supported for file contents.  Tree-shape
  changes are still three-way based.  (Martin Pool, Aaron Bentley)

* 'bzr check' allows the first revision on revision-history to have
  parents - something that is expected for cheap checkouts, and occurs
  when conversions from baz do not have all history.  (Robert Collins).

* 'bzr merge' can now graft unrelated trees together, if your specify
  0 as a base. (Aaron Bentley)

* 'bzr commit branch' and 'bzr commit branch/file1 branch/file2' now work
  (Aaron Bentley)

* Add '.sconsign*' to default ignore list.  (Alexander Belchenko)

* 'bzr merge --reprocess' minimizes conflicts

Testing
*******

* The 'bzr selftest --pattern' option for has been removed, now
  test specifiers on the command line can be simple strings, or
  regexps, or both. (Robert Collins)

* Passing -v to selftest will now show the time each test took to
  complete, which will aid in analysing performance regressions and
  related questions. (Robert Collins)

* 'bzr selftest' runs all tests, even if one fails, unless '--one'
  is given. (Martin Pool)

* There is a new method for TestCaseInTempDir, assertFileEqual, which
  will check that a given content is equal to the content of the named
  file. (Robert Collins)

* Fix test suite's habit of leaving many temporary log files in $TMPDIR.
  (Martin Pool)

Internals
*********

* New 'testament' command and concept for making gpg-signatures
  of revisions that are not tied to a particular internal
  representation.  (Martin Pool).

* Per-revision properties ('revprops') as key-value associated
  strings on each revision created when the revision is committed.
  Intended mainly for the use of external tools.  (Martin Pool).

* Config options have moved from bzrlib.osutils to bzrlib.config.
  (Robert Collins)

* Improved command line option definitions allowing explanations
  for individual options, among other things.  Contributed by
  Magnus Therning.

* Config options have moved from bzrlib.osutils to bzrlib.config.
  Configuration is now done via the config.Config interface:
  Depending on whether you have a Branch, a Location or no information
  available, construct a ``*Config``, and use its ``signature_checking``,
  ``username`` and ``user_email`` methods. (Robert Collins)

* Plugins are now loaded under bzrlib.plugins, not bzrlib.plugin, and
  they are made available for other plugins to use. You should not
  import other plugins during the ``__init__`` of your plugin though, as
  no ordering is guaranteed, and the plugins directory is not on the
  python path. (Robert Collins)

* Branch.relpath has been moved to WorkingTree.relpath. WorkingTree no
  no longer takes an inventory, rather it takes an option branch
  parameter, and if None is given will open the branch at basedir
  implicitly. (Robert Collins)

* Cleaner exception structure and error reporting.  Suggested by
  Scott James Remnant.  (Martin Pool)

* Branch.remove has been moved to WorkingTree, which has also gained
  ``lock_read``, ``lock_write`` and ``unlock`` methods for convenience.
  (Robert Collins)

* Two decorators, ``needs_read_lock`` and ``needs_write_lock`` have been
  added to the branch module. Use these to cause a function to run in a
  read or write lock respectively. (Robert Collins)

* ``Branch.open_containing`` now returns a tuple (Branch, relative-path),
  which allows direct access to the common case of 'get me this file
  from its branch'. (Robert Collins)

* Transports can register using ``register_lazy_transport``, and they
  will be loaded when first used.  (Martin Pool)

* 'pull' has been factored out of the command as ``WorkingTree.pull()``.
  A new option to WorkingTree.pull has been added, clobber, which will
  ignore diverged history and pull anyway.
  (Robert Collins)

* config.Config has a ``get_user_option`` call that accepts an option name.
  This will be looked up in branches.conf and bazaar.conf as normal.
  It is intended that this be used by plugins to support options -
  options of built in programs should have specific methods on the config.
  (Robert Collins)

* ``merge.merge_inner`` now has tempdir as an optional parameter.
  (Robert Collins)

* Tree.kind is not recorded at the top level of the hierarchy, as it was
  missing on EmptyTree, leading to a bug with merge on EmptyTrees.
  (Robert Collins)

* ``WorkingTree.__del__`` has been removed, it was non deterministic and not
  doing what it was intended to. See ``WorkingTree.__init__`` for a comment
  about future directions. (Robert Collins/Martin Pool)

* bzrlib.transport.http has been modified so that only 404 urllib errors
  are returned as NoSuchFile. Other exceptions will propagate as normal.
  This allows debuging of actual errors. (Robert Collins)

* bzrlib.transport.Transport now accepts *ONLY* url escaped relative paths
  to apis like 'put', 'get' and 'has'. This is to provide consistent
  behaviour - it operates on url's only. (Robert Collins)

* Transports can register using ``register_lazy_transport``, and they
  will be loaded when first used.  (Martin Pool)

* ``merge_flex`` no longer calls ``conflict_handler.finalize()``, instead that
  is called by ``merge_inner``. This is so that the conflict count can be
  retrieved (and potentially manipulated) before returning to the caller
  of ``merge_inner``. Likewise 'merge' now returns the conflict count to the
  caller. (Robert Collins)

* ``revision.revision_graph`` can handle having only partial history for
  a revision - that is no revisions in the graph with no parents.
  (Robert Collins).

* New ``builtins.branch_files`` uses the standard ``file_list`` rules to
  produce a branch and a list of paths, relative to that branch
  (Aaron Bentley)

* New TestCase.addCleanup facility.

* New ``bzrlib.version_info`` tuple (similar to ``sys.version_info``),
  which can be used by programs importing bzrlib.

Bug Fixes
*********

* Better handling of branches in directories with non-ascii names.
  (Joel Rosdahl, Panagiotis Papadakos)

* Upgrades of trees with no commits will not fail due to accessing
  [-1] in the revision-history. (Andres Salomon)


bzr 0.1.1
#########

:Released: 2005-10-12

Bug Fixes
*********

* Fix problem in pulling over http from machines that do not
  allow directories to be listed.

* Avoid harmless warning about invalid hash cache after
  upgrading branch format.

Performance
***********

* Avoid some unnecessary http operations in branch and pull.


bzr 0.1
#######

:Released: 2005-10-11

Notes
*****

* 'bzr branch' over http initially gives a very high estimate
  of completion time but it should fall as the first few
  revisions are pulled in.  branch is still slow on
  high-latency connections.

Bug Fixes
*********

* bzr-man.py has been updated to work again. Contributed by
  Rob Weir.

* Locking is now done with fcntl.lockf which works with NFS
  file systems. Contributed by Harald Meland.

* When a merge encounters a file that has been deleted on
  one side and modified on the other, the old contents are
  written out to foo.BASE and foo.SIDE, where SIDE is this
  or OTHER. Contributed by Aaron Bentley.

* Export was choosing incorrect file paths for the content of
  the tarball, this has been fixed by Aaron Bentley.

* Commit will no longer commit without a log message, an
  error is returned instead. Contributed by Jelmer Vernooij.

* If you commit a specific file in a sub directory, any of its
  parent directories that are added but not listed will be
  automatically included. Suggested by Michael Ellerman.

* bzr commit and upgrade did not correctly record new revisions
  for files with only a change to their executable status.
  bzr will correct this when it encounters it. Fixed by
  Robert Collins

* HTTP tests now force off the use of ``http_proxy`` for the duration.
  Contributed by Gustavo Niemeyer.

* Fix problems in merging weave-based branches that have
  different partial views of history.

* Symlink support: working with symlinks when not in the root of a
  bzr tree was broken, patch from Scott James Remnant.

Improvements
************

* 'branch' now accepts a --basis parameter which will take advantage
  of local history when making a new branch. This allows faster
  branching of remote branches. Contributed by Aaron Bentley.

* New tree format based on weave files, called version 5.
  Existing branches can be upgraded to this format using
  'bzr upgrade'.

* Symlinks are now versionable. Initial patch by
  Erik Toubro Nielsen, updated to head by Robert Collins.

* Executable bits are tracked on files. Patch from Gustavo
  Niemeyer.

* 'bzr status' now shows unknown files inside a selected directory.
  Patch from Heikki Paajanen.

* Merge conflicts are recorded in .bzr. Two new commands 'conflicts'
  and 'resolve' have needed added, which list and remove those
  merge conflicts respectively. A conflicted tree cannot be committed
  in. Contributed by Aaron Bentley.

* 'rm' is now an alias for 'remove'.

* Stores now split out their content in a single byte prefixed hash,
  dropping the density of files per directory by 256. Contributed by
  Gustavo Niemeyer.

* 'bzr diff -r branch:URL' will now perform a diff between two branches.
  Contributed by Robert Collins.

* 'bzr log' with the default formatter will show merged revisions,
  indented to the right. Initial implementation contributed by Gustavo
  Niemeyer, made incremental by Robert Collins.


Internals
*********

* Test case failures have the exception printed after the log
  for your viewing pleasure.

* InventoryEntry is now an abstract base class, use one of the
  concrete InventoryDirectory etc classes instead.

* Branch raises an UnsupportedFormatError when it detects a
  bzr branch it cannot understand. This allows for precise
  handling of such circumstances.

* Remove RevisionReference class; ``Revision.parent_ids`` is now simply a
  list of their ids and ``parent_sha1s`` is a list of their corresponding
  sha1s (for old branches only at the moment.)

* New method-object style interface for Commit() and Fetch().

* Renamed ``Branch.last_patch()`` to ``Branch.last_revision()``, since
  we call them revisions not patches.

* Move ``copy_branch`` to ``bzrlib.clone.copy_branch``.  The destination
  directory is created if it doesn't exist.

* Inventories now identify the files which were present by
  giving the revision *of that file*.

* Inventory and Revision XML contains a version identifier.
  This must be consistent with the overall branch version
  but allows for more flexibility in future upgrades.

Testing
*******

* Removed testsweet module so that tests can be run after
  bzr installed by 'bzr selftest'.

* 'bzr selftest' command-line arguments can now be partial ids
  of tests to run, e.g. ``bzr selftest test_weave``


bzr 0.0.9
#########

:Released: 2005-09-23

Bug Fixes
*********

* Fixed "branch -r" option.

* Fix remote access to branches containing non-compressed history.
  (Robert Collins).

* Better reliability of http server tests.  (John Arbash-Meinel)

* Merge graph maximum distance calculation fix.  (Aaron Bentley)

* Various minor bug in windows support have been fixed, largely in the
  test suite. Contributed by Alexander Belchenko.

Improvements
************

* Status now accepts a -r argument to give status between chosen
  revisions. Contributed by Heikki Paajanen.

* Revision arguments no longer use +/-/= to control ranges, instead
  there is a 'before' namespace, which limits the successive namespace.
  For example '$ bzr log -r date:yesterday..before:date:today' will
  select everything from yesterday and before today. Contributed by
  Robey Pointer

* There is now a bzr.bat file created by distutils when building on
  Windows. Contributed by Alexander Belchenko.

Internals
*********

* Removed uuid() as it was unused.

* Improved 'fetch' code for pulling revisions from one branch into
  another (used by pull, merged, etc.)


bzr 0.0.8
#########

:Released: 2005-09-20


Improvements
************

* Adding a file whose parent directory is not versioned will
  implicitly add the parent, and so on up to the root. This means
  you should never need to explictly add a directory, they'll just
  get added when you add a file in the directory.  Contributed by
  Michael Ellerman.

* Ignore ``.DS_Store`` (contains Mac metadata) by default.
  (Nir Soffer)

* If you set ``BZR_EDITOR`` in the environment, it is checked in
  preference to EDITOR and the config file for the interactive commit
  editing program. Related to this is a bugfix where a missing program
  set in EDITOR would cause editing to fail, now the fallback program
  for the operating system is still tried.

* Files that are not directories/symlinks/regular files will no longer
  cause bzr to fail, it will just ignore them by default. You cannot add
  them to the tree though - they are not versionable.


Internals
*********

* Refactor xml packing/unpacking.

Bug Fixes
*********

* Fixed 'bzr mv' by Ollie Rutherfurd.

* Fixed strange error when trying to access a nonexistent http
  branch.

* Make sure that the hashcache gets written out if it can't be
  read.


Portability
***********

* Various Windows fixes from Ollie Rutherfurd.

* Quieten warnings about locking; patch from Matt Lavin.


bzr-0.0.7
#########

:Released: 2005-09-02

New Features
************

* ``bzr shell-complete`` command contributed by Clint Adams to
  help with intelligent shell completion.

* New expert command ``bzr find-merge-base`` for debugging merges.


Enhancements
************

* Much better merge support.

* merge3 conflicts are now reported with markers like '<<<<<<<'
  (seven characters) which is the same as CVS and pleases things
  like emacs smerge.


Bug Fixes
*********

* ``bzr upgrade`` no longer fails when trying to fix trees that
  mention revisions that are not present.

* Fixed bugs in listing plugins from ``bzr plugins``.

* Fix case of $EDITOR containing options for the editor.

* Fix log -r refusing to show the last revision.
  (Patch from Goffredo Baroncelli.)


Changes
*******

* ``bzr log --show-ids`` shows the revision ids of all parents.

* Externally provided commands on your $BZRPATH no longer need
  to recognize --bzr-usage to work properly, and can just handle
  --help themselves.


Library
*******

* Changed trace messages to go through the standard logging
  framework, so that they can more easily be redirected by
  libraries.



bzr-0.0.6
#########

:Released: 2005-08-18

New Features
************

* Python plugins, automatically loaded from the directories on
  ``BZR_PLUGIN_PATH`` or ``~/.bzr.conf/plugins`` by default.

* New 'bzr mkdir' command.

* Commit mesage is fetched from an editor if not given on the
  command line; patch from Torsten Marek.

* ``bzr log -m FOO`` displays commits whose message matches regexp
  FOO.

* ``bzr add`` with no arguments adds everything under the current directory.

* ``bzr mv`` does move or rename depending on its arguments, like
  the Unix command.

* ``bzr missing`` command shows a summary of the differences
  between two trees.  (Merged from John Arbash-Meinel.)

* An email address for commits to a particular tree can be
  specified by putting it into .bzr/email within a branch.  (Based
  on a patch from Heikki Paajanen.)


Enhancements
************

* Faster working tree operations.


Changes
*******

* 3rd-party modules shipped with bzr are copied within the bzrlib
  python package, so that they can be installed by the setup
  script without clashing with anything already existing on the
  system.  (Contributed by Gustavo Niemeyer.)

* Moved plugins directory to bzrlib/, so that there's a standard
  plugin directory which is not only installed with bzr itself but
  is also available when using bzr from the development tree.
  ``BZR_PLUGIN_PATH`` and ``DEFAULT_PLUGIN_PATH`` are then added to the
  standard plugins directory.

* When exporting to a tarball with ``bzr export --format tgz``, put
  everything under a top directory rather than dumping it into the
  current directory.   This can be overridden with the ``--root``
  option.  Patch from William Dodé and John Meinel.

* New ``bzr upgrade`` command to upgrade the format of a branch,
  replacing ``bzr check --update``.

* Files within store directories are no longer marked readonly on
  disk.

* Changed ``bzr log`` output to a more compact form suggested by
  John A Meinel.  Old format is available with the ``--long`` or
  ``-l`` option, patched by William Dodé.

* By default the commit command refuses to record a revision with
  no changes unless the ``--unchanged`` option is given.

* The ``--no-plugins``, ``--profile`` and ``--builtin`` command
  line options must come before the command name because they
  affect what commands are available; all other options must come
  after the command name because their interpretation depends on
  it.

* ``branch`` and ``clone`` added as aliases for ``branch``.

* Default log format is back to the long format; the compact one
  is available with ``--short``.


Bug Fixes
*********

* Fix bugs in committing only selected files or within a subdirectory.


bzr-0.0.5
#########

:Released:  2005-06-15

Changes
*******

* ``bzr`` with no command now shows help rather than giving an
  error.  Suggested by Michael Ellerman.

* ``bzr status`` output format changed, because svn-style output
  doesn't really match the model of bzr.  Now files are grouped by
  status and can be shown with their IDs.  ``bzr status --all``
  shows all versioned files and unknown files but not ignored files.

* ``bzr log`` runs from most-recent to least-recent, the reverse
  of the previous order.  The previous behaviour can be obtained
  with the ``--forward`` option.

* ``bzr inventory`` by default shows only filenames, and also ids
  if ``--show-ids`` is given, in which case the id is the second
  field.


Enhancements
************

* New 'bzr whoami --email' option shows only the email component
  of the user identification, from Jo Vermeulen.

* New ``bzr ignore PATTERN`` command.

* Nicer error message for broken pipe, interrupt and similar
  conditions that don't indicate an internal error.

* Add ``.*.sw[nop] .git .*.tmp *,v`` to default ignore patterns.

* Per-branch locks keyed on ``.bzr/branch-lock``, available in
  either read or write mode.

* New option ``bzr log --show-ids`` shows revision and file ids.

* New usage ``bzr log FILENAME`` shows only revisions that
  affected that file.

* Changed format for describing changes in ``bzr log -v``.

* New option ``bzr commit --file`` to take a message from a file,
  suggested by LarstiQ.

* New syntax ``bzr status [FILE...]`` contributed by Bartosz
  Oler.  File may be in a branch other than the working directory.

* ``bzr log`` and ``bzr root`` can be given an http URL instead of
  a filename.

* Commands can now be defined by external programs or scripts
  in a directory on $BZRPATH.

* New "stat cache" avoids reading the contents of files if they
  haven't changed since the previous time.

* If the Python interpreter is too old, try to find a better one
  or give an error.  Based on a patch from Fredrik Lundh.

* New optional parameter ``bzr info [BRANCH]``.

* New form ``bzr commit SELECTED`` to commit only selected files.

* New form ``bzr log -r FROM:TO`` shows changes in selected
  range; contributed by John A Meinel.

* New option ``bzr diff --diff-options 'OPTS'`` allows passing
  options through to an external GNU diff.

* New option ``bzr add --no-recurse`` to add a directory but not
  their contents.

* ``bzr --version`` now shows more information if bzr is being run
  from a branch.


Bug Fixes
*********

* Fixed diff format so that added and removed files will be
  handled properly by patch.  Fix from Lalo Martins.

* Various fixes for files whose names contain spaces or other
  metacharacters.


Testing
*******

* Converted black-box test suites from Bourne shell into Python;
  now run using ``./testbzr``.  Various structural improvements to
  the tests.

* testbzr by default runs the version of bzr found in the same
  directory as the tests, or the one given as the first parameter.

* testbzr also runs the internal tests, so the only command
  required to check is just ``./testbzr``.

* testbzr requires python2.4, but can be used to test bzr running
  under a different version.

* Tests added for many other changes in this release.


Internal
********

* Included ElementTree library upgraded to 1.2.6 by Fredrik Lundh.

* Refactor command functions into Command objects based on HCT by
  Scott James Remnant.

* Better help messages for many commands.

* Expose ``bzrlib.open_tracefile()`` to start the tracefile; until
  this is called trace messages are just discarded.

* New internal function ``find_touching_revisions()`` and hidden
  command touching-revisions trace the changes to a given file.

* Simpler and faster ``compare_inventories()`` function.

* ``bzrlib.open_tracefile()`` takes a tracefilename parameter.

* New AtomicFile class.

* New developer commands ``added``, ``modified``.


Portability
***********

* Cope on Windows on python2.3 by using the weaker random seed.
  2.4 is now only recommended.


bzr-0.0.4
#########

:Released:  2005-04-22

Enhancements
************

* 'bzr diff' optionally takes a list of files to diff.  Still a bit
  basic.  Patch from QuantumG.

* More default ignore patterns.

* New 'bzr log --verbose' shows a list of files changed in the
  changeset.  Patch from Sebastian Cote.

* Roll over ~/.bzr.log if it gets too large.

* Command abbreviations 'ci', 'st', 'stat', '?' based on a patch
  by Jason Diamon.

* New 'bzr help commands' based on a patch from Denys Duchier.


Changes
*******

* User email is determined by looking at $BZREMAIL or ~/.bzr.email
  or $EMAIL.  All are decoded by the locale preferred encoding.
  If none of these are present user@hostname is used.  The host's
  fully-qualified name is not used because that tends to fail when
  there are DNS problems.

* New 'bzr whoami' command instead of username user-email.


Bug Fixes
*********

* Make commit safe for hardlinked bzr trees.

* Some Unicode/locale fixes.

* Partial workaround for ``difflib.unified_diff`` not handling
  trailing newlines properly.


Internal
********

* Allow docstrings for help to be in PEP0257 format.  Patch from
  Matt Brubeck.

* More tests in test.sh.

* Write profile data to a temporary file not into working
  directory and delete it when done.

* Smaller .bzr.log with process ids.


Portability
***********

* Fix opening of ~/.bzr.log on Windows.  Patch from Andrew
  Bennetts.

* Some improvements in handling paths on Windows, based on a patch
  from QuantumG.


bzr-0.0.3
#########

:Released:  2005-04-06

Enhancements
************

* New "directories" internal command lists versioned directories
  in the tree.

* Can now say "bzr commit --help".

* New "rename" command to rename one file to a different name
  and/or directory.

* New "move" command to move one or more files into a different
  directory.

* New "renames" command lists files renamed since base revision.

* New cat command contributed by janmar.

Changes
*******

* .bzr.log is placed in $HOME (not pwd) and is always written in
  UTF-8.  (Probably not a completely good long-term solution, but
  will do for now.)

Portability
***********

* Workaround for difflib bug in Python 2.3 that causes an
  exception when comparing empty files.  Reported by Erik Toubro
  Nielsen.

Internal
********

* Refactored inventory storage to insert a root entry at the top.

Testing
*******

* Start of shell-based black-box testing in test.sh.


bzr-0.0.2.1
###########

Portability
***********

* Win32 fixes from Steve Brown.


bzr-0.0.2
#########

:Codename: "black cube"
:Released: 2005-03-31

Enhancements
************

* Default ignore list extended (see bzrlib/__init__.py).

* Patterns in .bzrignore are now added to the default ignore list,
  rather than replacing it.

* Ignore list isn't reread for every file.

* More help topics.

* Reinstate the 'bzr check' command to check invariants of the
  branch.

* New 'ignored' command lists which files are ignored and why;
  'deleted' lists files deleted in the current working tree.

* Performance improvements.

* New global --profile option.

* Ignore patterns like './config.h' now correctly match files in
  the root directory only.


bzr-0.0.1
#########

:Released:  2005-03-26

Enhancements
************

* More information from info command.

* Can now say "bzr help COMMAND" for more detailed help.

* Less file flushing and faster performance when writing logs and
  committing to stores.

* More useful verbose output from some commands.

Bug Fixes
*********

* Fix inverted display of 'R' and 'M' during 'commit -v'.

Portability
***********

* Include a subset of ElementTree-1.2.20040618 to make
  installation easier.

* Fix time.localtime call to work with Python 2.3 (the minimum
  supported).


bzr-0.0.0.69
############

:Released:  2005-03-22

Enhancements
************

* First public release.

* Storage of local versions: init, add, remove, rm, info, log,
  diff, status, etc.


..
   vim: tw=74 ft=rst ff=unix<|MERGE_RESOLUTION|>--- conflicted
+++ resolved
@@ -145,17 +145,15 @@
 API Changes
 ***********
 
-<<<<<<< HEAD
-* Configuration files should now use the ``from_bytes`` constructor the
+* Configuration files should now use the ``from_string`` constructor the
   rather than the ``file`` parameter of the ``_get_parser`` method. The
-  later has been deprecated. ``from_bytes`` also accept a ``save=True``
+  later has been deprecated. ``from_string`` also accept a ``save=True``
   parameter to have the configuration file immediately written to
   disk. (Vincent Ladeuil)
-=======
+
 * ``IniBaseConfig`` objects should now use the ``from_string`` constructor
   the rather than the ``file`` parameter of the ``_get_parser`` method. The
   later has been deprecated. (Vincent Ladeuil)
->>>>>>> 79cf0dc1
 
 * InventoryEntry instances now raise AttributeError if you try to assign
   to attributes that are irrelevant to that kind of entry.  e.g. setting
