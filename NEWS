--- conflicted
+++ resolved
@@ -5,7 +5,6 @@
 .. contents::
 
 
-<<<<<<< HEAD
 IN DEVELOPMENT
 --------------
 
@@ -18,20 +17,6 @@
   IMPROVEMENTS:
 
   BUGFIXES:
-=======
-bzr 1.5 2008-05-16
-------------------
-
-This release of Bazaar includes several updates to the documentation, and fixes
-to prepare for making rich root support the default format. Many bugs have been
-squashed, including fixes to log, bzr+ssh inter-operation with older servers.
-
-  CHANGES:
-
-    * Suppress deprecation warnings when bzrlib is a 'final' release. This way
-      users of packaged software won't be bothered with DeprecationWarnings,
-      but developers and testers will still see them. (John Arbash Meinel)
->>>>>>> 07719b82
 
   DOCUMENTATION:
 
@@ -39,7 +24,6 @@
       on the plugin and integration chapters of the User Guide.
       (Ian Clatworthy)
 
-<<<<<<< HEAD
   TESTING:
 
     * New helper function for splitting test suites
@@ -59,8 +43,26 @@
       insert_record_stream are meant to efficiently replace this method.
       (Robert Collins)
 
-=======
->>>>>>> 07719b82
+
+bzr 1.5 2008-05-16
+------------------
+
+This release of Bazaar includes several updates to the documentation, and fixes
+to prepare for making rich root support the default format. Many bugs have been
+squashed, including fixes to log, bzr+ssh inter-operation with older servers.
+
+  CHANGES:
+
+    * Suppress deprecation warnings when bzrlib is a 'final' release. This way
+      users of packaged software won't be bothered with DeprecationWarnings,
+      but developers and testers will still see them. (John Arbash Meinel)
+
+  DOCUMENTATION:
+
+    * Incorporate feedback from Jelmer Vernooij and Neil Martinsen-Burrell
+      on the plugin and integration chapters of the User Guide.
+      (Ian Clatworthy)
+
 
 bzr 1.5rc1 2008-05-09
 ---------------------
