--- conflicted
+++ resolved
@@ -22,6 +22,11 @@
   IMPROVEMENTS:
 
     * Added the 'alias' command to set/unset and display aliases. (Tim Penhey)
+
+    * ``added``, ``modified``, and ``unknowns`` behaviour made consistent (all three
+      now quote paths where required). Added ``--null`` option to ``added`` and 
+      ``modified`` (for null-separated unknowns, use ``ls --unknown --null``)
+      (Adrian Wilkins)
 
   BUGFIXES:
 
@@ -836,14 +841,6 @@
 
   IMPROVEMENTS:
 
-<<<<<<< HEAD
-   * ``added``, ``modified``, and ``unknowns`` behaviour made consistent (all three
-     now quote paths where required). Added ``--null`` option to ``added`` and 
-     ``modified`` (for null-separated unknowns, use ``ls --unknown --null``)
-     (Adrian Wilkins)
-
-   * BzrBranch._lefthand_history is faster on pack repos.  (Aaron Bentley)
-=======
     * BzrBranch._lefthand_history is faster on pack repos.  (Aaron Bentley)
 
     * Branch6.generate_revision_history is faster.  (Aaron Bentley)
@@ -854,7 +851,6 @@
 
     * Merge directives that are automatically attached to emails have nicer
       filenames, based on branch-nick + revno. (Aaron Bentley)
->>>>>>> 9130b5cc
 
     * ``push`` has a ``--revision`` option, to specify what revision to push up
       to.  (Daniel Watkins)
