--- conflicted
+++ resolved
@@ -2,16 +2,6 @@
 
   IMPROVEMENTS:
 
-<<<<<<< HEAD
-    * Support bzr:// and bzr+ssh:// urls to work with the new RPC-based
-      transport which will be used with the upcoming high-performance smart
-      server. The new command ``bzr serve`` will invoke bzr in server mode,
-      which processes these requests. (Andrew Bennetts, Robert Collins, Martin
-      Pool)
-
-  BUG FIXES:
-
-=======
     * Knit files now wait to create their contents until the first data is
       added. The old code used to create an empty .knit and a .kndx with just
       the header. However, this caused a lot of extra round trips over sftp.
@@ -26,12 +16,17 @@
 
     * Commit performs one less XML parse. (Robert Collins)
 
+    * Support bzr:// and bzr+ssh:// urls to work with the new RPC-based
+      transport which will be used with the upcoming high-performance smart
+      server. The new command ``bzr serve`` will invoke bzr in server mode,
+      which processes these requests. (Andrew Bennetts, Robert Collins, Martin
+      Pool)
+
   BUG FIXES:
 
     * Handle boundary="" lines properly to allow access through a Squid proxy.
       (John Arbash Meinel, #57723)
 
->>>>>>> acfda7e5
     * revert now removes newly-added directories (Aaron Bentley, #54172)
 
     * ``bzr upgrade sftp://`` shouldn't fail to upgrade v6 branches if there 
