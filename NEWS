--------------------
Bazaar Release Notes
--------------------

.. contents::

IN DEVELOPMENT
--------------

  CHANGES:

    * ``bzr log file`` has been changed. It now uses a different method
      for determining which revisions to show as merging the changes to
      the file. It now only shows revisions which merged the change
      towards your mainline. This simplifies the output, makes it faster,
      and reduces memory consumption.  (John Arbash Meinel)

    * ``bzr+http//`` will now optionally load plugins and write logs on the
      server. (Marius Kruger)

  FEATURES

  IMPROVEMENTS:

    * ``bzr annotate`` will now include uncommitted changes from the local
      working tree by default. Such uncommitted changes are given the
      revision number they would get if a commit was done, followed with a
      ? to indicate that its not actually known. (Robert Collins, #3439)

    * ``bzr branch`` now accepts a ``--standalone`` option, which creates a
      standalone branch regardless of the presence of shared repositories.
      (Daniel Watkins)

    * ``bzr push`` is faster in the case there are no new revisions to
      push.  It is also faster if there are no tags in the local branch.
      (Andrew Bennetts)

    * File changes during a commit will update the tree stat cache.
      (Robert Collins)

    * Location aliases can now accept a trailing path.  (Micheal Hudson)

    * New hooks ``Lock.hooks`` when LockDirs are acquired and released. 
      (Robert Collins, MartinPool)

    * Switching in heavyweight checkouts uses the master branch's context, not
      the checkout's context.  (Adrian Wilkins)

    * ``status`` on large trees is now faster, due to optimisations in the
      walkdirs code. Of particular note, the walkdirs code now performs
      a temporary ``chdir()`` while reading a single directory; if your
      platform has non thread-local current working directories (and is
      not windows which has its own implementation), this may introduce a
      race condition during concurrent uses of bzrlib. The bzrlib CLI
      will not encounter this as it is single threaded for working tree
      operations. (Robert Collins)

    * The C extensions now build on python 2.4 (Robert Collins, #271939)

  BUG FIXES:

    * Branching from a shared repository on a smart server into a new
      repository now preserves the repository format.
      (Andrew Bennetts, #269214)

    * ``bzr log`` now accepts a ``--change`` option.
      (Vincent Ladeuil, #248427)

    * ``bzr missing`` now accepts an ``--include-merges`` option.
      (Vincent Ladeuil, #233817)

    * Don't try to filter (internally) '.bzr' from the files to be deleted if
      it's not there.
      (Vincent Ladeuil, #272648)

    * Fix '_in_buffer' AttributeError when using the -Dhpss debug flag.
      (Andrew Bennetts)

    * Fix TooManyConcurrentRequests errors caused by a connection failure
      when doing ``bzr pull`` or ``bzr merge`` from a ``bzr+ssh`` URL.
      (Andrew Bennetts, #246233)

    * Fixed ``bzr st -r branch:PATH_TO_BRANCH`` where the other branch
      is in a different repository than the current one.
      (Lukáš Lalinský, #144421)

    * Make the first line of the manpage preamble a comment again.
      (David Futcher, #242106)

    * The autopacking logic will now always create a single new pack from
      all of the content which it deems is worth moving. This avoids the
      'repack a single pack' bug and should result in better packing
      overall.  (John Arbash Meinel, #242510, #172644)

  DOCUMENTATION:

    * Explain revision/range identifiers. (Daniel Clemente)

  API CHANGES:

    * ``CommitBuilder.record_entry_contents`` returns one more element in
      its result tuple - an optional file system hash for the hash cache
      to use. (Robert Collins)

    * ``dirstate.DirState.update_entry`` will now only calculate the sha1
      of a file if it is likely to be needed in determining the output
      of iter_changes. (Robert Collins)

  TESTING:

    * ``bzrlib.tests.repository_implementations`` has been renamed to
      ``bzrlib.tests.per_repository`` so that we have a common structure
      (and it is shorter). (John Arbash Meinel, #239343)

    * ``LocalTransport.abspath()`` now returns a drive letter if the
      transport has one, fixing numerous tests on Windows.
      (Mark Hammond)

    * The full test suite is passing again on OSX.
      (Guillermo Gonzalez, Vincent Ladeuil)

    * PreviewTree is now tested via intertree_implementations.
      (Aaron Bentley)

  INTERNALS:

<<<<<<< HEAD
    * ``bzrlib.trace.debug_memory`` can be used to get a quick memory dump
      in the middle of processing. It only reports memory if
      ``/proc/PID/status`` is available, and only if ``-Dmemory`` is being
      run. (John Arbash Meinel)
=======
    * A new hook, ``Branch.open``, has been added, which is called when
      branch objects are opened. (Robert Collins)

    * ``bzrlib.osutils._walkdirs_utf8`` has been refactored into common
      tree walking, and modular directory listing code to aid future
      performance optimisations and refactoring. (Robert Collins)

    * New method ``RevisionSpec.as_tree`` for representing the revision
      specifier as a revision tree object. (Lukáš Lalinský)

    * New race-free method on MutableTree ``get_file_with_stat`` for use
      when generating stat cache results. (Robert Collins)

    * New win32utils.get_local_appdata_location() provides access to a local
      directory for storing data.  (Mark Hammond)


bzr 1.7 2008-09-23
------------------

This release includes many bug fixes and a few performance and feature
improvements.  ``bzr rm`` will now scan for missing files and remove them,
like how ``bzr add`` scans for unknown files and adds them. A bit more
polish has been applied to the stacking code. The b-tree indexing code has
been brought in, with an eye on using it in a future repository format.
There are only minor installer changes since bzr-1.7rc2.

  FEATURES

    * Some small updates to the win32 installer. Include localization
      files found in plugins, and include the builtin distutils as part of
      packaging qbzr. (Mark Hammond)


bzr 1.7rc2 2008-09-17
---------------------

A few bug fixes from 1.7rc1. The biggest change is a new
``RemoteBranch.get_stacked_on_url`` rpc. This allows clients that are
trying to access a Stacked branch over the smart protocol, to properly
connect to the stacked-on location.

  BUG FIXES:

    * Branching from a shared repository on a smart server into a new
      repository now preserves the repository format.
      (Andrew Bennetts, #269214)

   * Branching from a stacked branch via ``bzr+ssh`` can properly connect
     to the stacked-on branch.  (Martin Pool, #261315)

    * ``bzr init`` no longer re-opens the BzrDir multiple times.
      (Vincent Ladeuil)

    * Fix '_in_buffer' AttributeError when using the -Dhpss debug flag.
      (Andrew Bennetts)
>>>>>>> 1751cbc4


bzr 1.7rc1 2008-09-09
---------------------

This release candidate for bzr 1.7 has several bug fixes and a few
performance and feature improvements.  ``bzr rm`` will now scan for
missing files and remove them, like how ``bzr add`` scans for unknown
files and adds them. A bit more polish has been applied to the stacking
code. The b-tree indexing code has been brought in, with an eye on using
it in a future repository format.


  CHANGES:

    * ``bzr export`` can now export a subdirectory of a project.
      (Robert Collins)

    * ``bzr remove-tree`` will now refuse to remove a tree with uncommitted
      changes, unless the ``--force`` option is specified.
      (Lukáš Lalinský, #74101)

    * ``bzr rm`` will now scan for files that are missing and remove just
      them automatically, much as ``bzr add`` scans for new files that
      are not ignored and adds them automatically. (Robert Collins)

  FEATURES

    * Support for GSSAPI authentication when using FTP as documented in 
      RFC2228. (Jelmer Vernooij, #49623)

    * Add support for IPv6 in the smart server. (Jelmer Vernooij, #165014)

  IMPROVEMENTS:

    * A url like ``log+file:///tmp`` will log all access to that Transport 
      to ``.bzr.log``, which may help in debugging or profiling.
      (Martin Pool)

    * ``bzr branch`` and ``bzr push`` use the default stacking policy if the
      branch format supports it. (Aaron Bentley)

    * ``bzr init`` and ``bzr init-repo`` will now print out the same as
      ``bzr info`` if it completed successfully.
      (Marius Kruger)

    * ``bzr uncommit`` logs the old tip revision id, and displays how to
      restore the branch to that tip using ``bzr pull``.  This allows you
      to recover if you realize you uncommitted the wrong thing.
      (John Arbash Meinel)

    * Fix problems in accessing stacked repositories over ``bzr://``.
      (Martin Pool, #261315)

    * ``SFTPTransport.readv()`` was accidentally using ``list += string``,
      which 'works', but adds each character separately to the list,
      rather than using ``list.append(string)``. Fixing this makes the
      SFTP transport a little bit faster (~20%) and use a bit less memory.
      (John Arbash Meinel)

    * When reading index files, if we happen to read the whole file in a
      single request treat it as a ``_buffer_all`` request. This happens
      most often on small indexes over remote transports, where we default
      to reading 64kB. It saves a round trip for each small index during
      fetch operations. Also, if we have read more than 50% of an index
      file, trigger a ``_buffer_all`` on the next request. This works
      around some inefficiencies because reads don't fall neatly on page
      boundaries, so we would ignore those bytes, but request them again
      later. This could trigger a total read size of more than the whole
      file. (John Arbash Meinel)

  BUG FIXES:

    * ``bzr rm`` is now aliased to ``bzr del`` for the convenience of svn
      users. (Robert Collins, #205416)

    * Catch the infamous "select/poll returned error" which occurs when
      pycurl try to send a body request to an HTTP/1.0 server which has
      already refused to handle the request. (Vincent Ladeuil, #225020)

    * Fix ``ObjectNotLocked`` errors when using various commands
      (including ``bzr cat`` and ``bzr annotate``) in combination with a
      smart server URL.  (Andrew Bennetts, #237067)

    * ``FTPTransport.stat()`` would return ``0000`` as the permission bits
      for the containing ``.bzr/`` directory (it does not implement
      permissions). This would cause us to set all subdirectories to
      ``0700`` and files to ``0600`` rather than leaving them unmodified.
      Now we ignore ``0000`` as the permissions and assume they are
      invalid. (John Arbash Meinel, #259855)

    * Merging from a previously joined branch will no longer cause 
      a traceback. (Jelmer Vernooij, #203376)

    * Pack operations on windows network shares will work even with large
      files. (Robert Collins, #255656)

    * Running ``bzr st PATH_TO_TREE`` will no longer suppress merge
      status. Status is also about 7% faster on mozilla sized trees
      when the path to the root of the tree has been given. Users of
      the internal ``show_tree_status`` function should be aware that
      the show_pending flag is now authoritative for showing pending
      merges, as it was originally. (Robert Collins, #225204)

    * Set valid default _param_name for Option so that ListOption can embed
      '-' in names. (Vincent Ladeuil, #263249)

    * Show proper error rather than traceback when an unknown revision 
      id is specified to ``bzr cat-revision``. (Jelmer Vernooij, #175569)

    * Trailing text in the dirstate file could cause the C dirstate parser
      to try to allocate an invalid amount of memory. We now properly
      check and test for parsing a dirstate with invalid trailing data.
      (John Arbash Meinel, #186014)

    * Unexpected error responses from a smart server no longer cause the
      client to traceback.  (Andrew Bennetts, #263527)
      
    * Use a Windows api function to get a Unicode host name, rather than
      assuming the host name is ascii.
      (Mark Hammond, John Arbash Meinel, #256550)

    * ``WorkingTree4`` trees will now correctly report missing-and-new
      paths in the output of ``iter_changes``. (Robert Collins)

  DOCUMENTATION:

    * Updated developer documentation.  (Martin Pool)

  API CHANGES:

    * Exporters now take 4 parameters. (Robert Collins)

    * ``Tree.iter_changes`` will now return False for the content change
      field when a file is missing in the basis tree and not present in
      the target tree. Previously it returned True unconditionally.
      (Robert Collins)

    * The deprecated ``Branch.abspath`` and unimplemented 
      ``Branch.rename_one`` and ``Branch.move`` were removed. (Jelmer Vernooij)

    * BzrDir.clone_on_transport implementations must now accept a stacked_on
      parameter.  (Aaron Bentley)

    * BzrDir.cloning_metadir implementations must now take a require_stacking
      parameter.  (Aaron Bentley)

  TESTING:

    * ``addCleanup`` now takes ``*arguments`` and ``**keyword_arguments``
      which are then passed to the cleanup callable as it is run. In
      addition, addCleanup no longer requires that the callables passed to
      it be unique. (Jonathan Lange)

    * Fix some tests that fail on Windows because files are deleted while 
      still in use. 
      (Mark Hammond)

    * ``selftest``'s ``--starting-with`` option can now use predefined
      prefixes so that one can say ``bzr selftest -s bp.loom`` instead of
      ``bzr selftest -s bzrlib.plugins.loom``. (Vincent Ladeuil)

    * ``selftest``'s ``--starting-with`` option now accepts multiple values.
      (Vincent Ladeuil)

  INTERNALS:

    * A new plugin interface, ``bzrlib.log.log_adapters``, has been added.
      This allows dynamic log output filtering by plugins.
      (Robert Collins)

    * ``bzrlib.btree_index`` is now available, providing a b-tree index
      layer. The design is memory conservative (limited memory cache),
      faster to seek (approx 100 nodes per page, gives 100-way fan out),
      and stores compressed pages allowing more keys per page.
      (Robert Collins, John Arbash Meinel)

    * ``bzrlib.diff.DiffTree.show_diff`` now skips changes where the kind
      is unknown in both source and target.
      (Robert Collins, Aaron Bentley)

    * ``GraphIndexBuilder.add_node`` and ``BTreeBuilder`` have been
      streamlined a bit. This should make creating large indexes faster.
      (In benchmarking, it now takes less time to create a BTree index than
      it takes to read the GraphIndex one.) (John Arbash Meinel)

    * Mail clients for `bzr send` are now listed in a registry.  This
      allows plugins to add new clients by registering them with
      ``bzrlib.mail_client.mail_client_registry``.  All of the built-in
      clients now use this mechanism.  (Neil Martinsen-Burrell)


bzr 1.6.1 2008-09-05
--------------------

A couple regressions were found in the 1.6 release. There was a
performance issue when using ``bzr+ssh`` to branch large repositories,
and some problems with stacking and ``rich-root`` capable repositories.


bzr 1.6.1rc2 2008-09-03
-----------------------

  BUG FIXES:

    * Copying between ``rich-root`` and ``rich-root-pack`` (and vice
      versa) was accidentally using the inter-model fetcher, instead of
      recognizing that both were 'rich root' formats.
      (John Arbash Meinel, #264321)


bzr 1.6.1rc1 2008-08-29
-----------------------

This release fixes a few regressions found in the 1.6 client. Fetching
changes was using an O(N^2) buffering algorithm, so for large projects it
would cause memory thrashing. There is also a specific problem with the
``--1.6-rich-root`` format, which prevented stacking on top of
``--rich-root-pack`` repositories, and could allow users to accidentally
fetch experimental data (``-subtree``) without representing it properly.
The ``--1.6-rich-root`` format has been deprecated and users are
recommended to upgrade to ``--1.6.1-rich-root`` immediately.  Also we
re-introduced a workaround for users who have repositories with incorrect
nodes (not possible if you only used official releases).
I should also clarify that none of this is data loss level issues, but
still sufficient enough to warrant an updated release.

  BUG FIXES:

    * ``RemoteTransport.readv()`` was being inefficient about how it
      buffered the readv data and processed it. It would keep appending to
      the same string (causing many copies) and then pop bytes out of the
      start of the string (causing more copies).
      With this patch "bzr+ssh://local" can improve dramatically,
      especially for projects with large files.
      (John Arbash Meinel)

    * Revision texts were always meant to be stored as fulltexts. There
      was a bug in a bzr.dev version that would accidentally create deltas
      when copying from a Pack repo to a Knit repo. This has been fixed,
      but to support those repositories, we know always request full texts
      for Revision texts. (John Arbash Meinel, #261339)

    * The previous ``--1.6-rich-root`` format used an incorrect xml
      serializer, which would accidentally support fetching from a
      repository that supported subtrees, even though the local one would
      not. We deprecated that format, and introduced a new one that uses
      the correct serializer ``--1.6.1-rich-root``.
      (John Arbash Meinel, #262333)


bzr 1.6 2008-08-25
------------------

Finally, the long awaited bzr 1.6 has been released. This release includes
new features like Stacked Branches, improved weave merge, and an updated
server protocol (now on v3) which will allow for better cross version
compatibility. With this release we have deprecated Knit format
repositories, and recommend that users upgrade them, we will continue to
support reading and writing them for the forseeable future, but we will
not be tuning them for performance as pack repositories have proven to be
better at scaling. This will also be the first release to bundle
TortoiseBzr in the standalone Windows installer.


bzr 1.6rc5 2008-08-19
---------------------

  BUG FIXES: 

    * Disable automatic detection of stacking based on a containing
      directory of the target. It interacted badly with push, and needs a
      bit more work to get the edges polished before it should happen
      automatically. (John Arbash Meinel, #259275)
      (This change was reverted when merged to bzr.dev)
  

bzr 1.6rc4 2008-08-18
---------------------

  BUG FIXES: 

    * Fix a regression in knit => pack fetching.  We had a logic
      inversion, causing the fetch to insert fulltexts in random order,
      rather than preserving deltas.  (John Arbash Meinel, #256757)


bzr 1.6rc3 2008-08-14
---------------------

  CHANGES:

    * Disable reading ``.bzrrules`` as a per-branch rule preferences
      file. The feature was not quite ready for a full release.
      (Robert Collins)

  IMPROVEMENTS:

    * Update the windows installer to bundle TortoiseBzr and ``qbzr``
      into the standalone installer. This will be the first official
      windows release that installs Tortoise by default.
      (Mark Hammond)

  BUG FIXES: 

    * Fix a regression in ``bzr+http`` support. There was a missing
      function (``_read_line``) that needed to be carried over from
      ``bzr+ssh`` support. (Andrew Bennetts)

    * ``GraphIndex`` objects will internally read an entire index if more
      than 1/20th of their keyspace is requested in a single operation.
      This largely mitigates a performance regression in ``bzr log FILE``
      and completely corrects the performance regression in ``bzr log``.
      The regression was caused by removing an accomodation which had been
      supporting the index format in use. A newer index format is in
      development which is substantially faster. (Robert Collins)


bzr 1.6rc2 2008-08-13
---------------------

This release candidate has a few minor bug fixes, and some regression
fixes for Windows.

  BUG FIXES:

    * ``bzr upgrade`` on remote branches accessed via bzr:// and
      bzr+ssh:// now works.  (Andrew Bennetts)

    * Change the ``get_format_description()`` strings for
      ``RepositoryFormatKnitPack5`` et al to be single line messages.
      (Aaron Bentley)

    * Fix for a regression on Win32 where we would try to call
      ``os.listdir()`` on a file and not catch the exception properly.
      (Windows raises a different exception.) This would manifest in
      places like ``bzr rm file`` or ``bzr switch``.
      (Mark Hammond, John Arbash Meinel)

    * ``Inventory.copy()`` was failing to set the revision property for
      the root entry. (Jelmer Vernooij)

    * sftp transport: added missing ``FileExists`` case to
      ``_translate_io_exception`` (Christophe Troestler, #123475)

    * The help for ``bzr ignored`` now suggests ``bzr ls --ignored`` for
      scripting use. (Robert Collins, #3834)

    * The default ``annotate`` logic will now always assign the
      last-modified value of a line to one of the revisions that modified
      it, rather than a merge revision. This would happen when both sides
      claimed to have modified the line resulting in the same text. The
      choice is arbitrary but stable, so merges in different directions
      will get the same results.  (John Arbash Meinel, #232188)


bzr 1.6rc1 2008-08-06
---------------------

This release candidate for bzr 1.6 solidifies the new branch stacking
feature.  Bazaar now recommends that users upgrade all knit repositories,
because later formats are much faster.  However, we plan to continue read/write and
upgrade support for knit repostories for the forseeable future.  Several
other bugs and performance issues were fixed.

  CHANGES:

    * Knit format repositories are deprecated and bzr will now emit
      warnings whenever it encounters one.  Use ``bzr upgrade`` to upgrade
      knit repositories to pack format.  (Andrew Bennetts)

  IMPROVEMENTS:

    * ``bzr check`` can now be told which elements at a location it should
      check.  (Daniel Watkins)

    * Commit now supports ``--exclude`` (or ``-x``) to exclude some files
      from the commit. (Robert Collins, #3117)

    * Fetching data between repositories that have the same model but no 
      optimised fetcher will not reserialise all the revisions, increasing
      performance. (Robert Collins, John Arbash Meinel)

    * Give a more specific error when target branch is not reachable.
      (James Westby)

    * Implemented a custom ``walkdirs_utf8`` implementation for win32.
      This uses a pyrex extension to get direct access to the
      ``FindFirstFileW`` style apis, rather than using ``listdir`` +
      ``lstat``. Shows a very strong improvement in commands like
      ``status`` and ``diff`` which have to iterate the working tree.
      Anywhere from 2x-6x faster depending on the size of the tree (bigger
      trees, bigger benefit.) (John Arbash Meinel)

    * New registry for log properties handles  and the method in 
      LongLogFormatter to display the custom properties returned by the 
      registered handlers. (Guillermo Gonzalez, #162469)

  BUG FIXES:

    * Add more tests that stacking does not create deltas spanning
      physical repository boundaries.
      (Martin Pool, #252428)

    * Better message about incompatible repositories.
      (Martin Pool, #206258)

    * ``bzr branch --stacked`` ensures the destination branch format can
      support stacking, even if the origin does not.
      (Martin Pool)

    * ``bzr export`` no longer exports ``.bzrrules``.
      (Ian Clatworthy)

    * ``bzr serve --directory=/`` now correctly allows the whole
      filesystem to be accessed on Windows, not just the root of the drive
      that Python is running from.
      (Adrian Wilkins, #240910)

    * Deleting directories by hand before running ``bzr rm`` will not
      cause subsequent errors in ``bzr st`` and ``bzr commit``.
      (Robert Collins, #150438)

    * Fix a test case that was failing if encoding wasn't UTF-8.
      (John Arbash Meinel, #247585)

    * Fix "no buffer space available" error when branching with the new
      smart server protocol to or from Windows.
      (Andrew Bennetts, #246180)

    * Fixed problem in branching from smart server.
      (#249256, Michael Hudson, Martin Pool) 

    * Handle a file turning in to a directory in TreeTransform.
      (James Westby, #248448)

  API CHANGES:

    * ``MutableTree.commit`` has an extra optional keywork parameter
      ``exclude`` that will be unconditionally supplied by the command
      line UI - plugins that add tree formats may need an update.
      (Robert Collins)

    * The API minimum version for plugin compatibility has been raised to
      1.6 - there are significant changes throughout the code base.
      (Robert Collins)

    * The generic fetch code now uses three attributes on Repository objects
      to control fetch. The streams requested are controlled via :
      ``_fetch_order`` and ``_fetch_uses_deltas``. Setting these
      appropriately allows different repository implementations to recieve
      data in their optimial form. If the ``_fetch_reconcile`` is set then
      a reconcile operation is triggered at the end of the fetch.
      (Robert Collins)

    * The ``put_on_disk`` and ``get_tar_item`` methods in
      ``InventoryEntry`` were deprecated. (Ian Clatworthy)

    * ``Repository.is_shared`` doesn't take a read lock. It didn't
      need one in the first place (nobody cached the value, and
      ``RemoteRepository`` wasn't taking one either). This saves a round
      trip when probing Pack repositories, as they read the ``pack-names``
      file when locked. And during probe, locking the repo isn't very
      useful. (John Arbash Meinel)

  INTERNALS:

    * ``bzrlib.branchbuilder.BranchBuilder`` is now much more capable of
      putting together a real history without having to create a full
      WorkingTree. It is recommended that tests that are not directly
      testing the WorkingTree use BranchBuilder instead.  See
      ``BranchBuilder.build_snapshot`` or
      ``TestCaseWithMemoryTree.make_branch_builder``.  (John Arbash Meinel)

    * ``bzrlib.builtins.internal_tree_files`` broken into two giving a new
      helper ``safe_relpath_files`` - used by the new ``exclude``
      parameter to commit. (Robert Collins)

    * Make it easier to introduce new WorkingTree formats.
      (Ian Clatworthy)

    * The code for exporting trees was refactored not to use the
      deprecated ``InventoryEntry`` methods. (Ian Clatworthy)

    * RuleSearchers return () instead of [] now when there are no matches.
      (Ian Clatworthy)


bzr 1.6beta3 2008-07-17
-----------------------

This release adds a new 'stacked branches' feature allowing branches to
share storage without being in the same repository or on the same machine.
(See the user guide for more details.)  It also adds a new hook, improved
weaves, aliases for related locations, faster bzr+ssh push, and several
bug fixes.

  FEATURES:

    * New ``pre_change_branch_tip`` hook that is called before the
      branch tip is moved, while the branch is write-locked.  See the User
      Reference for signature details.  (Andrew Bennetts)

    * Rule-based preferences can now be defined for selected files in
      selected branches, allowing commands and plugins to provide
      custom behaviour for files matching defined patterns.
      See ``Rule-based preferences`` (part of ``Configuring Bazaar``)
      in the User Guide and ``bzr help rules`` for more information.
      (Ian Clatworthy)

    * Sites may suggest a branch to stack new branches on.  (Aaron Bentley)

    * Stacked branches are now supported. See ``bzr help branch`` and 
      ``bzr help push``.  Branches must be in the ``development1`` format
      to stack, though the stacked-on branch can be of any format. 
      (Robert Collins)

  IMPROVEMENTS:

    * ``bzr export --format=tgz --root=NAME -`` to export a gzipped tarball 
      to stdout; also ``tar`` and ``tbz2``.
      (Martin Pool)

    * ``bzr (re)merge --weave`` will now use a standard Weave algorithm,
      rather than the annotation-based merge it was using. It does so by
      building up a Weave of the important texts, without needing to build
      the full ancestry. (John Arbash Meinel, #238895)

    * ``bzr send`` documents and better supports ``emacsclient`` (proper
      escaping of mail headers and handling of the MUA Mew).
      (Christophe Troestler)

    * Remembered locations can be specified by aliases, e.g. :parent, :public,
      :submit.  (Aaron Bentley)

    * The smart protocol now has improved support for setting branches'
      revision info directly.  This makes operations like push
      faster.  The new request method name is
      ``Branch.set_last_revision_ex``.  (Andrew Bennetts)

  BUG FIXES:

    * Bazaar is now able to be a client to the web server of IIS 6 and 7.
      The broken implementations of RFC822 in Python and RFC2046 in IIS
      combined with boundary-line checking in Bazaar previously made this
      impossible. (NB, IIS 5 does not suffer from this problem).
      (Adrian Wilkins, #247585)

    * ``bzr log --long`` with a ghost in your mainline now handles that
      ghost properly. (John Arbash Meinel, #243536)

    * ``check`` handles the split-up .bzr layout correctly, so no longer
      requires a branch to be present.
      (Daniel Watkins, #64783)

    * Clearer message about how to set the PYTHONPATH if bzrlib can't be
      loaded. 
      (Martin Pool, #205230)

    * Errors about missing libraries are now shown without a traceback,
      and with a suggestion to install the library.  The full traceback is 
      still in ``.bzr.log`` and can be shown with ``-Derror``.
      (Martin Pool, #240161)

    * Fetch from a stacked branch copies all required data.
      (Aaron Bentley, #248506)

    * Handle urls such as ftp://user@host.com@www.host.com where the user
      name contains an @.
      (Neil Martinsen-Burrell, #228058)

    * ``needs_read_lock`` and ``needs_write_lock`` now suppress an error during
      ``unlock`` if there was an error in the original function. This helps
      most when there is a failure with a smart server action, since often the
      connection closes and we cannot unlock.
      (Andrew Bennetts, John Arbash Meinel, #125784)

    * Obsolete hidden command ``bzr fetch`` removed.
      (Martin Pool, #172870)

    * Raise the correct exception when doing ``-rbefore:0`` or ``-c0``.
      (John Arbash Meinel, #239933)

    * You can now compare file revisions in Windows diff programs from 
      Cygwin Bazaar.
      (Matt McClure, #209281)

    * revision_history now tolerates mainline ghosts for Branch format 6.
      (Aaron Bentley, #235055)

    * Set locale from environment for third party libs.
      (Martin von Gagern, #128496)

  DOCUMENTATION:

    * Added *Using stacked branches* to the User Guide.
      (Ian Clatworthy)

    * Updated developer documentation.
      (Martin Pool)

  TESTING:

   * ``-Dmemory`` will cause /proc/PID/status to be catted before bzr
     exits, allowing low-key analysis of peak memory use. (Robert Collins)

   * ``TestCaseWithTransport.make_branch_and_tree`` tries harder to return
     a tree with a ``branch`` attribute of the right format.  This was
     preventing some ``RemoteBranch`` tests from actually running with
     ``RemoteBranch`` instances.  (Andrew Bennetts)

  API CHANGES:

    * Removed ``Repository.text_store``, ``control_store``, etc.  Instead,
      there are new attributes ``texts, inventories, revisions,
      signatures``, each of which is a ``VersionedFiles``.  See the
      Repository docstring for more details.
      (Robert Collins)

    * ``Branch.pull`` now accepts an ``_override_hook_target`` optional
      parameter.  If you have a subclass of ``Branch`` that overrides
      ``pull`` then you should add this parameter.  (Andrew Bennetts)

    * ``bzrlib.check.check()`` has been deprecated in favour of the more
      aptly-named ``bzrlib.check.check_branch()``.
      (Daniel Watkins)

    * ``Tree.print_file`` and ``Repository.print_file`` are deprecated.
      These methods are bad APIs because they write directly to sys.stdout.
      bzrlib does not use them internally, and there are no direct tests
      for them. (Alexander Belchenko)

  INTERNALS:

    * ``cat`` command no longer uses ``Tree.print_file()`` internally.
      (Alexander Belchenko)

    * New class method ``BzrDir.open_containing_tree_branch_or_repository``
      which eases the discovery of the tree, the branch and the repository
      containing a given location.
      (Daniel Watkins)

    * New ``versionedfile.KeyMapper`` interface to abstract out the access to
      underlying .knit/.kndx etc files in repositories with partitioned
      storage. (Robert Collins)

    * Obsolete developer-use command ``weave-join`` has been removed.
      (Robert Collins)

    * ``RemoteToOtherFetcher`` and ``get_data_stream_for_search`` removed,
      to support new ``VersionedFiles`` layering.
      (Robert Collins)


bzr 1.6beta2 2008-06-10
-----------------------

This release contains further progress towards our 1.6 goals of shallow
repositories, and contains a fix for some user-affecting bugs in the
repository layer.  Building working trees during checkout and branch is
now faster.

  BUG FIXES:

    * Avoid KnitCorrupt error extracting inventories from some repositories.
      (The data is not corrupt; an internal check is detecting a problem
      reading from the repository.)
      (Martin Pool, Andrew Bennetts, Robert Collins, #234748)

    * ``bzr status`` was breaking if you merged the same revision twice.
      (John Arbash Meinel, #235407)

    * Fix infinite loop consuming 100% CPU when a connection is lost while
      reading a response body via the smart protocol v1 or v2.
      (Andrew Bennetts)
      
    * Inserting a bundle which changes the contents of a file with no trailing
      end of line, causing a knit snapshot in a 'knits' repository will no longer
      cause KnitCorrupt. (Robert Collins)

    * ``RemoteBranch.pull`` needs to return the ``self._real_branch``'s
      pull result. It was instead just returning None, which breaks ``bzr
      pull``. (John Arbash Meinel, #238149)

    * Sanitize branch nick before using it as an attachment filename in
      ``bzr send``. (Lukáš Lalinský, #210218)

    * Squash ``inv_entry.symlink_target`` to a plain string when
      generating DirState details. This prevents from getting a
      ``UnicodeError`` when you have symlinks and non-ascii filenames.
      (John Arbash Meinel, #135320)

  IMPROVEMENTS:

    * Added the 'alias' command to set/unset and display aliases. (Tim Penhey)

    * ``added``, ``modified``, and ``unknowns`` behaviour made consistent (all three
      now quote paths where required). Added ``--null`` option to ``added`` and 
      ``modified`` (for null-separated unknowns, use ``ls --unknown --null``)
      (Adrian Wilkins)

    * Faster branching (1.09x) and lightweight checkouts (1.06x) on large trees.
      (Ian Clatworthy, Aaron Bentley)

  DOCUMENTATION:

    * Added *Bazaar Zen* section to the User Guide. (Ian Clatworthy)

  TESTING:

    * Fix the test HTTPServer to be isolated from chdir calls made while it is
      running, allowing it to be used in blackbox tests. (Robert Collins)

  API CHANGES:

    * ``WorkingTree.set_parent_(ids/trees)`` will now filter out revisions
      which are in the ancestry of other revisions. So if you merge the same
      tree twice, or merge an ancestor of an existing merge, it will only
      record the newest. (If you merge a descendent, it will replace its
      ancestor). (John Arbash Meinel, #235407)

    * ``RepositoryPolicy.__init__`` now requires stack_on and stack_on_pwd,
      through the derived classes do not.  (Aaron Bentley)

  INTERNALS:

    * ``bzrlib.bzrdir.BzrDir.sprout`` now accepts ``stacked`` to control
      creating stacked branches. (Robert Collins)

    * Knit record serialisation is now stricter on what it will accept, to
      guard against potential internal bugs, or broken input. (Robert Collins)


bzr 1.6beta1 2008-06-02
-----------------------


Commands that work on the revision history such as push, pull, missing,
uncommit and log are now substantially faster.  This release adds a
translation of some of the user documentation into Spanish.  (Contributions of
other translations would be very welcome.)  Bazaar 1.6beta1 adds a new network
protocol which is used by default and which allows for more efficient transfers
and future extensions.


  NOTES WHEN UPGRADING:

    * There is a new version of the network protocol used for bzr://, bzr+ssh://
      and bzr+http:// connections.  This will allow more efficient requests and
      responses, and more graceful fallback when a server is too old to
      recognise a request from a more recent client.  Bazaar 1.6 will
      interoperate with 0.16 and later versions, but servers should be upgraded
      when possible.  Bazaar 1.6 no longer interoperates with 0.15 and earlier via
      these protocols.  Use alternatives like SFTP or upgrade those servers.
      (Andrew Bennetts, #83935)

  CHANGES:

    * Deprecation warnings will not be suppressed when running ``bzr selftest``
      so that developers can see if their code is using deprecated functions.
      (John Arbash Meinel)

  FEATURES:

    * Adding ``-Derror`` will now display a traceback when a plugin fails to
      load. (James Westby)

  IMPROVEMENTS:

    * ``bzr branch/push/pull -r XXX`` now have a helper function for finding
      the revno of the new revision (``Graph.find_distance_to_null``). This
      should make something like ``bzr branch -r -100`` in a shared, no-trees
      repository much snappier. (John Arbash Meinel)

    * ``bzr log --short -r X..Y`` no longer needs to access the full revision
      history. This makes it noticeably faster when logging the last few
      revisions. (John Arbash Meinel)

    * ``bzr ls`` now accepts ``-V`` as an alias for ``--versioned``. 
      (Jerad Cramp, #165086)

    * ``bzr missing`` uses the new ``Graph.find_unique_ancestors`` and
      ``Graph.find_differences`` to determine missing revisions without having
      to search the whole ancestry. (John Arbash Meinel, #174625)

    * ``bzr uncommit`` now uses partial history access, rather than always
      extracting the full revision history for a branch. This makes it
      resolve the appropriate revisions much faster (in testing it drops
      uncommit from 1.5s => 0.4s). It also means ``bzr log --short`` is one
      step closer to not using full revision history.
      (John Arbash Meinel, #172649)

  BUGFIXES:

    * ``bzr merge --lca`` should handle when two revisions have no common
      ancestor other than NULL_REVISION. (John Arbash Meinel, #235715)

    * ``bzr status`` was breaking if you merged the same revision twice.
      (John Arbash Meinel, #235407)

    * ``bzr push`` with both ``--overwrite`` and ``-r NNN`` options no longer
      fails.  (Andrew Bennetts, #234229)
      
    * Correctly track the base URL of a smart medium when using bzr+http://
      URLs, which was causing spurious "No repository present" errors with
      branches in shared repositories accessed over bzr+http.
      (Andrew Bennetts, #230550)

    * Define ``_remote_is_at_least_1_2`` on ``SmartClientMedium`` so that all
      implementations have the attribute.  Fixes 'PyCurlTransport' object has no
      attribute '_remote_is_at_least_1_2' attribute errors.
      (Andrew Bennetts, #220806)

    * Failure to delete an obsolete pack file should just give a warning
      message, not a fatal error.  It may for example fail if the file is still
      in use by another process.
      (Martin Pool)
      
    * Fix MemoryError during large fetches over HTTP by limiting the amount of
      data we try to read per ``recv`` call.  The problem was observed with
      Windows and a proxy, but might affect other environments as well.
      (Eric Holmberg, #215426)

    * Handle old merge directives correctly in Merger.from_mergeable.  Stricter
      get_parent_map requirements exposed a latent bug here.  (Aaron Bentley)

    * Issue a warning and ignore passwords declared in authentication.conf when
      used for an ssh scheme (sftp or bzr+ssh).
      (Vincent Ladeuil, #203186)

    * Make both http implementations raise appropriate exceptions on 403
      Forbidden when POSTing smart requests.
      (Vincent Ladeuil, #230223)

    * Properly *title* header names in http requests instead of capitalizing
      them.
      (Vincent Ladeuil, #229076)

    * The "Unable to obtain lock" error message now also suggests using
      ``bzr break-lock`` to fix it.  (Martin Albisetti, #139202)

    * Treat an encoding of '' as ascii; this can happen when bzr is run
      under vim on Mac OS X.
      (Neil Martinsen-Burrell)

    * ``VersionedFile.make_mpdiffs()`` was raising an exception that wasn't in
      scope. (Daniel Fischer #235687)

  DOCUMENTATION:

    * Added directory structure and started translation of docs in spanish.
      (Martin Albisetti, Lucio Albenga)

    * Incorporate feedback from Jelmer Vernooij and Neil Martinsen-Burrell
      on the plugin and integration chapters of the User Guide.
      (Ian Clatworthy)

    * More Bazaar developer documentation about packaging and release process,
      and about use of Python reprs.
      (Martin Pool, Martin Albisetti)

    * Updated Tortise strategy document. (Mark Hammond)

  TESTING:

    * ``bzrlib.tests.adapt_tests`` was broken and unused - it has been fixed.
      (Robert Collins)

    * Fix the test HTTPServer to be isolated from chdir calls made while it is
      running, allowing it to be used in blackbox tests. (Robert Collins)

    * New helper function for splitting test suites
      ``split_suite_by_condition``. (Robert Collins)

  INTERNALS:

    * ``Branch.missing_revisions`` has been deprecated. Similar functionality
      can be obtained using ``bzrlib.missing.find_unmerged``. The api was
      fairly broken, and the function was unused, so we are getting rid of it.
      (John Arbash Meinel)

  API CHANGES:

    * ``Branch.abspath`` is deprecated; use the Tree or Transport 
      instead.  (Martin Pool)

    * ``Branch.update_revisions`` now takes an optional ``Graph``
      object. This can be used by ``update_revisions`` when it is
      checking ancestry, and allows callers to prefer request to go to a
      local branch.  (John Arbash Meinel)

    * Branch, Repository, Tree and BzrDir should expose a Transport as an
      attribute if they have one, rather than having it indirectly accessible
      as ``.control_files._transport``.  This doesn't add a requirement
      to support a Transport in cases where it was not needed before;
      it just simplifies the way it is reached.  (Martin Pool)

    * ``bzr missing --mine-only`` will return status code 0 if you have no
      new revisions, but the remote does. Similarly for ``--theirs-only``.
      The new code only checks one side, so it doesn't know if the other
      side has changes. This seems more accurate with the request anyway.
      It also changes the output to print '[This|Other] branch is up to
      date.' rather than displaying nothing.  (John Arbash Meinel)

    * ``LockableFiles.put_utf8``, ``put_bytes`` and ``controlfilename``
      are now deprecated in favor of using Transport operations.
      (Martin Pool)

    * Many methods on ``VersionedFile``, ``Repository`` and in
      ``bzrlib.revision``  deprecated before bzrlib 1.5 have been removed.
      (Robert Collins)

    * ``RevisionSpec.wants_revision_history`` can be set to False for a given
      ``RevisionSpec``. This will disable the existing behavior of passing in
      the full revision history to ``self._match_on``. Useful for specs that
      don't actually need access to the full history. (John Arbash Meinel)

    * The constructors of ``SmartClientMedium`` and its subclasses now require a
      ``base`` parameter.  ``SmartClientMedium`` implementations now also need
      to provide a ``remote_path_from_transport`` method.  (Andrew Bennetts)
      
    * The default permissions for creating new files and directories 
      should now be obtained from ``BzrDir._get_file_mode()`` and 
      ``_get_dir_mode()``, rather than from LockableFiles.  The ``_set_file_mode``
      and ``_set_dir_mode`` variables on LockableFiles which were advertised
      as a way for plugins to control this are no longer consulted.
      (Martin Pool)

    * ``VersionedFile.join`` is deprecated. This method required local
      instances of both versioned file objects and was thus hostile to being
      used for streaming from a smart server. The new get_record_stream and
      insert_record_stream are meant to efficiently replace this method.
      (Robert Collins)

    * ``WorkingTree.set_parent_(ids/trees)`` will now filter out revisions
      which are in the ancestry of other revisions. So if you merge the same
      tree twice, or merge an ancestor of an existing merge, it will only
      record the newest. (If you merge a descendent, it will replace its
      ancestor). (John Arbash Meinel, #235407)

    * ``WorkingTreeFormat2.stub_initialize_remote`` is now private.
      (Martin Pool) 


bzr 1.5 2008-05-16
------------------

This release of Bazaar includes several updates to the documentation, and fixes
to prepare for making rich root support the default format. Many bugs have been
squashed, including fixes to log, bzr+ssh inter-operation with older servers.

  CHANGES:

    * Suppress deprecation warnings when bzrlib is a 'final' release. This way
      users of packaged software won't be bothered with DeprecationWarnings,
      but developers and testers will still see them. (John Arbash Meinel)

  DOCUMENTATION:

    * Incorporate feedback from Jelmer Vernooij and Neil Martinsen-Burrell
      on the plugin and integration chapters of the User Guide.
      (Ian Clatworthy)


bzr 1.5rc1 2008-05-09
---------------------

  NOTES WHEN UPGRADING:

  CHANGES:

    * Broader support of GNU Emacs mail clients. Set
      ``mail_client=emacsclient`` in your bazaar.conf and ``send`` will pop the
      bundle in a mail buffer according to the value of ``mail-user-agent``
      variable. (Xavier Maillard)

  FEATURES:

  IMPROVEMENTS:

    * Diff now handles revision specs like "branch:" and "submit:" more
      efficiently.  (Aaron Bentley, #202928)

    * More friendly error given when attempt to start the smart server
      on an address already in use. (Andrea Corbellini, #200575)

    * Pull completes much faster when there is nothing to pull.
      (Aaron Bentley)

  BUGFIXES:

    * Authentication.conf can define sections without password.
      (Vincent Ladeuil, #199440)

    * Avoid muttering every time a child update does not cause a progress bar
      update. (John Arbash Meinel, #213771)

    * ``Branch.reconcile()`` is now implemented. This allows ``bzr reconcile``
      to fix when a Branch has a non-canonical mainline history. ``bzr check``
      also detects this condition. (John Arbash Meinel, #177855)

    * ``bzr log -r ..X bzr://`` was failing, because it was getting a request
      for ``revision_id=None`` which was not a string.
      (John Arbash Meinel, #211661)

    * ``bzr commit`` now works with Microsoft's FTP service.
      (Andreas Deininger)

    * Catch definitions outside sections in authentication.conf.
      (Vincent Ladeuil, #217650)

    * Conversion from non-rich-root to rich-root(-pack) updates inventory
      sha1s, even when bundles are used.  (Aaron Bentley, #181391)

    * Conversion from non-rich-root to rich-root(-pack) works correctly even
      though search keys are not topologically sorted.  (Aaron Bentley)

    * Conversion from non-rich-root to rich-root(-pack) works even when a
      parent revision has a different root id.  (Aaron Bentley, #177874)

    * Disable strace testing until strace is fixed (see bug #103133) and emit a
      warning when selftest ends to remind us of leaking tests.
      (Vincent Ladeuil, #226769)

    * Fetching all revisions from a repository does not cause pack collisions.
      (Robert Collins, Aaron Bentley, #212908)

    * Fix error about "attempt to add line-delta in non-delta knit".
      (Andrew Bennetts, #217701)

    * Pushing a branch in "dirstate" format (Branch5) over bzr+ssh would break
      if the remote server was < version 1.2. This was due to a bug in the
      RemoteRepository.get_parent_map() fallback code.
      (John Arbash Meinel, #214894)

    * Remove leftover code in ``bzr_branch`` that inappropriately creates 
      a ``branch-name`` file in the branch control directory.
      (Martin Pool)

    * Set SO_REUSEADDR on server sockets of ``bzr serve`` to avoid problems
      rebinding the socket when starting the server a second time.
      (John Arbash Meinel, Martin Pool, #164288)

    * Severe performance degradation in fetching from knit repositories to
      knits and packs due to parsing the entire revisions.kndx on every graph
      walk iteration fixed by using the Repository.get_graph API.  There was
      another regression in knit => knit fetching which re-read the index for
      every revision each side had in common.
      (Robert Collins, John Arbash Meinel)

    * When logging the changes to a particular file, there was a bug if there
      were ghosts in the revision ancestry. (John Arbash Meinel, #209948)

    * xs4all's ftp server returns a temporary error when trying to list an
      empty directory, rather than returning an empty list. Adding a
      workaround so that we don't get spurious failures.
      (John Arbash Meinel, #215522)

  DOCUMENTATION:

    * Expanded the User Guide to include new chapters on popular plugins and
      integrating Bazaar into your environment. The *Best practices* chapter
      was renamed to *Miscellaneous topics* as suggested by community
      feedback as well. (Ian Clatworthy)

    * Document outlining strategies for TortoiseBzr. (Mark Hammond)

    * Improved the documentation on hooks. (Ian Clatworthy)

    * Update authentication docs regarding ssh agents.
      (Vincent Ladeuil, #183705)

  TESTING:

    * Add ``thread_name_suffix`` parameter to SmartTCPServer_for_testing, to
      make it easy to identify which test spawned a thread with an unhandled
      exception. (Andrew Bennetts)

    * New ``--debugflag``/``-E`` option to ``bzr selftest`` for setting
      options for debugging tests, these are complementary to the the -D
      options.  The ``-Dselftest_debug`` global option has been replaced by the
      ``-E=allow_debug`` option for selftest. (Andrew Bennetts)

    * Parameterised test ids are preserved correctly to aid diagnosis of test
      failures. (Robert Collins, Andrew Bennetts)

    * selftest now accepts --starting-with <id> to load only the tests whose id
      starts with the one specified. This greatly speeds up running the test
      suite on a limited set of tests and can be used to run the tests for a
      single module, a single class or even a single test.  (Vincent Ladeuil)

    * The test suite modules have been modified to define load_tests() instead
      of test_suite(). That speeds up selective loading (via --load-list)
      significantly and provides many examples on how to migrate (grep for
      load_tests).  (Vincent Ladeuil)

  INTERNALS:

    * ``Hooks.install_hook`` is now deprecated in favour of
      ``Hooks.install_named_hook`` which adds a required ``name`` parameter, to
      avoid having to call ``Hooks.name_hook``. (Daniel Watkins)

    * Implement xml8 serializer.  (Aaron Bentley)

    * New form ``@deprecated_method(deprecated_in(1, 5, 0))`` for making 
      deprecation wrappers.  (Martin Pool)

    * ``Repository.revision_parents`` is now deprecated in favour of 
      ``Repository.get_parent_map([revid])[revid]``. (Jelmer Vernooij)

    * The Python ``assert`` statement is no longer used in Bazaar source, and 
      a test checks this.  (Martin Pool)

  API CHANGES:

    * ``bzrlib.status.show_pending_merges`` requires the repository to be
      locked by the caller. Callers should have been doing it anyway, but it
      will now raise an exception if they do not. (John Arbash Meinel)

    * Repository.get_data_stream, Repository.get_data_stream_for_search(),
      Repository.get_deltas_for_revsions(), Repository.revision_trees(),
      Repository.item_keys_introduced_by() no longer take read locks.
      (Aaron Bentley)

    * ``LockableFiles.get_utf8`` and ``.get`` are deprecated, as a start
      towards removing LockableFiles and ``.control_files`` entirely.
      (Martin Pool)

    * Methods deprecated prior to 1.1 have been removed.
      (Martin Pool)


bzr 1.4 2008-04-28
------------------

This release of Bazaar includes handy improvements to the speed of log and
status, new options for several commands, improved documentation, and better
hooks, including initial code for server-side hooks.  A number of bugs have
been fixed, particularly in interoperability between different formats or
different releases of Bazaar over there network.  There's been substantial
internal work in both the repository and network code to enable new features
and faster performance.

  BUG FIXES:

    * Pushing a branch in "dirstate" format (Branch5) over bzr+ssh would break
      if the remote server was < version 1.2.  This was due to a bug in the
      RemoteRepository.get_parent_map() fallback code.
      (John Arbash Meinel, Andrew Bennetts, #214894)


bzr 1.4rc2 2008-04-21
---------------------

  BUG FIXES:

    * ``bzr log -r ..X bzr://`` was failing, because it was getting a request
      for ``revision_id=None`` which was not a string.
      (John Arbash Meinel, #211661)

    * Fixed a bug in handling ghost revisions when logging changes in a 
      particular file.  (John Arbash Meinel, #209948)

    * Fix error about "attempt to add line-delta in non-delta knit".
      (Andrew Bennetts, #205156)

    * Fixed performance degradation in fetching from knit repositories to
      knits and packs due to parsing the entire revisions.kndx on every graph
      walk iteration fixed by using the Repository.get_graph API.  There was
      another regression in knit => knit fetching which re-read the index for
      every revision each side had in common.
      (Robert Collins, John Arbash Meinel)


bzr 1.4rc1 2008-04-11
---------------------

  CHANGES:

   * bzr main script cannot be imported (Benjamin Peterson)

   * On Linux bzr additionally looks for plugins in arch-independent site
     directory. (Toshio Kuratomi)

   * The ``set_rh`` branch hook is now deprecated. Please migrate
     any plugins using this hook to use an alternative, e.g.
     ``post_change_branch_tip``. (Ian Clatworthy)

   * When a plugin cannot be loaded as the file path is not a valid
     python module name bzr will now strip a ``bzr_`` prefix from the
     front of the suggested name, as many plugins (e.g. bzr-svn)
     want to be installed without this prefix. It is a common mistake
     to have a folder named "bzr-svn" for that plugin, especially
     as this is what bzr branch lp:bzr-svn will give you. (James Westby,
     Andrew Cowie)

   * UniqueIntegerBugTracker now appends bug-ids instead of joining
     them to the base URL. Plugins that register bug trackers may
     need a trailing / added to the base URL if one is not already there.
     (James Wesby, Andrew Cowie)

  FEATURES:

    * Added start_commit hook for mutable trees. (Jelmer Vernooij, #186422)

    * ``status`` now accepts ``--no-pending`` to show the status without
      listing pending merges, which speeds up the command a lot on large
      histories.  (James Westby, #202830)

    * New ``post_change_branch_tip`` hook that is called after the
      branch tip is moved but while the branch is still write-locked.
      See the User Reference for signature details.
      (Ian Clatworthy, James Henstridge)

    * Reconfigure can convert a branch to be standalone or to use a shared
      repository.  (Aaron Bentley)

  IMPROVEMENTS:

    * The smart protocol now has support for setting branches' revision info
      directly.  This should make operations like push slightly faster, and is a
      step towards server-side hooks.  The new request method name is
      ``Branch.set_last_revision_info``.  (Andrew Bennetts)

    * ``bzr commit --fixes`` now recognises "gnome" as a tag by default.
      (James Westby, Andrew Cowie)

    * ``bzr switch`` will attempt to find branches to switch to relative to the
      current branch. E.g. ``bzr switch branchname`` will look for
      ``current_branch/../branchname``. (Robert Collins, Jelmer Vernooij,
      Wouter van Heyst)

    * Diff is now more specific about execute-bit changes it describes
      (Chad Miller)

    * Fetching data over HTTP is a bit faster when urllib is used.  This is done
      by forcing it to recv 64k at a time when reading lines in HTTP headers,
      rather than just 1 byte at a time.  (Andrew Bennetts)

    * Log --short and --line are much faster when -r is not specified.
      (Aaron Bentley)

    * Merge is faster.  We no longer check a file's existence unnecessarily
      when merging the execute bit.  (Aaron Bentley)

    * ``bzr status`` on an explicit list of files no longer shows pending
      merges, making it much faster on large trees. (John Arbash Meinel)

    * The launchpad directory service now warns the user if they have not set
      their launchpad login and are trying to resolve a URL using it, just
      in case they want to do a write operation with it.  (James Westby)

    * The smart protocol client is slightly faster, because it now only queries
      the server for the protocol version once per connection.  Also, the HTTP
      transport will now automatically probe for and use a smart server if
      one is present.  You can use the new ``nosmart+`` transport decorator
      to get the old behaviour.  (Andrew Bennetts)

    * The ``version`` command takes a ``--short`` option to print just the
      version number, for easier use in scripts.  (Martin Pool)

    * Various operations with revision specs and commands that calculate
      revnos and revision ids are faster.  (John A. Meinel, Aaron Bentley)

  BUGFIXES:

    * Add ``root_client_path`` parameter to SmartWSGIApp and
      SmartServerRequest.  This makes it possible to publish filesystem
      locations that don't exactly match URL paths. SmartServerRequest
      subclasses should use the new ``translate_client_path`` and
      ``transport_from_client_path`` methods when dealing with paths received
      from a client to take this into account.  (Andrew Bennetts, #124089)

    * ``bzr mv a b`` can be now used also to rename previously renamed
      directories, not only files. (Lukáš Lalinský, #107967)

    * ``bzr uncommit --local`` can now remove revisions from the local
      branch to be symmetric with ``bzr commit --local``.
      (John Arbash Meinel, #93412)

    * Don't ask for a password if there is no real terminal.
      (Alexander Belchenko, #69851)

    * Fix a bug causing a ValueError crash in ``parse_line_delta_iter`` when
      fetching revisions from a knit to pack repository or vice versa using
      bzr:// (including over http or ssh).
      (#208418, Andrew Bennetts, Martin Pool, Robert Collins)

    * Fixed ``_get_line`` in ``bzrlib.smart.medium``, which was buggy.  Also
      fixed ``_get_bytes`` in the same module to use the push back buffer.
      These bugs had no known impact in normal use, but were problematic for
      developers working on the code, and were likely to cause real bugs sooner
      or later.  (Andrew Bennetts)

    * Implement handling of basename parameter for DefaultMail.  (James Westby)

    * Incompatibility with Paramiko versions newer than 1.7.2 was fixed.
      (Andrew Bennetts, #213425)

    * Launchpad locations (lp: URLs) can be pulled.  (Aaron Bentley, #181945)

    * Merges that add files to deleted root directories complete.  They
      do create conflicts.  (Aaron Bentley, #210092)

    * vsftp's return ``550 RNFR command failed.`` supported.
      (Marcus Trautwig, #129786)

  DOCUMENTATION:

    * Improved documentation on send/merge relationship. (Peter Schuller)

    * Minor fixes to the User Guide. (Matthew Fuller)

    * Reduced the evangelism in the User Guide. (Ian Clatworthy)

    * Added Integrating with Bazaar document for developers (Martin Albisetti)

  API BREAKS:

    * Attempting to pull data from a ghost aware repository (e.g. knits) into a
      non-ghost aware repository such as weaves will now fail if there are
      ghosts.  (Robert Collins)

    * ``KnitVersionedFile`` no longer accepts an ``access_mode`` parameter, and
      now requires the ``index`` and ``access_method`` parameters to be
      supplied. A compatible shim has been kept in the new function
      ``knit.make_file_knit``. (Robert Collins)

    * Log formatters must now provide log_revision instead of show and
      show_merge_revno methods. The latter had been deprecated since the 0.17
      release. (James Westby)

    * ``LoopbackSFTP`` is now called ``SocketAsChannelAdapter``.
      (Andrew Bennetts)

    * ``osutils.backup_file`` is removed. (Alexander Belchenko)

    * ``Repository.get_revision_graph`` is deprecated, with no replacement
      method. The method was size(history) and not desirable. (Robert Collins)

    * ``revision.revision_graph`` is deprecated, with no replacement function.
      The function was size(history) and not desirable. (Robert Collins)

    * ``Transport.get_shared_medium`` is deprecated.  Use
      ``Transport.get_smart_medium`` instead.  (Andrew Bennetts)

    * ``VersionedFile`` factories now accept a get_scope parameter rather
      than using a call to ``transaction_finished``, allowing the removal of
      the fixed list of versioned files per repository. (Robert Collins)

    * ``VersionedFile.annotate_iter`` is deprecated. While in principle this
      allowed lower memory use, all users of annotations wanted full file 
      annotations, and there is no storage format suitable for incremental
      line-by-line annotation. (Robert Collins)

    * ``VersionedFile.clone_text`` is deprecated. This performance optimisation
      is no longer used - reading the content of a file that is undergoing a
      file level merge to identical state on two branches is rare enough, and
      not expensive enough to special case. (Robert Collins)

    * ``VersionedFile.clear_cache`` and ``enable_cache`` are deprecated.
      These methods added significant complexity to the ``VersionedFile``
      implementation, but were only used for optimising fetches from knits - 
      which can be done from outside the knit layer, or via a caching
      decorator. As knits are not the default format, the complexity is no
      longer worth paying. (Robert Collins)

    * ``VersionedFile.create_empty`` is removed. This method presupposed a
      sensible mapping to a transport for individual files, but pack backed
      versioned files have no such mapping. (Robert Collins)

    * ``VersionedFile.get_graph`` is deprecated, with no replacement method.
      The method was size(history) and not desirable. (Robert Collins)

    * ``VersionedFile.get_graph_with_ghosts`` is deprecated, with no
      replacement method.  The method was size(history) and not desirable.
      (Robert Collins)

    * ``VersionedFile.get_parents`` is deprecated, please use
      ``VersionedFile.get_parent_map``. (Robert Collins)

    * ``VersionedFile.get_sha1`` is deprecated, please use
      ``VersionedFile.get_sha1s``. (Robert Collins)

    * ``VersionedFile.has_ghost`` is now deprecated, as it is both expensive
      and unused outside of a single test. (Robert Collins)

    * ``VersionedFile.iter_parents`` is now deprecated in favour of
      ``get_parent_map`` which can be used to instantiate a Graph on a
      VersionedFile. (Robert Collins)

    * ``VersionedFileStore`` no longer uses the transaction parameter given
      to most methods; amongst other things this means that the
      get_weave_or_empty method no longer guarantees errors on a missing weave
      in a readonly transaction, and no longer caches versioned file instances
      which reduces memory pressure (but requires more careful management by
      callers to preserve performance). (Robert Collins)

  TESTING:

    * New -Dselftest_debug flag disables clearing of the debug flags during
      tests.  This is useful if you want to use e.g. -Dhpss to help debug a
      failing test.  Be aware that using this feature is likely to cause
      spurious test failures if used with the full suite. (Andrew Bennetts)

    * selftest --load-list now uses a new more agressive test loader that will
      avoid loading unneeded modules and building their tests. Plugins can use
      this new loader by defining a load_tests function instead of a test_suite
      function. (a forthcoming patch will provide many examples on how to
      implement this).
      (Vincent Ladeuil)

    * selftest --load-list now does some sanity checks regarding duplicate test
      IDs and tests present in the list but not found in the actual test suite.
      (Vincent Ladeuil)

    * Slightly more concise format for the selftest progress bar, so there's
      more space to show the test name.  (Martin Pool) ::

        [2500/10884, 1fail, 3miss in 1m29s] test_revisionnamespaces.TestRev

    * The test suite takes much less memory to run, and is a bit faster.  This
      is done by clearing most attributes of TestCases after running them, if
      they succeeded.  (Andrew Bennetts)

  INTERNALS:

    * Added ``_build_client_protocol`` to ``_SmartClient``.  (Andrew Bennetts)

    * Added basic infrastructure for automatic plugin suggestion.
      (Martin Albisetti)

    * If a ``LockableFiles`` object is not explicitly unlocked (for example
      because of a missing ``try/finally`` block, it will give a warning but
      not automatically unlock itself.  (Previously they did.)  This
      sometimes caused knock-on errors if for example the network connection
      had already failed, and should not be relied upon by code. 
      (Martin Pool, #109520)

    * ``make dist`` target to build a release tarball, and also 
      ``check-dist-tarball`` and ``dist-upload-escudero``.  (Martin Pool)

    * The ``read_response_tuple`` method of ``SmartClientRequestProtocol*``
      classes will now raise ``UnknownSmartMethod`` when appropriate, so that
      callers don't need to try distinguish unknown request errors from other
      errors.  (Andrew Bennetts)

    * ``set_make_working_trees`` is now implemented provided on all repository
      implementations (Aaron Bentley)

    * ``VersionedFile`` now has a new method ``get_parent_map`` which, like
      ``Graph.get_parent_map`` returns a dict of key:parents. (Robert Collins)


bzr 1.3.1 2008-04-09
--------------------

  No changes from 1.3.1rc1.


bzr 1.3rc1 2008-04-04
---------------------

  BUG FIXES:

    * Fix a bug causing a ValueError crash in ``parse_line_delta_iter`` when
      fetching revisions from a knit to pack repository or vice versa using
      bzr:// (including over http or ssh).  
      (#208418, Andrew Bennetts, Martin Pool, Robert Collins)


bzr 1.3 2008-03-20
------------------

Bazaar has become part of the GNU project <http://www.gnu.org>

Many operations that act on history, including ``log`` and ``annotate`` are now
substantially faster.  Several bugs have been fixed and several new options and
features have been added.

  TESTING:

    * Avoid spurious failure of ``TestVersion.test_version`` matching
      directory names.
      (#202778, Martin Pool)


bzr 1.3rc1 2008-03-16
---------------------

  NOTES WHEN UPGRADING:

    * The backup directory created by ``upgrade`` is now called
      ``backup.bzr``, not ``.bzr.backup``. (Martin Albisetti)

  CHANGES:

    * A new repository format 'development' has been added. This format will
      represent the latest 'in-progress' format that the bzr developers are
      interested in getting early-adopter testing and feedback on.
      ``doc/developers/development-repo.txt`` has detailed information.
      (Robert Collins)

    * BZR_LOG environment variable controls location of .bzr.log trace file. 
      User can suppress writing messages to .bzr.log by using '/dev/null'
      filename (on Linux) or 'NUL' (on Windows). If BZR_LOG variable 
      is not defined but BZR_HOME is defined then default location
      for .bzr.log trace file is ``$BZR_HOME/.bzr.log``.
      (Alexander Belchenko)

    * ``launchpad`` builtin plugin now shipped as separate part in standalone
      bzr.exe, installed to ``C:\Program Files\Bazaar\plugins`` directory, 
      and standalone installer allows user to skip installation of this plugin.
      (Alexander Belchenko)

    * Restore auto-detection of plink.exe on Windows. (Dmitry Vasiliev)

    * Version number is now shown as "1.2" or "1.2pr2", without zeroed or
      missing final fields.  (Martin Pool)

  FEATURES:

    * ``branch`` and ``checkout`` can hard-link working tree files, which is
      faster and saves space.  (Aaron Bentley)

    * ``bzr send`` will now also look at the ``child_submit_to`` setting in
      the submit branch to determine the email address to send to. 
      (Jelmer Vernooij)

  IMPROVEMENTS:

    * BzrBranch._lefthand_history is faster on pack repos.  (Aaron Bentley)

    * Branch6.generate_revision_history is faster.  (Aaron Bentley)

    * Directory services can now be registered, allowing special URLs to be
      dereferenced into real URLs.  This is a generalization and cleanup of
      the lp: transport lookup.  (Aaron Bentley)

    * Merge directives that are automatically attached to emails have nicer
      filenames, based on branch-nick + revno. (Aaron Bentley)

    * ``push`` has a ``--revision`` option, to specify what revision to push up
      to.  (Daniel Watkins)

    * Significantly reducing execution time and network traffic for trivial 
      case of running ``bzr missing`` command for two identical branches.
      (Alexander Belchenko)

    * Speed up operations that look at the revision graph (such as 'bzr log').
      ``KnitPackRepositor.get_revision_graph`` uses ``Graph.iter_ancestry`` to
      extract the revision history. This allows filtering ghosts while
      stepping instead of needing to peek ahead. (John Arbash Meinel)

    * The ``hooks`` command lists installed hooks, to assist in debugging.
      (Daniel Watkins)

    * Updates to how ``annotate`` work. Should see a measurable improvement in
      performance and memory consumption for file with a lot of merges.
      Also, correctly handle when a line is introduced by both parents (it
      should be attributed to the first merge which notices this, and not
      to all subsequent merges.) (John Arbash Meinel)

  BUGFIXES:

    * Autopacking no longer holds the full set of inventory lines in
      memory while copying. For large repositories, this can amount to
      hundreds of MB of ram consumption.
      (Ian Clatworthy, John Arbash Meinel)

    * Cherrypicking when using ``--format=merge3`` now explictly excludes
      BASE lines. (John Arbash Meinel, #151731)

    * Disable plink's interactive prompt for password.
      (#107593, Dmitry Vasiliev)

    * Encode command line arguments from unicode to user_encoding before
      invoking external mail client in `bzr send` command.
      (#139318, Alexander Belchenko)

    * Fixed problem connecting to ``bzr+https://`` servers.
      (#198793, John Ferlito)

    * Improved error reporting in the Launchpad plugin. (Daniel Watkins,
      #196618)

    * Include quick-start-summary.svg file to python-based installer(s)
      for Windows. (#192924, Alexander Belchenko)

    * lca merge now respects specified files. (Aaron Bentley)

    * Make version-info --custom imply --all. (#195560, James Westby)

    * ``merge --preview`` now works for merges that add or modify
      symlinks (James Henstridge)

    * Redirecting the output from ``bzr merge`` (when the remembered
      location is used) now works. (John Arbash Meinel)

    * setup.py script explicitly checks for Python version.
      (Jari Aalto, Alexander Belchenko, #200569)

    * UnknownFormatErrors no longer refer to branches regardless of kind of
      unknown format. (Daniel Watkins, #173980)

    * Upgrade bundled ConfigObj to version 4.5.2, which properly quotes #
      signs, among other small improvements. (Matt Nordhoff, #86838)

    * Use correct indices when emitting LCA conflicts.  This fixes IndexError
      errors.  (Aaron Bentley, #196780)

  DOCUMENTATION:

    * Explained how to use ``version-info --custom`` in the User Guide.
      (Neil Martinsen-Burrell)

  API BREAKS:

    * Support for loading plugins from zip files and
      ``bzrlib.plugin.load_from_zip()`` function are deprecated.
      (Alexander Belchenko)

  TESTING:
    
    * Added missing blackbox tests for ``modified`` (Adrian Wilkins)

    * The branch interface tests were invalid for branches using rich-root
      repositories because the empty string is not a valid file-id.
      (Robert Collins)

  INTERNALS:

    * ``Graph.iter_ancestry`` returns the ancestry of revision ids. Similar to
      ``Repository.get_revision_graph()`` except it includes ghosts and you can
      stop part-way through. (John Arbash Meinel)

    * New module ``tools/package_mf.py`` provide custom module finder for
      python packages (improves standard python library's modulefinder.py)
      used by ``setup.py`` script while building standalone bzr.exe.
      (Alexander Belchenko)

    * New remote method ``RemoteBzrDir.find_repositoryV2`` adding support for
      detecting external lookup support on remote repositories. This method is
      now attempted first when lookup up repositories, leading to an extra 
      round trip on older bzr smart servers. (Robert Collins)
 
    * Repository formats have a new supported-feature attribute
      ``supports_external_lookups`` used to indicate repositories which support
      falling back to other repositories when they have partial data.
      (Robert Collins)

    * ``Repository.get_revision_graph_with_ghosts`` and
      ``bzrlib.revision.(common_ancestor,MultipleRevisionSources,common_graph)``
      have been deprecated.  (John Arbash Meinel)

    * ``Tree.iter_changes`` is now a public API, replacing the work-in-progress
      ``Tree._iter_changes``. The api is now considered stable and ready for
      external users.  (Aaron Bentley)

    * The bzrdir format registry now accepts an ``alias`` keyword to
      register_metadir, used to indicate that a format name is an alias for
      some other format and thus should not be reported when describing the
      format. (Robert Collins)


bzr 1.2 2008-02-15
------------------

  BUG FIXES:

    * Fix failing test in Launchpad plugin. (Martin Pool)


bzr 1.2rc1 2008-02-13
---------------------

  NOTES WHEN UPGRADING:
  
    * Fetching via the smart protocol may need to reconnect once during a fetch
      if the remote server is running Bazaar 1.1 or earlier, because the client
      attempts to use more efficient requests that confuse older servers.  You
      may be required to re-enter a password or passphrase when this happens.
      This won't happen if the server is upgraded to Bazaar 1.2.
      (Andrew Bennetts)

  CHANGES:

    * Fetching via bzr+ssh will no longer fill ghosts by default (this is
      consistent with pack-0.92 fetching over SFTP). (Robert Collins)

    * Formatting of ``bzr plugins`` output is changed to be more human-
      friendly. Full path of plugins locations will be shown only with
      ``--verbose`` command-line option. (Alexander Belchenko)

    * ``merge`` now prefers to use the submit branch, but will fall back to
      parent branch.  For many users, this has no effect.  But some users who
      pull and merge on the same branch will notice a change.  This change
      makes it easier to work on a branch on two different machines, pulling
      between the machines, while merging from the upstream.
      ``merge --remember`` can now be used to set the submit_branch.
      (Aaron Bentley)

  FEATURES:

    * ``merge --preview`` produces a diff of the changes merge would make,
      but does not actually perform the merge.  (Aaron Bentley)

    * New smart method ``Repository.get_parent_map`` for getting revision
      parent data. This returns additional parent information topologically
      adjacent to the requested data to reduce round trip latency impacts.
      (Robert Collins)

    * New smart method, ``Repository.stream_revisions_chunked``, for fetching
      revision data that streams revision data via a chunked encoding.  This
      avoids buffering large amounts of revision data on the server and on the
      client, and sends less data to the server to request the revisions.
      (Andrew Bennetts, Robert Collins, #178353)

    * The launchpad plugin now handles lp urls of the form
      ``lp://staging/``, ``lp://demo/``, ``lp://dev/`` to use the appropriate
      launchpad instance to do the resolution of the branch identities.
      This is primarily of use to Launchpad developers, but can also
      be used by other users who want to try out Launchpad as
      a branch location without messing up their public Launchpad
      account.  Branches that are pushed to the staging environment
      have an expected lifetime of one day. (Tim Penhey)

  IMPROVEMENTS:

    * Creating a new branch no longer tries to read the entire revision-history
      unnecessarily over smart server operations. (Robert Collins)

    * Fetching between different repository formats with compatible models now
      takes advantage of the smart method to stream revisions.  (Andrew Bennetts)

    * The ``--coverage`` option is now global, rather specific to ``bzr
      selftest``.  (Andrew Bennetts)

    * The ``register-branch`` command will now use the public url of the branch
      containing the current directory, if one has been set and no explicit
      branch is provided.  (Robert Collins)

    * Tweak the ``reannotate`` code path to optimize the 2-parent case.
      Speeds up ``bzr annotate`` with a pack repository by approx 3:2.
      (John Arbash Meinel)

  BUGFIXES:

    * Calculate remote path relative to the shared medium in _SmartClient.  This
      is related to the problem in bug #124089.  (Andrew Bennetts)

    * Cleanly handle connection errors in smart protocol version two, the same
      way as they are handled by version one.  (Andrew Bennetts)

    * Clearer error when ``version-info --custom`` is used without
      ``--template`` (Lukáš Lalinský)

    * Don't raise UnavailableFeature during test setup when medusa is not
      available or tearDown is never called leading to nasty side effects.
      (#137823, Vincent Ladeuil)

    * If a plugin's test suite cannot be loaded, for example because of a syntax
      error in the tests, then ``selftest`` fails, rather than just printing 
      a warning.  (Martin Pool, #189771)
      
    * List possible values for BZR_SSH environment variable in env-variables
      help topic. (Alexander Belchenko, #181842)

    * New methods ``push_log_file`` and ``pop_log_file`` to intercept messages:
      popping the log redirection now precisely restores the previous state,
      which makes it easier to use bzr log output from other programs.
      TestCaseInTempDir no longer depends on a log redirection being established
      by the test framework, which lets bzr tests cleanly run from a normal
      unittest runner.
      (#124153, #124849, Martin Pool, Jonathan Lange)

    * ``pull --quiet`` is now more quiet, in particular a message is no longer
      printed when the remembered pull location is used. (James Westby,
      #185907)

    * ``reconfigure`` can safely be interrupted while fetching.
      (Aaron Bentley, #179316)

    * ``reconfigure`` preserves tags when converting to and from lightweight
      checkouts.  (Aaron Bentley, #182040)

    * Stop polluting /tmp when running selftest.
      (Vincent Ladeuil, #123623)

    * Switch from NFKC => NFC for normalization checks. NFC allows a few
      more characters which should be considered valid.
      (John Arbash Meinel, #185458)

    * The launchpad plugin now uses the ``edge`` xmlrpc server to avoid
      interacting badly with a bug on the launchpad side. (Robert Collins)

    * Unknown hostnames when connecting to a ``bzr://`` URL no longer cause
      tracebacks.  (Andrew Bennetts, #182849)

  API BREAKS:

    * Classes implementing Merge types like Merge3Merger must now accept (and
      honour) a do_merge flag in their constructor.  (Aaron Bentley)

    * ``Repository.add_inventory`` and ``add_revision`` now require the caller
      to previously take a write lock (and start a write group.)
      (Martin Pool)

  TESTING:

    * selftest now accepts --load-list <file> to load a test id list. This
      speeds up running the test suite on a limited set of tests.
      (Vincent Ladeuil)

  INTERNALS:

    * Add a new method ``get_result`` to graph search objects. The resulting
      ``SearchResult`` can be used to recreate the search later, which will
      be useful in reducing network traffic. (Robert Collins)

    * Use convenience function to check whether two repository handles 
      are referring to the same repository in ``Repository.get_graph``. 
      (Jelmer Vernooij, #187162)

    * Fetching now passes the find_ghosts flag through to the 
      ``InterRepository.missing_revision_ids`` call consistently for all
      repository types. This will enable faster missing revision discovery with
      bzr+ssh. (Robert Collins)

    * Fix error handling in Repository.insert_data_stream. (Lukas Lalinsky)

    * ``InterRepository.missing_revision_ids`` is now deprecated in favour of
      ``InterRepository.search_missing_revision_ids`` which returns a 
      ``bzrlib.graph.SearchResult`` suitable for making requests from the smart
      server. (Robert Collins)

    * New error ``NoPublicBranch`` for commands that need a public branch to
      operate. (Robert Collins)
 
    * New method ``iter_inventories`` on Repository for access to many
      inventories. This is primarily used by the ``revision_trees`` method, as
      direct access to inventories is discouraged. (Robert Collins)
 
    * New method ``next_with_ghosts`` on the Graph breadth-first-search objects
      which will split out ghosts and present parents into two separate sets,
      useful for code which needs to be aware of ghosts (e.g. fetching data
      cares about ghosts during revision selection). (Robert Collins)

    * Record a timestamp against each mutter to the trace file, relative to the
      first import of bzrlib.  (Andrew Bennetts)

    * ``Repository.get_data_stream`` is now deprecated in favour of
      ``Repository.get_data_stream_for_search`` which allows less network
      traffic when requesting data streams over a smart server. (Robert Collins)

    * ``RemoteBzrDir._get_tree_branch`` no longer triggers ``_ensure_real``,
      removing one round trip on many network operations. (Robert Collins)

    * RemoteTransport's ``recommended_page_size`` method now returns 64k, like
      SFTPTransport and HttpTransportBase.  (Andrew Bennetts)

    * Repository has a new method ``has_revisions`` which signals the presence
      of many revisions by returning a set of the revisions listed which are
      present. This can be done by index queries without reading data for parent
      revision names etc. (Robert Collins)


bzr 1.1 2008-01-15
------------------

(no changes from 1.1rc1)

bzr 1.1rc1 2008-01-05
---------------------

  CHANGES:
   
   * Dotted revision numbers have been revised. Instead of growing longer with
     nested branches the branch number just increases. (eg instead of 1.1.1.1.1
     we now report 1.2.1.) This helps scale long lived branches which have many
     feature branches merged between them. (John Arbash Meinel)

   * The syntax ``bzr diff branch1 branch2`` is no longer supported.
     Use ``bzr diff branch1 --new branch2`` instead. This change has
     been made to remove the ambiguity where ``branch2`` is in fact a
     specific file to diff within ``branch1``.

  FEATURES:

   * New option to use custom template-based formats in  ``bzr version-info``.
     (Lukáš Lalinský)

   * diff '--using' allows an external diff tool to be used for files.
     (Aaron Bentley)

   * New "lca" merge-type for fast everyday merging that also supports
     criss-cross merges.  (Aaron Bentley)

  IMPROVEMENTS:

   * ``annotate`` now doesn't require a working tree. (Lukáš Lalinský,
     #90049)

   * ``branch`` and ``checkout`` can now use files from a working tree to
     to speed up the process.  For checkout, this requires the new
     --files-from flag.  (Aaron Bentley)

   * ``bzr diff`` now sorts files in alphabetical order.  (Aaron Bentley)

   * ``bzr diff`` now works on branches without working trees. Tree-less
     branches can also be compared to each other and to working trees using
     the new diff options ``--old`` and ``--new``. Diffing between branches,
     with or without trees, now supports specific file filtering as well.
     (Ian Clatworthy, #6700)

   * ``bzr pack`` now orders revision texts in topological order, with newest
     at the start of the file, promoting linear reads for ``bzr log`` and the
     like. This partially fixes #154129. (Robert Collins)

   * Merge directives now fetch prerequisites from the target branch if
     needed.  (Aaron Bentley)

   * pycurl now handles digest authentication.
     (Vincent Ladeuil)

   * ``reconfigure`` can now convert from repositories.  (Aaron Bentley)

   * ``-l`` is now a short form for ``--limit`` in ``log``.  (Matt Nordhoff)

   * ``merge`` now warns when merge directives cause cherrypicks.
     (Aaron Bentley)

   * ``split`` now supported, to enable splitting large trees into smaller
     pieces.  (Aaron Bentley)

  BUGFIXES:

   * Avoid AttributeError when unlocking a pack repository when an error occurs.
     (Martin Pool, #180208)

   * Better handle short reads when processing multiple range requests.
     (Vincent Ladeuil, #179368)

   * build_tree acceleration uses the correct path when a file has been moved.
     (Aaron Bentley)

   * ``commit`` now succeeds when a checkout and its master branch share a
     repository.  (Aaron Bentley, #177592)

   * Fixed error reporting of unsupported timezone format in
     ``log --timezone``. (Lukáš Lalinský, #178722)

   * Fixed Unicode encoding error in ``ignored`` when the output is
     redirected to a pipe. (Lukáš Lalinský)

   * Fix traceback when sending large response bodies over the smart protocol
     on Windows. (Andrew Bennetts, #115781)

   * Fix ``urlutils.relative_url`` for the case of two ``file:///`` URLs
     pointed to different logical drives on Windows.
     (Alexander Belchenko, #90847)

   * HTTP test servers are now compatible with the http protocol version 1.1.
     (Vincent Ladeuil, #175524)

   * _KnitParentsProvider.get_parent_map now handles requests for ghosts
     correctly, instead of erroring or attributing incorrect parents to ghosts.
     (Aaron Bentley)

   * ``merge --weave --uncommitted`` now works.  (Aaron Bentley)

   * pycurl authentication handling was broken and incomplete. Fix handling of
     user:pass embedded in the urls.
     (Vincent Ladeuil, #177643)

   * Files inside non-directories are now handled like other conflict types.
     (Aaron Bentley, #177390)

   * ``reconfigure`` is able to convert trees into lightweight checkouts.
     (Aaron Bentley)

   * Reduce lockdir timeout to 0 when running ``bzr serve``.  (Andrew Bennetts,
     #148087)

   * Test that the old ``version_info_format`` functions still work, even
     though they are deprecated. (John Arbash Meinel, ShenMaq, #177872)

   * Transform failures no longer cause ImmortalLimbo errors (Aaron Bentley,
     #137681)

   * ``uncommit`` works even when the commit messages of revisions to be
     removed use characters not supported in the terminal encoding.
     (Aaron Bentley)

   * When dumb http servers return whole files instead of the requested ranges,
     read the remaining bytes by chunks to avoid overflowing network buffers.
     (Vincent Ladeuil, #175886)

  DOCUMENTATION:

   * Minor tweaks made to the bug tracker integration documentation.
     (Ian Clatworthy)

   * Reference material has now be moved out of the User Guide and added
     to the User Reference. The User Reference has gained 4 sections as
     a result: Authenication Settings, Configuration Settings, Conflicts
     and Hooks. All help topics are now dumped into text format in the
     doc/en/user-reference directory for those who like browsing that
     information in their editor. (Ian Clatworthy)

   * *Using Bazaar with Launchpad* tutorial added. (Ian Clatworthy)

  INTERNALS:

    * find_* methods available for BzrDirs, Branches and WorkingTrees.
      (Aaron Bentley)

    * Help topics can now be loaded from files. 
      (Ian Clatworthy, Alexander Belchenko)

    * get_parent_map now always provides tuples as its output.  (Aaron Bentley)

    * Parent Providers should now implement ``get_parent_map`` returning a
      dictionary instead of ``get_parents`` returning a list.
      ``Graph.get_parents`` is now deprecated. (John Arbash Meinel,
      Robert Collins)

    * Patience Diff now supports arbitrary python objects, as long as they
      support ``hash()``. (John Arbash Meinel)

    * Reduce selftest overhead to establish test names by memoization.
      (Vincent Ladeuil)

  API BREAKS:

  TESTING:

   * Modules can now customise their tests by defining a ``load_tests``
     attribute. ``pydoc bzrlib.tests.TestUtil.TestLoader.loadTestsFromModule``
     for the documentation on this attribute. (Robert Collins)

   * New helper function ``bzrlib.tests.condition_id_re`` which helps
     filter tests based on a regular expression search on the tests id.
     (Robert Collins)
    
   * New helper function ``bzrlib.tests.condition_isinstance`` which helps
     filter tests based on class. (Robert Collins)
    
   * New helper function ``bzrlib.tests.exclude_suite_by_condition`` which
     generalises the ``exclude_suite_by_re`` function. (Robert Collins)

   * New helper function ``bzrlib.tests.filter_suite_by_condition`` which
     generalises the ``filter_suite_by_re`` function. (Robert Collins)

   * New helper method ``bzrlib.tests.exclude_tests_by_re`` which gives a new
     TestSuite that does not contain tests from the input that matched a
     regular expression. (Robert Collins)

   * New helper method ``bzrlib.tests.randomize_suite`` which returns a
     randomized copy of the input suite. (Robert Collins)

   * New helper method ``bzrlib.tests.split_suite_by_re`` which splits a test
     suite into two according to a regular expression. (Robert Collins)

   * Parametrize all http tests for the transport implementations, the http
     protocol versions (1.0 and 1.1) and the authentication schemes.
     (Vincent Ladeuil) 

   * The ``exclude_pattern`` and ``random_order`` parameters to the function
     ``bzrlib.tests.filter_suite_by_re`` have been deprecated. (Robert Collins)

   * The method ``bzrlib.tests.sort_suite_by_re`` has been deprecated. It is 
     replaced by the new helper methods added in this release. (Robert Collins)


bzr 1.0 2007-12-14
------------------

  DOCUMENTATION:

   * More improvements and fixes to the User Guide.  (Ian Clatworthy)

   * Add information on cherrypicking/rebasing to the User Guide.
     (Ian Clatworthy)

   * Improve bug tracker integration documentation. (Ian Clatworthy)

   * Minor edits to ``Bazaar in five minutes`` from David Roberts and
     to the rebasing section of the User Guide from Aaron Bentley.
     (Ian Clatworthy)


bzr 1.0rc3 2007-12-11
---------------------

  CHANGES:
   
   * If a traceback occurs, users are now asked to report the bug 
     through Launchpad (https://bugs.launchpad.net/bzr/), rather than 
     by mail to the mailing list.
     (Martin Pool)

  BUGFIXES:

   * Fix Makefile rules for doc generation. (Ian Clatworthy, #175207)

   * Give more feedback during long http downloads by making readv deliver data
     as it arrives for urllib, and issue more requests for pycurl. High latency
     networks are better handled by urllib, the pycurl implementation give more
     feedback but also incur more latency.
     (Vincent Ladeuil, #173010)

   * Implement _make_parents_provider on RemoteRepository, allowing generating
     bundles against branches on a smart server.  (Andrew Bennetts, #147836)

  DOCUMENTATION:

   * Improved user guide.  (Ian Clatworthy)

   * The single-page quick reference guide is now available as a PDF.
     (Ian Clatworthy)

  INTERNALS:

    * readv urllib http implementation is now a real iterator above the
      underlying socket and deliver data as soon as it arrives. 'get' still
      wraps its output in a StringIO.
      (Vincent Ladeuil)


bzr 1.0rc2 2007-12-07
---------------------

  IMPROVEMENTS:

   * Added a --coverage option to selftest. (Andrew Bennetts)

   * Annotate merge (merge-type=weave) now supports cherrypicking.
     (Aaron Bentley)

   * ``bzr commit`` now doesn't print the revision number twice. (Matt
     Nordhoff, #172612)

   * New configuration option ``bugtracker_<tracker_abbrevation>_url`` to
     define locations of bug trackers that are not directly supported by
     bzr or a plugin. The URL will be treated as a template and ``{id}``
     placeholders will be replaced by specific bug IDs.  (Lukáš Lalinský)

   * Support logging single merge revisions with short and line log formatters.
     (Kent Gibson)

   * User Guide enhanced with suggested readability improvements from
     Matt Revell and corrections from John Arbash Meinel. (Ian Clatworthy)

   * Quick Start Guide renamed to Quick Start Card, moved down in
     the catalog, provided in pdf and png format and updated to refer
     to ``send`` instead of ``bundle``. (Ian Clatworthy, #165080)

   * ``switch`` can now be used on heavyweight checkouts as well as
     lightweight ones. After switching a heavyweight checkout, the
     local branch is a mirror/cache of the new bound branch and
     uncommitted changes in the working tree are merged. As a safety
     check, if there are local commits in a checkout which have not
     been committed to the previously bound branch, then ``switch``
     fails unless the ``--force`` option is given. This option is
     now also required if the branch a lightweight checkout is pointing
     to has been moved. (Ian Clatworthy)

  INTERNALS:

    * New -Dhttp debug option reports http connections, requests and responses.
      (Vincent Ladeuil)

    * New -Dmerge debug option, which emits merge plans for merge-type=weave.

  BUGFIXES:

   * Better error message when running ``bzr cat`` on a non-existant branch.
     (Lukáš Lalinský, #133782)

   * Catch OSError 17 (file exists) in final phase of tree transform and show
     filename to user.
     (Alexander Belchenko, #111758)

   * Catch ShortReadvErrors while using pycurl. Also make readv more robust by
     allowing multiple GET requests to be issued if too many ranges are
     required.
     (Vincent Ladeuil, #172701)

   * Check for missing basis texts when fetching from packs to packs.
     (John Arbash Meinel, #165290)

   * Fall back to showing e-mail in ``log --short/--line`` if the 
     committer/author has only e-mail. (Lukáš Lalinský, #157026)

  API BREAKS:

   * Deprecate not passing a ``location`` argument to commit reporters'
     ``started`` methods. (Matt Nordhoff)


bzr 1.0rc1 2007-11-30
---------------------

  NOTES WHEN UPGRADING:

   * The default repository format is now ``pack-0.92``.  This 
     default is used when creating new repositories with ``init`` and 
     ``init-repo``, and when branching over bzr+ssh or bzr+hpss. 
     (See https://bugs.launchpad.net/bugs/164626)

     This format can be read and written by Bazaar 0.92 and later, and 
     data can be transferred to and from older formats.

     To upgrade, please reconcile your repository (``bzr reconcile``), and then
     upgrade (``bzr upgrade``). 
     
     ``pack-0.92`` offers substantially better scaling and performance than the
     previous knits format. Some operations are slower where the code already
     had bad scaling characteristics under knits, the pack format makes such
     operations more visible as part of being more scalable overall. We will
     correct such operations over the coming releases and encourage the filing
     of bugs on any operation which you observe to be slower in a packs
     repository. One particular case that we do not intend to fix is pulling
     data from a pack repository into a knit repository over a high latency
     link;  downgrading such data requires reinsertion of the file texts, and
     this is a classic space/time tradeoff. The current implementation is
     conservative on memory usage because we need to support converting data
     from any tree without problems.  
     (Robert Collins, Martin Pool, #164476)

  CHANGES:

   * Disable detection of plink.exe as possible ssh vendor. Plink vendor
     still available if user selects it explicitly with BZR_SSH environment
     variable. (Alexander Belchenko, workaround for bug #107593)

   * The pack format is now accessible as "pack-0.92", or "pack-0.92-subtree" 
     to enable the subtree functions (for example, for bzr-svn).  
     See http://doc.bazaar-vcs.org/latest/developer/packrepo.html
     (Martin Pool)

  FEATURES:

   * New ``authentication.conf`` file holding the password or other credentials
     for remote servers. This can be used for ssh, sftp, smtp and other 
     supported transports.
     (Vincent Ladeuil)

   * New rich-root and rich-root-pack formats, recording the same data about
     tree roots that's recorded for all other directories.
     (Aaron Bentley, #164639)

   * ``pack-0.92`` repositories can now be reconciled.
     (Robert Collins, #154173)

   * ``switch`` command added for changing the branch a lightweight checkout
     is associated with and updating the tree to reflect the latest content
     accordingly. This command was previously part of the BzrTools plug-in.
     (Ian Clatworthy, Aaron Bentley, David Allouche)

   * ``reconfigure`` command can now convert branches, trees, or checkouts to
     lightweight checkouts.  (Aaron Bentley)

  PERFORMANCE:

   * Commit updates the state of the working tree via a delta rather than
     supplying entirely new basis trees. For commit of a single specified file
     this reduces the wall clock time for commit by roughly a 30%.
     (Robert Collins, Martin Pool)

   * Commit with many automatically found deleted paths no longer performs
     linear scanning for the children of those paths during inventory
     iteration. This should fix commit performance blowing out when many such
     paths occur during commit. (Robert Collins, #156491)

   * Fetch with pack repositories will no longer read the entire history graph.
     (Robert Collins, #88319)

   * Revert takes out an appropriate lock when reverting to a basis tree, and
     does not read the basis inventory twice. (Robert Collins)

   * Diff does not require an inventory to be generated on dirstate trees.
     (Aaron Bentley, #149254)

   * New annotate merge (--merge-type=weave) implementation is fast on
     versionedfiles withough cached annotations, e.g. pack-0.92.
     (Aaron Bentley)

  IMPROVEMENTS:

   * ``bzr merge`` now warns when it encounters a criss-cross merge.
     (Aaron Bentley)

   * ``bzr send`` now doesn't require the target e-mail address to be
     specified on the command line if an interactive e-mail client is used.
     (Lukáš Lalinský)

   * ``bzr tags`` now prints the revision number for each tag, instead of
     the revision id, unless --show-ids is passed. In addition, tags can be
     sorted chronologically instead of lexicographically with --sort=time.
     (Adeodato Simó, #120231)

   * Windows standalone version of bzr is able to load system-wide plugins from
     "plugins" subdirectory in installation directory. In addition standalone
     installer write to the registry (HKLM\SOFTWARE\Bazaar) useful info 
     about paths and bzr version. (Alexander Belchenko, #129298)

  DOCUMENTATION:

  BUG FIXES:

   * A progress bar has been added for knitpack -> knitpack fetching.
     (Robert Collins, #157789, #159147)

   * Branching from a branch via smart server now preserves the repository
     format. (Andrew Bennetts,  #164626)
     
   * ``commit`` is now able to invoke an external editor in a non-ascii
     directory. (Daniel Watkins, #84043)

   * Catch connection errors for ftp.
     (Vincent Ladeuil, #164567)

   * ``check`` no longer reports spurious unreferenced text versions.
     (Robert Collins, John A Meinel, #162931, #165071)

   * Conflicts are now resolved recursively by ``revert``.
     (Aaron Bentley, #102739)

   * Detect invalid transport reuse attempts by catching invalid URLs.
     (Vincent Ladeuil, #161819)

   * Deleting a file without removing it shows a correct diff, not a traceback.
     (Aaron Bentley)

   * Do no use timeout in HttpServer anymore.
     (Vincent Ladeuil, #158972).

   * Don't catch the exceptions related to the http pipeline status before
     retrying an http request or some programming errors may be masked.
     (Vincent Ladeuil, #160012)

   * Fix ``bzr rm`` to not delete modified and ignored files.
     (Lukáš Lalinský, #172598)

   * Fix exception when revisionspec contains merge revisons but log
     formatter doesn't support merge revisions. (Kent Gibson, #148908)

   * Fix exception when ScopeReplacer is assigned to before any members have
     been retrieved.  (Aaron Bentley)

   * Fix multiple connections during checkout --lightweight.
     (Vincent Ladeuil, #159150)

   * Fix possible error in insert_data_stream when copying between 
     pack repositories over bzr+ssh or bzr+http.  
     KnitVersionedFile.get_data_stream now makes sure that requested
     compression parents are sent before any delta hunks that depend 
     on them.
     (Martin Pool, #164637)

   * Fix typo in limiting offsets coalescing for http, leading to
     whole files being downloaded instead of parts.
     (Vincent Ladeuil, #165061)

   * FTP server errors don't error in the error handling code.
     (Robert Collins, #161240)

   * Give a clearer message when a pull fails because the source needs
     to be reconciled.
     (Martin Pool, #164443)

   * It is clearer when a plugin cannot be loaded because of its name, and a
     suggestion for an acceptable name is given. (Daniel Watkins, #103023)

   * Leave port as None in transport objects if user doesn't
     specify a port in urls.
     (vincent Ladeuil, #150860)

   * Make sure Repository.fetch(self) is properly a no-op for all
     Repository implementations. (John Arbash Meinel, #158333)

   * Mark .bzr directories as "hidden" on Windows.
     (Alexander Belchenko, #71147)

   * ``merge --uncommitted`` can now operate on a single file.
     (Aaron Bentley, Lukáš Lalinský, #136890)

   * Obsolete packs are now cleaned up by pack and autopack operations.
     (Robert Collins, #153789)

   * Operations pulling data from a smart server where the underlying
     repositories are not both annotated/both unannotated will now work.
     (Robert Collins, #165304).

   * Reconcile now shows progress bars. (Robert Collins, #159351)

   * ``RemoteBranch`` was not initializing ``self._revision_id_to_revno_map``
     properly. (John Arbash Meinel, #162486)

   * Removing an already-removed file reports the file does not exist. (Daniel
     Watkins, #152811)

   * Rename on Windows is able to change filename case.
     (Alexander Belchenko, #77740)

   * Return error instead of a traceback for ``bzr log -r0``.
     (Kent Gibson, #133751)

   * Return error instead of a traceback when bzr is unable to create
     symlink on some platforms (e.g. on Windows).
     (Alexander Belchenko, workaround for #81689)

   * Revert doesn't crash when restoring a single file from a deleted
     directory. (Aaron Bentley)

   * Stderr output via logging mechanism now goes through encoded wrapper
     and no more uses utf-8, but terminal encoding instead. So all unicode
     strings now should be readable in non-utf-8 terminal.
     (Alexander Belchenko, #54173)

   * The error message when ``move --after`` should be used makes how to do so
     clearer. (Daniel Watkins, #85237)

   * Unicode-safe output from ``bzr info``. The output will be encoded
     using the terminal encoding and unrepresentable characters will be
     replaced by '?'. (Lukáš Lalinský, #151844)

   * Working trees are no longer created when pushing into a local no-trees
     repo. (Daniel Watkins, #50582)

   * Upgrade util/configobj to version 4.4.0.
     (Vincent Ladeuil, #151208).

   * Wrap medusa ftp test server as an FTPServer feature.
     (Vincent Ladeuil, #157752)

  API BREAKS:

   * ``osutils.backup_file`` is deprecated. Actually it's not used in bzrlib
     during very long time. (Alexander Belchenko)

   * The return value of
     ``VersionedFile.iter_lines_added_or_present_in_versions`` has been
     changed. Previously it was an iterator of lines, now it is an iterator of
     (line, version_id) tuples. This change has been made to aid reconcile and
     fetch operations. (Robert Collins)

   * ``bzrlib.repository.get_versioned_file_checker`` is now private.
     (Robert Collins)

   * The Repository format registry default has been removed; it was previously
     obsoleted by the bzrdir format default, which implies a default repository
     format.
     (Martin Pool)

  INTERNALS:

   * Added ``ContainerSerialiser`` and ``ContainerPushParser`` to
     ``bzrlib.pack``.  These classes provide more convenient APIs for generating
     and parsing containers from streams rather than from files.  (Andrew
     Bennetts)

   * New module ``lru_cache`` providing a cache for use by tasks that need
     semi-random access to large amounts of data. (John A Meinel)

   * InventoryEntry.diff is now deprecated.  Please use diff.DiffTree instead.

  TESTING:


bzr 0.92 2007-11-05
-------------------

  CHANGES:

  * New uninstaller on Win32.  (Alexander Belchenko)


bzr 0.92rc1 2007-10-29
----------------------

  NOTES WHEN UPGRADING:

  CHANGES:
  
   * ``bzr`` now returns exit code 4 if an internal error occurred, and 
     3 if a normal error occurred.  (Martin Pool)

   * ``pull``, ``merge`` and ``push`` will no longer silently correct some
     repository index errors that occured as a result of the Weave disk format.
     Instead the ``reconcile`` command needs to be run to correct those
     problems if they exist (and it has been able to fix most such problems
     since bzr 0.8). Some new problems have been identified during this release
     and you should run ``bzr check`` once on every repository to see if you
     need to reconcile. If you cannot ``pull`` or ``merge`` from a remote
     repository due to mismatched parent errors - a symptom of index errors -
     you should simply take a full copy of that remote repository to a clean
     directory outside any local repositories, then run reconcile on it, and
     finally pull from it locally. (And naturally email the repositories owner
     to ask them to upgrade and run reconcile).
     (Robert Collins)

  FEATURES:

   * New ``knitpack-experimental`` repository format. This is interoperable with
     the ``dirstate-tags`` format but uses a smarter storage design that greatly
     speeds up many operations, both local and remote. This new format can be
     used as an option to the ``init``, ``init-repository`` and ``upgrade``
     commands. See http://doc.bazaar-vcs.org/0.92/developers/knitpack.html
     for further details. (Robert Collins)

   * For users of bzr-svn (and those testing the prototype subtree support) that
     wish to try packs, a new ``knitpack-subtree-experimental`` format has also
     been added. This is interoperable with the ``dirstate-subtrees`` format.
     (Robert Collins)

   * New ``reconfigure`` command. (Aaron Bentley)

   * New ``revert --forget-merges`` command, which removes the record of a pending 
     merge without affecting the working tree contents.  (Martin Pool)

   * New ``bzr_remote_path`` configuration variable allows finer control of
     remote bzr locations than BZR_REMOTE_PATH environment variable.
     (Aaron Bentley)

   * New ``launchpad-login`` command to tell Bazaar your Launchpad
     user ID.  This can then be used by other functions of the
     Launchpad plugin. (James Henstridge)

  PERFORMANCE:

   * Commit in quiet mode is now slightly faster as the information to
     output is no longer calculated. (Ian Clatworthy)

   * Commit no longer checks for new text keys during insertion when the
     revision id was deterministically unique. (Robert Collins)

   * Committing a change which is not a merge and does not change the number of
     files in the tree is faster by utilising the data about whether files are
     changed to determine if the tree is unchanged rather than recalculating
     it at the end of the commit process. (Robert Collins)

   * Inventory serialisation no longer double-sha's the content.
     (Robert Collins)

   * Knit text reconstruction now avoids making copies of the lines list for
     interim texts when building a single text. The new ``apply_delta`` method
     on ``KnitContent`` aids this by allowing modification of the revision id
     such objects represent. (Robert Collins)

   * Pack indices are now partially parsed for specific key lookup using a
     bisection approach. (Robert Collins)

   * Partial commits are now approximately 40% faster by walking over the
     unselected current tree more efficiently. (Robert Collins)

   * XML inventory serialisation takes 20% less time while being stricter about
     the contents. (Robert Collins)

   * Graph ``heads()`` queries have been fixed to no longer access all history
     unnecessarily. (Robert Collins)

  IMPROVEMENTS:

   * ``bzr+https://`` smart server across https now supported. 
     (John Ferlito, Martin Pool, #128456)

   * Mutt is now a supported mail client; set ``mail_client=mutt`` in your
     bazaar.conf and ``send`` will use mutt. (Keir Mierle)

   * New option ``-c``/``--change`` for ``merge`` command for cherrypicking 
     changes from one revision. (Alexander Belchenko, #141368)

   * Show encodings, locale and list of plugins in the traceback message.
     (Martin Pool, #63894)

   * Experimental directory formats can now be marked with
     ``experimental = True`` during registration. (Ian Clatworthy)

  DOCUMENTATION:

   * New *Bazaar in Five Minutes* guide.  (Matthew Revell)

   * The hooks reference documentation is now converted to html as expected.
     (Ian Clatworthy)

  BUG FIXES:

   * Connection error reporting for the smart server has been fixed to
     display a user friendly message instead of a traceback.
     (Ian Clatworthy, #115601)

   * Make sure to use ``O_BINARY`` when opening files to check their
     sha1sum. (Alexander Belchenko, John Arbash Meinel, #153493)

   * Fix a problem with Win32 handling of the executable bit.
     (John Arbash Meinel, #149113)

   * ``bzr+ssh://`` and ``sftp://`` URLs that do not specify ports explicitly
     no longer assume that means port 22.  This allows people using OpenSSH to
     override the default port in their ``~/.ssh/config`` if they wish.  This
     fixes a bug introduced in bzr 0.91.  (Andrew Bennetts, #146715)

   * Commands reporting exceptions can now be profiled and still have their
     data correctly dumped to a file. For example, a ``bzr commit`` with
     no changes still reports the operation as pointless but doing so no
     longer throws away the profiling data if this command is run with
     ``--lsprof-file callgrind.out.ci`` say. (Ian Clatworthy)

   * Fallback to ftp when paramiko is not installed and sftp can't be used for
     ``tests/commands`` so that the test suite is still usable without
     paramiko.
     (Vincent Ladeuil, #59150)

   * Fix commit ordering in corner case. (Aaron Bentley, #94975)

   * Fix long standing bug in partial commit when there are renames 
     left in tree. (Robert Collins, #140419)

   * Fix selftest semi-random noise during http related tests.
     (Vincent Ladeuil, #140614)

   * Fix typo in ftp.py making the reconnection fail on temporary errors.
     (Vincent Ladeuil, #154259)

   * Fix failing test by comparing real paths to cover the case where the TMPDIR
     contains a symbolic link.
     (Vincent Ladeuil, #141382).

   * Fix log against smart server branches that don't support tags.
     (James Westby, #140615)

   * Fix pycurl http implementation by defining error codes from
     pycurl instead of relying on an old curl definition.
     (Vincent Ladeuil, #147530)

   * Fix 'unprintable error' message when displaying BzrCheckError and 
     some other exceptions on Python 2.5.
     (Martin Pool, #144633)

   * Fix ``Inventory.copy()`` and add test for it. (Jelmer Vernooij)

   * Handles default value for ListOption in cmd_commit.
     (Vincent Ladeuil, #140432)

   * HttpServer and FtpServer need to be closed properly or a listening socket
     will remain opened.
     (Vincent Ladeuil, #140055)

   * Monitor the .bzr directory created in the top level test
     directory to detect leaking tests.
     (Vincent Ladeuil, #147986)

   * The basename, not the full path, is now used when checking whether
     the profiling dump file begins with ``callgrind.out`` or not. This
     fixes a bug reported by Aaron Bentley on IRC. (Ian Clatworthy)

   * Trivial fix for invoking command ``reconfigure`` without arguments.
     (Rob Weir, #141629)

   * ``WorkingTree.rename_one`` will now raise an error if normalisation of the
     new path causes bzr to be unable to access the file. (Robert Collins)

   * Correctly detect a NoSuchFile when using a filezilla server. (Gary van der
     Merwe)

  API BREAKS:

   * ``bzrlib.index.GraphIndex`` now requires a size parameter to the
     constructor, for enabling bisection searches. (Robert Collins)

   * ``CommitBuilder.record_entry_contents`` now requires the root entry of a
     tree be supplied to it, previously failing to do so would trigger a
     deprecation warning. (Robert Collins)

   * ``KnitVersionedFile.add*`` will no longer cache added records even when
     enable_cache() has been called - the caching feature is now exclusively for
     reading existing data. (Robert Collins)

   * ``ReadOnlyLockError`` is deprecated; ``LockFailed`` is usually more 
     appropriate.  (Martin Pool)

   * Removed ``bzrlib.transport.TransportLogger`` - please see the new
     ``trace+`` transport instead. (Robert Collins)

   * Removed previously deprecated varargs interface to ``TestCase.run_bzr`` and
     deprecated methods ``TestCase.capture`` and ``TestCase.run_bzr_captured``.
     (Martin Pool)

   * Removed previous deprecated ``basis_knit`` parameter to the
     ``KnitVersionedFile`` constructor. (Robert Collins)

   * Special purpose method ``TestCase.run_bzr_decode`` is moved to the test_non_ascii 
     class that needs it.
     (Martin Pool)

   * The class ``bzrlib.repofmt.knitrepo.KnitRepository3`` has been folded into
     ``KnitRepository`` by parameters to the constructor. (Robert Collins)

   * The ``VersionedFile`` interface now allows content checks to be bypassed
     by supplying check_content=False.  This saves nearly 30% of the minimum
     cost to store a version of a file. (Robert Collins)

   * Tree's with bad state such as files with no length or sha will no longer
     be silently accepted by the repository XML serialiser. To serialise
     inventories without such data, pass working=True to write_inventory.
     (Robert Collins)

   * ``VersionedFile.fix_parents`` has been removed as a harmful API.
     ``VersionedFile.join`` will no longer accept different parents on either
     side of a join - it will either ignore them, or error, depending on the
     implementation. See notes when upgrading for more information.
     (Robert Collins)

  INTERNALS:

   * ``bzrlib.transport.Transport.put_file`` now returns the number of bytes
     put by the method call, to allow avoiding stat-after-write or
     housekeeping in callers. (Robert Collins)

   * ``bzrlib.xml_serializer.Serializer`` is now responsible for checking that
     mandatory attributes are present on serialisation and deserialisation.
     This fixes some holes in API usage and allows better separation between
     physical storage and object serialisation. (Robert Collins)

   * New class ``bzrlib.errors.InternalBzrError`` which is just a convenient
     shorthand for deriving from BzrError and setting internal_error = True.
     (Robert Collins)

   * New method ``bzrlib.mutabletree.update_to_one_parent_via_delta`` for
     moving the state of a parent tree to a new version via a delta rather than
     a complete replacement tree. (Robert Collins)

   * New method ``bzrlib.osutils.minimum_path_selection`` useful for removing
     duplication from user input, when a user mentions both a path and an item
     contained within that path. (Robert Collins)

   * New method ``bzrlib.repository.Repository.is_write_locked`` useful for
     determining if a repository is write locked. (Robert Collins)

   * New method on ``bzrlib.tree.Tree`` ``path_content_summary`` provides a
     tuple containing the key information about a path for commit processing
     to complete. (Robert Collins)

   * New method on xml serialisers, write_inventory_to_lines, which matches the
     API used by knits for adding content. (Robert Collins)

   * New module ``bzrlib.bisect_multi`` with generic multiple-bisection-at-once
     logic, currently only available for byte-based lookup
     (``bisect_multi_bytes``). (Robert Collins)

   * New helper ``bzrlib.tuned_gzip.bytes_to_gzip`` which takes a byte string
     and returns a gzipped version of the same. This is used to avoid a bunch
     of api friction during adding of knit hunks. (Robert Collins)

   * New parameter on ``bzrlib.transport.Transport.readv``
     ``adjust_for_latency`` which changes readv from returning strictly the
     requested data to inserted return larger ranges and in forward read order
     to reduce the effect of network latency. (Robert Collins)

   * New parameter yield_parents on ``Inventory.iter_entries_by_dir`` which
     causes the parents of a selected id to be returned recursively, so all the
     paths from the root down to each element of selected_file_ids are
     returned. (Robert Collins)

   * Knit joining has been enhanced to support plain to annotated conversion
     and annotated to plain conversion. (Ian Clatworthy)

   * The CommitBuilder method ``record_entry_contents`` now returns summary
     information about the effect of the commit on the repository. This tuple
     contains an inventory delta item if the entry changed from the basis, and a
     boolean indicating whether a new file graph node was recorded.
     (Robert Collins)

   * The python path used in the Makefile can now be overridden.
     (Andrew Bennetts, Ian Clatworthy)

  TESTING:

   * New transport implementation ``trace+`` which is useful for testing,
     logging activity taken to its _activity attribute. (Robert Collins)

   * When running bzr commands within the test suite, internal exceptions are
     not caught and reported in the usual way, but rather allowed to propagate
     up and be visible to the test suite.  A new API ``run_bzr_catch_user_errors``
     makes this behavior available to other users.
     (Martin Pool)

   * New method ``TestCase.call_catch_warnings`` for testing methods that 
     raises a Python warning.  (Martin Pool)


bzr 0.91 2007-09-26
-------------------

  BUG FIXES:

   * Print a warning instead of aborting the ``python setup.py install``
     process if building of a C extension is not possible.
     (Lukáš Lalinský, Alexander Belchenko)

   * Fix commit ordering in corner case (Aaron Bentley, #94975)

   * Fix ''bzr info bzr://host/'' and other operations on ''bzr://' URLs with
     an implicit port.  We were incorrectly raising PathNotChild due to
     inconsistent treatment of the ''_port'' attribute on the Transport object.
     (Andrew Bennetts, #133965)

   * Make RemoteRepository.sprout cope gracefully with servers that don't
     support the ``Repository.tarball`` request.
     (Andrew Bennetts)


bzr 0.91rc2 2007-09-11
----------------------

   * Replaced incorrect tarball for previous release; a debug statement was left 
     in bzrlib/remote.py.


bzr 0.91rc1 2007-09-11
----------------------

  CHANGES:

   * The default branch and repository format has changed to 
     ``dirstate-tags``, so tag commands are active by default.
     This format is compatible with Bazaar 0.15 and later.
     This incidentally fixes bug #126141.
     (Martin Pool)

   * ``--quiet`` or ``-q`` is no longer a global option. If present, it
     must now appear after the command name. Scripts doing things like
     ``bzr -q missing`` need to be rewritten as ``bzr missing -q``.
     (Ian Clatworthy)

  FEATURES:

   * New option ``--author`` in ``bzr commit`` to specify the author of the
     change, if it's different from the committer. ``bzr log`` and
     ``bzr annotate`` display the author instead of the committer.
     (Lukáš Lalinský)

   * In addition to global options and command specific options, a set of
     standard options are now supported. Standard options are legal for
     all commands. The initial set of standard options are:
     
     * ``--help`` or ``-h`` - display help message
     * ``--verbose`` or ``-v`` - display additional information
     * ``--quiet``  or ``-q`` - only output warnings and errors.

     Unlike global options, standard options can be used in aliases and
     may have command-specific help. (Ian Clatworthy)

   * Verbosity level processing has now been unified. If ``--verbose``
     or ``-v`` is specified on the command line multiple times, the
     verbosity level is made positive the first time then increased.
     If ``--quiet`` or ``-q`` is specified on the command line
     multiple times, the verbosity level is made negative the first
     time then decreased. To get the default verbosity level of zero,
     either specify none of the above , ``--no-verbose`` or ``--no-quiet``.
     Note that most commands currently ignore the magnitude of the
     verbosity level but do respect *quiet vs normal vs verbose* when
     generating output. (Ian Clatworthy)

   * ``Branch.hooks`` now supports ``pre_commit`` hook. The hook's signature
     is documented in BranchHooks constructor. (Nam T. Nguyen, #102747)

   * New ``Repository.stream_knit_data_for_revisions`` request added to the
     network protocol for greatly reduced roundtrips when retrieving a set of
     revisions. (Andrew Bennetts)

  BUG FIXES:

   * ``bzr plugins`` now lists the version number for each plugin in square
     brackets after the path. (Robert Collins, #125421)

   * Pushing, pulling and branching branches with subtree references was not
     copying the subtree weave, preventing the file graph from being accessed
     and causing errors in commits in clones. (Robert Collins)

   * Suppress warning "integer argument expected, got float" from Paramiko,
     which sometimes caused false test failures.  (Martin Pool)

   * Fix bug in bundle 4 that could cause attempts to write data to wrong
     versionedfile.  (Aaron Bentley)

   * Diffs generated using "diff -p" no longer break the patch parser.
     (Aaron Bentley)

   * get_transport treats an empty possible_transports list the same as a non-
     empty one.  (Aaron Bentley)

   * patch verification for merge directives is reactivated, and works with
     CRLF and CR files.  (Aaron Bentley)

   * Accept ..\ as a path in revision specifiers. This fixes for example
     "-r branch:..\other-branch" on Windows.  (Lukáš Lalinský) 

   * ``BZR_PLUGIN_PATH`` may now contain trailing slashes.
     (Blake Winton, #129299)

   * man page no longer lists hidden options (#131667, Aaron Bentley)

   * ``uncommit --help`` now explains the -r option adequately.  (Daniel
     Watkins, #106726)

   * Error messages are now better formatted with parameters (such as
     filenames) quoted when necessary. This avoids confusion when directory
     names ending in a '.' at the end of messages were confused with a
     full stop that may or not have been there. (Daniel Watkins, #129791)

   * Fix ``status FILE -r X..Y``. (Lukáš Lalinský)

   * If a particular command is an alias, ``help`` will show the alias
     instead of claiming there is no help for said alias. (Daniel Watkins,
     #133548)

   * TreeTransform-based operations, like pull, merge, revert, and branch,
     now roll back if they encounter an error.  (Aaron Bentley, #67699)

   * ``bzr commit`` now exits cleanly if a character unsupported by the
     current encoding is used in the commit message.  (Daniel Watkins,
     #116143)

   * bzr send uses default values for ranges when only half of an elipsis
     is specified ("-r..5" or "-r5..").  (#61685, Aaron Bentley)

   * Avoid trouble when Windows ssh calls itself 'plink' but no plink
     binary is present.  (Martin Albisetti, #107155)

   * ``bzr remove`` should remove clean subtrees.  Now it will remove (without
     needing ``--force``) subtrees that contain no files with text changes or
     modified files.  With ``--force`` it removes the subtree regardless of
     text changes or unknown files. Directories with renames in or out (but
     not changed otherwise) will now be removed without needing ``--force``.
     Unknown ignored files will be deleted without needing ``--force``.
     (Marius Kruger, #111665)

   * When two plugins conflict, the source of both the losing and now the
     winning definition is shown.  (Konstantin Mikhaylov, #5454)

   * When committing to a branch, the location being committed to is
     displayed.  (Daniel Watkins, #52479)

   * ``bzr --version`` takes care about encoding of stdout, especially
     when output is redirected. (Alexander Belchenko, #131100)

   * Prompt for an ftp password if none is provided.
     (Vincent Ladeuil, #137044)

   * Reuse bound branch associated transport to avoid multiple
     connections.
     (Vincent Ladeuil, #128076, #131396)

   * Overwrite conflicting tags by ``push`` and ``pull`` if the
     ``--overwrite`` option is specified.  (Lukáš Lalinský, #93947)

   * In checkouts, tags are copied into the master branch when created,
     changed or deleted, and are copied into the checkout when it is 
     updated.  (Martin Pool, #93856, #93860)

   * Print a warning instead of aborting the ``python setup.py install``
     process if building of a C extension is not possible.
     (Lukáš Lalinský, Alexander Belchenko)

  IMPROVEMENTS:

   * Add the option "--show-diff" to the commit command in order to display
     the diff during the commit log creation. (Goffredo Baroncelli)

   * ``pull`` and ``merge`` are much faster at installing bundle format 4.
     (Aaron Bentley)

   * ``pull -v`` no longer includes deltas, making it much faster.
     (Aaron Bentley)

   * ``send`` now sends the directive as an attachment by default.
     (Aaron Bentley, Lukáš Lalinský, Alexander Belchenko)

   * Documentation updates (Martin Albisetti)

   * Help on debug flags is now included in ``help global-options``.
     (Daniel Watkins, #124853)

   * Parameters passed on the command line are checked to ensure they are
     supported by the encoding in use. (Daniel Watkins)

   * The compression used within the bzr repository has changed from zlib
     level 9 to the zlib default level. This improves commit performance with
     only a small increase in space used (and in some cases a reduction in
     space). (Robert Collins)

   * Initial commit no longer SHAs files twice and now reuses the path
     rather than looking it up again, making it faster.
     (Ian Clatworthy)

   * New option ``-c``/``--change`` for ``diff`` and ``status`` to show
     changes in one revision.  (Lukáš Lalinský)

   * If versioned files match a given ignore pattern, a warning is now
     given. (Daniel Watkins, #48623)

   * ``bzr status`` now has -S as a short name for --short and -V as a
     short name for --versioned. These have been added to assist users
     migrating from Subversion: ``bzr status -SV`` is now like
     ``svn status -q``.  (Daniel Watkins, #115990)

   * Added C implementation of  ``PatienceSequenceMatcher``, which is about
     10x faster than the Python version. This speeds up commands that
     need file diffing, such as ``bzr commit`` or ``bzr diff``.
     (Lukáš Lalinský)

   * HACKING has been extended with a large section on core developer tasks.
     (Ian Clatworthy)

   * Add ``branches`` and ``standalone-trees`` as online help topics and
     include them as Concepts within the User Reference.
     (Paul Moore, Ian Clatworthy)

    * ``check`` can detect versionedfile parent references that are
      inconsistent with revision and inventory info, and ``reconcile`` can fix
      them.  These faulty references were generated by 0.8-era releases,
      so repositories which were manipulated by old bzrs should be
      checked, and possibly reconciled ASAP.  (Aaron Bentley, Andrew Bennetts)

  API BREAKS:

   * ``Branch.append_revision`` is removed altogether; please use 
     ``Branch.set_last_revision_info`` instead.  (Martin Pool)

   * CommitBuilder now advertises itself as requiring the root entry to be
     supplied. This only affects foreign repository implementations which reuse
     CommitBuilder directly and have changed record_entry_contents to require
     that the root not be supplied. This should be precisely zero plugins
     affected. (Robert Collins)

   * The ``add_lines`` methods on ``VersionedFile`` implementations has changed
     its return value to include the sha1 and length of the inserted text. This
     allows the avoidance of double-sha1 calculations during commit.
     (Robert Collins)

   * ``Transport.should_cache`` has been removed.  It was not called in the
     previous release.  (Martin Pool)

  TESTING:

   * Tests may now raise TestNotApplicable to indicate they shouldn't be 
     run in a particular scenario.  (Martin Pool)

   * New function multiply_tests_from_modules to give a simpler interface
     to test parameterization.  (Martin Pool, Robert Collins)

   * ``Transport.should_cache`` has been removed.  It was not called in the
     previous release.  (Martin Pool)

   * NULL_REVISION is returned to indicate the null revision, not None.
     (Aaron Bentley)

   * Use UTF-8 encoded StringIO for log tests to avoid failures on
     non-ASCII committer names.  (Lukáš Lalinský)

  INTERNALS:

   * ``bzrlib.plugin.all_plugins`` has been deprecated in favour of
     ``bzrlib.plugin.plugins()`` which returns PlugIn objects that provide
     useful functionality for determining the path of a plugin, its tests, and
     its version information. (Robert Collins)

   * Add the option user_encoding to the function 'show_diff_trees()'
     in order to move the user encoding at the UI level. (Goffredo Baroncelli)

   * Add the function make_commit_message_template_encoded() and the function
     edit_commit_message_encoded() which handle encoded strings.
     This is done in order to mix the commit messages (which is a unicode
     string), and the diff which is a raw string. (Goffredo Baroncelli)

   * CommitBuilder now defaults to using add_lines_with_ghosts, reducing
     overhead on non-weave repositories which don't require all parents to be
     present. (Robert Collins)

   * Deprecated method ``find_previous_heads`` on
     ``bzrlib.inventory.InventoryEntry``. This has been superseded by the use
     of ``parent_candidates`` and a separate heads check via the repository
     API. (Robert Collins)

   * New trace function ``mutter_callsite`` will print out a subset of the
     stack to the log, which can be useful for gathering debug details.
     (Robert Collins)

   * ``bzrlib.pack.ContainerWriter`` now tracks how many records have been
     added via a public attribute records_written. (Robert Collins)

   * New method ``bzrlib.transport.Transport.get_recommended_page_size``.
     This provides a hint to users of transports as to the reasonable
     minimum data to read. In principle this can take latency and
     bandwidth into account on a per-connection basis, but for now it
     just has hard coded values based on the url. (e.g. http:// has a large
     page size, file:// has a small one.) (Robert Collins)

   * New method on ``bzrlib.transport.Transport`` ``open_write_stream`` allows
     incremental addition of data to a file without requiring that all the
     data be buffered in memory. (Robert Collins)

   * New methods on ``bzrlib.knit.KnitVersionedFile``:
     ``get_data_stream(versions)``, ``insert_data_stream(stream)`` and
     ``get_format_signature()``.  These provide some infrastructure for
     efficiently streaming the knit data for a set of versions over the smart
     protocol.

   * Knits with no annotation cache still produce correct annotations.
     (Aaron Bentley)

   * Three new methods have been added to ``bzrlib.trace``:
     ``set_verbosity_level``, ``get_verbosity_level`` and ``is_verbose``.
     ``set_verbosity_level`` expects a numeric value: negative for quiet,
     zero for normal, positive for verbose. The size of the number can be
     used to determine just how quiet or verbose the application should be.
     The existing ``be_quiet`` and ``is_quiet`` routines have been
     integrated into this new scheme. (Ian Clatworthy)

   * Options can now be delcared with a ``custom_callback`` parameter. If
     set, this routine is called after the option is processed. This feature
     is now used by the standard options ``verbose`` and ``quiet`` so that
     setting one implicitly resets the other. (Ian Clatworthy)

   * Rather than declaring a new option from scratch in order to provide
     custom help, a centrally registered option can be decorated using the
     new ``bzrlib.Option.custom_help`` routine. In particular, this routine
     is useful when declaring better help for the ``verbose`` and ``quiet``
     standard options as the base definition of these is now more complex
     than before thanks to their use of a custom callback. (Ian Clatworthy)
      
    * Tree._iter_changes(specific_file=[]) now iterates through no files,
      instead of iterating through all files.  None is used to iterate through
      all files.  (Aaron Bentley)

    * WorkingTree.revert() now accepts None to revert all files.  The use of
      [] to revert all files is deprecated.  (Aaron Bentley)


bzr 0.90 2007-08-28
-------------------

  IMPROVEMENTS:

    * Documentation is now organized into multiple directories with a level
      added for different languages or locales. Added the Mini Tutorial
      and Quick Start Summary (en) documents from the Wiki, improving the
      content and readability of the former. Formatted NEWS as Release Notes
      complete with a Table of Conents, one heading per release. Moved the
      Developer Guide into the main document catalog and provided a link
      from the developer document catalog back to the main one.
      (Ian Clatworthy, Sabin Iacob, Alexander Belchenko)


  API CHANGES:

    * The static convenience method ``BzrDir.create_repository``
      is deprecated.  Callers should instead create a ``BzrDir`` instance
      and call ``create_repository`` on that.  (Martin Pool)


bzr 0.90rc1 2007-08-14
----------------------

  BUGFIXES:

    * ``bzr init`` should connect to the remote location one time only.  We
      have been connecting several times because we forget to pass around the
      Transport object. This modifies ``BzrDir.create_branch_convenience``,
      so that we can give it the Transport we already have.
      (John Arbash Meinel, Vincent Ladeuil, #111702)

    * Get rid of sftp connection cache (get rid of the FTP one too).
      (Vincent Ladeuil, #43731)

    * bzr branch {local|remote} remote don't try to create a working tree
      anymore.
      (Vincent Ladeuil, #112173)

    * All identified multiple connections for a single bzr command have been
      fixed. See bzrlib/tests/commands directory.
      (Vincent Ladeuil)

    * ``bzr rm`` now does not insist on ``--force`` to delete files that
      have been renamed but not otherwise modified.  (Marius Kruger,
      #111664)

    * ``bzr selftest --bench`` no longer emits deprecation warnings
      (Lukáš Lalinský)

    * ``bzr status`` now honours FILE parameters for conflict lists
      (Aaron Bentley, #127606)

    * ``bzr checkout`` now honours -r when reconstituting a working tree.
      It also honours -r 0.  (Aaron Bentley, #127708)

    * ``bzr add *`` no more fails on Windows if working tree contains
      non-ascii file names. (Kuno Meyer, #127361)

    * allow ``easy_install bzr`` runs without fatal errors. 
      (Alexander Belchenko, #125521)

    * Graph._filter_candidate_lca does not raise KeyError if a candidate
      is eliminated just before it would normally be examined.  (Aaron Bentley)

    * SMTP connection failures produce a nice message, not a traceback.
      (Aaron Bentley)

  IMPROVEMENTS:

    * Don't show "dots" progress indicators when run non-interactively, such
      as from cron.  (Martin Pool)

    * ``info`` now formats locations more nicely and lists "submit" and
      "public" branches (Aaron Bentley)

    * New ``pack`` command that will trigger database compression within
      the repository (Robert Collins)

    * Implement ``_KnitIndex._load_data`` in a pyrex extension. The pyrex
      version is approximately 2-3x faster at parsing a ``.kndx`` file.
      Which yields a measurable improvement for commands which have to
      read from the repository, such as a 1s => 0.75s improvement in
      ``bzr diff`` when there are changes to be shown.  (John Arbash Meinel)

    * Merge is now faster.  Depending on the scenario, it can be more than 2x
      faster. (Aaron Bentley)

    * Give a clearer warning, and allow ``python setup.py install`` to
      succeed even if pyrex is not available.
      (John Arbash Meinel)

    * ``DirState._read_dirblocks`` now has an optional Pyrex
      implementation. This improves the speed of any command that has to
      read the entire DirState. (``diff``, ``status``, etc, improve by
      about 10%).
      ``bisect_dirblocks`` has also been improved, which helps all
      ``_get_entry`` type calls (whenever we are searching for a
      particular entry in the in-memory DirState).
      (John Arbash Meinel)

    * ``bzr pull`` and ``bzr push`` no longer do a complete walk of the 
      branch revision history for ui display unless -v is supplied.
      (Robert Collins)

    * ``bzr log -rA..B`` output shifted to the left margin if the log only 
      contains merge revisions. (Kent Gibson) 

    * The ``plugins`` command is now public with improved help.
      (Ian Clatworthy)

    * New bundle and merge directive formats are faster to generate, and

    * Annotate merge now works when there are local changes. (Aaron Bentley)

    * Commit now only shows the progress in terms of directories instead of
      entries. (Ian Clatworthy)

    * Fix ``KnitRepository.get_revision_graph`` to not request the graph 2
      times. This makes ``get_revision_graph`` 2x faster. (John Arbash
      Meinel)

    * Fix ``VersionedFile.get_graph()`` to avoid using
      ``set.difference_update(other)``, which has bad scaling when
      ``other`` is large. This improves ``VF.get_graph([version_id])`` for
      a 12.5k graph from 2.9s down to 200ms. (John Arbash Meinel)

    * The ``--lsprof-file`` option now generates output for KCacheGrind if
      the file starts with ``callgrind.out``. This matches the default file
      filtering done by KCacheGrind's Open Dialog. (Ian Clatworthy)

    * Fix ``bzr update`` to avoid an unnecessary
      ``branch.get_master_branch`` call, which avoids 1 extra connection
      to the remote server. (Partial fix for #128076, John Arbash Meinel)

    * Log errors from the smart server in the trace file, to make debugging 
      test failures (and live failures!) easier.  (Andrew Bennetts)

    * The HTML version of the man page has been superceded by a more
      comprehensive manual called the Bazaar User Reference. This manual
      is completed generated from the online help topics. As part of this
      change, limited reStructuredText is now explicitly supported in help
      topics and command help with 'unnatural' markup being removed prior
      to display by the online help or inclusion in the man page.
      (Ian Clatworthy)

    * HTML documentation now use files extension ``*.html``
      (Alexander Belchenko)

    * The cache of ignore definitions is now cleared in WorkingTree.unlock()
      so that changes to .bzrignore aren't missed. (#129694, Daniel Watkins)

    * ``bzr selftest --strict`` fails if there are any missing features or
      expected test failures. (Daniel Watkins, #111914)

    * Link to registration survey added to README. (Ian Clatworthy)

    * Windows standalone installer show link to registration survey
      when installation finished. (Alexander Belchenko)

  LIBRARY API BREAKS:

    * Deprecated dictionary ``bzrlib.option.SHORT_OPTIONS`` removed.
      Options are now required to provide a help string and it must
      comply with the style guide by being one or more sentences with an
      initial capital and final period. (Martin Pool)

    * KnitIndex.get_parents now returns tuples. (Robert Collins)

    * Ancient unused ``Repository.text_store`` attribute has been removed.
      (Robert Collins)

    * The ``bzrlib.pack`` interface has changed to use tuples of bytestrings
      rather than just bytestrings, making it easier to represent multiple
      element names. As this interface was not used by any internal facilities
      since it was introduced in 0.18 no API compatibility is being preserved.
      The serialised form of these packs is identical with 0.18 when a single
      element tuple is in use. (Robert Collins)

  INTERNALS:

    * merge now uses ``iter_changes`` to calculate changes, which makes room for
      future performance increases.  It is also more consistent with other
      operations that perform comparisons, and reduces reliance on
      Tree.inventory.  (Aaron Bentley)

    * Refactoring of transport classes connected to a remote server.
      ConnectedTransport is a new class that serves as a basis for all
      transports needing to connect to a remote server.  transport.split_url
      have been deprecated, use the static method on the object instead. URL
      tests have been refactored too.
      (Vincent Ladeuil)

    * Better connection sharing for ConnectedTransport objects.
      transport.get_transport() now accepts a 'possible_transports' parameter.
      If a newly requested transport can share a connection with one of the
      list, it will.
      (Vincent Ladeuil)

    * Most functions now accept ``bzrlib.revision.NULL_REVISION`` to indicate
      the null revision, and consider using ``None`` for this purpose
      deprecated.  (Aaron Bentley)

    * New ``index`` module with abstract index functionality. This will be
      used during the planned changes in the repository layer. Currently the
      index layer provides a graph aware immutable index, a builder for the
      same index type to allow creating them, and finally a composer for
      such indices to allow the use of many indices in a single query. The
      index performance is not optimised, however the API is stable to allow
      development on top of the index. (Robert Collins)

    * ``bzrlib.dirstate.cmp_by_dirs`` can be used to compare two paths by
      their directory sections. This is equivalent to comparing
      ``path.split('/')``, only without having to split the paths.
      This has a Pyrex implementation available.
      (John Arbash Meinel)

    * New transport decorator 'unlistable+' which disables the list_dir
      functionality for testing.

    * Deprecated ``change_entry`` in transform.py. (Ian Clatworthy)

    * RevisionTree.get_weave is now deprecated.  Tree.plan_merge is now used
      for performing annotate-merge.  (Aaron Bentley)

    * New EmailMessage class to create email messages. (Adeodato Simó)

    * Unused functions on the private interface KnitIndex have been removed.
      (Robert Collins)

    * New ``knit.KnitGraphIndex`` which provides a ``KnitIndex`` layered on top
      of a ``index.GraphIndex``. (Robert Collins)

    * New ``knit.KnitVersionedFile.iter_parents`` method that allows querying
      the parents of many knit nodes at once, reducing round trips to the 
      underlying index. (Robert Collins)

    * Graph now has an is_ancestor method, various bits use it.
      (Aaron Bentley)

    * The ``-Dhpss`` flag now includes timing information. As well as
      logging when a new connection is opened. (John Arbash Meinel)

    * ``bzrlib.pack.ContainerWriter`` now returns an offset, length tuple to
      callers when inserting data, allowing generation of readv style access
      during pack creation, without needing a separate pass across the output
      pack to gather such details. (Robert Collins)

    * ``bzrlib.pack.make_readv_reader`` allows readv based access to pack
      files that are stored on a transport. (Robert Collins)

    * New ``Repository.has_same_location`` method that reports if two
      repository objects refer to the same repository (although with some risk
      of false negatives).  (Andrew Bennetts)

    * InterTree.compare now passes require_versioned on correctly.
      (Marius Kruger)

    * New methods on Repository - ``start_write_group``,
      ``commit_write_group``, ``abort_write_group`` and ``is_in_write_group`` -
      which provide a clean hook point for transactional Repositories - ones
      where all the data for a fetch or commit needs to be made atomically
      available in one step. This allows the write lock to remain while making
      a series of data insertions.  (e.g. data conversion). (Robert Collins)

    * In ``bzrlib.knit`` the internal interface has been altered to use
      3-tuples (index, pos, length) rather than two-tuples (pos, length) to
      describe where data in a knit is, allowing knits to be split into 
      many files. (Robert Collins)

    * ``bzrlib.knit._KnitData`` split into cache management and physical access
      with two access classes - ``_PackAccess`` and ``_KnitAccess`` defined.
      The former provides access into a .pack file, and the latter provides the
      current production repository form of .knit files. (Robert Collins)

  TESTING:

    * Remove selftest ``--clean-output``, ``--numbered-dirs`` and
      ``--keep-output`` options, which are obsolete now that tests
      are done within directories in $TMPDIR.  (Martin Pool)

    * The SSH_AUTH_SOCK environment variable is now reset to avoid 
      interaction with any running ssh agents.  (Jelmer Vernooij, #125955)

    * run_bzr_subprocess handles parameters the same way as run_bzr:
      either a string or a list of strings should be passed as the first
      parameter.  Varargs-style parameters are deprecated. (Aaron Bentley)


bzr 0.18  2007-07-17
--------------------

  BUGFIXES:

    * Fix 'bzr add' crash under Win32 (Kuno Meyer)


bzr 0.18rc1  2007-07-10
-----------------------

  BUGFIXES:

    * Do not suppress pipe errors, etc. in non-display commands
      (Alexander Belchenko, #87178)

    * Display a useful error message when the user requests to annotate
      a file that is not present in the specified revision.
      (James Westby, #122656)

    * Commands that use status flags now have a reference to 'help
      status-flags'.  (Daniel Watkins, #113436)

    * Work around python-2.4.1 inhability to correctly parse the
      authentication header.
      (Vincent Ladeuil, #121889)

    * Use exact encoding for merge directives. (Adeodato Simó, #120591)

    * Fix tempfile permissions error in smart server tar bundling under
      Windows. (Martin _, #119330)

    * Fix detection of directory entries in the inventory. (James Westby)

    * Fix handling of http code 400: Bad Request When issuing too many ranges.
      (Vincent Ladeuil, #115209)

    * Issue a CONNECT request when connecting to an https server
      via a proxy to enable SSL tunneling.
      (Vincent Ladeuil, #120678)

    * Fix ``bzr log -r`` to support selecting merge revisions, both 
      individually and as part of revision ranges.
      (Kent Gibson, #4663)
 
    * Don't leave cruft behind when failing to acquire a lockdir.
      (Martin Pool, #109169)

    * Don't use the '-f' strace option during tests.
      (Vincent Ladeuil, #102019).

    * Warn when setting ``push_location`` to a value that will be masked by
      locations.conf.  (Aaron Bentley, #122286)

    * Fix commit ordering in corner case (Aaron Bentley, #94975)

    *  Make annotate behave in a non-ASCII world (Adeodato Simó).

  IMPROVEMENTS:

    * The --lsprof-file option now dumps a text rendering of the profiling
      information if the filename ends in ".txt". It will also convert the
      profiling information to a format suitable for KCacheGrind if the
      output filename ends in ".callgrind". Fixes to the lsprofcalltree
      conversion process by Jean Paul Calderone and Itamar were also merged.
      See http://ddaa.net/blog/python/lsprof-calltree. (Ian Clatworthy)

    * ``info`` now defaults to non-verbose mode, displaying only paths and
      abbreviated format info.  ``info -v`` displays all the information
      formerly displayed by ``info``.  (Aaron Bentley, Adeodato Simó)

    * ``bzr missing`` now has better option names ``--this`` and ``--other``.
      (Elliot Murphy)

    * The internal ``weave-list`` command has become ``versionedfile-list``,
      and now lists knits as well as weaves.  (Aaron Bentley)

    * Automatic merge base selection uses a faster algorithm that chooses
      better bases in criss-cross merge situations (Aaron Bentley)

    * Progress reporting in ``commit`` has been improved. The various logical
      stages are now reported on as follows, namely:

      * Collecting changes [Entry x/y] - Stage n/m
      * Saving data locally - Stage n/m
      * Uploading data to master branch - Stage n/m
      * Updating the working tree - Stage n/m
      * Running post commit hooks - Stage n/m
      
      If there is no master branch, the 3rd stage is omitted and the total
      number of stages is adjusted accordingly.

      Each hook that is run after commit is listed with a name (as hooks
      can be slow it is useful feedback).
      (Ian Clatworthy, Robert Collins)

    * Various operations that are now faster due to avoiding unnecessary
      topological sorts. (Aaron Bentley)

    * Make merge directives robust against broken bundles. (Aaron Bentley)

    * The lsprof filename note is emitted via trace.note(), not standard
      output.  (Aaron Bentley)

    * ``bzrlib`` now exports explicit API compatibility information to assist
      library users and plugins. See the ``bzrlib.api`` module for details.
      (Robert Collins)

    * Remove unnecessary lock probes when acquiring a lockdir.
      (Martin Pool)

    * ``bzr --version`` now shows the location of the bzr log file, which
      is especially useful on Windows.  (Martin Pool)

    * -D now supports hooks to get debug tracing of hooks (though its currently
      minimal in nature). (Robert Collins)

    * Long log format reports deltas on merge revisions. 
      (John Arbash Meinel, Kent Gibson)

    * Make initial push over ftp more resilient. (John Arbash Meinel)

    * Print a summary of changes for update just like pull does.
      (Daniel Watkins, #113990)

    * Add a -Dhpss option to trace smart protocol requests and responses.
      (Andrew Bennetts)

  LIBRARY API BREAKS:

    * Testing cleanups - 
      ``bzrlib.repository.RepositoryTestProviderAdapter`` has been moved
      to ``bzrlib.tests.repository_implementations``;
      ``bzrlib.repository.InterRepositoryTestProviderAdapter`` has been moved
      to ``bzrlib.tests.interrepository_implementations``;
      ``bzrlib.transport.TransportTestProviderAdapter`` has moved to 
      ``bzrlib.tests.test_transport_implementations``.
      ``bzrlib.branch.BranchTestProviderAdapter`` has moved to
      ``bzrlib.tests.branch_implementations``.
      ``bzrlib.bzrdir.BzrDirTestProviderAdapter`` has moved to 
      ``bzrlib.tests.bzrdir_implementations``.
      ``bzrlib.versionedfile.InterVersionedFileTestProviderAdapter`` has moved
      to ``bzrlib.tests.interversionedfile_implementations``.
      ``bzrlib.store.revision.RevisionStoreTestProviderAdapter`` has moved to
      ``bzrlib.tests.revisionstore_implementations``.
      ``bzrlib.workingtree.WorkingTreeTestProviderAdapter`` has moved to
      ``bzrlib.tests.workingtree_implementations``.
      These changes are an API break in the testing infrastructure only.
      (Robert Collins)

    * Relocate TestCaseWithRepository to be more central. (Robert Collins)

    * ``bzrlib.add.smart_add_tree`` will no longer perform glob expansion on
      win32. Callers of the function should do this and use the new
      ``MutableTree.smart_add`` method instead. (Robert Collins)

    * ``bzrlib.add.glob_expand_for_win32`` is now
      ``bzrlib.win32utils.glob_expand``.  (Robert Collins)

    * ``bzrlib.add.FastPath`` is now private and moved to 
      ``bzrlib.mutabletree._FastPath``. (Robert Collins, Martin Pool)

    * ``LockDir.wait`` removed.  (Martin Pool)

    * The ``SmartServer`` hooks API has changed for the ``server_started`` and
      ``server_stopped`` hooks. The first parameter is now an iterable of
      backing URLs rather than a single URL. This is to reflect that many
      URLs may map to the external URL of the server. E.g. the server interally
      may have a chrooted URL but also the local file:// URL will be at the 
      same location. (Robert Collins)

  INTERNALS:

    * New SMTPConnection class to unify email handling.  (Adeodato Simó)

    * Fix documentation of BzrError. (Adeodato Simó)

    * Make BzrBadParameter an internal error. (Adeodato Simó)

    * Remove use of 'assert False' to raise an exception unconditionally.
      (Martin Pool)

    * Give a cleaner error when failing to decode knit index entry.
      (Martin Pool)

    * TreeConfig would mistakenly search the top level when asked for options
      from a section. It now respects the section argument and only
      searches the specified section. (James Westby)

    * Improve ``make api-docs`` output. (John Arbash Meinel)

    * Use os.lstat rather than os.stat for osutils.make_readonly and
      osutils.make_writeable. This makes the difftools plugin more
      robust when dangling symlinks are found. (Elliot Murphy)

    * New ``-Dlock`` option to log (to ~/.bzr.log) information on when 
      lockdirs are taken or released.  (Martin Pool)

    * ``bzrlib`` Hooks are now nameable using ``Hooks.name_hook``. This 
      allows a nicer UI when hooks are running as the current hook can
      be displayed. (Robert Collins)

    * ``Transport.get`` has had its interface made more clear for ease of use.
      Retrieval of a directory must now fail with either 'PathError' at open
      time, or raise 'ReadError' on a read. (Robert Collins)

    * New method ``_maybe_expand_globs`` on the ``Command`` class for 
      dealing with unexpanded glob lists - e.g. on the win32 platform. This
      was moved from ``bzrlib.add._prepare_file_list``. (Robert Collins)

    * ``bzrlib.add.smart_add`` and ``bzrlib.add.smart_add_tree`` are now
      deprecated in favour of ``MutableTree.smart_add``. (Robert Collins,
      Martin Pool)

    * New method ``external_url`` on Transport for obtaining the url to
      hand to external processes. (Robert Collins)

    * Teach windows installers to build pyrex/C extensions.
      (Alexander Belchenko)

  TESTING:

    * Removed the ``--keep-output`` option from selftest and clean up test
      directories as they're used.  This reduces the IO load from 
      running the test suite and cuts the time by about half.
      (Andrew Bennetts, Martin Pool)

    * Add scenarios as a public attribute on the TestAdapter classes to allow
      modification of the generated scenarios before adaption and easier
      testing. (Robert Collins)

    * New testing support class ``TestScenarioApplier`` which multiplies
      out a single teste by a list of supplied scenarios. (RobertCollins)

    * Setting ``repository_to_test_repository`` on a repository_implementations
      test will cause it to be called during repository creation, allowing the
      testing of repository classes which are not based around the Format
      concept. For example a repository adapter can be tested in this manner,
      by altering the repository scenarios to include a scenario that sets this
      attribute during the test parameterisation in
      ``bzrlib.tests.repository.repository_implementations``. (Robert Collins)

    * Clean up many of the APIs for blackbox testing of Bazaar.  The standard 
      interface is now self.run_bzr.  The command to run can be passed as
      either a list of parameters, a string containing the command line, or
      (deprecated) varargs parameters.  (Martin Pool)

    * The base TestCase now isolates tests from -D parameters by clearing
      ``debug.debug_flags`` and restores it afterwards. (Robert Collins)

    * Add a relpath parameter to get_transport methods in test framework to
      avoid useless cloning.
      (Vincent Ladeuil, #110448)


bzr 0.17  2007-06-18
--------------------

  BUGFIXES:

    * Fix crash of commit due to wrong lookup of filesystem encoding.
      (Colin Watson, #120647)

    * Revert logging just to stderr in commit as broke unicode filenames.
      (Aaron Bentley, Ian Clatworthy, #120930)


bzr 0.17rc1  2007-06-12
-----------------------

  NOTES WHEN UPGRADING:

    * The kind() and is_executable() APIs on the WorkingTree interface no
      longer implicitly (read) locks and unlocks the tree. This *might*
      impact some plug-ins and tools using this part of the API. If you find
      an issue that may be caused by this change, please let us know,
      particularly the plug-in/tool maintainer. If encountered, the API
      fix is to surround kind() and is_executable() calls with lock_read()
      and unlock() like so::

        work_tree.lock_read()
        try:
            kind = work_tree.kind(...)
        finally:
            work_tree.unlock()

  INTERNALS:
    * Rework of LogFormatter API to provide beginning/end of log hooks and to
      encapsulate the details of the revision to be logged in a LogRevision
      object.
      In long log formats, merge revision ids are only shown when --show-ids
      is specified, and are labelled "revision-id:", as per mainline
      revisions, instead of "merged:". (Kent Gibson)

    * New ``BranchBuilder`` API which allows the construction of particular
      histories quickly. Useful for testing and potentially other applications
      too. (Robert Collins)

  IMPROVEMENTS:
  
    * There are two new help topics, working-trees and repositories that
      attempt to explain these concepts. (James Westby, John Arbash Meinel,
      Aaron Bentley)

    * Added ``bzr log --limit`` to report a limited number of revisions.
      (Kent Gibson, #3659)

    * Revert does not try to preserve file contents that were originally
      produced by reverting to a historical revision.  (Aaron Bentley)

    * ``bzr log --short`` now includes ``[merge]`` for revisions which
      have more than one parent. This is a small improvement to help
      understanding what changes have occurred
      (John Arbash Meinel, #83887)

    * TreeTransform avoids many renames when contructing large trees,
      improving speed.  3.25x speedups have been observed for construction of
      kernel-sized-trees, and checkouts are 1.28x faster.  (Aaron Bentley)

    * Commit on large trees is now faster. In my environment, a commit of
      a small change to the Mozilla tree (55k files) has dropped from
      66 seconds to 32 seconds. For a small tree of 600 files, commit of a
      small change is 33% faster. (Ian Clatworthy)

    * New --create-prefix option to bzr init, like for push.  (Daniel Watkins,
      #56322)

  BUGFIXES:

    * ``bzr push`` should only connect to the remote location one time.
      We have been connecting 3 times because we forget to pass around
      the Transport object. This adds ``BzrDir.clone_on_transport()``, so
      that we can pass in the Transport that we already have.
      (John Arbash Meinel, #75721)

    * ``DirState.set_state_from_inventory()`` needs to properly order
      based on split paths, not just string paths.
      (John Arbash Meinel, #115947)

    * Let TestUIFactoy encode the password prompt with its own stdout.
      (Vincent Ladeuil, #110204)

    * pycurl should take use the range header that takes the range hint
      into account.
      (Vincent Ladeuil, #112719)

    * WorkingTree4.get_file_sha1 no longer raises an exception when invoked
      on a missing file.  (Aaron Bentley, #118186)

    * WorkingTree.remove works correctly with tree references, and when pwd is
      not the tree root. (Aaron Bentley)

    * Merge no longer fails when a file is renamed in one tree and deleted
      in the other. (Aaron Bentley, #110279)

    * ``revision-info`` now accepts dotted revnos, doesn't require a tree,
      and defaults to the last revision (Matthew Fuller, #90048)

    * Tests no longer fail when BZR_REMOTE_PATH is set in the environment.
      (Daniel Watkins, #111958)

    * ``bzr branch -r revid:foo`` can be used to branch any revision in
      your repository. (Previously Branch6 only supported revisions in your
      mainline). (John Arbash Meinel, #115343)

bzr 0.16  2007-05-07
--------------------
  
  BUGFIXES:

    * Handle when you have 2 directories with similar names, but one has a
      hyphen. (``'abc'`` versus ``'abc-2'``). The WT4._iter_changes
      iterator was using direct comparison and ``'abc/a'`` sorts after
      ``'abc-2'``, but ``('abc', 'a')`` sorts before ``('abc-2',)``.
      (John Arbash Meinel, #111227)

    * Handle when someone renames a file on disk without telling bzr.
      Previously we would report the first file as missing, but not show
      the new unknown file. (John Arbash Meinel, #111288)

    * Avoid error when running hooks after pulling into or pushing from
      a branch bound to a smartserver branch.  (Martin Pool, #111968)

  IMPROVEMENTS:

    * Move developer documentation to doc/developers/. This reduces clutter in
      the root of the source tree and allows HACKING to be split into multiple
      files. (Robert Collins, Alexander Belchenko)

    * Clean up the ``WorkingTree4._iter_changes()`` internal loops as well as
      ``DirState.update_entry()``. This optimizes the core logic for ``bzr
      diff`` and ``bzr status`` significantly improving the speed of
      both. (John Arbash Meinel)

bzr 0.16rc2  2007-04-30
-----------------------

  BUGFIXES:

    * Handle the case when you delete a file, and then rename another file
      on top of it. Also handle the case of ``bzr rm --keep foo``. ``bzr
      status`` should show the removed file and an unknown file in its
      place. (John Arbash Meinel, #109993)

    * Bundles properly read and write revision properties that have an
      empty value. And when the value is not ASCII.
      (John Arbash Meinel, #109613)

    * Fix the bzr commit message to be in text mode.
      (Alexander Belchenko, #110901)

    * Also handle when you rename a file and create a file where it used
      to be. (John Arbash Meinel, #110256)

    * ``WorkingTree4._iter_changes`` should not descend into unversioned
      directories. (John Arbash Meinel, #110399)

bzr 0.16rc1  2007-04-26
-----------------------

  NOTES WHEN UPGRADING:

    * ``bzr remove`` and ``bzr rm`` will now remove the working file, if
      it could be recovered again.
      This has been done for consistency with svn and the unix rm command.
      The old ``remove`` behaviour has been retained in the new option
      ``bzr remove --keep``, which will just stop versioning the file,
      but not delete it.
      ``bzr remove --force`` have been added which will always delete the
      files.
      ``bzr remove`` is also more verbose.
      (Marius Kruger, #82602)

  IMPROVEMENTS:

    * Merge directives can now be supplied as input to `merge` and `pull`,
      like bundles can.  (Aaron Bentley)

    * Sending the SIGQUIT signal to bzr, which can be done on Unix by
      pressing Control-Backslash, drops bzr into a debugger.  Type ``'c'``
      to continue.  This can be disabled by setting the environment variable
      ``BZR_SIGQUIT_PDB=0``.  (Martin Pool)

    * selftest now supports --list-only to list tests instead of running
      them. (Ian Clatworthy)

    * selftest now supports --exclude PATTERN (or -x PATTERN) to exclude
      tests with names that match that regular expression.
      (Ian Clatworthy, #102679)

    * selftest now supports --randomize SEED to run tests in a random order.
      SEED is typically the value 'now' meaning 'use the current time'.
      (Ian Clatworthy, #102686)

    * New option ``--fixes`` to commit, which stores bug fixing annotations as
      revision properties. Built-in support for Launchpad, Debian, Trac and
      Bugzilla bug trackers. (Jonathan Lange, James Henstridge, Robert Collins)

    * New API, ``bzrlib.bugtracker.tracker_registry``, for adding support for
      other bug trackers to ``fixes``. (Jonathan Lange, James Henstridge,
      Robert Collins)

    * ``selftest`` has new short options ``-f`` and ``-1``.  (Martin
      Pool)

    * ``bzrlib.tsort.MergeSorter`` optimizations. Change the inner loop
      into using local variables instead of going through ``self._var``.
      Improves the time to ``merge_sort`` a 10k revision graph by
      approximately 40% (~700->400ms).  (John Arbash Meinel)

    * ``make docs`` now creates a man page at ``man1/bzr.1`` fixing bug 107388.
      (Robert Collins)

    * ``bzr help`` now provides cross references to other help topics using
      the _see_also facility on command classes. Likewise the bzr_man
      documentation, and the bzr.1 man page also include this information.
      (Robert Collins)

    * Tags are now included in logs, that use the long log formatter. 
      (Erik Bågfors, Alexander Belchenko)

    * ``bzr help`` provides a clearer message when a help topic cannot be
      found. (Robert Collins, #107656)

    * ``bzr help`` now accepts optional prefixes for command help. The help
      for all commands can now be found at ``bzr help commands/COMMANDNAME``
      as well as ``bzr help COMMANDNAME`` (which only works for commands 
      where the name is not the same as a more general help topic). 
      (Robert Collins)

    * ``bzr help PLUGINNAME`` will now return the module docstring from the
      plugin PLUGINNAME. (Robert Collins, #50408)

    * New help topic ``urlspec`` which lists the availables transports.
      (Goffredo Baroncelli)

    * doc/server.txt updated to document the default bzr:// port
      and also update the blurb about the hpss' current status.
      (Robert Collins, #107125).

    * ``bzr serve`` now listens on interface 0.0.0.0 by default, making it
      serve out to the local LAN (and anyone in the world that can reach the
      machine running ``bzr serve``. (Robert Collins, #98918)

    * A new smart server protocol version has been added.  It prefixes requests
      and responses with an explicit version identifier so that future protocol
      revisions can be dealt with gracefully.  (Andrew Bennetts, Robert Collins)

    * The bzr protocol version 2 indicates success or failure in every response
      without depending on particular commands encoding that consistently,
      allowing future client refactorings to be much more robust about error
      handling. (Robert Collins, Martin Pool, Andrew Bennetts)

    * The smart protocol over HTTP client has been changed to always post to the
      same ``.bzr/smart`` URL under the original location when it can.  This allows
      HTTP servers to only have to pass URLs ending in .bzr/smart to the smart
      server handler, and not arbitrary ``.bzr/*/smart`` URLs.  (Andrew Bennetts)

    * digest authentication is now supported for proxies and HTTP by the urllib
      based http implementation. Tested against Apache 2.0.55 and Squid
      2.6.5. Basic and digest authentication are handled coherently for HTTP
      and proxy: if the user is provided in the url (bzr command line for HTTP,
      proxy environment variables for proxies), the password is prompted for
      (only once). If the password is provided, it is taken into account. Once
      the first authentication is successful, all further authentication
      roundtrips are avoided by preventively setting the right authentication
      header(s).
      (Vincent Ladeuil).

  INTERNALS:

    * bzrlib API compatability with 0.8 has been dropped, cleaning up some
      code paths. (Robert Collins)

    * Change the format of chroot urls so that they can be safely manipulated
      by generic url utilities without causing the resulting urls to have
      escaped the chroot. A side effect of this is that creating a chroot
      requires an explicit action using a ChrootServer.
      (Robert Collins, Andrew Bennetts)

    * Deprecate ``Branch.get_root_id()`` because branches don't have root ids,
      rather than fixing bug #96847.  (Aaron Bentley)

    * ``WorkingTree.apply_inventory_delta`` provides a better alternative to
      ``WorkingTree._write_inventory``.  (Aaron Bentley)

    * Convenience method ``TestCase.expectFailure`` ensures that known failures
      do not silently pass.  (Aaron Bentley)

    * ``Transport.local_abspath`` now raises ``NotLocalUrl`` rather than 
      ``TransportNotPossible``. (Martin Pool, Ian Clatworthy)

    * New SmartServer hooks facility. There are two initial hooks documented
      in ``bzrlib.transport.smart.SmartServerHooks``. The two initial hooks allow
      plugins to execute code upon server startup and shutdown.
      (Robert Collins).

    * SmartServer in standalone mode will now close its listening socket
      when it stops, rather than waiting for garbage collection. This primarily
      fixes test suite hangs when a test tries to connect to a shutdown server.
      It may also help improve behaviour when dealing with a server running
      on a specific port (rather than dynamically assigned ports).
      (Robert Collins)

    * Move most SmartServer code into a new package, bzrlib/smart.
      bzrlib/transport/remote.py contains just the Transport classes that used
      to be in bzrlib/transport/smart.py.  (Andrew Bennetts)

    * urllib http implementation avoid roundtrips associated with
      401 (and 407) errors once the authentication succeeds.
      (Vincent Ladeuil).

    * urlib http now supports querying the user for a proxy password if
      needed. Realm is shown in the prompt for both HTTP and proxy
      authentication when the user is required to type a password. 
      (Vincent Ladeuil).

    * Renamed SmartTransport (and subclasses like SmartTCPTransport) to
      RemoteTransport (and subclasses to RemoteTCPTransport, etc).  This is more
      consistent with its new home in ``bzrlib/transport/remote.py``, and because
      it's not really a "smart" transport, just one that does file operations
      via remote procedure calls.  (Andrew Bennetts)
 
    * The ``lock_write`` method of ``LockableFiles``, ``Repository`` and
      ``Branch`` now accept a ``token`` keyword argument, so that separate
      instances of those objects can share a lock if it has the right token.
      (Andrew Bennetts, Robert Collins)

    * New method ``get_branch_reference`` on ``BzrDir`` allows the detection of
      branch references - which the smart server component needs.

    * The Repository API ``make_working_trees`` is now permitted to return
      False when ``set_make_working_trees`` is not implemented - previously
      an unimplemented ``set_make_working_trees`` implied the result True
      from ``make_working_trees``. This has been changed to accomodate the
      smart server, where it does not make sense (at this point) to ever
      make working trees by default. (Robert Collins)

    * Command objects can now declare related help topics by having _see_also
      set to a list of related topic. (Robert Collins)

    * ``bzrlib.help`` now delegates to the Command class for Command specific
      help. (Robert Collins)

    * New class ``TransportListRegistry``, derived from the Registry class, which 
      simplifies tracking the available Transports. (Goffredo Baroncelli)

    * New function ``Branch.get_revision_id_to_revno_map`` which will
      return a dictionary mapping revision ids to dotted revnos. Since
      dotted revnos are defined in the context of the branch tip, it makes
      sense to generate them from a ``Branch`` object.
      (John Arbash Meinel)

    * Fix the 'Unprintable error' message display to use the repr of the 
      exception that prevented printing the error because the str value
      for it is often not useful in debugging (e.g. KeyError('foo') has a
      str() of 'foo' but a repr of 'KeyError('foo')' which is much more
      useful. (Robert Collins)

    * ``urlutils.normalize_url`` now unescapes unreserved characters, such as "~".
      (Andrew Bennetts)

  BUGFIXES:

    * Don't fail bundle selftest if email has 'two' embedded.  
      (Ian Clatworthy, #98510)

    * Remove ``--verbose`` from ``bzr bundle``. It didn't work anyway.
      (Robert Widhopf-Fenk, #98591)

    * Remove ``--basis`` from the checkout/branch commands - it didn't work
      properly and is no longer beneficial.
      (Robert Collins, #53675, #43486)

    * Don't produce encoding error when adding duplicate files.
      (Aaron Bentley)

    * Fix ``bzr log <file>`` so it only logs the revisions that changed
      the file, and does it faster.
      (Kent Gibson, John Arbash Meinel, #51980, #69477)
 
    * Fix ``InterDirstateTre._iter_changes`` to handle when we come across
      an empty versioned directory, which now has files in it.
      (John Arbash Meinel, #104257)

    * Teach ``common_ancestor`` to shortcut when the tip of one branch is
      inside the ancestry of the other. Saves a lot of graph processing
      (with an ancestry of 16k revisions, ``bzr merge ../already-merged``
      changes from 2m10s to 13s).  (John Arbash Meinel, #103757)

    * Fix ``show_diff_trees`` to handle the case when a file is modified,
      and the containing directory is renamed. (The file path is different
      in this versus base, but it isn't marked as a rename).
      (John Arbash Meinel, #103870)

    * FTP now works even when the FTP server does not support atomic rename.
      (Aaron Bentley, #89436)

    * Correct handling in bundles and merge directives of timezones with
      that are not an integer number of hours offset from UTC.  Always 
      represent the epoch time in UTC to avoid problems with formatting 
      earlier times on win32.  (Martin Pool, Alexander Belchenko, John
      Arbash Meinel)

    * Typo in the help for ``register-branch`` fixed. (Robert Collins, #96770)

    * "dirstate" and "dirstate-tags" formats now produce branches compatible
      with old versions of bzr. (Aaron Bentley, #107168))

    * Handle moving a directory when children have been added, removed,
      and renamed. (John Arbash Meinel, #105479)

    * Don't preventively use basic authentication for proxy before receiving a
      407 error. Otherwise people willing to use other authentication schemes
      may expose their password in the clear (or nearly). This add one
      roundtrip in case basic authentication should be used, but plug the
      security hole.
      (Vincent Ladeuil)

    * Handle http and proxy digest authentication.
      (Vincent Ladeuil, #94034).

  TESTING:

    * Added ``bzrlib.strace.strace`` which will strace a single callable and
      return a StraceResult object which contains just the syscalls involved
      in running it. (Robert Collins)

    * New test method ``reduceLockdirTimeout`` to drop the default (ui-centric)
      default time down to one suitable for tests. (Andrew Bennetts)

    * Add new ``vfs_transport_factory`` attribute on tests which provides the 
      common vfs backing for both the readonly and readwrite transports.
      This allows the RemoteObject tests to back onto local disk or memory,
      and use the existing ``transport_server`` attribute all tests know about
      to be the smart server transport. This in turn allows tests to 
      differentiate between 'transport to access the branch', and 
      'transport which is a VFS' - which matters in Remote* tests.
      (Robert Collins, Andrew Bennetts)

    * The ``make_branch_and_tree`` method for tests will now create a 
      lightweight checkout for the tree if the ``vfs_transport_factory`` is not
      a LocalURLServer. (Robert Collins, Andrew Bennetts)

    * Branch implementation tests have been audited to ensure that all urls 
      passed to Branch APIs use proper urls, except when local-disk paths
      are intended. This is so that tests correctly access the test transport
      which is often not equivalent to local disk in Remote* tests. As part
      of this many tests were adjusted to remove dependencies on local disk
      access.
      (Robert Collins, Andrew Bennetts)

    * Mark bzrlib.tests and bzrlib.tests.TestUtil as providing assertFOO helper
      functions by adding a ``__unittest`` global attribute. (Robert Collins,
      Andrew Bennetts, Martin Pool, Jonathan Lange)

    * Refactored proxy and authentication handling to simplify the
      implementation of new auth schemes for both http and proxy. 
      (Vincent Ladeuil)

bzr 0.15 2007-04-01
-------------------

  BUGFIXES:

    * Handle incompatible repositories as a user issue when fetching.
      (Aaron Bentley)

    * Don't give a recommendation to upgrade when branching or 
      checking out a branch that contains an old-format working tree.
      (Martin Pool)

bzr 0.15rc3  2007-03-26
-----------------------

  CHANGES:
 
    * A warning is now displayed when opening working trees in older 
      formats, to encourage people to upgrade to WorkingTreeFormat4.
      (Martin Pool)

  IMPROVEMENTS:

    * HTTP redirections are now taken into account when a branch (or a
      bundle) is accessed for the first time. A message is issued at each
      redirection to inform the user. In the past, http redirections were
      silently followed for each request which significantly degraded the
      performances. The http redirections are not followed anymore by
      default, instead a RedirectRequested exception is raised. For bzrlib
      users needing to follow http redirections anyway,
      ``bzrlib.transport.do_catching_redirections`` provide an easy transition
      path.  (vila)

  INTERNALS:

    * Added ``ReadLock.temporary_write_lock()`` to allow upgrading an OS read
      lock to an OS write lock. Linux can do this without unlocking, Win32
      needs to unlock in between. (John Arbash Meinel)
 
    * New parameter ``recommend_upgrade`` to ``BzrDir.open_workingtree``
      to silence (when false) warnings about opening old formats.
      (Martin Pool)

    * Fix minor performance regression with bzr-0.15 on pre-dirstate
      trees. (We were reading the working inventory too many times).
      (John Arbash Meinel)

    * Remove ``Branch.get_transaction()`` in favour of a simple cache of
      ``revision_history``.  Branch subclasses should override
      ``_gen_revision_history`` rather than ``revision_history`` to make use of
      this cache, and call ``_clear_revision_history_cache`` and
      ``_cache_revision_history`` at appropriate times. (Andrew Bennetts)

  BUGFIXES:

    * Take ``smtp_server`` from user config into account.
      (vila, #92195)

    * Restore Unicode filename handling for versioned and unversioned files.
      (John Arbash Meinel, #92608)

    * Don't fail during ``bzr commit`` if a file is marked removed, and
      the containing directory is auto-removed.  (John Arbash Meinel, #93681)

    * ``bzr status FILENAME`` failed on Windows because of an uncommon
      errno. (``ERROR_DIRECTORY == 267 != ENOTDIR``).
      (Wouter van Heyst, John Arbash Meinel, #90819)

    * ``bzr checkout source`` should create a local branch in the same
      format as source. (John Arbash Meinel, #93854)

    * ``bzr commit`` with a kind change was failing to update the
      last-changed-revision for directories.  The
      InventoryDirectory._unchanged only looked at the ``parent_id`` and name,
      ignoring the fact that the kind could have changed, too.
      (John Arbash Meinel, #90111)

    * ``bzr mv dir/subdir other`` was incorrectly updating files inside
      the directory. So that there was a chance it would break commit,
      etc. (John Arbash Meinel, #94037)
 
    * Correctly handles mutiple permanent http redirections.
      (vila, #88780)

bzr 0.15rc2  2007-03-14
-----------------------

  NOTES WHEN UPGRADING:
        
    * Release 0.15rc2 of bzr changes the ``bzr init-repo`` command to
      default to ``--trees`` instead of ``--no-trees``.
      Existing shared repositories are not affected.

  IMPROVEMENTS:

    * New ``merge-directive`` command to generate machine- and human-readable
      merge requests.  (Aaron Bentley)

    * New ``submit:`` revision specifier makes it easy to diff against the
      common ancestor with the submit location (Aaron Bentley)

    * Added support for Putty's SSH implementation. (Dmitry Vasiliev)

    * Added ``bzr status --versioned`` to report only versioned files, 
      not unknowns. (Kent Gibson)

    * Merge now autodetects the correct line-ending style for its conflict
      markers.  (Aaron Bentley)

  INTERNALS:

    * Refactored SSH vendor registration into SSHVendorManager class.
      (Dmitry Vasiliev)

  BUGFIXES:

    * New ``--numbered-dirs`` option to ``bzr selftest`` to use
      numbered dirs for TestCaseInTempDir. This is default behavior
      on Windows. Anyone can force named dirs on Windows
      with ``--no-numbered-dirs``. (Alexander Belchenko)

    * Fix ``RevisionSpec_revid`` to handle the Unicode strings passed in
      from the command line. (Marien Zwart, #90501)

    * Fix ``TreeTransform._iter_changes`` when both the source and
      destination are missing. (Aaron Bentley, #88842)

    * Fix commit of merges with symlinks in dirstate trees.
      (Marien Zwart)
    
    * Switch the ``bzr init-repo`` default from --no-trees to --trees. 
      (Wouter van Heyst, #53483)


bzr 0.15rc1  2007-03-07
-----------------------

  SURPRISES:

    * The default disk format has changed. Please run 'bzr upgrade' in your
      working trees to upgrade. This new default is compatible for network
      operations, but not for local operations. That is, if you have two
      versions of bzr installed locally, after upgrading you can only use the
      bzr 0.15 version. This new default does not enable tags or nested-trees
      as they are incompatible with bzr versions before 0.15 over the network.

    * For users of bzrlib: Two major changes have been made to the working tree
      api in bzrlib. The first is that many methods and attributes, including
      the inventory attribute, are no longer valid for use until one of
      ``lock_read``/``lock_write``/``lock_tree_write`` has been called,
      and become invalid again after unlock is called. This has been done
      to improve performance and correctness as part of the dirstate
      development.
      (Robert Collins, John A Meinel, Martin Pool, and others).

    * For users of bzrlib: The attribute 'tree.inventory' should be considered
      readonly. Previously it was possible to directly alter this attribute, or
      its contents, and have the tree notice this. This has been made
      unsupported - it may work in some tree formats, but in the newer dirstate
      format such actions will have no effect and will be ignored, or even
      cause assertions. All operations possible can still be carried out by a
      combination of the tree API, and the bzrlib.transform API. (Robert
      Collins, John A Meinel, Martin Pool, and others).

  IMPROVEMENTS:

    * Support for OS Windows 98. Also .bzr.log on any windows system
      saved in My Documents folder. (Alexander Belchenko)

    * ``bzr mv`` enhanced to support already moved files.
      In the past the mv command would have failed if the source file doesn't
      exist. In this situation ``bzr mv`` would now detect that the file has
      already moved and update the repository accordingly, if the target file
      does exist.
      A new option ``--after`` has been added so that if two files already
      exist, you could notify Bazaar that you have moved a (versioned) file
      and replaced it with another. Thus in this case ``bzr move --after``
      will only update the Bazaar identifier.
      (Steffen Eichenberg, Marius Kruger)

    * ``ls`` now works on treeless branches and remote branches.
      (Aaron Bentley)

    * ``bzr help global-options`` describes the global options.
      (Aaron Bentley)

    * ``bzr pull --overwrite`` will now correctly overwrite checkouts.
      (Robert Collins)

    * Files are now allowed to change kind (e.g. from file to symlink).
      Supported by ``commit``, ``revert`` and ``status``
      (Aaron Bentley)

    * ``inventory`` and ``unknowns`` hidden in favour of ``ls``
      (Aaron Bentley)

    * ``bzr help checkouts`` descibes what checkouts are and some possible
      uses of them. (James Westby, Aaron Bentley)

    * A new ``-d`` option to push, pull and merge overrides the default 
      directory.  (Martin Pool)

    * Branch format 6: smaller, and potentially faster than format 5.  Supports
      ``append_history_only`` mode, where the log view and revnos do not change,
      except by being added to.  Stores policy settings in
      ".bzr/branch/branch.conf".

    * ``append_only`` branches:  Format 6 branches may be configured so that log
      view and revnos are always consistent.  Either create the branch using
      "bzr init --append-revisions-only" or edit the config file as descriped
      in docs/configuration.txt.

    * rebind: Format 6 branches retain the last-used bind location, so if you
      "bzr unbind", you can "bzr bind" to bind to the previously-selected
      bind location.

    * Builtin tags support, created and deleted by the ``tag`` command and
      stored in the branch.  Tags can be accessed with the revisionspec
      ``-rtag:``, and listed with ``bzr tags``.  Tags are not versioned 
      at present. Tags require a network incompatible upgrade. To perform this
      upgrade, run ``bzr upgrade --dirstate-tags`` in your branch and
      repositories. (Martin Pool)

    * The ``bzr://`` transport now has a well-known port number, 4155,
      which it will use by default.  (Andrew Bennetts, Martin Pool)

    * Bazaar now looks for user-installed plugins before looking for site-wide
      plugins. (Jonathan Lange)

    * ``bzr resolve`` now detects and marks resolved text conflicts.
      (Aaron Bentley)

  INTERNALS:

    * Internally revision ids and file ids are now passed around as utf-8
      bytestrings, rather than treating them as Unicode strings. This has
      performance benefits for Knits, since we no longer need to decode the
      revision id for each line of content, nor for each entry in the index.
      This will also help with the future dirstate format.
      (John Arbash Meinel)

    * Reserved ids (any revision-id ending in a colon) are rejected by
      versionedfiles, repositories, branches, and working trees
      (Aaron Bentley)

    * Minor performance improvement by not creating a ProgressBar for
      every KnitIndex we create. (about 90ms for a bzr.dev tree)
      (John Arbash Meinel)

    * New easier to use Branch hooks facility. There are five initial hooks,
      all documented in bzrlib.branch.BranchHooks.__init__ - ``'set_rh'``,
      ``'post_push'``, ``'post_pull'``, ``'post_commit'``,
      ``'post_uncommit'``. These hooks fire after the matching operation
      on a branch has taken place, and were originally added for the
      branchrss plugin. (Robert Collins)

    * New method ``Branch.push()`` which should be used when pushing from a
      branch as it makes performance and policy decisions to match the UI
      level command ``push``. (Robert Collins).

    * Add a new method ``Tree.revision_tree`` which allows access to cached
      trees for arbitrary revisions. This allows the in development dirstate
      tree format to provide access to the callers to cached copies of 
      inventory data which are cheaper to access than inventories from the
      repository.
      (Robert Collins, Martin Pool)

    * New ``Branch.last_revision_info`` method, this is being done to allow
      optimization of requests for both the number of revisions and the last
      revision of a branch with smartservers and potentially future branch
      formats. (Wouter van Heyst, Robert Collins)

    * Allow ``'import bzrlib.plugins.NAME'`` to work when the plugin NAME has not
      yet been loaded by ``load_plugins()``. This allows plugins to depend on each
      other for code reuse without requiring users to perform file-renaming
      gymnastics. (Robert Collins)

    * New Repository method ``'gather_stats'`` for statistic data collection.
      This is expected to grow to cover a number of related uses mainly
      related to bzr info. (Robert Collins)

    * Log formatters are now managed with a registry.
      ``log.register_formatter`` continues to work, but callers accessing
      the FORMATTERS dictionary directly will not.

    * Allow a start message to be passed to the ``edit_commit_message``
      function.  This will be placed in the message offered to the user
      for editing above the separator. It allows a template commit message
      to be used more easily. (James Westby)

    * ``GPGStrategy.sign()`` will now raise ``BzrBadParameterUnicode`` if
      you pass a Unicode string rather than an 8-bit string. Callers need
      to be updated to encode first. (John Arbash Meinel)

    * Branch.push, pull, merge now return Result objects with information
      about what happened, rather than a scattering of various methods.  These
      are also passed to the post hooks.  (Martin Pool)

    * File formats and architecture is in place for managing a forest of trees
      in bzr, and splitting up existing trees into smaller subtrees, and
      finally joining trees to make a larger tree. This is the first iteration
      of this support, and the user-facing aspects still require substantial
      work.  If you wish to experiment with it, use ``bzr upgrade
      --dirstate-with-subtree`` in your working trees and repositories.
      You can use the hidden commands ``split`` and ``join`` and to create
      and manipulate nested trees, but please consider using the nested-trees
      branch, which contains substantial UI improvements, instead.
      http://code.aaronbentley.com/bzr/bzrrepo/nested-trees/
      (Aaron Bentley, Martin Pool, Robert Collins).

  BUGFIXES:

    * ``bzr annotate`` now uses dotted revnos from the viewpoint of the
      branch, rather than the last changed revision of the file.
      (John Arbash Meinel, #82158)

    * Lock operations no longer hang if they encounter a permission problem.
      (Aaron Bentley)

    * ``bzr push`` can resume a push that was canceled before it finished.
      Also, it can push even if the target directory exists if you supply
      the ``--use-existing-dir`` flag.
      (John Arbash Meinel, #30576, #45504)

    * Fix http proxy authentication when user and an optional
      password appears in the ``*_proxy`` vars. (Vincent Ladeuil,
      #83954).

    * ``bzr log branch/file`` works for local treeless branches
      (Aaron Bentley, #84247)

    * Fix problem with UNC paths on Windows 98. (Alexander Belchenko, #84728)

    * Searching location of CA bundle for PyCurl in env variable
      (``CURL_CA_BUNDLE``), and on win32 along the PATH.
      (Alexander Belchenko, #82086)

    * ``bzr init`` works with unicode argument LOCATION.
      (Alexander Belchenko, #85599)

    * Raise ``DependencyNotPresent`` if pycurl do not support https. 
      (Vincent Ladeuil, #85305)

    * Invalid proxy env variables should not cause a traceback.
      (Vincent Ladeuil, #87765)

    * Ignore patterns normalised to use '/' path separator.
      (Kent Gibson, #86451)

    * bzr rocks. It sure does! Fix case. (Vincent Ladeuil, #78026)

    * Fix bzrtools shelve command for removed lines beginning with "--"
      (Johan Dahlberg, #75577)

  TESTING:

    * New ``--first`` option to ``bzr selftest`` to run specified tests
      before the rest of the suite.  (Martin Pool)


bzr 0.14  2007-01-23
--------------------

  IMPROVEMENTS:

    * ``bzr help global-options`` describes the global options. (Aaron Bentley)

  BUG FIXES:
    
    * Skip documentation generation tests if the tools to do so are not
      available. Fixes running selftest for installled copies of bzr. 
      (John Arbash Meinel, #80330)

    * Fix the code that discovers whether bzr is being run from it's
      working tree to handle the case when it isn't but the directory
      it is in is below a repository. (James Westby, #77306)


bzr 0.14rc1  2007-01-16
-----------------------

  IMPROVEMENTS:

    * New connection: ``bzr+http://`` which supports tunnelling the smart
      protocol over an HTTP connection. If writing is enabled on the bzr
      server, then you can write over the http connection.
      (Andrew Bennetts, John Arbash Meinel)

    * Aliases now support quotation marks, so they can contain whitespace
      (Marius Kruger)

    * PyCurlTransport now use a single curl object. By specifying explicitly
      the 'Range' header, we avoid the need to use two different curl objects
      (and two connections to the same server). (Vincent Ladeuil)

    * ``bzr commit`` does not prompt for a message until it is very likely to
      succeed.  (Aaron Bentley)

    * ``bzr conflicts`` now takes --text to list pathnames of text conflicts
      (Aaron Bentley)

    * Fix ``iter_lines_added_or_present_in_versions`` to use a set instead
      of a list while checking if a revision id was requested. Takes 10s
      off of the ``fileids_affected_by_revision_ids`` time, which is 10s
      of the ``bzr branch`` time. Also improve ``fileids_...`` time by
      filtering lines with a regex rather than multiple ``str.find()``
      calls. (saves another 300ms) (John Arbash Meinel)

    * Policy can be set for each configuration key. This allows keys to be
      inherited properly across configuration entries. For example, this
      should enable you to do::
        
        [/home/user/project]
        push_location = sftp://host/srv/project/
        push_location:policy = appendpath

      And then a branch like ``/home/user/project/mybranch`` should get an
      automatic push location of ``sftp://host/srv/project/mybranch``.
      (James Henstridge)

    * Added ``bzr status --short`` to make status report svn style flags
      for each file.  For example::

        $ bzr status --short
        A  foo
        A  bar
        D  baz
        ?  wooley

    * 'bzr selftest --clean-output' allows easily clean temporary tests 
      directories without running tests. (Alexander Belchenko)

    * ``bzr help hidden-commands`` lists all hidden commands. (Aaron Bentley)

    * ``bzr merge`` now has an option ``--pull`` to fall back to pull if
      local is fully merged into remote. (Jan Hudec)

    * ``bzr help formats`` describes available directory formats. (Aaron Bentley)

  INTERNALS:

    * A few tweaks directly to ``fileids_affected_by_revision_ids`` to
      help speed up processing, as well allowing to extract unannotated
      lines. Between the two ``fileids_affected_by_revision_ids`` is
      improved by approx 10%. (John Arbash Meinel)

    * Change Revision serialization to only write out millisecond
      resolution. Rather than expecting floating point serialization to
      preserve more resolution than we need. (Henri Weichers, Martin Pool)

    * Test suite ends cleanly on Windows.  (Vincent Ladeuil)

    * When ``encoding_type`` attribute of class Command is equal to 'exact', 
      force sys.stdout to be a binary stream on Windows, and therefore
      keep exact line-endings (without LF -> CRLF conversion).
      (Alexander Belchenko)

    * Single-letter short options are no longer globally declared.  (Martin
      Pool)

    * Before using detected user/terminal encoding bzr should check
      that Python has corresponding codec. (Alexander Belchenko)

    * Formats for end-user selection are provided via a FormatRegistry (Aaron Bentley)

  BUG FIXES:

    * ``bzr missing --verbose`` was showing adds/removals in the wrong
      direction. (John Arbash Meinel)

    * ``bzr annotate`` now defaults to showing dotted revnos for merged
      revisions. It cuts them off at a depth of 12 characters, but you can
      supply ``--long`` to see the full number. You can also use
      ``--show-ids`` to display the original revision ids, rather than
      revision numbers and committer names. (John Arbash Meinel, #75637)

    * bzr now supports Win32 UNC path (e.g. ``\HOST\path``. 
      (Alexander Belchenko, #57869)

    * Win32-specific: output of cat, bundle and diff commands don't mangle
      line-endings (Alexander Belchenko, #55276)

    * Replace broken fnmatch based ignore pattern matching with custom pattern
      matcher.
      (Kent Gibson, Jan Hudec #57637)

    * pycurl and urllib can detect short reads at different places. Update
      the test suite to test more cases. Also detect http error code 416
      which was raised for that specific bug. Also enhance the urllib
      robustness by detecting invalid ranges (and pycurl's one by detecting
      short reads during the initial GET). (Vincent Ladeuil, #73948)

    * The urllib connection sharing interacts badly with urllib2
      proxy setting (the connections didn't go thru the proxy
      anymore). Defining a proper ProxyHandler solves the
      problem.  (Vincent Ladeuil, #74759)

    * Use urlutils to generate relative URLs, not osutils 
      (Aaron Bentley, #76229)

    * ``bzr status`` in a readonly directory should work without giving
      lots of errors. (John Arbash Meinel, #76299)

    * Mention the revisionspec topic for the revision option help.
      (Wouter van Heyst, #31663)

    * Allow plugins import from zip archives.
      (Alexander Belchenko, #68124)


bzr 0.13  2006-12-05
--------------------
    
  No changes from 0.13rc1
    
bzr 0.13rc1  2006-11-27
-----------------------

  IMPROVEMENTS:

    * New command ``bzr remove-tree`` allows the removal of the working
      tree from a branch.
      (Daniel Silverstone)

    * urllib uses shared keep-alive connections, so http 
      operations are substantially faster.
      (Vincent Ladeuil, #53654)

    * ``bzr export`` allows an optional branch parameter, to export a bzr
      tree from some other url. For example:
      ``bzr export bzr.tar.gz http://bazaar-vcs.org/bzr/bzr.dev``
      (Daniel Silverstone)

    * Added ``bzr help topics`` to the bzr help system. This gives a
      location for general information, outside of a specific command.
      This includes updates for ``bzr help revisionspec`` the first topic
      included. (Goffredo Baroncelli, John Arbash Meinel, #42714)

    * WSGI-compatible HTTP smart server.  See ``doc/http_smart_server.txt``.
      (Andrew Bennetts)

    * Knit files will now cache full texts only when the size of the
      deltas is as large as the size of the fulltext. (Or after 200
      deltas, whichever comes first). This has the most benefit on large
      files with small changes, such as the inventory for a large project.
      (eg For a project with 2500 files, and 7500 revisions, it changes
      the size of inventory.knit from 11MB to 5.4MB) (John Arbash Meinel)

  INTERNALS:

    * New -D option given before the command line turns on debugging output
      for particular areas.  -Derror shows tracebacks on all errors.
      (Martin Pool)

    * Clean up ``bzr selftest --benchmark bundle`` to correct an import,
      and remove benchmarks that take longer than 10min to run.
      (John Arbash Meinel)

    * Use ``time.time()`` instead of ``time.clock()`` to decide on
      progress throttling. Because ``time.clock()`` is actually CPU time,
      so over a high-latency connection, too many updates get throttled.
      (John Arbash Meinel)

    * ``MemoryTransport.list_dir()`` would strip the first character for
      files or directories in root directory. (John Arbash Meinel)

    * New method ``get_branch_reference`` on 'BzrDir' allows the detection of 
      branch references - which the smart server component needs.
  
    * New ``ChrootTransportDecorator``, accessible via the ``chroot+`` url
      prefix.  It disallows any access to locations above a set URL.  (Andrew
      Bennetts)

  BUG FIXES:

    * Now ``_KnitIndex`` properly decode revision ids when loading index data.
      And optimize the knit index parsing code. 
      (Dmitry Vasiliev, John Arbash Meinel)

    * ``bzrlib/bzrdir.py`` was directly referencing ``bzrlib.workingtree``,
      without importing it. This prevented ``bzr upgrade`` from working
      unless a plugin already imported ``bzrlib.workingtree``
      (John Arbash Meinel, #70716)

    * Suppress the traceback on invalid URLs (Vincent Ladeuil, #70803).

    * Give nicer error message when an http server returns a 403
      error code. (Vincent Ladeuil, #57644).

    * When a multi-range http GET request fails, try a single
      range one. If it fails too, forget about ranges. Remember that until 
      the death of the transport and propagates that to the clones.
      (Vincent Ladeuil, #62276, #62029).

    * Handles user/passwords supplied in url from command
      line (for the urllib implementation). Don't request already
      known passwords (Vincent Ladeuil, #42383, #44647, #48527)

    * ``_KnitIndex.add_versions()`` dictionary compresses revision ids as they
      are added. This fixes bug where fetching remote revisions records
      them as full references rather than integers.
      (John Arbash Meinel, #64789)

    * ``bzr ignore`` strips trailing slashes in patterns.
      Also ``bzr ignore`` rejects absolute paths. (Kent Gibson, #4559)

    * ``bzr ignore`` takes multiple arguments. (Cheuksan Edward Wang, #29488)

    * mv correctly handles paths that traverse symlinks. 
      (Aaron Bentley, #66964)

    * Give nicer looking error messages when failing to connect over ssh.
      (John Arbash Meinel, #49172)

    * Pushing to a remote branch does not currently update the remote working
      tree. After a remote push, ``bzr status`` and ``bzr diff`` on the remote
      machine now show that the working tree is out of date.
      (Cheuksan Edward Wang #48136)

    * Use patiencediff instead of difflib for determining deltas to insert
      into knits. This avoids the O(N^3) behavior of difflib. Patience
      diff should be O(N^2). (Cheuksan Edward Wang, #65714)

    * Running ``bzr log`` on nonexistent file gives an error instead of the
      entire log history. (Cheuksan Edward Wang #50793)

    * ``bzr cat`` can look up contents of removed or renamed files. If the
      pathname is ambiguous, i.e. the files in the old and new trees have
      different id's, the default is the file in the new tree. The user can
      use "--name-from-revision" to select the file in the old tree.
      (Cheuksan Edward Wang, #30190)

  TESTING:

    * TestingHTTPRequestHandler really handles the Range header
      (previously it was ignoring it and returning the whole file,).

bzr 0.12  2006-10-30
--------------------

  INTERNALS:

    * Clean up ``bzr selftest --benchmark bundle`` to correct an import,
      and remove benchmarks that take longer than 10min to run.
      (John Arbash Meinel)
  
bzr 0.12rc1  2006-10-23
-----------------------

  IMPROVEMENTS:

    * ``bzr log`` now shows dotted-decimal revision numbers for all revisions,
      rather than just showing a decimal revision number for revisions on the
      mainline. These revision numbers are not yet accepted as input into bzr
      commands such as log, diff etc. (Robert Collins)

    * revisions can now be specified using dotted-decimal revision numbers.
      For instance, ``bzr diff -r 1.2.1..1.2.3``. (Robert Collins)

    * ``bzr help commands`` output is now shorter (Aaron Bentley)

    * ``bzr`` now uses lazy importing to reduce the startup time. This has
      a moderate effect on lots of actions, especially ones that have
      little to do. For example ``bzr rocks`` time is down to 116ms from
      283ms. (John Arbash Meinel)

    * New Registry class to provide name-to-object registry-like support,
      for example for schemes where plugins can register new classes to
      do certain tasks (e.g. log formatters). Also provides lazy registration
      to allow modules to be loaded on request.
      (John Arbash Meinel, Adeodato Simó)

  API INCOMPATABILITY:
  
    * LogFormatter subclasses show now expect the 'revno' parameter to 
      show() to be a string rather than an int. (Robert Collins)

  INTERNALS:

    * ``TestCase.run_bzr``, ``run_bzr_captured``, and ``run_bzr_subprocess``
      can take a ``working_dir='foo'`` parameter, which will change directory 
      for the command. (John Arbash Meinel)

    * ``bzrlib.lazy_regex.lazy_compile`` can be used to create a proxy
      around a regex, which defers compilation until first use. 
      (John Arbash Meinel)

    * ``TestCase.run_bzr_subprocess`` defaults to supplying the
      ``--no-plugins`` parameter to ensure test reproducability, and avoid
      problems with system-wide installed plugins. (John Arbash Meinel)

    * Unique tree root ids are now supported. Newly created trees still
      use the common root id for compatibility with bzr versions before 0.12.
      (Aaron Bentley)

    * ``WorkingTree.set_root_id(None)`` is now deprecated. Please
      pass in ``inventory.ROOT_ID`` if you want the default root id value.
      (Robert Collins, John Arbash Meinel)

    * New method ``WorkingTree.flush()`` which will write the current memory
      inventory out to disk. At the same time, ``read_working_inventory`` will
      no longer trash the current tree inventory if it has been modified within
      the current lock, and the tree will now ``flush()`` automatically on
      ``unlock()``. ``WorkingTree.set_root_id()`` has been updated to take
      advantage of this functionality. (Robert Collins, John Arbash Meinel)

    * ``bzrlib.tsort.merge_sorted`` now accepts ``generate_revnos``. This
      parameter will cause it to add another column to its output, which
      contains the dotted-decimal revno for each revision, as a tuple.
      (Robert Collins)

    * ``LogFormatter.show_merge`` is deprecated in favour of
      ``LogFormatter.show_merge_revno``. (Robert Collins)

  BUG FIXES:

    * Avoid circular imports by creating a deprecated function for
      ``bzrlib.tree.RevisionTree``. Callers should have been using
      ``bzrlib.revisontree.RevisionTree`` anyway. (John Arbash Meinel,
      #63360, #66349)

    * Don't use ``socket.MSG_WAITALL`` as it doesn't exist on all
      platforms. (Martin Pool, #66356)

    * Don't require ``Content-Type`` in range responses. Assume they are a
      single range if ``Content-Type`` does not exist.
      (John Arbash Meinel, #62473)

    * bzr branch/pull no longer complain about progress bar cleanup when
      interrupted during fetch.  (Aaron Bentley, #54000)

    * ``WorkingTree.set_parent_trees()`` uses the trees to directly write
      the basis inventory, rather than going through the repository. This
      allows us to have 1 inventory read, and 2 inventory writes when
      committing a new tree. (John Arbash Meinel)

    * When reverting, files that are not locally modified that do not exist
      in the target are deleted, not just unversioned (Aaron Bentley)

    * When trying to acquire a lock, don't fail immediately. Instead, try
      a few times (up to 1 hour) before timing out. Also, report why the
      lock is unavailable (John Arbash Meinel, #43521, #49556)

    * Leave HttpTransportBase daughter classes decides how they
      implement cloning. (Vincent Ladeuil, #61606)

    * diff3 does not indicate conflicts on clean merge. (Aaron Bentley)

    * If a commit fails, the commit message is stored in a file at the root of
      the tree for later commit. (Cheuksan Edward Wang, Stefan Metzmacher,
      #32054)

  TESTING:

    * New test base class TestCaseWithMemoryTransport offers memory-only
      testing facilities: its not suitable for tests that need to mutate disk
      state, but most tests should not need that and should be converted to
      TestCaseWithMemoryTransport. (Robert Collins)

    * ``TestCase.make_branch_and_memory_tree`` now takes a format
      option to set the BzrDir, Repository and Branch formats of the
      created objects. (Robert Collins, John Arbash Meinel)

bzr 0.11  2006-10-02
--------------------

    * Smart server transport test failures on windows fixed. (Lukáš Lalinský).

bzr 0.11rc2  2006-09-27
-----------------------

  BUG FIXES:

    * Test suite hangs on windows fixed. (Andrew Bennets, Alexander Belchenko).
    
    * Commit performance regression fixed. (Aaron Bentley, Robert Collins, John
      Arbash Meinel).

bzr 0.11rc1  2006-09-25
-----------------------

  IMPROVEMENTS:

    * Knit files now wait to create their contents until the first data is
      added. The old code used to create an empty .knit and a .kndx with just
      the header. However, this caused a lot of extra round trips over sftp.
      This can change the time for ``bzr push`` to create a new remote branch
      from 160s down to 100s. This also affects ``bzr commit`` performance when
      adding new files, ``bzr commit`` on a new kernel-like tree drops from 50s
      down to 40s (John Arbash Meinel, #44692)

    * When an entire subtree has been deleted, commit will now report that
      just the top of the subtree has been deleted, rather than reporting
      all the individual items. (Robert Collins)

    * Commit performs one less XML parse. (Robert Collins)

    * ``bzr checkout`` now operates on readonly branches as well
      as readwrite branches. This fixes bug #39542. (Robert Collins)

    * ``bzr bind`` no longer synchronises history with the master branch.
      Binding should be followed by an update or push to synchronise the 
      two branches. This is closely related to the fix for bug #39542.
      (Robert Collins)

    * ``bzrlib.lazy_import.lazy_import`` function to create on-demand 
      objects.  This allows all imports to stay at the global scope, but
      modules will not actually be imported if they are not used.
      (John Arbash Meinel)

    * Support ``bzr://`` and ``bzr+ssh://`` urls to work with the new RPC-based
      transport which will be used with the upcoming high-performance smart
      server. The new command ``bzr serve`` will invoke bzr in server mode,
      which processes these requests. (Andrew Bennetts, Robert Collins, Martin
      Pool)

    * New command ``bzr version-info`` which can be used to get a summary
      of the current state of the tree. This is especially useful as part
      of a build commands. See ``doc/version_info.txt`` for more information 
      (John Arbash Meinel)

  BUG FIXES:

    * ``'bzr inventory [FILE...]'`` allows restricting the file list to a
      specific set of files. (John Arbash Meinel, #3631)

    * Don't abort when annotating empty files (John Arbash Meinel, #56814)

    * Add ``Stanza.to_unicode()`` which can be passed to another Stanza
      when nesting stanzas. Also, add ``read_stanza_unicode`` to handle when
      reading a nested Stanza. (John Arbash Meinel)

    * Transform._set_mode() needs to stat the right file. 
      (John Arbash Meinel, #56549)

    * Raise WeaveFormatError rather than StopIteration when trying to read
      an empty Weave file. (John Arbash Meinel, #46871)

    * Don't access e.code for generic URLErrors, only HTTPErrors have .code.
      (Vincent Ladeuil, #59835)

    * Handle boundary="" lines properly to allow access through a Squid proxy.
      (John Arbash Meinel, #57723)

    * revert now removes newly-added directories (Aaron Bentley, #54172)

    * ``bzr upgrade sftp://`` shouldn't fail to upgrade v6 branches if there 
      isn't a working tree. (David Allouche, #40679)

    * Give nicer error messages when a user supplies an invalid --revision
      parameter. (John Arbash Meinel, #55420)

    * Handle when LANG is not recognized by python. Emit a warning, but
      just revert to using 'ascii'. (John Arbash Meinel, #35392)

    * Don't use ``preexec_fn`` on win32, as it is not supported by subprocess.
      (John Arbash Meinel)

    * Skip specific tests when the dependencies aren't met. This includes
      some ``setup.py`` tests when ``python-dev`` is not available, and
      some tests that depend on paramiko. (John Arbash Meinel, Mattheiu Moy)

    * Fallback to Paramiko properly, if no ``ssh`` executable exists on
      the system. (Andrew Bennetts, John Arbash Meinel)

    * ``Branch.bind(other_branch)`` no longer takes a write lock on the
      other branch, and will not push or pull between the two branches.
      API users will need to perform a push or pull or update operation if they
      require branch synchronisation to take place. (Robert Collins, #47344)

    * When creating a tarball or zipfile export, export unicode names as utf-8
      paths. This may not work perfectly on all platforms, but has the best
      chance of working in the common case. (John Arbash Meinel, #56816)

    * When committing, only files that exist in working tree or basis tree
      may be specified (Aaron Bentley, #50793)

  PORTABILITY:

    * Fixes to run on Python 2.5 (Brian M. Carlson, Martin Pool, Marien Zwart)

  INTERNALS:

    * TestCaseInTempDir now creates a separate directory for HOME, rather
      than having HOME set to the same location as the working directory.
      (John Arbash Meinel)

    * ``run_bzr_subprocess()`` can take an optional ``env_changes={}`` parameter,
      which will update os.environ inside the spawned child. It also can
      take a ``universal_newlines=True``, which helps when checking the output
      of the command. (John Arbash Meinel)

    * Refactor SFTP vendors to allow easier re-use when ssh is used. 
      (Andrew Bennetts)

    * ``Transport.list_dir()`` and ``Transport.iter_files_recursive()`` should always
      return urlescaped paths. This is now tested (there were bugs in a few
      of the transports) (Andrew Bennetts, David Allouche, John Arbash Meinel)

    * New utility function ``symbol_versioning.deprecation_string``. Returns the
      formatted string for a callable, deprecation format pair. (Robert Collins)

    * New TestCase helper applyDeprecated. This allows you to call a callable
      which is deprecated without it spewing to the screen, just by supplying
      the deprecation format string issued for it. (Robert Collins)

    * Transport.append and Transport.put have been deprecated in favor of
      ``.append_bytes``, ``.append_file``, ``.put_bytes``, and
      ``.put_file``. This removes the ambiguity in what type of object the
      functions take.  ``Transport.non_atomic_put_{bytes,file}`` has also
      been added. Which works similarly to ``Transport.append()`` except for
      SFTP, it doesn't have a round trip when opening the file. Also, it
      provides functionality for creating a parent directory when trying
      to create a file, rather than raise NoSuchFile and forcing the
      caller to repeat their request.
      (John Arbash Meinel)

    * WorkingTree has a new api ``unversion`` which allow the unversioning of
      entries by their file id. (Robert Collins)

    * ``WorkingTree.pending_merges`` is deprecated.  Please use the
      ``get_parent_ids`` (introduced in 0.10) method instead. (Robert Collins)

    * WorkingTree has a new ``lock_tree_write`` method which locks the branch for
      read rather than write. This is appropriate for actions which only need
      the branch data for reference rather than mutation. A new decorator
      ``needs_tree_write_lock`` is provided in the workingtree module. Like the
      ``needs_read_lock`` and ``needs_write_lock`` decorators this allows static 
      declaration of the locking requirements of a function to ensure that
      a lock is taken out for casual scripts. (Robert Collins, #54107)

    * All WorkingTree methods which write to the tree, but not to the branch
      have been converted to use ``needs_tree_write_lock`` rather than 
      ``needs_write_lock``. Also converted is the revert, conflicts and tree
      transform modules. This provides a modest performance improvement on 
      metadir style trees, due to the reduce lock-acquisition, and a more
      significant performance improvement on lightweight checkouts from 
      remote branches, where trivial operations used to pay a significant 
      penalty. It also provides the basis for allowing readonly checkouts.
      (Robert Collins)

    * Special case importing the standard library 'copy' module. This shaves
      off 40ms of startup time, while retaining compatibility. See:
      ``bzrlib/inspect_for_copy.py`` for more details. (John Arbash Meinel)

    * WorkingTree has a new parent class MutableTree which represents the 
      specialisations of Tree which are able to be altered. (Robert Collins)

    * New methods mkdir and ``put_file_bytes_non_atomic`` on MutableTree that
      mutate the tree and its contents. (Robert Collins)

    * Transport behaviour at the root of the URL is now defined and tested.
      (Andrew Bennetts, Robert Collins)

  TESTING:

    * New test helper classs MemoryTree. This is typically accessed via
      ``self.make_branch_and_memory_tree()`` in test cases. (Robert Collins)
      
    * Add ``start_bzr_subprocess`` and ``stop_bzr_subprocess`` to allow test
      code to continue running concurrently with a subprocess of bzr.
      (Andrew Bennetts, Robert Collins)

    * Add a new method ``Transport.get_smart_client()``. This is provided to
      allow upgrades to a richer interface than the VFS one provided by
      Transport. (Andrew Bennetts, Martin Pool)

bzr 0.10  2006-08-29
--------------------
  
  IMPROVEMENTS:
    * 'merge' now takes --uncommitted, to apply uncommitted changes from a
      tree.  (Aaron Bentley)
  
    * 'bzr add --file-ids-from' can be used to specify another path to use
      for creating file ids, rather than generating all new ones. Internally,
      the 'action' passed to ``smart_add_tree()`` can return ``file_ids`` that
      will be used, rather than having bzrlib generate new ones.
      (John Arbash Meinel, #55781)

    * ``bzr selftest --benchmark`` now allows a ``--cache-dir`` parameter.
      This will cache some of the intermediate trees, and decrease the
      setup time for benchmark tests. (John Arbash Meinel)

    * Inverse forms are provided for all boolean options.  For example,
      --strict has --no-strict, --no-recurse has --recurse (Aaron Bentley)

    * Serialize out Inventories directly, rather than using ElementTree.
      Writing out a kernel sized inventory drops from 2s down to ~350ms.
      (Robert Collins, John Arbash Meinel)

  BUG FIXES:

    * Help diffutils 2.8.4 get along with binary tests (Marien Zwart: #57614)

    * Change LockDir so that if the lock directory doesn't exist when
      ``lock_write()`` is called, an attempt will be made to create it.
      (John Arbash Meinel, #56974)

    * ``bzr uncommit`` preserves pending merges. (John Arbash Meinel, #57660)

    * Active FTP transport now works as intended. (ghozzy, #56472)

    * Really fix mutter() so that it won't ever raise a UnicodeError.
      It means it is possible for ~/.bzr.log to contain non UTF-8 characters.
      But it is a debugging log, not a real user file.
      (John Arbash Meinel, #56947, #53880)

    * Change Command handle to allow Unicode command and options.
      At present we cannot register Unicode command names, so we will get
      BzrCommandError('unknown command'), or BzrCommandError('unknown option')
      But that is better than a UnicodeError + a traceback.
      (John Arbash Meinel, #57123)

    * Handle TZ=UTC properly when reading/writing revisions.
      (John Arbash Meinel, #55783, #56290)

    * Use ``GPG_TTY`` to allow gpg --cl to work with gpg-agent in a pipeline,
      (passing text to sign in on stdin). (John Arbash Meinel, #54468)

    * External diff does the right thing for binaries even in foreign 
      languages. (John Arbash Meinel, #56307)

    * Testament handles more cases when content is unicode. Specific bug was
      in handling of revision properties.
      (John Arbash Meinel, Holger Krekel, #54723)

    * The bzr selftest was failing on installed versions due to a bug in a new
      test helper. (John Arbash Meinel, Robert Collins, #58057)

  INTERNALS:

    * ``bzrlib.cache_utf8`` contains ``encode()`` and ``decode()`` functions
      which can be used to cache the conversion between utf8 and Unicode.
      Especially helpful for some of the knit annotation code, which has to
      convert revision ids to utf8 to annotate lines in storage.
      (John Arbash Meinel)

    * ``setup.py`` now searches the filesystem to find all packages which
      need to be installed. This should help make the life of packagers
      easier. (John Arbash Meinel)

bzr 0.9.0  2006-08-11
---------------------

  SURPRISES:

   * The hard-coded built-in ignore rules have been removed. There are
     now two rulesets which are enforced. A user global one in 
     ``~/.bazaar/ignore`` which will apply to every tree, and the tree
     specific one '.bzrignore'.
     ``~/.bazaar/ignore`` will be created if it does not exist, but with
     a more conservative list than the old default.
     This fixes bugs with default rules being enforced no matter what. 
     The old list of ignore rules from bzr is available by
     running 'bzr ignore --old-default-rules'.
     (Robert Collins, Martin Pool, John Arbash Meinel)

   * 'branches.conf' has been changed to 'locations.conf', since it can apply
     to more locations than just branch locations.
     (Aaron Bentley)
   
  IMPROVEMENTS:

   * The revision specifier "revno:" is extended to accept the syntax
     revno:N:branch. For example,
     revno:42:http://bazaar-vcs.org/bzr/bzr.dev/ means revision 42 in
     bzr.dev.  (Matthieu Moy)

   * Tests updates to ensure proper URL handling, UNICODE support, and
     proper printing when the user's terminal encoding cannot display 
     the path of a file that has been versioned.
     ``bzr branch`` can take a target URL rather than only a local directory.
     ``Branch.get_parent()/set_parent()`` now save a relative path if possible,
     and normalize the parent based on root, allowing access across
     different transports. (John Arbash Meinel, Wouter van Heyst, Martin Pool)
     (Malone #48906, #42699, #40675, #5281, #3980, #36363, #43689,
     #42517, #42514)

   * On Unix, detect terminal width using an ioctl not just $COLUMNS.
     Use terminal width for single-line logs from ``bzr log --line`` and
     pending-merge display.  (Robert Widhopf-Fenk, Gustavo Niemeyer)
     (Malone #3507)

   * On Windows, detect terminal width using GetConsoleScreenBufferInfo.
     (Alexander Belchenko)

   * Speedup improvement for 'date:'-revision search. (Guillaume Pinot).

   * Show the correct number of revisions pushed when pushing a new branch.
     (Robert Collins).

   * 'bzr selftest' now shows a progress bar with the number of tests, and 
     progress made. 'make check' shows tests in -v mode, to be more useful
     for the PQM status window. (Robert Collins).
     When using a progress bar, failed tests are printed out, rather than
     being overwritten by the progress bar until the suite finishes.
     (John Arbash Meinel)

   * 'bzr selftest --benchmark' will run a new benchmarking selftest.
     'bzr selftest --benchmark --lsprof-timed' will use lsprofile to generate
     profile data for the individual profiled calls, allowing for fine
     grained analysis of performance.
     (Robert Collins, Martin Pool).

   * 'bzr commit' shows a progress bar. This is useful for commits over sftp
     where commit can take an appreciable time. (Robert Collins)

   * 'bzr add' is now less verbose in telling you what ignore globs were
     matched by files being ignored. Instead it just tells you how many 
     were ignored (because you might reasonably be expecting none to be
     ignored). 'bzr add -v' is unchanged and will report every ignored
     file. (Robert Collins).

   * ftp now has a test server if medusa is installed. As part of testing,
     ftp support has been improved, including support for supplying a
     non-standard port. (John Arbash Meinel).

   * 'bzr log --line' shows the revision number, and uses only the
     first line of the log message (#5162, Alexander Belchenko;
     Matthieu Moy)

   * 'bzr status' has had the --all option removed. The 'bzr ls' command
     should be used to retrieve all versioned files. (Robert Collins)

   * 'bzr bundle OTHER/BRANCH' will create a bundle which can be sent
     over email, and applied on the other end, while maintaining ancestry.
     This bundle can be applied with either 'bzr merge' or 'bzr pull',
     the same way you would apply another branch.
     (John Arbash Meinel, Aaron Bentley)
  
   * 'bzr whoami' can now be used to set your identity from the command line,
     for a branch or globally.  (Robey Pointer)

   * 'bzr checkout' now aliased to 'bzr co', and 'bzr annotate' to 'bzr ann'.
     (Michael Ellerman)

   * 'bzr revert DIRECTORY' now reverts the contents of the directory as well.
     (Aaron Bentley)

   * 'bzr get sftp://foo' gives a better error when paramiko is not present.
     Also updates things like 'http+pycurl://' if pycurl is not present.
     (John Arbash Meinel) (Malone #47821, #52204)

   * New env variable ``BZR_PROGRESS_BAR``, sets the default progress bar type.
     Can be set to 'none' or 'dummy' to disable the progress bar, 'dots' or 
     'tty' to create the respective type. (John Arbash Meinel, #42197, #51107)

   * Improve the help text for 'bzr diff' to explain what various options do.
     (John Arbash Meinel, #6391)

   * 'bzr uncommit -r 10' now uncommits revisions 11.. rather than uncommitting
     revision 10. This makes -r10 more in line with what other commands do.
     'bzr uncommit' also now saves the pending merges of the revisions that
     were removed. So it is safe to uncommit after a merge, fix something,
     and commit again. (John Arbash Meinel, #32526, #31426)

   * 'bzr init' now also works on remote locations.
     (Wouter van Heyst, #48904)

   * HTTP support has been updated. When using pycurl we now support 
     connection keep-alive, which reduces dns requests and round trips.
     And for both urllib and pycurl we support multi-range requests, 
     which decreases the number of round-trips. Performance results for
     ``bzr branch http://bazaar-vcs.org/bzr/bzr.dev/`` indicate
     http branching is now 2-3x faster, and ``bzr pull`` in an existing 
     branch is as much as 4x faster.
     (Michael Ellerman, Johan Rydberg, John Arbash Meinel, #46768)

   * Performance improvements for sftp. Branching and pulling are now up to
     2x faster. Utilize paramiko.readv() support for async requests if it
     is available (paramiko > 1.6) (John Arbash Meinel)

  BUG FIXES:

    * Fix shadowed definition of TestLocationConfig that caused some 
      tests not to run.
      (Erik Bågfors, Michael Ellerman, Martin Pool, #32587)

    * Fix unnecessary requirement of sign-my-commits that it be run from
      a working directory.  (Martin Pool, Robert Collins)

    * 'bzr push location' will only remember the push location if it succeeds
      in connecting to the remote location. (John Arbash Meinel, #49742)

    * 'bzr revert' no longer toggles the executable bit on win32
      (John Arbash Meinel, #45010)

    * Handle broken pipe under win32 correctly. (John Arbash Meinel)
    
    * sftp tests now work correctly on win32 if you have a newer paramiko
      (John Arbash Meinel)

    * Cleanup win32 test suite, and general cleanup of places where
      file handles were being held open. (John Arbash Meinel)

    * When specifying filenames for 'diff -r x..y', the name of the file in the
      working directory can be used, even if its name is different in both x
      and y.

    * File-ids containing single- or double-quotes are handled correctly by
      push. (Aaron Bentley, #52227)

    * Normalize unicode filenames to ensure cross-platform consistency.
      (John Arbash Meinel, #43689)

    * The argument parser can now handle '-' as an argument. Currently
      no code interprets it specially (it is mostly handled as a file named 
      '-'). But plugins, and future operations can use it.
      (John Arbash meinel, #50984)

    * Bundles can properly read binary files with a plain '\r' in them.
      (John Arbash Meinel, #51927)

    * Tuning ``iter_entries()`` to be more efficient (John Arbash Meinel, #5444)

    * Lots of win32 fixes (the test suite passes again).
      (John Arbash Meinel, #50155)

    * Handle openbsd returning None for sys.getfilesystemencoding() (#41183) 

    * Support ftp APPE (append) to allow Knits to be used over ftp (#42592)

    * Removals are only committed if they match the filespec (or if there is
      no filespec).  (#46635, Aaron Bentley)

    * smart-add recurses through all supplied directories 
      (John Arbash Meinel, #52578)

    * Make the bundle reader extra lines before and after the bundle text.
      This allows you to parse an email with the bundle inline.
      (John Arbash Meinel, #49182)

    * Change the file id generator to squash a little bit more. Helps when
      working with long filenames on windows. (Also helps for unicode filenames
      not generating hidden files). (John Arbash Meinel, #43801)

    * Restore terminal mode on C-c while reading sftp password.  (#48923, 
      Nicholas Allen, Martin Pool)

    * Timestamps are rounded to 1ms, and revision entries can be recreated
      exactly. (John Arbash Meinel, Jamie Wilkinson, #40693)

    * Branch.base has changed to a URL, but ~/.bazaar/locations.conf should
      use local paths, since it is user visible (John Arbash Meinel, #53653)

    * ``bzr status foo`` when foo was unversioned used to cause a full delta
      to be generated (John Arbash Meinel, #53638)

    * When reading revision properties, an empty value should be considered
      the empty string, not None (John Arbash Meinel, #47782)

    * ``bzr diff --diff-options`` can now handle binary files being changed.
      Also, the output is consistent when --diff-options is not supplied.
      (John Arbash Meinel, #54651, #52930)

    * Use the right suffixes for loading plugins (John Arbash Meinel, #51810)

    * Fix ``Branch.get_parent()`` to handle the case when the parent is not 
      accessible (John Arbash Meinel, #52976)

  INTERNALS:

    * Combine the ignore rules into a single regex rather than looping over
      them to reduce the threshold where  N^2 behaviour occurs in operations
      like status. (Jan Hudec, Robert Collins).

    * Appending to ``bzrlib.DEFAULT_IGNORE`` is now deprecated. Instead, use
      one of the add functions in bzrlib.ignores. (John Arbash Meinel)

    * 'bzr push' should only push the ancestry of the current revision, not
      all of the history in the repository. This is especially important for
      shared repositories. (John Arbash Meinel)

    * ``bzrlib.delta.compare_trees`` now iterates in alphabetically sorted order,
      rather than randomly walking the inventories. (John Arbash Meinel)

    * Doctests are now run in temporary directories which are cleaned up when
      they finish, rather than using special ScratchDir/ScratchBranch objects.
      (Martin Pool)

    * Split ``check`` into separate methods on the branch and on the repository,
      so that it can be specialized in ways that are useful or efficient for
      different formats.  (Martin Pool, Robert Collins)

    * Deprecate ``Repository.all_revision_ids``; most methods don't really need
      the global revision graph but only that part leading up to a particular
      revision.  (Martin Pool, Robert Collins)

    * Add a BzrDirFormat ``control_formats`` list which allows for control formats
      that do not use '.bzr' to store their data - i.e. '.svn', '.hg' etc.
      (Robert Collins, Jelmer Vernooij).

    * ``bzrlib.diff.external_diff`` can be redirected to any file-like object.
      Uses subprocess instead of spawnvp.
      (James Henstridge, John Arbash Meinel, #4047, #48914)

    * New command line option '--profile-imports', which will install a custom
      importer to log time to import modules and regex compilation time to 
      sys.stderr (John Arbash Meinel)

    * 'EmptyTree' is now deprecated, please use ``repository.revision_tree(None)``
      instead. (Robert Collins)

    * "RevisionTree" is now in bzrlib/revisiontree.py. (Robert Collins)

bzr 0.8.2  2006-05-17
---------------------
  
  BUG FIXES:
   
    * setup.py failed to install launchpad plugin.  (Martin Pool)

bzr 0.8.1  2006-05-16
---------------------

  BUG FIXES:

    * Fix failure to commit a merge in a checkout.  (Martin Pool, 
      Robert Collins, Erik Bågfors, #43959)

    * Nicer messages from 'commit' in the case of renames, and correct
      messages when a merge has occured. (Robert Collins, Martin Pool)

    * Separate functionality from assert statements as they are skipped in
      optimized mode of python. Add the same check to pending merges.
      (Olaf Conradi, #44443)

  CHANGES:

    * Do not show the None revision in output of bzr ancestry. (Olaf Conradi)

    * Add info on standalone branches without a working tree.
      (Olaf Conradi, #44155)

    * Fix bug in knits when raising InvalidRevisionId. (Olaf Conradi, #44284)

  CHANGES:

    * Make editor invocation comply with Debian Policy. First check
      environment variables VISUAL and EDITOR, then try editor from
      alternatives system. If that all fails, fall back to the pre-defined
      list of editors. (Olaf Conradi, #42904)

  NEW FEATURES:

    * New 'register-branch' command registers a public branch into 
      Launchpad.net, where it can be associated with bugs, etc.
      (Martin Pool, Bjorn Tillenius, Robert Collins)

  INTERNALS:

    * New public api in InventoryEntry - ``describe_change(old, new)`` which
      provides a human description of the changes between two old and
      new. (Robert Collins, Martin Pool)

  TESTING:

    * Fix test case for bzr info in upgrading a standalone branch to metadir,
      uses bzrlib api now. (Olaf Conradi)

bzr 0.8  2006-05-08
-------------------

  NOTES WHEN UPGRADING:

    Release 0.8 of bzr introduces a new format for history storage, called
    'knit', as an evolution of to the 'weave' format used in 0.7.  Local 
    and remote operations are faster using knits than weaves.  Several
    operations including 'init', 'init-repo', and 'upgrade' take a 
    --format option that controls this.  Branching from an existing branch
    will keep the same format.

    It is possible to merge, pull and push between branches of different
    formats but this is slower than moving data between homogenous
    branches.  It is therefore recommended (but not required) that you
    upgrade all branches for a project at the same time.  Information on
    formats is shown by 'bzr info'.

    bzr 0.8 now allows creation of 'repositories', which hold the history 
    of files and revisions for several branches.  Previously bzr kept all
    the history for a branch within the .bzr directory at the root of the
    branch, and this is still the default.  To create a repository, use
    the new 'bzr init-repo' command.  Branches exist as directories under
    the repository and contain just a small amount of information
    indicating the current revision of the branch.

    bzr 0.8 also supports 'checkouts', which are similar to in cvs and
    subversion.  Checkouts are associated with a branch (optionally in a
    repository), which contains all the historical information.  The
    result is that a checkout can be deleted without losing any
    already-committed revisions.  A new 'update' command is also available. 

    Repositories and checkouts are not supported with the 0.7 storage
    format.  To use them you must upgrad to either knits, or to the
    'metaweave' format, which uses weaves but changes the .bzr directory
    arrangement.
    

  IMPROVEMENTS:

    * Sftp paths can now be relative, or local, according to the lftp
      convention. Paths now take the form::

          sftp://user:pass@host:port/~/relative/path
          or
          sftp://user:pass@host:port/absolute/path

    * The FTP transport now tries to reconnect after a temporary
      failure. ftp put is made atomic. (Matthieu Moy)

    * The FTP transport now maintains a pool of connections, and
      reuses them to avoid multiple connections to the same host (like
      sftp did). (Daniel Silverstone)

    * The ``bzr_man.py`` file has been removed. To create the man page now,
      use ``./generate_docs.py man``. The new program can also create other files.
      Run ``python generate_docs.py --help`` for usage information.
      (Hans Ulrich Niedermann & James Blackwell).

    * Man Page now gives full help (James Blackwell).
      Help also updated to reflect user config now being stored in .bazaar
      (Hans Ulrich Niedermann)

    * It's now possible to set aliases in bazaar.conf (Erik Bågfors)

    * Pull now accepts a --revision argument (Erik Bågfors)

    * ``bzr re-sign`` now allows multiple revisions to be supplied on the command
      line. You can now use the following command to sign all of your old
      commits::

        find .bzr/revision-store// -name my@email-* \
          | sed 's/.*\/\/..\///' \
          | xargs bzr re-sign

    * Upgrade can now upgrade over the network. (Robert Collins)

    * Two new commands 'bzr checkout' and 'bzr update' allow for CVS/SVN-alike
      behaviour.  By default they will cache history in the checkout, but
      with --lightweight almost all data is kept in the master branch.
      (Robert Collins)

    * 'revert' unversions newly-versioned files, instead of deleting them.

    * 'merge' is more robust.  Conflict messages have changed.

    * 'merge' and 'revert' no longer clobber existing files that end in '~' or
      '.moved'.

    * Default log format can be set in configuration and plugins can register
      their own formatters. (Erik Bågfors)

    * New 'reconcile' command will check branch consistency and repair indexes
      that can become out of sync in pre 0.8 formats. (Robert Collins,
      Daniel Silverstone)

    * New 'bzr init --format' and 'bzr upgrade --format' option to control 
      what storage format is created or produced.  (Robert Collins, 
      Martin Pool)

    * Add parent location to 'bzr info', if there is one.  (Olaf Conradi)

    * New developer commands 'weave-list' and 'weave-join'.  (Martin Pool)

    * New 'init-repository' command, plus support for repositories in 'init'
      and 'branch' (Aaron Bentley, Erik Bågfors, Robert Collins)

    * Improve output of 'info' command. Show all relevant locations related to
      working tree, branch and repository. Use kibibytes for binary quantities.
      Fix off-by-one error in missing revisions of working tree.  Make 'info'
      work on branches, repositories and remote locations.  Show locations
      relative to the shared repository, if applicable.  Show locking status
      of locations.  (Olaf Conradi)

    * Diff and merge now safely handle binary files. (Aaron Bentley)

    * 'pull' and 'push' now normalise the revision history, so that any two
      branches with the same tip revision will have the same output from 'log'.
      (Robert Collins)

    * 'merge' accepts --remember option to store parent location, like 'push'
      and 'pull'. (Olaf Conradi)

    * bzr status and diff when files given as arguments do not exist
      in the relevant trees.  (Martin Pool, #3619)

    * Add '.hg' to the default ignore list.  (Martin Pool)

    * 'knit' is now the default disk format. This improves disk performance and
      utilization, increases incremental pull performance, robustness with SFTP
      and allows checkouts over SFTP to perform acceptably. 
      The initial Knit code was contributed by Johan Rydberg based on a
      specification by Martin Pool.
      (Robert Collins, Aaron Bentley, Johan Rydberg, Martin Pool).

    * New tool to generate all-in-one html version of the manual.  (Alexander
      Belchenko)

    * Hitting CTRL-C while doing an SFTP push will no longer cause stale locks
      to be left in the SFTP repository. (Robert Collins, Martin Pool).

    * New option 'diff --prefix' to control how files are named in diff
      output, with shortcuts '-p0' and '-p1' corresponding to the options for 
      GNU patch.  (Alexander Belchenko, Goffredo Baroncelli, Martin Pool)

    * Add --revision option to 'annotate' command.  (Olaf Conradi)

    * If bzr shows an unexpected revision-history after pulling (perhaps due
      to a reweave) it can now be corrected by 'bzr reconcile'.
      (Robert Collins)

  CHANGES:

    * Commit is now verbose by default, and shows changed filenames and the 
      new revision number.  (Robert Collins, Martin Pool)

    * Unify 'mv', 'move', 'rename'.  (Matthew Fuller, #5379)

    * 'bzr -h' shows help.  (Martin Pool, Ian Bicking, #35940)

    * Make 'pull' and 'push' remember location on failure using --remember.
      (Olaf Conradi)

    * For compatibility, make old format for using weaves inside metadir
      available as 'metaweave' format.  Rename format 'metadir' to 'default'.
      Clean up help for option --format in commands 'init', 'init-repo' and
      'upgrade'.  (Olaf Conradi)

  INTERNALS:
  
    * The internal storage of history, and logical branch identity have now
      been split into Branch, and Repository. The common locking and file 
      management routines are now in bzrlib.lockablefiles. 
      (Aaron Bentley, Robert Collins, Martin Pool)

    * Transports can now raise DependencyNotPresent if they need a library
      which is not installed, and then another implementation will be 
      tried.  (Martin Pool)

    * Remove obsolete (and no-op) `decode` parameter to `Transport.get`.  
      (Martin Pool)

    * Using Tree Transform for merge, revert, tree-building

    * WorkingTree.create, Branch.create, ``WorkingTree.create_standalone``,
      Branch.initialize are now deprecated. Please see ``BzrDir.create_*`` for
      replacement API's. (Robert Collins)

    * New BzrDir class represents the .bzr control directory and manages
      formatting issues. (Robert Collins)

    * New repository.InterRepository class encapsulates Repository to 
      Repository actions and allows for clean selection of optimised code
      paths. (Robert Collins)

    * ``bzrlib.fetch.fetch`` and ``bzrlib.fetch.greedy_fetch`` are now
      deprecated, please use ``branch.fetch`` or ``repository.fetch``
      depending on your needs. (Robert Collins)

    * deprecated methods now have a ``is_deprecated`` flag on them that can
      be checked, if you need to determine whether a given callable is 
      deprecated at runtime. (Robert Collins)

    * Progress bars are now nested - see
      ``bzrlib.ui.ui_factory.nested_progress_bar``.
      (Robert Collins, Robey Pointer)

    * New API call ``get_format_description()`` for each type of format.
      (Olaf Conradi)

    * Changed ``branch.set_parent()`` to accept None to remove parent.
      (Olaf Conradi)

    * Deprecated BzrError AmbiguousBase.  (Olaf Conradi)

    * WorkingTree.branch is now a read only property.  (Robert Collins)

    * bzrlib.ui.text.TextUIFactory now accepts a ``bar_type`` parameter which
      can be None or a factory that will create a progress bar. This is
      useful for testing or for overriding the bzrlib.progress heuristic.
      (Robert Collins)

    * New API method ``get_physical_lock_status()`` to query locks present on a
      transport.  (Olaf Conradi)

    * Repository.reconcile now takes a thorough keyword parameter to allow
      requesting an indepth reconciliation, rather than just a data-loss 
      check. (Robert Collins)

    * ``bzrlib.ui.ui_factory protocol`` now supports ``get_boolean`` to prompt
      the user for yes/no style input. (Robert Collins)

  TESTING:

    * SFTP tests now shortcut the SSH negotiation, reducing test overhead
      for testing SFTP protocol support. (Robey Pointer)

    * Branch formats are now tested once per implementation (see ``bzrlib.
      tests.branch_implementations``. This is analagous to the transport
      interface tests, and has been followed up with working tree,
      repository and BzrDir tests. (Robert Collins)

    * New test base class TestCaseWithTransport provides a transport aware
      test environment, useful for testing any transport-interface using
      code. The test suite option --transport controls the transport used
      by this class (when its not being used as part of implementation
      contract testing). (Robert Collins)

    * Close logging handler on disabling the test log. This will remove the
      handler from the internal list inside python's logging module,
      preventing shutdown from closing it twice.  (Olaf Conradi)

    * Move test case for uncommit to blackbox tests.  (Olaf Conradi)

    * ``run_bzr`` and ``run_bzr_captured`` now accept a 'stdin="foo"'
      parameter which will provide String("foo") to the command as its stdin.

bzr 0.7 2006-01-09
------------------

  CHANGES:

    * .bzrignore is excluded from exports, on the grounds that it's a bzr 
      internal-use file and may not be wanted.  (Jamie Wilkinson)

    * The "bzr directories" command were removed in favor of the new
      --kind option to the "bzr inventory" command.  To list all 
      versioned directories, now use "bzr inventory --kind directory".  
      (Johan Rydberg)

    * Under Windows configuration directory is now ``%APPDATA%\bazaar\2.0``
      by default. (John Arbash Meinel)

    * The parent of Bzr configuration directory can be set by ``BZR_HOME``
      environment variable. Now the path for it is searched in ``BZR_HOME``,
      then in HOME. Under Windows the order is: ``BZR_HOME``, ``APPDATA``
      (usually points to ``C:\Documents and Settings\User Name\Application Data``),
      ``HOME``. (John Arbash Meinel)

    * Plugins with the same name in different directories in the bzr plugin
      path are no longer loaded: only the first successfully loaded one is
      used. (Robert Collins)

    * Use systems' external ssh command to open connections if possible.  
      This gives better integration with user settings such as ProxyCommand.
      (James Henstridge)

    * Permissions on files underneath .bzr/ are inherited from the .bzr 
      directory. So for a shared repository, simply doing 'chmod -R g+w .bzr/'
      will mean that future file will be created with group write permissions.

    * configure.in and config.guess are no longer in the builtin default 
      ignore list.

    * '.sw[nop]' pattern ignored, to ignore vim swap files for nameless
      files.  (John Arbash Meinel, Martin Pool)

  IMPROVEMENTS:

    * "bzr INIT dir" now initializes the specified directory, and creates 
      it if it does not exist.  (John Arbash Meinel)

    * New remerge command (Aaron Bentley)

    * Better zsh completion script.  (Steve Borho)

    * 'bzr diff' now returns 1 when there are changes in the working 
      tree. (Robert Collins)

    * 'bzr push' now exists and can push changes to a remote location. 
      This uses the transport infrastructure, and can store the remote
      location in the ~/.bazaar/branches.conf configuration file.
      (Robert Collins)

    * Test directories are only kept if the test fails and the user requests
      that they be kept.

    * Tweaks to short log printing

    * Added branch nicks, new nick command, printing them in log output. 
      (Aaron Bentley)

    * If ``$BZR_PDB`` is set, pop into the debugger when an uncaught exception 
      occurs.  (Martin Pool)

    * Accept 'bzr resolved' (an alias for 'bzr resolve'), as this is
      the same as Subversion.  (Martin Pool)

    * New ftp transport support (on ftplib), for ftp:// and aftp:// 
      URLs.  (Daniel Silverstone)

    * Commit editor temporary files now start with ``bzr_log.``, to allow 
      text editors to match the file name and set up appropriate modes or 
      settings.  (Magnus Therning)

    * Improved performance when integrating changes from a remote weave.  
      (Goffredo Baroncelli)

    * Sftp will attempt to cache the connection, so it is more likely that
      a connection will be reused, rather than requiring multiple password
      requests.

    * bzr revno now takes an optional argument indicating the branch whose
      revno should be printed.  (Michael Ellerman)

    * bzr cat defaults to printing the last version of the file.  
      (Matthieu Moy, #3632)

    * New global option 'bzr --lsprof COMMAND' runs bzr under the lsprof 
      profiler.  (Denys Duchier)

    * Faster commits by reading only the headers of affected weave files. 
      (Denys Duchier)

    * 'bzr add' now takes a --dry-run parameter which shows you what would be
      added, but doesn't actually add anything. (Michael Ellerman)

    * 'bzr add' now lists how many files were ignored per glob.  add --verbose
      lists the specific files.  (Aaron Bentley)

    * 'bzr missing' now supports displaying changes in diverged trees and can
      be limited to show what either end of the comparison is missing.
      (Aaron Bently, with a little prompting from Daniel Silverstone)

  BUG FIXES:

    * SFTP can walk up to the root path without index errors. (Robert Collins)

    * Fix bugs in running bzr with 'python -O'.  (Martin Pool)

    * Error when run with -OO

    * Fix bug in reporting http errors that don't have an http error code.
      (Martin Pool)

    * Handle more cases of pipe errors in display commands

    * Change status to 3 for all errors

    * Files that are added and unlinked before committing are completely
      ignored by diff and status

    * Stores with some compressed texts and some uncompressed texts are now
      able to be used. (John A Meinel)

    * Fix for bzr pull failing sometimes under windows

    * Fix for sftp transport under windows when using interactive auth

    * Show files which are both renamed and modified as such in 'bzr 
      status' output.  (Daniel Silverstone, #4503)

    * Make annotate cope better with revisions committed without a valid 
      email address.  (Marien Zwart)

    * Fix representation of tab characters in commit messages.
      (Harald Meland)

    * List of plugin directories in ``BZR_PLUGIN_PATH`` environment variable is
      now parsed properly under Windows. (Alexander Belchenko)

    * Show number of revisions pushed/pulled/merged. (Robey Pointer)

    * Keep a cached copy of the basis inventory to speed up operations 
      that need to refer to it.  (Johan Rydberg, Martin Pool)

    * Fix bugs in bzr status display of non-ascii characters.
      (Martin Pool)

    * Remove Makefile.in from default ignore list.
      (Tollef Fog Heen, Martin Pool, #6413)

    * Fix failure in 'bzr added'.  (Nathan McCallum, Martin Pool)

  TESTING:

    * Fix selftest asking for passwords when there are no SFTP keys.  
      (Robey Pointer, Jelmer Vernooij) 

    * Fix selftest run with 'python -O'.  (Martin Pool)

    * Fix HTTP tests under Windows. (John Arbash Meinel)

    * Make tests work even if HOME is not set (Aaron Bentley)

    * Updated ``build_tree`` to use fixed line-endings for tests which read 
      the file cotents and compare. Make some tests use this to pass under
      Windows. (John Arbash Meinel)

    * Skip stat and symlink tests under Windows. (Alexander Belchenko)

    * Delay in selftest/testhashcash is now issued under win32 and Cygwin.
      (John Arbash Meinel)

    * Use terminal width to align verbose test output.  (Martin Pool)

    * Blackbox tests are maintained within the bzrlib.tests.blackbox directory.
      If adding a new test script please add that to
      ``bzrlib.tests.blackbox.__init__``. (Robert Collins)

    * Much better error message if one of the test suites can't be 
      imported.  (Martin Pool)

    * Make check now runs the test suite twice - once with the default locale,
      and once with all locales forced to C, to expose bugs. This is not 
      trivially done within python, so for now its only triggered by running
      Make check. Integrators and packagers who wish to check for full 
      platform support should run 'make check' to test the source.
      (Robert Collins)

    * Tests can now run TestSkipped if they can't execute for any reason.
      (Martin Pool) (NB: TestSkipped should only be raised for correctable
      reasons - see the wiki spec ImprovingBzrTestSuite).

    * Test sftp with relative, absolute-in-homedir and absolute-not-in-homedir
      paths for the transport tests. Introduce blackbox remote sftp tests that
      test the same permutations. (Robert Collins, Robey Pointer)

    * Transport implementation tests are now independent of the local file
      system, which allows tests for esoteric transports, and for features
      not available in the local file system. They also repeat for variations
      on the URL scheme that can introduce issues in the transport code,
      see bzrlib.transport.TransportTestProviderAdapter() for this.
      (Robert Collins).

    * ``TestCase.build_tree`` uses the transport interface to build trees,
      pass in a transport parameter to give it an existing connection.
      (Robert Collins).

  INTERNALS:

    * WorkingTree.pull has been split across Branch and WorkingTree,
      to allow Branch only pulls. (Robert Collins)

    * ``commands.display_command`` now returns the result of the decorated 
      function. (Robert Collins)

    * LocationConfig now has a ``set_user_option(key, value)`` call to save
      a setting in its matching location section (a new one is created
      if needed). (Robert Collins)

    * Branch has two new methods, ``get_push_location`` and
      ``set_push_location`` to respectively, get and set the push location.
      (Robert Collins)

    * ``commands.register_command`` now takes an optional flag to signal that
      the registrant is planning to decorate an existing command. When 
      given multiple plugins registering a command is not an error, and
      the original command class (whether built in or a plugin based one) is
      returned to the caller. There is a new error 'MustUseDecorated' for
      signalling when a wrapping command should switch to the original
      version. (Robert Collins)

    * Some option parsing errors will raise 'BzrOptionError', allowing 
      granular detection for decorating commands. (Robert Collins).

    * ``Branch.read_working_inventory`` has moved to
      ``WorkingTree.read_working_inventory``. This necessitated changes to
      ``Branch.get_root_id``, and a move of ``Branch.set_inventory`` to
      WorkingTree as well. To make it clear that a WorkingTree cannot always
      be obtained ``Branch.working_tree()`` will raise
      ``errors.NoWorkingTree`` if one cannot be obtained. (Robert Collins)

    * All pending merges operations from Branch are now on WorkingTree.
      (Robert Collins)

    * The follow operations from Branch have moved to WorkingTree::

          add()
          commit()
          move()
          rename_one()
          unknowns()

      (Robert Collins)

    * ``bzrlib.add.smart_add_branch`` is now ``smart_add_tree``. (Robert Collins)

    * New "rio" serialization format, similar to rfc-822. (Martin Pool)

    * Rename selftests to ``bzrlib.tests.test_foo``.  (John A Meinel, Martin 
      Pool)

    * ``bzrlib.plugin.all_plugins`` has been changed from an attribute to a 
      query method. (Robert Collins)
 
    * New options to read only the table-of-contents of a weave.  
      (Denys Duchier)

    * Raise NoSuchFile when someone tries to add a non-existant file.
      (Michael Ellerman)

    * Simplify handling of DivergedBranches in ``cmd_pull()``.
      (Michael Ellerman)
   
    * Branch.controlfile* logic has moved to lockablefiles.LockableFiles, which
      is exposed as ``Branch().control_files``. Also this has been altered with the
      controlfile pre/suffix replaced by simple method names like 'get' and
      'put'. (Aaron Bentley, Robert Collins).

    * Deprecated functions and methods can now be marked as such using the 
      ``bzrlib.symbol_versioning`` module. Marked method have their docstring
      updated and will issue a DeprecationWarning using the warnings module
      when they are used. (Robert Collins)

    * ``bzrlib.osutils.safe_unicode`` now exists to provide parameter coercion
      for functions that need unicode strings. (Robert Collins)

bzr 0.6 2005-10-28
------------------

  IMPROVEMENTS:
  
    * pull now takes --verbose to show you what revisions are added or removed
      (John A Meinel)

    * merge now takes a --show-base option to include the base text in
      conflicts.
      (Aaron Bentley)

    * The config files are now read using ConfigObj, so '=' should be used as
      a separator, not ':'.
      (Aaron Bentley)

    * New 'bzr commit --strict' option refuses to commit if there are 
      any unknown files in the tree.  To commit, make sure all files are 
      either ignored, added, or deleted.  (Michael Ellerman)

    * The config directory is now ~/.bazaar, and there is a single file 
      ~/.bazaar/bazaar.conf storing email, editor and other preferences.
      (Robert Collins)

    * 'bzr add' no longer takes a --verbose option, and a --quiet option
      has been added that suppresses all output.

    * Improved zsh completion support in contrib/zsh, from Clint
      Adams.

    * Builtin 'bzr annotate' command, by Martin Pool with improvements from 
      Goffredo Baroncelli.
    
    * 'bzr check' now accepts -v for verbose reporting, and checks for
      ghosts in the branch. (Robert Collins)

    * New command 're-sign' which will regenerate the gpg signature for 
      a revision. (Robert Collins)

    * If you set ``check_signatures=require`` for a path in 
      ``~/.bazaar/branches.conf`` then bzr will invoke your
      ``gpg_signing_command`` (defaults to gpg) and record a digital signature
      of your commit. (Robert Collins)

    * New sftp transport, based on Paramiko.  (Robey Pointer)

    * 'bzr pull' now accepts '--clobber' which will discard local changes
      and make this branch identical to the source branch. (Robert Collins)

    * Just give a quieter warning if a plugin can't be loaded, and 
      put the details in .bzr.log.  (Martin Pool)

    * 'bzr branch' will now set the branch-name to the last component of the
      output directory, if one was supplied.

    * If the option ``post_commit`` is set to one (or more) python function
      names (must be in the bzrlib namespace), then they will be invoked
      after the commit has completed, with the branch and ``revision_id`` as
      parameters. (Robert Collins)

    * Merge now has a retcode of 1 when conflicts occur. (Robert Collins)

    * --merge-type weave is now supported for file contents.  Tree-shape
      changes are still three-way based.  (Martin Pool, Aaron Bentley)

    * 'bzr check' allows the first revision on revision-history to have
      parents - something that is expected for cheap checkouts, and occurs
      when conversions from baz do not have all history.  (Robert Collins).

   * 'bzr merge' can now graft unrelated trees together, if your specify
     0 as a base. (Aaron Bentley)

   * 'bzr commit branch' and 'bzr commit branch/file1 branch/file2' now work
     (Aaron Bentley)

    * Add '.sconsign*' to default ignore list.  (Alexander Belchenko)

   * 'bzr merge --reprocess' minimizes conflicts

  TESTING:

    * The 'bzr selftest --pattern' option for has been removed, now 
      test specifiers on the command line can be simple strings, or 
      regexps, or both. (Robert Collins)

    * Passing -v to selftest will now show the time each test took to 
      complete, which will aid in analysing performance regressions and
      related questions. (Robert Collins)

    * 'bzr selftest' runs all tests, even if one fails, unless '--one'
      is given. (Martin Pool)

    * There is a new method for TestCaseInTempDir, assertFileEqual, which
      will check that a given content is equal to the content of the named
      file. (Robert Collins)

    * Fix test suite's habit of leaving many temporary log files in $TMPDIR.
      (Martin Pool)

  INTERNALS:

    * New 'testament' command and concept for making gpg-signatures 
      of revisions that are not tied to a particular internal
      representation.  (Martin Pool).

    * Per-revision properties ('revprops') as key-value associated 
      strings on each revision created when the revision is committed.
      Intended mainly for the use of external tools.  (Martin Pool).

    * Config options have moved from bzrlib.osutils to bzrlib.config.
      (Robert Collins)

    * Improved command line option definitions allowing explanations
      for individual options, among other things.  Contributed by 
      Magnus Therning.

    * Config options have moved from bzrlib.osutils to bzrlib.config.
      Configuration is now done via the config.Config interface:
      Depending on whether you have a Branch, a Location or no information
      available, construct a ``*Config``, and use its ``signature_checking``,
      ``username`` and ``user_email`` methods. (Robert Collins)

    * Plugins are now loaded under bzrlib.plugins, not bzrlib.plugin, and
      they are made available for other plugins to use. You should not 
      import other plugins during the ``__init__`` of your plugin though, as 
      no ordering is guaranteed, and the plugins directory is not on the
      python path. (Robert Collins)

    * Branch.relpath has been moved to WorkingTree.relpath. WorkingTree no
      no longer takes an inventory, rather it takes an option branch
      parameter, and if None is given will open the branch at basedir 
      implicitly. (Robert Collins)

    * Cleaner exception structure and error reporting.  Suggested by 
      Scott James Remnant.  (Martin Pool)

    * Branch.remove has been moved to WorkingTree, which has also gained
      ``lock_read``, ``lock_write`` and ``unlock`` methods for convenience.
      (Robert Collins)

    * Two decorators, ``needs_read_lock`` and ``needs_write_lock`` have been
      added to the branch module. Use these to cause a function to run in a
      read or write lock respectively. (Robert Collins)

    * ``Branch.open_containing`` now returns a tuple (Branch, relative-path),
      which allows direct access to the common case of 'get me this file
      from its branch'. (Robert Collins)

    * Transports can register using ``register_lazy_transport``, and they 
      will be loaded when first used.  (Martin Pool)

    * 'pull' has been factored out of the command as ``WorkingTree.pull()``.
      A new option to WorkingTree.pull has been added, clobber, which will
      ignore diverged history and pull anyway.
      (Robert Collins)

    * config.Config has a ``get_user_option`` call that accepts an option name.
      This will be looked up in branches.conf and bazaar.conf as normal.
      It is intended that this be used by plugins to support options - 
      options of built in programs should have specific methods on the config.
      (Robert Collins)

    * ``merge.merge_inner`` now has tempdir as an optional parameter.
      (Robert Collins)

    * Tree.kind is not recorded at the top level of the hierarchy, as it was
      missing on EmptyTree, leading to a bug with merge on EmptyTrees.
      (Robert Collins)

    * ``WorkingTree.__del__`` has been removed, it was non deterministic and not 
      doing what it was intended to. See ``WorkingTree.__init__`` for a comment
      about future directions. (Robert Collins/Martin Pool)

    * bzrlib.transport.http has been modified so that only 404 urllib errors
      are returned as NoSuchFile. Other exceptions will propogate as normal.
      This allows debuging of actual errors. (Robert Collins)

    * bzrlib.transport.Transport now accepts *ONLY* url escaped relative paths
      to apis like 'put', 'get' and 'has'. This is to provide consistent
      behaviour - it operates on url's only. (Robert Collins)

    * Transports can register using ``register_lazy_transport``, and they 
      will be loaded when first used.  (Martin Pool)

    * ``merge_flex`` no longer calls ``conflict_handler.finalize()``, instead that
      is called by ``merge_inner``. This is so that the conflict count can be 
      retrieved (and potentially manipulated) before returning to the caller
      of ``merge_inner``. Likewise 'merge' now returns the conflict count to the
      caller. (Robert Collins)

    * ``revision.revision_graph`` can handle having only partial history for
      a revision - that is no revisions in the graph with no parents.
      (Robert Collins).

    * New ``builtins.branch_files`` uses the standard ``file_list`` rules to
      produce a branch and a list of paths, relative to that branch
      (Aaron Bentley)

    * New TestCase.addCleanup facility.

    * New ``bzrlib.version_info`` tuple (similar to ``sys.version_info``),
      which can be used by programs importing bzrlib.

  BUG FIXES:

    * Better handling of branches in directories with non-ascii names. 
      (Joel Rosdahl, Panagiotis Papadakos)

    * Upgrades of trees with no commits will not fail due to accessing
      [-1] in the revision-history. (Andres Salomon)


bzr 0.1.1 2005-10-12
--------------------

  BUG FIXES:

    * Fix problem in pulling over http from machines that do not 
      allow directories to be listed.

    * Avoid harmless warning about invalid hash cache after 
      upgrading branch format.

  PERFORMANCE: 
  
    * Avoid some unnecessary http operations in branch and pull.


bzr 0.1 2005-10-11
------------------

  NOTES:

    * 'bzr branch' over http initially gives a very high estimate
      of completion time but it should fall as the first few 
      revisions are pulled in.  branch is still slow on 
      high-latency connections.

  BUG FIXES:
  
    * bzr-man.py has been updated to work again. Contributed by
      Rob Weir.

    * Locking is now done with fcntl.lockf which works with NFS
      file systems. Contributed by Harald Meland.

    * When a merge encounters a file that has been deleted on
      one side and modified on the other, the old contents are
      written out to foo.BASE and foo.SIDE, where SIDE is this
      or OTHER. Contributed by Aaron Bentley.

    * Export was choosing incorrect file paths for the content of
      the tarball, this has been fixed by Aaron Bentley.

    * Commit will no longer commit without a log message, an 
      error is returned instead. Contributed by Jelmer Vernooij.

    * If you commit a specific file in a sub directory, any of its
      parent directories that are added but not listed will be 
      automatically included. Suggested by Michael Ellerman.

    * bzr commit and upgrade did not correctly record new revisions
      for files with only a change to their executable status.
      bzr will correct this when it encounters it. Fixed by
      Robert Collins

    * HTTP tests now force off the use of ``http_proxy`` for the duration.
      Contributed by Gustavo Niemeyer.

    * Fix problems in merging weave-based branches that have 
      different partial views of history.

    * Symlink support: working with symlinks when not in the root of a 
      bzr tree was broken, patch from Scott James Remnant.

  IMPROVEMENTS:

    * 'branch' now accepts a --basis parameter which will take advantage
      of local history when making a new branch. This allows faster 
      branching of remote branches. Contributed by Aaron Bentley.

    * New tree format based on weave files, called version 5.
      Existing branches can be upgraded to this format using 
      'bzr upgrade'.

    * Symlinks are now versionable. Initial patch by 
      Erik Toubro Nielsen, updated to head by Robert Collins.

    * Executable bits are tracked on files. Patch from Gustavo
      Niemeyer.

    * 'bzr status' now shows unknown files inside a selected directory.
      Patch from Heikki Paajanen.

    * Merge conflicts are recorded in .bzr. Two new commands 'conflicts'
      and 'resolve' have needed added, which list and remove those 
      merge conflicts respectively. A conflicted tree cannot be committed
      in. Contributed by Aaron Bentley.

    * 'rm' is now an alias for 'remove'.

    * Stores now split out their content in a single byte prefixed hash,
      dropping the density of files per directory by 256. Contributed by
      Gustavo Niemeyer.

    * 'bzr diff -r branch:URL' will now perform a diff between two branches.
      Contributed by Robert Collins.

    * 'bzr log' with the default formatter will show merged revisions,
      indented to the right. Initial implementation contributed by Gustavo
      Niemeyer, made incremental by Robert Collins.


  INTERNALS:

    * Test case failures have the exception printed after the log 
      for your viewing pleasure.

    * InventoryEntry is now an abstract base class, use one of the
      concrete InventoryDirectory etc classes instead.

    * Branch raises an UnsupportedFormatError when it detects a 
      bzr branch it cannot understand. This allows for precise
      handling of such circumstances.

    * Remove RevisionReference class; ``Revision.parent_ids`` is now simply a
      list of their ids and ``parent_sha1s`` is a list of their corresponding
      sha1s (for old branches only at the moment.)

    * New method-object style interface for Commit() and Fetch().

    * Renamed ``Branch.last_patch()`` to ``Branch.last_revision()``, since
      we call them revisions not patches.

    * Move ``copy_branch`` to ``bzrlib.clone.copy_branch``.  The destination
      directory is created if it doesn't exist.

    * Inventories now identify the files which were present by 
      giving the revision *of that file*.

    * Inventory and Revision XML contains a version identifier.  
      This must be consistent with the overall branch version
      but allows for more flexibility in future upgrades.

  TESTING:

    * Removed testsweet module so that tests can be run after 
      bzr installed by 'bzr selftest'.

    * 'bzr selftest' command-line arguments can now be partial ids
      of tests to run, e.g. ``bzr selftest test_weave``

      
bzr 0.0.9 2005-09-23
--------------------

  BUG FIXES:

    * Fixed "branch -r" option.

    * Fix remote access to branches containing non-compressed history.
      (Robert Collins).

    * Better reliability of http server tests.  (John Arbash-Meinel)

    * Merge graph maximum distance calculation fix.  (Aaron Bentley)
   
    * Various minor bug in windows support have been fixed, largely in the
      test suite. Contributed by Alexander Belchenko.

  IMPROVEMENTS:

    * Status now accepts a -r argument to give status between chosen
      revisions. Contributed by Heikki Paajanen.

    * Revision arguments no longer use +/-/= to control ranges, instead
      there is a 'before' namespace, which limits the successive namespace.
      For example '$ bzr log -r date:yesterday..before:date:today' will
      select everything from yesterday and before today. Contributed by
      Robey Pointer

    * There is now a bzr.bat file created by distutils when building on 
      Windows. Contributed by Alexander Belchenko.

  INTERNALS:

    * Removed uuid() as it was unused.

    * Improved 'fetch' code for pulling revisions from one branch into
      another (used by pull, merged, etc.)


bzr 0.0.8 2005-09-20
--------------------

  IMPROVEMENTS:

    * Adding a file whose parent directory is not versioned will
      implicitly add the parent, and so on up to the root. This means
      you should never need to explictly add a directory, they'll just
      get added when you add a file in the directory.  Contributed by
      Michael Ellerman.

    * Ignore ``.DS_Store`` (contains Mac metadata) by default.
      (Nir Soffer)

    * If you set ``BZR_EDITOR`` in the environment, it is checked in
      preference to EDITOR and the config file for the interactive commit
      editing program. Related to this is a bugfix where a missing program
      set in EDITOR would cause editing to fail, now the fallback program
      for the operating system is still tried.

    * Files that are not directories/symlinks/regular files will no longer
      cause bzr to fail, it will just ignore them by default. You cannot add
      them to the tree though - they are not versionable.


  INTERNALS:

    * Refactor xml packing/unpacking.

  BUG FIXES: 

    * Fixed 'bzr mv' by Ollie Rutherfurd.

    * Fixed strange error when trying to access a nonexistent http
      branch.

    * Make sure that the hashcache gets written out if it can't be
      read.


  PORTABILITY:

    * Various Windows fixes from Ollie Rutherfurd.

    * Quieten warnings about locking; patch from Matt Lavin.


bzr-0.0.7 2005-09-02
--------------------

  NEW FEATURES:

    * ``bzr shell-complete`` command contributed by Clint Adams to
      help with intelligent shell completion.

    * New expert command ``bzr find-merge-base`` for debugging merges.


  ENHANCEMENTS:

    * Much better merge support.

    * merge3 conflicts are now reported with markers like '<<<<<<<'
      (seven characters) which is the same as CVS and pleases things
      like emacs smerge.


  BUG FIXES:

    * ``bzr upgrade`` no longer fails when trying to fix trees that
      mention revisions that are not present.

    * Fixed bugs in listing plugins from ``bzr plugins``.

    * Fix case of $EDITOR containing options for the editor.

    * Fix log -r refusing to show the last revision.
      (Patch from Goffredo Baroncelli.)


  CHANGES:

    * ``bzr log --show-ids`` shows the revision ids of all parents.

    * Externally provided commands on your $BZRPATH no longer need
      to recognize --bzr-usage to work properly, and can just handle
      --help themselves.


  LIBRARY:

    * Changed trace messages to go through the standard logging
      framework, so that they can more easily be redirected by
      libraries.



bzr-0.0.6 2005-08-18
--------------------

  NEW FEATURES:

    * Python plugins, automatically loaded from the directories on
      ``BZR_PLUGIN_PATH`` or ``~/.bzr.conf/plugins`` by default.

    * New 'bzr mkdir' command.

    * Commit mesage is fetched from an editor if not given on the
      command line; patch from Torsten Marek.

    * ``bzr log -m FOO`` displays commits whose message matches regexp 
      FOO.
      
    * ``bzr add`` with no arguments adds everything under the current directory.

    * ``bzr mv`` does move or rename depending on its arguments, like
      the Unix command.

    * ``bzr missing`` command shows a summary of the differences
      between two trees.  (Merged from John Arbash-Meinel.)

    * An email address for commits to a particular tree can be
      specified by putting it into .bzr/email within a branch.  (Based
      on a patch from Heikki Paajanen.)


  ENHANCEMENTS:

    * Faster working tree operations.


  CHANGES:

    * 3rd-party modules shipped with bzr are copied within the bzrlib
      python package, so that they can be installed by the setup
      script without clashing with anything already existing on the
      system.  (Contributed by Gustavo Niemeyer.)

    * Moved plugins directory to bzrlib/, so that there's a standard
      plugin directory which is not only installed with bzr itself but
      is also available when using bzr from the development tree.
      ``BZR_PLUGIN_PATH`` and ``DEFAULT_PLUGIN_PATH`` are then added to the
      standard plugins directory.

    * When exporting to a tarball with ``bzr export --format tgz``, put 
      everything under a top directory rather than dumping it into the
      current directory.   This can be overridden with the ``--root`` 
      option.  Patch from William Dodé and John Meinel.

    * New ``bzr upgrade`` command to upgrade the format of a branch,
      replacing ``bzr check --update``.

    * Files within store directories are no longer marked readonly on
      disk.

    * Changed ``bzr log`` output to a more compact form suggested by
      John A Meinel.  Old format is available with the ``--long`` or
      ``-l`` option, patched by William Dodé.

    * By default the commit command refuses to record a revision with
      no changes unless the ``--unchanged`` option is given.

    * The ``--no-plugins``, ``--profile`` and ``--builtin`` command
      line options must come before the command name because they 
      affect what commands are available; all other options must come 
      after the command name because their interpretation depends on
      it.

    * ``branch`` and ``clone`` added as aliases for ``branch``.

    * Default log format is back to the long format; the compact one
      is available with ``--short``.
      
      
  BUG FIXES:
  
    * Fix bugs in committing only selected files or within a subdirectory.


bzr-0.0.5  2005-06-15
---------------------
  
  CHANGES:

    * ``bzr`` with no command now shows help rather than giving an
      error.  Suggested by Michael Ellerman.

    * ``bzr status`` output format changed, because svn-style output
      doesn't really match the model of bzr.  Now files are grouped by
      status and can be shown with their IDs.  ``bzr status --all``
      shows all versioned files and unknown files but not ignored files.

    * ``bzr log`` runs from most-recent to least-recent, the reverse
      of the previous order.  The previous behaviour can be obtained
      with the ``--forward`` option.
        
    * ``bzr inventory`` by default shows only filenames, and also ids
      if ``--show-ids`` is given, in which case the id is the second
      field.


  ENHANCEMENTS:

    * New 'bzr whoami --email' option shows only the email component
      of the user identification, from Jo Vermeulen.

    * New ``bzr ignore PATTERN`` command.

    * Nicer error message for broken pipe, interrupt and similar
      conditions that don't indicate an internal error.

    * Add ``.*.sw[nop] .git .*.tmp *,v`` to default ignore patterns.

    * Per-branch locks keyed on ``.bzr/branch-lock``, available in
      either read or write mode.

    * New option ``bzr log --show-ids`` shows revision and file ids.

    * New usage ``bzr log FILENAME`` shows only revisions that
      affected that file.

    * Changed format for describing changes in ``bzr log -v``.

    * New option ``bzr commit --file`` to take a message from a file,
      suggested by LarstiQ.

    * New syntax ``bzr status [FILE...]`` contributed by Bartosz
      Oler.  File may be in a branch other than the working directory.

    * ``bzr log`` and ``bzr root`` can be given an http URL instead of
      a filename.

    * Commands can now be defined by external programs or scripts
      in a directory on $BZRPATH.

    * New "stat cache" avoids reading the contents of files if they 
      haven't changed since the previous time.

    * If the Python interpreter is too old, try to find a better one
      or give an error.  Based on a patch from Fredrik Lundh.

    * New optional parameter ``bzr info [BRANCH]``.

    * New form ``bzr commit SELECTED`` to commit only selected files.

    * New form ``bzr log -r FROM:TO`` shows changes in selected
      range; contributed by John A Meinel.

    * New option ``bzr diff --diff-options 'OPTS'`` allows passing
      options through to an external GNU diff.

    * New option ``bzr add --no-recurse`` to add a directory but not
      their contents.

    * ``bzr --version`` now shows more information if bzr is being run
      from a branch.

  
  BUG FIXES:

    * Fixed diff format so that added and removed files will be
      handled properly by patch.  Fix from Lalo Martins.

    * Various fixes for files whose names contain spaces or other
      metacharacters.


  TESTING:

    * Converted black-box test suites from Bourne shell into Python;
      now run using ``./testbzr``.  Various structural improvements to
      the tests.

    * testbzr by default runs the version of bzr found in the same
      directory as the tests, or the one given as the first parameter.

    * testbzr also runs the internal tests, so the only command
      required to check is just ``./testbzr``.

    * testbzr requires python2.4, but can be used to test bzr running
      under a different version.

    * Tests added for many other changes in this release.


  INTERNAL:

    * Included ElementTree library upgraded to 1.2.6 by Fredrik Lundh.

    * Refactor command functions into Command objects based on HCT by
      Scott James Remnant.

    * Better help messages for many commands.

    * Expose ``bzrlib.open_tracefile()`` to start the tracefile; until
      this is called trace messages are just discarded.

    * New internal function ``find_touching_revisions()`` and hidden
      command touching-revisions trace the changes to a given file.

    * Simpler and faster ``compare_inventories()`` function.

    * ``bzrlib.open_tracefile()`` takes a tracefilename parameter.

    * New AtomicFile class.

    * New developer commands ``added``, ``modified``.


  PORTABILITY:

    * Cope on Windows on python2.3 by using the weaker random seed.
      2.4 is now only recommended.


bzr-0.0.4  2005-04-22
---------------------

  ENHANCEMENTS:

    * 'bzr diff' optionally takes a list of files to diff.  Still a bit
      basic.  Patch from QuantumG.

    * More default ignore patterns.

    * New 'bzr log --verbose' shows a list of files changed in the
      changeset.  Patch from Sebastian Cote.

    * Roll over ~/.bzr.log if it gets too large.

    * Command abbreviations 'ci', 'st', 'stat', '?' based on a patch
      by Jason Diamon.

    * New 'bzr help commands' based on a patch from Denys Duchier.


  CHANGES:

    * User email is determined by looking at $BZREMAIL or ~/.bzr.email
      or $EMAIL.  All are decoded by the locale preferred encoding.
      If none of these are present user@hostname is used.  The host's
      fully-qualified name is not used because that tends to fail when
      there are DNS problems.

    * New 'bzr whoami' command instead of username user-email.


  BUG FIXES: 

    * Make commit safe for hardlinked bzr trees.

    * Some Unicode/locale fixes.

    * Partial workaround for ``difflib.unified_diff`` not handling
      trailing newlines properly.


  INTERNAL:

    * Allow docstrings for help to be in PEP0257 format.  Patch from
      Matt Brubeck.

    * More tests in test.sh.

    * Write profile data to a temporary file not into working
      directory and delete it when done.

    * Smaller .bzr.log with process ids.


  PORTABILITY:

    * Fix opening of ~/.bzr.log on Windows.  Patch from Andrew
      Bennetts.

    * Some improvements in handling paths on Windows, based on a patch
      from QuantumG.


bzr-0.0.3  2005-04-06
---------------------

  ENHANCEMENTS:

    * New "directories" internal command lists versioned directories
      in the tree.

    * Can now say "bzr commit --help".

    * New "rename" command to rename one file to a different name
      and/or directory.

    * New "move" command to move one or more files into a different
      directory.

    * New "renames" command lists files renamed since base revision.

    * New cat command contributed by janmar.

  CHANGES:

    * .bzr.log is placed in $HOME (not pwd) and is always written in
      UTF-8.  (Probably not a completely good long-term solution, but
      will do for now.)

  PORTABILITY:

    * Workaround for difflib bug in Python 2.3 that causes an
      exception when comparing empty files.  Reported by Erik Toubro
      Nielsen.

  INTERNAL:

    * Refactored inventory storage to insert a root entry at the top.

  TESTING:

    * Start of shell-based black-box testing in test.sh.


bzr-0.0.2.1
-----------

  PORTABILITY:

    * Win32 fixes from Steve Brown.


bzr-0.0.2  "black cube"  2005-03-31
-----------------------------------

  ENHANCEMENTS:

    * Default ignore list extended (see bzrlib/__init__.py).

    * Patterns in .bzrignore are now added to the default ignore list,
      rather than replacing it.

    * Ignore list isn't reread for every file.

    * More help topics.

    * Reinstate the 'bzr check' command to check invariants of the
      branch.

    * New 'ignored' command lists which files are ignored and why;
      'deleted' lists files deleted in the current working tree.

    * Performance improvements.

    * New global --profile option.
    
    * Ignore patterns like './config.h' now correctly match files in
      the root directory only.


bzr-0.0.1  2005-03-26
---------------------

  ENHANCEMENTS:

    * More information from info command.

    * Can now say "bzr help COMMAND" for more detailed help.

    * Less file flushing and faster performance when writing logs and
      committing to stores.

    * More useful verbose output from some commands.

  BUG FIXES:

    * Fix inverted display of 'R' and 'M' during 'commit -v'.

  PORTABILITY:

    * Include a subset of ElementTree-1.2.20040618 to make
      installation easier.

    * Fix time.localtime call to work with Python 2.3 (the minimum
      supported).


bzr-0.0.0.69  2005-03-22
------------------------

  ENHANCEMENTS:

    * First public release.

    * Storage of local versions: init, add, remove, rm, info, log,
      diff, status, etc.

..
   vim: tw=74 ft=rst ff=unix<|MERGE_RESOLUTION|>--- conflicted
+++ resolved
@@ -124,18 +124,16 @@
 
   INTERNALS:
 
-<<<<<<< HEAD
-    * ``bzrlib.trace.debug_memory`` can be used to get a quick memory dump
-      in the middle of processing. It only reports memory if
-      ``/proc/PID/status`` is available, and only if ``-Dmemory`` is being
-      run. (John Arbash Meinel)
-=======
     * A new hook, ``Branch.open``, has been added, which is called when
       branch objects are opened. (Robert Collins)
 
     * ``bzrlib.osutils._walkdirs_utf8`` has been refactored into common
       tree walking, and modular directory listing code to aid future
       performance optimisations and refactoring. (Robert Collins)
+
+    * ``bzrlib.trace.debug_memory`` can be used to get a quick memory dump
+      in the middle of processing. It only reports memory if
+      ``/proc/PID/status`` is available. (John Arbash Meinel)
 
     * New method ``RevisionSpec.as_tree`` for representing the revision
       specifier as a revision tree object. (Lukáš Lalinský)
@@ -186,7 +184,6 @@
 
     * Fix '_in_buffer' AttributeError when using the -Dhpss debug flag.
       (Andrew Bennetts)
->>>>>>> 1751cbc4
 
 
 bzr 1.7rc1 2008-09-09
