--- conflicted
+++ resolved
@@ -14,6 +14,9 @@
 
    * bzr main script cannot be imported (Benjamin Peterson)
 
+   * On Linux bzr additionally looks for plugins in arch-independent site
+     directory. (Toshio Kuratomi)
+ 
    * When a plugin cannot be loaded as the file path is not a valid
      python module name bzr will now strip a ``bzr_`` prefix from the
      front of the suggested name, as many plugins (e.g. bzr-svn)
@@ -197,14 +200,8 @@
       and standalone installer allows user to skip installation of this plugin.
       (Alexander Belchenko)
 
-<<<<<<< HEAD
-    * On Linux bzr additionally looks for plugins in arch-independent site
-      directory. (Toshio Kuratomi)
- 
-=======
->>>>>>> d76bee92
     * Restore auto-detection of plink.exe on Windows. (Dmitry Vasiliev)
-    
+
     * Version number is now shown as "1.2" or "1.2pr2", without zeroed or
       missing final fields.  (Martin Pool)
 
