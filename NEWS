####################
Bazaar Release Notes
####################

.. contents:: List of Releases
   :depth: 1

<<<<<<< HEAD
bzr 2.2.0b1 (not released yet)
##############################

:Codename: ???
:2.2.0b1: ???

Compatibility Breaks
********************

* Deleted very old hidden commands ``versionedfile-list``,
  ``weave-plan-merge``, ``weave-merge-text``.
  (Martin Pool)

* ``Repository.get_inventory_sha1()`` has been removed. (Jelmer Vernooij)

* All test servers have been moved out of the bzrlib.transport hierarchy to
  bzrlib.tests.test_server *except* for MemoryServer, ChrootServer and
  PathFilteringServer. ``bzrlib`` users may encounter test failures that can
  be fixed by updating the related imports from ``bzrlib.transport.xxx`` to
  ``bzrlib.tests.test_server``.
  (Vincent Ladeuil)

New Features
************

* If the Apport crash-reporting tool is available, bzr crashes are now
  stored into the ``/var/crash`` apport spool directory, and the user is
  invited to report them to the developers from there, either
  automatically or by running ``apport-bug``.  No information is sent
  without specific permission from the user.  (Martin Pool, #515052)

* Tree-shape conflicts can be resolved by providing ``--take-this`` and
  ``--take-other`` to the ``bzr resolve`` command. Just marking the conflict
  as resolved is still accessible via the ``--done`` default action.
  (Vincent Ladeuil)

Bug Fixes
*********

* Added docstring for ``Tree.iter_changes``
  (John Arbash Meinel, #304182)

* Allow exporting a single file using ``bzr export``.
  (Michal Junák, #511987)

* Avoid infinite recursion when probing for apport.
  (Vincent Ladeuil, #516934)

* Avoid ``malloc(0)`` in ``patiencediff``, which is non-portable.
  (Martin Pool, #331095)

* ``bzr add`` will not add conflict related files unless explicitly required.
  (Vincent Ladeuil, #322767, #414589)

* ``bzr remove-tree`` can now remove multiple working trees.
  (Jared Hance, Andrew Bennetts, #253137)

* Network transfer amounts and rates are now displayed in SI units according
  to the Ubuntu Units Policy <https://wiki.ubuntu.com/UnitsPolicy>.
  (Gordon Tyler, #514399)

* Support kind markers for socket and fifo filesystem objects. This
  prevents ``bzr status --short`` from crashing when those files are
  present.  (John Arbash Meinel, #303275)

API Changes
***********

* New ``bzrlib.initialize`` is recommended for programs using bzrlib to 
  run when starting up; it sets up several things that previously needed
  to be done separately.
  (Martin Pool, #507710)

* Remove unused ``CommandFailed`` exception.
  (Martin Pool)

Testing
*******

* New `bzrlib.tests.test_import_tariff` can make assertions about what
  Python modules are loaded, to guard against startup time or library
  dependency regressions.
  (Martin Pool)

* Stop sending apport crash files to ``.cache`` in the directory from
  which ``bzr selftest`` was run.  (Martin Pool, #422350)

bzr 2.1.0 (not released yet)
############################
=======
bzr 2.1.0
#########

:Codename: Strasbourg
:2.1.0: 2010-02-11

This release marks our second long-term-stable series. The Bazaar team
has decided that we will continue to make bugfix-only 2.0.x and 2.1.x
releases, along with 2.2 development releases. 

This is a fairly incremental update, focusing on polish and bugfixing.
There are no changes for supported disk formats. Key updates include
reduced memory consumption for many operations, a new per-file merge
hook, ignore patterns can now include '!' to exclude files, globbing
support for all commands on Windows, and support for addressing home
directories via ``bzr+ssh://host/~/`` syntax.
>>>>>>> a4133a8e

Users are encouraged to upgrade from the 2.0 stable series.

Bug Fixes
*********

* Don't require testtools to use sftp.
  (Vincent Ladeuil, #516183)

* Fix "AttributeError in Inter1and2Helper" during fetch.
  (Martin Pool, #513432)

* ``bzr update`` performs the two merges in a more logical order and will stop
  when it encounters conflicts.  
  (Gerard Krol, #113809)

* Fix ``log`` to better check ancestors even if merged revisions are involved.
  (Vincent Ladeuil, #476293)

* Give a better error message when doing ``bzr bind`` in an already bound
  branch.  (Neil Martinsen-Burrell, #513063)

* Ignore ``KeyError`` from ``remove_index`` during ``_abort_write_group``
  in a pack repository, which can happen harmlessly if the abort occurs during
  finishing the write group.  Also use ``bzrlib.cleanup`` so that any
  other errors that occur while aborting the individual packs won't be
  hidden by secondary failures when removing the corresponding indices.
  (Andrew Bennetts, #423015)

* Set the mtime of files exported to a directory by ``bzr export`` all to
  the same value to avoid confusing ``make`` and other date-based build
  systems. (Robert Collins, #515631)

Improvements
************

* Fetching into experimental formats will now print a warning. (Jelmer
  Vernooij)

API Changes
***********

* ``Repository.deserialise_inventory`` has been renamed to 
  ``Repository._deserialise_inventory`` to indicate it is private.
  (Jelmer Vernooij)

* ``Repository.get_inventory_xml`` has been renamed to 
  ``Repository._get_inventory_xml`` to indicate it is private. 
  (Jelmer Vernooij)

* ``Repository.serialise_inventory`` has been renamed to 
  ``Repository._serialise_inventory`` to indicate it is private.

* Using the ``bzrlib.chk_map`` module from within multiple threads at the
  same time was broken due to race conditions with a module level page
  cache. This shows up as a KeyError in the ``bzrlib.lru_cache`` code with
  ``bzrlib.chk_map`` in the backtrace, and can be triggered without using
  the same high level objects such as ``bzrlib.repository.Repository``
  from different threads. chk_map now uses a thread local cache which may
  increase memory pressure on processes using threads.
  (Robert Collins, John Arbash Meinel, #514090)

* The new ``merge_file_content`` should now be ok with tests to avoid
  regressions.
  (Vincent Ladeuil, #515597)

Internals
*********

* Use ``bzrlib.cleanup`` rather than less robust ``try``/``finally``
  blocks in several places in ``bzrlib.merge``.  This avoids masking prior
  errors when errors like ``ImmortalPendingDeletion`` occur during cleanup
  in ``do_merge``.
  (Andrew Bennetts, #517275)

API Changes
***********

* The ``remove_index`` method of
  ``bzrlib.repofmt.pack_repo.AggregateIndex`` no longer takes a ``pack``
  argument.  This argument was always ignored.
  (Andrew Bennetts, #423015)

bzr 2.1.0rc2
############

:Codename: after the bubbles
:2.1.0rc2: 2010-01-29

This is a quick-turn-around to update a small issue with our new per-file
merge hook. We expect no major changes from this to the final 2.1.0.

API Changes
***********

* The new ``merge_file_content`` hook point has been altered to provide a
  better API where state for extensions can be stored rather than the
  too-simple function based approach. This fixes a performance regression
  where branch configuration would be parsed per-file during merge. As
  part of this the included news_merger has been refactored into a base
  helper class ``bzrlib.merge.ConfigurableFileMerger``.
  (Robert Collins, John Arbash Meinel, #513822)


bzr 2.1.0rc1
############

:Codename: the 'new' stable
:2.1.0rc1: 2009-01-21

This is the first stable release candidate for Bazaar's 2.1 series. From
this point onwards, the 2.1 series will be considered stable (as the 2.0
series) and only bugfixes are expected to be incorporated. The dozen or so
bugfixes in the 2.0.4 release are also included in this release (along
with more than 15 more bugfixes). Some of the interesting features are
support for per-file merge hooks, ``bzr unshelve --preview``, support
for using ! in ignore files to exclude files from being ignored, a small
memory leak was squashed, and many ``ObjectNotLocked`` errors were fixed.
This looks to be a very good start for a new stable series.


New Features
************

* Add bug information to log output when available.
  (Neil Martinsen-Burrell, Guillermo Gonzalez, #251729)

* Added ``merge_file_content`` hook point to ``Merger``, allowing plugins
  to register custom merge logic, e.g. to provide smarter merging for
  particular files.

* Bazaar now includes the ``news_merge`` plugin.  It is disabled by
  default, to enable it add a ``news_merge_files`` option to your
  configuration.  Consult ``bzr help news_merge`` for more information.
  (Andrew Bennetts)
  
* ``bzr branch`` now takes a ``--bind`` option. This lets you
  branch and bind all in one command. (Ian Clatworthy)

* ``bzr switch`` now takes a ``--revision`` option, to allow switching to
  a specific revision of a branch. (Daniel Watkins, #183559)

* ``bzr unshelve --preview`` can now be used to show how a patch on the
  shelf would be applied to the working tree.
  (Guilherme Salgado, #308122)

* ``bzr update`` now takes a ``--revision`` argument. This lets you
  change the revision of the working tree to any revision in the
  ancestry of the current or master branch. (Matthieu Moy, Mark Hammond,
  Martin Pool, #45719)

* ``-Dbytes`` can now be used to display the total number of bytes
  transferred for the current command. This information is always logged
  to ``.bzr.log`` for later inspection. (John Arbash Meinel)

* New ignore patterns.  Patterns prefixed with '!' are exceptions to 
  ignore patterns and take precedence over regular ignores.  Such 
  exceptions are used to specify files that should be versioned which 
  would otherwise be ignored.  Patterns prefixed with '!!' act as regular 
  ignore patterns, but have highest precedence, even over the '!' 
  exception patterns. (John Whitley, #428031)

* The ``supress_warnings`` configuration option has been introduced to disable
  various warnings (it currently only supports the ``format_deprecation``
  warning). The new option can be set in any of the following locations:
  ``bazaar.conf``, ``locations.conf`` and/or ``branch.conf``.
  (Ted Gould, Matthew Fuller, Vincent Ladeuil)

Bug Fixes
*********

* Always show a message if an OS error occurs while trying to run a
  user-specified commit message editor.
  (Martin Pool, #504842)

* ``bzr diff`` will now use the epoch when it is unable to determine 
  the timestamp of a file, if the revision it was introduced in is a
  ghost. (Jelmer Vernooij, #295611)

* ``bzr switch -b`` can now create branches that are located using directory
  services such as ``lp:``, even when the branch name doesn't contain a
  '/'.  (Neil Martinsen-Burrell, #495263)

* ``bzr unshelve`` has improved messages about what it is doing.
  (Neil Martinsen-Burrell, #496917)

* Concurrent autopacking is more resilient to already-renamed pack files.
  If we find that a file we are about to obsolete is already obsoleted, we
  do not try to rename it, and we leave the file in ``obsolete_packs``.
  The code is also fault tolerant if a file goes missing, assuming that
  another process already removed the file.
  (John Arbash Meinel, Gareth White, #507557)

* Fix "Too many concurrent requests" in reconcile when network connection
  fails.  (Andrew Bennetts, #503878)

* Fixed a side effect mutation of ``RemoteBzrDirFormat._network_name``
  that caused some tests to fail when run in a non-default order.
  Probably no user impact.  (Martin Pool, #504102)

* Fixed ``ObjectNotLocked`` error in ``bzr cat -rbranch:../foo FILE``.
  (Andrew Bennetts, #506274)

* FTP transports support Unicode paths by encoding/decoding them as utf8.
  (Vincent Ladeuil, #472161)

* Listen to the SIGWINCH signal to update the terminal width.
  (Vincent Ladeuil, #316357)

* Progress bars are now hidden when ``--quiet`` is given.
  (Martin Pool, #320035)

* ``SilentUIFactory`` now supports ``make_output_stream`` and discards
  whatever is written to it.  This un-breaks some plugin tests that
  depended on this behaviour.
  (Martin Pool, #499757)

* When operations update the working tree, all affected files should end
  up with the same mtime. (eg. when versioning a generated file, if you
  update the source and the generated file together, the generated file
  should appear up-to-date.)
  (John Arbash Meinel, Martin <gzlist>, #488724)

Improvements
************

* Added ``add_cleanup`` and ``cleanup_now`` to ``bzrlib.command.Command``.
  All the builtin commands now use ``add_cleanup`` rather than
  ``try``/``finally`` blocks where applicable as it is simpler and more
  robust.  (Andrew Bennetts)

* All except a small number of storage formats are now hidden, making
  the help for numerous commands far more digestible. (Ian Clatworthy)

* Attempts to open a shared repository as a branch (e.g. ``bzr branch
  path/to/repo``) will now include "location is a repository" as a hint in
  the error message.  (Brian de Alwis, Andrew Bennetts, #440952)

* Push will now inform the user when they are trying to push to a foreign 
  VCS for which roundtripping is not supported, and will suggest them to 
  use dpush. (Jelmer Vernooij)

* The version of bzr being run is now written to the log file.
  (__monty__, #257170)

* Transport network activity indicator is shown more of the time when
  Bazaar is doing network IO.
  (Martin Pool)

Documentation
*************

* Add documentation on creating merges with more than one parent.
  (Neil Martinsen-Burrell, #481526)

* Better explain the --uncommitted option of merge.
  (Neil Martinsen-Burrell, #505088)

* Improve discussion of pending merges in the documentation for
  ``revert``.  (Neil Martinsen-Burrell, #505093)

* Improved help for ``bzr send``. 
  (Martin Pool, Bojan Nikolic)

* There is a System Administrator's Guide in ``doc/en/admin-guide``,
  including discussions of installation, relevant plugins, security and 
  backup. (Neil Martinsen-Burrell)

* The ``conflicts`` help topic has been renamed to ``conflict-types``.
  (Ian Clatworthy)

* The User Reference is now presented as a series of topics.
  Many of the included topics have link and format tweaks applied.
  (Ian Clatworthy)

API Changes
***********

* Added ``cachedproperty`` decorator to ``bzrlib.decorators``.
  (Andrew Bennetts)

* Many test features were renamed from ``FooFeature`` to ``foo_feature``
  to be consistent with instances being lower case and classes being
  CamelCase. For the features that were more likely to be used, we added a
  deprecation thunk, but not all. (John Arbash Meinel)

* Merger classes (such as ``Merge3Merger``) now expect a ``this_branch``
  parameter in their constructors, and provide ``this_branch`` as an
  attribute. (Andrew Bennetts)
  
* The Branch hooks pre_change_branch_tip no longer masks exceptions raised
  by plugins - the original exceptions are now preserved. (Robert Collins)

* The Transport ``Server.tearDown`` method is now renamed to
  ``stop_server`` and ``setUp`` to ``start_server`` for consistency with
  our normal naming pattern, and to avoid confusion with Python's
  ``TestCase.tearDown``.  (Martin Pool)

* ``WorkingTree.update`` implementations must now accept a ``revision``
  parameter.

Internals
*********

* Added ``BzrDir.open_branchV3`` smart server request, which can receive
  a string of details (such as "location is a repository") as part of a
  ``nobranch`` response.  (Andrew Bennetts, #440952)
  
* New helper osutils.UnicodeOrBytesToBytesWriter which encodes unicode
  objects but passes str objects straight through. This is used for
  selftest but may be useful for diff and other operations that generate
  mixed output. (Robert Collins)

* New exception ``NoRoundtrippingSupport``, for use by foreign branch 
  plugins. (Jelmer Vernooij)

Testing
*******

* ``bzrlib.tests.permute_for_extension`` is a helper that simplifies
  running all tests in the current module, once against a pure python
  implementation, and once against an extension (pyrex/C) implementation.
  It can be used to dramatically simplify the implementation of
  ``load_tests``.  (John Arbash Meinel)

* ``bzrlib.tests.TestCase`` now subclasses ``testtools.testcase.TestCase``.
  This permits features in testtools such as getUniqueInteger and
  getUniqueString to be used. Because of this, testtools version 0.9.2 or
  newer is now a dependency to run bzr selftest. Running with versions of
  testtools less than 0.9.2 will cause bzr to error while loading the test
  suite. (Robert Collins)

* Shell-like tests now support the command "mv" for moving files.  The
  syntax for ``mv file1 file2``, ``mv dir1 dir2`` and ``mv file dir`` is
  supported.  (Neil Martinsen-Burrell)

* The test progress bar no longer distinguishes tests that 'errored' from
  tests that 'failed' - they're all just failures.
  (Martin Pool)


bzr 2.0.5 (not released yet)
############################

:Codename:
:2.0.5:

Bug Fixes
*********

* Handle renames correctly when there are files or directories that 
  differ only in case.  (Chris Jones, Martin Pool, #368931)

* If ``bzr push --create-prefix`` triggers an unexpected ``NoSuchFile``
  error, report that error rather than failing with an unhelpful
  ``UnboundLocalError``.
  (Andrew Bennetts, #423563)

Documentation
*************

* Added ``location-alias`` help topic.
  (Andrew Bennetts, #337834)

bzr 2.0.4
#########

:Codename: smooth sailing
:2.0.4: 2010-01-21

The fourth bugfix-only release in the 2.0 series contains more than a
dozen bugfixes relative to 2.0.3. The primary focus is on handling
interruptions and concurrent operations more cleanly, there is also a fair
improvement to ``bzr export`` when exporting a remote branch.


Bug Fixes
*********

* ``bzr annotate`` on another branch with ``-r branch:...`` no longer
  fails with an ``ObjectNotLocked`` error.  (Andrew Bennetts, #496590)

* ``bzr export dir`` now requests all file content as a record stream,
  rather than requsting the file content one file-at-a-time. This can make
  exporting over the network significantly faster (54min => 9min in one
  case). (John Arbash Meinel, #343218)

* ``bzr serve`` no longer slowly leaks memory. The compiled
  ``bzrlib.bencode.Encoder()`` class was using ``__del__`` to cleanup and
  free resources, and it should have been using ``__dealloc__``.
  This will likely have an impact on any other process that is serving for
  an extended period of time.  (John Arbash Meinel, #494406)

* Check for SIGINT (Ctrl-C) and other signals immediately if ``readdir``
  returns ``EINTR`` by calling ``PyErr_CheckSignals``.  This affected the
  optional ``_readdir_pyx`` extension.  (Andrew Bennetts, #495023)

* Concurrent autopacks will no longer lose a newly created pack file.
  There was a race condition, where if the reload happened at the right
  time, the second packer would forget the name of the newly added pack
  file. (John Arbash Meinel, Gareth White, #507566)

* Give a clearer message if the lockdir disappears after being apparently
  successfully taken.  (Martin Pool, #498378)

* Give a warning when fetching between repositories (local or remote) with
  sufficiently different formats that the content will need to be
  serialized (ie ``InterDifferingSerializer`` or ``inventory-deltas``), so
  the user has a clue that upgrading could make it faster.
  (Martin Pool, #456077)

* If we fail to open ``~/.bzr.log`` write a clear message to stderr rather
  than using ``warning()``. The log file is opened before logging is set
  up, and it leads to very confusing: 'no handlers for "bzr"' messages for
  users, rather than something nicer.
  (John Arbash Meinel, Barry Warsaw, #503886)

* Refuse to build with any Pyrex 0.9.4 release, as they have known bugs.
  (Martin Pool, John Arbash Meinel, #449372)

* ``setup.py bdist_rpm`` now properly finds extra files needed for the
  build. (there is still the distutils bug
  http://bugs.python.org/issue644744) (Joe Julian, #175839)

* The 2a format wasn't properly restarting autopacks when something
  changed underneath it (like another autopack). Now concurrent
  autopackers will properly succeed. (John Arbash Meinel, #495000)

* ``TreeTransform`` can now handle when a delta says that the file id for
  the tree root changes. Rather than trying to rename your working
  directory, or failing early saying that you can't have multiple
  tree roots. This also fixes revert, update, and pull when the root id
  changes.  (John Arbash Meinel, #494269, #504390)

* ``_update_current_block`` no longer suppresses exceptions, so ^C at just
  the right time will get propagated, rather than silently failing to move
  the block pointer. (John Arbash Meinel, Gareth White, #495023)

Testing
*******

* We have a new ``test_source`` that ensures all pyrex ``cdef`` functions
  handle exceptions somehow. (Possibly by setting ``# cannot_raise``
  rather than an ``except ?:`` clause.) This should help prevent bugs like
  bug #495023. (John Arbash Meinel)


bzr 2.1.0b4
###########

:Codename: san francisco airport
:2.1.0b4: 2009-12-14

The fourth beta release in the 2.1 series brings with it a significant
number of bugfixes (~20). The test suite is once again (finally) "green"
on Windows, and should remain that way for future releases. There are a
few performance related updates (faster upgrade and log), and several UI
tweaks. There has also been a significant number of tweaks to the runtime
documentation. 2.1.0b4 include everything from the 2.0.3 release.


Compatibility Breaks
********************

* The BZR_SSH environmental variable may now be set to the path of a secure
  shell client. If currently set to the value ``ssh`` it will now guess the
  vendor of the program with that name, to restore the old behaviour that
  indicated the SSH Corporation client use ``sshcorp`` instead as the magic
  string. (Martin <gzlist@googlemail.com>, #176292)

New Features
************

* ``bzr commit`` now has a ``--commit-time`` option.
  (Alexander Sack, #459276)

* ``-Dhpss`` now increases logging done when run on the bzr server,
  similarly to how it works on the client. (John Arbash Meinel)

* New option ``bzr unshelve --keep`` applies the changes and leaves them
  on the shelf.  (Martin Pool, Oscar Fuentes, #492091)

* The ``BZR_COLUMNS`` envrionment variable can be set to force bzr to
  respect a given terminal width. This can be useful when output is
  redirected or in obscure cases where the default value is not
  appropriate. Pagers can use it to get a better control of the line
  lengths. 
  (Vincent Ladeuil)

* The new command ``bzr lp-mirror`` will request that Launchpad update its
  mirror of a local branch. This command will only function if launchpadlib
  is installed.
  (Jonathan Lange)


Bug Fixes
*********

* After renaming a file, the dirstate could accidentally reference
  ``source\\path`` rather than ``source/path`` on Windows. This might be a
  source of some dirstate-related failures. (John Arbash Meinel)

* ``bzr commit`` now detects commit messages that looks like file names
  and issues a warning.
  (Gioele Barabucci, #73073)

* ``bzr ignore /`` no longer causes an IndexError. (Gorden Tyler, #456036)

* ``bzr log -n0 -rN`` should not return revisions beyond its merged revisions.
  (#325618, #484109, Marius Kruger)

* ``bzr merge --weave`` and ``--lca`` will now create ``.BASE`` files for
  files with conflicts (similar to ``--merge3``). The contents of the file
  is a synthesis of all bases used for the merge.
  (John Arbash Meinel, #40412)

* ``bzr mv --quiet`` really is quiet now.  (Gordon Tyler, #271790)

* ``bzr serve`` is more clear about the risk of supplying --allow-writes.
  (Robert Collins, #84659)

* ``bzr serve --quiet`` really is quiet now.  (Gordon Tyler, #252834)

* Fix bug with redirected URLs over authenticated HTTP.
  (Glen Mailer, Neil Martinsen-Burrell, Vincent Ladeuil, #395714)

* Interactive merge doesn't leave branch locks behind.  (Aaron Bentley)

* Lots of bugfixes for the test suite on Windows. We should once again
  have a test suite with no failures on Windows. (John Arbash Meinel)

* ``osutils.terminal_width()`` obeys the BZR_COLUMNS environment
  variable but returns None if the terminal is not a tty (when output is
  redirected for example). Also fixes its usage under OSes that doesn't
  provide termios.TIOCGWINSZ. Make sure the corresponding tests runs on
  windows too.
  (Joke de Buhr, Vincent Ladeuil, #353370, #62539)
  (John Arbash Meinel, Vincent Ladeuil, #492561)

* Terminate ssh subprocesses when no references to them remain, fixing
  subprocess and file descriptor leaks.  (Andrew Bennetts, #426662)
  
* The ``--hardlink`` option of ``bzr branch`` and ``bzr checkout`` now
  works for 2a format trees.  Only files unaffected by content filters
  will be hardlinked.  (Andrew Bennetts, #408193)

* The new glob expansion on Windows would replace all ``\`` characters
  with ``/`` even if it there wasn't a glob to expand, the arg was quoted,
  etc. Now only change slashes if there is something being glob expanded.
  (John Arbash Meinel, #485771)

* Use our faster ``KnownGraph.heads()`` functionality when computing the
  new rich-root heads. This can cut a conversion time in half (mysql from
  13.5h => 6.2h) (John Arbash Meinel, #487632)

* When launching a external diff tool via bzr diff --using, temporary files
  are no longer created, rather, the path to the file in the working tree is
  passed to the external diff tool. This allows the file to be edited if the
  diff tool provides for this. (Gary van der Merwe, #490738)
  
* The launchpad-open command can now be used from a subdirectory of a
  branch, not just from the root of the branch. 
  (Neil Martinsen-Burrell, #489102)


Improvements
************

* ``bzr log`` is now faster. (Ian Clatworthy)

* ``bzr update`` provides feedback on which branch it is up to date with.
  (Neil Martinsen-Burrell)

* ``bzr upgrade`` from pre-2a to 2a can be significantly faster (4x).
  For details see the xml8 patch and heads() improvements.
  (John Arbash Meinel)

* ``bzrlib.urlutils.local_path_from_url`` now accepts
  'file://localhost/' as well as 'file:///' URLs on POSIX.  (Michael
  Hudson)

* The progress bar now shows only a spinner and per-operation counts,
  not an overall progress bar.  The previous bar was often not correlated
  with real overall operation progress, either because the operations take
  nonlinear time, or because at the start of the operation Bazaar couldn't
  estimate how much work there was to do.  (Martin Pool)

Documentation
*************

* Lots of documentation tweaks for inline help topics and command help
  information.

API Changes
***********

* ``bzrlib.textui`` (vestigial module) removed.  (Martin Pool)

* The Launchpad plugin now has a function ``login`` which will log in to
  Launchpad with launchpadlib, and ``load_branch`` which will return the
  Launchpad Branch object corresponding to a given Bazaar Branch object.
  (Jonathan Lange)

Internals
*********

* New test Feature: ``ModuleAvailableFeature``. It is designed to make it
  easier to handle what tests you want to run based on what modules can be
  imported. (Rather than lots of custom-implemented features that were
  basically copy-and-pasted.) (John Arbash Meinel)

* ``osutils.timer_func()`` can be used to get either ``time.time()`` or
  ``time.clock()`` when you want to do performance timing.
  ``time.time()`` is limited to 15ms resolution on Windows, but
  ``time.clock()`` gives CPU and not wall-clock time on other platforms.
  (John Arbash Meinel)

* Several code paths that were calling ``Transport.get().read()`` have
  been changed to the equalivent ``Transport.get_bytes()``. The main
  difference is that the latter will explicitly call ``file.close()``,
  rather than expecting the garbage collector to handle it. This helps
  with some race conditions on Windows during the test suite and sftp
  tests. (John Arbash Meinel)

Testing
*******

* TestCaseWithMemoryTransport no longer sets $HOME and $BZR_HOME to
  unicode strings. (Michael Hudson, #464174)


bzr 2.0.3
#########

:Codename: little italy
:2.0.3: 2009-12-14


The third stable release of Bazaar has a small handful of bugfixes. As
expected, this has no internal or external compatibility changes versus
2.0.2 (or 2.0.0).

Bug Fixes
*********

* ``bzr push --use-existing-dir`` no longer crashes if the directory
  exists but contains an invalid ``.bzr`` directory.
  (Andrew Bennetts, #423563)

* Content filters are now applied correctly after pull, merge and switch.
  (Ian Clatworthy, #385879)

* Fix a potential segfault in the groupcompress hash map handling code.
  When inserting new entries, if the final hash bucket was empty, we could
  end up trying to access if ``(last_entry+1)->ptr == NULL``.
  (John Arbash Meinel, #490228)

* Improve "Binary files differ" hunk handling.  (Aaron Bentley, #436325)


bzr 2.1.0b3
###########

:Codename: after sprint recovery
:2.1.0b3: 2009-11-16

This release was pushed up from its normal release cycle due to a
regression in python 2.4 compatibility in 2.1.0b2.  Since this regression
was caught before 2.1.0b2 was officially announced, the full changelog
includes both 2.1.0b3 and 2.1.0b2 changes.

Highlights of 2.1.0b3 are: new globbing code for all commands on Windows,
the test suite now conforms to python's trunk enhanced semantics (skip,
etc.), and ``bzr info -v`` will now report the correct branch and repo
formats for Remote objects.


New Features
************

* Users can define a shelve editor to provide shelf functionality at a
  granularity finer than per-patch-hunk. (Aaron Bentley)

Bug Fixes
*********

* Fix for shell completion and short options.  (Benoît PIERRE)

* Fix ``bzr --profile-imports`` with Python 2.6.  (Martin Pool)

* Hooks daughter classes should always call the base constructor.
  (Alexander Belchenko, Vincent Ladeuil, #389648) 

* Improve "Binary files differ" hunk handling.  (Aaron Bentley, #436325)

* On Windows, do glob expansion at the command-line level (as is usually
  done in bash, etc.) This means that *all* commands get glob expansion
  (bzr status, bzr add, bzr mv, etc). It uses a custom command line
  parser, which allows us to know if a given section was quoted. It means
  you can now do ``bzr ignore "*.py"``.
  (John Arbash Meinel, #425510, #426410, #194450)

* Sanitize commit messages that come in from the '-m' flag. We translate
  '\r\n' => '\n' and a plain '\r' => '\n'. The storage layer doesn't
  allow those because XML store silently translate it anyway. (The parser
  auto-translates \r\n => \n in ways that are hard for us to catch.)

* Show correct branch and repository format descriptions in 
  ``bzr info -v`` on a smart server location.  (Andrew Bennetts, #196080)

* The fix for bug #186920 accidentally broke compatibility with python
  2.4.  (Vincent Ladeuil, #475585)

* Using ``Repository.get_commit_builder().record_iter_changes()`` now
  correctly sets ``self.inv_sha1`` to a sha1 string and
  ``self.new_inventory`` to an Inventory instance after calling
  ``self.finish_inventory()``. (Previously it accidently set both values
  as a tuple on ``self.inv_sha1``. This was missed because
  ``repo.add_revision`` ignores the supplied inventory sha1 and recomputes
  the sha1 from the repo directly. (John Arbash Meinel)

* Shelve command refuse to run if there is no real terminal.
  (Alexander Belchenko)

* Avoid unnecessarily flushing of trace file; it's now unbuffered at the
  Python level.  (Martin Pool)

Documentation
*************

* Include Japanese translations for documentation (Inada Naoki)

* New API ``ui_factory.make_output_stream`` to be used for sending bulk
  (rather than user-interaction) data to stdout.  This automatically
  coordinates with progress bars or other terminal activity, and can be
  overridden by GUIs.
  (Martin Pool, 493944)

Internals
*********

* Some of the core groupcompress functionality now releases the GIL before
  operation. Similar to how zlib and bz2 operate without the GIL in the
  core compression and decompression routines. (John Arbash Meinel)

Testing
*******

* -Dhpssvfs will now trigger on ``RemoteBzrDir._ensure_real``, providing
  more debugging of VFS access triggers. (Robert Collins)

* KnownFailure is now signalled to ``ExtendedTestResult`` using the same
  method that Python 2.7 uses - ``addExpectedFailure``. (Robert Collins)

* ``--parallel=fork`` is now compatible with --subunit.
  (Robert Collins, Vincent Ladeuil, #419776)

* Reporting of failures shows test ids not descriptions and thus shows
  parameterised tests correctly. (Robert Collins)

* TestNotApplicable is now handled within the TestCase.run method rather
  than being looked for within ``ExtendedTestResult.addError``. This
  provides better handling with other ``TestResult`` objects, degrading to
  sucess rather than error. (Robert Collins)

* The private method ``_testConcluded`` on ``ExtendedTestResult`` has been
  removed - it was empty and unused. (Robert Collins)

* UnavailableFeature is now handled within the TestCase.run method rather
  than being looked for within addError. If the Result object does not
  have an addNotSupported method, addSkip is attempted instead, and
  failing that addSuccess. (Robert Collins)

* When a TestResult does not have an addSkip method, skipped tests are now
  reported as successful tests, rather than as errors. This change is
  to make it possible to get a clean test run with a less capable
  TestResult. (Robert Collins)



bzr 2.1.0b2
###########

:Codename: a load off my mind
:2.1.0b2: 2009-11-02

This is our second feature-filled release since 2.0, pushing us down the
path to a 2.1.0. Once again, all bugfixes in 2.0.2 are present in 2.1.0b2.

Key highlights in this release are: improved handling of
failures-during-cleanup for commit, fixing a long-standing bug with
``bzr+http`` and shared repositories, all ``lp:`` urls to be resolved
behind proxies, and a new StaticTuple datatype, allowing us to reduce
memory consumption (50%) and garbage collector overhead (40% faster) for
many operations.

* A new ``--concurrency`` option has been added as well as an associated
  BZR_CONCURRENCY environment variable to specify the number of
  processes that can be run concurrently when running ``bzr selftest``. The
  command-line option overrides the environment variable if both are
  specified. If none is specified. the number of processes is obtained
  from the OS as before.  (Matt Nordhoff, Vincent Ladeuil)

Bug Fixes
*********

* ``bzr+http`` servers no longer give spurious jail break errors when
  serving branches inside a shared repository.  (Andrew Bennetts, #348308)

* Errors during commit are handled more robustly so that knock-on errors
  are less likely to occur, and will not obscure the original error if
  they do occur.  This fixes some causes of ``TooManyConcurrentRequests``
  and similar errors.  (Andrew Bennetts, #429747, #243391)

* Launchpad urls can now be resolved from behind proxies.
  (Gordon Tyler, Vincent Ladeuil, #186920)

* Reduce the strictness for StaticTuple, instead add a debug flag
  ``-Dstatic_tuple`` which will change apis to be strict and raise errors.
  This way, most users won't see failures, but developers can improve
  internals. (John Arbash Meinel, #471193)

* TreeTransform.adjust_path updates the limbo paths of descendants of adjusted
  files.  (Aaron Bentley)

* Unicode paths are now handled correctly and consistently by the smart
  server.  (Andrew Bennetts, Michael Hudson, #458762)

Improvements
************

* When reading index files, we now use a ``StaticTuple`` rather than a
  plain ``tuple`` object. This generally gives a 20% decrease in peak
  memory, and can give a performance boost up to 40% on large projects.
  (John Arbash Meinel)

* Peak memory under certain operations has been reduced significantly.
  (eg, 'bzr branch launchpad standalone' is cut in half)
  (John Arbash Meinel)

Documentation
*************

* Filtered views user documentation upgraded to refer to format 2a
  instead of pre-2.0 formats. (Ian Clatworthy)

API Changes
***********

* Remove deprecated ``CLIUIFactory``.  (Martin Pool)

* ``UIFactory`` now has new ``show_error``, ``show_message`` and
  ``show_warning`` methods, which can be hooked by non-text UIs.  
  (Martin Pool)

Internals
*********

* Added ``bzrlib._simple_set_pyx``. This is a hybrid between a Set and a
  Dict (it only holds keys, but you can lookup the object located at a
  given key). It has significantly reduced memory consumption versus the
  builtin objects (1/2 the size of Set, 1/3rd the size of Dict). This is
  used as the interning structure for StaticTuple objects.
  (John Arbash Meinel)

* ``bzrlib._static_tuple_c.StaticTuple`` is now available and used by
  the btree index parser and the chk map parser. This class functions
  similarly to ``tuple`` objects. However, it can only point to a limited
  collection of types.  (Currently StaticTuple, str, unicode, None, bool,
  int, long, float, but not subclasses).  This allows us to remove it from
  the garbage collector (it cannot be in a cycle), it also allows us to
  intern the objects. In testing, this can reduce peak memory by 20-40%,
  and significantly improve performance by removing objects from being
  inspected by the garbage collector.  (John Arbash Meinel)

* ``GroupCompressBlock._ensure_content()`` will now release the
  ``zlib.decompressobj()`` when the first request is for all of the
  content. (Previously it would only be released if you made a request for
  part of the content, and then all of it later.) This turns out to be a
  significant memory savings, as a ``zstream`` carries around approx 260kB
  of internal state and buffers. (For branching bzr.dev this drops peak
  memory from 382MB => 345MB.) (John Arbash Meinel)

* When streaming content between ``2a`` format repositories, we now clear
  caches from earlier versioned files. (So 'revisions' is cleared when we
  start reading 'inventories', etc.) This can have a significant impact on
  peak memory for initial copies (~200MB). (John Arbash Meinel)


bzr 2.0.2
#########

:Codename: after the scare
:2.0.2: 2009-11-02

The second in our "let's keep the stable bugfixes flowing" series. As
expected this has a few (~9) bugfixes relative to 2.0.1, and no major api
changes or features.

Bug Fixes
*********

* Avoid "NoneType has no attribute st_mode" error when files disappear
  from a directory while it's being read.  (Martin Pool, #446033)

* Content filters are now applied correctly after revert.
  (Ian Clatworthy)

* Diff parsing handles "Binary files differ" hunks.  (Aaron Bentley, #436325)

* Fetching from stacked pre-2a repository via a smart server no longer
  fails intermittently with "second push failed to complete".
  (Andrew Bennetts, #437626)

* Fix typos left after test_selftest refactoring.
  (Vincent Ladeuil, Matt Nordhoff, #461149)

* Fixed ``ObjectNotLocked`` errors during ``bzr log -r NNN somefile``.
  (Andrew Bennetts, #445171)
  
* PreviewTree file names are not limited by the encoding of the temp
  directory's filesystem. (Aaron Bentley, #436794)

Improvements
************

* ``bzr log`` now read-locks branches exactly once, so makes better use of
  data caches.  (Andrew Bennetts)

Documentation
*************

* Filtered views user documentation upgraded to refer to format 2a
  instead of pre-2.0 formats. (Ian Clatworthy)


bzr 2.1.0b1
###########

:Codename: While the cat is away
:2.1.0b1: 2009-10-14

This is the first development release in the new split "stable" and
"development" series. As such, the release is a snapshot of bzr.dev
without creating a release candidate first. This release includes a
fair amount of internal changes, with deprecated code being removed,
and several new feature developments. People looking for a stable code
base with only bugfixes should focus on the 2.0.1 release. All bugfixes
present in 2.0.1 are present in 2.1.0b1.

Highlights include support for ``bzr+ssh://host/~/homedir`` style urls,
finer control over the plugin search path via extended BZR_PLUGIN_PATH
syntax, visible warnings when extension modules fail to load, and improved
error handling during unlocking.


New Features
************

* Bazaar can now send mail through Apple OS X Mail.app. 
  (Brian de Alwis)

* ``bzr+ssh`` and ``bzr`` paths can now be relative to home directories
  specified in the URL.  Paths starting with a path segment of ``~`` are
  relative to the home directory of the user running the server, and paths
  starting with ``~user`` are relative to the home directory of the named
  user.  For example, for a user "bob" with a home directory of
  ``/home/bob``, these URLs are all equivalent:

  * ``bzr+ssh://bob@host/~/repo``
  * ``bzr+ssh://bob@host/~bob/repo``
  * ``bzr+ssh://bob@host/home/bob/repo``

  If ``bzr serve`` was invoked with a ``--directory`` argument, then no
  home directories outside that directory will be accessible via this
  method.

  This is a feature of ``bzr serve``, so pre-2.1 clients will
  automatically benefit from this feature when ``bzr`` on the server is
  upgraded.  (Andrew Bennetts, #109143)

* Extensions can now be compiled if either Cython or Pyrex is available.
  Currently Pyrex is preferred, but that may change in the future.
  (Arkanes)

* Give more control on BZR_PLUGIN_PATH by providing a way to refer to or
  disable the user, site and core plugin directories.
  (Vincent Ladeuil, #412930, #316192, #145612)

Bug Fixes
*********

* Bazaar's native protocol code now correctly handles EINTR, which most
  noticeably occurs if you break in to the debugger while connected to a
  bzr+ssh server.  You can now can continue from the debugger (by typing
  'c') and the process continues.  However, note that pressing C-\ in the
  shell may still kill the SSH process, which is bug 162509, so you must
  sent a signal to the bzr process specifically, for example by typing
  ``kill -QUIT PID`` in another shell.  (Martin Pool, #341535)

* ``bzr add`` in a tree that has files with ``\r`` or ``\n`` in the
  filename will issue a warning and skip over those files.
  (Robert Collins, #3918)

* ``bzr dpush`` now aborts if uncommitted changes (including pending merges)
  are present in the working tree. The configuration option ``dpush_strict``
  can be used to set the default for this behavior.
  (Vincent Ladeuil, #438158)

* ``bzr merge`` and ``bzr remove-tree`` now requires --force if pending
  merges are present in the working tree.
  (Vincent Ladeuil, #426344)

* Clearer message when Bazaar runs out of memory, instead of a ``MemoryError``
  traceback.  (Martin Pool, #109115)

* Don't give a warning on Windows when failing to import ``_readdir_pyx``
  as it is never built. (John Arbash Meinel, #430645)

* Don't restrict the command name used to run the test suite.
  (Vincent Ladeuil, #419950)

* ftp transports were built differently when the kerberos python module was
  present leading to obscure failures related to ASCII/BINARY modes.
  (Vincent Ladeuil, #443041)

* Network streams now decode adjacent records of the same type into a
  single stream, reducing layering churn. (Robert Collins)

* PreviewTree behaves correctly when get_file_mtime is invoked on an unmodified
  file. (Aaron Bentley, #251532)

* Registry objects should not use iteritems() when asked to use items().
  (Vincent Ladeuil, #430510)

* Weave based repositories couldn't be cloned when committers were using
  domains or user ids embedding '.sig'. Now they can.
  (Matthew Fuller, Vincent Ladeuil, #430868)

Improvements
************

* Revision specifiers can now be given in a more DWIM form, without
  needing explicit prefixes for specifiers like tags or revision id's.
  See ``bzr help revisionspec`` for full details.  (Matthew Fuller)

* Bazaar gives a warning before exiting, and writes into ``.bzr.log``, if 
  compiled extensions can't be loaded.  This typically indicates a
  packaging or installation problem.  In this case Bazaar will keep
  running using pure-Python versions, but this may be substantially
  slower.  The warning can be disabled by setting
  ``ignore_missing_extensions = True`` in ``bazaar.conf``.
  See also <https://answers.launchpad.net/bzr/+faq/703>.
  (Martin Pool, #406113, #430529)

* Secondary errors that occur during Branch.unlock and Repository.unlock
  no longer obscure the original error.  These methods now use a new
  decorator, ``only_raises``.  This fixes many causes of
  ``TooManyConcurrentRequests`` and similar errors.
  (Andrew Bennetts, #429747)

Documentation
*************

* Describe the new shell-like test feature. (Vincent Ladeuil)

* Help on hooks no longer says 'Not deprecated' for hooks that are
  currently supported. (Ian Clatworthy, #422415)

API Changes
***********

* ``bzrlib.user_encoding`` has been removed; use
  ``bzrlib.osutils.get_user_encoding`` instead.  (Martin Pool)

* ``bzrlib.tests`` now uses ``stopTestRun`` for its ``TestResult``
  subclasses - the same as python's unittest module. (Robert Collins)
  
* ``diff._get_trees_to_diff`` has been renamed to 
  ``diff.get_trees_and_branches_to_diff``. It is now a public API, and it 
  returns the old and new branches. (Gary van der Merwe)

* ``bzrlib.trace.log_error``, ``error`` and ``info`` have been deprecated.
  (Martin Pool)

* ``MutableTree.has_changes()`` does not require a tree parameter anymore. It
  now defaults to comparing to the basis tree. It now checks for pending
  merges too.  ``Merger.check_basis`` has been deprecated and replaced by the
  corresponding has_changes() calls. ``Merge.compare_basis``,
  ``Merger.file_revisions`` and ``Merger.ensure_revision_trees`` have also
  been deprecated.
  (Vincent Ladeuil, #440631)

* ``ProgressTask.note`` is deprecated.
  (Martin Pool)

Internals
*********

* Added ``-Drelock`` debug flag.  It will ``note`` a message every time a
  repository or branch object is unlocked then relocked the same way.
  (Andrew Bennetts)
  
* ``BTreeLeafParser.extract_key`` has been tweaked slightly to reduce
  mallocs while parsing the index (approx 3=>1 mallocs per key read).
  This results in a 10% speedup while reading an index.
  (John Arbash Meinel)

* The ``bzrlib.lsprof`` module has a new class ``BzrProfiler`` which makes
  profiling in some situations like callbacks and generators easier.
  (Robert Collins)

Testing
*******

* Passing ``--lsprof-tests -v`` to bzr selftest will cause lsprof output to
  be output for every test. Note that this is very verbose! (Robert Collins)

* Setting ``BZR_TEST_PDB=1`` when running selftest will cause a pdb
  post_mortem to be triggered when a test failure occurs. (Robert Collins)

* Shell-like tests can now be written. Code in ``bzrlib/tests/script.py`` ,
  documentation in ``developers/testing.txt`` for details.
  (Vincent Ladeuil)

* Some tests could end up with the same id, that was dormant for
  a long time.
  (Vincent Ladeuil, #442980)

* Stop showing the number of tests due to missing features in the test
  progress bar.  (Martin Pool)

* Test parameterisation now does a shallow copy, not a deep copy of the test
  to be parameterised. This is not expected to break external use of test
  parameterisation, and is substantially faster. (Robert Collins)

* Tests that try to open a bzr dir on an arbitrary transport will now
  fail unless they have explicitly permitted the transport via
  ``self.permit_url``. The standard test factories such as ``self.get_url``
  will permit the urls they provide automatically, so only exceptional
  tests should need to do this. (Robert Collins)

* The break-in test no longer cares about clean shutdown of the child,
  instead it is happy if the debugger starts up. (Robert  Collins)

* The full test suite is expected to pass when the C extensions are not
  present. (Vincent Ladeuil, #430749)


bzr 2.0.1
#########

:Codename: Stability First
:2.0.1: 2009-10-14

The first of our new ongoing bugfix-only stable releases has arrived. It
includes a collection of 12 bugfixes applied to bzr 2.0.0, but does not
include any of the feature development in the 2.1.0 series.


Bug Fixes
*********

* ``bzr add`` in a tree that has files with ``\r`` or ``\n`` in the
  filename will issue a warning and skip over those files.
  (Robert Collins, #3918)

* bzr will attempt to authenticate with SSH servers that support
  ``keyboard-interactive`` auth but not ``password`` auth when using
  Paramiko.   (Andrew Bennetts, #433846)

* Fixed fetches from a stacked branch on a smart server that were failing
  with some combinations of remote and local formats.  This was causing
  "unknown object type identifier 60" errors.  (Andrew Bennetts, #427736)

* Fixed ``ObjectNotLocked`` errors when doing some log and diff operations
  on branches via a smart server.  (Andrew Bennetts, #389413)

* Handle things like ``bzr add foo`` and ``bzr rm foo`` when the tree is
  at the root of a drive. ``osutils._cicp_canonical_relpath`` always
  assumed that ``abspath()`` returned a path that did not have a trailing
  ``/``, but that is not true when working at the root of the filesystem.
  (John Arbash Meinel, Jason Spashett, #322807)

* Hide deprecation warnings for 'final' releases for python2.6.
  (John Arbash Meinel, #440062)

* Improve the time for ``bzr log DIR`` for 2a format repositories.
  We had been using the same code path as for <2a formats, which required
  iterating over all objects in all revisions.
  (John Arbash Meinel, #374730)

* Make sure that we unlock the tree if we fail to create a TreeTransform
  object when doing a merge, and there is limbo, or pending-deletions
  directory.  (Gary van der Merwe, #427773)

* Occasional IndexError on renamed files have been fixed. Operations that
  set a full inventory in the working tree will now go via the
  apply_inventory_delta code path which is simpler and easier to
  understand than dirstates set_state_from_inventory method. This may
  have a small performance impact on operations built on _write_inventory,
  but such operations are already doing full tree scans, so no radical
  performance change should be observed. (Robert Collins, #403322)

* Retrieving file text or mtime from a _PreviewTree has good performance when
  there are many changes.  (Aaron Bentley)

* The CHK index pages now use an unlimited cache size. With a limited
  cache and a large project, the random access of chk pages could cause us
  to download the entire cix file many times.
  (John Arbash Meinel, #402623)

* When a file kind becomes unversionable after being added, a sensible
  error will be shown instead of a traceback. (Robert Collins, #438569)

Documentation
*************

* Improved README. (Ian Clatworthy)

* Improved upgrade documentation for Launchpad branches.
  (Barry Warsaw)


bzr 2.0.0
#########

:2.0.0: 2009-09-22
:Codename: Instant Karma

This release of Bazaar makes the 2a (previously 'brisbane-core') format
the default when new branches or repositories are created.  This format is
substantially smaller and faster for many operations.  Most of the work in
this release focuses on bug fixes and stabilization, covering both 2a and
previous formats.  (See the Upgrade Guide for information on migrating
existing projects.)

This release also improves the documentation content and presentation,
including adding Windows HtmlHelp manuals.

The Bazaar team decided that 2.0 will be a long-term supported release,
with bugfix-only 2.0.x releases based on it, continuing for at least six
months or until the following stable release.

Changes from 2.0.0rc2 to final
******************************

* Officially branded as 2.0.0 rather than 2.0 to clarify between things
  that "want to happen on the 2.0.x stable series" versus things that want
  to "land in 2.0.0". (Changes how bzrlib._format_version_tuple() handles
  micro = 0.) (John Arbash Meinel)


bzr 2.0.0rc2
############

:2.0.0rc2: 2009-09-10

New Features
************

* Added post_commit hook for mutable trees. This allows the keywords
  plugin to expand keywords on files changed by the commit.
  (Ian Clatworthy, #408841)

Bug Fixes
*********

* Bazaar's native protocol code now correctly handles EINTR, which most
  noticeably occurs if you break in to the debugger while connected to a
  bzr+ssh server.  You can now can continue from the debugger (by typing
  'c') and the process continues.  However, note that pressing C-\ in the
  shell may still kill the SSH process, which is bug 162509, so you must
  sent a signal to the bzr process specifically, for example by typing
  ``kill -QUIT PID`` in another shell.  (Martin Pool, #341535)

* ``bzr check`` in pack-0.92, 1.6 and 1.9 format repositories will no
  longer report incorrect errors about ``Missing inventory ('TREE_ROOT', ...)``
  (Robert Collins, #416732)

* ``bzr info -v`` on a 2a format still claimed that it was a "Development
  format" (John Arbash Meinel, #424392)

* ``bzr log stacked-branch`` shows the full log including
  revisions that are in the fallback repository. (Regressed in 2.0rc1).
  (John Arbash Meinel, #419241)

* Clearer message when Bazaar runs out of memory, instead of a ``MemoryError``
  traceback.  (Martin Pool, #109115)

* Conversion to 2a will create a single pack for all the new revisions (as
  long as it ran without interruption). This improves both ``bzr upgrade``
  and ``bzr pull`` or ``bzr merge`` from local branches in older formats.
  The autopack logic that occurs every 100 revisions during local
  conversions was not returning that pack's identifier, which resulted in
  the partial packs created during the conversion not being consolidated
  at the end of the conversion process. (Robert Collins, #423818)

* Fetches from 2a to 2a are now again requested in 'groupcompress' order.
  Groups that are seen as 'underutilized' will be repacked on-the-fly.
  This means that when the source is fully packed, there is minimal
  overhead during the fetch, but if the source is poorly packed the result
  is a fairly well packed repository (not as good as 'bzr pack' but
  good-enough.) (Robert Collins, John Arbash Meinel, #402652)

* Fix a potential segmentation fault when doing 'log' of a branch that had
  ghosts in its mainline.  (Evaluating None as a tuple is bad.)
  (John Arbash Meinel, #419241)

* ``groupcompress`` sort order is now more stable, rather than relying on
  ``topo_sort`` ordering. The implementation is now
  ``KnownGraph.gc_sort``. (John Arbash Meinel)

* Local data conversion will generate correct deltas. This is a critical
  bugfix vs 2.0rc1, and all 2.0rc1 users should upgrade to 2.0rc2 before
  converting repositories. (Robert Collins, #422849)

* Network streams now decode adjacent records of the same type into a
  single stream, reducing layering churn. (Robert Collins)

* Prevent some kinds of incomplete data from being committed to a 2a
  repository, such as revisions without inventories, a missing chk_bytes
  record for an inventory, or a missing text referenced by an inventory.
  (Andrew Bennetts, #423506, #406687)
  
Documentation
*************

* Fix assertion error about "_remember_remote_is_before" when pushing to
  older smart servers.
  (Andrew Bennetts, #418931)

* Help on hooks no longer says 'Not deprecated' for hooks that are
  currently supported. (Ian Clatworthy, #422415)

* PDF and CHM (Windows HtmlHelp) formats are now supported for the
  user documentation. The HTML documentation is better broken up into
  topics. (Ian Clatworthy)

* The developer and foreign language documents are now separated
  out so that searching in the HTML and CHM files produces more
  useful results. (Ian Clatworthy)

* The main table of contents now provides links to the new Migration Docs
  and Plugins Guide. (Ian Clatworthy)


bzr 2.0.0rc1
############

:Codename: no worries
:2.0.0rc1: 2009-08-26

Compatibility Breaks
********************

* The default format for bzr is now ``2a``. This format brings many
  significant performance and size improvements. bzr can pull from
  any existing repository into a ``2a`` one, but can only transfer
  from ``2a`` into ``rich-root`` repositories. The Upgrade guide
  has more information about this change. (Robert Collins)

* On Windows auto-detection of Putty's plink.exe is disabled.
  Default SSH client for Windows is paramiko. User still can force
  usage of plink if explicitly set environment variable BZR_SSH=plink.
  (#414743, Alexander Belchenko)

New Features
************

* ``bzr branch --switch`` can now switch the checkout in the current directory
  to the newly created branch. (Lukáš Lalinský)

Bug Fixes
*********

* Further tweaks to handling of ``bzr add`` messages about ignored files.
  (Jason Spashett, #76616)

* Fetches were being requested in 'groupcompress' order, but weren't
  recombining the groups. Thus they would 'fragment' to get the correct
  order, but not 'recombine' to actually benefit from it. Until we get
  recombining to work, switching to 'unordered' fetches avoids the
  fragmentation. (John Arbash Meinel, #402645)

* Fix a pycurl related test failure on karmic by recognizing an error
  raised by newer versions of pycurl.
  (Vincent Ladeuil, #306264)

* Fix a test failure on karmic by making a locale test more robust.
  (Vincent Ladeuil, #413514)

* Fix IndexError printing CannotBindAddress errors.
  (Martin Pool, #286871)

* Fix "Revision ... not present" errors when upgrading stacked branches,
  or when doing fetches from a stacked source to a stacked target.
  (Andrew Bennetts, #399140)

* ``bzr branch`` of 2a repositories over HTTP is much faster.  bzr now
  batches together small fetches from 2a repositories, rather than
  fetching only a few hundred bytes at a time.
  (Andrew Bennetts, #402657)

Improvements
************

* A better description of the platform is shown in crash tracebacks, ``bzr
  --version`` and ``bzr selftest``.
  (Martin Pool, #409137)

* bzr can now (again) capture crash data through the apport library, 
  so that a single human-readable file can be attached to bug reports.
  This can be disabled by using ``-Dno_apport`` on the command line, or by
  putting ``no_apport`` into the ``debug_flags`` section of
  ``bazaar.conf``.
  (Martin Pool, Robert Collins, #389328)

* ``bzr push`` locally on windows will no longer give a locking error with
  dirstate based formats. (Robert Collins)

* ``bzr shelve`` and ``bzr unshelve`` now work on windows.
  (Robert Collins, #305006)

* Commit of specific files no longer prevents using the iter_changes
  codepath. On 2a repositories, commit of specific files should now be as
  fast, or slightly faster, than a full commit. (Robert Collins)

* The internal core code that handles specific file operations like
  ``bzr st FILENAME`` or ``bzr commit FILENAME`` has been changed to
  include the parent directories if they have altered, and when a
  directory stops being a directory its children are always included. This
  fixes a number of causes for ``InconsistentDelta`` errors, and permits
  faster commit of specific paths. (Robert Collins, #347649)

Documentation
*************

* New developer documentation for content filtering.
  (Martin Pool)

API Changes
***********

* ``bzrlib.shelf_ui`` has had the ``from_args`` convenience methods of its
  classes changed to manage lock lifetime of the trees they open in a way
  consistent with reader-exclusive locks. (Robert Collins, #305006)

Testing
*******

bzr 1.18.1
##########

:Codename:     nein nein nein!
:1.18.1:       2009-09-09

This release fixes two small but worthwhile bugs relevant to users on
Microsoft Windows: some commands that failed on with locking errors will
now work, and a bug that caused poor performance after committing a file
with line-ending conversion has now been fixed.  It also fixes a bug in
pushing to older servers.

Bug Fixes
*********

* Fixed a problem where using content filtering and especially end-of-line
  conversion will commit too many copies a file.
  (Martin Pool, #415508)

* Fix assertion error about ``_remember_remote_is_before`` in
  ``set_tags_bytes`` when pushing to older smart servers.  
  (Andrew Bennetts, Alexander Belchenko, #418931)

Improvements
************

* ``bzr push`` locally on Windows will no longer give a locking error with
  dirstate based formats. (Robert Collins)

* ``bzr shelve`` and ``bzr unshelve`` now work on Windows.
  (Robert Collins, #305006)

API Changes
***********

* ``bzrlib.shelf_ui`` has had the ``from_args`` convenience methods of its
  classes changed to manage lock lifetime of the trees they open in a way
  consistent with reader-exclusive locks. (Robert Collins, #305006)

* ``Tree.path_content_summary`` may return a size of None, when called on
  a tree with content filtering where the size of the canonical form
  cannot be cheaply determined.  (Martin Pool)

* When manually creating transport servers in test cases, a new helper
  ``TestCase.start_server`` that registers a cleanup and starts the server
  should be used. (Robert Collins)

bzr 1.18
########

Compatibility Breaks
********************

* Committing directly to a stacked branch from a lightweight checkout will
  no longer work. In previous versions this would appear to work but would
  generate repositories with insufficient data to create deltas, leading
  to later errors when branching or reading from the repository.
  (Robert Collins, bug #375013)

New Features
************

Bug Fixes
*********

* Fetching from 2a branches from a version-2 bzr protocol would fail to
  copy the internal inventory pages from the CHK store. This cannot happen
  in normal use as all 2a compatible clients and servers support the
  version-3 protocol, but it does cause test suite failures when testing
  downlevel protocol behaviour. (Robert Collins)

* Fix a test failure on karmic by making a locale test more robust.
  (Vincent Ladeuil, #413514)

* Fixed "Pack ... already exists" error when running ``bzr pack`` on a
  fully packed 2a repository.  (Andrew Bennetts, #382463)

* Further tweaks to handling of ``bzr add`` messages about ignored files.
  (Jason Spashett, #76616)

* Properly handle fetching into a stacked branch while converting the
  data, especially when there are also ghosts. The code was filling in
  parent inventories incorrectly, and also not handling when one of the
  parents was a ghost. (John Arbash Meinel, #402778, #412198)

* ``RemoteStreamSource.get_stream_for_missing_keys`` will fetch CHK
  inventory pages when appropriate (by falling back to the vfs stream
  source).  (Andrew Bennetts, #406686)

* StreamSource generates rich roots from non-rich root sources correctly
  now.  (Andrew Bennetts, #368921)

* When deciding whether a repository was compatible for upgrading or
  fetching, we previously incorrectly checked the default repository
  format for the bzrdir format, rather than the format that was actually
  present on disk.  (Martin Pool, #408824)

Improvements
************

* A better description of the platform is shown in crash tracebacks, ``bzr
  --version`` and ``bzr selftest``.
  (Martin Pool, #409137)

* Cross-format fetches (such as between 1.9-rich-root and 2a) via the
  smart server are more efficient now.  They send inventory deltas rather
  than full inventories.  The smart server has two new requests,
  ``Repository.get_stream_1.19`` and ``Repository.insert_stream_1.19`` to
  support this.  (Andrew Bennetts, #374738, #385826)

* Extracting the full ancestry and computing the ``merge_sort`` is now
  significantly faster. This effects things like ``bzr log -n0``. (For
  example, ``bzr log -r -10..-1 -n0 bzr.dev`` is 2.5s down to 1.0s.
  (John Arbash Meinel)

Documentation
*************

API Changes
***********

Internals
*********

* ``-Dstrict_locks`` can now be used to check that read and write locks
  are treated properly w.r.t. exclusivity. (We don't try to take an OS
  read lock on a file that we already have an OS write lock on.) This is
  now set by default for all tests, if you have a test which cannot be
  fixed, you can use ``self.thisFailsStrictLockCheck()`` as a
  compatibility knob. (John Arbash Meinel)

* InterDifferingSerializer is now only used locally.  Other fetches that
  would have used InterDifferingSerializer now use the more network
  friendly StreamSource, which now automatically does the same
  transformations as InterDifferingSerializer.  (Andrew Bennetts)

* ``KnownGraph`` now has a ``.topo_sort`` and ``.merge_sort`` member which
  are implemented in pyrex and significantly faster. This is exposed along
  with ``CombinedGraphIndex.find_ancestry()`` as
  ``VersionedFiles.get_known_graph_ancestry(keys)``.
  (John Arbash Meinel)

* RemoteBranch.open now honours ignore_fallbacks correctly on bzr-v2
  protocols. (Robert Collins)

* The index code now has some specialized routines to extract the full
  ancestry of a key in a more efficient manner.
  ``CombinedGraphIndex.find_ancestry()``. (Time to get ancestry for
  bzr.dev drops from 1.5s down to 300ms. For OOo from 33s => 10.5s) (John
  Arbash Meinel)

Testing
*******

* Install the test ssl certificate and key so that installed bzr
  can run the https tests. (Denys Duchier, #392401)
  

bzr 1.18rc1
###########

:Codename: little traveller
:1.18:    2009-08-20
:1.18rc1: 2009-08-10

This release of Bazaar marches on towards the 2.0 release in which the 2a
'brisbane-core' format becomes generally recommended.  Most of the work in
this release now focusses on bug fixes and stabilization, covering both 2a
and previous formats.  There is a new text-mode interactive merge feature,
a new guide to migration to 2a format in the user documentation, and
pushing branches to a smart server is now much faster.  

The Bazaar team decided that 2.0 will be a long-term supported release,
with bugfix-only releases based on it continuing for at least six months
or until the following stable release.

There are no changes from 1.18rc1 to 1.18.

New Features
************

* ``bzr merge --interactive`` applies a user-selected portion of the
  merge.  The UI is similar to ``shelve``.  (Aaron Bentley)

* ``bzr reconfigure`` now takes options ``--stacked-on URL`` and
  ``--unstacked`` to change stacking of a branch.
  (Martin Pool, #391411)

Bug Fixes
*********

* Annotating on a stacked branch will now succeed in simple scenarios.
  There are still some complex scenarios where it will fail (bug #399884)
  (John Arbash Meinel, #393366)

* A progress bar is no longer left dangling when ``bzr selftest``
  completes, and the progress bar updates with zero latency so the
  displayed test name is always the one that's actually running.
  (Martin Pool, #123688)

* Authenticating against an ssh server now uses ``auth_none`` to determine
  if password authentication is even supported. This fixes a bug where
  users would be prompted for a launchpad password, even though launchpad
  only supports publickey authentication. (John Arbash Meinel, #375867)

* BranchBuilder now accepts timezone to avoid test failures in countries far
  from GMT. (Vincent Ladeuil, #397716)

* ``bzr commit`` no longer saves the unversioning of missing files until
  the commit has completed on the branch. This means that aborting a
  commit that found a missing file will leave the tree unedited.
  (Robert Collins, #282402)

* ``bzr mv`` no longer takes out branch locks, which allows it to work
  when the branch is readonly. (Robert Collins, #216541)

* ``bzr revert .`` no longer generates an InconsistentDelta error when
  there are missing subtrees. (Robert Collins, #367632)

* ``bzr send`` now generates valid bundles with ``--2a`` formats. However,
  do to internal changes necessary to support this, older clients will
  fail when trying to insert them. For newer clients, the bundle can be
  used to apply the changes to any rich-root compatible format.
  (John Arbash Meinel, #393349)

* Cope with FTP servers that don't support restart/append by falling back
  to reading and then rewriting the whole file, such as TahoeLAFS.  (This
  fallback may be slow for some access patterns.)  (Nils Durner, #294709)

* Encode the paths in ``mbcs`` encoding on Windows when spawning an
  external diff client. This at least allows supporting filenames that are
  not ascii, but are present in the current locale. Ideally we would be
  able to pass the Unicode path, but that would be client dependent.
  (John Arbash Meinel, #382709)

* Fix a compile bug on Solaris having to do with const and
  pointer-to-pointers. (John Arbash Meinel, #408441)

* Fixed a NameError that occurs when merging or pulling from a URL that
  causes a redirection loop when bzr tries to read a URL as a bundle.
  (Andrew Bennetts, #400847)

* Fix ``AttributeError: 'TestUIFactory' object has no attribute 'tick'``
  running send and similar commands on 2a formats.
  (Martin Pool, #408201)
  
* Fix crash in some invocations of ``bzr status`` in format 2a.
  (Martin Pool, #403523)

* Fixed export to existing directory: if directory is empty then export 
  will succeed, otherwise it fails with error.
  (Alexander Belchenko, #406174)

* Fixed spurious "Source branch does not support stacking" warning when
  pushing. (Andrew Bennetts, #388908)

* Fixed spurious transport activity indicator appearing while tests are
  running.  (Martin Pool, #343532)

* Merge now correctly handles empty right-hand revision specs.
  (Aaron Bentley, #333961)

* Renames to lexographically lower basenames in trees that have never been
  committed to will no longer corrupt the dirstate. This was caused by an
  bug in the dirstate update_minimal method. (Robert Collins, #395556)

* Requests for unknown methods no longer cause the smart server to log
  lots of backtraces about ``UnknownSmartMethod``, ``do_chunk`` or
  ``do_end``.  (Andrew Bennetts, #338561)

* Shelve will not shelve the initial add of the tree root.  (Aaron Bentley)

* Streaming from bzr servers where there is a chain of stacked branches
  (A stacked on B stacked on C) will now work. (Robert Collins, #406597)

* The environment variable ``BZR_PROGRESS_BAR`` set to either ``text`` or ``none``
  always forces progress bars either on or off respectively.  Otherwise,
  they're turned on if ``TERM`` is not ``dumb`` and stderr is a terminal.
  bzr always uses the 'text' user interface when run as a command, so
  ``BZR_USE_TEXT_UI`` is no longer needed.
  (Martin Pool, #339385, #387717)

* The optional ``_knit_load_data_pyx`` C extension was never being
  imported.  This caused significant slowdowns when reading data from
  repositories.  (Andrew Bennetts, #405653)
  
* The ``--hardlink`` option to ``branch`` and ``checkout`` is not
  supported at the moment on workingtree formats that can do content
  filtering.  (See <https://bugs.edge.launchpad.net/bzr/+bug/408193>.)
  bzr now says so, rather than just ignoring the option.  (Martin Pool)

* There was a bug in ``osutils.relpath`` that was only triggered on
  Windows. Essentially if you were at the root of a drive, and did
  something to a branch/repo on another drive, we would go into an
  infinite loop while trying to find a 'relative path'.
  (John Arbash Meinel, #394227)

* ``WorkingTree4.unversion`` will no longer fail to unversion ids which
  were present in a parent tree but renamed in the working tree.
  (Robert Collins, #187207)

Improvements
************

* Can now rename/move files even if they have been removed from the inventory.
  (Marius Kruger)

* Pushing branches with tags via ``bzr://`` and ``bzr+ssh://`` is much
  faster, using a new ``Branch.set_tags_bytes`` smart server verb rather
  than VFS methods.  For example, pushes of small branches with tags take
  11 rather than 18 smart server requests.  (Andrew Bennetts, #398608)

* Sending Ctrl-Break on Windows will now drop you into the debugger, in
  the same way that sending Ctrl-\\ does on other platforms.
  (John Arbash Meinel)

Documentation
*************

* Added Bazaar 2.0 Upgrade Guide. (Ian Clatworthy)

API Changes
***********

* ``CLIUIFactory`` is deprecated; use ``TextUIFactory`` instead if you
  need to subclass or create a specific class, or better yet the existing
  ``make_ui_for_terminal``.  ``SilentUIFactory`` is clarified to do no
  user interaction at all, rather than trying to read from stdin but not
  writing any output, which would be strange if reading prompts or
  passwords.  (Martin Pool)

* New TransformPreview.commit() allows committing without a working tree.
  (Aaron Bentley)

* ``pb`` parameter to ``TextTestResult`` is deprecated and ignored.
  (Martin Pool)

* ProgressTasks now prefer to talk direct to their ProgressView not to the
  UIFactory. 
  (Martin Pool)

* ``WorkingTree._check`` now requires a references dict with keys matching
  those returned by ``WorkingTree._get_check_refs``. (Robert Collins)

Internals
*********

* ``CHKInventory.path2id`` uses the parent_id to basename hash to avoid
  reading the entries along the path, reducing work to lookup ids from
  paths. (Robert Collins)

* ``CHKMap.apply_delta`` now raises ``InconsistentDelta`` if a delta adds
  as new a key which was already mapped. (Robert Collins)

* Inventory delta application catches more cases of corruption and can
  prevent corrupt deltas from affecting consistency of data structures on
  disk. (Robert Collins)

* --subunit support now adds timestamps if the subunit version supports
  it. (Robert Collins)

* The Windows all-in-one installer now bundles the PyQt image format
  plugins, which allows previewing more images as part of 'qdiff'.
  (Alexander Belchenko)


Testing
*******

* Merge directive cherrypick tests must use the same root id.
  (Martin Pool, #409684)

* Spurious failure in ``check`` tests on rich-root formats fixed.
  (Martin Pool, #408199)

* The ``bzrlib.tests.TextTestRunner`` will no longer call
  ``countTestsCases`` on the test being run. Progress information is
  instead handled by having the test passed in call ``result.progress``
  before running its contents. This improves the behaviour when using
  ``TextTestRunner`` with test suites that don't support
  ``countTestsCases``. (Robert Collins)


bzr 1.17.1 (unreleased)
#######################

Bug Fixes
*********

* The optional ``_knit_load_data_pyx`` C extension was never being
  imported.  This caused significant slowdowns when reading data from
  knit format repositories.  (Andrew Bennetts, #405653)
  

bzr 1.17
########
:Codename: so-late-its-brunch
:1.17rc1: 2009-07-13
:1.17: 2009-07-20


Bazaar continues to blaze a straight and shining path to the 2.0 release and
the elevation of the ``2a`` beta format to the full glory of "supported and
stable".

Highlights in this release include greatly reduced memory consumption during
commits, faster ``ls``, faster ``annotate``, faster network operations if
you're specifying a revision number and the final destruction of those
annoying progress bar artifacts.


Changes from 1.17rc1 to 1.17final
*********************************

* Change an extension to call the python ``frozenset()`` rather than the C
  api ``PyFrozenSet_New``. It turns out that python2.4 did not expose the
  C api. (John Arbash Meinel, #399366)

* Fixes for the Makefile and the rename of ``generate_docs.py`` to
  ``tools/generate_docs.py`` to allow everything to be built on Windows.
  (John Arbash Meinel, #399356)

* ``bzr serve`` once again applies a ``ChrootServer`` to the given
  directory before serving it. (Andrew Bennetts, #400535)


Compatibility Breaks
********************

* ``bzr register-branch`` from the Launchpad plugin now refers to "project"
  instead of "product" which is the correct Launchpad terminology.  The
  --product option is deprecated and users should switch to using --project.
  (Neil Martinsen-Burrell, #238764)


New Features
************

* ``bzr push`` now aborts if uncommitted changes (including pending merges)
  are present in the working tree (if one is present) and no revision is
  specified. The configuration option ``push_strict`` can be used to set the
  default for this behavior.  (Vincent Ladeuil, #284038, #322808, #65286)

* ``bzr revno`` and ``bzr revision-info`` now have a ``--tree`` option to
  show revision info for the working tree instead of the branch.
  (Matthew Fuller, John Arbash Meinel)

* ``bzr send`` now aborts if uncommitted changes (including pending merges)
  are present in the working tree and no revision is specified. The
  configuration option ``send_strict`` can be used to set the default for this
  behavior.
  (Vincent Ladeuil, #206577)

* ``bzr switch --create-branch/-b`` can now be used to create and switch
  to a new branch. Supplying a name without a ``/`` will create the branch
  relative to the existing branch. (similar to how ``bzr switch name``
  works when the branch already exists.) (John Arbash Meinel)


Bug Fixes
*********

* Accept uppercase "Y/N" to prompts such as from break lock. 
  (#335182, Tim Powell, Martin Pool)

* Add documentation about diverged branches and how to fix them in the
  centralized workflow with local commits.  Mention ``bzr help
  diverged-branches`` when a push fails because the branches have
  diverged.  (Neil Martinsen-Burrell, #269477)

* Annotate would sometimes 'latch on' to trivial lines, causing important
  lines to be incorrectly annotated. (John Arbash Meinel, #387952)

* Automatic format upgrades triggered by default stacking policies on a
  1.16rc1 (or later) smart server work again.
  (Andrew Bennetts, #388675)

* Avoid progress bar artifacts being left behind on the screen.
  (Martin Pool, #321935)

* Better message in ``bzr split`` error suggesting a rich root format.
  (Neil Martinsen-Burrell, #220067)

* ``Branch.set_append_revisions_only`` now works with branches on a smart
  server. (Andrew Bennetts, #365865)

* By default, ``bzr branch`` will fail if the target directory exists, but
  does not already have a control directory.  The flag ``--use-existing-dir``
  will allow operation to proceed.  (Alexander Belchenko, #307554)

* ``bzr ls DIR --from-root`` now shows only things in DIR, not everything.
  (Ian Clatworthy)

* Fetch between repositories does not error if they have inconsistent data
  that should be irrelevant to the fetch operation. (Aaron Bentley)

* Fix ``AttributeError`` exception when reconfiguring lightweight checkout 
  of a remote repository.
  (Jelmer Vernooij, #332194)

* Fix bug in decoding v3 smart server messages when receiving multiple
  lots of excess bytes after an end-of-message.
  (Andrew Bennetts)

* Force deletion of readonly files during merge, update and other tree
  transforms.
  (Craig Hewetson, Martin Pool, #218206)

* Force socket shutdown in threaded http test servers to avoid client hangs
  (pycurl).  (Vincent Ladeuil, #383920).

* ``LRUCache`` will maintain the linked list pointers even if a nodes
  cleanup function raises an exception. (John Arbash Meinel, #396838)

* Progress bars are now suppressed again when the environment variable
  ``BZR_PROGRESS_BAR`` is set to ``none``.
  (Martin Pool, #339385)

* Reduced memory consumption during ``bzr commit`` of large files. For
  pre 2a formats, should be down to ~3x the size of a file.
  For ``--2a`` format repositories, it is down to the size of the file
  content plus the size of the compressed text.  Related to bug #109114.
  (John Arbash Meinel)

* Set hidden attribute on .bzr directory below unicode path should never
  fail with error. The operation should succeed even if bzr unable to set 
  the attribute.  (Alexander Belchenko, related to bug #335362).
  
* Stacking will no longer accept requests to stack on the same
  branch/repository. Existing branches that incorrectly reference the same
  repository in a stacking configuration will now raise
  UnstackableLocationError when the branch is opened. This can be fixed by
  removing the stacking location inside ``.bzr/branch``.
  (Robert Collins, #376243)

* The ``log+`` decorator, useful in debugging or profiling, could cause
  "AttributeError: 'list' object has no attribute 'next'".  This is now
  fixed.  The log decorator no longer shows the elapsed time or transfer
  rate because they're available in the log prefixes and the transport
  activity display respectively.
  (Martin Pool, #340347)

* Unshelve works correctly when multiple zero-length files are present on
  the shelf. (Aaron Bentley, #363444)

* Progress bars no longer show the network transport scheme or direction.
  (Martin Pool)

* launchpad-login now respects the 'verbose' option.
  (Jonathan Lange, #217031)


Internals
*********

* ``bzrlib.user_encoding`` is now officially deprecated. It is not
  possible to write a deprecation wrapper, but the variable will be
  removed in the near future. Use ``bzrlib.osutils.get_user_encoding()``
  instead. (Alexander Belchenko)

* Command lookup has had hooks added. ``bzrlib.Command.hooks`` has
  three new hook points: ``get_command``, ``get_missing_command`` and
  ``list_commands``, which allow just-in-time command name provision
  rather than requiring all command names be known a-priori.
  (Robert Collins)

* ``get_app_path`` from win32utils.py now supports REG_EXPAND_SZ data type
  and can read path to wordpad.exe. (Alexander Belchenko, #392046)

* ``graph.KnownGraph`` has been added. This is a class that can give
  answers to ``heads()`` very quickly. However, it has the assumption that
  the whole graph has already been loaded. This is true during
  ``annotate`` so it is used there with good success (as much as 2x faster
  for files with long ancestry and 'cherrypicked' changes.)
  (John Arbash Meinel, Vincent Ladeuil)

* OS file locks are now taken out using ``CreateFile`` rather than
  ``LockFileEx`` on Windows. The locking remains exclusive with
  ``LockFileEx`` but now it also works on older versions of Windows (such
  as Win98). (Martin <gzlist>)

* pack <=> pack fetching is now done via a ``PackStreamSource`` rather
  than the ``Packer`` code. The user visible change is that we now
  properly fetch the minimum number of texts for non-smart fetching.
  (John Arbash Meinel)


* ``VersionedFiles._add_text`` is a new api that lets us insert text into
  the repository as a single string, rather than a list of lines. This can
  improve memory overhead and performance of committing large files.
  (Currently a private api, used only by commit). (John Arbash Meinel)


Improvements
************

* ``bzr annotate`` can now be significantly faster. The time for
  ``bzr annotate NEWS`` is down to 7s from 22s in 1.16. Files with long
  histories and lots of 'duplicate insertions' will be improved more than
  others. (John Arbash Meinel, Vincent Ladeuil)

* ``bzr ls`` is now faster. On OpenOffice.org, the time drops from 2.4
  to 1.1 seconds. The improvement for ``bzr ls -r-1`` is more
  substantial dropping from 54.3 to 1.1 seconds. (Ian Clatworthy)

* Improve "Path(s) are not versioned" error reporting for some commands.
  (Benoît PIERRE)

* Initial commit performance in ``--2a`` repositories has been improved by
  making it cheaper to build the initial CHKMap. (John Arbash Meinel)

* Resolving a revno to a revision id on a branch accessed via ``bzr://``
  or ``bzr+ssh://`` is now much faster and involves no VFS operations.
  This speeds up commands like ``bzr pull -r 123``.  (Andrew Bennetts)

* ``revision-info`` now properly aligns the revnos/revids in the output
  and doesn't traceback when given revisions not in the current branch.
  Performance is also significantly improved when requesting multiple revs
  at once.  (Matthew Fuller, John Arbash Meinel)

* Tildes are no longer escaped by Transports. (Andy Kilner)


Documentation
*************

* Avoid bad text wrapping in generated documentation.  Slightly better
  formatting in the user reference.
  (Martin Pool, #249908)

* Minor clarifications to the help for End-Of-Line conversions.
  (Ian Clatworthy)

API Changes
***********

* Removed overspecific error class ``InvalidProgressBarType``.
  (Martin Pool)

* The method ``ProgressView._show_transport_activity`` is now
  ``show_transport_activity`` because it's part of the contract between
  this class and the UI.  (Martin Pool)


bzr 1.16.1
##########

:Released: 2009-06-26

End user testing of the 2a format revealed two serious bugs. The first,
#365615, caused bzr to raise AbsentContentFactory errors when autopacking.
This meant that commits or pushes to 2a-format repositories failed
intermittently.

The second bug, #390563, caused the smart server to raise AbsentContentFactory
when streaming 2a stacked 2a-format branches. This particularly affected
branches stored on Launchpad in the 2a format.

Both of these bugs cause command failures only, neither of them cause data
corruption or data loss. And, of course, both of these bugs are now fixed.

Bug Fixes
*********

* We now properly request a more minimal set of file texts when fetching
  multiple revisions. (Robert Collins, John Arbash Meinel, #390563)

* Repositories using CHK pages (which includes the new 2a format) will no
  longer error during commit or push operations when an autopack operation
  is triggered. (Robert Collins, #365615)

* ``chk_map.iter_interesting_nodes`` now properly uses the *intersection*
  of referenced nodes rather than the *union* to determine what
  uninteresting pages we still need to look at. Prior to this,
  incrementally pushing to stacked branch would push the minimal data, but
  fetching everything would request extra texts. There are some unhandled
  cases wrt trees of different depths, but this fixes the common cases.
  (Robert Collins, John Arbash Meinel, #390563)

* ``GroupCompress`` repositories now take advantage of the pack hints
  parameter to permit cross-format fetching to incrementally pack the
  converted data. (Robert Collins)

* ``Repository.commit_write_group`` now returns opaque data about what
  was committed, for passing to the ``Repository.pack``. Repositories
  without atomic commits will still return None. (Robert Collins)

* ``Repository.pack`` now takes an optional ``hint`` parameter
  which will support doing partial packs for repositories that can do
  that. (Robert Collins)

* RepositoryFormat has a new attribute 'pack_compresses' which is True
  when doing a pack operation changes the compression of content in the
  repository. (Robert Collins)

* ``StreamSink`` and ``InterDifferingSerialiser`` will call
  ``Repository.pack`` with the hint returned by
  ``Repository.commit_write_group`` if the formats were different and the
  repository can increase compression by doing a pack operation.
  (Robert Collins, #376748)


bzr 1.16
########
:Codename: yesterday-in-california
:1.16rc1: 2009-06-11
:1.16: 2009-06-18

This version of Bazaar contains the beta release of the new ``2a`` repository
format, suitable for testing by fearless, advanced users. This format or an
updated version of it will become the default format in Bazaar 2.0. Please
read the NEWS entry before even thinking about upgrading to the new format.

Also included are speedups for many operations on huge projects, a bug fix for
pushing stacked new stacked branches to smart servers and the usual bevy of
bug fixes and improvements.


Changes from 1.16rc1 to 1.16final
*********************************

* Fix the nested tree flag check so that upgrade from development formats to
  2a can work correctly.
  (Jelmer Vernooij, #388727)

* Automatic format upgrades triggered by default stacking policies on a
  1.16rc1 (or later) smart server work again.
  (Andrew Bennetts, #388675)


Compatibility Breaks
********************

* Display prompt on stderr (instead of stdout) when querying users so
  that the output of commands can be safely redirected.
  (Vincent Ladeuil, #376582)


New Features
************

* A new repository format ``2a`` has been added.  This is a beta release
  of the brisbane-core (aka group-compress) project.  This format now
  suitable for wider testing by advanced users willing to deal with some
  bugs.  We would appreciate test reports, either positive or negative.
  Format 2a is substantially smaller and faster for many operations on
  many trees.  This format or an updated version will become the default
  in bzr 2.0.

  This is a rich-root format, so this repository format can be used with
  bzr-svn.  Bazaar branches in previous non-rich-root formats can be
  converted (including by merge, push and pull) to format 2a, but not vice
  versa.  We recommend upgrading previous development formats to 2a.

  Upgrading to this format can take considerable time because it expands
  and more concisely repacks the full history.

  If you use stacked branches, you must upgrade the stacked branches
  before the stacked-on branches.  (See <https://bugs.launchpad.net/bugs/374735>)

* ``--development7-rich-root`` is a new dev format, similar to ``--dev6``
  but using a Revision serializer using bencode rather than XML.
  (Jelmer Vernooij, John Arbash Meinel)

* mail_client=claws now supports --body (and message body hooks).  Also uses
  configured from address.  (Barry Warsaw)

Improvements
************


* ``--development6-rich-root`` can now stack. (Modulo some smart-server
  bugs with stacking and non default formats.)
  (John Arbash Meinel, #373455)

* ``--development6-rich-root`` delays generating a delta index for the
  first object inserted into a group. This has a beneficial impact on
  ``bzr commit`` since each committed texts goes to its own group. For
  committing a 90MB file, it drops peak memory by about 200MB, and speeds
  up commit from 7s => 4s. (John Arbash Meinel)

* Numerous operations are now faster for huge projects, i.e. those
  with a large number of files and/or a large number of revisions,
  particularly when the latest development format is used. These
  operations (and improvements on OpenOffice.org) include:

  * branch in a shared repository (2X faster)
  * branch --no-tree (100X faster)
  * diff (2X faster)
  * tags (70X faster)

  (Ian Clatworthy)

* Pyrex version of ``bencode`` support. This provides optimized support
  for both encoding and decoding, and is now found at ``bzrlib.bencode``.
  ``bzrlib.utils.bencode`` is now deprecated.
  (Alexander Belchenko, Jelmer Vernooij, John Arbash Meinel)


Bug Fixes
*********

* Bazaar can now pass attachment files to the mutt email client.
  (Edwin Grubbs, #384158)

* Better message in ``bzr add`` output suggesting using ``bzr ignored`` to
  see which files can also be added.  (Jason Spashett, #76616)

* ``bzr pull -r 123`` from a stacked branch on a smart server no longer fails.
  Also, the ``Branch.revision_history()`` API now works in the same
  situation.  (Andrew Bennetts, #380314)
  
* ``bzr serve`` on Windows no longer displays a traceback simply because a
  TCP client disconnected. (Andrew Bennetts)

* Clarify the rules for locking and fallback repositories. Fix bugs in how
  ``RemoteRepository`` was handling fallbacks along with the
  ``_real_repository``. (Andrew Bennetts, John Arbash Meinel, #375496)

* Fix a small bug with fetching revisions w/ ghosts into a new stacked
  branch. Not often triggered, because it required ghosts to be part of
  the fetched revisions, not in the stacked-on ancestry.
  (John Arbash Meinel)

* Fix status and commit to work with content filtered trees, addressing
  numerous bad bugs with line-ending support. (Ian Clatworthy, #362030)

* Fix problem of "directory not empty" when contending for a lock over
  sftp.  (Martin Pool, #340352)

* Fix rule handling so that eol is optional, not mandatory.
  (Ian Clatworthy, #379370)

* Pushing a new stacked branch to a 1.15 smart server was broken due to a
  bug in the ``BzrDirFormat.initialize_ex`` smart verb.  This is fixed in
  1.16, but required changes to the network protocol, so the
  ``BzrDirFormat.initialize_ex`` verb has been removed and replaced with a
  corrected ``BzrDirFormat.initialize_ex_1.16`` verb.  1.15 clients will
  still work with a 1.16 server as they will fallback to slower (and
  bug-free) methods.
  (Jonathan Lange, Robert Collins, Andrew Bennetts, #385132)

* Reconcile can now deal with text revisions that originated in revisions 
  that are ghosts. (Jelmer Vernooij, #336749)

* Support cloning of branches with ghosts in the left hand side history.
  (Jelmer Vernooij, #248540)

* The ''bzr diff'' now catches OSError from osutils.rmtree and logs a
  helpful message to the trace file, unless the temp directory really was
  removed (which would be very strange).  Since the diff operation has
  succeeded from the user's perspective, no output is written to stderr 
  or stdout.  (Maritza Mendez, #363837)

* Translate errors received from a smart server in response to a
  ``BzrDirFormat.initialize`` or ``BzrDirFormat.initialize_ex`` request.
  This was causing tracebacks even for mundane errors like
  ``PermissionDenied``.  (Andrew Bennetts, #381329)

Documentation
*************

* Added directory structure and started translation of docs in Russian.
  (Alexey Shtokalo, Alexander Iljin, Alexander Belchenko, Dmitry Vasiliev,
  Volodymyr Kotulskyi)

API Changes
***********

* Added osutils.parent_directories(). (Ian Clatworthy)

* ``bzrlib.progress.ProgressBar``, ``ChildProgress``, ``DotsProgressBar``,
  ``TTYProgressBar`` and ``child_progress`` are now deprecated; use
  ``ui_factory.nested_progress_bar`` instead.  (Martin Pool)

* ``graph.StackedParentsProvider`` is now a public API, replacing
  ``graph._StackedParentsProvider``. The api is now considered stable and ready
  for external users. (Gary van der Merwe)

* ``bzrlib.user_encoding`` is deprecated in favor of
  ``get_user_encoding``.  (Alexander Belchenko)

* TreeTransformBase no longer assumes that limbo is provided via disk.
  DiskTreeTransform now provides disk functionality.  (Aaron Bentley)

Internals
*********

* Remove ``weave.py`` script for accessing internals of old weave-format
  repositories.  (Martin Pool)

Testing
*******

* ``make check`` no longer repeats the test run in ``LANG=C``.
  (Martin Pool, #386180)

* The number of cores is now correctly detected on OSX. (John Szakmeister)

* The number of cores is also detected on Solaris and win32. (Vincent Ladeuil)

* The number of cores is also detected on FreeBSD. (Matthew Fuller)


bzr 1.15
########
:1.15rc1: 2009-05-16
:1.15: 2009-05-22
:1.15.1: 2009-06-09

The smart server will no longer raise 'NoSuchRevision' when streaming content
with a size mismatch in a reconstructed graph search. New command ``bzr
dpush``. Plugins can now define their own annotation tie-breaker when two
revisions introduce the exact same line.

Changes from 1.15.1 to 1.15.2
*****************************

* Use zdll on Windows to build ``_chk_map_pyx`` extension.
  (Alexander Belchenko)

Changes from 1.15final to 1.15.1
*********************************

* Translate errors received from a smart server in response to a
  ``BzrDirFormat.initialize`` or ``BzrDirFormat.initialize_ex`` request.
  This was causing tracebacks even for mundane errors like
  ``PermissionDenied``.  (Andrew Bennetts, #381329)

Changes from 1.15rc1 to 1.15final
*********************************

* No changes

Compatibility Breaks
********************

* ``bzr ls`` is no longer recursive by default. To recurse, use the
  new ``-R`` option. The old ``--non-recursive`` option has been removed.
  If you alias ``ls`` to ``ls -R``, you can disable recursion using
  ``--no-recursive`` instead.  (Ian Clatworthy)

New Features
************

* New command ``bzr dpush`` that can push changes to foreign 
  branches (svn, git) without setting custom bzr-specific metadata.
  (Jelmer Vernooij)

* The new development format ``--development6-rich-root`` now supports
  stacking. We chose not to use a new format marker, since old clients
  will just fail to open stacked branches, the same as if we used a new
  format flag. (John Arbash Meinel, #373455)

* Plugins can now define their own annotation tie-breaker when two revisions
  introduce the exact same line. See ``bzrlib.annotate._break_annotation_tie``
  Be aware though that this is temporary, private (as indicated by the leading
  '_') and a first step to address the problem. (Vincent Ladeuil, #348459)

* New command ``bzr dpush`` that can push changes to foreign 
  branches (svn, git) without setting custom bzr-specific metadata.
  (Jelmer Vernooij)

* ``bzr send`` will now check the ``child_submit_format`` setting in
  the submit branch to determine what format to use, if none was 
  specified on the command-line.  (Jelmer Vernooij)

Improvements
************

* -Dhpss output now includes the number of VFS calls made to the remote
  server. (Jonathan Lange)

* ``--coverage`` works for code running in threads too.
  (Andrew Bennets, Vincent Ladeuil)

* ``bzr pull`` now has a ``--local`` option to only make changes to the
  local branch, and not the bound master branch.
  (Gary van der Merwe, #194716)

* ``bzr rm *`` is now as fast as ``bzr rm * --keep``. (Johan Walles, #180116)

Bug Fixes
*********

* Adding now works properly when path contains a symbolic link.
  (Geoff Bache, #183831)

* An error is now raised for unknown eol values. (Brian de Alwis, #358199)

* ``bzr merge --weave`` will now generate a conflict if one side deletes a
  line, and the other side modifies the line. (John Arbash Meinel, #328171)

* ``bzr reconfigure --standalone`` no longer raises IncompatibleRepositories.
  (Martin von Gagern, #248932)

* ``bzr send`` works to send emails again using MAPI.
  (Neil Martinsen-Burrell, #346998)

* Check for missing parent inventories in StreamSink.  This prevents
  incomplete stacked branches being created by 1.13 bzr:// and
  bzr+ssh:// clients (which have bug #354036).  Instead, the server now
  causes those clients to send the missing records.  (Andrew Bennetts)

* Correctly handle http servers proposing multiple authentication schemes.
  (Vincent Ladeuil, #366107)

* End-Of-Line content filters are now loaded correctly.
  (Ian Clatworthy, Brian de Alwis, #355280)

* Fix a bug in the pure-python ``GroupCompress`` code when handling copies
  longer than 64KiB. (John Arbash Meinel, #364900)

* Fix TypeError in running ``bzr break-lock`` on some URLs.
  (Alexander Belchenko, Martin Pool, #365891)

* Non-recursive ``bzr ls`` now works properly when a path is specified.
  (Jelmer Vernooij, #357863)

* ssh usernames (defined in ~/.ssh/config) are honoured for bzr+ssh connections.
  (Vincent Ladeuil, #367726)

* Several bugs related to unicode symlinks have been fixed and the test suite
  enhanced to better catch regressions for them. (Vincent Ladeuil)

* The smart server will no longer raise 'NoSuchRevision' when streaming
  content with a size mismatch in a reconstructed graph search: it assumes
  that the client will make sure it is happy with what it got, and this
  sort of mismatch is normal for stacked environments.
  bzr 1.13.0/1 will stream from unstacked branches only - in that case not
  getting all the content expected would be a bug. However the graph
  search is how we figured out what we wanted, so a mismatch is both odd
  and unrecoverable without starting over, and starting over will end up
  with the same data as if we just permitted the mismatch. If data is
  gc'd, doing a new search will find only the truncated data, so sending
  only the truncated data seems reasonable. bzr versions newer than this
  will stream from stacked branches and check the stream to find missing
  content in the stacked-on branch, and thus will handle the situation
  implicitly.  (Robert Collins, #360791)

* Upgrading to, or fetching into a 'rich-root' format will now correctly
  set the root data the same way that reconcile does.
  (Robert Collins, #368921)

* Using unicode Windows API to obtain command-line arguments.
  (Alexander Belchenko, #375934)

Documentation
*************

API Changes
***********

* ``InterPackRepo.fetch`` and ``RepoFetcher`` now raise ``NoSuchRevision``
  instead of ``InstallFailed`` when they detect a missing revision.
  ``InstallFailed`` itself has been deleted. (Jonathan Lange)

* Not passing arguments to ``bzrlib.commands.main()`` will now grab the
  arguments from ``osutils.get_unicode_argv()`` which has proper support
  for unicode arguments on windows. Further, the supplied arguments are now 
  required to be unicode strings, rather than user_encoded strings.
  (Alexander Belchenko)

Internals
*********

* ``bzrlib.branch.Branch.set_parent`` is now present on the base branch
  class and will call ``_set_parent_location`` after doing unicode 
  encoding. (Robert Collins)

* ``bzrlib.remote.RemoteBranch._set_parent_location`` will use a new verb
  ``Branch.set_parent_location`` removing further VFS operations.
  (Robert Collins)

* ``bzrlib.bzrdir.BzrDir._get_config`` now returns a ``TransportConfig``
  or similar when the dir supports configuration settings. The base class
  defaults to None. There is a matching new server verb
  ``BzrDir.get-config_file`` to reduce roundtrips for getting BzrDir
  configuration. (Robert Collins)

* ``bzrlib.tests.ExtendedTestResult`` has new methods ``startTests``
  called before the first test is started, ``done`` called after the last
  test completes, and a new parameter ``strict``. (Robert Collins)

* ``-Dhpss`` when passed to bzr will cause a backtrace to be printed when
  VFS operations are started on a smart server repository. This should not
  occur on regular push and pull operations, and is a key indicator for
  performance regressions. (Robert Collins)

* ``-Dlock`` when passed to the selftest (e.g. ``bzr -Dlock selftest``) will
  cause mismatched physical locks to cause test errors rather than just
  reporting to the screen. (Robert Collins)

* -Dprogress will cause pdb to start up if a progress view jumps
  backwards. (Robert Collins)

* Fallback ``CredentialStore`` instances registered with ``fallback=True``
  are now be able to provide credentials if obtaining credentials 
  via ~/.bazaar/authentication.conf fails. (Jelmer Vernooij, 
  Vincent Ladeuil, #321918)

* New hook ``Lock.lock_broken`` which runs when a lock is
  broken. This is mainly for testing that lock/unlock are
  balanced in tests. (Vincent Ladeuil)

* New MergeDirective hook 'merge_request_body' allows hooks to supply or
  alter a body for the message produced by ``bzr send``.

* New smart server verb ``BzrDir.initialize_ex`` which implements a
  refactoring to the core of clone allowing less round trips on new
  branches. (Robert Collins)

* New method ``Tags.rename_revisions`` that can rename revision ids tags
  are pointing at. (Jelmer Vernooij)

* Updated the bundled ``ConfigObj`` library to 4.6.0 (Matt Nordhoff)

Testing
*******

* ``bzr selftest`` will now fail if lock/unlock are not correctly balanced in
  tests. Using ``-Dlock`` will turn the related failures into warnings.
  (Vincent Ladeuil, Robert Collins)

bzr 1.14
########
:Codename: brisbane-core
:1.14rc1: 2009-04-06
:1.14rc2: 2009-04-19
:1.14: 2009-04-28
:1.14.1: 2009-05-01

New formats 1.14 and 1.14-rich-root supporting End-Of-Line (EOL) conversions,
keyword templating (via the bzr-keywords plugin) and generic content filtering.
End-of-line conversion is now supported for formats supporting content
filtering.

Changes from 1.14final to 1.14.1
********************************

* Change api_minimum_version back to api_minimum_version = (1, 13, 0)

Changes from 1.14rc2 to 1.14final
*********************************

* Fix a bug in the pure-python ``GroupCompress`` code when handling copies
  longer than 64KiB. (John Arbash Meinel, #364900)

Changes from 1.14rc1 to 1.14rc2
*******************************

* Fix for bug 358037 Revision not in
  bzrlib.groupcompress.GroupCompressVersionedFiles (Brian de Alwis, 
  John A Meinel)

* Fix for bug 354036 ErrorFromSmartServer - AbsentContentFactory object has no
  attribute 'get_bytes_as' exception while pulling from Launchpad 
  (Jean-Francois Roy, Andrew Bennetts, Robert Collins)

* Fix for bug 355280 eol content filters are never loaded and thus never
  applied (Brian de Alwis, Ian Clatworthy)
 
* bzr.dev -r4280  Change _fetch_uses_deltas = False for CHK repos until we can
  write a better fix. (John Arbash Meinel, Robert Collins)

* Fix for bug 361574 uncommit recommends undefined --levels and -n options
  (Marius Kruger, Ian Clatworthy)

* bzr.dev r4289 as cherrypicked at lp:~spiv/bzr/stacking-cherrypick-1.14 
  (Andrew Bennetts, Robert Collins)

Compatibility Breaks
********************

* A previously disabled code path to accelerate getting configuration
  settings from a smart server has been reinstated. We think this *may*
  cause a incompatibility with servers older than bzr 0.15. We intend
  to issue a point release to address this if it turns out to be a
  problem. (Robert Collins, Andrew Bennetts)

* bzr no longer autodetects nested trees as 'tree-references'.  They
  must now be explicitly added tree references.  At the commandline, use
  join --reference instead of add.  (Aaron Bentley)

* The ``--long`` log format (the default) no longer shows merged
  revisions implicitly, making it consistent with the ``short`` and
  ``line`` log formats.  To see merged revisions for just a given
  revision, use ``bzr log -n0 -rX``. To see every merged revision,
  use ``bzr log -n0``.  (Ian Clatworthy)

New Features
************

* New formats ``1.14`` and ``1.14-rich-root`` supporting End-Of-Line
  (EOL) conversions, keyword templating (via the bzr-keywords plugin)
  and generic content filtering. These formats replace the experimental
  ``development-wt5`` and ``development-wt5-rich-root`` formats
  respectively, but have support for filtered views disabled.
  (Ian Clatworthy)

* New ``mv --auto`` option recognizes renames after they occur.
  (Aaron Bentley)

* ``bzr`` can now get passwords from stdin without requiring a controlling
  terminal (i.e. by redirecting stdin). (Vincent Ladeuil)

* ``bzr log`` now supports filtering of multiple files and directories
  and will show changes that touch any of them. Furthermore,
  directory filtering now shows the changes to any children of that
  directory, not just the directory object itself.
  (Ian Clatworthy, #97715)

* ``bzr shelve`` can now apply changes without storing anything on the
  shelf, via the new --destroy option.  (Aaron Bentley)

* ``bzr send`` now accepts --body to specify an initial message body.
  (Aaron bentley)

* ``bzr xxx --usage`` where xxx is a command now shows a usage
  message and the options without the descriptive help sections
  (like Description and Examples). A message is also given
  explaining how to see the complete help, i.e. ``bzr help xxx``.
  (Ian Clatworthy)

* Content filters can now be used to provide custom conversion
  between the canonical format of content (i.e. as stored) and
  the convenience format of content (i.e. as created in working
  trees). See ``bzr help content-filters`` for further details.
  (Ian Clatworthy, Alexander Belchenko)

* End-of-line conversion is now supported for formats supporting
  content filtering. See ``bzr help eol`` for details.
  (Ian Clatworthy)

* Newly-blessed `join` command allows combining two trees into one.
  (Aaron Bentley)

Improvements
************

* A new format name alias ``default-rich-root`` has been added and
  points at the closest relative of the default format that supports 
  rich roots. (Jelmer Vernooij, #338061)

* Branching from a stacked branch using ``bzr*://`` will now stream
  the data when the target repository does not need topological
  ordering, reducing round trips and network overhead. This uses the
  existing smart server methods added in 1.13, so will work on any
  1.13 or newer server. (Robert Collins, Andrew Bennetts)

* ``bzr cat`` and ``bzr export`` now supports a ``--filters`` option
  that displays/saves the content after content filters are applied.
  (Ian Clatworthy)

* ``bzr ignore`` gives a more informative message when existing
  version controlled files match the ignore pattern. (Neil
  Martinsen-Burrell, #248895)

* ``bzr log`` now has ``--include-merges`` as an alias for ``--levels 0``.
  (Ian Clatworthy)

* ``bzr send`` is faster on repositories with deep histories.
  (Ian Clatworthy)

* IPv6 literals are accepted in URLs.
  (stlman, Martin Pool, Jelmer Vernooij, #165014)

* Progress bars now show the rate of network activity for
  ``bzr+ssh://`` and ``bzr://`` connections.  (Andrew Bennetts)

* Prompt for user names if they are not in the configuration. 
  (Jelmer Vernooij, #256612)

* Pushing to a stacked pack-format branch on a 1.12 or older smart server
  now takes many less round trips.  (Andrew Bennetts, Robert Collins,
  #294479)
  
* Streaming push can be done to older repository formats.  This is
  implemented using a new ``Repository.insert_stream_locked`` RPC.
  (Andrew Bennetts, Robert Collins)

* The "ignoring files outside view: .." message has been re-worded
  to "Ignoring files outside view. View is .." to reduce confusion
  about what was being considered and what was being ignored.
  (Ian Clatworthy)

* The ``long`` log formatter now shows [merge] indicators. If
  only one level of revisions is displayed and merges are found,
  the ``long`` and ``short`` log formatters now tell the user
  how to see the hidden merged revisions.  (Ian Clatworthy)

* The ``brisbane-core`` project has delivered its beta format
  ``development6-rich-root``. This format is suitable for judicious
  testing by early adopters. In particular if you are benchmarking bzr
  performance please be sure to test using this format. At this stage
  more information is best obtained by contacting the Bazaar mailing list
  or IRC channel if you are interested in using this format. We will make
  end user documentation available closer to blessing the format as
  production ready. (Robert Collins, John Arbash Meinel, Ian Clatworthy,
  Vincent Ladeuil, Andrew Bennetts, Martin Pool)

* Tildes are no longer escaped. No more %7Euser/project/branch!
  (Jonathan Lange)

Bug Fixes
*********

* Pushing a new stacked branch will also push the parent inventories for
  revisions at the stacking boundary.  This makes sure that the stacked
  branch has enough data to calculate inventory deltas for all of its
  revisions (without requiring the fallback branch).  This avoids
  "'AbsentContentFactory' object has no attribute 'get_bytes_as'" errors
  when fetching the stacked branch from a 1.13 (or later) smart server.
  This partially fixes #354036.  (Andrew Bennetts, Robert Collins)

* End-Of-Line content filters are now loaded correctly.
  (Ian Clatworthy, Brian de Alwis, #355280)

* Authentication plugins now receive all the parameters from the request
  itself (aka host, port, realm, path, etc). Previously, only the 
  authentication section name, username and encoded password were 
  provided. (Jean-Francois Roy)

* bzr gives a better message if an invalid regexp is passed to ``bzr log
  -m``.  (Anne Mohsen, Martin Pool)

* ``bzr split`` now says "See also: join" (Aaron Bentley, #335015)

* ``bzr version-info`` now works in empty branches. (Jelmer Vernooij,
  #313028)

* Fix "is not a stackable format" error when pushing a
  stackable-format branch with an unstackable-format repository to a
  destination with a default stacking policy.  (Andrew Bennetts)

* Fixed incorrect "Source format does not support stacking" warning
  when pushing to a smart server.  (Andrew Bennetts, #334114)

* Fix 'make check-dist-tarball' failure by converting paths to unicode when
  needed. (Vincent Ladeuil, #355454)

* Fixed "Specified file 'x/y/z' is outside current view: " occurring
  on ``bzr add x/y/z`` in formats supporting views when no view is
  defined.  (Ian Clatworthy, #344708)

* It is no longer possible to fetch between repositories while the
  target repository is in a write group. This prevents race conditions
  that prevent the use of RPC's to perform fetch, and thus allows
  optimising more operations. (Robert Collins, Andrew Bennetts)

* ``merge --force`` works again. (Robert Collins, #342105)

* No more warnings are issued about ``sha`` being deprecated under python-2.6.
  (Vincent Ladeuil, #346593)

* Pushing a new branch to a server that has a stacking policy will now
  upgrade from the local branch format when the stacking policy points at
  a branch which is itself stackable, because we know the client can read
  both branches, we know that the trunk for the project can be read too,
  so the upgrade will not inconvenience users. (Robert Collins, #345169)

* Pushing a new stacked branch will also push the parent inventories for
  revisions at the stacking boundary.  This makes sure that the stacked
  branch has enough data to calculate inventory deltas for all of its
  revisions (without requiring the fallback branch).  This avoids
  "'AbsentContentFactory' object has no attribute 'get_bytes_as'" errors
  when fetching the stacked branch from a 1.13 (or later) smart server.
  This partially fixes #354036.  (Andrew Bennetts, Robert Collins)

* The full test suite is passing again on OSX. Several minor issues (mostly
  test related) have been fixed. (Vincent Ladeuil, #355273).

* The GNU Changelog formatter is slightly improved in the case where
  the delta is empty, and now correctly claims not to support tags.
  (Andrea Bolognani)

* Shelve can now shelve changes to a symlink target.
  (James Westby, #341558)

* The help for the ``info`` command has been corrected.
  (Ian Clatworthy, #351931)

* Upgrade will now use a sensible default format if the source repository
  uses rich roots.  (Jelmer Vernooij, #252908)

Documentation
*************

* Expanded the index of the developer documentation. (Eric Siegerman)

* New topic `bzr help debug-flags`.  (Martin Pool)

* The generated manpage now explicitly lists aliases as commands.
  (James Westby, #336998)

API Changes
***********

* APIs deprecated in 1.6 and previous versions of bzr are now removed.
  (Martin Pool)

* ``CommitReporter`` is no longer called with ``unchanged`` status during
  commit - this was a full-tree overhead that bzr no longer performs.
  (Robert Collins)

* New abstract ``UIFactory`` method ``get_username`` which will be called to 
  obtain the username to use when connecting to remote machines. 
  (Jelmer Vernooij)

* New API ``Inventory.filter()`` added that filters an inventory by
  a set of file-ids so that only those fileids, their parents and
  their children are included.  (Ian Clatworthy)

* New sort order for ``get_record_stream`` ``groupcompress`` which
  sorts optimally for use with groupcompress compressors. (John Arbash
  Meinel, Robert Collins)

* Repository APIs ``get_deltas_for_revisions()`` and
  ``get_revision_delta()`` now support an optional ``specific_fileids``
  parameter. If provided, the deltas are filtered so that only those
  file-ids, their parents and their children are included.
  (Ian Clatworthy)

* The ``get_credentials`` and ``set_credentials`` methods of 
  ``AuthenticationConfig`` now accept an optional realm argument.
  (Jean-Francois Roy)

* The ``pb`` argument to ``fetch()`` is deprecated.
  (Martin Pool)

* The ``Serializer`` class and the serializer ``format registry`` have moved
  from ``bzrlib.xml_serializer`` to ``bzrlib.serializer``. (Jelmer Vernooij)

* The smart server jail now hooks into BzrDir.open to prevent any BzrDir
  that is not inside the backing transport from being opened.  See the
  module documentation for ``bzrlib.smart.request`` for details.
  (Andrew Bennetts, Robert Collins)

* ``Tree.get_symlink_target`` now always returns a unicode string result
  or None. Previously it would return the bytes from reading the link
  which could be in any arbitrary encoding. (Robert Collins)

Testing
*******

* ``bzrlib.tests.TestCase`` now fails the test if its own ``setUp``
  and ``tearDown`` weren't called.  This catches faulty tests that
  forget to upcall when overriding ``setUp`` and ``tearDown``.  Those
  faulty tests were not properly isolated.
  (Andrew Bennetts, Robert Collins)

* Fix test_msgeditor.MsgEditorTest test isolation.
  (Vincent Ladeuil, #347130)

* ``medusa`` is not used anymore as an FTP test server starting with
  python2.6. A new FTP test server based on ``pyftplib`` can be used
  instead. This new server is a soft dependency as medusa which is still
  preferred if both are available (modulo python version).
  (Vincent Ladeuil)

Internals
*********

* Added ``chk_map`` for fast, trie-based storage of tuple to string maps.
  (Robert Collins, John Arbash Meinel, Vincent Ladeuil)

* Added ``bzrlib.chk_map`` for fast, trie-based storage of tuple to string
  maps.  (Robert Collins, John Arbash Meinel, Vincent Ladeuil)

* Added ``bzrlib.inventory_delta`` module.  This will be used for
  serializing and deserializing inventory deltas for more efficient
  streaming on the network.  (Robert Collins, Andrew Bennetts)

* ``Branch._get_config`` has been added, which splits out access to the
  specific config file from the branch. This is used to let RemoteBranch
  avoid constructing real branch objects to access configuration settings.
  (Robert Collins, Andrew Bennetts)

* ``Branch`` now implements ``set_stacked_on_url`` in the base class as
  the implementation is generic and should impact foreign formats. This
  helps performance for ``RemoteBranch`` push operations to new stacked
  branches. (Robert Collins, Andrew Bennetts)

* ``BtreeIndex._spill_mem_keys_to_disk()`` now generates disk index with
  optmizations turned off. This only has effect when processing > 100,000
  keys during something like ``bzr pack``. (John Arbash Meinel)

* ``bzr selftest`` now accepts ``--subunit`` to run in subunit output
  mode. Requires ``lp:subunit`` installed to work, but is not a hard
  dependency. (Robert Collins)

* ``BzrDir.open_branch`` now takes an optional ``ignore_fallbacks``
  parameter for controlling opening of stacked branches.
  (Andrew Bennetts, Robert Collins)
  
* ``CommitBuilder`` has a new method, ``record_iter_changes`` which works
  in terms of an iter_changes iterator rather than full tree scanning.
  (Robert Collins)

* ``DirState`` can now be passed a custom ``SHA1Provider`` object
  enabling it to store the SHA1 and stat of the canonical (post
  content filtered) form. (Ian Clatworthy)

* New ``assertLength`` method based on one Martin has squirreled away
  somewhere. (Robert Collins, Martin Pool)

* New hook ``BzrDir.pre_open`` which runs before opening ``BzrDir``
  objects, allowing better enforcement of the smart server jail when
  dealing with stacked branches. (Robert Collins, Andrew Bennetts)

* New hook ``RioVersionInfoBuilder.revision``, allowing extra entries 
  to be added to the stanza that is printed for a particular revision.
  (Jelmer Vernooij)

* New repository method ``refresh_data`` to cause any repository to
  make visible data inserted into the repository by a smart server
  fetch operation. (Robert Collins, Andrew Bennetts)

* ``register_filter_stack_map`` now takes an optional fallback parameter,
  a callable to invoke if a preference has a value not in the map
  of filter stacks. This enhancement allows, for example,  bzr-svn to
  handle existing svn properties that define a list of keywords to be
  expanded.  (Ian Clatworthy)

* ``RemoteBranchConfig`` will use a new verb ``Branch.set_config_option``
  to write config settings to smart servers that support this, saving
  5 round trips on the stacked streaming acceptance test.
  (Robert Collins, Andrew Bennetts)

* ``RemoteBranch`` now provides ``_get_config`` for access to just the
  branch specific configuration from a remote server, which uses the 
  already existing ``Branch.get_config_file`` smart verb.
  (Robert Collins, Andrew Bennetts)

* ``RemoteRepository`` will now negatively cache missing revisions during
  ``get_parent_map`` while read-locked. Write-locks are unaffected.
  (Robert Collins, Andrew Bennetts)

* Removed ``InterRemoteToOther``, ``InterOtherToRemote`` and
  ``InterPackToRemotePack`` classes, as they are now unnecessary.
  (Andrew Bennetts)

* ``RepositoryFormat`` as a new attribute ``fast_deltas`` to indicate
  whether the repository can efficiently generate deltas between trees
  regardless of tree size. (Robert Collins)

* ``Repository.iter_files_bytes()`` now properly returns an "iterable of
  byte strings" (aka 'chunked') for the content. It previously was
  returning a plain string, which worked, but performed very poorly when
  building a working tree (file.writelines(str) is very inefficient). This
  can have a large effect on ``bzr checkout`` times. (John Arbash Meinel)

* selftest now supports a --parallel option, with values of 'fork' or
  'subprocess' to run the test suite in parallel. Currently only linux
  machine work, other platforms need patches submitted. (Robert Collins,
  Vincent Ladeuil)

* ``tests.run_suite`` has a new parameter ``suite_decorators``, a list of 
  callables to use to decorate the test suite. Such decorators can add or
  remove tests, or even remote the test suite to another machine if
  desired. (Robert Collins)

* The smart server verb ``Repository.get_parent_map`` can now include
  information about ghosts when the special revision ``include-missing:``
  is in the requested parents map list. With this flag, ghosts are
  included as ``missing:REVISION_ID``. (Robert Collins, Andrew Bennetts)

* ``_walk_to_common_revisions`` will now batch up at least 50
  revisions before calling ``get_parent_map`` on the target,
  regardless of ``InterRepository``.
  (Andrew Bennetts, Robert Collins)

bzr 1.13
########

:Codename: paraskavedekatriaphobia
:1.13: 2009-03-14
:1.13rc1: 2009-03-10
:1.13.1: 2009-03-23
:1.13.2: 2009-04-27

GNU Changelog output can now be produced by ``bzr log --gnu-changelog``.  Debug
flags can now be set in ``~/.bazaar/bazaar.conf``.  Lightweight checkouts and
stacked branches should both be much faster over remote connections.  

Changes From 1.13.1 to 1.13.2
*****************************

A regression was found in the 1.13.1 release. When bzr 1.13.1 and earlier push
a stacked branch they do not take care to push all the parent inventories for
the transferred revisions. This means that a smart server serving that branch
often cannot calculate inventory deltas for the branch (because smart server
does not/cannot open fallback repositories). Prior to 1.13 the server did not
have a verb to stream revisions out of a repository, so that's why this bug has
appeared now.

Bug Fixes
*********

* Fix for bug 354036 ErrorFromSmartServer - AbsentContentFactory object has no
  attribute 'get_bytes_as' exception while pulling from Launchpad 
  (Jean-Francois Roy, Andrew Bennetts, Robert Collins)

Changes From 1.13final to 1.13.1
********************************

A couple regessions where found in the 1.13 release. The pyrex-generated C
extensions are missing from the .tar.gz and .zip files.  Documentation on how
to generate GNU ChangeLogs is wrong.

Bug Fixes
*********

* Change ``./bzr``'s ``_script_version`` to match ./bzrlib/__init__.py
  version_info. (Bob Tanner, Martin Pool, #345232)

* Distribution archives for 1.13 do not contain generated C extension modules
  (Jean-Francois Roy, Bob Tanner, #344465)

* GNU ChangeLog output can now be produced by bzr log --format gnu-changelog is
  incorrect (Deejay, Bob Tanner, Martin Pool, Robert Collins, #343928)

* ``merge --force`` works again. (Robert Collins, #342105)

Changes From 1.13rc1 to 1.13final
*********************************

* Fix "is not a stackable format" error when pushing a
  stackable-format branch with an unstackable-format repository to a
  destination with a default stacking policy.  (Andrew Bennetts)

* Progress bars now show the rate of network activity for
  ``bzr+ssh://`` and ``bzr://`` connections.  (Andrew Bennetts)

Compatibility Breaks
********************

* ``bzr log --line`` now indicates which revisions are merges with
  `[merge]` after the date.  Scripts which parse the output of this
  command may need to be adjusted.
  (Neil Martinsen-Burrell)

New Features
************

* ``bzr reconfigure`` now supports --with-trees and --with-no-trees
  options to change the default tree-creation policy of shared
  repositories.  (Matthew Fuller, Marius Kruger, #145033)

* Debug flags can now be set in ``~/.bazaar/bazaar.conf``.
  (Martin Pool)

* Filtered views provide a mask over the tree so that users can focus
  on a subset of a tree when doing their work. See ``Filtered views``
  in chapter 7 of the User Guide and ``bzr help view`` for details.
  (Ian Clatworthy)

* GNU Changelog output can now be produced by ``bzr log --gnu-changelog``.
  (Andrea Bolognani, Martin Pool)

* The ``-Dmemory`` flag now gives memory information on Windows.
  (John Arbash Meinel)

* Multiple authors for a commit can now be recorded by using the "--author"
  option multiple times. (James Westby, #185772)

* New clean-tree command, from bzrtools.  (Aaron Bentley, Jelmer Vernooij)

* New command ``bzr launchpad-open`` opens a Launchpad web page for that
  branch in your web browser, as long as the branch is on Launchpad at all.
  (Jonathan Lange)

* New API for getting bugs fixed by a revision: Revision.iter_bugs().
  (Jonathan Lange)

Improvements
************

* All bzr ``Hooks`` classes are now registered in
  ``bzrlib.hooks.known_hooks``. This removes the separate list from
  ``bzrlib.tests`` and ensures that all hooks registered there are
  correctly isolated by the test suite (previously
  ``MutableTreeHooks`` were not being isolated correctly). Further, 
  documentation for hooks is now dynamically generated from the
  present HookPoints. ``bzr hooks`` will now also report on all the
  hooks present in the ``bzrlib.hooks.known_hooks`` registry.
  (Robert Collins)

* ``bzr add`` no longer prints ``add completed`` on success. Failure
  still prints an error message. (Robert Collins)

* ``bzr branch`` now has a ``--no-tree`` option which turns off the
  generation of a working tree in the new branch.
  (Daniel Watkins, John Klinger, #273993)

* Bazaar will now point out ``bzr+ssh://`` to the user when they 
  use ssh://. (Jelmer Vernooij, #330535)

* ``bzr -v info`` now omits the number of committers branch statistic,
  making it many times faster for large projects. To include that
  statistic in the output, use ``bzr -vv info``.
  (Ian Clatworthy)

* ``bzr push`` to a ``bzr`` url (``bzr://``, ``bzr+ssh://`` etc) will
  stream if the server is version 1.13 or greater, reducing roundtrips
  significantly. (Andrew Bennetts, Robert Collins)

* Lightweight Checkouts and Stacked Branches should both be much
  faster over remote connections. Building the working tree now
  batches up requests into approx 5MB requests, rather than a separate
  request for each file. (John Arbash Meinel)

* Support for GSSAPI authentication when using HTTP or HTTPS. 
  (Jelmer Vernooij)

* The ``bzr shelve`` prompt now includes a '?' help option to explain the
  short options better. (Daniel Watkins, #327429)

* ``bzr lp-open`` now falls back to the push location if it cannot find a
  public location. (Jonathan Lange, #332372)

* ``bzr lp-open`` will try to find the Launchpad URL for the location
  passed on the command line. This makes ``bzr lp-open lp:foo`` work as
  expected. (Jonathan Lange, #332705)

* ``bzr send`` now supports MH-E via ``emacsclient``. (Eric Gillespie)

Bug Fixes
*********

* Allows ``bzr log <FILE>`` to be called in an empty branch without
  backtracing. (Vincent Ladeuil, #346431)

* Bazaar now gives a better message including the filename if it's
  unable to read a file in the working directory, for example because
  of a permission error.  (Martin Pool, #338653)

* ``bzr cat -r<old> <path>`` doesn't traceback anymore when <path> has a
  file id in the working tree different from the one in revision <old>.
  (Vincent Ladeuil, #341517, #253806)

* ``bzr send`` help is more specific about how to apply merge
  directives.  (Neil Martinsen-Burrell, #253470)

* ``bzr missing`` now uses ``Repository.get_revision_delta()`` rather
  than fetching trees and determining a delta itself. (Jelmer
  Vernooij, #315048)

* ``bzr push`` to a smart server no longer causes "Revision
  {set([('null:',)])} not present ..." errors when the branch has
  multiple root revisions. (Andrew Bennetts, #317654)

* ``bzr shelve`` now properly handle patches with no terminating newline.
  (Benoît PIERRE, #303569)

* ``bzr unshelve`` gives a more palatable error if passed a non-integer
  shelf id. (Daniel Watkins)

* Export now handles files that are not present in the tree.
  (James Westby, #174539)

* Fixed incorrect "Source format does not support stacking" warning
  when pushing to a smart server.  (Andrew Bennetts, #334114)
  
* Fixed "sprout() got an unexpected keyword argument 'source_branch'"
  error branching from old repositories.
  (Martin Pool, #321695)

* Make ``bzr push --quiet <non-local location>`` less chatty.
  (Kent Gibson, #221461)

* Many Branch hooks would not fire with ``bzr://`` and ``bzr+ssh://``
  branches, and this was not noticed due to a bug in the test logic
  for branches. This is now fixed and a test added to prevent it
  reoccuring. (Robert Collins, Andrew Bennetts)

* Restore the progress bar on Windows. We were disabling it when TERM
  wasn't set, but Windows doesn't set TERM. (Alexander Belchenko,
  #334808)

* ``setup.py build_ext`` now gives a proper error when an extension
  fails to build. (John Arbash Meinel)

* Symlinks to non ascii file names are now supported.
  (Robert Collins, Vincent Ladeuil, #339055, #272444)    

* Under rare circumstances (aka nobody reported a bug about it), the ftp
  transport could revert to ascii mode. It now stays in binary mode except
  when needed.  (Vincent Ladeuil)

* Unshelve does not generate warnings about progress bars.
  (Aaron Bentley, #328148)

* shelve cleans up properly when unversioned files are specified.
  (Benoît Pierre, Aaron Bentley)

Documentation
*************

* Added ``Organizing your workspace`` to the User Guide appendices,
  summarizing some common ways of organizing trees, branches and
  repositories and the processes/workflows implied/enabled by each.
  (Ian Clatworthy)

* Hooks can now be self documenting. ``bzrlib.hooks.Hooks.create_hook``
  is the entry point for this feature. (Robert Collins)

* The documentation for ``shelve`` and ``unshelve`` has been clarified.
  (Daniel Watkins, #327421, #327425)

API Changes
***********

* ``bzr selftest`` now fails if the bazaar sources contain trailing
  whitespace, non-unix style line endings and files not ending in a
  newline. About 372 files and 3243 lines with trailing whitespace was
  updated to comply with this. The code already complied with the other
  criteria, but now it is enforced. (Marius Kruger)

* ``bzrlib.branch.PushResult`` was renamed to 
  ``bzrlib.branch.BranchPushResult``. (Jelmer Vernooij)

* ``Branch.fetch`` and ``Repository.fetch`` now return None rather
  than a count of copied revisions and failed revisions. A while back
  we stopped ever reporting failed revisions because we started
  erroring instead, and the copied revisions count is not used in the
  UI at all - indeed it only reflects the repository status not
  changes to the branch itself. (Robert Collins)

* ``Inventory.apply_delta`` now raises an AssertionError if a file-id
  appears multiple times within the delta. (Ian Clatworthy)

* MutableTree.commit now favours the "authors" argument, with the old
  "author" argument being deprecated.

* Remove deprecated EmptyTree.  (Martin Pool)

* ``Repository.fetch`` now accepts an optional ``fetch_spec``
  parameter.  A ``SearchResult`` or ``MiniSearchResult`` may be passed
  to ``fetch_spec`` instead of a ``last_revision`` to specify exactly
  which revisions to fetch. (Andrew Bennetts)

* ``RepositoryAcquisitionPolicy.acquire_repository`` now returns a
  tuple of ``(repository, is_new_flag)``, rather than just the
  repository.  (Andrew Bennetts)

* Revision.get_apparent_author() is now deprecated, replaced by
  Revision.get_apparent_authors(), which returns a list. The former
  now returns the first item that would be returned from the second.

* The ``BranchBuilder`` test helper now accepts a ``timestamp``
  parameter to ``build_commit`` and ``build_snapshot``.  (Martin Pool)

* The ``_fetch_*`` attributes on ``Repository`` are now on
  ``RepositoryFormat``, more accurately reflecting their intent (they
  describe a disk format capability, not state of a particular
  repository of that format). (Robert Collins)

Internals
*********

* Branching from a non-stacked branch on a smart protocol is now
  free of virtual file system methods.
  (Robert Collins, Andrew Bennetts)

* Branch and Repository creation on a bzr+ssh://server are now done
  via RPC calls rather than VFS calls, reducing round trips for
  pushing new branches substantially. (Robert Collins)

* ``Branch.clone`` now takes the ``repository_policy`` formerly used
  inside ``BzrDir.clone_on_transport``, allowing stacking to be
  configured before the branch tags and revision tip are set. This
  fixes a race condition cloning stacked branches that would cause
  plugins to have hooks called on non-stacked instances.
  (Robert Collins, #334187)

* ``BzrDir.cloning_metadir`` now has a RPC call. (Robert Collins)

* ``BzrDirFormat.__str__`` now uses the human readable description
  rather than the sometimes-absent disk label. (Robert Collins)

* ``bzrlib.fetch`` is now composed of a sender and a sink component
  allowing for decoupling over a network connection. Fetching from
  or into a RemoteRepository with a 1.13 server will use this to
  stream the operation.
  (Andrew Bennetts, Robert Collins)

* ``bzrlib.tests.run_suite`` accepts a runner_class parameter
  supporting the use of different runners. (Robert Collins)

* Change how file_ids and revision_ids are interned as part of
  inventory deserialization. Now we use the real ``intern()``, rather
  than our own workaround that would also cache a Unicode copy of the
  string, and never emptied the cache. This should slightly reduce
  memory consumption. (John Arbash Meinel)

* New branch method ``create_clone_on_transport`` that returns a
  branch object. (Robert Collins)

* New hook Commands['extend_command'] to allow plugins to access a
  command object before the command is run (or help generated from
  it), without overriding the command. (Robert Collins)

* New version of the ``BzrDir.find_repository`` verb supporting
  ``_network_name`` to support removing more _ensure_real calls.
  (Robert Collins)

* ``RemoteBranchFormat`` no longer claims to have a disk format string.
  (Robert Collins)

* ``Repository`` objects now have ``suspend_write_group`` and
  ``resume_write_group`` methods.  These are currently only useful
  with pack repositories. (Andrew Bennetts, Robert Collins)

* ``BzrDirFormat``, ``BranchFormat`` and ``RepositoryFormat`` objects
  now have a ``network_name`` for passing the format across RPC calls.
  (Robert Collins, Andrew Bennetts)

* ``RepositoryFormat`` objects now all have a new attribute
  ``_serializer`` used by fetch when reserialising is required.
  (Robert Collins, Andrew Bennetts)

* Some methods have been pulled up from ``BzrBranch`` to ``Branch``
  to aid branch types that are not bzr branch objects (like
  RemoteBranch). (Robert Collins, Andrew Bennetts)

* Test adaptation has been made consistent throughout the built in
  tests. ``TestScenarioApplier``, ``multiply_tests_from_modules``,
  ``adapt_tests``, ``adapt_modules`` have all been deleted. Please
  use ``multiply_tests``, or for lower level needs ``apply_scenarios``
  and ``apply_scenario``. (Robert Collins)

* ``TestSkipped`` is now detected by TestCase and passed to the
  ``TestResult`` by calling ``addSkip``. For older TestResult objects,
  where ``addSkip`` is not available, ``addError`` is still called.
  This permits test filtering in subunit to strip out skipped tests
  resulting in a faster fix-shrink-list-run cycle. This is compatible
  with the testtools protocol for skips. (Robert Collins)

* The ``_index`` of ``KnitVersionedFiles`` now supports the ability
  to scan an underlying index that is going to be incorporated into
  the ``KnitVersionedFiles`` object, to determine if it has missing
  delta references. The method is ``scan_unvalidated_index``.
  (Andrew Bennetts, Robert Collins)

* There is a RemoteSink object which handles pushing to smart servers.
  (Andrew Bennetts, Robert Collins)

* ``TransportTraceDecorator`` now logs ``put_bytes_non_atomic`` and
  ``rmdir`` calls. (Robert Collins)

* ``VersionedFiles`` record adapters have had their signature change
  from ``(record, record.get_bytes_as(record.storage_kind))`` to
  ``(record)`` reducing excess duplication and allowing adapters
  to access private data in record to obtain content more
  efficiently. (Robert Collins)

* We no longer probe to see if we should create a working tree during
  clone if we cannot get a local_abspath for the new bzrdir.
  (Robert Collins)


bzr 1.12
########

:Codename: 1234567890
:1.12: 2009-02-13
:1.12rc1: 2009-02-10

This release of Bazaar contains many improvements to the speed,
documentation and functionality of ``bzr log`` and the display of logged
revisions by ``bzr status``.  bzr now also gives a better indication of
progress, both in the way operations are drawn onto a text terminal, and
by showing the rate of network IO.

Changes from RC1 to Final
*************************

* ``bzr init --development-wt5[-rich-root]`` would fail because of
  circular import errors. (John Arbash Meinel, #328135)

* Expanded the help for log and added a new help topic called
  ``log-formats``.  (Ian Clatworthy)

Compatibility Breaks
********************

* By default, ``bzr status`` after a merge now shows just the pending
  merge tip revisions. This improves the signal-to-noise ratio after
  merging from trunk and completes much faster. To see all merged
  revisions, use the new ``-v`` flag.  (Ian Clatworthy)

* ``bzr log --line`` now shows any tags after the date and before
  the commit message. If you have scripts which parse the output
  from this command, you may need to adjust them accordingly.
  (Ian Clatworthy)

* ``bzr log --short`` now shows any additional revision properties
  after the date and before the commit message.  Scripts that parse 
  output of the log command in this situation may need to adjust.
  (Neil Martinsen-Burrell)

* The experimental formats ``1.12-preview`` and ``1.12-preview-rich-root``
  have been renamed ``development-wt5`` and ``development-wt5-rich-root``
  respectively, given they are not ready for release in 1.12.
  (Ian Clatworthy)

* ``read_bundle_from_url`` has been deprecated. (Vincent Ladeuil)

New Features
************

* Add support for filtering ``bzr missing`` on revisions.  Remote revisions
  can be filtered using ``bzr missing -r -20..-10`` and local revisions can
  be filtered using ``bzr missing --my-revision -20..-10``.
  (Marius Kruger)

* ``bzr log -p`` displays the patch diff for each revision.
  When logging a file, the diff only includes changes to that file.
  (Ian Clatworthy, #202331, #227335)

* ``bzr log`` supports a new option called ``-n N`` or ``--level N``.
  A value of 0 (zero) means "show all nested merge revisions" while
  a value of 1 (one) means "show just the top level". Values above
  1 can be used to see a limited amount of nesting. That can be
  useful for seeing the level or two below PQM submits for example.
  To force the ``--short`` and ``--line`` formats to display all nested
  merge revisions just like ``--long`` does by default, use a command
  like ``bzr log --short -n0``. To display just the mainline using
  ``--long`` format, ``bzr log --long -n1``.
  (Ian Clatworthy)

Improvements
************

* ``bzr add`` more clearly communicates success vs failure.
  (Daniel Watkins)

* ``bzr init`` will now print a little less verbose output.
  (Marius Kruger)

* ``bzr log`` is now much faster in many use cases, particularly
  at incrementally displaying results and filtering by a
  revision range. (Ian Clatworthy)

* ``bzr log --short`` and ``bzr log --line`` now show tags, if any,
  for each revision. The tags are shown comma-separated inside
  ``{}``. For short format, the tags appear at the end of line
  before the optional ``[merge]`` indicator. For line format,
  the tags appear after the date. (Ian Clatworthy)

* Progress bars now show the rate of activity for some sftp 
  operations, and they are drawn different.  (Martin Pool, #172741)

* Progress bars now show the rate of activity for urllib and pycurl based
  http client implementations. The operations are tracked at the socket
  level for better precision.
  (Vincent Ladeuil)

* Rule-based preferences can now accept multiple patterns for a set of
  rules.  (Marius Kruger)

* The ``ancestor:`` revision spec will now default to referring to the
  parent of the branch if no other location is given.
  (Daniel Watkins, #198417)

* The debugger started as a result of setting ``$BZR_PDB`` works
  around a bug in ``pdb``, http://bugs.python.org/issue4150.  The bug
  can cause truncated tracebacks in Python versions before 2.6.
  (Andrew Bennetts)

* VirtualVersionedFiles now implements
  ``iter_lines_added_or_present_in_keys``. This allows the creation of 
  new branches based on stacked bzr-svn branches. (#311997)

Bug Fixes
*********

* ``bzr annotate --show-ids`` doesn't give a backtrace on empty files
  anymore.
  (Anne Mohsen, Vincent Ladeuil, #314525)

* ``bzr log FILE`` now correctly shows mainline revisions merging
  a change to FILE when the ``--short`` and ``--line`` log formats
  are used. (Ian Clatworthy, #317417)

* ``bzr log -rX..Y FILE`` now shows the history of FILE provided
  it existed in Y or X, even if the file has since been deleted or
  renamed. If no range is given, the current/basis tree and
  initial tree are searched in that order. More generally, log
  now interprets filenames in their historical context.
  (Ian Clatworthy, #175520)

* ``bzr status`` now reports nonexistent files and continues, then
  errors (with code 3) at the end.  (Karl Fogel, #306394)

* Don't require the present compression base in knits to be the same
  when adding records in knits. (Jelmer Vernooij, #307394)

* Fix a problem with CIFS client/server lag on Windows colliding with
  an invariant-per-process algorithm for generating AtomicFile names
  (Adrian Wilkins, #304023)

* Many socket operations now handle EINTR by retrying the operation.
  Previously EINTR was treated as an unrecoverable failure.  There is
  a new ``until_no_eintr`` helper function in ``bzrlib.osutils``.
  (Andrew Bennetts)

* Support symlinks with non-ascii characters in the symlink filename.
  (Jelmer Vernooij, #319323)

* There was a bug in how we handled resolving when a file is deleted
  in one branch, and modified in the other. If there was a criss-cross
  merge, we would cause the deletion to conflict a second time.
  (Vincent Ladeuil, John Arbash Meinel)

* There was another bug in how we chose the correct intermediate LCA in
  criss-cross merges leading to several kind of changes be incorrectly
  handled.
  (John Arbash Meinel, Vincent Ladeuil)

* Unshelve now handles deleted paths without crashing. (Robert Collins)

Documentation
*************

* Improved plugin developer documentation.  (Martin Pool)

API Changes
***********

* ``ProgressBarStack`` is deprecated; instead use
  ``ui_factory.nested_progress_bar`` to create new progress bars.
  (Martin Pool)

* ForeignVcsMapping() now requires a ForeignVcs object as first
  argument. (Jelmer Vernooij)

* ForeignVcsMapping.show_foreign_revid() has been moved to
  ForeignVcs. (Jelmer Vernooij)

* ``read_bundle_from_url`` is deprecated in favor of
  ``read_mergeable_from_url``.  (Vincent Ladeuil)

* Revision specifiers are now registered in
  ``bzrlib.revisionspec.revspec_registry``, and the old list of 
  revisionspec classes (``bzrlib.revisionspec.SPEC_TYPES``) has been
  deprecated. (Jelmer Vernooij, #321183)

* The progress and UI classes have changed; the main APIs remain the
  same but code that provides a new UI or progress bar class may
  need to be updated.  (Martin Pool)

Internals
*********

* Default User Interface (UI) is CLIUIFactory when bzr runs in a dumb
  terminal. It is sometimes desirable do override this default by forcing
  bzr to use TextUIFactory. This can be achieved by setting the
  BZR_USE_TEXT_UI environment variable (emacs shells, as opposed to
  compile buffers, are such an example).
  (Vincent Ladeuil)

* New API ``Branch.iter_merge_sorted_revisions()`` that iterates over
  ``(revision_id, depth, revno, end_of_merge)`` tuples.
  (Ian Clatworthy)

* New ``Branch.dotted_revno_to_revision_id()`` and
  ``Branch.revision_id_to_dotted_revno()`` APIs that pick the most
  efficient way of doing the mapping.
  (Ian Clatworthy)

* Refactor cmd_serve so that it's a little easier to build commands that
  extend it, and perhaps even a bit easier to read.  (Jonathan Lange)

* ``TreeDelta.show()`` now accepts a ``filter`` parameter allowing log
  formatters to retrict the output.
  (Vincent Ladeuil)


bzr 1.11
########

:Codename: "Eyes up!"
:Released: 2009-01-19

This first monthly release of Bazaar for 2009 improves Bazaar's operation
in Windows, Mac OS X, and other situations where file names are matched
without regard to capitalization: Bazaar tries to match the case of an
existing file.  This release of Bazaar also improves the efficiency of
Tortoise Windows Shell integration and lets it work on 64-bit platforms.

The UI through which Bazaar supports historic formats has been improved,
so 'bzr help formats' now gives a simpler and shorter list, with clear
advice.

This release also fixes a number of bugs, particularly a glitch that can
occur when there are concurrent writes to a pack repository.

Bug Fixes
*********

* Fix failing test when CompiledChunksToLines is not available.
  (Vincent Ladeuil)

* Stacked branches don't repeatedly open their transport connection.
  (John Arbash Meinel)



bzr 1.11rc1
###########

:Codename: "Eyes up!"
:Released: 2009-01-09

Changes
*******

* Formats using Knit-based repository formats are now explicitly
  marked as deprecated. (Ian Clatworthy)

New Features
************

* Add support for `bzr tags -r 1..2`, that is we now support showing
  tags applicable for a specified revision range. (Marius Kruger)

* ``authentication.conf`` now accepts pluggable read-only credential
  stores. Such a plugin (``netrc_credential_store``) is now included,
  handles the ``$HOME/.netrc`` file and can server as an example to
  implement other plugins.
  (Vincent Ladeuil)

* ``shelve --list`` can now be used to list shelved changes.
  (Aaron Bentley)

Improvements
************

* Add trailing slash to directories in all output of ``bzr ls``, except
  ``bzr ls --null``. (Gordon P. Hemsley, #306424)

* ``bzr revision-info`` now supports a -d option to specify an
  alternative branch. (Michael Hudson)

* Add connection to a C++ implementation of the Windows Shell Extension
  which is able to fully replace the current Python implemented one.
  Advantages include 64bit support and reduction in overhead for
  processes which drag in shell extensions.
  (Mark Hammond)

* Support the Claws mail client directly, rather than via
  xdg-email. This prevents the display of an unnecessary modal
  dialog in Claws, informing the user that a file has been
  attached to the message, and works around bug #291847 in
  xdg-utils which corrupts the destination address.

* When working on a case-insensitive case-preserving file-system, as
  commonly found with Windows, bzr will often ignore the case of the
  arguments specified by the user in preference to the case of an existing
  item on the file-system or in the inventory to help prevent
  counter-intuitive behaviour on Windows. (Mark Hammond)

Bug Fixes
*********
  
* Allow BzrDir implementation to implement backing up of 
  control directory. (#139691)

* ``bzr push`` creating a new stacked branch will now only open a
  single connection to the target machine. (John Arbash Meinel)

* Don't call iteritems on transport_list_registry, because it may
  change during iteration.  (Martin Pool, #277048)

* Don't make a broken branch when pushing an unstackable-format branch
  that's in a stackable shared repository to a location with default
  stack-on location.  (Andrew Bennetts, #291046)

* Don't require embedding user in HTTP(S) URLs do use authentication.conf.
  (Ben Jansen, Vincent Ladeuil, #300347)

* Fix a problem with CIFS client/server lag on windows colliding with
  an invariant-per-process algorithm for generating AtomicFile names
  (Adrian Wilkins, #304023)

* Fix bogus setUp signature in UnavailableFTPServer.
  (Gary van der Merwe, #313498)

* Fix compilation error in ``_dirstate_helpers_c`` on SunOS/Solaris.
  (Jari Aalto)

* Fix SystemError in ``_patiencediff_c`` module by calling
  PyErr_NoMemory() before returning NULL in PatienceSequenceMatcher_new.
  (Andrew Bennetts, #303206)

* Give proper error message for diff with non-existent dotted revno.
  (Marius Kruger, #301969)

* Handle EACCES (permission denied) errors when launching a message
  editor, and emit warnings when a configured editor cannot be
  started. (Andrew Bennetts)

* ``$HOME/.netrc`` file is now recognized as a read-only credential store
  if configured in ``authentication.conf`` with 'password_encoding=netrc'
  in the appropriate sections.
  (Vincent Ladeuil, #103029)

* Opening a stacked branch now properly shares the connection, rather
  than opening a new connection for the stacked-on branch.
  (John Arbash meinel)

* Preserve transport decorators while following redirections.
  (Vincent Ladeuil, #245964, #270863)

* Provides a finer and more robust filter for accepted redirections.
  (Vincent Ladeuil, #303959, #265070)

* ``shelve`` paths are now interpreted relative to the current working
  tree.  (Aaron Bentley)

* ``Transport.readv()`` defaults to not reading more than 100MB in a
  single array. Further ``RemoteTransport.readv`` sets this to 5MB to
  work better with how it splits its requests.
  (John Arbash Meinel, #303538)

* Pack repositories are now able to reload the pack listing and retry
  the current operation if another action causes the data to be
  repacked.  (John Arbash Meinel, #153786)

* ``pull -v`` now respects the log_format configuration variable.
  (Aaron Bentley)

* ``push -v`` now works on non-initial pushes.  (Aaron Bentley)

* Use the short status format when the short format is used for log.
  (Vincent Ladeuil, #87179)

* Allow files to be renamed or moved via remove + add-by-id. (Charles
  Duffy, #314251)

Documentation
*************

* Improved the formats help topic to explain why multiple formats
  exist and to provide guidelines in selecting one. Introduced
  two new supporting help topics: current-formats and other-formats.
  (Ian Clatworthy)

API Changes
***********

* ``LRUCache(after_cleanup_size)`` was renamed to
  ``after_cleanup_count`` and the old name deprecated. The new name is
  used for clarity, and to avoid confusion with
  ``LRUSizeCache(after_cleanup_size)``. (John Arbash Meinel)

* New ``ForeignRepository`` base class, to help with foreign branch 
  support (e.g. svn).  (Jelmer Vernooij)

* ``node_distances`` and ``select_farthest`` can no longer be imported
  from ``bzrlib.graph``.  They can still be imported from
  ``bzrlib.deprecated_graph``, which has been the preferred way to
  import them since before 1.0.  (Andrew Bennetts)
  
* The logic in commit now delegates inventory basis calculations to
  the ``CommitBuilder`` object; this requires that the commit builder
  in use has been updated to support the new ``recording_deletes`` and
  ``record_delete`` methods. (Robert Collins)

Testing
*******

* An HTTPS server is now available (it requires python-2.6). Future bzr
  versions will allow the use of the python-2.6 ssl module that can be
  installed for 2.5 and 2.4.

* ``bzr selftest`` now fails if new trailing white space is added to
  the bazaar sources. It only checks changes not committed yet. This
  means that PQM will now reject changes that introduce new trailing
  whitespace. (Marius Kruger)

* Introduced new experimental formats called ``1.12-preview`` and
  ``1.12-preview-rich-root`` to enable testing of related pending
  features, namely content filtering and filtered views.
  (Ian Clatworthy)

Internals
*********

* Added an ``InventoryEntry`` cache when deserializing inventories.
  Can cut the time to iterate over multiple RevisionsTrees in half.
  (John Arbash Meinel)

* Added ``bzrlib.fifo_cache.FIFOCache`` which is designed to have
  minimal overhead versus using a plain dict for cache hits, at the
  cost of not preserving the 'active' set as well as an ``LRUCache``.
  (John Arbash Meinel)

* ``bzrlib.patience_diff.unified_diff`` now properly uses a tab
  character to separate the filename from the date stamp, and doesn't
  add trailing whitespace when a date stamp is not supplied.
  (Adeodato Simó, John Arbash Meinel)

* ``DirStateWorkingTree`` and ``DirStateWorkingTreeFormat`` added
  as base classes of ``WorkingTree4`` and ``WorkingTreeFormat4``
  respectively. (Ian Clatworthy)

* ``KnitVersionedFiles._check_should_delta()`` now uses the
  ``get_build_details`` api to avoid multiple hits to the index, and
  to properly follow the ``compression_parent`` rather than assuming
  it is the left-hand parent. (John Arbash Meinel)

* ``KnitVersionedFiles.get_record_stream()`` will now chose a
  more optimal ordering when the keys are requested 'unordered'.
  Previously the order was fully random, now the records should be
  returned from each pack in turn, in forward I/O order.
  (John Arbash Meinel)
    
* ``mutter()`` will now flush the ``~/.bzr.log`` if it has been more
  than 2s since the last time it flushed. (John Arbash Meinel)

* New method ``bzrlib.repository.Repository.add_inventory_by_delta``
  allows adding an inventory via an inventory delta, which can be
  more efficient for some repository types. (Robert Collins)

* Repository ``CommitBuilder`` objects can now accumulate an inventory
  delta. To enable this functionality call ``builder.recording_deletes``
  and additionally call ``builder.record_delete`` when a delete
  against the basis occurs. (Robert Collins)

* The default http handler has been changed from pycurl to urllib.
  The default is still pycurl for https connections. (The only
  advantage of pycurl is that it checks ssl certificates.)
  (John Arbash Meinel)

* ``VersionedFiles.get_record_stream()`` can now return objects with a
  storage_kind of ``chunked``. This is a collection (list/tuple) of
  strings. You can use ``osutils.chunks_to_lines()`` to turn them into
  guaranteed 'lines' or you can use ``''.join(chunks)`` to turn it
  into a fulltext. This allows for some very good memory savings when
  asking for many texts that share ancestry, as the individual chunks
  can be shared between versions of the file. (John Arbash Meinel)

* ``pull -v`` and ``push -v`` use new function
  ``bzrlib.log.show_branch_change`` (Aaron Bentley)



bzr 1.10
########

:Released: 2008-12-05

Bazaar 1.10 has several performance improvements for copying revisions
(especially for small updates to large projects).  There has also been a
significant amount of effort in polishing stacked branches.  The commands
``shelve`` and ``unshelve`` have become core commands, with an improved
implementation.

The only changes versus bzr-1.10rc1 are bugfixes for stacked branches.

bug Fixes
*********

* Don't set a pack write cache size from RepoFetcher, because the
  cache is not coherent with reads and causes ShortReadvErrors.
  This reverses the change that fixed #294479.
  (Martin Pool, #303856)

* Properly handle when a revision can be inserted as a delta versus
  when it needs to be expanded to a fulltext for stacked branches.
  There was a bug involving merge revisions. As a method to help
  prevent future difficulties, also make stacked fetches sort
  topologically. (John Arbash Meinel, #304841)


bzr 1.10rc1
###########

:Released: 2008-11-28

This release of Bazaar focuses on performance improvements when pushing
and pulling revisions, both locally and to remote networks.  The popular
``shelve`` and ``unshelve`` commands, used to interactively revert and
restore work in progress, have been merged from bzrtools into the bzr
core.  There are also bug fixes for portability, and for stacked branches.

New Features
************

* New ``commit_message_template`` hook that is called by the commit
  code to generate a template commit message. (Jelmer Vernooij)

* New `shelve` and `unshelve` commands allow undoing and redoing changes.
  (Aaron Bentley)

Improvements
************

* ``(Remote)Branch.copy_content_into`` no longer generates the full revision
  history just to set the last revision info.
  (Andrew Bennetts, John Arbash Meinel)

* Fetches between formats with different serializers (such as
  pack-0.92-subtree and 1.9-rich-root) are faster now.  This is due to
  operating on batches of 100 revisions at time rather than
  one-by-one.  (Andrew Bennetts, John Arbash Meinel)

* Search index files corresponding to pack files we've already used
  before searching others, because they are more likely to have the
  keys we're looking for.  This reduces the number of iix and tix
  files accessed when pushing 1 new revision, for instance.
  (John Arbash Meinel)

* Signatures to transfer are calculated more efficiently in
  ``item_keys_introduced_by``.  (Andrew Bennetts, John Arbash Meinel)

* The generic fetch code can once again copy revisions and signatures
  without extracting them completely to fulltexts and then serializing
  them back down into byte strings. This is a significant performance
  improvement when fetching from a stacked branch.
  (John Arbash Meinel, #300289)

* When making a large readv() request over ``bzr+ssh``, break up the
  request into more manageable chunks. Because the RPC is not yet able
  to stream, this helps keep us from buffering too much information at
  once. (John Arbash Meinel)

Bug Fixes
*********

* Better message when the user needs to set their Launchpad ID.
  (Martin Pool, #289148)

* ``bzr commit --local`` doesn't access the master branch anymore.
  This fixes a regression introduced in 1.9.  (Marius Kruger, #299313)

* Don't call the system ``chdir()`` with an empty path. Sun OS seems
  to give an error in that case.  Also, don't count on ``getcwd()``
  being able to allocate a new buffer, which is a gnu extension.
  (John Arbash Meinel, Martin Pool, Harry Hirsch, #297831)

* Don't crash when requesting log --forward <file> for a revision range
  starting with a dotted revno.
  (Vincent Ladeuil, #300055)

* Don't create text deltas spanning stacked repositories; this could
  cause "Revision X not present in Y" when later accessing them.
  (Martin Pool, #288751)

* Pack repositories are now able to reload the pack listing and retry
  the current operation if another action causes the data to be
  repacked.  (John Arbash Meinel, #153786)

* PermissionDenied errors from smart servers no longer cause
  "PermissionDenied: "None"" on the client.
  (Andrew Bennetts, #299254)

* Pushing to a stacked pack repository now batches writes, the same
  way writes are batched to ordinary pack repository.  This makes
  pushing to a stacked branch over the network much faster.
  (Andrew Bennetts, #294479)

* TooManyConcurrentRequests no longer occur when a fetch fails and
  tries to abort a write group.  This allows the root cause (e.g. a
  network interruption) to be reported.  (Andrew Bennetts, #297014)

* RemoteRepository.get_parent_map now uses fallback repositories.
  (Aaron Bentley, #297991?, #293679?)

API Changes
***********

* ``CommitBuilder`` now validates the strings it will be committing,
  to ensure that they do not have characters that will not be properly
  round-tripped. For now, it just checks for characters that are
  invalid in the XML form. (John Arbash Meinel, #295161)

* Constructor parameters for NewPack (internal to pack repositories)
  have changed incompatibly.

* ``Repository.abort_write_group`` now accepts an optional
  ``suppress_errors`` flag.  Repository implementations that override
  ``abort_write_group`` will need to be updated to accept the new
  argument.  Subclasses that only override ``_abort_write_group``
  don't need to change.

* Transport implementations must provide copy_tree_to_transport.  A default
  implementation is provided for Transport subclasses.

Testing
*******

* ``bzr selftest`` now fails if no doctests are found in a module
  that's expected to have them.  (Martin Pool)

* Doctests now only report the first failure.  (Martin Pool)


bzr 1.9
#######

:Released: 2008-11-07

This release of Bazaar adds a new repository format, ``1.9``, with smaller
and more efficient index files.  This format can be specified when
creating a new repository, or used to losslessly upgrade an existing
repository.  bzr 1.9 also speeds most operations over the smart server
protocol, makes annotate faster, and uses less memory when making
checkouts or pulling large amounts of data.

Bug Fixes
*********

* Fix "invalid property value 'branch-nick' for None" regression with
  branches bound to svn branches.  (Martin Pool, #293440)

* Fix SSL/https on Python2.6.  (Vincent Ladeuil, #293054)

* ``SFTPTransport.readv()`` had a bug when requests were out-of-order.
  This only triggers some-of-the-time on Knit format repositories.
  (John Arbash Meinel, #293746)


bzr 1.9rc1
##########

:Released: 2008-10-31

New Features
************

* New Branch hook ``transform_fallback_location`` allows a function to
  be called when looking up the stacked source. (Michael Hudson)

* New repository formats ``1.9`` and ``1.9-rich-root``. These have all
  the functionality of ``1.6``, but use the new btree indexes.
  These indexes are both smaller and faster for access to historical
  information.  (John Arbash Meinel)

Improvements
************

* ``BTreeIndex`` code now is able to prefetch extra pages to help tune
  the tradeoff between bandwidth and latency. Should be tuned
  appropriately to not impact commands which need minimal information,
  but provide a significant boost to ones that need more context. Only
  has a direct impact on the ``--development2`` format which uses
  btree's for the indexes. (John Arbash Meinel)

* ``bzr dump-btree`` is a hidden command introduced to allow dumping
  the contents of a compressed btree file.  (John Arbash Meinel)

* ``bzr pack`` now tells the index builders to optimize for size. For
  btree index repositories, this can save 25% of the index size
  (mostly in the text indexes). (John Arbash Meinel)

* ``bzr push`` to an existing branch or repository on a smart server
  is faster, due to Bazaar making more use of the ``get_parent_map``
  RPC when querying the remote branch's revision graph.
  (Andrew Bennetts)

* default username for bzr+ssh and sftp can be configured in
  authentication.conf. (Aaron Bentley)

* launchpad-login now provides a default username for bzr+ssh and sftp
  URLs, allowing username-free URLs to work for everyone. (Aaron Bentley)

* ``lp:`` lookups no longer include usernames, making them shareable and
  shorter. (Aaron Bentley)

* New ``PackRepository.autopack`` smart server RPC, which does
  autopacking entirely on the server.  This is much faster than
  autopacking via plain file methods, which downloads a large amount
  of pack data and then re-uploads the same pack data into a single
  file.  This fixes a major (although infrequent) cause of lengthy
  delays when using a smart server.  For example, pushing the 10th
  revision to a repository with 9 packs now takes 44 RPCs rather than
  179, and much less bandwidth too.  This requires Bazaar 1.9 on both
  the client and the server, otherwise the client will fallback to the
  slower method.  (Andrew Bennetts)

Bug Fixes
*********

* A failure to load a plugin due to an IncompatibleAPI exception is
  now correctly reported. (Robert Collins, #279451)

* API versioning support now has a multiple-version checking api
  ``require_any_api``. (Robert Collins, #279447)

* ``bzr branch --stacked`` from a smart server to a standalone branch
  works again.  This fixes a regression in 1.7 and 1.8.
  (Andrew Bennetts, #270397)

* ``bzr co`` uses less memory. It used to unpack the entire WT into
  memory before writing it to disk. This was a little bit faster, but
  consumed lots of memory. (John Arbash Meinel, #269456)

* ``bzr missing --quiet`` no longer prints messages about whether
  there are missing revisions.  The exit code indicates whether there
  were or not.  (Martin Pool, #284748)

* Fixes to the ``annotate`` code. The fast-path which re-used the
  stored deltas was accidentally disabled all the time, instead of
  only when a branch was stacked. Second, the code would accidentally
  re-use a delta even if it wasn't against the left-parent, this
  could only happen if ``bzr reconcile`` decided that the parent
  ordering was incorrect in the file graph.  (John Arbash Meinel)

* "Permission denied" errors that occur when pushing a new branch to a
  smart server no longer cause tracebacks.  (Andrew Bennetts, #278673)

* Some compatibility fixes for building the extensions with MSVC and
  for python2.4. (John Arbash Meinel, #277484)

* The index logic is now able to reload the list of pack files if and
  index ends up disappearing. We still don't reload if the pack data
  itself goes missing after checking the index. This bug appears as a
  transient failure (file not found) when another process is writing
  to the repository.  (John Arbash Meinel, #153786)

* ``bzr switch`` and ``bzr bind`` will now update the branch nickname if
  it was previously set. All checkouts will now refer to the bound branch
  for a nickname if one was not explicitly set.
  (Marius Kruger, #230903)

Documentation
*************

* Improved hook documentation. (Michael Ernst)

API Changes
***********

* commands.plugins_cmds is now a CommandRegistry, not a dict.

Internals
*********

* New AuthenticationConfig.set_credentials method allows easy programmatic
  configuration of authetication credentials.


bzr 1.8
#######

:Released: 2008-10-16

Bazaar 1.8 includes several fixes that improve working tree performance,
display of revision logs, and merges.  The bzr testsuite now passes on OS
X and Python 2.6, and almost completely passes on Windows.  The
smartserver code has gained several bug fixes and performance
improvements, and can now run server-side hooks within an http server.

Bug Fixes
*********

* Fix "Must end write group" error when another error occurs during
  ``bzr push``.  (Andrew Bennetts, #230902)

Portability
***********

* Some Pyrex versions require the WIN32 macro defined to compile on
  that platform.  (Alexander Belchenko, Martin Pool, #277481)


bzr 1.8rc1
##########

:Released: 2008-10-07

Changes
*******

* ``bzr log file`` has been changed. It now uses a different method
  for determining which revisions to show as merging the changes to
  the file. It now only shows revisions which merged the change
  towards your mainline. This simplifies the output, makes it faster,
  and reduces memory consumption.  (John Arbash Meinel)

* ``bzr merge`` now defaults to having ``--reprocess`` set, whenever
  ``--show-base`` is not supplied.  (John Arbash Meinel)

* ``bzr+http//`` will now optionally load plugins and write logs on the
  server. (Marius Kruger)

* ``bzrlib._dirstate_helpers_c.pyx`` does not compile correctly with
  Pyrex 0.9.4.1 (it generates C code which causes segfaults). We
  explicitly blacklist that version of the compiler for that
  extension. Packaged versions will include .c files created with
  pyrex >= 0.9.6 so it doesn't effect releases, only users running
  from the source tree. (John Arbash Meinel, #276868)

Features
********

* bzr is now compatible with python-2.6. python-2.6 is not yet officially
  supported (nor released, tests were conducted with the dev version of
  python-2.6rc2), but all known problems have been fixed.  Feedback
  welcome.
  (Vincent Ladeuil, #269535)

Improvements
************

* ``bzr annotate`` will now include uncommitted changes from the local
  working tree by default. Such uncommitted changes are given the
  revision number they would get if a commit was done, followed with a
  ? to indicate that its not actually known. (Robert Collins, #3439)

* ``bzr branch`` now accepts a ``--standalone`` option, which creates a
  standalone branch regardless of the presence of shared repositories.
  (Daniel Watkins)

* ``bzr push`` is faster in the case there are no new revisions to
  push.  It is also faster if there are no tags in the local branch.
  (Andrew Bennetts)

* File changes during a commit will update the tree stat cache.
  (Robert Collins)

* Location aliases can now accept a trailing path.  (Micheal Hudson)

* New hooks ``Lock.hooks`` when LockDirs are acquired and released.
  (Robert Collins, MartinPool)

* Switching in heavyweight checkouts uses the master branch's context, not
  the checkout's context.  (Adrian Wilkins)

* ``status`` on large trees is now faster, due to optimisations in the
  walkdirs code. Of particular note, the walkdirs code now performs
  a temporary ``chdir()`` while reading a single directory; if your
  platform has non thread-local current working directories (and is
  not windows which has its own implementation), this may introduce a
  race condition during concurrent uses of bzrlib. The bzrlib CLI
  will not encounter this as it is single threaded for working tree
  operations. (Robert Collins)

* The C extensions now build on python 2.4 (Robert Collins, #271939)

* The ``-Dhpss`` debug flag now reports the number of smart server
  calls per medium to stderr.  This is in addition to the existing
  detailed logging to the .bzr.log trace file.  (Andrew Bennetts)

Bug Fixes
*********

* Avoid random failures arising from misinterpreted ``errno`` values
  in ``_readdir_pyx.read_dir``.
  (Martin Pool, #279381)

* Branching from a shared repository on a smart server into a new
  repository now preserves the repository format.
  (Andrew Bennetts, #269214)

* ``bzr log`` now accepts a ``--change`` option.
  (Vincent Ladeuil, #248427)

* ``bzr missing`` now accepts an ``--include-merges`` option.
  (Vincent Ladeuil, #233817)

* Don't try to filter (internally) '.bzr' from the files to be deleted if
  it's not there.
  (Vincent Ladeuil, #272648)

* Fix '_in_buffer' AttributeError when using the -Dhpss debug flag.
  (Andrew Bennetts)

* Fix TooManyConcurrentRequests errors caused by a connection failure
  when doing ``bzr pull`` or ``bzr merge`` from a ``bzr+ssh`` URL.
  (Andrew Bennetts, #246233)

* Fixed ``bzr st -r branch:PATH_TO_BRANCH`` where the other branch
  is in a different repository than the current one.
  (Lukáš Lalinský, #144421)

* Make the first line of the manpage preamble a comment again.
  (David Futcher, #242106)

* Remove use of optional parameter in GSSAPI FTP support, since
  it breaks newer versions of Python-Kerberos. (Jelmer Vernooij)

* The autopacking logic will now always create a single new pack from
  all of the content which it deems is worth moving. This avoids the
  'repack a single pack' bug and should result in better packing
  overall.  (John Arbash Meinel, #242510, #172644)

* Trivial documentation fix.
  (John Arbash Meinel, #270471)

* ``bzr switch`` and ``bzr bind`` will now update the branch nickname if
  it was previously set. All checkouts will now refer to the bound branch
  for a nickname if one was not explicitly set.
  (Marius Kruger, #230903)

Documentation
*************

* Explain revision/range identifiers. (Daniel Clemente)

API Changes
***********

* ``CommitBuilder.record_entry_contents`` returns one more element in
  its result tuple - an optional file system hash for the hash cache
  to use. (Robert Collins)

* ``dirstate.DirState.update_entry`` will now only calculate the sha1
  of a file if it is likely to be needed in determining the output
  of iter_changes. (Robert Collins)

* The PackRepository, RepositoryPackCollection, NewPack classes have a
  slightly changed interface to support different index types; as a
  result other users of these classes need to supply the index types
  they want. (Robert Collins)

Testing
*******

* ``bzrlib.tests.repository_implementations`` has been renamed to
  ``bzrlib.tests.per_repository`` so that we have a common structure
  (and it is shorter). (John Arbash Meinel, #239343)

* ``LocalTransport.abspath()`` now returns a drive letter if the
  transport has one, fixing numerous tests on Windows.
  (Mark Hammond)

* PreviewTree is now tested via intertree_implementations.
  (Aaron Bentley)

* The full test suite is passing again on OSX.
  (Guillermo Gonzalez, Vincent Ladeuil)

* The full test suite passes when run with ``-Eallow_debug``.
  (Andrew Bennetts)

Internals
*********

* A new hook, ``Branch.open``, has been added, which is called when
  branch objects are opened. (Robert Collins)

* ``bzrlib.osutils._walkdirs_utf8`` has been refactored into common
  tree walking, and modular directory listing code to aid future
  performance optimisations and refactoring. (Robert Collins)

* ``bzrlib.trace.debug_memory`` can be used to get a quick memory dump
  in the middle of processing. It only reports memory if
  ``/proc/PID/status`` is available. (John Arbash Meinel)

* New method ``RevisionSpec.as_tree`` for representing the revision
  specifier as a revision tree object. (Lukáš Lalinský)

* New race-free method on MutableTree ``get_file_with_stat`` for use
  when generating stat cache results. (Robert Collins)

* New win32utils.get_local_appdata_location() provides access to a local
  directory for storing data.  (Mark Hammond)

* To be compatible with python-2.6 a few new rules should be
  observed. 'message' attribute can't be used anymore in exception
  classes, 'sha' and 'md5' modules have been deprecated (use
  osutils.[md5|sha]), object__init__ and object.__new__ don't accept
  parameters anymore.
  (Vincent Ladeuil)


bzr 1.7.1
#########

:Released:  2008-10-01

No changes from 1.7.1rc1.


bzr 1.7.1rc1
############

:Released: 2008-09-24

This release just includes an update to how the merge algorithm handles
file paths when we encounter complex history.

Features
********

* If we encounter a criss-cross in history, use information from
  direct Least Common Ancestors to resolve inventory shape (locations
  of files, adds, deletes, etc). This is similar in concept to using
  ``--lca`` for merging file texts, only applied to paths.
  (John Arbash Meinel)


bzr 1.7
#######

:Released: 2008-09-23

This release includes many bug fixes and a few performance and feature
improvements.  ``bzr rm`` will now scan for missing files and remove them,
like how ``bzr add`` scans for unknown files and adds them. A bit more
polish has been applied to the stacking code. The b-tree indexing code has
been brought in, with an eye on using it in a future repository format.
There are only minor installer changes since bzr-1.7rc2.

Features
********

* Some small updates to the win32 installer. Include localization
  files found in plugins, and include the builtin distutils as part of
  packaging qbzr. (Mark Hammond)


bzr 1.7rc2
##########

:Released: 2008-09-17

A few bug fixes from 1.7rc1. The biggest change is a new
``RemoteBranch.get_stacked_on_url`` rpc. This allows clients that are
trying to access a Stacked branch over the smart protocol, to properly
connect to the stacked-on location.

Bug Fixes
*********

* Branching from a shared repository on a smart server into a new
  repository now preserves the repository format.
  (Andrew Bennetts, #269214)

* Branching from a stacked branch via ``bzr+ssh`` can properly connect
  to the stacked-on branch.  (Martin Pool, #261315)

* ``bzr init`` no longer re-opens the BzrDir multiple times.
  (Vincent Ladeuil)

* Fix '_in_buffer' AttributeError when using the -Dhpss debug flag.
  (Andrew Bennetts)


bzr 1.7rc1
##########

:Released: 2008-09-09

This release candidate for bzr 1.7 has several bug fixes and a few
performance and feature improvements.  ``bzr rm`` will now scan for
missing files and remove them, like how ``bzr add`` scans for unknown
files and adds them. A bit more polish has been applied to the stacking
code. The b-tree indexing code has been brought in, with an eye on using
it in a future repository format.


Changes
*******

* ``bzr export`` can now export a subdirectory of a project.
  (Robert Collins)

* ``bzr remove-tree`` will now refuse to remove a tree with uncommitted
  changes, unless the ``--force`` option is specified.
  (Lukáš Lalinský, #74101)

* ``bzr rm`` will now scan for files that are missing and remove just
  them automatically, much as ``bzr add`` scans for new files that
  are not ignored and adds them automatically. (Robert Collins)

Features
********

* Support for GSSAPI authentication when using FTP as documented in
  RFC2228. (Jelmer Vernooij, #49623)

* Add support for IPv6 in the smart server. (Jelmer Vernooij, #165014)

Improvements
************

* A url like ``log+file:///tmp`` will log all access to that Transport
  to ``.bzr.log``, which may help in debugging or profiling.
  (Martin Pool)

* ``bzr branch`` and ``bzr push`` use the default stacking policy if the
  branch format supports it. (Aaron Bentley)

* ``bzr init`` and ``bzr init-repo`` will now print out the same as
  ``bzr info`` if it completed successfully.
  (Marius Kruger)

* ``bzr uncommit`` logs the old tip revision id, and displays how to
  restore the branch to that tip using ``bzr pull``.  This allows you
  to recover if you realize you uncommitted the wrong thing.
  (John Arbash Meinel)

* Fix problems in accessing stacked repositories over ``bzr://``.
  (Martin Pool, #261315)

* ``SFTPTransport.readv()`` was accidentally using ``list += string``,
  which 'works', but adds each character separately to the list,
  rather than using ``list.append(string)``. Fixing this makes the
  SFTP transport a little bit faster (~20%) and use a bit less memory.
  (John Arbash Meinel)

* When reading index files, if we happen to read the whole file in a
  single request treat it as a ``_buffer_all`` request. This happens
  most often on small indexes over remote transports, where we default
  to reading 64kB. It saves a round trip for each small index during
  fetch operations. Also, if we have read more than 50% of an index
  file, trigger a ``_buffer_all`` on the next request. This works
  around some inefficiencies because reads don't fall neatly on page
  boundaries, so we would ignore those bytes, but request them again
  later. This could trigger a total read size of more than the whole
  file. (John Arbash Meinel)

Bug Fixes
*********

* ``bzr rm`` is now aliased to ``bzr del`` for the convenience of svn
  users. (Robert Collins, #205416)

* Catch the infamous "select/poll returned error" which occurs when
  pycurl try to send a body request to an HTTP/1.0 server which has
  already refused to handle the request. (Vincent Ladeuil, #225020)

* Fix ``ObjectNotLocked`` errors when using various commands
  (including ``bzr cat`` and ``bzr annotate``) in combination with a
  smart server URL.  (Andrew Bennetts, #237067)

* ``FTPTransport.stat()`` would return ``0000`` as the permission bits
  for the containing ``.bzr/`` directory (it does not implement
  permissions). This would cause us to set all subdirectories to
  ``0700`` and files to ``0600`` rather than leaving them unmodified.
  Now we ignore ``0000`` as the permissions and assume they are
  invalid. (John Arbash Meinel, #259855)

* Merging from a previously joined branch will no longer cause
  a traceback. (Jelmer Vernooij, #203376)

* Pack operations on windows network shares will work even with large
  files. (Robert Collins, #255656)

* Running ``bzr st PATH_TO_TREE`` will no longer suppress merge
  status. Status is also about 7% faster on mozilla sized trees
  when the path to the root of the tree has been given. Users of
  the internal ``show_tree_status`` function should be aware that
  the show_pending flag is now authoritative for showing pending
  merges, as it was originally. (Robert Collins, #225204)

* Set valid default _param_name for Option so that ListOption can embed
  '-' in names. (Vincent Ladeuil, #263249)

* Show proper error rather than traceback when an unknown revision
  id is specified to ``bzr cat-revision``. (Jelmer Vernooij, #175569)

* Trailing text in the dirstate file could cause the C dirstate parser
  to try to allocate an invalid amount of memory. We now properly
  check and test for parsing a dirstate with invalid trailing data.
  (John Arbash Meinel, #186014)

* Unexpected error responses from a smart server no longer cause the
  client to traceback.  (Andrew Bennetts, #263527)

* Use a Windows api function to get a Unicode host name, rather than
  assuming the host name is ascii.
  (Mark Hammond, John Arbash Meinel, #256550)

* ``WorkingTree4`` trees will now correctly report missing-and-new
  paths in the output of ``iter_changes``. (Robert Collins)

Documentation
*************

* Updated developer documentation.  (Martin Pool)

API Changes
***********

* Exporters now take 4 parameters. (Robert Collins)

* ``Tree.iter_changes`` will now return False for the content change
  field when a file is missing in the basis tree and not present in
  the target tree. Previously it returned True unconditionally.
  (Robert Collins)

* The deprecated ``Branch.abspath`` and unimplemented
  ``Branch.rename_one`` and ``Branch.move`` were removed. (Jelmer Vernooij)

* BzrDir.clone_on_transport implementations must now accept a stacked_on
  parameter.  (Aaron Bentley)

* BzrDir.cloning_metadir implementations must now take a require_stacking
  parameter.  (Aaron Bentley)

Testing
*******

* ``addCleanup`` now takes ``*arguments`` and ``**keyword_arguments``
  which are then passed to the cleanup callable as it is run. In
  addition, addCleanup no longer requires that the callables passed to
  it be unique. (Jonathan Lange)

* Fix some tests that fail on Windows because files are deleted while
  still in use.
  (Mark Hammond)

* ``selftest``'s ``--starting-with`` option can now use predefined
  prefixes so that one can say ``bzr selftest -s bp.loom`` instead of
  ``bzr selftest -s bzrlib.plugins.loom``. (Vincent Ladeuil)

* ``selftest``'s ``--starting-with`` option now accepts multiple values.
  (Vincent Ladeuil)

Internals
*********

* A new plugin interface, ``bzrlib.log.log_adapters``, has been added.
  This allows dynamic log output filtering by plugins.
  (Robert Collins)

* ``bzrlib.btree_index`` is now available, providing a b-tree index
  layer. The design is memory conservative (limited memory cache),
  faster to seek (approx 100 nodes per page, gives 100-way fan out),
  and stores compressed pages allowing more keys per page.
  (Robert Collins, John Arbash Meinel)

* ``bzrlib.diff.DiffTree.show_diff`` now skips changes where the kind
  is unknown in both source and target.
  (Robert Collins, Aaron Bentley)

* ``GraphIndexBuilder.add_node`` and ``BTreeBuilder`` have been
  streamlined a bit. This should make creating large indexes faster.
  (In benchmarking, it now takes less time to create a BTree index than
  it takes to read the GraphIndex one.) (John Arbash Meinel)

* Mail clients for `bzr send` are now listed in a registry.  This
  allows plugins to add new clients by registering them with
  ``bzrlib.mail_client.mail_client_registry``.  All of the built-in
  clients now use this mechanism.  (Neil Martinsen-Burrell)


bzr 1.6.1
#########

:Released: 2008-09-05

A couple regressions were found in the 1.6 release. There was a
performance issue when using ``bzr+ssh`` to branch large repositories,
and some problems with stacking and ``rich-root`` capable repositories.


bzr 1.6.1rc2
############

:Released: 2008-09-03

Bug Fixes
*********

* Copying between ``rich-root`` and ``rich-root-pack`` (and vice
  versa) was accidentally using the inter-model fetcher, instead of
  recognizing that both were 'rich root' formats.
  (John Arbash Meinel, #264321)


bzr 1.6.1rc1
############

:Released: 2008-08-29

This release fixes a few regressions found in the 1.6 client. Fetching
changes was using an O(N^2) buffering algorithm, so for large projects it
would cause memory thrashing. There is also a specific problem with the
``--1.6-rich-root`` format, which prevented stacking on top of
``--rich-root-pack`` repositories, and could allow users to accidentally
fetch experimental data (``-subtree``) without representing it properly.
The ``--1.6-rich-root`` format has been deprecated and users are
recommended to upgrade to ``--1.6.1-rich-root`` immediately.  Also we
re-introduced a workaround for users who have repositories with incorrect
nodes (not possible if you only used official releases).
I should also clarify that none of this is data loss level issues, but
still sufficient enough to warrant an updated release.

Bug Fixes
*********

* ``RemoteTransport.readv()`` was being inefficient about how it
  buffered the readv data and processed it. It would keep appending to
  the same string (causing many copies) and then pop bytes out of the
  start of the string (causing more copies).
  With this patch "bzr+ssh://local" can improve dramatically,
  especially for projects with large files.
  (John Arbash Meinel)

* Revision texts were always meant to be stored as fulltexts. There
  was a bug in a bzr.dev version that would accidentally create deltas
  when copying from a Pack repo to a Knit repo. This has been fixed,
  but to support those repositories, we know always request full texts
  for Revision texts. (John Arbash Meinel, #261339)

* The previous ``--1.6-rich-root`` format used an incorrect xml
  serializer, which would accidentally support fetching from a
  repository that supported subtrees, even though the local one would
  not. We deprecated that format, and introduced a new one that uses
  the correct serializer ``--1.6.1-rich-root``.
  (John Arbash Meinel, #262333)


bzr 1.6
#######

:Released: 2008-08-25

Finally, the long awaited bzr 1.6 has been released. This release includes
new features like Stacked Branches, improved weave merge, and an updated
server protocol (now on v3) which will allow for better cross version
compatibility. With this release we have deprecated Knit format
repositories, and recommend that users upgrade them, we will continue to
support reading and writing them for the forseeable future, but we will
not be tuning them for performance as pack repositories have proven to be
better at scaling. This will also be the first release to bundle
TortoiseBzr in the standalone Windows installer.


bzr 1.6rc5
##########

:Released: 2008-08-19

Bug Fixes
*********

* Disable automatic detection of stacking based on a containing
  directory of the target. It interacted badly with push, and needs a
  bit more work to get the edges polished before it should happen
  automatically. (John Arbash Meinel, #259275)
  (This change was reverted when merged to bzr.dev)


bzr 1.6rc4
##########

:Released: 2008-08-18

Bug Fixes
*********

* Fix a regression in knit => pack fetching.  We had a logic
  inversion, causing the fetch to insert fulltexts in random order,
  rather than preserving deltas.  (John Arbash Meinel, #256757)


bzr 1.6rc3
##########

:Released: 2008-08-14

Changes
*******

* Disable reading ``.bzrrules`` as a per-branch rule preferences
  file. The feature was not quite ready for a full release.
  (Robert Collins)

Improvements
************

* Update the windows installer to bundle TortoiseBzr and ``qbzr``
  into the standalone installer. This will be the first official
  windows release that installs Tortoise by default.
  (Mark Hammond)

Bug Fixes
*********

* Fix a regression in ``bzr+http`` support. There was a missing
  function (``_read_line``) that needed to be carried over from
  ``bzr+ssh`` support. (Andrew Bennetts)

* ``GraphIndex`` objects will internally read an entire index if more
  than 1/20th of their keyspace is requested in a single operation.
  This largely mitigates a performance regression in ``bzr log FILE``
  and completely corrects the performance regression in ``bzr log``.
  The regression was caused by removing an accomodation which had been
  supporting the index format in use. A newer index format is in
  development which is substantially faster. (Robert Collins)


bzr 1.6rc2
##########

:Released: 2008-08-13

This release candidate has a few minor bug fixes, and some regression
fixes for Windows.

Bug Fixes
*********

* ``bzr upgrade`` on remote branches accessed via bzr:// and
  bzr+ssh:// now works.  (Andrew Bennetts)

* Change the ``get_format_description()`` strings for
  ``RepositoryFormatKnitPack5`` et al to be single line messages.
  (Aaron Bentley)

* Fix for a regression on Win32 where we would try to call
  ``os.listdir()`` on a file and not catch the exception properly.
  (Windows raises a different exception.) This would manifest in
  places like ``bzr rm file`` or ``bzr switch``.
  (Mark Hammond, John Arbash Meinel)

* ``Inventory.copy()`` was failing to set the revision property for
  the root entry. (Jelmer Vernooij)

* sftp transport: added missing ``FileExists`` case to
  ``_translate_io_exception`` (Christophe Troestler, #123475)

* The help for ``bzr ignored`` now suggests ``bzr ls --ignored`` for
  scripting use. (Robert Collins, #3834)

* The default ``annotate`` logic will now always assign the
  last-modified value of a line to one of the revisions that modified
  it, rather than a merge revision. This would happen when both sides
  claimed to have modified the line resulting in the same text. The
  choice is arbitrary but stable, so merges in different directions
  will get the same results.  (John Arbash Meinel, #232188)


bzr 1.6rc1
##########

:Released: 2008-08-06

This release candidate for bzr 1.6 solidifies the new branch stacking
feature.  Bazaar now recommends that users upgrade all knit repositories,
because later formats are much faster.  However, we plan to continue read/write and
upgrade support for knit repostories for the forseeable future.  Several
other bugs and performance issues were fixed.

Changes
*******

* Knit format repositories are deprecated and bzr will now emit
  warnings whenever it encounters one.  Use ``bzr upgrade`` to upgrade
  knit repositories to pack format.  (Andrew Bennetts)

Improvements
************

* ``bzr check`` can now be told which elements at a location it should
  check.  (Daniel Watkins)

* Commit now supports ``--exclude`` (or ``-x``) to exclude some files
  from the commit. (Robert Collins, #3117)

* Fetching data between repositories that have the same model but no
  optimised fetcher will not reserialise all the revisions, increasing
  performance. (Robert Collins, John Arbash Meinel)

* Give a more specific error when target branch is not reachable.
  (James Westby)

* Implemented a custom ``walkdirs_utf8`` implementation for win32.
  This uses a pyrex extension to get direct access to the
  ``FindFirstFileW`` style apis, rather than using ``listdir`` +
  ``lstat``. Shows a very strong improvement in commands like
  ``status`` and ``diff`` which have to iterate the working tree.
  Anywhere from 2x-6x faster depending on the size of the tree (bigger
  trees, bigger benefit.) (John Arbash Meinel)

* New registry for log properties handles  and the method in
  LongLogFormatter to display the custom properties returned by the
  registered handlers. (Guillermo Gonzalez, #162469)

Bug Fixes
*********

* Add more tests that stacking does not create deltas spanning
  physical repository boundaries.
  (Martin Pool, #252428)

* Better message about incompatible repositories.
  (Martin Pool, #206258)

* ``bzr branch --stacked`` ensures the destination branch format can
  support stacking, even if the origin does not.
  (Martin Pool)

* ``bzr export`` no longer exports ``.bzrrules``.
  (Ian Clatworthy)

* ``bzr serve --directory=/`` now correctly allows the whole
  filesystem to be accessed on Windows, not just the root of the drive
  that Python is running from.
  (Adrian Wilkins, #240910)

* Deleting directories by hand before running ``bzr rm`` will not
  cause subsequent errors in ``bzr st`` and ``bzr commit``.
  (Robert Collins, #150438)

* Fix a test case that was failing if encoding wasn't UTF-8.
  (John Arbash Meinel, #247585)

* Fix "no buffer space available" error when branching with the new
  smart server protocol to or from Windows.
  (Andrew Bennetts, #246180)

* Fixed problem in branching from smart server.
  (#249256, Michael Hudson, Martin Pool)

* Handle a file turning in to a directory in TreeTransform.
  (James Westby, #248448)

API Changes
***********

* ``MutableTree.commit`` has an extra optional keywork parameter
  ``exclude`` that will be unconditionally supplied by the command
  line UI - plugins that add tree formats may need an update.
  (Robert Collins)

* The API minimum version for plugin compatibility has been raised to
  1.6 - there are significant changes throughout the code base.
  (Robert Collins)

* The generic fetch code now uses three attributes on Repository objects
  to control fetch. The streams requested are controlled via :
  ``_fetch_order`` and ``_fetch_uses_deltas``. Setting these
  appropriately allows different repository implementations to recieve
  data in their optimial form. If the ``_fetch_reconcile`` is set then
  a reconcile operation is triggered at the end of the fetch.
  (Robert Collins)

* The ``put_on_disk`` and ``get_tar_item`` methods in
  ``InventoryEntry`` were deprecated. (Ian Clatworthy)

* ``Repository.is_shared`` doesn't take a read lock. It didn't
  need one in the first place (nobody cached the value, and
  ``RemoteRepository`` wasn't taking one either). This saves a round
  trip when probing Pack repositories, as they read the ``pack-names``
  file when locked. And during probe, locking the repo isn't very
  useful. (John Arbash Meinel)

Internals
*********

* ``bzrlib.branchbuilder.BranchBuilder`` is now much more capable of
  putting together a real history without having to create a full
  WorkingTree. It is recommended that tests that are not directly
  testing the WorkingTree use BranchBuilder instead.  See
  ``BranchBuilder.build_snapshot`` or
  ``TestCaseWithMemoryTree.make_branch_builder``.  (John Arbash Meinel)

* ``bzrlib.builtins.internal_tree_files`` broken into two giving a new
  helper ``safe_relpath_files`` - used by the new ``exclude``
  parameter to commit. (Robert Collins)

* Make it easier to introduce new WorkingTree formats.
  (Ian Clatworthy)

* The code for exporting trees was refactored not to use the
  deprecated ``InventoryEntry`` methods. (Ian Clatworthy)

* RuleSearchers return () instead of [] now when there are no matches.
  (Ian Clatworthy)


bzr 1.6beta3
############

:Released: 2008-07-17

This release adds a new 'stacked branches' feature allowing branches to
share storage without being in the same repository or on the same machine.
(See the user guide for more details.)  It also adds a new hook, improved
weaves, aliases for related locations, faster bzr+ssh push, and several
bug fixes.

Features
********

* New ``pre_change_branch_tip`` hook that is called before the
  branch tip is moved, while the branch is write-locked.  See the User
  Reference for signature details.  (Andrew Bennetts)

* Rule-based preferences can now be defined for selected files in
  selected branches, allowing commands and plugins to provide
  custom behaviour for files matching defined patterns.
  See ``Rule-based preferences`` (part of ``Configuring Bazaar``)
  in the User Guide and ``bzr help rules`` for more information.
  (Ian Clatworthy)

* Sites may suggest a branch to stack new branches on.  (Aaron Bentley)

* Stacked branches are now supported. See ``bzr help branch`` and
  ``bzr help push``.  Branches must be in the ``development1`` format
  to stack, though the stacked-on branch can be of any format.
  (Robert Collins)

Improvements
************

* ``bzr export --format=tgz --root=NAME -`` to export a gzipped tarball
  to stdout; also ``tar`` and ``tbz2``.
  (Martin Pool)

* ``bzr (re)merge --weave`` will now use a standard Weave algorithm,
  rather than the annotation-based merge it was using. It does so by
  building up a Weave of the important texts, without needing to build
  the full ancestry. (John Arbash Meinel, #238895)

* ``bzr send`` documents and better supports ``emacsclient`` (proper
  escaping of mail headers and handling of the MUA Mew).
  (Christophe Troestler)

* Remembered locations can be specified by aliases, e.g. :parent, :public,
  :submit.  (Aaron Bentley)

* The smart protocol now has improved support for setting branches'
  revision info directly.  This makes operations like push
  faster.  The new request method name is
  ``Branch.set_last_revision_ex``.  (Andrew Bennetts)

Bug Fixes
*********

* Bazaar is now able to be a client to the web server of IIS 6 and 7.
  The broken implementations of RFC822 in Python and RFC2046 in IIS
  combined with boundary-line checking in Bazaar previously made this
  impossible. (NB, IIS 5 does not suffer from this problem).
  (Adrian Wilkins, #247585)

* ``bzr log --long`` with a ghost in your mainline now handles that
  ghost properly. (John Arbash Meinel, #243536)

* ``check`` handles the split-up .bzr layout correctly, so no longer
  requires a branch to be present.
  (Daniel Watkins, #64783)

* Clearer message about how to set the PYTHONPATH if bzrlib can't be
  loaded.
  (Martin Pool, #205230)

* Errors about missing libraries are now shown without a traceback,
  and with a suggestion to install the library.  The full traceback is
  still in ``.bzr.log`` and can be shown with ``-Derror``.
  (Martin Pool, #240161)

* Fetch from a stacked branch copies all required data.
  (Aaron Bentley, #248506)

* Handle urls such as ftp://user@host.com@www.host.com where the user
  name contains an @.
  (Neil Martinsen-Burrell, #228058)

* ``needs_read_lock`` and ``needs_write_lock`` now suppress an error during
  ``unlock`` if there was an error in the original function. This helps
  most when there is a failure with a smart server action, since often the
  connection closes and we cannot unlock.
  (Andrew Bennetts, John Arbash Meinel, #125784)

* Obsolete hidden command ``bzr fetch`` removed.
  (Martin Pool, #172870)

* Raise the correct exception when doing ``-rbefore:0`` or ``-c0``.
  (John Arbash Meinel, #239933)

* You can now compare file revisions in Windows diff programs from
  Cygwin Bazaar.
  (Matt McClure, #209281)

* revision_history now tolerates mainline ghosts for Branch format 6.
  (Aaron Bentley, #235055)

* Set locale from environment for third party libs.
  (Martin von Gagern, #128496)

Documentation
*************

* Added *Using stacked branches* to the User Guide.
  (Ian Clatworthy)

* Updated developer documentation.
  (Martin Pool)

Testing
*******

* ``-Dmemory`` will cause /proc/PID/status to be catted before bzr
  exits, allowing low-key analysis of peak memory use. (Robert Collins)

* ``TestCaseWithTransport.make_branch_and_tree`` tries harder to return
  a tree with a ``branch`` attribute of the right format.  This was
  preventing some ``RemoteBranch`` tests from actually running with
  ``RemoteBranch`` instances.  (Andrew Bennetts)

API Changes
***********

* Removed ``Repository.text_store``, ``control_store``, etc.  Instead,
  there are new attributes ``texts, inventories, revisions,
  signatures``, each of which is a ``VersionedFiles``.  See the
  Repository docstring for more details.
  (Robert Collins)

* ``Branch.pull`` now accepts an ``_override_hook_target`` optional
  parameter.  If you have a subclass of ``Branch`` that overrides
  ``pull`` then you should add this parameter.  (Andrew Bennetts)

* ``bzrlib.check.check()`` has been deprecated in favour of the more
  aptly-named ``bzrlib.check.check_branch()``.
  (Daniel Watkins)

* ``Tree.print_file`` and ``Repository.print_file`` are deprecated.
  These methods are bad APIs because they write directly to sys.stdout.
  bzrlib does not use them internally, and there are no direct tests
  for them. (Alexander Belchenko)

Internals
*********

* ``cat`` command no longer uses ``Tree.print_file()`` internally.
  (Alexander Belchenko)

* New class method ``BzrDir.open_containing_tree_branch_or_repository``
  which eases the discovery of the tree, the branch and the repository
  containing a given location.
  (Daniel Watkins)

* New ``versionedfile.KeyMapper`` interface to abstract out the access to
  underlying .knit/.kndx etc files in repositories with partitioned
  storage. (Robert Collins)

* Obsolete developer-use command ``weave-join`` has been removed.
  (Robert Collins)

* ``RemoteToOtherFetcher`` and ``get_data_stream_for_search`` removed,
  to support new ``VersionedFiles`` layering.
  (Robert Collins)


bzr 1.6beta2
############

:Released: 2008-06-10

This release contains further progress towards our 1.6 goals of shallow
repositories, and contains a fix for some user-affecting bugs in the
repository layer.  Building working trees during checkout and branch is
now faster.

Bug Fixes
*********

* Avoid KnitCorrupt error extracting inventories from some repositories.
  (The data is not corrupt; an internal check is detecting a problem
  reading from the repository.)
  (Martin Pool, Andrew Bennetts, Robert Collins, #234748)

* ``bzr status`` was breaking if you merged the same revision twice.
  (John Arbash Meinel, #235407)

* Fix infinite loop consuming 100% CPU when a connection is lost while
  reading a response body via the smart protocol v1 or v2.
  (Andrew Bennetts)

* Inserting a bundle which changes the contents of a file with no trailing
  end of line, causing a knit snapshot in a 'knits' repository will no longer
  cause KnitCorrupt. (Robert Collins)

* ``RemoteBranch.pull`` needs to return the ``self._real_branch``'s
  pull result. It was instead just returning None, which breaks ``bzr
  pull``. (John Arbash Meinel, #238149)

* Sanitize branch nick before using it as an attachment filename in
  ``bzr send``. (Lukáš Lalinský, #210218)

* Squash ``inv_entry.symlink_target`` to a plain string when
  generating DirState details. This prevents from getting a
  ``UnicodeError`` when you have symlinks and non-ascii filenames.
  (John Arbash Meinel, #135320)

Improvements
************

* Added the 'alias' command to set/unset and display aliases. (Tim Penhey)

* ``added``, ``modified``, and ``unknowns`` behaviour made consistent (all three
  now quote paths where required). Added ``--null`` option to ``added`` and
  ``modified`` (for null-separated unknowns, use ``ls --unknown --null``)
  (Adrian Wilkins)

* Faster branching (1.09x) and lightweight checkouts (1.06x) on large trees.
  (Ian Clatworthy, Aaron Bentley)

Documentation
*************

* Added *Bazaar Zen* section to the User Guide. (Ian Clatworthy)

Testing
*******

* Fix the test HTTPServer to be isolated from chdir calls made while it is
  running, allowing it to be used in blackbox tests. (Robert Collins)

API Changes
***********

* ``WorkingTree.set_parent_(ids/trees)`` will now filter out revisions
  which are in the ancestry of other revisions. So if you merge the same
  tree twice, or merge an ancestor of an existing merge, it will only
  record the newest. (If you merge a descendent, it will replace its
  ancestor). (John Arbash Meinel, #235407)

* ``RepositoryPolicy.__init__`` now requires stack_on and stack_on_pwd,
  through the derived classes do not.  (Aaron Bentley)

Internals
*********

* ``bzrlib.bzrdir.BzrDir.sprout`` now accepts ``stacked`` to control
  creating stacked branches. (Robert Collins)

* Knit record serialisation is now stricter on what it will accept, to
  guard against potential internal bugs, or broken input. (Robert Collins)

bzr 1.6beta1
############

:Released: 2008-06-02

Commands that work on the revision history such as push, pull, missing,
uncommit and log are now substantially faster.  This release adds a
translation of some of the user documentation into Spanish.  (Contributions of
other translations would be very welcome.)  Bazaar 1.6beta1 adds a new network
protocol which is used by default and which allows for more efficient transfers
and future extensions.


Notes When Upgrading
********************

* There is a new version of the network protocol used for bzr://, bzr+ssh://
  and bzr+http:// connections.  This will allow more efficient requests and
  responses, and more graceful fallback when a server is too old to
  recognise a request from a more recent client.  Bazaar 1.6 will
  interoperate with 0.16 and later versions, but servers should be upgraded
  when possible.  Bazaar 1.6 no longer interoperates with 0.15 and earlier via
  these protocols.  Use alternatives like SFTP or upgrade those servers.
  (Andrew Bennetts, #83935)

Changes
*******

* Deprecation warnings will not be suppressed when running ``bzr selftest``
  so that developers can see if their code is using deprecated functions.
  (John Arbash Meinel)

Features
********

* Adding ``-Derror`` will now display a traceback when a plugin fails to
  load. (James Westby)

Improvements
************

* ``bzr branch/push/pull -r XXX`` now have a helper function for finding
  the revno of the new revision (``Graph.find_distance_to_null``). This
  should make something like ``bzr branch -r -100`` in a shared, no-trees
  repository much snappier. (John Arbash Meinel)

* ``bzr log --short -r X..Y`` no longer needs to access the full revision
  history. This makes it noticeably faster when logging the last few
  revisions. (John Arbash Meinel)

* ``bzr ls`` now accepts ``-V`` as an alias for ``--versioned``.
  (Jerad Cramp, #165086)

* ``bzr missing`` uses the new ``Graph.find_unique_ancestors`` and
  ``Graph.find_differences`` to determine missing revisions without having
  to search the whole ancestry. (John Arbash Meinel, #174625)

* ``bzr uncommit`` now uses partial history access, rather than always
  extracting the full revision history for a branch. This makes it
  resolve the appropriate revisions much faster (in testing it drops
  uncommit from 1.5s => 0.4s). It also means ``bzr log --short`` is one
  step closer to not using full revision history.
  (John Arbash Meinel, #172649)

Bugfixes
********

* ``bzr merge --lca`` should handle when two revisions have no common
  ancestor other than NULL_REVISION. (John Arbash Meinel, #235715)

* ``bzr status`` was breaking if you merged the same revision twice.
  (John Arbash Meinel, #235407)

* ``bzr push`` with both ``--overwrite`` and ``-r NNN`` options no longer
  fails.  (Andrew Bennetts, #234229)

* Correctly track the base URL of a smart medium when using bzr+http://
  URLs, which was causing spurious "No repository present" errors with
  branches in shared repositories accessed over bzr+http.
  (Andrew Bennetts, #230550)

* Define ``_remote_is_at_least_1_2`` on ``SmartClientMedium`` so that all
  implementations have the attribute.  Fixes 'PyCurlTransport' object has no
  attribute '_remote_is_at_least_1_2' attribute errors.
  (Andrew Bennetts, #220806)

* Failure to delete an obsolete pack file should just give a warning
  message, not a fatal error.  It may for example fail if the file is still
  in use by another process.
  (Martin Pool)

* Fix MemoryError during large fetches over HTTP by limiting the amount of
  data we try to read per ``recv`` call.  The problem was observed with
  Windows and a proxy, but might affect other environments as well.
  (Eric Holmberg, #215426)

* Handle old merge directives correctly in Merger.from_mergeable.  Stricter
  get_parent_map requirements exposed a latent bug here.  (Aaron Bentley)

* Issue a warning and ignore passwords declared in authentication.conf when
  used for an ssh scheme (sftp or bzr+ssh).
  (Vincent Ladeuil, #203186)

* Make both http implementations raise appropriate exceptions on 403
  Forbidden when POSTing smart requests.
  (Vincent Ladeuil, #230223)

* Properly *title* header names in http requests instead of capitalizing
  them.
  (Vincent Ladeuil, #229076)

* The "Unable to obtain lock" error message now also suggests using
  ``bzr break-lock`` to fix it.  (Martin Albisetti, #139202)

* Treat an encoding of '' as ascii; this can happen when bzr is run
  under vim on Mac OS X.
  (Neil Martinsen-Burrell)

* ``VersionedFile.make_mpdiffs()`` was raising an exception that wasn't in
  scope. (Daniel Fischer #235687)

Documentation
*************

* Added directory structure and started translation of docs in spanish.
  (Martin Albisetti, Lucio Albenga)

* Incorporate feedback from Jelmer Vernooij and Neil Martinsen-Burrell
  on the plugin and integration chapters of the User Guide.
  (Ian Clatworthy)

* More Bazaar developer documentation about packaging and release process,
  and about use of Python reprs.
  (Martin Pool, Martin Albisetti)

* Updated Tortise strategy document. (Mark Hammond)

Testing
*******

* ``bzrlib.tests.adapt_tests`` was broken and unused - it has been fixed.
  (Robert Collins)

* Fix the test HTTPServer to be isolated from chdir calls made while it is
  running, allowing it to be used in blackbox tests. (Robert Collins)

* New helper function for splitting test suites
  ``split_suite_by_condition``. (Robert Collins)

Internals
*********

* ``Branch.missing_revisions`` has been deprecated. Similar functionality
  can be obtained using ``bzrlib.missing.find_unmerged``. The api was
  fairly broken, and the function was unused, so we are getting rid of it.
  (John Arbash Meinel)

API Changes
***********

* ``Branch.abspath`` is deprecated; use the Tree or Transport
  instead.  (Martin Pool)

* ``Branch.update_revisions`` now takes an optional ``Graph``
  object. This can be used by ``update_revisions`` when it is
  checking ancestry, and allows callers to prefer request to go to a
  local branch.  (John Arbash Meinel)

* Branch, Repository, Tree and BzrDir should expose a Transport as an
  attribute if they have one, rather than having it indirectly accessible
  as ``.control_files._transport``.  This doesn't add a requirement
  to support a Transport in cases where it was not needed before;
  it just simplifies the way it is reached.  (Martin Pool)

* ``bzr missing --mine-only`` will return status code 0 if you have no
  new revisions, but the remote does. Similarly for ``--theirs-only``.
  The new code only checks one side, so it doesn't know if the other
  side has changes. This seems more accurate with the request anyway.
  It also changes the output to print '[This|Other] branch is up to
  date.' rather than displaying nothing.  (John Arbash Meinel)

* ``LockableFiles.put_utf8``, ``put_bytes`` and ``controlfilename``
  are now deprecated in favor of using Transport operations.
  (Martin Pool)

* Many methods on ``VersionedFile``, ``Repository`` and in
  ``bzrlib.revision``  deprecated before bzrlib 1.5 have been removed.
  (Robert Collins)

* ``RevisionSpec.wants_revision_history`` can be set to False for a given
  ``RevisionSpec``. This will disable the existing behavior of passing in
  the full revision history to ``self._match_on``. Useful for specs that
  don't actually need access to the full history. (John Arbash Meinel)

* The constructors of ``SmartClientMedium`` and its subclasses now require a
  ``base`` parameter.  ``SmartClientMedium`` implementations now also need
  to provide a ``remote_path_from_transport`` method.  (Andrew Bennetts)

* The default permissions for creating new files and directories
  should now be obtained from ``BzrDir._get_file_mode()`` and
  ``_get_dir_mode()``, rather than from LockableFiles.  The ``_set_file_mode``
  and ``_set_dir_mode`` variables on LockableFiles which were advertised
  as a way for plugins to control this are no longer consulted.
  (Martin Pool)

* ``VersionedFile.join`` is deprecated. This method required local
  instances of both versioned file objects and was thus hostile to being
  used for streaming from a smart server. The new get_record_stream and
  insert_record_stream are meant to efficiently replace this method.
  (Robert Collins)

* ``WorkingTree.set_parent_(ids/trees)`` will now filter out revisions
  which are in the ancestry of other revisions. So if you merge the same
  tree twice, or merge an ancestor of an existing merge, it will only
  record the newest. (If you merge a descendent, it will replace its
  ancestor). (John Arbash Meinel, #235407)

* ``WorkingTreeFormat2.stub_initialize_remote`` is now private.
  (Martin Pool)


bzr 1.5
#######

:Released: 2008-05-16

This release of Bazaar includes several updates to the documentation, and fixes
to prepare for making rich root support the default format. Many bugs have been
squashed, including fixes to log, bzr+ssh inter-operation with older servers.

Changes
*******

* Suppress deprecation warnings when bzrlib is a 'final' release. This way
  users of packaged software won't be bothered with DeprecationWarnings,
  but developers and testers will still see them. (John Arbash Meinel)

Documentation
*************

* Incorporate feedback from Jelmer Vernooij and Neil Martinsen-Burrell
  on the plugin and integration chapters of the User Guide.
  (Ian Clatworthy)


bzr 1.5rc1
##########

:Released: 2008-05-09

Changes
*******

* Broader support of GNU Emacs mail clients. Set
  ``mail_client=emacsclient`` in your bazaar.conf and ``send`` will pop the
  bundle in a mail buffer according to the value of ``mail-user-agent``
  variable. (Xavier Maillard)

Improvements
************

* Diff now handles revision specs like "branch:" and "submit:" more
  efficiently.  (Aaron Bentley, #202928)

* More friendly error given when attempt to start the smart server
  on an address already in use. (Andrea Corbellini, #200575)

* Pull completes much faster when there is nothing to pull.
  (Aaron Bentley)

Bugfixes
********

* Authentication.conf can define sections without password.
  (Vincent Ladeuil, #199440)

* Avoid muttering every time a child update does not cause a progress bar
  update. (John Arbash Meinel, #213771)

* ``Branch.reconcile()`` is now implemented. This allows ``bzr reconcile``
  to fix when a Branch has a non-canonical mainline history. ``bzr check``
  also detects this condition. (John Arbash Meinel, #177855)

* ``bzr log -r ..X bzr://`` was failing, because it was getting a request
  for ``revision_id=None`` which was not a string.
  (John Arbash Meinel, #211661)

* ``bzr commit`` now works with Microsoft's FTP service.
  (Andreas Deininger)

* Catch definitions outside sections in authentication.conf.
  (Vincent Ladeuil, #217650)

* Conversion from non-rich-root to rich-root(-pack) updates inventory
  sha1s, even when bundles are used.  (Aaron Bentley, #181391)

* Conversion from non-rich-root to rich-root(-pack) works correctly even
  though search keys are not topologically sorted.  (Aaron Bentley)

* Conversion from non-rich-root to rich-root(-pack) works even when a
  parent revision has a different root id.  (Aaron Bentley, #177874)

* Disable strace testing until strace is fixed (see bug #103133) and emit a
  warning when selftest ends to remind us of leaking tests.
  (Vincent Ladeuil, #226769)

* Fetching all revisions from a repository does not cause pack collisions.
  (Robert Collins, Aaron Bentley, #212908)

* Fix error about "attempt to add line-delta in non-delta knit".
  (Andrew Bennetts, #217701)

* Pushing a branch in "dirstate" format (Branch5) over bzr+ssh would break
  if the remote server was < version 1.2. This was due to a bug in the
  RemoteRepository.get_parent_map() fallback code.
  (John Arbash Meinel, #214894)

* Remove leftover code in ``bzr_branch`` that inappropriately creates
  a ``branch-name`` file in the branch control directory.
  (Martin Pool)

* Set SO_REUSEADDR on server sockets of ``bzr serve`` to avoid problems
  rebinding the socket when starting the server a second time.
  (John Arbash Meinel, Martin Pool, #164288)

* Severe performance degradation in fetching from knit repositories to
  knits and packs due to parsing the entire revisions.kndx on every graph
  walk iteration fixed by using the Repository.get_graph API.  There was
  another regression in knit => knit fetching which re-read the index for
  every revision each side had in common.
  (Robert Collins, John Arbash Meinel)

* When logging the changes to a particular file, there was a bug if there
  were ghosts in the revision ancestry. (John Arbash Meinel, #209948)

* xs4all's ftp server returns a temporary error when trying to list an
  empty directory, rather than returning an empty list. Adding a
  workaround so that we don't get spurious failures.
  (John Arbash Meinel, #215522)

Documentation
*************

* Expanded the User Guide to include new chapters on popular plugins and
  integrating Bazaar into your environment. The *Best practices* chapter
  was renamed to *Miscellaneous topics* as suggested by community
  feedback as well. (Ian Clatworthy)

* Document outlining strategies for TortoiseBzr. (Mark Hammond)

* Improved the documentation on hooks. (Ian Clatworthy)

* Update authentication docs regarding ssh agents.
  (Vincent Ladeuil, #183705)

Testing
*******

* Add ``thread_name_suffix`` parameter to SmartTCPServer_for_testing, to
  make it easy to identify which test spawned a thread with an unhandled
  exception. (Andrew Bennetts)

* New ``--debugflag``/``-E`` option to ``bzr selftest`` for setting
  options for debugging tests, these are complementary to the -D
  options.  The ``-Dselftest_debug`` global option has been replaced by the
  ``-E=allow_debug`` option for selftest. (Andrew Bennetts)

* Parameterised test ids are preserved correctly to aid diagnosis of test
  failures. (Robert Collins, Andrew Bennetts)

* selftest now accepts --starting-with <id> to load only the tests whose id
  starts with the one specified. This greatly speeds up running the test
  suite on a limited set of tests and can be used to run the tests for a
  single module, a single class or even a single test.  (Vincent Ladeuil)

* The test suite modules have been modified to define load_tests() instead
  of test_suite(). That speeds up selective loading (via --load-list)
  significantly and provides many examples on how to migrate (grep for
  load_tests).  (Vincent Ladeuil)

Internals
*********

* ``Hooks.install_hook`` is now deprecated in favour of
  ``Hooks.install_named_hook`` which adds a required ``name`` parameter, to
  avoid having to call ``Hooks.name_hook``. (Daniel Watkins)

* Implement xml8 serializer.  (Aaron Bentley)

* New form ``@deprecated_method(deprecated_in(1, 5, 0))`` for making
  deprecation wrappers.  (Martin Pool)

* ``Repository.revision_parents`` is now deprecated in favour of
  ``Repository.get_parent_map([revid])[revid]``. (Jelmer Vernooij)

* The Python ``assert`` statement is no longer used in Bazaar source, and
  a test checks this.  (Martin Pool)

API Changes
***********

* ``bzrlib.status.show_pending_merges`` requires the repository to be
  locked by the caller. Callers should have been doing it anyway, but it
  will now raise an exception if they do not. (John Arbash Meinel)

* Repository.get_data_stream, Repository.get_data_stream_for_search(),
  Repository.get_deltas_for_revsions(), Repository.revision_trees(),
  Repository.item_keys_introduced_by() no longer take read locks.
  (Aaron Bentley)

* ``LockableFiles.get_utf8`` and ``.get`` are deprecated, as a start
  towards removing LockableFiles and ``.control_files`` entirely.
  (Martin Pool)

* Methods deprecated prior to 1.1 have been removed.
  (Martin Pool)


bzr 1.4 
#######

:Released: 2008-04-28

This release of Bazaar includes handy improvements to the speed of log and
status, new options for several commands, improved documentation, and better
hooks, including initial code for server-side hooks.  A number of bugs have
been fixed, particularly in interoperability between different formats or
different releases of Bazaar over there network.  There's been substantial
internal work in both the repository and network code to enable new features
and faster performance.

Bug Fixes
*********

* Pushing a branch in "dirstate" format (Branch5) over bzr+ssh would break
  if the remote server was < version 1.2.  This was due to a bug in the
  RemoteRepository.get_parent_map() fallback code.
  (John Arbash Meinel, Andrew Bennetts, #214894)


bzr 1.4rc2
##########

:Released: 2008-04-21

Bug Fixes
*********

* ``bzr log -r ..X bzr://`` was failing, because it was getting a request
  for ``revision_id=None`` which was not a string.
  (John Arbash Meinel, #211661)

* Fixed a bug in handling ghost revisions when logging changes in a
  particular file.  (John Arbash Meinel, #209948)

* Fix error about "attempt to add line-delta in non-delta knit".
  (Andrew Bennetts, #205156)

* Fixed performance degradation in fetching from knit repositories to
  knits and packs due to parsing the entire revisions.kndx on every graph
  walk iteration fixed by using the Repository.get_graph API.  There was
  another regression in knit => knit fetching which re-read the index for
  every revision each side had in common.
  (Robert Collins, John Arbash Meinel)


bzr 1.4rc1
##########

:Released: 2008-04-11

Changes
*******

* bzr main script cannot be imported (Benjamin Peterson)

* On Linux bzr additionally looks for plugins in arch-independent site
  directory. (Toshio Kuratomi)

* The ``set_rh`` branch hook is now deprecated. Please migrate
  any plugins using this hook to use an alternative, e.g.
  ``post_change_branch_tip``. (Ian Clatworthy)

* When a plugin cannot be loaded as the file path is not a valid
  python module name bzr will now strip a ``bzr_`` prefix from the
  front of the suggested name, as many plugins (e.g. bzr-svn)
  want to be installed without this prefix. It is a common mistake
  to have a folder named "bzr-svn" for that plugin, especially
  as this is what bzr branch lp:bzr-svn will give you. (James Westby,
  Andrew Cowie)

* UniqueIntegerBugTracker now appends bug-ids instead of joining
  them to the base URL. Plugins that register bug trackers may
  need a trailing / added to the base URL if one is not already there.
  (James Wesby, Andrew Cowie)

Features
********

* Added start_commit hook for mutable trees. (Jelmer Vernooij, #186422)

* ``status`` now accepts ``--no-pending`` to show the status without
  listing pending merges, which speeds up the command a lot on large
  histories.  (James Westby, #202830)

* New ``post_change_branch_tip`` hook that is called after the
  branch tip is moved but while the branch is still write-locked.
  See the User Reference for signature details.
  (Ian Clatworthy, James Henstridge)

* Reconfigure can convert a branch to be standalone or to use a shared
  repository.  (Aaron Bentley)

Improvements
************

* The smart protocol now has support for setting branches' revision info
  directly.  This should make operations like push slightly faster, and is a
  step towards server-side hooks.  The new request method name is
  ``Branch.set_last_revision_info``.  (Andrew Bennetts)

* ``bzr commit --fixes`` now recognises "gnome" as a tag by default.
  (James Westby, Andrew Cowie)

* ``bzr switch`` will attempt to find branches to switch to relative to the
  current branch. E.g. ``bzr switch branchname`` will look for
  ``current_branch/../branchname``. (Robert Collins, Jelmer Vernooij,
  Wouter van Heyst)

* Diff is now more specific about execute-bit changes it describes
  (Chad Miller)

* Fetching data over HTTP is a bit faster when urllib is used.  This is done
  by forcing it to recv 64k at a time when reading lines in HTTP headers,
  rather than just 1 byte at a time.  (Andrew Bennetts)

* Log --short and --line are much faster when -r is not specified.
  (Aaron Bentley)

* Merge is faster.  We no longer check a file's existence unnecessarily
  when merging the execute bit.  (Aaron Bentley)

* ``bzr status`` on an explicit list of files no longer shows pending
  merges, making it much faster on large trees. (John Arbash Meinel)

* The launchpad directory service now warns the user if they have not set
  their launchpad login and are trying to resolve a URL using it, just
  in case they want to do a write operation with it.  (James Westby)

* The smart protocol client is slightly faster, because it now only queries
  the server for the protocol version once per connection.  Also, the HTTP
  transport will now automatically probe for and use a smart server if
  one is present.  You can use the new ``nosmart+`` transport decorator
  to get the old behaviour.  (Andrew Bennetts)

* The ``version`` command takes a ``--short`` option to print just the
  version number, for easier use in scripts.  (Martin Pool)

* Various operations with revision specs and commands that calculate
  revnos and revision ids are faster.  (John A. Meinel, Aaron Bentley)

Bugfixes
********

* Add ``root_client_path`` parameter to SmartWSGIApp and
  SmartServerRequest.  This makes it possible to publish filesystem
  locations that don't exactly match URL paths. SmartServerRequest
  subclasses should use the new ``translate_client_path`` and
  ``transport_from_client_path`` methods when dealing with paths received
  from a client to take this into account.  (Andrew Bennetts, #124089)

* ``bzr mv a b`` can be now used also to rename previously renamed
  directories, not only files. (Lukáš Lalinský, #107967)

* ``bzr uncommit --local`` can now remove revisions from the local
  branch to be symmetric with ``bzr commit --local``.
  (John Arbash Meinel, #93412)

* Don't ask for a password if there is no real terminal.
  (Alexander Belchenko, #69851)

* Fix a bug causing a ValueError crash in ``parse_line_delta_iter`` when
  fetching revisions from a knit to pack repository or vice versa using
  bzr:// (including over http or ssh).
  (#208418, Andrew Bennetts, Martin Pool, Robert Collins)

* Fixed ``_get_line`` in ``bzrlib.smart.medium``, which was buggy.  Also
  fixed ``_get_bytes`` in the same module to use the push back buffer.
  These bugs had no known impact in normal use, but were problematic for
  developers working on the code, and were likely to cause real bugs sooner
  or later.  (Andrew Bennetts)

* Implement handling of basename parameter for DefaultMail.  (James Westby)

* Incompatibility with Paramiko versions newer than 1.7.2 was fixed.
  (Andrew Bennetts, #213425)

* Launchpad locations (lp: URLs) can be pulled.  (Aaron Bentley, #181945)

* Merges that add files to deleted root directories complete.  They
  do create conflicts.  (Aaron Bentley, #210092)

* vsftp's return ``550 RNFR command failed.`` supported.
  (Marcus Trautwig, #129786)

Documentation
*************

* Improved documentation on send/merge relationship. (Peter Schuller)

* Minor fixes to the User Guide. (Matthew Fuller)

* Reduced the evangelism in the User Guide. (Ian Clatworthy)

* Added Integrating with Bazaar document for developers (Martin Albisetti)

API Breaks
**********

* Attempting to pull data from a ghost aware repository (e.g. knits) into a
  non-ghost aware repository such as weaves will now fail if there are
  ghosts.  (Robert Collins)

* ``KnitVersionedFile`` no longer accepts an ``access_mode`` parameter, and
  now requires the ``index`` and ``access_method`` parameters to be
  supplied. A compatible shim has been kept in the new function
  ``knit.make_file_knit``. (Robert Collins)

* Log formatters must now provide log_revision instead of show and
  show_merge_revno methods. The latter had been deprecated since the 0.17
  release. (James Westby)

* ``LoopbackSFTP`` is now called ``SocketAsChannelAdapter``.
  (Andrew Bennetts)

* ``osutils.backup_file`` is removed. (Alexander Belchenko)

* ``Repository.get_revision_graph`` is deprecated, with no replacement
  method. The method was size(history) and not desirable. (Robert Collins)

* ``revision.revision_graph`` is deprecated, with no replacement function.
  The function was size(history) and not desirable. (Robert Collins)

* ``Transport.get_shared_medium`` is deprecated.  Use
  ``Transport.get_smart_medium`` instead.  (Andrew Bennetts)

* ``VersionedFile`` factories now accept a get_scope parameter rather
  than using a call to ``transaction_finished``, allowing the removal of
  the fixed list of versioned files per repository. (Robert Collins)

* ``VersionedFile.annotate_iter`` is deprecated. While in principle this
  allowed lower memory use, all users of annotations wanted full file
  annotations, and there is no storage format suitable for incremental
  line-by-line annotation. (Robert Collins)

* ``VersionedFile.clone_text`` is deprecated. This performance optimisation
  is no longer used - reading the content of a file that is undergoing a
  file level merge to identical state on two branches is rare enough, and
  not expensive enough to special case. (Robert Collins)

* ``VersionedFile.clear_cache`` and ``enable_cache`` are deprecated.
  These methods added significant complexity to the ``VersionedFile``
  implementation, but were only used for optimising fetches from knits -
  which can be done from outside the knit layer, or via a caching
  decorator. As knits are not the default format, the complexity is no
  longer worth paying. (Robert Collins)

* ``VersionedFile.create_empty`` is removed. This method presupposed a
  sensible mapping to a transport for individual files, but pack backed
  versioned files have no such mapping. (Robert Collins)

* ``VersionedFile.get_graph`` is deprecated, with no replacement method.
  The method was size(history) and not desirable. (Robert Collins)

* ``VersionedFile.get_graph_with_ghosts`` is deprecated, with no
  replacement method.  The method was size(history) and not desirable.
  (Robert Collins)

* ``VersionedFile.get_parents`` is deprecated, please use
  ``VersionedFile.get_parent_map``. (Robert Collins)

* ``VersionedFile.get_sha1`` is deprecated, please use
  ``VersionedFile.get_sha1s``. (Robert Collins)

* ``VersionedFile.has_ghost`` is now deprecated, as it is both expensive
  and unused outside of a single test. (Robert Collins)

* ``VersionedFile.iter_parents`` is now deprecated in favour of
  ``get_parent_map`` which can be used to instantiate a Graph on a
  VersionedFile. (Robert Collins)

* ``VersionedFileStore`` no longer uses the transaction parameter given
  to most methods; amongst other things this means that the
  get_weave_or_empty method no longer guarantees errors on a missing weave
  in a readonly transaction, and no longer caches versioned file instances
  which reduces memory pressure (but requires more careful management by
  callers to preserve performance). (Robert Collins)

Testing
*******

* New -Dselftest_debug flag disables clearing of the debug flags during
  tests.  This is useful if you want to use e.g. -Dhpss to help debug a
  failing test.  Be aware that using this feature is likely to cause
  spurious test failures if used with the full suite. (Andrew Bennetts)

* selftest --load-list now uses a new more agressive test loader that will
  avoid loading unneeded modules and building their tests. Plugins can use
  this new loader by defining a load_tests function instead of a test_suite
  function. (a forthcoming patch will provide many examples on how to
  implement this).
  (Vincent Ladeuil)

* selftest --load-list now does some sanity checks regarding duplicate test
  IDs and tests present in the list but not found in the actual test suite.
  (Vincent Ladeuil)

* Slightly more concise format for the selftest progress bar, so there's
  more space to show the test name.  (Martin Pool) ::

    [2500/10884, 1fail, 3miss in 1m29s] test_revisionnamespaces.TestRev

* The test suite takes much less memory to run, and is a bit faster.  This
  is done by clearing most attributes of TestCases after running them, if
  they succeeded.  (Andrew Bennetts)

Internals
*********

* Added ``_build_client_protocol`` to ``_SmartClient``.  (Andrew Bennetts)

* Added basic infrastructure for automatic plugin suggestion.
  (Martin Albisetti)

* If a ``LockableFiles`` object is not explicitly unlocked (for example
  because of a missing ``try/finally`` block, it will give a warning but
  not automatically unlock itself.  (Previously they did.)  This
  sometimes caused knock-on errors if for example the network connection
  had already failed, and should not be relied upon by code.
  (Martin Pool, #109520)

* ``make dist`` target to build a release tarball, and also
  ``check-dist-tarball`` and ``dist-upload-escudero``.  (Martin Pool)

* The ``read_response_tuple`` method of ``SmartClientRequestProtocol*``
  classes will now raise ``UnknownSmartMethod`` when appropriate, so that
  callers don't need to try distinguish unknown request errors from other
  errors.  (Andrew Bennetts)

* ``set_make_working_trees`` is now implemented provided on all repository
  implementations (Aaron Bentley)

* ``VersionedFile`` now has a new method ``get_parent_map`` which, like
  ``Graph.get_parent_map`` returns a dict of key:parents. (Robert Collins)


bzr 1.3.1
#########

:Released: 2008-04-09

No changes from 1.3.1rc1.


bzr 1.3.1rc1
############

:Released: 2008-04-04

Bug Fixes
*********

* Fix a bug causing a ValueError crash in ``parse_line_delta_iter`` when
  fetching revisions from a knit to pack repository or vice versa using
  bzr:// (including over http or ssh).
  (#208418, Andrew Bennetts, Martin Pool, Robert Collins)


bzr 1.3
#######

:Released: 2008-03-20

Bazaar has become part of the GNU project <http://www.gnu.org>

Many operations that act on history, including ``log`` and ``annotate`` are now
substantially faster.  Several bugs have been fixed and several new options and
features have been added.

Testing
*******

* Avoid spurious failure of ``TestVersion.test_version`` matching
  directory names.
  (#202778, Martin Pool)


bzr 1.3rc1
##########

:Released: 2008-03-16

Notes When Upgrading
********************

* The backup directory created by ``upgrade`` is now called
  ``backup.bzr``, not ``.bzr.backup``. (Martin Albisetti)

Changes
*******

* A new repository format 'development' has been added. This format will
  represent the latest 'in-progress' format that the bzr developers are
  interested in getting early-adopter testing and feedback on.
  ``doc/developers/development-repo.txt`` has detailed information.
  (Robert Collins)

* BZR_LOG environment variable controls location of .bzr.log trace file.
  User can suppress writing messages to .bzr.log by using '/dev/null'
  filename (on Linux) or 'NUL' (on Windows). If BZR_LOG variable
  is not defined but BZR_HOME is defined then default location
  for .bzr.log trace file is ``$BZR_HOME/.bzr.log``.
  (Alexander Belchenko, #106117)

* ``launchpad`` builtin plugin now shipped as separate part in standalone
  bzr.exe, installed to ``C:\Program Files\Bazaar\plugins`` directory,
  and standalone installer allows user to skip installation of this plugin.
  (Alexander Belchenko)

* Restore auto-detection of plink.exe on Windows. (Dmitry Vasiliev)

* Version number is now shown as "1.2" or "1.2pr2", without zeroed or
  missing final fields.  (Martin Pool)

Features
********

* ``branch`` and ``checkout`` can hard-link working tree files, which is
  faster and saves space.  (Aaron Bentley)

* ``bzr send`` will now also look at the ``child_submit_to`` setting in
  the submit branch to determine the email address to send to.
  (Jelmer Vernooij)

Improvements
************

* BzrBranch._lefthand_history is faster on pack repos.  (Aaron Bentley)

* Branch6.generate_revision_history is faster.  (Aaron Bentley)

* Directory services can now be registered, allowing special URLs to be
  dereferenced into real URLs.  This is a generalization and cleanup of
  the lp: transport lookup.  (Aaron Bentley)

* Merge directives that are automatically attached to emails have nicer
  filenames, based on branch-nick + revno. (Aaron Bentley)

* ``push`` has a ``--revision`` option, to specify what revision to push up
  to.  (Daniel Watkins)

* Significantly reducing execution time and network traffic for trivial
  case of running ``bzr missing`` command for two identical branches.
  (Alexander Belchenko)

* Speed up operations that look at the revision graph (such as 'bzr log').
  ``KnitPackRepositor.get_revision_graph`` uses ``Graph.iter_ancestry`` to
  extract the revision history. This allows filtering ghosts while
  stepping instead of needing to peek ahead. (John Arbash Meinel)

* The ``hooks`` command lists installed hooks, to assist in debugging.
  (Daniel Watkins)

* Updates to how ``annotate`` work. Should see a measurable improvement in
  performance and memory consumption for file with a lot of merges.
  Also, correctly handle when a line is introduced by both parents (it
  should be attributed to the first merge which notices this, and not
  to all subsequent merges.) (John Arbash Meinel)

Bugfixes
********

* Autopacking no longer holds the full set of inventory lines in
  memory while copying. For large repositories, this can amount to
  hundreds of MB of ram consumption.
  (Ian Clatworthy, John Arbash Meinel)

* Cherrypicking when using ``--format=merge3`` now explictly excludes
  BASE lines. (John Arbash Meinel, #151731)

* Disable plink's interactive prompt for password.
  (#107593, Dmitry Vasiliev)

* Encode command line arguments from unicode to user_encoding before
  invoking external mail client in `bzr send` command.
  (#139318, Alexander Belchenko)

* Fixed problem connecting to ``bzr+https://`` servers.
  (#198793, John Ferlito)

* Improved error reporting in the Launchpad plugin. (Daniel Watkins,
  #196618)

* Include quick-start-summary.svg file to python-based installer(s)
  for Windows. (#192924, Alexander Belchenko)

* lca merge now respects specified files. (Aaron Bentley)

* Make version-info --custom imply --all. (#195560, James Westby)

* ``merge --preview`` now works for merges that add or modify
  symlinks (James Henstridge)

* Redirecting the output from ``bzr merge`` (when the remembered
  location is used) now works. (John Arbash Meinel)

* setup.py script explicitly checks for Python version.
  (Jari Aalto, Alexander Belchenko, #200569)

* UnknownFormatErrors no longer refer to branches regardless of kind of
  unknown format. (Daniel Watkins, #173980)

* Upgrade bundled ConfigObj to version 4.5.2, which properly quotes #
  signs, among other small improvements. (Matt Nordhoff, #86838)

* Use correct indices when emitting LCA conflicts.  This fixes IndexError
  errors.  (Aaron Bentley, #196780)

Documentation
*************

* Explained how to use ``version-info --custom`` in the User Guide.
  (Neil Martinsen-Burrell)

API Breaks
**********

* Support for loading plugins from zip files and
  ``bzrlib.plugin.load_from_zip()`` function are deprecated.
  (Alexander Belchenko)

Testing
*******

* Added missing blackbox tests for ``modified`` (Adrian Wilkins)

* The branch interface tests were invalid for branches using rich-root
  repositories because the empty string is not a valid file-id.
  (Robert Collins)

Internals
*********

* ``Graph.iter_ancestry`` returns the ancestry of revision ids. Similar to
  ``Repository.get_revision_graph()`` except it includes ghosts and you can
  stop part-way through. (John Arbash Meinel)

* New module ``tools/package_mf.py`` provide custom module finder for
  python packages (improves standard python library's modulefinder.py)
  used by ``setup.py`` script while building standalone bzr.exe.
  (Alexander Belchenko)

* New remote method ``RemoteBzrDir.find_repositoryV2`` adding support for
  detecting external lookup support on remote repositories. This method is
  now attempted first when lookup up repositories, leading to an extra
  round trip on older bzr smart servers. (Robert Collins)

* Repository formats have a new supported-feature attribute
  ``supports_external_lookups`` used to indicate repositories which support
  falling back to other repositories when they have partial data.
  (Robert Collins)

* ``Repository.get_revision_graph_with_ghosts`` and
  ``bzrlib.revision.(common_ancestor,MultipleRevisionSources,common_graph)``
  have been deprecated.  (John Arbash Meinel)

* ``Tree.iter_changes`` is now a public API, replacing the work-in-progress
  ``Tree._iter_changes``. The api is now considered stable and ready for
  external users.  (Aaron Bentley)

* The bzrdir format registry now accepts an ``alias`` keyword to
  register_metadir, used to indicate that a format name is an alias for
  some other format and thus should not be reported when describing the
  format. (Robert Collins)


bzr 1.2
#######

:Released: 2008-02-15

Bug Fixes
*********

* Fix failing test in Launchpad plugin. (Martin Pool)


bzr 1.2rc1
##########

:Released: 2008-02-13

Notes When Upgrading
********************

* Fetching via the smart protocol may need to reconnect once during a fetch
  if the remote server is running Bazaar 1.1 or earlier, because the client
  attempts to use more efficient requests that confuse older servers.  You
  may be required to re-enter a password or passphrase when this happens.
  This won't happen if the server is upgraded to Bazaar 1.2.
  (Andrew Bennetts)

Changes
*******

* Fetching via bzr+ssh will no longer fill ghosts by default (this is
  consistent with pack-0.92 fetching over SFTP). (Robert Collins)

* Formatting of ``bzr plugins`` output is changed to be more human-
  friendly. Full path of plugins locations will be shown only with
  ``--verbose`` command-line option. (Alexander Belchenko)

* ``merge`` now prefers to use the submit branch, but will fall back to
  parent branch.  For many users, this has no effect.  But some users who
  pull and merge on the same branch will notice a change.  This change
  makes it easier to work on a branch on two different machines, pulling
  between the machines, while merging from the upstream.
  ``merge --remember`` can now be used to set the submit_branch.
  (Aaron Bentley)

Features
********

* ``merge --preview`` produces a diff of the changes merge would make,
  but does not actually perform the merge.  (Aaron Bentley)

* New smart method ``Repository.get_parent_map`` for getting revision
  parent data. This returns additional parent information topologically
  adjacent to the requested data to reduce round trip latency impacts.
  (Robert Collins)

* New smart method, ``Repository.stream_revisions_chunked``, for fetching
  revision data that streams revision data via a chunked encoding.  This
  avoids buffering large amounts of revision data on the server and on the
  client, and sends less data to the server to request the revisions.
  (Andrew Bennetts, Robert Collins, #178353)

* The launchpad plugin now handles lp urls of the form
  ``lp://staging/``, ``lp://demo/``, ``lp://dev/`` to use the appropriate
  launchpad instance to do the resolution of the branch identities.
  This is primarily of use to Launchpad developers, but can also
  be used by other users who want to try out Launchpad as
  a branch location without messing up their public Launchpad
  account.  Branches that are pushed to the staging environment
  have an expected lifetime of one day. (Tim Penhey)

Improvements
************

* Creating a new branch no longer tries to read the entire revision-history
  unnecessarily over smart server operations. (Robert Collins)

* Fetching between different repository formats with compatible models now
  takes advantage of the smart method to stream revisions.  (Andrew Bennetts)

* The ``--coverage`` option is now global, rather specific to ``bzr
  selftest``.  (Andrew Bennetts)

* The ``register-branch`` command will now use the public url of the branch
  containing the current directory, if one has been set and no explicit
  branch is provided.  (Robert Collins)

* Tweak the ``reannotate`` code path to optimize the 2-parent case.
  Speeds up ``bzr annotate`` with a pack repository by approx 3:2.
  (John Arbash Meinel)

Bugfixes
********

* Calculate remote path relative to the shared medium in _SmartClient.  This
  is related to the problem in bug #124089.  (Andrew Bennetts)

* Cleanly handle connection errors in smart protocol version two, the same
  way as they are handled by version one.  (Andrew Bennetts)

* Clearer error when ``version-info --custom`` is used without
  ``--template`` (Lukáš Lalinský)

* Don't raise UnavailableFeature during test setup when medusa is not
  available or tearDown is never called leading to nasty side effects.
  (#137823, Vincent Ladeuil)

* If a plugin's test suite cannot be loaded, for example because of a syntax
  error in the tests, then ``selftest`` fails, rather than just printing
  a warning.  (Martin Pool, #189771)

* List possible values for BZR_SSH environment variable in env-variables
  help topic. (Alexander Belchenko, #181842)

* New methods ``push_log_file`` and ``pop_log_file`` to intercept messages:
  popping the log redirection now precisely restores the previous state,
  which makes it easier to use bzr log output from other programs.
  TestCaseInTempDir no longer depends on a log redirection being established
  by the test framework, which lets bzr tests cleanly run from a normal
  unittest runner.
  (#124153, #124849, Martin Pool, Jonathan Lange)

* ``pull --quiet`` is now more quiet, in particular a message is no longer
  printed when the remembered pull location is used. (James Westby,
  #185907)

* ``reconfigure`` can safely be interrupted while fetching.
  (Aaron Bentley, #179316)

* ``reconfigure`` preserves tags when converting to and from lightweight
  checkouts.  (Aaron Bentley, #182040)

* Stop polluting /tmp when running selftest.
  (Vincent Ladeuil, #123363)

* Switch from NFKC => NFC for normalization checks. NFC allows a few
  more characters which should be considered valid.
  (John Arbash Meinel, #185458)

* The launchpad plugin now uses the ``edge`` xmlrpc server to avoid
  interacting badly with a bug on the launchpad side. (Robert Collins)

* Unknown hostnames when connecting to a ``bzr://`` URL no longer cause
  tracebacks.  (Andrew Bennetts, #182849)

API Breaks
**********

* Classes implementing Merge types like Merge3Merger must now accept (and
  honour) a do_merge flag in their constructor.  (Aaron Bentley)

* ``Repository.add_inventory`` and ``add_revision`` now require the caller
  to previously take a write lock (and start a write group.)
  (Martin Pool)

Testing
*******

* selftest now accepts --load-list <file> to load a test id list. This
  speeds up running the test suite on a limited set of tests.
  (Vincent Ladeuil)

Internals
*********

* Add a new method ``get_result`` to graph search objects. The resulting
  ``SearchResult`` can be used to recreate the search later, which will
  be useful in reducing network traffic. (Robert Collins)

* Use convenience function to check whether two repository handles
  are referring to the same repository in ``Repository.get_graph``.
  (Jelmer Vernooij, #187162)

* Fetching now passes the find_ghosts flag through to the
  ``InterRepository.missing_revision_ids`` call consistently for all
  repository types. This will enable faster missing revision discovery with
  bzr+ssh. (Robert Collins)

* Fix error handling in Repository.insert_data_stream. (Lukas Lalinsky)

* ``InterRepository.missing_revision_ids`` is now deprecated in favour of
  ``InterRepository.search_missing_revision_ids`` which returns a
  ``bzrlib.graph.SearchResult`` suitable for making requests from the smart
  server. (Robert Collins)

* New error ``NoPublicBranch`` for commands that need a public branch to
  operate. (Robert Collins)

* New method ``iter_inventories`` on Repository for access to many
  inventories. This is primarily used by the ``revision_trees`` method, as
  direct access to inventories is discouraged. (Robert Collins)

* New method ``next_with_ghosts`` on the Graph breadth-first-search objects
  which will split out ghosts and present parents into two separate sets,
  useful for code which needs to be aware of ghosts (e.g. fetching data
  cares about ghosts during revision selection). (Robert Collins)

* Record a timestamp against each mutter to the trace file, relative to the
  first import of bzrlib.  (Andrew Bennetts)

* ``Repository.get_data_stream`` is now deprecated in favour of
  ``Repository.get_data_stream_for_search`` which allows less network
  traffic when requesting data streams over a smart server. (Robert Collins)

* ``RemoteBzrDir._get_tree_branch`` no longer triggers ``_ensure_real``,
  removing one round trip on many network operations. (Robert Collins)

* RemoteTransport's ``recommended_page_size`` method now returns 64k, like
  SFTPTransport and HttpTransportBase.  (Andrew Bennetts)

* Repository has a new method ``has_revisions`` which signals the presence
  of many revisions by returning a set of the revisions listed which are
  present. This can be done by index queries without reading data for parent
  revision names etc. (Robert Collins)


bzr 1.1
#######

:Released: 2008-01-15

(no changes from 1.1rc1)

bzr 1.1rc1
##########

:Released: 2008-01-05

Changes
*******

* Dotted revision numbers have been revised. Instead of growing longer with
  nested branches the branch number just increases. (eg instead of 1.1.1.1.1
  we now report 1.2.1.) This helps scale long lived branches which have many
  feature branches merged between them. (John Arbash Meinel)

* The syntax ``bzr diff branch1 branch2`` is no longer supported.
  Use ``bzr diff branch1 --new branch2`` instead. This change has
  been made to remove the ambiguity where ``branch2`` is in fact a
  specific file to diff within ``branch1``.

Features
********

* New option to use custom template-based formats in  ``bzr version-info``.
  (Lukáš Lalinský)

* diff '--using' allows an external diff tool to be used for files.
  (Aaron Bentley)

* New "lca" merge-type for fast everyday merging that also supports
  criss-cross merges.  (Aaron Bentley)

Improvements
************

* ``annotate`` now doesn't require a working tree. (Lukáš Lalinský,
  #90049)

* ``branch`` and ``checkout`` can now use files from a working tree to
  to speed up the process.  For checkout, this requires the new
  --files-from flag.  (Aaron Bentley)

* ``bzr diff`` now sorts files in alphabetical order.  (Aaron Bentley)

* ``bzr diff`` now works on branches without working trees. Tree-less
  branches can also be compared to each other and to working trees using
  the new diff options ``--old`` and ``--new``. Diffing between branches,
  with or without trees, now supports specific file filtering as well.
  (Ian Clatworthy, #6700)

* ``bzr pack`` now orders revision texts in topological order, with newest
  at the start of the file, promoting linear reads for ``bzr log`` and the
  like. This partially fixes #154129. (Robert Collins)

* Merge directives now fetch prerequisites from the target branch if
  needed.  (Aaron Bentley)

* pycurl now handles digest authentication.
  (Vincent Ladeuil)

* ``reconfigure`` can now convert from repositories.  (Aaron Bentley)

* ``-l`` is now a short form for ``--limit`` in ``log``.  (Matt Nordhoff)

* ``merge`` now warns when merge directives cause cherrypicks.
  (Aaron Bentley)

* ``split`` now supported, to enable splitting large trees into smaller
  pieces.  (Aaron Bentley)

Bugfixes
********

* Avoid AttributeError when unlocking a pack repository when an error occurs.
  (Martin Pool, #180208)

* Better handle short reads when processing multiple range requests.
  (Vincent Ladeuil, #179368)

* build_tree acceleration uses the correct path when a file has been moved.
  (Aaron Bentley)

* ``commit`` now succeeds when a checkout and its master branch share a
  repository.  (Aaron Bentley, #177592)

* Fixed error reporting of unsupported timezone format in
  ``log --timezone``. (Lukáš Lalinský, #178722)

* Fixed Unicode encoding error in ``ignored`` when the output is
  redirected to a pipe. (Lukáš Lalinský)

* Fix traceback when sending large response bodies over the smart protocol
  on Windows. (Andrew Bennetts, #115781)

* Fix ``urlutils.relative_url`` for the case of two ``file:///`` URLs
  pointed to different logical drives on Windows.
  (Alexander Belchenko, #90847)

* HTTP test servers are now compatible with the http protocol version 1.1.
  (Vincent Ladeuil, #175524)

* _KnitParentsProvider.get_parent_map now handles requests for ghosts
  correctly, instead of erroring or attributing incorrect parents to ghosts.
  (Aaron Bentley)

* ``merge --weave --uncommitted`` now works.  (Aaron Bentley)

* pycurl authentication handling was broken and incomplete. Fix handling of
  user:pass embedded in the urls.
  (Vincent Ladeuil, #177643)

* Files inside non-directories are now handled like other conflict types.
  (Aaron Bentley, #177390)

* ``reconfigure`` is able to convert trees into lightweight checkouts.
  (Aaron Bentley)

* Reduce lockdir timeout to 0 when running ``bzr serve``.  (Andrew Bennetts,
  #148087)

* Test that the old ``version_info_format`` functions still work, even
  though they are deprecated. (John Arbash Meinel, ShenMaq, #177872)

* Transform failures no longer cause ImmortalLimbo errors (Aaron Bentley,
  #137681)

* ``uncommit`` works even when the commit messages of revisions to be
  removed use characters not supported in the terminal encoding.
  (Aaron Bentley)

* When dumb http servers return whole files instead of the requested ranges,
  read the remaining bytes by chunks to avoid overflowing network buffers.
  (Vincent Ladeuil, #175886)

Documentation
*************

* Minor tweaks made to the bug tracker integration documentation.
  (Ian Clatworthy)

* Reference material has now be moved out of the User Guide and added
  to the User Reference. The User Reference has gained 4 sections as
  a result: Authenication Settings, Configuration Settings, Conflicts
  and Hooks. All help topics are now dumped into text format in the
  doc/en/user-reference directory for those who like browsing that
  information in their editor. (Ian Clatworthy)

* *Using Bazaar with Launchpad* tutorial added. (Ian Clatworthy)

Internals
*********

* find_* methods available for BzrDirs, Branches and WorkingTrees.
  (Aaron Bentley)

* Help topics can now be loaded from files.
  (Ian Clatworthy, Alexander Belchenko)

* get_parent_map now always provides tuples as its output.  (Aaron Bentley)

* Parent Providers should now implement ``get_parent_map`` returning a
  dictionary instead of ``get_parents`` returning a list.
  ``Graph.get_parents`` is now deprecated. (John Arbash Meinel,
  Robert Collins)

* Patience Diff now supports arbitrary python objects, as long as they
  support ``hash()``. (John Arbash Meinel)

* Reduce selftest overhead to establish test names by memoization.
  (Vincent Ladeuil)

API Breaks
**********

Testing
*******

* Modules can now customise their tests by defining a ``load_tests``
  attribute. ``pydoc bzrlib.tests.TestUtil.TestLoader.loadTestsFromModule``
  for the documentation on this attribute. (Robert Collins)

* New helper function ``bzrlib.tests.condition_id_re`` which helps
  filter tests based on a regular expression search on the tests id.
  (Robert Collins)

* New helper function ``bzrlib.tests.condition_isinstance`` which helps
  filter tests based on class. (Robert Collins)

* New helper function ``bzrlib.tests.exclude_suite_by_condition`` which
  generalises the ``exclude_suite_by_re`` function. (Robert Collins)

* New helper function ``bzrlib.tests.filter_suite_by_condition`` which
  generalises the ``filter_suite_by_re`` function. (Robert Collins)

* New helper method ``bzrlib.tests.exclude_tests_by_re`` which gives a new
  TestSuite that does not contain tests from the input that matched a
  regular expression. (Robert Collins)

* New helper method ``bzrlib.tests.randomize_suite`` which returns a
  randomized copy of the input suite. (Robert Collins)

* New helper method ``bzrlib.tests.split_suite_by_re`` which splits a test
  suite into two according to a regular expression. (Robert Collins)

* Parametrize all http tests for the transport implementations, the http
  protocol versions (1.0 and 1.1) and the authentication schemes.
  (Vincent Ladeuil)

* The ``exclude_pattern`` and ``random_order`` parameters to the function
  ``bzrlib.tests.filter_suite_by_re`` have been deprecated. (Robert Collins)

* The method ``bzrlib.tests.sort_suite_by_re`` has been deprecated. It is
  replaced by the new helper methods added in this release. (Robert Collins)


bzr 1.0
#######

:Released: 2007-12-14

Documentation
*************

* More improvements and fixes to the User Guide.  (Ian Clatworthy)

* Add information on cherrypicking/rebasing to the User Guide.
  (Ian Clatworthy)

* Improve bug tracker integration documentation. (Ian Clatworthy)

* Minor edits to ``Bazaar in five minutes`` from David Roberts and
  to the rebasing section of the User Guide from Aaron Bentley.
  (Ian Clatworthy)


bzr 1.0rc3
##########

:Released: 2007-12-11

Changes
*******

* If a traceback occurs, users are now asked to report the bug
  through Launchpad (https://bugs.launchpad.net/bzr/), rather than
  by mail to the mailing list.
  (Martin Pool)

Bugfixes
********

* Fix Makefile rules for doc generation. (Ian Clatworthy, #175207)

* Give more feedback during long http downloads by making readv deliver data
  as it arrives for urllib, and issue more requests for pycurl. High latency
  networks are better handled by urllib, the pycurl implementation give more
  feedback but also incur more latency.
  (Vincent Ladeuil, #173010)

* Implement _make_parents_provider on RemoteRepository, allowing generating
  bundles against branches on a smart server.  (Andrew Bennetts, #147836)

Documentation
*************

* Improved user guide.  (Ian Clatworthy)

* The single-page quick reference guide is now available as a PDF.
  (Ian Clatworthy)

Internals
*********

* readv urllib http implementation is now a real iterator above the
  underlying socket and deliver data as soon as it arrives. 'get' still
  wraps its output in a StringIO.
  (Vincent Ladeuil)


bzr 1.0rc2
##########

:Released: 2007-12-07

Improvements
************

* Added a --coverage option to selftest. (Andrew Bennetts)

* Annotate merge (merge-type=weave) now supports cherrypicking.
  (Aaron Bentley)

* ``bzr commit`` now doesn't print the revision number twice. (Matt
  Nordhoff, #172612)

* New configuration option ``bugtracker_<tracker_abbrevation>_url`` to
  define locations of bug trackers that are not directly supported by
  bzr or a plugin. The URL will be treated as a template and ``{id}``
  placeholders will be replaced by specific bug IDs.  (Lukáš Lalinský)

* Support logging single merge revisions with short and line log formatters.
  (Kent Gibson)

* User Guide enhanced with suggested readability improvements from
  Matt Revell and corrections from John Arbash Meinel. (Ian Clatworthy)

* Quick Start Guide renamed to Quick Start Card, moved down in
  the catalog, provided in pdf and png format and updated to refer
  to ``send`` instead of ``bundle``. (Ian Clatworthy, #165080)

* ``switch`` can now be used on heavyweight checkouts as well as
  lightweight ones. After switching a heavyweight checkout, the
  local branch is a mirror/cache of the new bound branch and
  uncommitted changes in the working tree are merged. As a safety
  check, if there are local commits in a checkout which have not
  been committed to the previously bound branch, then ``switch``
  fails unless the ``--force`` option is given. This option is
  now also required if the branch a lightweight checkout is pointing
  to has been moved. (Ian Clatworthy)

Internals
*********

* New -Dhttp debug option reports http connections, requests and responses.
  (Vincent Ladeuil)

* New -Dmerge debug option, which emits merge plans for merge-type=weave.

Bugfixes
********

* Better error message when running ``bzr cat`` on a non-existant branch.
  (Lukáš Lalinský, #133782)

* Catch OSError 17 (file exists) in final phase of tree transform and show
  filename to user.
  (Alexander Belchenko, #111758)

* Catch ShortReadvErrors while using pycurl. Also make readv more robust by
  allowing multiple GET requests to be issued if too many ranges are
  required.
  (Vincent Ladeuil, #172701)

* Check for missing basis texts when fetching from packs to packs.
  (John Arbash Meinel, #165290)

* Fall back to showing e-mail in ``log --short/--line`` if the
  committer/author has only e-mail. (Lukáš Lalinský, #157026)

API Breaks
**********

* Deprecate not passing a ``location`` argument to commit reporters'
  ``started`` methods. (Matt Nordhoff)


bzr 1.0rc1
##########

:Released: 2007-11-30

Notes When Upgrading
********************

* The default repository format is now ``pack-0.92``.  This
  default is used when creating new repositories with ``init`` and
  ``init-repo``, and when branching over bzr+ssh or bzr+hpss.
  (See https://bugs.launchpad.net/bugs/164626)

  This format can be read and written by Bazaar 0.92 and later, and
  data can be transferred to and from older formats.

  To upgrade, please reconcile your repository (``bzr reconcile``), and then
  upgrade (``bzr upgrade``).

  ``pack-0.92`` offers substantially better scaling and performance than the
  previous knits format. Some operations are slower where the code already
  had bad scaling characteristics under knits, the pack format makes such
  operations more visible as part of being more scalable overall. We will
  correct such operations over the coming releases and encourage the filing
  of bugs on any operation which you observe to be slower in a packs
  repository. One particular case that we do not intend to fix is pulling
  data from a pack repository into a knit repository over a high latency
  link;  downgrading such data requires reinsertion of the file texts, and
  this is a classic space/time tradeoff. The current implementation is
  conservative on memory usage because we need to support converting data
  from any tree without problems.
  (Robert Collins, Martin Pool, #164476)

Changes
*******

* Disable detection of plink.exe as possible ssh vendor. Plink vendor
  still available if user selects it explicitly with BZR_SSH environment
  variable. (Alexander Belchenko, workaround for bug #107593)

* The pack format is now accessible as "pack-0.92", or "pack-0.92-subtree"
  to enable the subtree functions (for example, for bzr-svn).
  (Martin Pool)

Features
********

* New ``authentication.conf`` file holding the password or other credentials
  for remote servers. This can be used for ssh, sftp, smtp and other
  supported transports.
  (Vincent Ladeuil)

* New rich-root and rich-root-pack formats, recording the same data about
  tree roots that's recorded for all other directories.
  (Aaron Bentley, #164639)

* ``pack-0.92`` repositories can now be reconciled.
  (Robert Collins, #154173)

* ``switch`` command added for changing the branch a lightweight checkout
  is associated with and updating the tree to reflect the latest content
  accordingly. This command was previously part of the BzrTools plug-in.
  (Ian Clatworthy, Aaron Bentley, David Allouche)

* ``reconfigure`` command can now convert branches, trees, or checkouts to
  lightweight checkouts.  (Aaron Bentley)

Performance
***********

* Commit updates the state of the working tree via a delta rather than
  supplying entirely new basis trees. For commit of a single specified file
  this reduces the wall clock time for commit by roughly a 30%.
  (Robert Collins, Martin Pool)

* Commit with many automatically found deleted paths no longer performs
  linear scanning for the children of those paths during inventory
  iteration. This should fix commit performance blowing out when many such
  paths occur during commit. (Robert Collins, #156491)

* Fetch with pack repositories will no longer read the entire history graph.
  (Robert Collins, #88319)

* Revert takes out an appropriate lock when reverting to a basis tree, and
  does not read the basis inventory twice. (Robert Collins)

* Diff does not require an inventory to be generated on dirstate trees.
  (Aaron Bentley, #149254)

* New annotate merge (--merge-type=weave) implementation is fast on
  versionedfiles withough cached annotations, e.g. pack-0.92.
  (Aaron Bentley)

Improvements
************

* ``bzr merge`` now warns when it encounters a criss-cross merge.
  (Aaron Bentley)

* ``bzr send`` now doesn't require the target e-mail address to be
  specified on the command line if an interactive e-mail client is used.
  (Lukáš Lalinský)

* ``bzr tags`` now prints the revision number for each tag, instead of
  the revision id, unless --show-ids is passed. In addition, tags can be
  sorted chronologically instead of lexicographically with --sort=time.
  (Adeodato Simó, #120231)

* Windows standalone version of bzr is able to load system-wide plugins from
  "plugins" subdirectory in installation directory. In addition standalone
  installer write to the registry (HKLM\SOFTWARE\Bazaar) useful info
  about paths and bzr version. (Alexander Belchenko, #129298)

Documentation
*************

Bug Fixes
*********

* A progress bar has been added for knitpack -> knitpack fetching.
  (Robert Collins, #157789, #159147)

* Branching from a branch via smart server now preserves the repository
  format. (Andrew Bennetts,  #164626)

* ``commit`` is now able to invoke an external editor in a non-ascii
  directory. (Daniel Watkins, #84043)

* Catch connection errors for ftp.
  (Vincent Ladeuil, #164567)

* ``check`` no longer reports spurious unreferenced text versions.
  (Robert Collins, John A Meinel, #162931, #165071)

* Conflicts are now resolved recursively by ``revert``.
  (Aaron Bentley, #102739)

* Detect invalid transport reuse attempts by catching invalid URLs.
  (Vincent Ladeuil, #161819)

* Deleting a file without removing it shows a correct diff, not a traceback.
  (Aaron Bentley)

* Do no use timeout in HttpServer anymore.
  (Vincent Ladeuil, #158972).

* Don't catch the exceptions related to the http pipeline status before
  retrying an http request or some programming errors may be masked.
  (Vincent Ladeuil, #160012)

* Fix ``bzr rm`` to not delete modified and ignored files.
  (Lukáš Lalinský, #172598)

* Fix exception when revisionspec contains merge revisons but log
  formatter doesn't support merge revisions. (Kent Gibson, #148908)

* Fix exception when ScopeReplacer is assigned to before any members have
  been retrieved.  (Aaron Bentley)

* Fix multiple connections during checkout --lightweight.
  (Vincent Ladeuil, #159150)

* Fix possible error in insert_data_stream when copying between
  pack repositories over bzr+ssh or bzr+http.
  KnitVersionedFile.get_data_stream now makes sure that requested
  compression parents are sent before any delta hunks that depend
  on them.
  (Martin Pool, #164637)

* Fix typo in limiting offsets coalescing for http, leading to
  whole files being downloaded instead of parts.
  (Vincent Ladeuil, #165061)

* FTP server errors don't error in the error handling code.
  (Robert Collins, #161240)

* Give a clearer message when a pull fails because the source needs
  to be reconciled.
  (Martin Pool, #164443)

* It is clearer when a plugin cannot be loaded because of its name, and a
  suggestion for an acceptable name is given. (Daniel Watkins, #103023)

* Leave port as None in transport objects if user doesn't
  specify a port in urls.
  (vincent Ladeuil, #150860)

* Make sure Repository.fetch(self) is properly a no-op for all
  Repository implementations. (John Arbash Meinel, #158333)

* Mark .bzr directories as "hidden" on Windows.
  (Alexander Belchenko, #71147)

* ``merge --uncommitted`` can now operate on a single file.
  (Aaron Bentley, Lukáš Lalinský, #136890)

* Obsolete packs are now cleaned up by pack and autopack operations.
  (Robert Collins, #153789)

* Operations pulling data from a smart server where the underlying
  repositories are not both annotated/both unannotated will now work.
  (Robert Collins, #165304).

* Reconcile now shows progress bars. (Robert Collins, #159351)

* ``RemoteBranch`` was not initializing ``self._revision_id_to_revno_map``
  properly. (John Arbash Meinel, #162486)

* Removing an already-removed file reports the file does not exist. (Daniel
  Watkins, #152811)

* Rename on Windows is able to change filename case.
  (Alexander Belchenko, #77740)

* Return error instead of a traceback for ``bzr log -r0``.
  (Kent Gibson, #133751)

* Return error instead of a traceback when bzr is unable to create
  symlink on some platforms (e.g. on Windows).
  (Alexander Belchenko, workaround for #81689)

* Revert doesn't crash when restoring a single file from a deleted
  directory. (Aaron Bentley)

* Stderr output via logging mechanism now goes through encoded wrapper
  and no more uses utf-8, but terminal encoding instead. So all unicode
  strings now should be readable in non-utf-8 terminal.
  (Alexander Belchenko, #54173)

* The error message when ``move --after`` should be used makes how to do so
  clearer. (Daniel Watkins, #85237)

* Unicode-safe output from ``bzr info``. The output will be encoded
  using the terminal encoding and unrepresentable characters will be
  replaced by '?'. (Lukáš Lalinský, #151844)

* Working trees are no longer created when pushing into a local no-trees
  repo. (Daniel Watkins, #50582)

* Upgrade util/configobj to version 4.4.0.
  (Vincent Ladeuil, #151208).

* Wrap medusa ftp test server as an FTPServer feature.
  (Vincent Ladeuil, #157752)

API Breaks
**********

* ``osutils.backup_file`` is deprecated. Actually it's not used in bzrlib
  during very long time. (Alexander Belchenko)

* The return value of
  ``VersionedFile.iter_lines_added_or_present_in_versions`` has been
  changed. Previously it was an iterator of lines, now it is an iterator of
  (line, version_id) tuples. This change has been made to aid reconcile and
  fetch operations. (Robert Collins)

* ``bzrlib.repository.get_versioned_file_checker`` is now private.
  (Robert Collins)

* The Repository format registry default has been removed; it was previously
  obsoleted by the bzrdir format default, which implies a default repository
  format.
  (Martin Pool)

Internals
*********

* Added ``ContainerSerialiser`` and ``ContainerPushParser`` to
  ``bzrlib.pack``.  These classes provide more convenient APIs for generating
  and parsing containers from streams rather than from files.  (Andrew
  Bennetts)

* New module ``lru_cache`` providing a cache for use by tasks that need
  semi-random access to large amounts of data. (John A Meinel)

* InventoryEntry.diff is now deprecated.  Please use diff.DiffTree instead.


bzr 0.92
########

:Released: 2007-11-05

Changes
*******

  * New uninstaller on Win32.  (Alexander Belchenko)


bzr 0.92rc1
###########

:Released: 2007-10-29

Changes
*******

* ``bzr`` now returns exit code 4 if an internal error occurred, and
  3 if a normal error occurred.  (Martin Pool)

* ``pull``, ``merge`` and ``push`` will no longer silently correct some
  repository index errors that occured as a result of the Weave disk format.
  Instead the ``reconcile`` command needs to be run to correct those
  problems if they exist (and it has been able to fix most such problems
  since bzr 0.8). Some new problems have been identified during this release
  and you should run ``bzr check`` once on every repository to see if you
  need to reconcile. If you cannot ``pull`` or ``merge`` from a remote
  repository due to mismatched parent errors - a symptom of index errors -
  you should simply take a full copy of that remote repository to a clean
  directory outside any local repositories, then run reconcile on it, and
  finally pull from it locally. (And naturally email the repositories owner
  to ask them to upgrade and run reconcile).
  (Robert Collins)

Features
********

* New ``knitpack-experimental`` repository format. This is interoperable with
  the ``dirstate-tags`` format but uses a smarter storage design that greatly
  speeds up many operations, both local and remote. This new format can be
  used as an option to the ``init``, ``init-repository`` and ``upgrade``
  commands. (Robert Collins)

* For users of bzr-svn (and those testing the prototype subtree support) that
  wish to try packs, a new ``knitpack-subtree-experimental`` format has also
  been added. This is interoperable with the ``dirstate-subtrees`` format.
  (Robert Collins)

* New ``reconfigure`` command. (Aaron Bentley)

* New ``revert --forget-merges`` command, which removes the record of a pending
  merge without affecting the working tree contents.  (Martin Pool)

* New ``bzr_remote_path`` configuration variable allows finer control of
  remote bzr locations than BZR_REMOTE_PATH environment variable.
  (Aaron Bentley)

* New ``launchpad-login`` command to tell Bazaar your Launchpad
  user ID.  This can then be used by other functions of the
  Launchpad plugin. (James Henstridge)

Performance
***********

* Commit in quiet mode is now slightly faster as the information to
  output is no longer calculated. (Ian Clatworthy)

* Commit no longer checks for new text keys during insertion when the
  revision id was deterministically unique. (Robert Collins)

* Committing a change which is not a merge and does not change the number of
  files in the tree is faster by utilising the data about whether files are
  changed to determine if the tree is unchanged rather than recalculating
  it at the end of the commit process. (Robert Collins)

* Inventory serialisation no longer double-sha's the content.
  (Robert Collins)

* Knit text reconstruction now avoids making copies of the lines list for
  interim texts when building a single text. The new ``apply_delta`` method
  on ``KnitContent`` aids this by allowing modification of the revision id
  such objects represent. (Robert Collins)

* Pack indices are now partially parsed for specific key lookup using a
  bisection approach. (Robert Collins)

* Partial commits are now approximately 40% faster by walking over the
  unselected current tree more efficiently. (Robert Collins)

* XML inventory serialisation takes 20% less time while being stricter about
  the contents. (Robert Collins)

* Graph ``heads()`` queries have been fixed to no longer access all history
  unnecessarily. (Robert Collins)

Improvements
************

* ``bzr+https://`` smart server across https now supported.
  (John Ferlito, Martin Pool, #128456)

* Mutt is now a supported mail client; set ``mail_client=mutt`` in your
  bazaar.conf and ``send`` will use mutt. (Keir Mierle)

* New option ``-c``/``--change`` for ``merge`` command for cherrypicking
  changes from one revision. (Alexander Belchenko, #141368)

* Show encodings, locale and list of plugins in the traceback message.
  (Martin Pool, #63894)

* Experimental directory formats can now be marked with
  ``experimental = True`` during registration. (Ian Clatworthy)

Documentation
*************

* New *Bazaar in Five Minutes* guide.  (Matthew Revell)

* The hooks reference documentation is now converted to html as expected.
  (Ian Clatworthy)

Bug Fixes
*********

* Connection error reporting for the smart server has been fixed to
  display a user friendly message instead of a traceback.
  (Ian Clatworthy, #115601)

* Make sure to use ``O_BINARY`` when opening files to check their
  sha1sum. (Alexander Belchenko, John Arbash Meinel, #153493)

* Fix a problem with Win32 handling of the executable bit.
  (John Arbash Meinel, #149113)

* ``bzr+ssh://`` and ``sftp://`` URLs that do not specify ports explicitly
  no longer assume that means port 22.  This allows people using OpenSSH to
  override the default port in their ``~/.ssh/config`` if they wish.  This
  fixes a bug introduced in bzr 0.91.  (Andrew Bennetts, #146715)

* Commands reporting exceptions can now be profiled and still have their
  data correctly dumped to a file. For example, a ``bzr commit`` with
  no changes still reports the operation as pointless but doing so no
  longer throws away the profiling data if this command is run with
  ``--lsprof-file callgrind.out.ci`` say. (Ian Clatworthy)

* Fallback to ftp when paramiko is not installed and sftp can't be used for
  ``tests/commands`` so that the test suite is still usable without
  paramiko.
  (Vincent Ladeuil, #59150)

* Fix commit ordering in corner case. (Aaron Bentley, #94975)

* Fix long standing bug in partial commit when there are renames
  left in tree. (Robert Collins, #140419)

* Fix selftest semi-random noise during http related tests.
  (Vincent Ladeuil, #140614)

* Fix typo in ftp.py making the reconnection fail on temporary errors.
  (Vincent Ladeuil, #154259)

* Fix failing test by comparing real paths to cover the case where the TMPDIR
  contains a symbolic link.
  (Vincent Ladeuil, #141382).

* Fix log against smart server branches that don't support tags.
  (James Westby, #140615)

* Fix pycurl http implementation by defining error codes from
  pycurl instead of relying on an old curl definition.
  (Vincent Ladeuil, #147530)

* Fix 'unprintable error' message when displaying BzrCheckError and
  some other exceptions on Python 2.5.
  (Martin Pool, #144633)

* Fix ``Inventory.copy()`` and add test for it. (Jelmer Vernooij)

* Handles default value for ListOption in cmd_commit.
  (Vincent Ladeuil, #140432)

* HttpServer and FtpServer need to be closed properly or a listening socket
  will remain opened.
  (Vincent Ladeuil, #140055)

* Monitor the .bzr directory created in the top level test
  directory to detect leaking tests.
  (Vincent Ladeuil, #147986)

* The basename, not the full path, is now used when checking whether
  the profiling dump file begins with ``callgrind.out`` or not. This
  fixes a bug reported by Aaron Bentley on IRC. (Ian Clatworthy)

* Trivial fix for invoking command ``reconfigure`` without arguments.
  (Rob Weir, #141629)

* ``WorkingTree.rename_one`` will now raise an error if normalisation of the
  new path causes bzr to be unable to access the file. (Robert Collins)

* Correctly detect a NoSuchFile when using a filezilla server. (Gary van der
  Merwe)

API Breaks
**********

* ``bzrlib.index.GraphIndex`` now requires a size parameter to the
  constructor, for enabling bisection searches. (Robert Collins)

* ``CommitBuilder.record_entry_contents`` now requires the root entry of a
  tree be supplied to it, previously failing to do so would trigger a
  deprecation warning. (Robert Collins)

* ``KnitVersionedFile.add*`` will no longer cache added records even when
  enable_cache() has been called - the caching feature is now exclusively for
  reading existing data. (Robert Collins)

* ``ReadOnlyLockError`` is deprecated; ``LockFailed`` is usually more
  appropriate.  (Martin Pool)

* Removed ``bzrlib.transport.TransportLogger`` - please see the new
  ``trace+`` transport instead. (Robert Collins)

* Removed previously deprecated varargs interface to ``TestCase.run_bzr`` and
  deprecated methods ``TestCase.capture`` and ``TestCase.run_bzr_captured``.
  (Martin Pool)

* Removed previous deprecated ``basis_knit`` parameter to the
  ``KnitVersionedFile`` constructor. (Robert Collins)

* Special purpose method ``TestCase.run_bzr_decode`` is moved to the test_non_ascii
  class that needs it.
  (Martin Pool)

* The class ``bzrlib.repofmt.knitrepo.KnitRepository3`` has been folded into
  ``KnitRepository`` by parameters to the constructor. (Robert Collins)

* The ``VersionedFile`` interface now allows content checks to be bypassed
  by supplying check_content=False.  This saves nearly 30% of the minimum
  cost to store a version of a file. (Robert Collins)

* Tree's with bad state such as files with no length or sha will no longer
  be silently accepted by the repository XML serialiser. To serialise
  inventories without such data, pass working=True to write_inventory.
  (Robert Collins)

* ``VersionedFile.fix_parents`` has been removed as a harmful API.
  ``VersionedFile.join`` will no longer accept different parents on either
  side of a join - it will either ignore them, or error, depending on the
  implementation. See notes when upgrading for more information.
  (Robert Collins)

Internals
*********

* ``bzrlib.transport.Transport.put_file`` now returns the number of bytes
  put by the method call, to allow avoiding stat-after-write or
  housekeeping in callers. (Robert Collins)

* ``bzrlib.xml_serializer.Serializer`` is now responsible for checking that
  mandatory attributes are present on serialisation and deserialisation.
  This fixes some holes in API usage and allows better separation between
  physical storage and object serialisation. (Robert Collins)

* New class ``bzrlib.errors.InternalBzrError`` which is just a convenient
  shorthand for deriving from BzrError and setting internal_error = True.
  (Robert Collins)

* New method ``bzrlib.mutabletree.update_to_one_parent_via_delta`` for
  moving the state of a parent tree to a new version via a delta rather than
  a complete replacement tree. (Robert Collins)

* New method ``bzrlib.osutils.minimum_path_selection`` useful for removing
  duplication from user input, when a user mentions both a path and an item
  contained within that path. (Robert Collins)

* New method ``bzrlib.repository.Repository.is_write_locked`` useful for
  determining if a repository is write locked. (Robert Collins)

* New method on ``bzrlib.tree.Tree`` ``path_content_summary`` provides a
  tuple containing the key information about a path for commit processing
  to complete. (Robert Collins)

* New method on xml serialisers, write_inventory_to_lines, which matches the
  API used by knits for adding content. (Robert Collins)

* New module ``bzrlib.bisect_multi`` with generic multiple-bisection-at-once
  logic, currently only available for byte-based lookup
  (``bisect_multi_bytes``). (Robert Collins)

* New helper ``bzrlib.tuned_gzip.bytes_to_gzip`` which takes a byte string
  and returns a gzipped version of the same. This is used to avoid a bunch
  of api friction during adding of knit hunks. (Robert Collins)

* New parameter on ``bzrlib.transport.Transport.readv``
  ``adjust_for_latency`` which changes readv from returning strictly the
  requested data to inserted return larger ranges and in forward read order
  to reduce the effect of network latency. (Robert Collins)

* New parameter yield_parents on ``Inventory.iter_entries_by_dir`` which
  causes the parents of a selected id to be returned recursively, so all the
  paths from the root down to each element of selected_file_ids are
  returned. (Robert Collins)

* Knit joining has been enhanced to support plain to annotated conversion
  and annotated to plain conversion. (Ian Clatworthy)

* The CommitBuilder method ``record_entry_contents`` now returns summary
  information about the effect of the commit on the repository. This tuple
  contains an inventory delta item if the entry changed from the basis, and a
  boolean indicating whether a new file graph node was recorded.
  (Robert Collins)

* The python path used in the Makefile can now be overridden.
  (Andrew Bennetts, Ian Clatworthy)

Testing
*******

* New transport implementation ``trace+`` which is useful for testing,
  logging activity taken to its _activity attribute. (Robert Collins)

* When running bzr commands within the test suite, internal exceptions are
  not caught and reported in the usual way, but rather allowed to propagate
  up and be visible to the test suite.  A new API ``run_bzr_catch_user_errors``
  makes this behavior available to other users.
  (Martin Pool)

* New method ``TestCase.call_catch_warnings`` for testing methods that
  raises a Python warning.  (Martin Pool)


bzr 0.91
########

:Released: 2007-09-26

Bug Fixes
*********

* Print a warning instead of aborting the ``python setup.py install``
  process if building of a C extension is not possible.
  (Lukáš Lalinský, Alexander Belchenko)

* Fix commit ordering in corner case (Aaron Bentley, #94975)

* Fix ''bzr info bzr://host/'' and other operations on ''bzr://' URLs with
  an implicit port.  We were incorrectly raising PathNotChild due to
  inconsistent treatment of the ''_port'' attribute on the Transport object.
  (Andrew Bennetts, #133965)

* Make RemoteRepository.sprout cope gracefully with servers that don't
  support the ``Repository.tarball`` request.
  (Andrew Bennetts)


bzr 0.91rc2
###########

:Released: 2007-09-11

* Replaced incorrect tarball for previous release; a debug statement was left
  in bzrlib/remote.py.


bzr 0.91rc1
###########

:Released: 2007-09-11

Changes
*******

* The default branch and repository format has changed to
  ``dirstate-tags``, so tag commands are active by default.
  This format is compatible with Bazaar 0.15 and later.
  This incidentally fixes bug #126141.
  (Martin Pool)

* ``--quiet`` or ``-q`` is no longer a global option. If present, it
  must now appear after the command name. Scripts doing things like
  ``bzr -q missing`` need to be rewritten as ``bzr missing -q``.
  (Ian Clatworthy)

Features
********

* New option ``--author`` in ``bzr commit`` to specify the author of the
  change, if it's different from the committer. ``bzr log`` and
  ``bzr annotate`` display the author instead of the committer.
  (Lukáš Lalinský)

* In addition to global options and command specific options, a set of
  standard options are now supported. Standard options are legal for
  all commands. The initial set of standard options are:

  * ``--help`` or ``-h`` - display help message
  * ``--verbose`` or ``-v`` - display additional information
  * ``--quiet``  or ``-q`` - only output warnings and errors.

  Unlike global options, standard options can be used in aliases and
  may have command-specific help. (Ian Clatworthy)

* Verbosity level processing has now been unified. If ``--verbose``
  or ``-v`` is specified on the command line multiple times, the
  verbosity level is made positive the first time then increased.
  If ``--quiet`` or ``-q`` is specified on the command line
  multiple times, the verbosity level is made negative the first
  time then decreased. To get the default verbosity level of zero,
  either specify none of the above , ``--no-verbose`` or ``--no-quiet``.
  Note that most commands currently ignore the magnitude of the
  verbosity level but do respect *quiet vs normal vs verbose* when
  generating output. (Ian Clatworthy)

* ``Branch.hooks`` now supports ``pre_commit`` hook. The hook's signature
  is documented in BranchHooks constructor. (Nam T. Nguyen, #102747)

* New ``Repository.stream_knit_data_for_revisions`` request added to the
  network protocol for greatly reduced roundtrips when retrieving a set of
  revisions. (Andrew Bennetts)

Bug Fixes
*********

* ``bzr plugins`` now lists the version number for each plugin in square
  brackets after the path. (Robert Collins, #125421)

* Pushing, pulling and branching branches with subtree references was not
  copying the subtree weave, preventing the file graph from being accessed
  and causing errors in commits in clones. (Robert Collins)

* Suppress warning "integer argument expected, got float" from Paramiko,
  which sometimes caused false test failures.  (Martin Pool)

* Fix bug in bundle 4 that could cause attempts to write data to wrong
  versionedfile.  (Aaron Bentley)

* Diffs generated using "diff -p" no longer break the patch parser.
  (Aaron Bentley)

* get_transport treats an empty possible_transports list the same as a non-
  empty one.  (Aaron Bentley)

* patch verification for merge directives is reactivated, and works with
  CRLF and CR files.  (Aaron Bentley)

* Accept ..\ as a path in revision specifiers. This fixes for example
  "-r branch:..\other-branch" on Windows.  (Lukáš Lalinský)

* ``BZR_PLUGIN_PATH`` may now contain trailing slashes.
  (Blake Winton, #129299)

* man page no longer lists hidden options (#131667, Aaron Bentley)

* ``uncommit --help`` now explains the -r option adequately.  (Daniel
  Watkins, #106726)

* Error messages are now better formatted with parameters (such as
  filenames) quoted when necessary. This avoids confusion when directory
  names ending in a '.' at the end of messages were confused with a
  full stop that may or not have been there. (Daniel Watkins, #129791)

* Fix ``status FILE -r X..Y``. (Lukáš Lalinský)

* If a particular command is an alias, ``help`` will show the alias
  instead of claiming there is no help for said alias. (Daniel Watkins,
  #133548)

* TreeTransform-based operations, like pull, merge, revert, and branch,
  now roll back if they encounter an error.  (Aaron Bentley, #67699)

* ``bzr commit`` now exits cleanly if a character unsupported by the
  current encoding is used in the commit message.  (Daniel Watkins,
  #116143)

* bzr send uses default values for ranges when only half of an elipsis
  is specified ("-r..5" or "-r5..").  (#61685, Aaron Bentley)

* Avoid trouble when Windows ssh calls itself 'plink' but no plink
  binary is present.  (Martin Albisetti, #107155)

* ``bzr remove`` should remove clean subtrees.  Now it will remove (without
  needing ``--force``) subtrees that contain no files with text changes or
  modified files.  With ``--force`` it removes the subtree regardless of
  text changes or unknown files. Directories with renames in or out (but
  not changed otherwise) will now be removed without needing ``--force``.
  Unknown ignored files will be deleted without needing ``--force``.
  (Marius Kruger, #111665)

* When two plugins conflict, the source of both the losing and now the
  winning definition is shown.  (Konstantin Mikhaylov, #5454)

* When committing to a branch, the location being committed to is
  displayed.  (Daniel Watkins, #52479)

* ``bzr --version`` takes care about encoding of stdout, especially
  when output is redirected. (Alexander Belchenko, #131100)

* Prompt for an ftp password if none is provided.
  (Vincent Ladeuil, #137044)

* Reuse bound branch associated transport to avoid multiple
  connections.
  (Vincent Ladeuil, #128076, #131396)

* Overwrite conflicting tags by ``push`` and ``pull`` if the
  ``--overwrite`` option is specified.  (Lukáš Lalinský, #93947)

* In checkouts, tags are copied into the master branch when created,
  changed or deleted, and are copied into the checkout when it is
  updated.  (Martin Pool, #93856, #93860)

* Print a warning instead of aborting the ``python setup.py install``
  process if building of a C extension is not possible.
  (Lukáš Lalinský, Alexander Belchenko)

Improvements
************

* Add the option "--show-diff" to the commit command in order to display
  the diff during the commit log creation. (Goffredo Baroncelli)

* ``pull`` and ``merge`` are much faster at installing bundle format 4.
  (Aaron Bentley)

* ``pull -v`` no longer includes deltas, making it much faster.
  (Aaron Bentley)

* ``send`` now sends the directive as an attachment by default.
  (Aaron Bentley, Lukáš Lalinský, Alexander Belchenko)

* Documentation updates (Martin Albisetti)

* Help on debug flags is now included in ``help global-options``.
  (Daniel Watkins, #124853)

* Parameters passed on the command line are checked to ensure they are
  supported by the encoding in use. (Daniel Watkins)

* The compression used within the bzr repository has changed from zlib
  level 9 to the zlib default level. This improves commit performance with
  only a small increase in space used (and in some cases a reduction in
  space). (Robert Collins)

* Initial commit no longer SHAs files twice and now reuses the path
  rather than looking it up again, making it faster.
  (Ian Clatworthy)

* New option ``-c``/``--change`` for ``diff`` and ``status`` to show
  changes in one revision.  (Lukáš Lalinský)

* If versioned files match a given ignore pattern, a warning is now
  given. (Daniel Watkins, #48623)

* ``bzr status`` now has -S as a short name for --short and -V as a
  short name for --versioned. These have been added to assist users
  migrating from Subversion: ``bzr status -SV`` is now like
  ``svn status -q``.  (Daniel Watkins, #115990)

* Added C implementation of  ``PatienceSequenceMatcher``, which is about
  10x faster than the Python version. This speeds up commands that
  need file diffing, such as ``bzr commit`` or ``bzr diff``.
  (Lukáš Lalinský)

* HACKING has been extended with a large section on core developer tasks.
  (Ian Clatworthy)

* Add ``branches`` and ``standalone-trees`` as online help topics and
  include them as Concepts within the User Reference.
  (Paul Moore, Ian Clatworthy)

* ``check`` can detect versionedfile parent references that are
  inconsistent with revision and inventory info, and ``reconcile`` can fix
  them.  These faulty references were generated by 0.8-era releases,
  so repositories which were manipulated by old bzrs should be
  checked, and possibly reconciled ASAP.  (Aaron Bentley, Andrew Bennetts)

API Breaks
**********

* ``Branch.append_revision`` is removed altogether; please use
  ``Branch.set_last_revision_info`` instead.  (Martin Pool)

* CommitBuilder now advertises itself as requiring the root entry to be
  supplied. This only affects foreign repository implementations which reuse
  CommitBuilder directly and have changed record_entry_contents to require
  that the root not be supplied. This should be precisely zero plugins
  affected. (Robert Collins)

* The ``add_lines`` methods on ``VersionedFile`` implementations has changed
  its return value to include the sha1 and length of the inserted text. This
  allows the avoidance of double-sha1 calculations during commit.
  (Robert Collins)

* ``Transport.should_cache`` has been removed.  It was not called in the
  previous release.  (Martin Pool)

Testing
*******

* Tests may now raise TestNotApplicable to indicate they shouldn't be
  run in a particular scenario.  (Martin Pool)

* New function multiply_tests_from_modules to give a simpler interface
  to test parameterization.  (Martin Pool, Robert Collins)

* ``Transport.should_cache`` has been removed.  It was not called in the
  previous release.  (Martin Pool)

* NULL_REVISION is returned to indicate the null revision, not None.
  (Aaron Bentley)

* Use UTF-8 encoded StringIO for log tests to avoid failures on
  non-ASCII committer names.  (Lukáš Lalinský)

Internals
*********

* ``bzrlib.plugin.all_plugins`` has been deprecated in favour of
  ``bzrlib.plugin.plugins()`` which returns PlugIn objects that provide
  useful functionality for determining the path of a plugin, its tests, and
  its version information. (Robert Collins)

* Add the option user_encoding to the function 'show_diff_trees()'
  in order to move the user encoding at the UI level. (Goffredo Baroncelli)

* Add the function make_commit_message_template_encoded() and the function
  edit_commit_message_encoded() which handle encoded strings.
  This is done in order to mix the commit messages (which is a unicode
  string), and the diff which is a raw string. (Goffredo Baroncelli)

* CommitBuilder now defaults to using add_lines_with_ghosts, reducing
  overhead on non-weave repositories which don't require all parents to be
  present. (Robert Collins)

* Deprecated method ``find_previous_heads`` on
  ``bzrlib.inventory.InventoryEntry``. This has been superseded by the use
  of ``parent_candidates`` and a separate heads check via the repository
  API. (Robert Collins)

* New trace function ``mutter_callsite`` will print out a subset of the
  stack to the log, which can be useful for gathering debug details.
  (Robert Collins)

* ``bzrlib.pack.ContainerWriter`` now tracks how many records have been
  added via a public attribute records_written. (Robert Collins)

* New method ``bzrlib.transport.Transport.get_recommended_page_size``.
  This provides a hint to users of transports as to the reasonable
  minimum data to read. In principle this can take latency and
  bandwidth into account on a per-connection basis, but for now it
  just has hard coded values based on the url. (e.g. http:// has a large
  page size, file:// has a small one.) (Robert Collins)

* New method on ``bzrlib.transport.Transport`` ``open_write_stream`` allows
  incremental addition of data to a file without requiring that all the
  data be buffered in memory. (Robert Collins)

* New methods on ``bzrlib.knit.KnitVersionedFile``:
  ``get_data_stream(versions)``, ``insert_data_stream(stream)`` and
  ``get_format_signature()``.  These provide some infrastructure for
  efficiently streaming the knit data for a set of versions over the smart
  protocol.

* Knits with no annotation cache still produce correct annotations.
  (Aaron Bentley)

* Three new methods have been added to ``bzrlib.trace``:
  ``set_verbosity_level``, ``get_verbosity_level`` and ``is_verbose``.
  ``set_verbosity_level`` expects a numeric value: negative for quiet,
  zero for normal, positive for verbose. The size of the number can be
  used to determine just how quiet or verbose the application should be.
  The existing ``be_quiet`` and ``is_quiet`` routines have been
  integrated into this new scheme. (Ian Clatworthy)

* Options can now be delcared with a ``custom_callback`` parameter. If
  set, this routine is called after the option is processed. This feature
  is now used by the standard options ``verbose`` and ``quiet`` so that
  setting one implicitly resets the other. (Ian Clatworthy)

* Rather than declaring a new option from scratch in order to provide
  custom help, a centrally registered option can be decorated using the
  new ``bzrlib.Option.custom_help`` routine. In particular, this routine
  is useful when declaring better help for the ``verbose`` and ``quiet``
  standard options as the base definition of these is now more complex
  than before thanks to their use of a custom callback. (Ian Clatworthy)

* Tree._iter_changes(specific_file=[]) now iterates through no files,
  instead of iterating through all files.  None is used to iterate through
  all files.  (Aaron Bentley)

* WorkingTree.revert() now accepts None to revert all files.  The use of
  [] to revert all files is deprecated.  (Aaron Bentley)


bzr 0.90
########

:Released: 2007-08-28

Improvements
************

* Documentation is now organized into multiple directories with a level
  added for different languages or locales. Added the Mini Tutorial
  and Quick Start Summary (en) documents from the Wiki, improving the
  content and readability of the former. Formatted NEWS as Release Notes
  complete with a Table of Conents, one heading per release. Moved the
  Developer Guide into the main document catalog and provided a link
  from the developer document catalog back to the main one.
  (Ian Clatworthy, Sabin Iacob, Alexander Belchenko)


API Changes
***********

* The static convenience method ``BzrDir.create_repository``
  is deprecated.  Callers should instead create a ``BzrDir`` instance
  and call ``create_repository`` on that.  (Martin Pool)


bzr 0.90rc1
###########

:Released: 2007-08-14

Bugfixes
********

* ``bzr init`` should connect to the remote location one time only.  We
  have been connecting several times because we forget to pass around the
  Transport object. This modifies ``BzrDir.create_branch_convenience``,
  so that we can give it the Transport we already have.
  (John Arbash Meinel, Vincent Ladeuil, #111702)

* Get rid of sftp connection cache (get rid of the FTP one too).
  (Vincent Ladeuil, #43731)

* bzr branch {local|remote} remote don't try to create a working tree
  anymore.
  (Vincent Ladeuil, #112173)

* All identified multiple connections for a single bzr command have been
  fixed. See bzrlib/tests/commands directory.
  (Vincent Ladeuil)

* ``bzr rm`` now does not insist on ``--force`` to delete files that
  have been renamed but not otherwise modified.  (Marius Kruger,
  #111664)

* ``bzr selftest --bench`` no longer emits deprecation warnings
  (Lukáš Lalinský)

* ``bzr status`` now honours FILE parameters for conflict lists
  (Aaron Bentley, #127606)

* ``bzr checkout`` now honours -r when reconstituting a working tree.
  It also honours -r 0.  (Aaron Bentley, #127708)

* ``bzr add *`` no more fails on Windows if working tree contains
  non-ascii file names. (Kuno Meyer, #127361)

* allow ``easy_install bzr`` runs without fatal errors.
  (Alexander Belchenko, #125521)

* Graph._filter_candidate_lca does not raise KeyError if a candidate
  is eliminated just before it would normally be examined.  (Aaron Bentley)

* SMTP connection failures produce a nice message, not a traceback.
  (Aaron Bentley)

Improvements
************

* Don't show "dots" progress indicators when run non-interactively, such
  as from cron.  (Martin Pool)

* ``info`` now formats locations more nicely and lists "submit" and
  "public" branches (Aaron Bentley)

* New ``pack`` command that will trigger database compression within
  the repository (Robert Collins)

* Implement ``_KnitIndex._load_data`` in a pyrex extension. The pyrex
  version is approximately 2-3x faster at parsing a ``.kndx`` file.
  Which yields a measurable improvement for commands which have to
  read from the repository, such as a 1s => 0.75s improvement in
  ``bzr diff`` when there are changes to be shown.  (John Arbash Meinel)

* Merge is now faster.  Depending on the scenario, it can be more than 2x
  faster. (Aaron Bentley)

* Give a clearer warning, and allow ``python setup.py install`` to
  succeed even if pyrex is not available.
  (John Arbash Meinel)

* ``DirState._read_dirblocks`` now has an optional Pyrex
  implementation. This improves the speed of any command that has to
  read the entire DirState. (``diff``, ``status``, etc, improve by
  about 10%).
  ``bisect_dirblocks`` has also been improved, which helps all
  ``_get_entry`` type calls (whenever we are searching for a
  particular entry in the in-memory DirState).
  (John Arbash Meinel)

* ``bzr pull`` and ``bzr push`` no longer do a complete walk of the
  branch revision history for ui display unless -v is supplied.
  (Robert Collins)

* ``bzr log -rA..B`` output shifted to the left margin if the log only
  contains merge revisions. (Kent Gibson)

* The ``plugins`` command is now public with improved help.
  (Ian Clatworthy)

* New bundle and merge directive formats are faster to generate, and

* Annotate merge now works when there are local changes. (Aaron Bentley)

* Commit now only shows the progress in terms of directories instead of
  entries. (Ian Clatworthy)

* Fix ``KnitRepository.get_revision_graph`` to not request the graph 2
  times. This makes ``get_revision_graph`` 2x faster. (John Arbash
  Meinel)

* Fix ``VersionedFile.get_graph()`` to avoid using
  ``set.difference_update(other)``, which has bad scaling when
  ``other`` is large. This improves ``VF.get_graph([version_id])`` for
  a 12.5k graph from 2.9s down to 200ms. (John Arbash Meinel)

* The ``--lsprof-file`` option now generates output for KCacheGrind if
  the file starts with ``callgrind.out``. This matches the default file
  filtering done by KCacheGrind's Open Dialog. (Ian Clatworthy)

* Fix ``bzr update`` to avoid an unnecessary
  ``branch.get_master_branch`` call, which avoids 1 extra connection
  to the remote server. (Partial fix for #128076, John Arbash Meinel)

* Log errors from the smart server in the trace file, to make debugging
  test failures (and live failures!) easier.  (Andrew Bennetts)

* The HTML version of the man page has been superceded by a more
  comprehensive manual called the Bazaar User Reference. This manual
  is completed generated from the online help topics. As part of this
  change, limited reStructuredText is now explicitly supported in help
  topics and command help with 'unnatural' markup being removed prior
  to display by the online help or inclusion in the man page.
  (Ian Clatworthy)

* HTML documentation now use files extension ``*.html``
  (Alexander Belchenko)

* The cache of ignore definitions is now cleared in WorkingTree.unlock()
  so that changes to .bzrignore aren't missed. (#129694, Daniel Watkins)

* ``bzr selftest --strict`` fails if there are any missing features or
  expected test failures. (Daniel Watkins, #111914)

* Link to registration survey added to README. (Ian Clatworthy)

* Windows standalone installer show link to registration survey
  when installation finished. (Alexander Belchenko)

Library API Breaks
******************

* Deprecated dictionary ``bzrlib.option.SHORT_OPTIONS`` removed.
  Options are now required to provide a help string and it must
  comply with the style guide by being one or more sentences with an
  initial capital and final period. (Martin Pool)

* KnitIndex.get_parents now returns tuples. (Robert Collins)

* Ancient unused ``Repository.text_store`` attribute has been removed.
  (Robert Collins)

* The ``bzrlib.pack`` interface has changed to use tuples of bytestrings
  rather than just bytestrings, making it easier to represent multiple
  element names. As this interface was not used by any internal facilities
  since it was introduced in 0.18 no API compatibility is being preserved.
  The serialised form of these packs is identical with 0.18 when a single
  element tuple is in use. (Robert Collins)

Internals
*********

* merge now uses ``iter_changes`` to calculate changes, which makes room for
  future performance increases.  It is also more consistent with other
  operations that perform comparisons, and reduces reliance on
  Tree.inventory.  (Aaron Bentley)

* Refactoring of transport classes connected to a remote server.
  ConnectedTransport is a new class that serves as a basis for all
  transports needing to connect to a remote server.  transport.split_url
  have been deprecated, use the static method on the object instead. URL
  tests have been refactored too.
  (Vincent Ladeuil)

* Better connection sharing for ConnectedTransport objects.
  transport.get_transport() now accepts a 'possible_transports' parameter.
  If a newly requested transport can share a connection with one of the
  list, it will.
  (Vincent Ladeuil)

* Most functions now accept ``bzrlib.revision.NULL_REVISION`` to indicate
  the null revision, and consider using ``None`` for this purpose
  deprecated.  (Aaron Bentley)

* New ``index`` module with abstract index functionality. This will be
  used during the planned changes in the repository layer. Currently the
  index layer provides a graph aware immutable index, a builder for the
  same index type to allow creating them, and finally a composer for
  such indices to allow the use of many indices in a single query. The
  index performance is not optimised, however the API is stable to allow
  development on top of the index. (Robert Collins)

* ``bzrlib.dirstate.cmp_by_dirs`` can be used to compare two paths by
  their directory sections. This is equivalent to comparing
  ``path.split('/')``, only without having to split the paths.
  This has a Pyrex implementation available.
  (John Arbash Meinel)

* New transport decorator 'unlistable+' which disables the list_dir
  functionality for testing.

* Deprecated ``change_entry`` in transform.py. (Ian Clatworthy)

* RevisionTree.get_weave is now deprecated.  Tree.plan_merge is now used
  for performing annotate-merge.  (Aaron Bentley)

* New EmailMessage class to create email messages. (Adeodato Simó)

* Unused functions on the private interface KnitIndex have been removed.
  (Robert Collins)

* New ``knit.KnitGraphIndex`` which provides a ``KnitIndex`` layered on top
  of a ``index.GraphIndex``. (Robert Collins)

* New ``knit.KnitVersionedFile.iter_parents`` method that allows querying
  the parents of many knit nodes at once, reducing round trips to the
  underlying index. (Robert Collins)

* Graph now has an is_ancestor method, various bits use it.
  (Aaron Bentley)

* The ``-Dhpss`` flag now includes timing information. As well as
  logging when a new connection is opened. (John Arbash Meinel)

* ``bzrlib.pack.ContainerWriter`` now returns an offset, length tuple to
  callers when inserting data, allowing generation of readv style access
  during pack creation, without needing a separate pass across the output
  pack to gather such details. (Robert Collins)

* ``bzrlib.pack.make_readv_reader`` allows readv based access to pack
  files that are stored on a transport. (Robert Collins)

* New ``Repository.has_same_location`` method that reports if two
  repository objects refer to the same repository (although with some risk
  of false negatives).  (Andrew Bennetts)

* InterTree.compare now passes require_versioned on correctly.
  (Marius Kruger)

* New methods on Repository - ``start_write_group``,
  ``commit_write_group``, ``abort_write_group`` and ``is_in_write_group`` -
  which provide a clean hook point for transactional Repositories - ones
  where all the data for a fetch or commit needs to be made atomically
  available in one step. This allows the write lock to remain while making
  a series of data insertions.  (e.g. data conversion). (Robert Collins)

* In ``bzrlib.knit`` the internal interface has been altered to use
  3-tuples (index, pos, length) rather than two-tuples (pos, length) to
  describe where data in a knit is, allowing knits to be split into
  many files. (Robert Collins)

* ``bzrlib.knit._KnitData`` split into cache management and physical access
  with two access classes - ``_PackAccess`` and ``_KnitAccess`` defined.
  The former provides access into a .pack file, and the latter provides the
  current production repository form of .knit files. (Robert Collins)

Testing
*******

* Remove selftest ``--clean-output``, ``--numbered-dirs`` and
  ``--keep-output`` options, which are obsolete now that tests
  are done within directories in $TMPDIR.  (Martin Pool)

* The SSH_AUTH_SOCK environment variable is now reset to avoid
  interaction with any running ssh agents.  (Jelmer Vernooij, #125955)

* run_bzr_subprocess handles parameters the same way as run_bzr:
  either a string or a list of strings should be passed as the first
  parameter.  Varargs-style parameters are deprecated. (Aaron Bentley)


bzr 0.18
########

:Released:  2007-07-17

Bugfixes
********

* Fix 'bzr add' crash under Win32 (Kuno Meyer)


bzr 0.18rc1
###########

:Released:  2007-07-10

Bugfixes
********

* Do not suppress pipe errors, etc. in non-display commands
  (Alexander Belchenko, #87178)

* Display a useful error message when the user requests to annotate
  a file that is not present in the specified revision.
  (James Westby, #122656)

* Commands that use status flags now have a reference to 'help
  status-flags'.  (Daniel Watkins, #113436)

* Work around python-2.4.1 inhability to correctly parse the
  authentication header.
  (Vincent Ladeuil, #121889)

* Use exact encoding for merge directives. (Adeodato Simó, #120591)

* Fix tempfile permissions error in smart server tar bundling under
  Windows. (Martin _, #119330)

* Fix detection of directory entries in the inventory. (James Westby)

* Fix handling of http code 400: Bad Request When issuing too many ranges.
  (Vincent Ladeuil, #115209)

* Issue a CONNECT request when connecting to an https server
  via a proxy to enable SSL tunneling.
  (Vincent Ladeuil, #120678)

* Fix ``bzr log -r`` to support selecting merge revisions, both
  individually and as part of revision ranges.
  (Kent Gibson, #4663)

* Don't leave cruft behind when failing to acquire a lockdir.
  (Martin Pool, #109169)

* Don't use the '-f' strace option during tests.
  (Vincent Ladeuil, #102019).

* Warn when setting ``push_location`` to a value that will be masked by
  locations.conf.  (Aaron Bentley, #122286)

* Fix commit ordering in corner case (Aaron Bentley, #94975)

*  Make annotate behave in a non-ASCII world (Adeodato Simó).

Improvements
************

* The --lsprof-file option now dumps a text rendering of the profiling
  information if the filename ends in ".txt". It will also convert the
  profiling information to a format suitable for KCacheGrind if the
  output filename ends in ".callgrind". Fixes to the lsprofcalltree
  conversion process by Jean Paul Calderone and Itamar were also merged.
  See http://ddaa.net/blog/python/lsprof-calltree. (Ian Clatworthy)

* ``info`` now defaults to non-verbose mode, displaying only paths and
  abbreviated format info.  ``info -v`` displays all the information
  formerly displayed by ``info``.  (Aaron Bentley, Adeodato Simó)

* ``bzr missing`` now has better option names ``--this`` and ``--other``.
  (Elliot Murphy)

* The internal ``weave-list`` command has become ``versionedfile-list``,
  and now lists knits as well as weaves.  (Aaron Bentley)

* Automatic merge base selection uses a faster algorithm that chooses
  better bases in criss-cross merge situations (Aaron Bentley)

* Progress reporting in ``commit`` has been improved. The various logical
  stages are now reported on as follows, namely:

  * Collecting changes [Entry x/y] - Stage n/m
  * Saving data locally - Stage n/m
  * Uploading data to master branch - Stage n/m
  * Updating the working tree - Stage n/m
  * Running post commit hooks - Stage n/m

  If there is no master branch, the 3rd stage is omitted and the total
  number of stages is adjusted accordingly.

  Each hook that is run after commit is listed with a name (as hooks
  can be slow it is useful feedback).
  (Ian Clatworthy, Robert Collins)

* Various operations that are now faster due to avoiding unnecessary
  topological sorts. (Aaron Bentley)

* Make merge directives robust against broken bundles. (Aaron Bentley)

* The lsprof filename note is emitted via trace.note(), not standard
  output.  (Aaron Bentley)

* ``bzrlib`` now exports explicit API compatibility information to assist
  library users and plugins. See the ``bzrlib.api`` module for details.
  (Robert Collins)

* Remove unnecessary lock probes when acquiring a lockdir.
  (Martin Pool)

* ``bzr --version`` now shows the location of the bzr log file, which
  is especially useful on Windows.  (Martin Pool)

* -D now supports hooks to get debug tracing of hooks (though its currently
  minimal in nature). (Robert Collins)

* Long log format reports deltas on merge revisions.
  (John Arbash Meinel, Kent Gibson)

* Make initial push over ftp more resilient. (John Arbash Meinel)

* Print a summary of changes for update just like pull does.
  (Daniel Watkins, #113990)

* Add a -Dhpss option to trace smart protocol requests and responses.
  (Andrew Bennetts)

Library API Breaks
******************

* Testing cleanups -
  ``bzrlib.repository.RepositoryTestProviderAdapter`` has been moved
  to ``bzrlib.tests.repository_implementations``;
  ``bzrlib.repository.InterRepositoryTestProviderAdapter`` has been moved
  to ``bzrlib.tests.interrepository_implementations``;
  ``bzrlib.transport.TransportTestProviderAdapter`` has moved to
  ``bzrlib.tests.test_transport_implementations``.
  ``bzrlib.branch.BranchTestProviderAdapter`` has moved to
  ``bzrlib.tests.branch_implementations``.
  ``bzrlib.bzrdir.BzrDirTestProviderAdapter`` has moved to
  ``bzrlib.tests.bzrdir_implementations``.
  ``bzrlib.versionedfile.InterVersionedFileTestProviderAdapter`` has moved
  to ``bzrlib.tests.interversionedfile_implementations``.
  ``bzrlib.store.revision.RevisionStoreTestProviderAdapter`` has moved to
  ``bzrlib.tests.revisionstore_implementations``.
  ``bzrlib.workingtree.WorkingTreeTestProviderAdapter`` has moved to
  ``bzrlib.tests.workingtree_implementations``.
  These changes are an API break in the testing infrastructure only.
  (Robert Collins)

* Relocate TestCaseWithRepository to be more central. (Robert Collins)

* ``bzrlib.add.smart_add_tree`` will no longer perform glob expansion on
  win32. Callers of the function should do this and use the new
  ``MutableTree.smart_add`` method instead. (Robert Collins)

* ``bzrlib.add.glob_expand_for_win32`` is now
  ``bzrlib.win32utils.glob_expand``.  (Robert Collins)

* ``bzrlib.add.FastPath`` is now private and moved to
  ``bzrlib.mutabletree._FastPath``. (Robert Collins, Martin Pool)

* ``LockDir.wait`` removed.  (Martin Pool)

* The ``SmartServer`` hooks API has changed for the ``server_started`` and
  ``server_stopped`` hooks. The first parameter is now an iterable of
  backing URLs rather than a single URL. This is to reflect that many
  URLs may map to the external URL of the server. E.g. the server interally
  may have a chrooted URL but also the local file:// URL will be at the
  same location. (Robert Collins)

Internals
*********

* New SMTPConnection class to unify email handling.  (Adeodato Simó)

* Fix documentation of BzrError. (Adeodato Simó)

* Make BzrBadParameter an internal error. (Adeodato Simó)

* Remove use of 'assert False' to raise an exception unconditionally.
  (Martin Pool)

* Give a cleaner error when failing to decode knit index entry.
  (Martin Pool)

* TreeConfig would mistakenly search the top level when asked for options
  from a section. It now respects the section argument and only
  searches the specified section. (James Westby)

* Improve ``make api-docs`` output. (John Arbash Meinel)

* Use os.lstat rather than os.stat for osutils.make_readonly and
  osutils.make_writeable. This makes the difftools plugin more
  robust when dangling symlinks are found. (Elliot Murphy)

* New ``-Dlock`` option to log (to ~/.bzr.log) information on when
  lockdirs are taken or released.  (Martin Pool)

* ``bzrlib`` Hooks are now nameable using ``Hooks.name_hook``. This
  allows a nicer UI when hooks are running as the current hook can
  be displayed. (Robert Collins)

* ``Transport.get`` has had its interface made more clear for ease of use.
  Retrieval of a directory must now fail with either 'PathError' at open
  time, or raise 'ReadError' on a read. (Robert Collins)

* New method ``_maybe_expand_globs`` on the ``Command`` class for
  dealing with unexpanded glob lists - e.g. on the win32 platform. This
  was moved from ``bzrlib.add._prepare_file_list``. (Robert Collins)

* ``bzrlib.add.smart_add`` and ``bzrlib.add.smart_add_tree`` are now
  deprecated in favour of ``MutableTree.smart_add``. (Robert Collins,
  Martin Pool)

* New method ``external_url`` on Transport for obtaining the url to
  hand to external processes. (Robert Collins)

* Teach windows installers to build pyrex/C extensions.
  (Alexander Belchenko)

Testing
*******

* Removed the ``--keep-output`` option from selftest and clean up test
  directories as they're used.  This reduces the IO load from
  running the test suite and cuts the time by about half.
  (Andrew Bennetts, Martin Pool)

* Add scenarios as a public attribute on the TestAdapter classes to allow
  modification of the generated scenarios before adaption and easier
  testing. (Robert Collins)

* New testing support class ``TestScenarioApplier`` which multiplies
  out a single teste by a list of supplied scenarios. (RobertCollins)

* Setting ``repository_to_test_repository`` on a repository_implementations
  test will cause it to be called during repository creation, allowing the
  testing of repository classes which are not based around the Format
  concept. For example a repository adapter can be tested in this manner,
  by altering the repository scenarios to include a scenario that sets this
  attribute during the test parameterisation in
  ``bzrlib.tests.repository.repository_implementations``. (Robert Collins)

* Clean up many of the APIs for blackbox testing of Bazaar.  The standard
  interface is now self.run_bzr.  The command to run can be passed as
  either a list of parameters, a string containing the command line, or
  (deprecated) varargs parameters.  (Martin Pool)

* The base TestCase now isolates tests from -D parameters by clearing
  ``debug.debug_flags`` and restores it afterwards. (Robert Collins)

* Add a relpath parameter to get_transport methods in test framework to
  avoid useless cloning.
  (Vincent Ladeuil, #110448)


bzr 0.17
########

:Released:  2007-06-18

Bugfixes
********

* Fix crash of commit due to wrong lookup of filesystem encoding.
  (Colin Watson, #120647)

* Revert logging just to stderr in commit as broke unicode filenames.
  (Aaron Bentley, Ian Clatworthy, #120930)


bzr 0.17rc1
###########

:Released:  2007-06-12

Notes When Upgrading
********************

* The kind() and is_executable() APIs on the WorkingTree interface no
  longer implicitly (read) locks and unlocks the tree. This *might*
  impact some plug-ins and tools using this part of the API. If you find
  an issue that may be caused by this change, please let us know,
  particularly the plug-in/tool maintainer. If encountered, the API
  fix is to surround kind() and is_executable() calls with lock_read()
  and unlock() like so::

    work_tree.lock_read()
    try:
        kind = work_tree.kind(...)
    finally:
        work_tree.unlock()

Internals
*********
* Rework of LogFormatter API to provide beginning/end of log hooks and to
  encapsulate the details of the revision to be logged in a LogRevision
  object.
  In long log formats, merge revision ids are only shown when --show-ids
  is specified, and are labelled "revision-id:", as per mainline
  revisions, instead of "merged:". (Kent Gibson)

* New ``BranchBuilder`` API which allows the construction of particular
  histories quickly. Useful for testing and potentially other applications
  too. (Robert Collins)

Improvements
************

* There are two new help topics, working-trees and repositories that
  attempt to explain these concepts. (James Westby, John Arbash Meinel,
  Aaron Bentley)

* Added ``bzr log --limit`` to report a limited number of revisions.
  (Kent Gibson, #3659)

* Revert does not try to preserve file contents that were originally
  produced by reverting to a historical revision.  (Aaron Bentley)

* ``bzr log --short`` now includes ``[merge]`` for revisions which
  have more than one parent. This is a small improvement to help
  understanding what changes have occurred
  (John Arbash Meinel, #83887)

* TreeTransform avoids many renames when contructing large trees,
  improving speed.  3.25x speedups have been observed for construction of
  kernel-sized-trees, and checkouts are 1.28x faster.  (Aaron Bentley)

* Commit on large trees is now faster. In my environment, a commit of
  a small change to the Mozilla tree (55k files) has dropped from
  66 seconds to 32 seconds. For a small tree of 600 files, commit of a
  small change is 33% faster. (Ian Clatworthy)

* New --create-prefix option to bzr init, like for push.  (Daniel Watkins,
  #56322)

Bugfixes
********

* ``bzr push`` should only connect to the remote location one time.
  We have been connecting 3 times because we forget to pass around
  the Transport object. This adds ``BzrDir.clone_on_transport()``, so
  that we can pass in the Transport that we already have.
  (John Arbash Meinel, #75721)

* ``DirState.set_state_from_inventory()`` needs to properly order
  based on split paths, not just string paths.
  (John Arbash Meinel, #115947)

* Let TestUIFactoy encode the password prompt with its own stdout.
  (Vincent Ladeuil, #110204)

* pycurl should take use the range header that takes the range hint
  into account.
  (Vincent Ladeuil, #112719)

* WorkingTree4.get_file_sha1 no longer raises an exception when invoked
  on a missing file.  (Aaron Bentley, #118186)

* WorkingTree.remove works correctly with tree references, and when pwd is
  not the tree root. (Aaron Bentley)

* Merge no longer fails when a file is renamed in one tree and deleted
  in the other. (Aaron Bentley, #110279)

* ``revision-info`` now accepts dotted revnos, doesn't require a tree,
  and defaults to the last revision (Matthew Fuller, #90048)

* Tests no longer fail when BZR_REMOTE_PATH is set in the environment.
  (Daniel Watkins, #111958)

* ``bzr branch -r revid:foo`` can be used to branch any revision in
  your repository. (Previously Branch6 only supported revisions in your
  mainline). (John Arbash Meinel, #115343)

bzr 0.16
########

:Released:  2007-05-07

Bugfixes
********

* Handle when you have 2 directories with similar names, but one has a
  hyphen. (``'abc'`` versus ``'abc-2'``). The WT4._iter_changes
  iterator was using direct comparison and ``'abc/a'`` sorts after
  ``'abc-2'``, but ``('abc', 'a')`` sorts before ``('abc-2',)``.
  (John Arbash Meinel, #111227)

* Handle when someone renames a file on disk without telling bzr.
  Previously we would report the first file as missing, but not show
  the new unknown file. (John Arbash Meinel, #111288)

* Avoid error when running hooks after pulling into or pushing from
  a branch bound to a smartserver branch.  (Martin Pool, #111968)

Improvements
************

* Move developer documentation to doc/developers/. This reduces clutter in
  the root of the source tree and allows HACKING to be split into multiple
  files. (Robert Collins, Alexander Belchenko)

* Clean up the ``WorkingTree4._iter_changes()`` internal loops as well as
  ``DirState.update_entry()``. This optimizes the core logic for ``bzr
  diff`` and ``bzr status`` significantly improving the speed of
  both. (John Arbash Meinel)

bzr 0.16rc2
###########

:Released:  2007-04-30

Bugfixes
********

* Handle the case when you delete a file, and then rename another file
  on top of it. Also handle the case of ``bzr rm --keep foo``. ``bzr
  status`` should show the removed file and an unknown file in its
  place. (John Arbash Meinel, #109993)

* Bundles properly read and write revision properties that have an
  empty value. And when the value is not ASCII.
  (John Arbash Meinel, #109613)

* Fix the bzr commit message to be in text mode.
  (Alexander Belchenko, #110901)

* Also handle when you rename a file and create a file where it used
  to be. (John Arbash Meinel, #110256)

* ``WorkingTree4._iter_changes`` should not descend into unversioned
  directories. (John Arbash Meinel, #110399)

bzr 0.16rc1
###########

:Released:  2007-04-26

Notes When Upgrading
********************

* ``bzr remove`` and ``bzr rm`` will now remove the working file, if
  it could be recovered again.
  This has been done for consistency with svn and the unix rm command.
  The old ``remove`` behaviour has been retained in the new option
  ``bzr remove --keep``, which will just stop versioning the file,
  but not delete it.
  ``bzr remove --force`` have been added which will always delete the
  files.
  ``bzr remove`` is also more verbose.
  (Marius Kruger, #82602)

Improvements
************

* Merge directives can now be supplied as input to `merge` and `pull`,
  like bundles can.  (Aaron Bentley)

* Sending the SIGQUIT signal to bzr, which can be done on Unix by
  pressing Control-Backslash, drops bzr into a debugger.  Type ``'c'``
  to continue.  This can be disabled by setting the environment variable
  ``BZR_SIGQUIT_PDB=0``.  (Martin Pool)

* selftest now supports --list-only to list tests instead of running
  them. (Ian Clatworthy)

* selftest now supports --exclude PATTERN (or -x PATTERN) to exclude
  tests with names that match that regular expression.
  (Ian Clatworthy, #102679)

* selftest now supports --randomize SEED to run tests in a random order.
  SEED is typically the value 'now' meaning 'use the current time'.
  (Ian Clatworthy, #102686)

* New option ``--fixes`` to commit, which stores bug fixing annotations as
  revision properties. Built-in support for Launchpad, Debian, Trac and
  Bugzilla bug trackers. (Jonathan Lange, James Henstridge, Robert Collins)

* New API, ``bzrlib.bugtracker.tracker_registry``, for adding support for
  other bug trackers to ``fixes``. (Jonathan Lange, James Henstridge,
  Robert Collins)

* ``selftest`` has new short options ``-f`` and ``-1``.  (Martin
  Pool)

* ``bzrlib.tsort.MergeSorter`` optimizations. Change the inner loop
  into using local variables instead of going through ``self._var``.
  Improves the time to ``merge_sort`` a 10k revision graph by
  approximately 40% (~700->400ms).  (John Arbash Meinel)

* ``make docs`` now creates a man page at ``man1/bzr.1`` fixing bug 107388.
  (Robert Collins)

* ``bzr help`` now provides cross references to other help topics using
  the _see_also facility on command classes. Likewise the bzr_man
  documentation, and the bzr.1 man page also include this information.
  (Robert Collins)

* Tags are now included in logs, that use the long log formatter.
  (Erik Bågfors, Alexander Belchenko)

* ``bzr help`` provides a clearer message when a help topic cannot be
  found. (Robert Collins, #107656)

* ``bzr help`` now accepts optional prefixes for command help. The help
  for all commands can now be found at ``bzr help commands/COMMANDNAME``
  as well as ``bzr help COMMANDNAME`` (which only works for commands
  where the name is not the same as a more general help topic).
  (Robert Collins)

* ``bzr help PLUGINNAME`` will now return the module docstring from the
  plugin PLUGINNAME. (Robert Collins, #50408)

* New help topic ``urlspec`` which lists the availables transports.
  (Goffredo Baroncelli)

* doc/server.txt updated to document the default bzr:// port
  and also update the blurb about the hpss' current status.
  (Robert Collins, #107125).

* ``bzr serve`` now listens on interface 0.0.0.0 by default, making it
  serve out to the local LAN (and anyone in the world that can reach the
  machine running ``bzr serve``. (Robert Collins, #98918)

* A new smart server protocol version has been added.  It prefixes requests
  and responses with an explicit version identifier so that future protocol
  revisions can be dealt with gracefully.  (Andrew Bennetts, Robert Collins)

* The bzr protocol version 2 indicates success or failure in every response
  without depending on particular commands encoding that consistently,
  allowing future client refactorings to be much more robust about error
  handling. (Robert Collins, Martin Pool, Andrew Bennetts)

* The smart protocol over HTTP client has been changed to always post to the
  same ``.bzr/smart`` URL under the original location when it can.  This allows
  HTTP servers to only have to pass URLs ending in .bzr/smart to the smart
  server handler, and not arbitrary ``.bzr/*/smart`` URLs.  (Andrew Bennetts)

* digest authentication is now supported for proxies and HTTP by the urllib
  based http implementation. Tested against Apache 2.0.55 and Squid
  2.6.5. Basic and digest authentication are handled coherently for HTTP
  and proxy: if the user is provided in the url (bzr command line for HTTP,
  proxy environment variables for proxies), the password is prompted for
  (only once). If the password is provided, it is taken into account. Once
  the first authentication is successful, all further authentication
  roundtrips are avoided by preventively setting the right authentication
  header(s).
  (Vincent Ladeuil).

Internals
*********

* bzrlib API compatability with 0.8 has been dropped, cleaning up some
  code paths. (Robert Collins)

* Change the format of chroot urls so that they can be safely manipulated
  by generic url utilities without causing the resulting urls to have
  escaped the chroot. A side effect of this is that creating a chroot
  requires an explicit action using a ChrootServer.
  (Robert Collins, Andrew Bennetts)

* Deprecate ``Branch.get_root_id()`` because branches don't have root ids,
  rather than fixing bug #96847.  (Aaron Bentley)

* ``WorkingTree.apply_inventory_delta`` provides a better alternative to
  ``WorkingTree._write_inventory``.  (Aaron Bentley)

* Convenience method ``TestCase.expectFailure`` ensures that known failures
  do not silently pass.  (Aaron Bentley)

* ``Transport.local_abspath`` now raises ``NotLocalUrl`` rather than
  ``TransportNotPossible``. (Martin Pool, Ian Clatworthy)

* New SmartServer hooks facility. There are two initial hooks documented
  in ``bzrlib.transport.smart.SmartServerHooks``. The two initial hooks allow
  plugins to execute code upon server startup and shutdown.
  (Robert Collins).

* SmartServer in standalone mode will now close its listening socket
  when it stops, rather than waiting for garbage collection. This primarily
  fixes test suite hangs when a test tries to connect to a shutdown server.
  It may also help improve behaviour when dealing with a server running
  on a specific port (rather than dynamically assigned ports).
  (Robert Collins)

* Move most SmartServer code into a new package, bzrlib/smart.
  bzrlib/transport/remote.py contains just the Transport classes that used
  to be in bzrlib/transport/smart.py.  (Andrew Bennetts)

* urllib http implementation avoid roundtrips associated with
  401 (and 407) errors once the authentication succeeds.
  (Vincent Ladeuil).

* urlib http now supports querying the user for a proxy password if
  needed. Realm is shown in the prompt for both HTTP and proxy
  authentication when the user is required to type a password.
  (Vincent Ladeuil).

* Renamed SmartTransport (and subclasses like SmartTCPTransport) to
  RemoteTransport (and subclasses to RemoteTCPTransport, etc).  This is more
  consistent with its new home in ``bzrlib/transport/remote.py``, and because
  it's not really a "smart" transport, just one that does file operations
  via remote procedure calls.  (Andrew Bennetts)

* The ``lock_write`` method of ``LockableFiles``, ``Repository`` and
  ``Branch`` now accept a ``token`` keyword argument, so that separate
  instances of those objects can share a lock if it has the right token.
  (Andrew Bennetts, Robert Collins)

* New method ``get_branch_reference`` on ``BzrDir`` allows the detection of
  branch references - which the smart server component needs.

* The Repository API ``make_working_trees`` is now permitted to return
  False when ``set_make_working_trees`` is not implemented - previously
  an unimplemented ``set_make_working_trees`` implied the result True
  from ``make_working_trees``. This has been changed to accomodate the
  smart server, where it does not make sense (at this point) to ever
  make working trees by default. (Robert Collins)

* Command objects can now declare related help topics by having _see_also
  set to a list of related topic. (Robert Collins)

* ``bzrlib.help`` now delegates to the Command class for Command specific
  help. (Robert Collins)

* New class ``TransportListRegistry``, derived from the Registry class, which
  simplifies tracking the available Transports. (Goffredo Baroncelli)

* New function ``Branch.get_revision_id_to_revno_map`` which will
  return a dictionary mapping revision ids to dotted revnos. Since
  dotted revnos are defined in the context of the branch tip, it makes
  sense to generate them from a ``Branch`` object.
  (John Arbash Meinel)

* Fix the 'Unprintable error' message display to use the repr of the
  exception that prevented printing the error because the str value
  for it is often not useful in debugging (e.g. KeyError('foo') has a
  str() of 'foo' but a repr of 'KeyError('foo')' which is much more
  useful. (Robert Collins)

* ``urlutils.normalize_url`` now unescapes unreserved characters, such as "~".
  (Andrew Bennetts)

Bugfixes
********

* Don't fail bundle selftest if email has 'two' embedded.
  (Ian Clatworthy, #98510)

* Remove ``--verbose`` from ``bzr bundle``. It didn't work anyway.
  (Robert Widhopf-Fenk, #98591)

* Remove ``--basis`` from the checkout/branch commands - it didn't work
  properly and is no longer beneficial.
  (Robert Collins, #53675, #43486)

* Don't produce encoding error when adding duplicate files.
  (Aaron Bentley)

* Fix ``bzr log <file>`` so it only logs the revisions that changed
  the file, and does it faster.
  (Kent Gibson, John Arbash Meinel, #51980, #69477)

* Fix ``InterDirstateTre._iter_changes`` to handle when we come across
  an empty versioned directory, which now has files in it.
  (John Arbash Meinel, #104257)

* Teach ``common_ancestor`` to shortcut when the tip of one branch is
  inside the ancestry of the other. Saves a lot of graph processing
  (with an ancestry of 16k revisions, ``bzr merge ../already-merged``
  changes from 2m10s to 13s).  (John Arbash Meinel, #103757)

* Fix ``show_diff_trees`` to handle the case when a file is modified,
  and the containing directory is renamed. (The file path is different
  in this versus base, but it isn't marked as a rename).
  (John Arbash Meinel, #103870)

* FTP now works even when the FTP server does not support atomic rename.
  (Aaron Bentley, #89436)

* Correct handling in bundles and merge directives of timezones with
  that are not an integer number of hours offset from UTC.  Always
  represent the epoch time in UTC to avoid problems with formatting
  earlier times on win32.  (Martin Pool, Alexander Belchenko, John
  Arbash Meinel)

* Typo in the help for ``register-branch`` fixed. (Robert Collins, #96770)

* "dirstate" and "dirstate-tags" formats now produce branches compatible
  with old versions of bzr. (Aaron Bentley, #107168))

* Handle moving a directory when children have been added, removed,
  and renamed. (John Arbash Meinel, #105479)

* Don't preventively use basic authentication for proxy before receiving a
  407 error. Otherwise people willing to use other authentication schemes
  may expose their password in the clear (or nearly). This add one
  roundtrip in case basic authentication should be used, but plug the
  security hole.
  (Vincent Ladeuil)

* Handle http and proxy digest authentication.
  (Vincent Ladeuil, #94034).

Testing
*******

* Added ``bzrlib.strace.strace`` which will strace a single callable and
  return a StraceResult object which contains just the syscalls involved
  in running it. (Robert Collins)

* New test method ``reduceLockdirTimeout`` to drop the default (ui-centric)
  default time down to one suitable for tests. (Andrew Bennetts)

* Add new ``vfs_transport_factory`` attribute on tests which provides the
  common vfs backing for both the readonly and readwrite transports.
  This allows the RemoteObject tests to back onto local disk or memory,
  and use the existing ``transport_server`` attribute all tests know about
  to be the smart server transport. This in turn allows tests to
  differentiate between 'transport to access the branch', and
  'transport which is a VFS' - which matters in Remote* tests.
  (Robert Collins, Andrew Bennetts)

* The ``make_branch_and_tree`` method for tests will now create a
  lightweight checkout for the tree if the ``vfs_transport_factory`` is not
  a LocalURLServer. (Robert Collins, Andrew Bennetts)

* Branch implementation tests have been audited to ensure that all urls
  passed to Branch APIs use proper urls, except when local-disk paths
  are intended. This is so that tests correctly access the test transport
  which is often not equivalent to local disk in Remote* tests. As part
  of this many tests were adjusted to remove dependencies on local disk
  access.
  (Robert Collins, Andrew Bennetts)

* Mark bzrlib.tests and bzrlib.tests.TestUtil as providing assertFOO helper
  functions by adding a ``__unittest`` global attribute. (Robert Collins,
  Andrew Bennetts, Martin Pool, Jonathan Lange)

* Refactored proxy and authentication handling to simplify the
  implementation of new auth schemes for both http and proxy.
  (Vincent Ladeuil)

bzr 0.15
########

:Released: 2007-04-01

Bugfixes
********

* Handle incompatible repositories as a user issue when fetching.
  (Aaron Bentley)

* Don't give a recommendation to upgrade when branching or
  checking out a branch that contains an old-format working tree.
  (Martin Pool)

bzr 0.15rc3
###########

:Released:  2007-03-26

Changes
*******

* A warning is now displayed when opening working trees in older
  formats, to encourage people to upgrade to WorkingTreeFormat4.
  (Martin Pool)

Improvements
************

* HTTP redirections are now taken into account when a branch (or a
  bundle) is accessed for the first time. A message is issued at each
  redirection to inform the user. In the past, http redirections were
  silently followed for each request which significantly degraded the
  performances. The http redirections are not followed anymore by
  default, instead a RedirectRequested exception is raised. For bzrlib
  users needing to follow http redirections anyway,
  ``bzrlib.transport.do_catching_redirections`` provide an easy transition
  path.  (vila)

Internals
*********

* Added ``ReadLock.temporary_write_lock()`` to allow upgrading an OS read
  lock to an OS write lock. Linux can do this without unlocking, Win32
  needs to unlock in between. (John Arbash Meinel)

* New parameter ``recommend_upgrade`` to ``BzrDir.open_workingtree``
  to silence (when false) warnings about opening old formats.
  (Martin Pool)

* Fix minor performance regression with bzr-0.15 on pre-dirstate
  trees. (We were reading the working inventory too many times).
  (John Arbash Meinel)

* Remove ``Branch.get_transaction()`` in favour of a simple cache of
  ``revision_history``.  Branch subclasses should override
  ``_gen_revision_history`` rather than ``revision_history`` to make use of
  this cache, and call ``_clear_revision_history_cache`` and
  ``_cache_revision_history`` at appropriate times. (Andrew Bennetts)

Bugfixes
********

* Take ``smtp_server`` from user config into account.
  (vila, #92195)

* Restore Unicode filename handling for versioned and unversioned files.
  (John Arbash Meinel, #92608)

* Don't fail during ``bzr commit`` if a file is marked removed, and
  the containing directory is auto-removed.  (John Arbash Meinel, #93681)

* ``bzr status FILENAME`` failed on Windows because of an uncommon
  errno. (``ERROR_DIRECTORY == 267 != ENOTDIR``).
  (Wouter van Heyst, John Arbash Meinel, #90819)

* ``bzr checkout source`` should create a local branch in the same
  format as source. (John Arbash Meinel, #93854)

* ``bzr commit`` with a kind change was failing to update the
  last-changed-revision for directories.  The
  InventoryDirectory._unchanged only looked at the ``parent_id`` and name,
  ignoring the fact that the kind could have changed, too.
  (John Arbash Meinel, #90111)

* ``bzr mv dir/subdir other`` was incorrectly updating files inside
  the directory. So that there was a chance it would break commit,
  etc. (John Arbash Meinel, #94037)

* Correctly handles mutiple permanent http redirections.
  (vila, #88780)

bzr 0.15rc2
###########

:Released:  2007-03-14

Notes When Upgrading
********************

* Release 0.15rc2 of bzr changes the ``bzr init-repo`` command to
  default to ``--trees`` instead of ``--no-trees``.
  Existing shared repositories are not affected.

Improvements
************

* New ``merge-directive`` command to generate machine- and human-readable
  merge requests.  (Aaron Bentley)

* New ``submit:`` revision specifier makes it easy to diff against the
  common ancestor with the submit location (Aaron Bentley)

* Added support for Putty's SSH implementation. (Dmitry Vasiliev)

* Added ``bzr status --versioned`` to report only versioned files,
  not unknowns. (Kent Gibson)

* Merge now autodetects the correct line-ending style for its conflict
  markers.  (Aaron Bentley)

Internals
*********

* Refactored SSH vendor registration into SSHVendorManager class.
  (Dmitry Vasiliev)

Bugfixes
********

* New ``--numbered-dirs`` option to ``bzr selftest`` to use
  numbered dirs for TestCaseInTempDir. This is default behavior
  on Windows. Anyone can force named dirs on Windows
  with ``--no-numbered-dirs``. (Alexander Belchenko)

* Fix ``RevisionSpec_revid`` to handle the Unicode strings passed in
  from the command line. (Marien Zwart, #90501)

* Fix ``TreeTransform._iter_changes`` when both the source and
  destination are missing. (Aaron Bentley, #88842)

* Fix commit of merges with symlinks in dirstate trees.
  (Marien Zwart)

* Switch the ``bzr init-repo`` default from --no-trees to --trees.
  (Wouter van Heyst, #53483)


bzr 0.15rc1
###########

:Released:  2007-03-07

Surprises
*********

* The default disk format has changed. Please run 'bzr upgrade' in your
  working trees to upgrade. This new default is compatible for network
  operations, but not for local operations. That is, if you have two
  versions of bzr installed locally, after upgrading you can only use the
  bzr 0.15 version. This new default does not enable tags or nested-trees
  as they are incompatible with bzr versions before 0.15 over the network.

* For users of bzrlib: Two major changes have been made to the working tree
  api in bzrlib. The first is that many methods and attributes, including
  the inventory attribute, are no longer valid for use until one of
  ``lock_read``/``lock_write``/``lock_tree_write`` has been called,
  and become invalid again after unlock is called. This has been done
  to improve performance and correctness as part of the dirstate
  development.
  (Robert Collins, John A Meinel, Martin Pool, and others).

* For users of bzrlib: The attribute 'tree.inventory' should be considered
  readonly. Previously it was possible to directly alter this attribute, or
  its contents, and have the tree notice this. This has been made
  unsupported - it may work in some tree formats, but in the newer dirstate
  format such actions will have no effect and will be ignored, or even
  cause assertions. All operations possible can still be carried out by a
  combination of the tree API, and the bzrlib.transform API. (Robert
  Collins, John A Meinel, Martin Pool, and others).

Improvements
************

* Support for OS Windows 98. Also .bzr.log on any windows system
  saved in My Documents folder. (Alexander Belchenko)

* ``bzr mv`` enhanced to support already moved files.
  In the past the mv command would have failed if the source file doesn't
  exist. In this situation ``bzr mv`` would now detect that the file has
  already moved and update the repository accordingly, if the target file
  does exist.
  A new option ``--after`` has been added so that if two files already
  exist, you could notify Bazaar that you have moved a (versioned) file
  and replaced it with another. Thus in this case ``bzr move --after``
  will only update the Bazaar identifier.
  (Steffen Eichenberg, Marius Kruger)

* ``ls`` now works on treeless branches and remote branches.
  (Aaron Bentley)

* ``bzr help global-options`` describes the global options.
  (Aaron Bentley)

* ``bzr pull --overwrite`` will now correctly overwrite checkouts.
  (Robert Collins)

* Files are now allowed to change kind (e.g. from file to symlink).
  Supported by ``commit``, ``revert`` and ``status``
  (Aaron Bentley)

* ``inventory`` and ``unknowns`` hidden in favour of ``ls``
  (Aaron Bentley)

* ``bzr help checkouts`` descibes what checkouts are and some possible
  uses of them. (James Westby, Aaron Bentley)

* A new ``-d`` option to push, pull and merge overrides the default
  directory.  (Martin Pool)

* Branch format 6: smaller, and potentially faster than format 5.  Supports
  ``append_history_only`` mode, where the log view and revnos do not change,
  except by being added to.  Stores policy settings in
  ".bzr/branch/branch.conf".

* ``append_only`` branches:  Format 6 branches may be configured so that log
  view and revnos are always consistent.  Either create the branch using
  "bzr init --append-revisions-only" or edit the config file as descriped
  in docs/configuration.txt.

* rebind: Format 6 branches retain the last-used bind location, so if you
  "bzr unbind", you can "bzr bind" to bind to the previously-selected
  bind location.

* Builtin tags support, created and deleted by the ``tag`` command and
  stored in the branch.  Tags can be accessed with the revisionspec
  ``-rtag:``, and listed with ``bzr tags``.  Tags are not versioned
  at present. Tags require a network incompatible upgrade. To perform this
  upgrade, run ``bzr upgrade --dirstate-tags`` in your branch and
  repositories. (Martin Pool)

* The ``bzr://`` transport now has a well-known port number, 4155,
  which it will use by default.  (Andrew Bennetts, Martin Pool)

* Bazaar now looks for user-installed plugins before looking for site-wide
  plugins. (Jonathan Lange)

* ``bzr resolve`` now detects and marks resolved text conflicts.
  (Aaron Bentley)

Internals
*********

* Internally revision ids and file ids are now passed around as utf-8
  bytestrings, rather than treating them as Unicode strings. This has
  performance benefits for Knits, since we no longer need to decode the
  revision id for each line of content, nor for each entry in the index.
  This will also help with the future dirstate format.
  (John Arbash Meinel)

* Reserved ids (any revision-id ending in a colon) are rejected by
  versionedfiles, repositories, branches, and working trees
  (Aaron Bentley)

* Minor performance improvement by not creating a ProgressBar for
  every KnitIndex we create. (about 90ms for a bzr.dev tree)
  (John Arbash Meinel)

* New easier to use Branch hooks facility. There are five initial hooks,
  all documented in bzrlib.branch.BranchHooks.__init__ - ``'set_rh'``,
  ``'post_push'``, ``'post_pull'``, ``'post_commit'``,
  ``'post_uncommit'``. These hooks fire after the matching operation
  on a branch has taken place, and were originally added for the
  branchrss plugin. (Robert Collins)

* New method ``Branch.push()`` which should be used when pushing from a
  branch as it makes performance and policy decisions to match the UI
  level command ``push``. (Robert Collins).

* Add a new method ``Tree.revision_tree`` which allows access to cached
  trees for arbitrary revisions. This allows the in development dirstate
  tree format to provide access to the callers to cached copies of
  inventory data which are cheaper to access than inventories from the
  repository.
  (Robert Collins, Martin Pool)

* New ``Branch.last_revision_info`` method, this is being done to allow
  optimization of requests for both the number of revisions and the last
  revision of a branch with smartservers and potentially future branch
  formats. (Wouter van Heyst, Robert Collins)

* Allow ``'import bzrlib.plugins.NAME'`` to work when the plugin NAME has not
  yet been loaded by ``load_plugins()``. This allows plugins to depend on each
  other for code reuse without requiring users to perform file-renaming
  gymnastics. (Robert Collins)

* New Repository method ``'gather_stats'`` for statistic data collection.
  This is expected to grow to cover a number of related uses mainly
  related to bzr info. (Robert Collins)

* Log formatters are now managed with a registry.
  ``log.register_formatter`` continues to work, but callers accessing
  the FORMATTERS dictionary directly will not.

* Allow a start message to be passed to the ``edit_commit_message``
  function.  This will be placed in the message offered to the user
  for editing above the separator. It allows a template commit message
  to be used more easily. (James Westby)

* ``GPGStrategy.sign()`` will now raise ``BzrBadParameterUnicode`` if
  you pass a Unicode string rather than an 8-bit string. Callers need
  to be updated to encode first. (John Arbash Meinel)

* Branch.push, pull, merge now return Result objects with information
  about what happened, rather than a scattering of various methods.  These
  are also passed to the post hooks.  (Martin Pool)

* File formats and architecture is in place for managing a forest of trees
  in bzr, and splitting up existing trees into smaller subtrees, and
  finally joining trees to make a larger tree. This is the first iteration
  of this support, and the user-facing aspects still require substantial
  work.  If you wish to experiment with it, use ``bzr upgrade
  --dirstate-with-subtree`` in your working trees and repositories.
  You can use the hidden commands ``split`` and ``join`` and to create
  and manipulate nested trees, but please consider using the nested-trees
  branch, which contains substantial UI improvements, instead.
  http://code.aaronbentley.com/bzr/bzrrepo/nested-trees/
  (Aaron Bentley, Martin Pool, Robert Collins).

Bugfixes
********

* ``bzr annotate`` now uses dotted revnos from the viewpoint of the
  branch, rather than the last changed revision of the file.
  (John Arbash Meinel, #82158)

* Lock operations no longer hang if they encounter a permission problem.
  (Aaron Bentley)

* ``bzr push`` can resume a push that was canceled before it finished.
  Also, it can push even if the target directory exists if you supply
  the ``--use-existing-dir`` flag.
  (John Arbash Meinel, #30576, #45504)

* Fix http proxy authentication when user and an optional
  password appears in the ``*_proxy`` vars. (Vincent Ladeuil,
  #83954).

* ``bzr log branch/file`` works for local treeless branches
  (Aaron Bentley, #84247)

* Fix problem with UNC paths on Windows 98. (Alexander Belchenko, #84728)

* Searching location of CA bundle for PyCurl in env variable
  (``CURL_CA_BUNDLE``), and on win32 along the PATH.
  (Alexander Belchenko, #82086)

* ``bzr init`` works with unicode argument LOCATION.
  (Alexander Belchenko, #85599)

* Raise ``DependencyNotPresent`` if pycurl do not support https.
  (Vincent Ladeuil, #85305)

* Invalid proxy env variables should not cause a traceback.
  (Vincent Ladeuil, #87765)

* Ignore patterns normalised to use '/' path separator.
  (Kent Gibson, #86451)

* bzr rocks. It sure does! Fix case. (Vincent Ladeuil, #78026)

* Fix bzrtools shelve command for removed lines beginning with "--"
  (Johan Dahlberg, #75577)

Testing
*******

* New ``--first`` option to ``bzr selftest`` to run specified tests
  before the rest of the suite.  (Martin Pool)


bzr 0.14
########

:Released:  2007-01-23

Improvements
************

* ``bzr help global-options`` describes the global options. (Aaron Bentley)

Bug Fixes
*********

* Skip documentation generation tests if the tools to do so are not
  available. Fixes running selftest for installled copies of bzr.
  (John Arbash Meinel, #80330)

* Fix the code that discovers whether bzr is being run from it's
  working tree to handle the case when it isn't but the directory
  it is in is below a repository. (James Westby, #77306)


bzr 0.14rc1
###########

:Released:  2007-01-16

Improvements
************

* New connection: ``bzr+http://`` which supports tunnelling the smart
  protocol over an HTTP connection. If writing is enabled on the bzr
  server, then you can write over the http connection.
  (Andrew Bennetts, John Arbash Meinel)

* Aliases now support quotation marks, so they can contain whitespace
  (Marius Kruger)

* PyCurlTransport now use a single curl object. By specifying explicitly
  the 'Range' header, we avoid the need to use two different curl objects
  (and two connections to the same server). (Vincent Ladeuil)

* ``bzr commit`` does not prompt for a message until it is very likely to
  succeed.  (Aaron Bentley)

* ``bzr conflicts`` now takes --text to list pathnames of text conflicts
  (Aaron Bentley)

* Fix ``iter_lines_added_or_present_in_versions`` to use a set instead
  of a list while checking if a revision id was requested. Takes 10s
  off of the ``fileids_affected_by_revision_ids`` time, which is 10s
  of the ``bzr branch`` time. Also improve ``fileids_...`` time by
  filtering lines with a regex rather than multiple ``str.find()``
  calls. (saves another 300ms) (John Arbash Meinel)

* Policy can be set for each configuration key. This allows keys to be
  inherited properly across configuration entries. For example, this
  should enable you to do::

    [/home/user/project]
    push_location = sftp://host/srv/project/
    push_location:policy = appendpath

  And then a branch like ``/home/user/project/mybranch`` should get an
  automatic push location of ``sftp://host/srv/project/mybranch``.
  (James Henstridge)

* Added ``bzr status --short`` to make status report svn style flags
  for each file.  For example::

    $ bzr status --short
    A  foo
    A  bar
    D  baz
    ?  wooley

* 'bzr selftest --clean-output' allows easily clean temporary tests
  directories without running tests. (Alexander Belchenko)

* ``bzr help hidden-commands`` lists all hidden commands. (Aaron Bentley)

* ``bzr merge`` now has an option ``--pull`` to fall back to pull if
  local is fully merged into remote. (Jan Hudec)

* ``bzr help formats`` describes available directory formats. (Aaron Bentley)

Internals
*********

* A few tweaks directly to ``fileids_affected_by_revision_ids`` to
  help speed up processing, as well allowing to extract unannotated
  lines. Between the two ``fileids_affected_by_revision_ids`` is
  improved by approx 10%. (John Arbash Meinel)

* Change Revision serialization to only write out millisecond
  resolution. Rather than expecting floating point serialization to
  preserve more resolution than we need. (Henri Weichers, Martin Pool)

* Test suite ends cleanly on Windows.  (Vincent Ladeuil)

* When ``encoding_type`` attribute of class Command is equal to 'exact',
  force sys.stdout to be a binary stream on Windows, and therefore
  keep exact line-endings (without LF -> CRLF conversion).
  (Alexander Belchenko)

* Single-letter short options are no longer globally declared.  (Martin
  Pool)

* Before using detected user/terminal encoding bzr should check
  that Python has corresponding codec. (Alexander Belchenko)

* Formats for end-user selection are provided via a FormatRegistry (Aaron Bentley)

Bug Fixes
*********

* ``bzr missing --verbose`` was showing adds/removals in the wrong
  direction. (John Arbash Meinel)

* ``bzr annotate`` now defaults to showing dotted revnos for merged
  revisions. It cuts them off at a depth of 12 characters, but you can
  supply ``--long`` to see the full number. You can also use
  ``--show-ids`` to display the original revision ids, rather than
  revision numbers and committer names. (John Arbash Meinel, #75637)

* bzr now supports Win32 UNC path (e.g. ``\HOST\path``.
  (Alexander Belchenko, #57869)

* Win32-specific: output of cat, bundle and diff commands don't mangle
  line-endings (Alexander Belchenko, #55276)

* Replace broken fnmatch based ignore pattern matching with custom pattern
  matcher.
  (Kent Gibson, Jan Hudec #57637)

* pycurl and urllib can detect short reads at different places. Update
  the test suite to test more cases. Also detect http error code 416
  which was raised for that specific bug. Also enhance the urllib
  robustness by detecting invalid ranges (and pycurl's one by detecting
  short reads during the initial GET). (Vincent Ladeuil, #73948)

* The urllib connection sharing interacts badly with urllib2
  proxy setting (the connections didn't go thru the proxy
  anymore). Defining a proper ProxyHandler solves the
  problem.  (Vincent Ladeuil, #74759)

* Use urlutils to generate relative URLs, not osutils
  (Aaron Bentley, #76229)

* ``bzr status`` in a readonly directory should work without giving
  lots of errors. (John Arbash Meinel, #76299)

* Mention the revisionspec topic for the revision option help.
  (Wouter van Heyst, #31663)

* Allow plugins import from zip archives.
  (Alexander Belchenko, #68124)


bzr 0.13
########

:Released:  2006-12-05

No changes from 0.13rc


bzr 0.13rc1
###########

:Released:  2006-11-27

Improvements
************

* New command ``bzr remove-tree`` allows the removal of the working
  tree from a branch.
  (Daniel Silverstone)

* urllib uses shared keep-alive connections, so http
  operations are substantially faster.
  (Vincent Ladeuil, #53654)

* ``bzr export`` allows an optional branch parameter, to export a bzr
  tree from some other url. For example:
  ``bzr export bzr.tar.gz http://bazaar-vcs.org/bzr/bzr.dev``
  (Daniel Silverstone)

* Added ``bzr help topics`` to the bzr help system. This gives a
  location for general information, outside of a specific command.
  This includes updates for ``bzr help revisionspec`` the first topic
  included. (Goffredo Baroncelli, John Arbash Meinel, #42714)

* WSGI-compatible HTTP smart server.  See ``doc/http_smart_server.txt``.
  (Andrew Bennetts)

* Knit files will now cache full texts only when the size of the
  deltas is as large as the size of the fulltext. (Or after 200
  deltas, whichever comes first). This has the most benefit on large
  files with small changes, such as the inventory for a large project.
  (eg For a project with 2500 files, and 7500 revisions, it changes
  the size of inventory.knit from 11MB to 5.4MB) (John Arbash Meinel)

Internals
*********

* New -D option given before the command line turns on debugging output
  for particular areas.  -Derror shows tracebacks on all errors.
  (Martin Pool)

* Clean up ``bzr selftest --benchmark bundle`` to correct an import,
  and remove benchmarks that take longer than 10min to run.
  (John Arbash Meinel)

* Use ``time.time()`` instead of ``time.clock()`` to decide on
  progress throttling. Because ``time.clock()`` is actually CPU time,
  so over a high-latency connection, too many updates get throttled.
  (John Arbash Meinel)

* ``MemoryTransport.list_dir()`` would strip the first character for
  files or directories in root directory. (John Arbash Meinel)

* New method ``get_branch_reference`` on 'BzrDir' allows the detection of
  branch references - which the smart server component needs.

* New ``ChrootTransportDecorator``, accessible via the ``chroot+`` url
  prefix.  It disallows any access to locations above a set URL.  (Andrew
  Bennetts)

Bug Fixes
*********

* Now ``_KnitIndex`` properly decode revision ids when loading index data.
  And optimize the knit index parsing code.
  (Dmitry Vasiliev, John Arbash Meinel)

* ``bzrlib/bzrdir.py`` was directly referencing ``bzrlib.workingtree``,
  without importing it. This prevented ``bzr upgrade`` from working
  unless a plugin already imported ``bzrlib.workingtree``
  (John Arbash Meinel, #70716)

* Suppress the traceback on invalid URLs (Vincent Ladeuil, #70803).

* Give nicer error message when an http server returns a 403
  error code. (Vincent Ladeuil, #57644).

* When a multi-range http GET request fails, try a single
  range one. If it fails too, forget about ranges. Remember that until
  the death of the transport and propagates that to the clones.
  (Vincent Ladeuil, #62276, #62029).

* Handles user/passwords supplied in url from command
  line (for the urllib implementation). Don't request already
  known passwords (Vincent Ladeuil, #42383, #44647, #48527)

* ``_KnitIndex.add_versions()`` dictionary compresses revision ids as they
  are added. This fixes bug where fetching remote revisions records
  them as full references rather than integers.
  (John Arbash Meinel, #64789)

* ``bzr ignore`` strips trailing slashes in patterns.
  Also ``bzr ignore`` rejects absolute paths. (Kent Gibson, #4559)

* ``bzr ignore`` takes multiple arguments. (Cheuksan Edward Wang, #29488)

* mv correctly handles paths that traverse symlinks.
  (Aaron Bentley, #66964)

* Give nicer looking error messages when failing to connect over ssh.
  (John Arbash Meinel, #49172)

* Pushing to a remote branch does not currently update the remote working
  tree. After a remote push, ``bzr status`` and ``bzr diff`` on the remote
  machine now show that the working tree is out of date.
  (Cheuksan Edward Wang #48136)

* Use patiencediff instead of difflib for determining deltas to insert
  into knits. This avoids the O(N^3) behavior of difflib. Patience
  diff should be O(N^2). (Cheuksan Edward Wang, #65714)

* Running ``bzr log`` on nonexistent file gives an error instead of the
  entire log history. (Cheuksan Edward Wang #50793)

* ``bzr cat`` can look up contents of removed or renamed files. If the
  pathname is ambiguous, i.e. the files in the old and new trees have
  different id's, the default is the file in the new tree. The user can
  use "--name-from-revision" to select the file in the old tree.
  (Cheuksan Edward Wang, #30190)

Testing
*******

* TestingHTTPRequestHandler really handles the Range header
  (previously it was ignoring it and returning the whole file,).

bzr 0.12
########

:Released:  2006-10-30

Internals
*********

* Clean up ``bzr selftest --benchmark bundle`` to correct an import,
  and remove benchmarks that take longer than 10min to run.
  (John Arbash Meinel)

bzr 0.12rc1
###########

:Released:  2006-10-23

Improvements
************

* ``bzr log`` now shows dotted-decimal revision numbers for all revisions,
  rather than just showing a decimal revision number for revisions on the
  mainline. These revision numbers are not yet accepted as input into bzr
  commands such as log, diff etc. (Robert Collins)

* revisions can now be specified using dotted-decimal revision numbers.
  For instance, ``bzr diff -r 1.2.1..1.2.3``. (Robert Collins)

* ``bzr help commands`` output is now shorter (Aaron Bentley)

* ``bzr`` now uses lazy importing to reduce the startup time. This has
  a moderate effect on lots of actions, especially ones that have
  little to do. For example ``bzr rocks`` time is down to 116ms from
  283ms. (John Arbash Meinel)

* New Registry class to provide name-to-object registry-like support,
  for example for schemes where plugins can register new classes to
  do certain tasks (e.g. log formatters). Also provides lazy registration
  to allow modules to be loaded on request.
  (John Arbash Meinel, Adeodato Simó)

API Incompatability
*******************

* LogFormatter subclasses show now expect the 'revno' parameter to
  show() to be a string rather than an int. (Robert Collins)

Internals
*********

* ``TestCase.run_bzr``, ``run_bzr_captured``, and ``run_bzr_subprocess``
  can take a ``working_dir='foo'`` parameter, which will change directory
  for the command. (John Arbash Meinel)

* ``bzrlib.lazy_regex.lazy_compile`` can be used to create a proxy
  around a regex, which defers compilation until first use.
  (John Arbash Meinel)

* ``TestCase.run_bzr_subprocess`` defaults to supplying the
  ``--no-plugins`` parameter to ensure test reproducability, and avoid
  problems with system-wide installed plugins. (John Arbash Meinel)

* Unique tree root ids are now supported. Newly created trees still
  use the common root id for compatibility with bzr versions before 0.12.
  (Aaron Bentley)

* ``WorkingTree.set_root_id(None)`` is now deprecated. Please
  pass in ``inventory.ROOT_ID`` if you want the default root id value.
  (Robert Collins, John Arbash Meinel)

* New method ``WorkingTree.flush()`` which will write the current memory
  inventory out to disk. At the same time, ``read_working_inventory`` will
  no longer trash the current tree inventory if it has been modified within
  the current lock, and the tree will now ``flush()`` automatically on
  ``unlock()``. ``WorkingTree.set_root_id()`` has been updated to take
  advantage of this functionality. (Robert Collins, John Arbash Meinel)

* ``bzrlib.tsort.merge_sorted`` now accepts ``generate_revnos``. This
  parameter will cause it to add another column to its output, which
  contains the dotted-decimal revno for each revision, as a tuple.
  (Robert Collins)

* ``LogFormatter.show_merge`` is deprecated in favour of
  ``LogFormatter.show_merge_revno``. (Robert Collins)

Bug Fixes
*********

* Avoid circular imports by creating a deprecated function for
  ``bzrlib.tree.RevisionTree``. Callers should have been using
  ``bzrlib.revisontree.RevisionTree`` anyway. (John Arbash Meinel,
  #66349)

* Don't use ``socket.MSG_WAITALL`` as it doesn't exist on all
  platforms. (Martin Pool, #66356)

* Don't require ``Content-Type`` in range responses. Assume they are a
  single range if ``Content-Type`` does not exist.
  (John Arbash Meinel, #62473)

* bzr branch/pull no longer complain about progress bar cleanup when
  interrupted during fetch.  (Aaron Bentley, #54000)

* ``WorkingTree.set_parent_trees()`` uses the trees to directly write
  the basis inventory, rather than going through the repository. This
  allows us to have 1 inventory read, and 2 inventory writes when
  committing a new tree. (John Arbash Meinel)

* When reverting, files that are not locally modified that do not exist
  in the target are deleted, not just unversioned (Aaron Bentley)

* When trying to acquire a lock, don't fail immediately. Instead, try
  a few times (up to 1 hour) before timing out. Also, report why the
  lock is unavailable (John Arbash Meinel, #43521, #49556)

* Leave HttpTransportBase daughter classes decides how they
  implement cloning. (Vincent Ladeuil, #61606)

* diff3 does not indicate conflicts on clean merge. (Aaron Bentley)

* If a commit fails, the commit message is stored in a file at the root of
  the tree for later commit. (Cheuksan Edward Wang, Stefan Metzmacher,
  #32054)

Testing
*******

* New test base class TestCaseWithMemoryTransport offers memory-only
  testing facilities: its not suitable for tests that need to mutate disk
  state, but most tests should not need that and should be converted to
  TestCaseWithMemoryTransport. (Robert Collins)

* ``TestCase.make_branch_and_memory_tree`` now takes a format
  option to set the BzrDir, Repository and Branch formats of the
  created objects. (Robert Collins, John Arbash Meinel)

bzr 0.11
########

:Released:  2006-10-02

* Smart server transport test failures on windows fixed. (Lukáš Lalinský).

bzr 0.11rc2
###########

:Released:  2006-09-27

Bug Fixes
*********

* Test suite hangs on windows fixed. (Andrew Bennets, Alexander Belchenko).

* Commit performance regression fixed. (Aaron Bentley, Robert Collins, John
  Arbash Meinel).

bzr 0.11rc1
###########

:Released:  2006-09-25

Improvements
************

* Knit files now wait to create their contents until the first data is
  added. The old code used to create an empty .knit and a .kndx with just
  the header. However, this caused a lot of extra round trips over sftp.
  This can change the time for ``bzr push`` to create a new remote branch
  from 160s down to 100s. This also affects ``bzr commit`` performance when
  adding new files, ``bzr commit`` on a new kernel-like tree drops from 50s
  down to 40s (John Arbash Meinel, #44692)

* When an entire subtree has been deleted, commit will now report that
  just the top of the subtree has been deleted, rather than reporting
  all the individual items. (Robert Collins)

* Commit performs one less XML parse. (Robert Collins)

* ``bzr checkout`` now operates on readonly branches as well
  as readwrite branches. This fixes bug #39542. (Robert Collins)

* ``bzr bind`` no longer synchronises history with the master branch.
  Binding should be followed by an update or push to synchronise the
  two branches. This is closely related to the fix for bug #39542.
  (Robert Collins)

* ``bzrlib.lazy_import.lazy_import`` function to create on-demand
  objects.  This allows all imports to stay at the global scope, but
  modules will not actually be imported if they are not used.
  (John Arbash Meinel)

* Support ``bzr://`` and ``bzr+ssh://`` urls to work with the new RPC-based
  transport which will be used with the upcoming high-performance smart
  server. The new command ``bzr serve`` will invoke bzr in server mode,
  which processes these requests. (Andrew Bennetts, Robert Collins, Martin
  Pool)

* New command ``bzr version-info`` which can be used to get a summary
  of the current state of the tree. This is especially useful as part
  of a build commands. See ``doc/version_info.txt`` for more information
  (John Arbash Meinel)

Bug Fixes
*********

* ``'bzr inventory [FILE...]'`` allows restricting the file list to a
  specific set of files. (John Arbash Meinel, #3631)

* Don't abort when annotating empty files (John Arbash Meinel, #56814)

* Add ``Stanza.to_unicode()`` which can be passed to another Stanza
  when nesting stanzas. Also, add ``read_stanza_unicode`` to handle when
  reading a nested Stanza. (John Arbash Meinel)

* Transform._set_mode() needs to stat the right file.
  (John Arbash Meinel, #56549)

* Raise WeaveFormatError rather than StopIteration when trying to read
  an empty Weave file. (John Arbash Meinel, #46871)

* Don't access e.code for generic URLErrors, only HTTPErrors have .code.
  (Vincent Ladeuil, #59835)

* Handle boundary="" lines properly to allow access through a Squid proxy.
  (John Arbash Meinel, #57723)

* revert now removes newly-added directories (Aaron Bentley, #54172)

* ``bzr upgrade sftp://`` shouldn't fail to upgrade v6 branches if there
  isn't a working tree. (David Allouche, #40679)

* Give nicer error messages when a user supplies an invalid --revision
  parameter. (John Arbash Meinel, #55420)

* Handle when LANG is not recognized by python. Emit a warning, but
  just revert to using 'ascii'. (John Arbash Meinel, #35392)

* Don't use ``preexec_fn`` on win32, as it is not supported by subprocess.
  (John Arbash Meinel)

* Skip specific tests when the dependencies aren't met. This includes
  some ``setup.py`` tests when ``python-dev`` is not available, and
  some tests that depend on paramiko. (John Arbash Meinel, Mattheiu Moy)

* Fallback to Paramiko properly, if no ``ssh`` executable exists on
  the system. (Andrew Bennetts, John Arbash Meinel)

* ``Branch.bind(other_branch)`` no longer takes a write lock on the
  other branch, and will not push or pull between the two branches.
  API users will need to perform a push or pull or update operation if they
  require branch synchronisation to take place. (Robert Collins, #47344)

* When creating a tarball or zipfile export, export unicode names as utf-8
  paths. This may not work perfectly on all platforms, but has the best
  chance of working in the common case. (John Arbash Meinel, #56816)

* When committing, only files that exist in working tree or basis tree
  may be specified (Aaron Bentley, #50793)

Portability
***********

* Fixes to run on Python 2.5 (Brian M. Carlson, Martin Pool, Marien Zwart)

Internals
*********

* TestCaseInTempDir now creates a separate directory for HOME, rather
  than having HOME set to the same location as the working directory.
  (John Arbash Meinel)

* ``run_bzr_subprocess()`` can take an optional ``env_changes={}`` parameter,
  which will update os.environ inside the spawned child. It also can
  take a ``universal_newlines=True``, which helps when checking the output
  of the command. (John Arbash Meinel)

* Refactor SFTP vendors to allow easier re-use when ssh is used.
  (Andrew Bennetts)

* ``Transport.list_dir()`` and ``Transport.iter_files_recursive()`` should always
  return urlescaped paths. This is now tested (there were bugs in a few
  of the transports) (Andrew Bennetts, David Allouche, John Arbash Meinel)

* New utility function ``symbol_versioning.deprecation_string``. Returns the
  formatted string for a callable, deprecation format pair. (Robert Collins)

* New TestCase helper applyDeprecated. This allows you to call a callable
  which is deprecated without it spewing to the screen, just by supplying
  the deprecation format string issued for it. (Robert Collins)

* Transport.append and Transport.put have been deprecated in favor of
  ``.append_bytes``, ``.append_file``, ``.put_bytes``, and
  ``.put_file``. This removes the ambiguity in what type of object the
  functions take.  ``Transport.non_atomic_put_{bytes,file}`` has also
  been added. Which works similarly to ``Transport.append()`` except for
  SFTP, it doesn't have a round trip when opening the file. Also, it
  provides functionality for creating a parent directory when trying
  to create a file, rather than raise NoSuchFile and forcing the
  caller to repeat their request.
  (John Arbash Meinel)

* WorkingTree has a new api ``unversion`` which allow the unversioning of
  entries by their file id. (Robert Collins)

* ``WorkingTree.pending_merges`` is deprecated.  Please use the
  ``get_parent_ids`` (introduced in 0.10) method instead. (Robert Collins)

* WorkingTree has a new ``lock_tree_write`` method which locks the branch for
  read rather than write. This is appropriate for actions which only need
  the branch data for reference rather than mutation. A new decorator
  ``needs_tree_write_lock`` is provided in the workingtree module. Like the
  ``needs_read_lock`` and ``needs_write_lock`` decorators this allows static
  declaration of the locking requirements of a function to ensure that
  a lock is taken out for casual scripts. (Robert Collins, #54107)

* All WorkingTree methods which write to the tree, but not to the branch
  have been converted to use ``needs_tree_write_lock`` rather than
  ``needs_write_lock``. Also converted is the revert, conflicts and tree
  transform modules. This provides a modest performance improvement on
  metadir style trees, due to the reduce lock-acquisition, and a more
  significant performance improvement on lightweight checkouts from
  remote branches, where trivial operations used to pay a significant
  penalty. It also provides the basis for allowing readonly checkouts.
  (Robert Collins)

* Special case importing the standard library 'copy' module. This shaves
  off 40ms of startup time, while retaining compatibility. See:
  ``bzrlib/inspect_for_copy.py`` for more details. (John Arbash Meinel)

* WorkingTree has a new parent class MutableTree which represents the
  specialisations of Tree which are able to be altered. (Robert Collins)

* New methods mkdir and ``put_file_bytes_non_atomic`` on MutableTree that
  mutate the tree and its contents. (Robert Collins)

* Transport behaviour at the root of the URL is now defined and tested.
  (Andrew Bennetts, Robert Collins)

Testing
*******

* New test helper classs MemoryTree. This is typically accessed via
  ``self.make_branch_and_memory_tree()`` in test cases. (Robert Collins)

* Add ``start_bzr_subprocess`` and ``stop_bzr_subprocess`` to allow test
  code to continue running concurrently with a subprocess of bzr.
  (Andrew Bennetts, Robert Collins)

* Add a new method ``Transport.get_smart_client()``. This is provided to
  allow upgrades to a richer interface than the VFS one provided by
  Transport. (Andrew Bennetts, Martin Pool)

bzr 0.10
########

:Released:  2006-08-29

Improvements
************
* 'merge' now takes --uncommitted, to apply uncommitted changes from a
  tree.  (Aaron Bentley)

* 'bzr add --file-ids-from' can be used to specify another path to use
  for creating file ids, rather than generating all new ones. Internally,
  the 'action' passed to ``smart_add_tree()`` can return ``file_ids`` that
  will be used, rather than having bzrlib generate new ones.
  (John Arbash Meinel, #55781)

* ``bzr selftest --benchmark`` now allows a ``--cache-dir`` parameter.
  This will cache some of the intermediate trees, and decrease the
  setup time for benchmark tests. (John Arbash Meinel)

* Inverse forms are provided for all boolean options.  For example,
  --strict has --no-strict, --no-recurse has --recurse (Aaron Bentley)

* Serialize out Inventories directly, rather than using ElementTree.
  Writing out a kernel sized inventory drops from 2s down to ~350ms.
  (Robert Collins, John Arbash Meinel)

Bug Fixes
*********

* Help diffutils 2.8.4 get along with binary tests (Marien Zwart: #57614)

* Change LockDir so that if the lock directory doesn't exist when
  ``lock_write()`` is called, an attempt will be made to create it.
  (John Arbash Meinel, #56974)

* ``bzr uncommit`` preserves pending merges. (John Arbash Meinel, #57660)

* Active FTP transport now works as intended. (ghozzy, #56472)

* Really fix mutter() so that it won't ever raise a UnicodeError.
  It means it is possible for ~/.bzr.log to contain non UTF-8 characters.
  But it is a debugging log, not a real user file.
  (John Arbash Meinel, #56947, #53880)

* Change Command handle to allow Unicode command and options.
  At present we cannot register Unicode command names, so we will get
  BzrCommandError('unknown command'), or BzrCommandError('unknown option')
  But that is better than a UnicodeError + a traceback.
  (John Arbash Meinel, #57123)

* Handle TZ=UTC properly when reading/writing revisions.
  (John Arbash Meinel, #55783, #56290)

* Use ``GPG_TTY`` to allow gpg --cl to work with gpg-agent in a pipeline,
  (passing text to sign in on stdin). (John Arbash Meinel, #54468)

* External diff does the right thing for binaries even in foreign
  languages. (John Arbash Meinel, #56307)

* Testament handles more cases when content is unicode. Specific bug was
  in handling of revision properties.
  (John Arbash Meinel, Holger Krekel, #54723)

* The bzr selftest was failing on installed versions due to a bug in a new
  test helper. (John Arbash Meinel, Robert Collins, #58057)

Internals
*********

* ``bzrlib.cache_utf8`` contains ``encode()`` and ``decode()`` functions
  which can be used to cache the conversion between utf8 and Unicode.
  Especially helpful for some of the knit annotation code, which has to
  convert revision ids to utf8 to annotate lines in storage.
  (John Arbash Meinel)

* ``setup.py`` now searches the filesystem to find all packages which
  need to be installed. This should help make the life of packagers
  easier. (John Arbash Meinel)

bzr 0.9.0
#########

:Released:  2006-08-11

Surprises
*********

* The hard-coded built-in ignore rules have been removed. There are
  now two rulesets which are enforced. A user global one in
  ``~/.bazaar/ignore`` which will apply to every tree, and the tree
  specific one '.bzrignore'.
  ``~/.bazaar/ignore`` will be created if it does not exist, but with
  a more conservative list than the old default.
  This fixes bugs with default rules being enforced no matter what.
  The old list of ignore rules from bzr is available by
  running 'bzr ignore --old-default-rules'.
  (Robert Collins, Martin Pool, John Arbash Meinel)

* 'branches.conf' has been changed to 'locations.conf', since it can apply
  to more locations than just branch locations.
  (Aaron Bentley)

Improvements
************

* The revision specifier "revno:" is extended to accept the syntax
  revno:N:branch. For example,
  revno:42:http://bazaar-vcs.org/bzr/bzr.dev/ means revision 42 in
  bzr.dev.  (Matthieu Moy)

* Tests updates to ensure proper URL handling, UNICODE support, and
  proper printing when the user's terminal encoding cannot display
  the path of a file that has been versioned.
  ``bzr branch`` can take a target URL rather than only a local directory.
  ``Branch.get_parent()/set_parent()`` now save a relative path if possible,
  and normalize the parent based on root, allowing access across
  different transports. (John Arbash Meinel, Wouter van Heyst, Martin Pool)
  (Malone #48906, #42699, #40675, #5281, #3980, #36363, #43689,
  #42517, #42514)

* On Unix, detect terminal width using an ioctl not just $COLUMNS.
  Use terminal width for single-line logs from ``bzr log --line`` and
  pending-merge display.  (Robert Widhopf-Fenk, Gustavo Niemeyer)
  (Malone #3507)

* On Windows, detect terminal width using GetConsoleScreenBufferInfo.
  (Alexander Belchenko)

* Speedup improvement for 'date:'-revision search. (Guillaume Pinot).

* Show the correct number of revisions pushed when pushing a new branch.
  (Robert Collins).

* 'bzr selftest' now shows a progress bar with the number of tests, and
  progress made. 'make check' shows tests in -v mode, to be more useful
  for the PQM status window. (Robert Collins).
  When using a progress bar, failed tests are printed out, rather than
  being overwritten by the progress bar until the suite finishes.
  (John Arbash Meinel)

* 'bzr selftest --benchmark' will run a new benchmarking selftest.
  'bzr selftest --benchmark --lsprof-timed' will use lsprofile to generate
  profile data for the individual profiled calls, allowing for fine
  grained analysis of performance.
  (Robert Collins, Martin Pool).

* 'bzr commit' shows a progress bar. This is useful for commits over sftp
  where commit can take an appreciable time. (Robert Collins)

* 'bzr add' is now less verbose in telling you what ignore globs were
  matched by files being ignored. Instead it just tells you how many
  were ignored (because you might reasonably be expecting none to be
  ignored). 'bzr add -v' is unchanged and will report every ignored
  file. (Robert Collins).

* ftp now has a test server if medusa is installed. As part of testing,
  ftp support has been improved, including support for supplying a
  non-standard port. (John Arbash Meinel).

* 'bzr log --line' shows the revision number, and uses only the
  first line of the log message (#5162, Alexander Belchenko;
  Matthieu Moy)

* 'bzr status' has had the --all option removed. The 'bzr ls' command
  should be used to retrieve all versioned files. (Robert Collins)

* 'bzr bundle OTHER/BRANCH' will create a bundle which can be sent
  over email, and applied on the other end, while maintaining ancestry.
  This bundle can be applied with either 'bzr merge' or 'bzr pull',
  the same way you would apply another branch.
  (John Arbash Meinel, Aaron Bentley)

* 'bzr whoami' can now be used to set your identity from the command line,
  for a branch or globally.  (Robey Pointer)

* 'bzr checkout' now aliased to 'bzr co', and 'bzr annotate' to 'bzr ann'.
  (Michael Ellerman)

* 'bzr revert DIRECTORY' now reverts the contents of the directory as well.
  (Aaron Bentley)

* 'bzr get sftp://foo' gives a better error when paramiko is not present.
  Also updates things like 'http+pycurl://' if pycurl is not present.
  (John Arbash Meinel) (Malone #47821, #52204)

* New env variable ``BZR_PROGRESS_BAR``, sets the default progress bar type.
  Can be set to 'none' or 'dummy' to disable the progress bar, 'dots' or
  'tty' to create the respective type. (John Arbash Meinel, #42197, #51107)

* Improve the help text for 'bzr diff' to explain what various options do.
  (John Arbash Meinel, #6391)

* 'bzr uncommit -r 10' now uncommits revisions 11.. rather than uncommitting
  revision 10. This makes -r10 more in line with what other commands do.
  'bzr uncommit' also now saves the pending merges of the revisions that
  were removed. So it is safe to uncommit after a merge, fix something,
  and commit again. (John Arbash Meinel, #32526, #31426)

* 'bzr init' now also works on remote locations.
  (Wouter van Heyst, #48904)

* HTTP support has been updated. When using pycurl we now support
  connection keep-alive, which reduces dns requests and round trips.
  And for both urllib and pycurl we support multi-range requests,
  which decreases the number of round-trips. Performance results for
  ``bzr branch http://bazaar-vcs.org/bzr/bzr.dev/`` indicate
  http branching is now 2-3x faster, and ``bzr pull`` in an existing
  branch is as much as 4x faster.
  (Michael Ellerman, Johan Rydberg, John Arbash Meinel, #46768)

* Performance improvements for sftp. Branching and pulling are now up to
  2x faster. Utilize paramiko.readv() support for async requests if it
  is available (paramiko > 1.6) (John Arbash Meinel)

Bug Fixes
*********

* Fix shadowed definition of TestLocationConfig that caused some
  tests not to run.
  (Erik Bågfors, Michael Ellerman, Martin Pool, #32587)

* Fix unnecessary requirement of sign-my-commits that it be run from
  a working directory.  (Martin Pool, Robert Collins)

* 'bzr push location' will only remember the push location if it succeeds
  in connecting to the remote location. (John Arbash Meinel, #49742)

* 'bzr revert' no longer toggles the executable bit on win32
  (John Arbash Meinel, #45010)

* Handle broken pipe under win32 correctly. (John Arbash Meinel)

* sftp tests now work correctly on win32 if you have a newer paramiko
  (John Arbash Meinel)

* Cleanup win32 test suite, and general cleanup of places where
  file handles were being held open. (John Arbash Meinel)

* When specifying filenames for 'diff -r x..y', the name of the file in the
  working directory can be used, even if its name is different in both x
  and y.

* File-ids containing single- or double-quotes are handled correctly by
  push. (Aaron Bentley, #52227)

* Normalize unicode filenames to ensure cross-platform consistency.
  (John Arbash Meinel, #43689)

* The argument parser can now handle '-' as an argument. Currently
  no code interprets it specially (it is mostly handled as a file named
  '-'). But plugins, and future operations can use it.
  (John Arbash meinel, #50984)

* Bundles can properly read binary files with a plain '\r' in them.
  (John Arbash Meinel, #51927)

* Tuning ``iter_entries()`` to be more efficient (John Arbash Meinel, #5444)

* Lots of win32 fixes (the test suite passes again).
  (John Arbash Meinel, #50155)

* Handle openbsd returning None for sys.getfilesystemencoding() (#41183)

* Support ftp APPE (append) to allow Knits to be used over ftp (#42592)

* Removals are only committed if they match the filespec (or if there is
  no filespec).  (#46635, Aaron Bentley)

* smart-add recurses through all supplied directories
  (John Arbash Meinel, #52578)

* Make the bundle reader extra lines before and after the bundle text.
  This allows you to parse an email with the bundle inline.
  (John Arbash Meinel, #49182)

* Change the file id generator to squash a little bit more. Helps when
  working with long filenames on windows. (Also helps for unicode filenames
  not generating hidden files). (John Arbash Meinel, #43801)

* Restore terminal mode on C-c while reading sftp password.  (#48923,
  Nicholas Allen, Martin Pool)

* Timestamps are rounded to 1ms, and revision entries can be recreated
  exactly. (John Arbash Meinel, Jamie Wilkinson, #40693)

* Branch.base has changed to a URL, but ~/.bazaar/locations.conf should
  use local paths, since it is user visible (John Arbash Meinel, #53653)

* ``bzr status foo`` when foo was unversioned used to cause a full delta
  to be generated (John Arbash Meinel, #53638)

* When reading revision properties, an empty value should be considered
  the empty string, not None (John Arbash Meinel, #47782)

* ``bzr diff --diff-options`` can now handle binary files being changed.
  Also, the output is consistent when --diff-options is not supplied.
  (John Arbash Meinel, #54651, #52930)

* Use the right suffixes for loading plugins (John Arbash Meinel, #51810)

* Fix ``Branch.get_parent()`` to handle the case when the parent is not
  accessible (John Arbash Meinel, #52976)

Internals
*********

* Combine the ignore rules into a single regex rather than looping over
  them to reduce the threshold where  N^2 behaviour occurs in operations
  like status. (Jan Hudec, Robert Collins).

* Appending to ``bzrlib.DEFAULT_IGNORE`` is now deprecated. Instead, use
  one of the add functions in bzrlib.ignores. (John Arbash Meinel)

* 'bzr push' should only push the ancestry of the current revision, not
  all of the history in the repository. This is especially important for
  shared repositories. (John Arbash Meinel)

* ``bzrlib.delta.compare_trees`` now iterates in alphabetically sorted order,
  rather than randomly walking the inventories. (John Arbash Meinel)

* Doctests are now run in temporary directories which are cleaned up when
  they finish, rather than using special ScratchDir/ScratchBranch objects.
  (Martin Pool)

* Split ``check`` into separate methods on the branch and on the repository,
  so that it can be specialized in ways that are useful or efficient for
  different formats.  (Martin Pool, Robert Collins)

* Deprecate ``Repository.all_revision_ids``; most methods don't really need
  the global revision graph but only that part leading up to a particular
  revision.  (Martin Pool, Robert Collins)

* Add a BzrDirFormat ``control_formats`` list which allows for control formats
  that do not use '.bzr' to store their data - i.e. '.svn', '.hg' etc.
  (Robert Collins, Jelmer Vernooij).

* ``bzrlib.diff.external_diff`` can be redirected to any file-like object.
  Uses subprocess instead of spawnvp.
  (James Henstridge, John Arbash Meinel, #4047, #48914)

* New command line option '--profile-imports', which will install a custom
  importer to log time to import modules and regex compilation time to
  sys.stderr (John Arbash Meinel)

* 'EmptyTree' is now deprecated, please use ``repository.revision_tree(None)``
  instead. (Robert Collins)

* "RevisionTree" is now in bzrlib/revisiontree.py. (Robert Collins)

bzr 0.8.2
#########

:Released:  2006-05-17

Bug Fixes
*********

* setup.py failed to install launchpad plugin.  (Martin Pool)

bzr 0.8.1
#########

:Released:  2006-05-16

Bug Fixes
*********

* Fix failure to commit a merge in a checkout.  (Martin Pool,
  Robert Collins, Erik Bågfors, #43959)

* Nicer messages from 'commit' in the case of renames, and correct
  messages when a merge has occured. (Robert Collins, Martin Pool)

* Separate functionality from assert statements as they are skipped in
  optimized mode of python. Add the same check to pending merges.
  (Olaf Conradi, #44443)

Changes
*******

* Do not show the None revision in output of bzr ancestry. (Olaf Conradi)

* Add info on standalone branches without a working tree.
  (Olaf Conradi, #44155)

* Fix bug in knits when raising InvalidRevisionId. (Olaf Conradi, #44284)

Changes
*******

* Make editor invocation comply with Debian Policy. First check
  environment variables VISUAL and EDITOR, then try editor from
  alternatives system. If that all fails, fall back to the pre-defined
  list of editors. (Olaf Conradi, #42904)

New Features
************

* New 'register-branch' command registers a public branch into
  Launchpad.net, where it can be associated with bugs, etc.
  (Martin Pool, Bjorn Tillenius, Robert Collins)

Internals
*********

* New public api in InventoryEntry - ``describe_change(old, new)`` which
  provides a human description of the changes between two old and
  new. (Robert Collins, Martin Pool)

Testing
*******

* Fix test case for bzr info in upgrading a standalone branch to metadir,
  uses bzrlib api now. (Olaf Conradi)

bzr 0.8
#######

:Released:  2006-05-08

Notes When Upgrading
********************

Release 0.8 of bzr introduces a new format for history storage, called
'knit', as an evolution of to the 'weave' format used in 0.7.  Local
and remote operations are faster using knits than weaves.  Several
operations including 'init', 'init-repo', and 'upgrade' take a
--format option that controls this.  Branching from an existing branch
will keep the same format.

It is possible to merge, pull and push between branches of different
formats but this is slower than moving data between homogenous
branches.  It is therefore recommended (but not required) that you
upgrade all branches for a project at the same time.  Information on
formats is shown by 'bzr info'.

bzr 0.8 now allows creation of 'repositories', which hold the history
of files and revisions for several branches.  Previously bzr kept all
the history for a branch within the .bzr directory at the root of the
branch, and this is still the default.  To create a repository, use
the new 'bzr init-repo' command.  Branches exist as directories under
the repository and contain just a small amount of information
indicating the current revision of the branch.

bzr 0.8 also supports 'checkouts', which are similar to in cvs and
subversion.  Checkouts are associated with a branch (optionally in a
repository), which contains all the historical information.  The
result is that a checkout can be deleted without losing any
already-committed revisions.  A new 'update' command is also available.

Repositories and checkouts are not supported with the 0.7 storage
format.  To use them you must upgrad to either knits, or to the
'metaweave' format, which uses weaves but changes the .bzr directory
arrangement.


Improvements
************

* sftp paths can now be relative, or local, according to the lftp
  convention. Paths now take the form::

      sftp://user:pass@host:port/~/relative/path
      or
      sftp://user:pass@host:port/absolute/path

* The FTP transport now tries to reconnect after a temporary
  failure. ftp put is made atomic. (Matthieu Moy)

* The FTP transport now maintains a pool of connections, and
  reuses them to avoid multiple connections to the same host (like
  sftp did). (Daniel Silverstone)

* The ``bzr_man.py`` file has been removed. To create the man page now,
  use ``./generate_docs.py man``. The new program can also create other files.
  Run ``python generate_docs.py --help`` for usage information.
  (Hans Ulrich Niedermann & James Blackwell).

* Man Page now gives full help (James Blackwell).
  Help also updated to reflect user config now being stored in .bazaar
  (Hans Ulrich Niedermann)

* It's now possible to set aliases in bazaar.conf (Erik Bågfors)

* Pull now accepts a --revision argument (Erik Bågfors)

* ``bzr re-sign`` now allows multiple revisions to be supplied on the command
  line. You can now use the following command to sign all of your old
  commits::

    find .bzr/revision-store// -name my@email-* \
      | sed 's/.*\/\/..\///' \
      | xargs bzr re-sign

* Upgrade can now upgrade over the network. (Robert Collins)

* Two new commands 'bzr checkout' and 'bzr update' allow for CVS/SVN-alike
  behaviour.  By default they will cache history in the checkout, but
  with --lightweight almost all data is kept in the master branch.
  (Robert Collins)

* 'revert' unversions newly-versioned files, instead of deleting them.

* 'merge' is more robust.  Conflict messages have changed.

* 'merge' and 'revert' no longer clobber existing files that end in '~' or
  '.moved'.

* Default log format can be set in configuration and plugins can register
  their own formatters. (Erik Bågfors)

* New 'reconcile' command will check branch consistency and repair indexes
  that can become out of sync in pre 0.8 formats. (Robert Collins,
  Daniel Silverstone)

* New 'bzr init --format' and 'bzr upgrade --format' option to control
  what storage format is created or produced.  (Robert Collins,
  Martin Pool)

* Add parent location to 'bzr info', if there is one.  (Olaf Conradi)

* New developer commands 'weave-list' and 'weave-join'.  (Martin Pool)

* New 'init-repository' command, plus support for repositories in 'init'
  and 'branch' (Aaron Bentley, Erik Bågfors, Robert Collins)

* Improve output of 'info' command. Show all relevant locations related to
  working tree, branch and repository. Use kibibytes for binary quantities.
  Fix off-by-one error in missing revisions of working tree.  Make 'info'
  work on branches, repositories and remote locations.  Show locations
  relative to the shared repository, if applicable.  Show locking status
  of locations.  (Olaf Conradi)

* Diff and merge now safely handle binary files. (Aaron Bentley)

* 'pull' and 'push' now normalise the revision history, so that any two
  branches with the same tip revision will have the same output from 'log'.
  (Robert Collins)

* 'merge' accepts --remember option to store parent location, like 'push'
  and 'pull'. (Olaf Conradi)

* bzr status and diff when files given as arguments do not exist
  in the relevant trees.  (Martin Pool, #3619)

* Add '.hg' to the default ignore list.  (Martin Pool)

* 'knit' is now the default disk format. This improves disk performance and
  utilization, increases incremental pull performance, robustness with SFTP
  and allows checkouts over SFTP to perform acceptably.
  The initial Knit code was contributed by Johan Rydberg based on a
  specification by Martin Pool.
  (Robert Collins, Aaron Bentley, Johan Rydberg, Martin Pool).

* New tool to generate all-in-one html version of the manual.  (Alexander
  Belchenko)

* Hitting CTRL-C while doing an SFTP push will no longer cause stale locks
  to be left in the SFTP repository. (Robert Collins, Martin Pool).

* New option 'diff --prefix' to control how files are named in diff
  output, with shortcuts '-p0' and '-p1' corresponding to the options for
  GNU patch.  (Alexander Belchenko, Goffredo Baroncelli, Martin Pool)

* Add --revision option to 'annotate' command.  (Olaf Conradi)

* If bzr shows an unexpected revision-history after pulling (perhaps due
  to a reweave) it can now be corrected by 'bzr reconcile'.
  (Robert Collins)

Changes
*******

* Commit is now verbose by default, and shows changed filenames and the
  new revision number.  (Robert Collins, Martin Pool)

* Unify 'mv', 'move', 'rename'.  (Matthew Fuller, #5379)

* 'bzr -h' shows help.  (Martin Pool, Ian Bicking, #35940)

* Make 'pull' and 'push' remember location on failure using --remember.
  (Olaf Conradi)

* For compatibility, make old format for using weaves inside metadir
  available as 'metaweave' format.  Rename format 'metadir' to 'default'.
  Clean up help for option --format in commands 'init', 'init-repo' and
  'upgrade'.  (Olaf Conradi)

Internals
*********

* The internal storage of history, and logical branch identity have now
  been split into Branch, and Repository. The common locking and file
  management routines are now in bzrlib.lockablefiles.
  (Aaron Bentley, Robert Collins, Martin Pool)

* Transports can now raise DependencyNotPresent if they need a library
  which is not installed, and then another implementation will be
  tried.  (Martin Pool)

* Remove obsolete (and no-op) `decode` parameter to `Transport.get`.
  (Martin Pool)

* Using Tree Transform for merge, revert, tree-building

* WorkingTree.create, Branch.create, ``WorkingTree.create_standalone``,
  Branch.initialize are now deprecated. Please see ``BzrDir.create_*`` for
  replacement API's. (Robert Collins)

* New BzrDir class represents the .bzr control directory and manages
  formatting issues. (Robert Collins)

* New repository.InterRepository class encapsulates Repository to
  Repository actions and allows for clean selection of optimised code
  paths. (Robert Collins)

* ``bzrlib.fetch.fetch`` and ``bzrlib.fetch.greedy_fetch`` are now
  deprecated, please use ``branch.fetch`` or ``repository.fetch``
  depending on your needs. (Robert Collins)

* deprecated methods now have a ``is_deprecated`` flag on them that can
  be checked, if you need to determine whether a given callable is
  deprecated at runtime. (Robert Collins)

* Progress bars are now nested - see
  ``bzrlib.ui.ui_factory.nested_progress_bar``.
  (Robert Collins, Robey Pointer)

* New API call ``get_format_description()`` for each type of format.
  (Olaf Conradi)

* Changed ``branch.set_parent()`` to accept None to remove parent.
  (Olaf Conradi)

* Deprecated BzrError AmbiguousBase.  (Olaf Conradi)

* WorkingTree.branch is now a read only property.  (Robert Collins)

* bzrlib.ui.text.TextUIFactory now accepts a ``bar_type`` parameter which
  can be None or a factory that will create a progress bar. This is
  useful for testing or for overriding the bzrlib.progress heuristic.
  (Robert Collins)

* New API method ``get_physical_lock_status()`` to query locks present on a
  transport.  (Olaf Conradi)

* Repository.reconcile now takes a thorough keyword parameter to allow
  requesting an indepth reconciliation, rather than just a data-loss
  check. (Robert Collins)

* ``bzrlib.ui.ui_factory protocol`` now supports ``get_boolean`` to prompt
  the user for yes/no style input. (Robert Collins)

Testing
*******

* SFTP tests now shortcut the SSH negotiation, reducing test overhead
  for testing SFTP protocol support. (Robey Pointer)

* Branch formats are now tested once per implementation (see ``bzrlib.
  tests.branch_implementations``. This is analagous to the transport
  interface tests, and has been followed up with working tree,
  repository and BzrDir tests. (Robert Collins)

* New test base class TestCaseWithTransport provides a transport aware
  test environment, useful for testing any transport-interface using
  code. The test suite option --transport controls the transport used
  by this class (when its not being used as part of implementation
  contract testing). (Robert Collins)

* Close logging handler on disabling the test log. This will remove the
  handler from the internal list inside python's logging module,
  preventing shutdown from closing it twice.  (Olaf Conradi)

* Move test case for uncommit to blackbox tests.  (Olaf Conradi)

* ``run_bzr`` and ``run_bzr_captured`` now accept a 'stdin="foo"'
  parameter which will provide String("foo") to the command as its stdin.

bzr 0.7
#######

:Released: 2006-01-09

Changes
*******

* .bzrignore is excluded from exports, on the grounds that it's a bzr
  internal-use file and may not be wanted.  (Jamie Wilkinson)

* The "bzr directories" command were removed in favor of the new
  --kind option to the "bzr inventory" command.  To list all
  versioned directories, now use "bzr inventory --kind directory".
  (Johan Rydberg)

* Under Windows configuration directory is now ``%APPDATA%\bazaar\2.0``
  by default. (John Arbash Meinel)

* The parent of Bzr configuration directory can be set by ``BZR_HOME``
  environment variable. Now the path for it is searched in ``BZR_HOME``,
  then in HOME. Under Windows the order is: ``BZR_HOME``, ``APPDATA``
  (usually points to ``C:\Documents and Settings\User Name\Application Data``),
  ``HOME``. (John Arbash Meinel)

* Plugins with the same name in different directories in the bzr plugin
  path are no longer loaded: only the first successfully loaded one is
  used. (Robert Collins)

* Use systems' external ssh command to open connections if possible.
  This gives better integration with user settings such as ProxyCommand.
  (James Henstridge)

* Permissions on files underneath .bzr/ are inherited from the .bzr
  directory. So for a shared repository, simply doing 'chmod -R g+w .bzr/'
  will mean that future file will be created with group write permissions.

* configure.in and config.guess are no longer in the builtin default
  ignore list.

* '.sw[nop]' pattern ignored, to ignore vim swap files for nameless
  files.  (John Arbash Meinel, Martin Pool)

Improvements
************

* "bzr INIT dir" now initializes the specified directory, and creates
  it if it does not exist.  (John Arbash Meinel)

* New remerge command (Aaron Bentley)

* Better zsh completion script.  (Steve Borho)

* 'bzr diff' now returns 1 when there are changes in the working
  tree. (Robert Collins)

* 'bzr push' now exists and can push changes to a remote location.
  This uses the transport infrastructure, and can store the remote
  location in the ~/.bazaar/branches.conf configuration file.
  (Robert Collins)

* Test directories are only kept if the test fails and the user requests
  that they be kept.

* Tweaks to short log printing

* Added branch nicks, new nick command, printing them in log output.
  (Aaron Bentley)

* If ``$BZR_PDB`` is set, pop into the debugger when an uncaught exception
  occurs.  (Martin Pool)

* Accept 'bzr resolved' (an alias for 'bzr resolve'), as this is
  the same as Subversion.  (Martin Pool)

* New ftp transport support (on ftplib), for ftp:// and aftp://
  URLs.  (Daniel Silverstone)

* Commit editor temporary files now start with ``bzr_log.``, to allow
  text editors to match the file name and set up appropriate modes or
  settings.  (Magnus Therning)

* Improved performance when integrating changes from a remote weave.
  (Goffredo Baroncelli)

* Sftp will attempt to cache the connection, so it is more likely that
  a connection will be reused, rather than requiring multiple password
  requests.

* bzr revno now takes an optional argument indicating the branch whose
  revno should be printed.  (Michael Ellerman)

* bzr cat defaults to printing the last version of the file.
  (Matthieu Moy, #3632)

* New global option 'bzr --lsprof COMMAND' runs bzr under the lsprof
  profiler.  (Denys Duchier)

* Faster commits by reading only the headers of affected weave files.
  (Denys Duchier)

* 'bzr add' now takes a --dry-run parameter which shows you what would be
  added, but doesn't actually add anything. (Michael Ellerman)

* 'bzr add' now lists how many files were ignored per glob.  add --verbose
  lists the specific files.  (Aaron Bentley)

* 'bzr missing' now supports displaying changes in diverged trees and can
  be limited to show what either end of the comparison is missing.
  (Aaron Bently, with a little prompting from Daniel Silverstone)

Bug Fixes
*********

* SFTP can walk up to the root path without index errors. (Robert Collins)

* Fix bugs in running bzr with 'python -O'.  (Martin Pool)

* Error when run with -OO

* Fix bug in reporting http errors that don't have an http error code.
  (Martin Pool)

* Handle more cases of pipe errors in display commands

* Change status to 3 for all errors

* Files that are added and unlinked before committing are completely
  ignored by diff and status

* Stores with some compressed texts and some uncompressed texts are now
  able to be used. (John A Meinel)

* Fix for bzr pull failing sometimes under windows

* Fix for sftp transport under windows when using interactive auth

* Show files which are both renamed and modified as such in 'bzr
  status' output.  (Daniel Silverstone, #4503)

* Make annotate cope better with revisions committed without a valid
  email address.  (Marien Zwart)

* Fix representation of tab characters in commit messages.
  (Harald Meland)

* List of plugin directories in ``BZR_PLUGIN_PATH`` environment variable is
  now parsed properly under Windows. (Alexander Belchenko)

* Show number of revisions pushed/pulled/merged. (Robey Pointer)

* Keep a cached copy of the basis inventory to speed up operations
  that need to refer to it.  (Johan Rydberg, Martin Pool)

* Fix bugs in bzr status display of non-ascii characters.
  (Martin Pool)

* Remove Makefile.in from default ignore list.
  (Tollef Fog Heen, Martin Pool, #6413)

* Fix failure in 'bzr added'.  (Nathan McCallum, Martin Pool)

Testing
*******

* Fix selftest asking for passwords when there are no SFTP keys.
  (Robey Pointer, Jelmer Vernooij)

* Fix selftest run with 'python -O'.  (Martin Pool)

* Fix HTTP tests under Windows. (John Arbash Meinel)

* Make tests work even if HOME is not set (Aaron Bentley)

* Updated ``build_tree`` to use fixed line-endings for tests which read
  the file cotents and compare. Make some tests use this to pass under
  Windows. (John Arbash Meinel)

* Skip stat and symlink tests under Windows. (Alexander Belchenko)

* Delay in selftest/testhashcash is now issued under win32 and Cygwin.
  (John Arbash Meinel)

* Use terminal width to align verbose test output.  (Martin Pool)

* Blackbox tests are maintained within the bzrlib.tests.blackbox directory.
  If adding a new test script please add that to
  ``bzrlib.tests.blackbox.__init__``. (Robert Collins)

* Much better error message if one of the test suites can't be
  imported.  (Martin Pool)

* Make check now runs the test suite twice - once with the default locale,
  and once with all locales forced to C, to expose bugs. This is not
  trivially done within python, so for now its only triggered by running
  Make check. Integrators and packagers who wish to check for full
  platform support should run 'make check' to test the source.
  (Robert Collins)

* Tests can now run TestSkipped if they can't execute for any reason.
  (Martin Pool) (NB: TestSkipped should only be raised for correctable
  reasons - see the wiki spec ImprovingBzrTestSuite).

* Test sftp with relative, absolute-in-homedir and absolute-not-in-homedir
  paths for the transport tests. Introduce blackbox remote sftp tests that
  test the same permutations. (Robert Collins, Robey Pointer)

* Transport implementation tests are now independent of the local file
  system, which allows tests for esoteric transports, and for features
  not available in the local file system. They also repeat for variations
  on the URL scheme that can introduce issues in the transport code,
  see bzrlib.transport.TransportTestProviderAdapter() for this.
  (Robert Collins).

* ``TestCase.build_tree`` uses the transport interface to build trees,
  pass in a transport parameter to give it an existing connection.
  (Robert Collins).

Internals
*********

* WorkingTree.pull has been split across Branch and WorkingTree,
  to allow Branch only pulls. (Robert Collins)

* ``commands.display_command`` now returns the result of the decorated
  function. (Robert Collins)

* LocationConfig now has a ``set_user_option(key, value)`` call to save
  a setting in its matching location section (a new one is created
  if needed). (Robert Collins)

* Branch has two new methods, ``get_push_location`` and
  ``set_push_location`` to respectively, get and set the push location.
  (Robert Collins)

* ``commands.register_command`` now takes an optional flag to signal that
  the registrant is planning to decorate an existing command. When
  given multiple plugins registering a command is not an error, and
  the original command class (whether built in or a plugin based one) is
  returned to the caller. There is a new error 'MustUseDecorated' for
  signalling when a wrapping command should switch to the original
  version. (Robert Collins)

* Some option parsing errors will raise 'BzrOptionError', allowing
  granular detection for decorating commands. (Robert Collins).

* ``Branch.read_working_inventory`` has moved to
  ``WorkingTree.read_working_inventory``. This necessitated changes to
  ``Branch.get_root_id``, and a move of ``Branch.set_inventory`` to
  WorkingTree as well. To make it clear that a WorkingTree cannot always
  be obtained ``Branch.working_tree()`` will raise
  ``errors.NoWorkingTree`` if one cannot be obtained. (Robert Collins)

* All pending merges operations from Branch are now on WorkingTree.
  (Robert Collins)

* The follow operations from Branch have moved to WorkingTree::

      add()
      commit()
      move()
      rename_one()
      unknowns()

  (Robert Collins)

* ``bzrlib.add.smart_add_branch`` is now ``smart_add_tree``. (Robert Collins)

* New "rio" serialization format, similar to rfc-822. (Martin Pool)

* Rename selftests to ``bzrlib.tests.test_foo``.  (John A Meinel, Martin
  Pool)

* ``bzrlib.plugin.all_plugins`` has been changed from an attribute to a
  query method. (Robert Collins)

* New options to read only the table-of-contents of a weave.
  (Denys Duchier)

* Raise NoSuchFile when someone tries to add a non-existant file.
  (Michael Ellerman)

* Simplify handling of DivergedBranches in ``cmd_pull()``.
  (Michael Ellerman)

* Branch.controlfile* logic has moved to lockablefiles.LockableFiles, which
  is exposed as ``Branch().control_files``. Also this has been altered with the
  controlfile pre/suffix replaced by simple method names like 'get' and
  'put'. (Aaron Bentley, Robert Collins).

* Deprecated functions and methods can now be marked as such using the
  ``bzrlib.symbol_versioning`` module. Marked method have their docstring
  updated and will issue a DeprecationWarning using the warnings module
  when they are used. (Robert Collins)

* ``bzrlib.osutils.safe_unicode`` now exists to provide parameter coercion
  for functions that need unicode strings. (Robert Collins)

bzr 0.6
#######

:Released: 2005-10-28

Improvements
************

* pull now takes --verbose to show you what revisions are added or removed
  (John A Meinel)

* merge now takes a --show-base option to include the base text in
  conflicts.
  (Aaron Bentley)

* The config files are now read using ConfigObj, so '=' should be used as
  a separator, not ':'.
  (Aaron Bentley)

* New 'bzr commit --strict' option refuses to commit if there are
  any unknown files in the tree.  To commit, make sure all files are
  either ignored, added, or deleted.  (Michael Ellerman)

* The config directory is now ~/.bazaar, and there is a single file
  ~/.bazaar/bazaar.conf storing email, editor and other preferences.
  (Robert Collins)

* 'bzr add' no longer takes a --verbose option, and a --quiet option
  has been added that suppresses all output.

* Improved zsh completion support in contrib/zsh, from Clint
  Adams.

* Builtin 'bzr annotate' command, by Martin Pool with improvements from
  Goffredo Baroncelli.

* 'bzr check' now accepts -v for verbose reporting, and checks for
  ghosts in the branch. (Robert Collins)

* New command 're-sign' which will regenerate the gpg signature for
  a revision. (Robert Collins)

* If you set ``check_signatures=require`` for a path in
  ``~/.bazaar/branches.conf`` then bzr will invoke your
  ``gpg_signing_command`` (defaults to gpg) and record a digital signature
  of your commit. (Robert Collins)

* New sftp transport, based on Paramiko.  (Robey Pointer)

* 'bzr pull' now accepts '--clobber' which will discard local changes
  and make this branch identical to the source branch. (Robert Collins)

* Just give a quieter warning if a plugin can't be loaded, and
  put the details in .bzr.log.  (Martin Pool)

* 'bzr branch' will now set the branch-name to the last component of the
  output directory, if one was supplied.

* If the option ``post_commit`` is set to one (or more) python function
  names (must be in the bzrlib namespace), then they will be invoked
  after the commit has completed, with the branch and ``revision_id`` as
  parameters. (Robert Collins)

* Merge now has a retcode of 1 when conflicts occur. (Robert Collins)

* --merge-type weave is now supported for file contents.  Tree-shape
  changes are still three-way based.  (Martin Pool, Aaron Bentley)

* 'bzr check' allows the first revision on revision-history to have
  parents - something that is expected for cheap checkouts, and occurs
  when conversions from baz do not have all history.  (Robert Collins).

* 'bzr merge' can now graft unrelated trees together, if your specify
  0 as a base. (Aaron Bentley)

* 'bzr commit branch' and 'bzr commit branch/file1 branch/file2' now work
  (Aaron Bentley)

* Add '.sconsign*' to default ignore list.  (Alexander Belchenko)

* 'bzr merge --reprocess' minimizes conflicts

Testing
*******

* The 'bzr selftest --pattern' option for has been removed, now
  test specifiers on the command line can be simple strings, or
  regexps, or both. (Robert Collins)

* Passing -v to selftest will now show the time each test took to
  complete, which will aid in analysing performance regressions and
  related questions. (Robert Collins)

* 'bzr selftest' runs all tests, even if one fails, unless '--one'
  is given. (Martin Pool)

* There is a new method for TestCaseInTempDir, assertFileEqual, which
  will check that a given content is equal to the content of the named
  file. (Robert Collins)

* Fix test suite's habit of leaving many temporary log files in $TMPDIR.
  (Martin Pool)

Internals
*********

* New 'testament' command and concept for making gpg-signatures
  of revisions that are not tied to a particular internal
  representation.  (Martin Pool).

* Per-revision properties ('revprops') as key-value associated
  strings on each revision created when the revision is committed.
  Intended mainly for the use of external tools.  (Martin Pool).

* Config options have moved from bzrlib.osutils to bzrlib.config.
  (Robert Collins)

* Improved command line option definitions allowing explanations
  for individual options, among other things.  Contributed by
  Magnus Therning.

* Config options have moved from bzrlib.osutils to bzrlib.config.
  Configuration is now done via the config.Config interface:
  Depending on whether you have a Branch, a Location or no information
  available, construct a ``*Config``, and use its ``signature_checking``,
  ``username`` and ``user_email`` methods. (Robert Collins)

* Plugins are now loaded under bzrlib.plugins, not bzrlib.plugin, and
  they are made available for other plugins to use. You should not
  import other plugins during the ``__init__`` of your plugin though, as
  no ordering is guaranteed, and the plugins directory is not on the
  python path. (Robert Collins)

* Branch.relpath has been moved to WorkingTree.relpath. WorkingTree no
  no longer takes an inventory, rather it takes an option branch
  parameter, and if None is given will open the branch at basedir
  implicitly. (Robert Collins)

* Cleaner exception structure and error reporting.  Suggested by
  Scott James Remnant.  (Martin Pool)

* Branch.remove has been moved to WorkingTree, which has also gained
  ``lock_read``, ``lock_write`` and ``unlock`` methods for convenience.
  (Robert Collins)

* Two decorators, ``needs_read_lock`` and ``needs_write_lock`` have been
  added to the branch module. Use these to cause a function to run in a
  read or write lock respectively. (Robert Collins)

* ``Branch.open_containing`` now returns a tuple (Branch, relative-path),
  which allows direct access to the common case of 'get me this file
  from its branch'. (Robert Collins)

* Transports can register using ``register_lazy_transport``, and they
  will be loaded when first used.  (Martin Pool)

* 'pull' has been factored out of the command as ``WorkingTree.pull()``.
  A new option to WorkingTree.pull has been added, clobber, which will
  ignore diverged history and pull anyway.
  (Robert Collins)

* config.Config has a ``get_user_option`` call that accepts an option name.
  This will be looked up in branches.conf and bazaar.conf as normal.
  It is intended that this be used by plugins to support options -
  options of built in programs should have specific methods on the config.
  (Robert Collins)

* ``merge.merge_inner`` now has tempdir as an optional parameter.
  (Robert Collins)

* Tree.kind is not recorded at the top level of the hierarchy, as it was
  missing on EmptyTree, leading to a bug with merge on EmptyTrees.
  (Robert Collins)

* ``WorkingTree.__del__`` has been removed, it was non deterministic and not
  doing what it was intended to. See ``WorkingTree.__init__`` for a comment
  about future directions. (Robert Collins/Martin Pool)

* bzrlib.transport.http has been modified so that only 404 urllib errors
  are returned as NoSuchFile. Other exceptions will propagate as normal.
  This allows debuging of actual errors. (Robert Collins)

* bzrlib.transport.Transport now accepts *ONLY* url escaped relative paths
  to apis like 'put', 'get' and 'has'. This is to provide consistent
  behaviour - it operates on url's only. (Robert Collins)

* Transports can register using ``register_lazy_transport``, and they
  will be loaded when first used.  (Martin Pool)

* ``merge_flex`` no longer calls ``conflict_handler.finalize()``, instead that
  is called by ``merge_inner``. This is so that the conflict count can be
  retrieved (and potentially manipulated) before returning to the caller
  of ``merge_inner``. Likewise 'merge' now returns the conflict count to the
  caller. (Robert Collins)

* ``revision.revision_graph`` can handle having only partial history for
  a revision - that is no revisions in the graph with no parents.
  (Robert Collins).

* New ``builtins.branch_files`` uses the standard ``file_list`` rules to
  produce a branch and a list of paths, relative to that branch
  (Aaron Bentley)

* New TestCase.addCleanup facility.

* New ``bzrlib.version_info`` tuple (similar to ``sys.version_info``),
  which can be used by programs importing bzrlib.

Bug Fixes
*********

* Better handling of branches in directories with non-ascii names.
  (Joel Rosdahl, Panagiotis Papadakos)

* Upgrades of trees with no commits will not fail due to accessing
  [-1] in the revision-history. (Andres Salomon)


bzr 0.1.1
#########

:Released: 2005-10-12

Bug Fixes
*********

* Fix problem in pulling over http from machines that do not
  allow directories to be listed.

* Avoid harmless warning about invalid hash cache after
  upgrading branch format.

Performance
***********

* Avoid some unnecessary http operations in branch and pull.


bzr 0.1
#######

:Released: 2005-10-11

Notes
*****

* 'bzr branch' over http initially gives a very high estimate
  of completion time but it should fall as the first few
  revisions are pulled in.  branch is still slow on
  high-latency connections.

Bug Fixes
*********

* bzr-man.py has been updated to work again. Contributed by
  Rob Weir.

* Locking is now done with fcntl.lockf which works with NFS
  file systems. Contributed by Harald Meland.

* When a merge encounters a file that has been deleted on
  one side and modified on the other, the old contents are
  written out to foo.BASE and foo.SIDE, where SIDE is this
  or OTHER. Contributed by Aaron Bentley.

* Export was choosing incorrect file paths for the content of
  the tarball, this has been fixed by Aaron Bentley.

* Commit will no longer commit without a log message, an
  error is returned instead. Contributed by Jelmer Vernooij.

* If you commit a specific file in a sub directory, any of its
  parent directories that are added but not listed will be
  automatically included. Suggested by Michael Ellerman.

* bzr commit and upgrade did not correctly record new revisions
  for files with only a change to their executable status.
  bzr will correct this when it encounters it. Fixed by
  Robert Collins

* HTTP tests now force off the use of ``http_proxy`` for the duration.
  Contributed by Gustavo Niemeyer.

* Fix problems in merging weave-based branches that have
  different partial views of history.

* Symlink support: working with symlinks when not in the root of a
  bzr tree was broken, patch from Scott James Remnant.

Improvements
************

* 'branch' now accepts a --basis parameter which will take advantage
  of local history when making a new branch. This allows faster
  branching of remote branches. Contributed by Aaron Bentley.

* New tree format based on weave files, called version 5.
  Existing branches can be upgraded to this format using
  'bzr upgrade'.

* Symlinks are now versionable. Initial patch by
  Erik Toubro Nielsen, updated to head by Robert Collins.

* Executable bits are tracked on files. Patch from Gustavo
  Niemeyer.

* 'bzr status' now shows unknown files inside a selected directory.
  Patch from Heikki Paajanen.

* Merge conflicts are recorded in .bzr. Two new commands 'conflicts'
  and 'resolve' have needed added, which list and remove those
  merge conflicts respectively. A conflicted tree cannot be committed
  in. Contributed by Aaron Bentley.

* 'rm' is now an alias for 'remove'.

* Stores now split out their content in a single byte prefixed hash,
  dropping the density of files per directory by 256. Contributed by
  Gustavo Niemeyer.

* 'bzr diff -r branch:URL' will now perform a diff between two branches.
  Contributed by Robert Collins.

* 'bzr log' with the default formatter will show merged revisions,
  indented to the right. Initial implementation contributed by Gustavo
  Niemeyer, made incremental by Robert Collins.


Internals
*********

* Test case failures have the exception printed after the log
  for your viewing pleasure.

* InventoryEntry is now an abstract base class, use one of the
  concrete InventoryDirectory etc classes instead.

* Branch raises an UnsupportedFormatError when it detects a
  bzr branch it cannot understand. This allows for precise
  handling of such circumstances.

* Remove RevisionReference class; ``Revision.parent_ids`` is now simply a
  list of their ids and ``parent_sha1s`` is a list of their corresponding
  sha1s (for old branches only at the moment.)

* New method-object style interface for Commit() and Fetch().

* Renamed ``Branch.last_patch()`` to ``Branch.last_revision()``, since
  we call them revisions not patches.

* Move ``copy_branch`` to ``bzrlib.clone.copy_branch``.  The destination
  directory is created if it doesn't exist.

* Inventories now identify the files which were present by
  giving the revision *of that file*.

* Inventory and Revision XML contains a version identifier.
  This must be consistent with the overall branch version
  but allows for more flexibility in future upgrades.

Testing
*******

* Removed testsweet module so that tests can be run after
  bzr installed by 'bzr selftest'.

* 'bzr selftest' command-line arguments can now be partial ids
  of tests to run, e.g. ``bzr selftest test_weave``


bzr 0.0.9
#########

:Released: 2005-09-23

Bug Fixes
*********

* Fixed "branch -r" option.

* Fix remote access to branches containing non-compressed history.
  (Robert Collins).

* Better reliability of http server tests.  (John Arbash-Meinel)

* Merge graph maximum distance calculation fix.  (Aaron Bentley)

* Various minor bug in windows support have been fixed, largely in the
  test suite. Contributed by Alexander Belchenko.

Improvements
************

* Status now accepts a -r argument to give status between chosen
  revisions. Contributed by Heikki Paajanen.

* Revision arguments no longer use +/-/= to control ranges, instead
  there is a 'before' namespace, which limits the successive namespace.
  For example '$ bzr log -r date:yesterday..before:date:today' will
  select everything from yesterday and before today. Contributed by
  Robey Pointer

* There is now a bzr.bat file created by distutils when building on
  Windows. Contributed by Alexander Belchenko.

Internals
*********

* Removed uuid() as it was unused.

* Improved 'fetch' code for pulling revisions from one branch into
  another (used by pull, merged, etc.)


bzr 0.0.8
#########

:Released: 2005-09-20


Improvements
************

* Adding a file whose parent directory is not versioned will
  implicitly add the parent, and so on up to the root. This means
  you should never need to explictly add a directory, they'll just
  get added when you add a file in the directory.  Contributed by
  Michael Ellerman.

* Ignore ``.DS_Store`` (contains Mac metadata) by default.
  (Nir Soffer)

* If you set ``BZR_EDITOR`` in the environment, it is checked in
  preference to EDITOR and the config file for the interactive commit
  editing program. Related to this is a bugfix where a missing program
  set in EDITOR would cause editing to fail, now the fallback program
  for the operating system is still tried.

* Files that are not directories/symlinks/regular files will no longer
  cause bzr to fail, it will just ignore them by default. You cannot add
  them to the tree though - they are not versionable.


Internals
*********

* Refactor xml packing/unpacking.

Bug Fixes
*********

* Fixed 'bzr mv' by Ollie Rutherfurd.

* Fixed strange error when trying to access a nonexistent http
  branch.

* Make sure that the hashcache gets written out if it can't be
  read.


Portability
***********

* Various Windows fixes from Ollie Rutherfurd.

* Quieten warnings about locking; patch from Matt Lavin.


bzr-0.0.7
#########

:Released: 2005-09-02

New Features
************

* ``bzr shell-complete`` command contributed by Clint Adams to
  help with intelligent shell completion.

* New expert command ``bzr find-merge-base`` for debugging merges.


Enhancements
************

* Much better merge support.

* merge3 conflicts are now reported with markers like '<<<<<<<'
  (seven characters) which is the same as CVS and pleases things
  like emacs smerge.


Bug Fixes
*********

* ``bzr upgrade`` no longer fails when trying to fix trees that
  mention revisions that are not present.

* Fixed bugs in listing plugins from ``bzr plugins``.

* Fix case of $EDITOR containing options for the editor.

* Fix log -r refusing to show the last revision.
  (Patch from Goffredo Baroncelli.)


Changes
*******

* ``bzr log --show-ids`` shows the revision ids of all parents.

* Externally provided commands on your $BZRPATH no longer need
  to recognize --bzr-usage to work properly, and can just handle
  --help themselves.


Library
*******

* Changed trace messages to go through the standard logging
  framework, so that they can more easily be redirected by
  libraries.



bzr-0.0.6
#########

:Released: 2005-08-18

New Features
************

* Python plugins, automatically loaded from the directories on
  ``BZR_PLUGIN_PATH`` or ``~/.bzr.conf/plugins`` by default.

* New 'bzr mkdir' command.

* Commit mesage is fetched from an editor if not given on the
  command line; patch from Torsten Marek.

* ``bzr log -m FOO`` displays commits whose message matches regexp
  FOO.

* ``bzr add`` with no arguments adds everything under the current directory.

* ``bzr mv`` does move or rename depending on its arguments, like
  the Unix command.

* ``bzr missing`` command shows a summary of the differences
  between two trees.  (Merged from John Arbash-Meinel.)

* An email address for commits to a particular tree can be
  specified by putting it into .bzr/email within a branch.  (Based
  on a patch from Heikki Paajanen.)


Enhancements
************

* Faster working tree operations.


Changes
*******

* 3rd-party modules shipped with bzr are copied within the bzrlib
  python package, so that they can be installed by the setup
  script without clashing with anything already existing on the
  system.  (Contributed by Gustavo Niemeyer.)

* Moved plugins directory to bzrlib/, so that there's a standard
  plugin directory which is not only installed with bzr itself but
  is also available when using bzr from the development tree.
  ``BZR_PLUGIN_PATH`` and ``DEFAULT_PLUGIN_PATH`` are then added to the
  standard plugins directory.

* When exporting to a tarball with ``bzr export --format tgz``, put
  everything under a top directory rather than dumping it into the
  current directory.   This can be overridden with the ``--root``
  option.  Patch from William Dodé and John Meinel.

* New ``bzr upgrade`` command to upgrade the format of a branch,
  replacing ``bzr check --update``.

* Files within store directories are no longer marked readonly on
  disk.

* Changed ``bzr log`` output to a more compact form suggested by
  John A Meinel.  Old format is available with the ``--long`` or
  ``-l`` option, patched by William Dodé.

* By default the commit command refuses to record a revision with
  no changes unless the ``--unchanged`` option is given.

* The ``--no-plugins``, ``--profile`` and ``--builtin`` command
  line options must come before the command name because they
  affect what commands are available; all other options must come
  after the command name because their interpretation depends on
  it.

* ``branch`` and ``clone`` added as aliases for ``branch``.

* Default log format is back to the long format; the compact one
  is available with ``--short``.


Bug Fixes
*********

* Fix bugs in committing only selected files or within a subdirectory.


bzr-0.0.5
#########

:Released:  2005-06-15

Changes
*******

* ``bzr`` with no command now shows help rather than giving an
  error.  Suggested by Michael Ellerman.

* ``bzr status`` output format changed, because svn-style output
  doesn't really match the model of bzr.  Now files are grouped by
  status and can be shown with their IDs.  ``bzr status --all``
  shows all versioned files and unknown files but not ignored files.

* ``bzr log`` runs from most-recent to least-recent, the reverse
  of the previous order.  The previous behaviour can be obtained
  with the ``--forward`` option.

* ``bzr inventory`` by default shows only filenames, and also ids
  if ``--show-ids`` is given, in which case the id is the second
  field.


Enhancements
************

* New 'bzr whoami --email' option shows only the email component
  of the user identification, from Jo Vermeulen.

* New ``bzr ignore PATTERN`` command.

* Nicer error message for broken pipe, interrupt and similar
  conditions that don't indicate an internal error.

* Add ``.*.sw[nop] .git .*.tmp *,v`` to default ignore patterns.

* Per-branch locks keyed on ``.bzr/branch-lock``, available in
  either read or write mode.

* New option ``bzr log --show-ids`` shows revision and file ids.

* New usage ``bzr log FILENAME`` shows only revisions that
  affected that file.

* Changed format for describing changes in ``bzr log -v``.

* New option ``bzr commit --file`` to take a message from a file,
  suggested by LarstiQ.

* New syntax ``bzr status [FILE...]`` contributed by Bartosz
  Oler.  File may be in a branch other than the working directory.

* ``bzr log`` and ``bzr root`` can be given an http URL instead of
  a filename.

* Commands can now be defined by external programs or scripts
  in a directory on $BZRPATH.

* New "stat cache" avoids reading the contents of files if they
  haven't changed since the previous time.

* If the Python interpreter is too old, try to find a better one
  or give an error.  Based on a patch from Fredrik Lundh.

* New optional parameter ``bzr info [BRANCH]``.

* New form ``bzr commit SELECTED`` to commit only selected files.

* New form ``bzr log -r FROM:TO`` shows changes in selected
  range; contributed by John A Meinel.

* New option ``bzr diff --diff-options 'OPTS'`` allows passing
  options through to an external GNU diff.

* New option ``bzr add --no-recurse`` to add a directory but not
  their contents.

* ``bzr --version`` now shows more information if bzr is being run
  from a branch.


Bug Fixes
*********

* Fixed diff format so that added and removed files will be
  handled properly by patch.  Fix from Lalo Martins.

* Various fixes for files whose names contain spaces or other
  metacharacters.


Testing
*******

* Converted black-box test suites from Bourne shell into Python;
  now run using ``./testbzr``.  Various structural improvements to
  the tests.

* testbzr by default runs the version of bzr found in the same
  directory as the tests, or the one given as the first parameter.

* testbzr also runs the internal tests, so the only command
  required to check is just ``./testbzr``.

* testbzr requires python2.4, but can be used to test bzr running
  under a different version.

* Tests added for many other changes in this release.


Internal
********

* Included ElementTree library upgraded to 1.2.6 by Fredrik Lundh.

* Refactor command functions into Command objects based on HCT by
  Scott James Remnant.

* Better help messages for many commands.

* Expose ``bzrlib.open_tracefile()`` to start the tracefile; until
  this is called trace messages are just discarded.

* New internal function ``find_touching_revisions()`` and hidden
  command touching-revisions trace the changes to a given file.

* Simpler and faster ``compare_inventories()`` function.

* ``bzrlib.open_tracefile()`` takes a tracefilename parameter.

* New AtomicFile class.

* New developer commands ``added``, ``modified``.


Portability
***********

* Cope on Windows on python2.3 by using the weaker random seed.
  2.4 is now only recommended.


bzr-0.0.4
#########

:Released:  2005-04-22

Enhancements
************

* 'bzr diff' optionally takes a list of files to diff.  Still a bit
  basic.  Patch from QuantumG.

* More default ignore patterns.

* New 'bzr log --verbose' shows a list of files changed in the
  changeset.  Patch from Sebastian Cote.

* Roll over ~/.bzr.log if it gets too large.

* Command abbreviations 'ci', 'st', 'stat', '?' based on a patch
  by Jason Diamon.

* New 'bzr help commands' based on a patch from Denys Duchier.


Changes
*******

* User email is determined by looking at $BZREMAIL or ~/.bzr.email
  or $EMAIL.  All are decoded by the locale preferred encoding.
  If none of these are present user@hostname is used.  The host's
  fully-qualified name is not used because that tends to fail when
  there are DNS problems.

* New 'bzr whoami' command instead of username user-email.


Bug Fixes
*********

* Make commit safe for hardlinked bzr trees.

* Some Unicode/locale fixes.

* Partial workaround for ``difflib.unified_diff`` not handling
  trailing newlines properly.


Internal
********

* Allow docstrings for help to be in PEP0257 format.  Patch from
  Matt Brubeck.

* More tests in test.sh.

* Write profile data to a temporary file not into working
  directory and delete it when done.

* Smaller .bzr.log with process ids.


Portability
***********

* Fix opening of ~/.bzr.log on Windows.  Patch from Andrew
  Bennetts.

* Some improvements in handling paths on Windows, based on a patch
  from QuantumG.


bzr-0.0.3
#########

:Released:  2005-04-06

Enhancements
************

* New "directories" internal command lists versioned directories
  in the tree.

* Can now say "bzr commit --help".

* New "rename" command to rename one file to a different name
  and/or directory.

* New "move" command to move one or more files into a different
  directory.

* New "renames" command lists files renamed since base revision.

* New cat command contributed by janmar.

Changes
*******

* .bzr.log is placed in $HOME (not pwd) and is always written in
  UTF-8.  (Probably not a completely good long-term solution, but
  will do for now.)

Portability
***********

* Workaround for difflib bug in Python 2.3 that causes an
  exception when comparing empty files.  Reported by Erik Toubro
  Nielsen.

Internal
********

* Refactored inventory storage to insert a root entry at the top.

Testing
*******

* Start of shell-based black-box testing in test.sh.


bzr-0.0.2.1
###########

Portability
***********

* Win32 fixes from Steve Brown.


bzr-0.0.2
#########

:Codename: "black cube"
:Released: 2005-03-31

Enhancements
************

* Default ignore list extended (see bzrlib/__init__.py).

* Patterns in .bzrignore are now added to the default ignore list,
  rather than replacing it.

* Ignore list isn't reread for every file.

* More help topics.

* Reinstate the 'bzr check' command to check invariants of the
  branch.

* New 'ignored' command lists which files are ignored and why;
  'deleted' lists files deleted in the current working tree.

* Performance improvements.

* New global --profile option.

* Ignore patterns like './config.h' now correctly match files in
  the root directory only.


bzr-0.0.1
#########

:Released:  2005-03-26

Enhancements
************

* More information from info command.

* Can now say "bzr help COMMAND" for more detailed help.

* Less file flushing and faster performance when writing logs and
  committing to stores.

* More useful verbose output from some commands.

Bug Fixes
*********

* Fix inverted display of 'R' and 'M' during 'commit -v'.

Portability
***********

* Include a subset of ElementTree-1.2.20040618 to make
  installation easier.

* Fix time.localtime call to work with Python 2.3 (the minimum
  supported).


bzr-0.0.0.69
############

:Released:  2005-03-22

Enhancements
************

* First public release.

* Storage of local versions: init, add, remove, rm, info, log,
  diff, status, etc.


bzr ?.?.? (not released yet)
############################

:Codename: template
:2.0.2: ???

Compatibility Breaks
********************

New Features
************

Bug Fixes
*********

Improvements
************

Documentation
*************

API Changes
***********

Internals
*********

Testing
*******



..
   vim: tw=74 ft=rst ff=unix encoding=utf-8<|MERGE_RESOLUTION|>--- conflicted
+++ resolved
@@ -5,12 +5,11 @@
 .. contents:: List of Releases
    :depth: 1
 
-<<<<<<< HEAD
-bzr 2.2.0b1 (not released yet)
-##############################
+bzr 2.2.0b1
+###########
 
 :Codename: ???
-:2.2.0b1: ???
+:2.2.0b1: Not released yet
 
 Compatibility Breaks
 ********************
@@ -93,9 +92,6 @@
 * Stop sending apport crash files to ``.cache`` in the directory from
   which ``bzr selftest`` was run.  (Martin Pool, #422350)
 
-bzr 2.1.0 (not released yet)
-############################
-=======
 bzr 2.1.0
 #########
 
@@ -112,7 +108,6 @@
 hook, ignore patterns can now include '!' to exclude files, globbing
 support for all commands on Windows, and support for addressing home
 directories via ``bzr+ssh://host/~/`` syntax.
->>>>>>> a4133a8e
 
 Users are encouraged to upgrade from the 2.0 stable series.
 
