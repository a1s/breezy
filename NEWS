--- conflicted
+++ resolved
@@ -73,15 +73,13 @@
    * Fix traceback when sending large response bodies over the smart protocol
      on Windows. (Andrew Bennetts, #115781)
 
-<<<<<<< HEAD
    * Fix ``urlutils.relative_url`` for the case of two ``file:///`` URLs
      pointed to different logical drives on Windows.
      (Alexander Belchenko, #90847)
-=======
+
    * _KnitParentsProvider.get_parent_map now handles requests for ghosts
      correctly, instead of erroring or attributing incorrect parents to ghosts.
      (Aaron Bentley)
->>>>>>> 17bb418a
 
    * pycurl authentication handling was broken and incomplete. Fix handling of
      user:pass embedded in the urls.
