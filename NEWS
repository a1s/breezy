--- conflicted
+++ resolved
@@ -38,7 +38,6 @@
     * WSGI-compatible HTTP smart server.  See ``doc/http_smart_server.txt``.
       (Andrew Bennetts)
 
-<<<<<<< HEAD
     * Added ``bzr status --short`` to make status report svn style flags
       for each file; for example 
        $ bzr status --short
@@ -47,7 +46,6 @@
        D baz
        ? wooley
       
-=======
     * Knit files will now cache full texts only when the size of the
       deltas is as large as the size of the fulltext. (Or after 200
       deltas, whichever comes first). This has the most benefit on large
@@ -55,7 +53,6 @@
       (eg For a project with 2500 files, and 7500 revisions, it changes
       the size of inventory.knit from 11MB to 5.4MB) (John Arbash Meinel)
 
->>>>>>> b2bb69e5
   INTERNALS:
 
     * New -D option given before the command line turns on debugging output
