--- conflicted
+++ resolved
@@ -1,4 +1,3 @@
-<<<<<<< HEAD
 IN DEVELOPMENT
 
   IMPROVEMENTS:
@@ -102,10 +101,7 @@
       penalty. It also provides the basis for allowing readonly checkouts.
       (Robert Collins)
 
-bzr 0.10.0RC1  2006-08-28
-=======
 bzr 0.10  2006-08-29
->>>>>>> 5d1e0978
   
   IMPROVEMENTS:
     * 'merge' now takes --uncommitted, to apply uncommitted changes from a
