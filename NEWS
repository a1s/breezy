--------------------
Bazaar Release Notes
--------------------

.. contents::


IN DEVELOPMENT
--------------

  COMPATIBILITY BREAKS:

    * ``bzr log --line`` now indicates which revisions are merges with
      `[merge]` after the date.  Scripts which parse the output of this
      command may need to be adjusted.
      (Neil Martinsen-Burrell)

  NEW FEATURES:

    * ``bzr reconfigure`` now supports --with-trees and --with-no-trees
      options to change the default tree-creation policy of shared
      repositories.  (Matthew Fuller, Marius Kruger, #145033)

    * Filtered views provide a mask over the tree so that users can focus
      on a subset of a tree when doing their work. See ``Filtered views``
      in chapter 7 of the User Guide and ``bzr help view`` for details.
      (Ian Clatworthy)

    * The ``-Dmemory`` flag now gives memory information on Windows.
      (John Arbash Meinel)

    * New command ``bzr launchpad-open`` opens a Launchpad web page for that
      branch in your web browser, as long as the branch is on Launchpad at all.
      (Jonathan Lange)

  IMPROVEMENTS:

    * ``bzr branch`` now has a ``--no-tree`` option which turns off the
      generation of a working tree in the new branch.
      (Daniel Watkins, John Klinger, #273993)

    * Bazaar will now point out ``bzr+ssh://`` to the user when they 
      use ssh://. (Jelmer Vernooij, #330535)

    * ``bzr -v info`` now omits the number of committers branch statistic,
      making it many times faster for large projects. To include that
      statistic in the output, use ``bzr -vv info``.
      (Ian Clatworthy)

    * ``bzr push`` to a ``bzr`` url (``bzr://``, ``bzr+ssh://`` etc) will
      stream if the server is version 1.13 or greater, reducing roundtrips
      significantly. (Andrew Bennetts, Robert Collins)

    * Lightweight Checkouts and Stacked Branches should both be much
      faster over remote connections. Building the working tree now
      batches up requests into approx 5MB requests, rather than a separate
      request for each file. (John Arbash Meinel)

    * Support for GSSAPI authentication when using HTTP or HTTPS. 
      (Jelmer Vernooij)

    * The ``bzr shelve`` prompt now includes a '?' help option to explain the
      short options better. (Daniel Watkins, #327429)

    * ``bzr lp-open`` now falls back to the push location if it cannot find a
      public location. (Jonathan Lange, #332372)

    * ``bzr lp-open`` will try to find the Launchpad URL for the location
      passed on the command line. This makes ``bzr lp-open lp:foo`` work as
      expected. (Jonathan Lange, #332705)

  BUG FIXES:

    * ``bzr missing`` now uses ``Repository.get_revision_delta()`` rather
      than fetching trees and determining a delta itself. (Jelmer
      Vernooij, #315048)

    * ``bzr push`` to a smart server no longer causes "Revision
      {set([('null:',)])} not present ..." errors when the branch has
      multiple root revisions. (Andrew Bennetts, #317654)

    * ``bzr shelve`` now properly handle patches with no terminating newline.
      (Benoît PIERRE, #303569)

    * ``bzr unshelve`` gives a more palatable error if passed a non-integer
      shelf id. (Daniel Watkins)

    * Export now handles files that are not present in the tree.
      (James Westby, #174539)

    * Fixed "sprout() got an unexpected keyword argument 'source_branch'"
      error branching from old repositories.
      (Martin Pool, #321695)

    * Many Branch hooks would not fire with ``bzr://`` and ``bzr+ssh://``
      branches, and this was not noticed due to a bug in the test logic
      for branches. This is now fixed and a test added to prevent it
      reoccuring. (Robert Collins, Andrew Bennetts)

    * Under rare circumstances (aka nobody reported a bug about it), the ftp
      transport could revert to ascii mode. It now stays in binary mode except
      when needed.
      (Vincent Ladeuil)

  DOCUMENTATION:

    * The documentation for ``shelve`` and ``unshelve`` has been clarified.
      (Daniel Watkins, #327421, #327425)

  API CHANGES:

<<<<<<< HEAD
    * Remove deprecated EmptyTree.
      (Martin Pool)
=======
    * ``bzr selftest`` now fails if the bazaar sources contain trailing
      whitespace, non-unix style line endings and files not ending in a
      newline. About 372 files and 3243 lines with trailing whitespace was
      updated to comply with this. The code already complied with the other
      criteria, but now it is enforced. (Marius Kruger)

    * ``Branch.fetch`` and ``Repository.fetch`` now return None rather
      than a count of copied revisions and failed revisions. A while back
      we stopped ever reporting failed revisions because we started
      erroring instead, and the copied revisions count is not used in the
      UI at all - indeed it only reflects the repository status not
      changes to the branch itself. (Robert Collins)

    * The ``_fetch_*`` attributes on ``Repository`` are now on
      ``RepositoryFormat``, more accurately reflecting their intent (they
      describe a disk format capability, not state of a particular
      repository of that format). (Robert Collins)
>>>>>>> bbcb05ec

  INTERNALS:

    * Branch and Repository creation on a bzr+ssh://server are now done
      via RPC calls rather than VFS calls, reducing round trips for
      pushing new branches substantially. (Robert Collins)

    * ``Branch.clone`` now takes the ``repository_policy`` formerly used
      inside ``BzrDir.clone_on_transport``, allowing stacking to be
      configured before the branch tags and revision tip are set. This
      fixes a race condition cloning stacked branches that would cause
      plugins to have hooks called on non-stacked instances.
      (Robert Collins, #334187)

    * ``BzrDirFormat.__str__`` now uses the human readable description
      rather than the sometimes-absent disk label. (Robert Collins)

    * ``bzrlib.fetch`` is now composed of a sender and a sink component
      allowing for decoupling over a network connection. Fetching from
      or into a RemoteRepository with a 1.13 server will use this to
      stream the operation.
      (Andrew Bennetts, Robert Collins)

    * ``bzrlib.tests.run_suite`` accepts a runner_class parameter
      supporting the use of different runners. (Robert Collins)

    * New branch method ``create_clone_on_transport`` that returns a
      branch object. (Robert Collins)

    * New hook Commands['extend_command'] to allow plugins to access a
      command object before the command is run (or help generated from
      it), without overriding the command. (Robert Collins)

    * New version of the ``BzrDir.find_repository`` verb supporting
      ``_network_name`` to support removing more _ensure_real calls.
      (Robert Collins)

    * ``RemoteBranchFormat`` no longer claims to have a disk format string.
      (Robert Collins)

    * ``Repository`` objects now have ``suspend_write_group`` and
      ``resume_write_group`` methods.  These are currently only useful
      with pack repositories. (Andrew Bennetts, Robert Collins)

    * ``RepositoryFormat`` objects now have a ``network_name`` for passing
      the format across RPC calls. (Robert Collins, Andrew Bennetts)

    * ``RepositoryFormat`` objects now all have a new attribute
      ``_serializer`` used by fetch when reserialising is required.
      (Robert Collins, Andrew Bennetts)

    * Some methods have been pulled up from ``BzrBranch`` to ``Branch``
      to aid branch types that are not bzr branch objects (like
      RemoteBranch). (Robert Collins, Andrew Bennetts)

    * ``TestSkipped`` is now detected by TestCase and passed to the
      ``TestResult`` by calling ``addSkip``. For older TestResult objects,
      where ``addSkip`` is not available, ``addError`` is still called.
      This permits test filtering in subunit to strip out skipped tests
      resulting in a faster fix-shrink-list-run cycle. This is compatible
      with the testtools protocol for skips. (Robert Collins)

    * The ``_index`` of ``KnitVersionedFiles`` now supports the ability
      to scan an underlying index that is going to be incorporated into
      the ``KnitVersionedFiles`` object, to determine if it has missing
      delta references. The method is ``scan_unvalidated_index``.
      (Andrew Bennetts, Robert Collins)

    * There is a RemoteSink object which handles pushing to smart servers.
      (Andrew Bennetts, Robert Collins)

    * ``VersionedFiles`` record adapters have had their signature change
      from ``(record, record.get_bytes_as(record.storage_kind))`` to
      ``(record)`` reducing excess duplication and allowing adapters
      to access private data in record to obtain content more
      efficiently. (Robert Collins)

    * We no longer probe to see if we should create a working tree during
      clone if we cannot get a local_abspath for the new bzrdir.
      (Robert Collins)


bzr 1.12 "1234567890" 2009-02-13
--------------------------------

This release of Bazaar contains many improvements to the speed,
documentation and functionality of ``bzr log`` and the display of logged
revisions by ``bzr status``.  bzr now also gives a better indication of
progress, both in the way operations are drawn onto a text terminal, and
by showing the rate of network IO.

  BUG FIXES:

    * ``bzr init --development-wt5[-rich-root]`` would fail because of
      circular import errors. (John Arbash Meinel, #328135)

  DOCUMENTATION:

    * Expanded the help for log and added a new help topic called
      ``log-formats``.  (Ian Clatworthy)


bzr 1.12rc1 "1234567890" 2009-02-10
-----------------------------------

  COMPATIBILITY BREAKS:

    * By default, ``bzr status`` after a merge now shows just the pending
      merge tip revisions. This improves the signal-to-noise ratio after
      merging from trunk and completes much faster. To see all merged
      revisions, use the new ``-v`` flag.  (Ian Clatworthy)

    * ``bzr log --line`` now shows any tags after the date and before
      the commit message. If you have scripts which parse the output
      from this command, you may need to adjust them accordingly.
      (Ian Clatworthy)

    * ``bzr log --short`` now shows any additional revision properties
      after the date and before the commit message.  Scripts that parse 
      output of the log command in this situation may need to adjust.
      (Neil Martinsen-Burrell)

    * The experimental formats ``1.12-preview`` and ``1.12-preview-rich-root``
      have been renamed ``development-wt5`` and ``development-wt5-rich-root``
      respectively, given they are not ready for release in 1.12.
      (Ian Clatworthy)

    * ``read_bundle_from_url`` has been deprecated. (Vincent Ladeuil)

  NEW FEATURES:

    * Add support for filtering ``bzr missing`` on revisions.  Remote revisions
      can be filtered using ``bzr missing -r -20..-10`` and local revisions can
      be filtered using ``bzr missing --my-revision -20..-10``.
      (Marius Kruger)

    * ``bzr log -p`` displays the patch diff for each revision.
      When logging a file, the diff only includes changes to that file.
      (Ian Clatworthy, #202331, #227335)

    * ``bzr log`` supports a new option called ``-n N`` or ``--level N``.
      A value of 0 (zero) means "show all nested merge revisions" while
      a value of 1 (one) means "show just the top level". Values above
      1 can be used to see a limited amount of nesting. That can be
      useful for seeing the level or two below PQM submits for example.
      To force the ``--short`` and ``--line`` formats to display all nested
      merge revisions just like ``--long`` does by default, use a command
      like ``bzr log --short -n0``. To display just the mainline using
      ``--long`` format, ``bzr log --long -n1``.
      (Ian Clatworthy)

  IMPROVEMENTS:

    * ``bzr add`` more clearly communicates success vs failure.
      (Daniel Watkins)

    * ``bzr init`` will now print a little less verbose output.
      (Marius Kruger)

    * ``bzr log`` is now much faster in many use cases, particularly
      at incrementally displaying results and filtering by a
      revision range. (Ian Clatworthy)

    * ``bzr log --short`` and ``bzr log --line`` now show tags, if any,
      for each revision. The tags are shown comma-separated inside
      ``{}``. For short format, the tags appear at the end of line
      before the optional ``[merge]`` indicator. For line format,
      the tags appear after the date. (Ian Clatworthy)

    * Progress bars now show the rate of activity for some sftp 
      operations, and they are drawn different.  (Martin Pool, #172741)

    * Progress bars now show the rate of activity for urllib and pycurl based
      http client implementations. The operations are tracked at the socket
      level for better precision.
      (Vincent Ladeuil)

    * Rule-based preferences can now accept multiple patterns for a set of
      rules.  (Marius Kruger)

    * The ``ancestor:`` revision spec will now default to referring to the
      parent of the branch if no other location is given.
      (Daniel Watkins, #198417)

    * The debugger started as a result of setting ``$BZR_PDB`` works
      around a bug in ``pdb``, http://bugs.python.org/issue4150.  The bug
      can cause truncated tracebacks in Python versions before 2.6.
      (Andrew Bennetts)

    * VirtualVersionedFiles now implements
      ``iter_lines_added_or_present_in_keys``. This allows the creation of 
      new branches based on stacked bzr-svn branches. (#311997)

  BUG FIXES:

    * ``bzr annotate --show-ids`` doesn't give a backtrace on empty files
      anymore.
      (Anne Mohsen, Vincent Ladeuil, #314525)

    * ``bzr log FILE`` now correctly shows mainline revisions merging
      a change to FILE when the ``--short`` and ``--line`` log formats
      are used. (Ian Clatworthy, #317417)

    * ``bzr log -rX..Y FILE`` now shows the history of FILE provided
      it existed in Y or X, even if the file has since been deleted or
      renamed. If no range is given, the current/basis tree and
      initial tree are searched in that order. More generally, log
      now interprets filenames in their historical context.
      (Ian Clatworthy, #175520)

    * ``bzr status`` now reports nonexistent files and continues, then
      errors (with code 3) at the end.  (Karl Fogel, #306394)

    * Don't require the present compression base in knits to be the same
      when adding records in knits. (Jelmer Vernooij, #307394)

    * Fix a problem with CIFS client/server lag on Windows colliding with
      an invariant-per-process algorithm for generating AtomicFile names
      (Adrian Wilkins, #304023)

    * Many socket operations now handle EINTR by retrying the operation.
      Previously EINTR was treated as an unrecoverable failure.  There is
      a new ``until_no_eintr`` helper function in ``bzrlib.osutils``.
      (Andrew Bennetts)

    * Support symlinks with non-ascii characters in the symlink filename.
      (Jelmer Vernooij, #319323)

    * There was a bug in how we handled resolving when a file is deleted
      in one branch, and modified in the other. If there was a criss-cross
      merge, we would cause the deletion to conflict a second time.
      (Vincent Ladeuil, John Arbash Meinel)

    * There was another bug in how we chose the correct intermediate LCA in
      criss-cross merges leading to several kind of changes be incorrectly
      handled.
      (John Arbash Meinel, Vincent Ladeuil)

    * Unshelve now handles deleted paths without crashing. (Robert Collins)

  DOCUMENTATION:

    * Improved plugin developer documentation.  (Martin Pool)

  API CHANGES:

    * ``ProgressBarStack`` is deprecated; instead use
      ``ui_factory.nested_progress_bar`` to create new progress bars.
      (Martin Pool)

    * ForeignVcsMapping() now requires a ForeignVcs object as first
      argument. (Jelmer Vernooij)

    * ForeignVcsMapping.show_foreign_revid() has been moved to
      ForeignVcs. (Jelmer Vernooij)

    * ``read_bundle_from_url`` is deprecated in favor of
      ``read_mergeable_from_url``.  (Vincent Ladeuil)

    * Revision specifiers are now registered in
      ``bzrlib.revisionspec.revspec_registry``, and the old list of 
      revisionspec classes (``bzrlib.revisionspec.SPEC_TYPES``) has been
      deprecated. (Jelmer Vernooij, #321183)

    * The progress and UI classes have changed; the main APIs remain the
      same but code that provides a new UI or progress bar class may
      need to be updated.  (Martin Pool)

  INTERNALS:

    * Default User Interface (UI) is CLIUIFactory when bzr runs in a dumb
      terminal. It is sometimes desirable do override this default by forcing
      bzr to use TextUIFactory. This can be achieved by setting the
      BZR_USE_TEXT_UI environment variable (emacs shells, as opposed to
      compile buffers, are such an example).
      (Vincent Ladeuil)

    * New API ``Branch.iter_merge_sorted_revisions()`` that iterates over
      ``(revision_id, depth, revno, end_of_merge)`` tuples.
      (Ian Clatworthy)

    * New ``Branch.dotted_revno_to_revision_id()`` and
      ``Branch.revision_id_to_dotted_revno()`` APIs that pick the most
      efficient way of doing the mapping.
      (Ian Clatworthy)

    * Refactor cmd_serve so that it's a little easier to build commands that
      extend it, and perhaps even a bit easier to read.  (Jonathan Lange)

    * ``TreeDelta.show()`` now accepts a ``filter`` parameter allowing log
      formatters to retrict the output.
      (Vincent Ladeuil)


bzr 1.11 "Eyes up!" 2009-01-19
------------------------------

This first monthly release of Bazaar for 2009 improves Bazaar's operation
in Windows, Mac OS X, and other situations where file names are matched
without regard to capitalization: Bazaar tries to match the case of an
existing file.  This release of Bazaar also improves the efficiency of
Tortoise Windows Shell integration and lets it work on 64-bit platforms.

The UI through which Bazaar supports historic formats has been improved,
so 'bzr help formats' now gives a simpler and shorter list, with clear
advice.

This release also fixes a number of bugs, particularly a glitch that can
occur when there are concurrent writes to a pack repository.

  BUG FIXES:

    * Fix failing test when CompiledChunksToLines is not available.
      (Vincent Ladeuil)

    * Stacked branches don't repeatedly open their transport connection.
      (John Arbash Meinel)



bzr 1.11rc1 "Eyes up!" 2009-01-09
---------------------------------

  CHANGES:

    * Formats using Knit-based repository formats are now explicitly
      marked as deprecated. (Ian Clatworthy)

  NEW FEATURES:

    * Add support for `bzr tags -r 1..2`, that is we now support showing
      tags applicable for a specified revision range. (Marius Kruger)

    * ``authentication.conf`` now accepts pluggable read-only credential
      stores. Such a plugin (``netrc_credential_store``) is now included,
      handles the ``$HOME/.netrc`` file and can server as an example to
      implement other plugins.
      (Vincent Ladeuil)

    * ``shelve --list`` can now be used to list shelved changes.
      (Aaron Bentley)

  IMPROVEMENTS:

    * Add trailing slash to directories in all output of ``bzr ls``, except
      ``bzr ls --null``. (Gordon P. Hemsley, #306424)

    * ``bzr revision-info`` now supports a -d option to specify an
      alternative branch. (Michael Hudson)

    * Add connection to a C++ implementation of the Windows Shell Extension
      which is able to fully replace the current Python implemented one.
      Advantages include 64bit support and reduction in overhead for
      processes which drag in shell extensions.
      (Mark Hammond)

    * Support the Claws mail client directly, rather than via
      xdg-email. This prevents the display of an unnecessary modal
      dialog in Claws, informing the user that a file has been
      attached to the message, and works around bug #291847 in
      xdg-utils which corrupts the destination address.

    * When working on a case-insensitive case-preserving file-system, as
      commonly found with Windows, bzr will often ignore the case of the
      arguments specified by the user in preference to the case of an existing
      item on the file-system or in the inventory to help prevent
      counter-intuitive behaviour on Windows. (Mark Hammond)

  BUG FIXES:
  
    * Allow BzrDir implementation to implement backing up of 
      control directory. (#139691)

    * ``bzr push`` creating a new stacked branch will now only open a
      single connection to the target machine. (John Arbash Meinel)

    * Don't call iteritems on transport_list_registry, because it may
      change during iteration.  (Martin Pool, #277048)

    * Don't make a broken branch when pushing an unstackable-format branch
      that's in a stackable shared repository to a location with default
      stack-on location.  (Andrew Bennetts, #291046)

    * Don't require embedding user in HTTP(S) URLs do use authentication.conf.
      (Ben Jansen, Vincent Ladeuil, #300347)

    * Fix a problem with CIFS client/server lag on windows colliding with
      an invariant-per-process algorithm for generating AtomicFile names
      (Adrian Wilkins, #304023)

    * Fix bogus setUp signature in UnavailableFTPServer.
      (Gary van der Merwe, #313498)

    * Fix compilation error in ``_dirstate_helpers_c`` on SunOS/Solaris.
      (Jari Aalto)

    * Fix SystemError in ``_patiencediff_c`` module by calling
      PyErr_NoMemory() before returning NULL in PatienceSequenceMatcher_new.
      (Andrew Bennetts, #303206)

    * Give proper error message for diff with non-existent dotted revno.
      (Marius Kruger, #301969)

    * Handle EACCES (permission denied) errors when launching a message
      editor, and emit warnings when a configured editor cannot be
      started. (Andrew Bennetts)

    * ``$HOME/.netrc`` file is now recognized as a read-only credential store
      if configured in ``authentication.conf`` with 'password_encoding=netrc'
      in the appropriate sections.
      (Vincent Ladeuil, #103029)

    * Opening a stacked branch now properly shares the connection, rather
      than opening a new connection for the stacked-on branch.
      (John Arbash meinel)

    * Preserve transport decorators while following redirections.
      (Vincent Ladeuil, #245964, #270863)

    * Provides a finer and more robust filter for accepted redirections.
      (Vincent Ladeuil, #303959, #265070)

    * ``shelve`` paths are now interpreted relative to the current working
      tree.  (Aaron Bentley)

    * ``Transport.readv()`` defaults to not reading more than 100MB in a
      single array. Further ``RemoteTransport.readv`` sets this to 5MB to
      work better with how it splits its requests.
      (John Arbash Meinel, #303538)

    * Pack repositories are now able to reload the pack listing and retry
      the current operation if another action causes the data to be
      repacked.  (John Arbash Meinel, #153786)

    * ``pull -v`` now respects the log_format configuration variable.
      (Aaron Bentley)

    * ``push -v`` now works on non-initial pushes.  (Aaron Bentley)

    * Use the short status format when the short format is used for log.
      (Vincent Ladeuil, #87179)

    * Allow files to be renamed or moved via remove + add-by-id. (Charles
      Duffy, #314251)

  DOCUMENTATION:

    * Improved the formats help topic to explain why multiple formats
      exist and to provide guidelines in selecting one. Introduced
      two new supporting help topics: current-formats and other-formats.
      (Ian Clatworthy)

  API CHANGES:

    * ``LRUCache(after_cleanup_size)`` was renamed to
      ``after_cleanup_count`` and the old name deprecated. The new name is
      used for clarity, and to avoid confusion with
      ``LRUSizeCache(after_cleanup_size)``. (John Arbash Meinel)

    * New ``ForeignRepository`` base class, to help with foreign branch 
      support (e.g. svn).  (Jelmer Vernooij)

    * ``node_distances`` and ``select_farthest`` can no longer be imported
      from ``bzrlib.graph``.  They can still be imported from
      ``bzrlib.deprecated_graph``, which has been the preferred way to
      import them since before 1.0.  (Andrew Bennetts)
      
    * The logic in commit now delegates inventory basis calculations to
      the ``CommitBuilder`` object; this requires that the commit builder
      in use has been updated to support the new ``recording_deletes`` and
      ``record_delete`` methods. (Robert Collins)

  TESTING:

    * An HTTPS server is now available (it requires python-2.6). Future bzr
      versions will allow the use of the python-2.6 ssl module that can be
      installed for 2.5 and 2.4.

    * ``bzr selftest`` now fails if new trailing white space is added to
      the bazaar sources. It only checks changes not committed yet. This
      means that PQM will now reject changes that introduce new trailing
      whitespace. (Marius Kruger)

    * Introduced new experimental formats called ``1.12-preview`` and
      ``1.12-preview-rich-root`` to enable testing of related pending
      features, namely content filtering and filtered views.
      (Ian Clatworthy)

  INTERNALS:

    * Added an ``InventoryEntry`` cache when deserializing inventories.
      Can cut the time to iterate over multiple RevisionsTrees in half.
      (John Arbash Meinel)

    * Added ``bzrlib.fifo_cache.FIFOCache`` which is designed to have
      minimal overhead versus using a plain dict for cache hits, at the
      cost of not preserving the 'active' set as well as an ``LRUCache``.
      (John Arbash Meinel)

    * ``bzrlib.patience_diff.unified_diff`` now properly uses a tab
      character to separate the filename from the date stamp, and doesn't
      add trailing whitespace when a date stamp is not supplied.
      (Adeodato Simó, John Arbash Meinel)

    * ``DirStateWorkingTree`` and ``DirStateWorkingTreeFormat`` added
      as base classes of ``WorkingTree4`` and ``WorkingTreeFormat4``
      respectively. (Ian Clatworthy)

    * ``KnitVersionedFiles._check_should_delta()`` now uses the
      ``get_build_details`` api to avoid multiple hits to the index, and
      to properly follow the ``compression_parent`` rather than assuming
      it is the left-hand parent. (John Arbash Meinel)

    * ``KnitVersionedFiles.get_record_stream()`` will now chose a
      more optimal ordering when the keys are requested 'unordered'.
      Previously the order was fully random, now the records should be
      returned from each pack in turn, in forward I/O order.
      (John Arbash Meinel)
    
    * ``mutter()`` will now flush the ``~/.bzr.log`` if it has been more
      than 2s since the last time it flushed. (John Arbash Meinel)

    * New method ``bzrlib.repository.Repository.add_inventory_by_delta``
      allows adding an inventory via an inventory delta, which can be
      more efficient for some repository types. (Robert Collins)

    * Repository ``CommitBuilder`` objects can now accumulate an inventory
      delta. To enable this functionality call ``builder.recording_deletes``
      and additionally call ``builder.record_delete`` when a delete
      against the basis occurs. (Robert Collins)

    * The default http handler has been changed from pycurl to urllib.
      The default is still pycurl for https connections. (The only
      advantage of pycurl is that it checks ssl certificates.)
      (John Arbash Meinel)

    * ``VersionedFiles.get_record_stream()`` can now return objects with a
      storage_kind of ``chunked``. This is a collection (list/tuple) of
      strings. You can use ``osutils.chunks_to_lines()`` to turn them into
      guaranteed 'lines' or you can use ``''.join(chunks)`` to turn it
      into a fulltext. This allows for some very good memory savings when
      asking for many texts that share ancestry, as the individual chunks
      can be shared between versions of the file. (John Arbash Meinel)

    * ``pull -v`` and ``push -v`` use new function
      ``bzrlib.log.show_branch_change`` (Aaron Bentley)



bzr 1.10 2008-12-05
-------------------

Bazaar 1.10 has several performance improvements for copying revisions
(especially for small updates to large projects).  There has also been a
significant amount of effort in polishing stacked branches.  The commands
``shelve`` and ``unshelve`` have become core commands, with an improved
implementation.

The only changes versus bzr-1.10rc1 are bugfixes for stacked branches.

  BUG FIXES:

    * Don't set a pack write cache size from RepoFetcher, because the
      cache is not coherent with reads and causes ShortReadvErrors.
      This reverses the change that fixed #294479.
      (Martin Pool, #303856)

    * Properly handle when a revision can be inserted as a delta versus
      when it needs to be expanded to a fulltext for stacked branches.
      There was a bug involving merge revisions. As a method to help
      prevent future difficulties, also make stacked fetches sort
      topologically. (John Arbash Meinel, #304841)


bzr 1.10rc1 2008-11-28
----------------------

This release of Bazaar focuses on performance improvements when pushing
and pulling revisions, both locally and to remote networks.  The popular
``shelve`` and ``unshelve`` commands, used to interactively revert and
restore work in progress, have been merged from bzrtools into the bzr
core.  There are also bug fixes for portability, and for stacked branches.

  NEW FEATURES:

    * New ``commit_message_template`` hook that is called by the commit
      code to generate a template commit message. (Jelmer Vernooij)

    * New `shelve` and `unshelve` commands allow undoing and redoing changes.
      (Aaron Bentley)

  IMPROVEMENTS:

    * ``(Remote)Branch.copy_content_into`` no longer generates the full revision
      history just to set the last revision info.
      (Andrew Bennetts, John Arbash Meinel)

    * Fetches between formats with different serializers (such as
      pack-0.92-subtree and 1.9-rich-root) are faster now.  This is due to
      operating on batches of 100 revisions at time rather than
      one-by-one.  (Andrew Bennetts, John Arbash Meinel)

    * Search index files corresponding to pack files we've already used
      before searching others, because they are more likely to have the
      keys we're looking for.  This reduces the number of iix and tix
      files accessed when pushing 1 new revision, for instance.
      (John Arbash Meinel)

    * Signatures to transfer are calculated more efficiently in
      ``item_keys_introduced_by``.  (Andrew Bennetts, John Arbash Meinel)

    * The generic fetch code can once again copy revisions and signatures
      without extracting them completely to fulltexts and then serializing
      them back down into byte strings. This is a significant performance
      improvement when fetching from a stacked branch.
      (John Arbash Meinel, #300289)

    * When making a large readv() request over ``bzr+ssh``, break up the
      request into more manageable chunks. Because the RPC is not yet able
      to stream, this helps keep us from buffering too much information at
      once. (John Arbash Meinel)

  BUG FIXES:

    * Better message when the user needs to set their Launchpad ID.
      (Martin Pool, #289148)

    * ``bzr commit --local`` doesn't access the master branch anymore.
      This fixes a regression introduced in 1.9.  (Marius Kruger, #299313)

    * Don't call the system ``chdir()`` with an empty path. Sun OS seems
      to give an error in that case.  Also, don't count on ``getcwd()``
      being able to allocate a new buffer, which is a gnu extension.
      (John Arbash Meinel, Martin Pool, Harry Hirsch, #297831)

    * Don't crash when requesting log --forward <file> for a revision range
      starting with a dotted revno.
      (Vincent Ladeuil, #300055)

    * Don't create text deltas spanning stacked repositories; this could
      cause "Revision X not present in Y" when later accessing them.
      (Martin Pool, #288751)

    * Pack repositories are now able to reload the pack listing and retry
      the current operation if another action causes the data to be
      repacked.  (John Arbash Meinel, #153786)

    * PermissionDenied errors from smart servers no longer cause
      "PermissionDenied: "None"" on the client.
      (Andrew Bennetts, #299254)

    * Pushing to a stacked pack repository now batches writes, the same
      way writes are batched to ordinary pack repository.  This makes
      pushing to a stacked branch over the network much faster.
      (Andrew Bennetts, #294479)

    * TooManyConcurrentRequests no longer occur when a fetch fails and
      tries to abort a write group.  This allows the root cause (e.g. a
      network interruption) to be reported.  (Andrew Bennetts, #297014)

    * RemoteRepository.get_parent_map now uses fallback repositories.
      (Aaron Bentley, #297991?, #293679?)

  API CHANGES:

    * ``CommitBuilder`` now validates the strings it will be committing,
      to ensure that they do not have characters that will not be properly
      round-tripped. For now, it just checks for characters that are
      invalid in the XML form. (John Arbash Meinel, #295161)

    * Constructor parameters for NewPack (internal to pack repositories)
      have changed incompatibly.

    * ``Repository.abort_write_group`` now accepts an optional
      ``suppress_errors`` flag.  Repository implementations that override
      ``abort_write_group`` will need to be updated to accept the new
      argument.  Subclasses that only override ``_abort_write_group``
      don't need to change.

    * Transport implementations must provide copy_tree_to_transport.  A default
      implementation is provided for Transport subclasses.

  TESTING:

    * ``bzr selftest`` now fails if no doctests are found in a module
      that's expected to have them.  (Martin Pool)

    * Doctests now only report the first failure.  (Martin Pool)


bzr 1.9 2008-11-07
------------------

This release of Bazaar adds a new repository format, ``1.9``, with smaller
and more efficient index files.  This format can be specified when
creating a new repository, or used to losslessly upgrade an existing
repository.  bzr 1.9 also speeds most operations over the smart server
protocol, makes annotate faster, and uses less memory when making
checkouts or pulling large amounts of data.

  BUG FIXES:

   * Fix "invalid property value 'branch-nick' for None" regression with
     branches bound to svn branches.  (Martin Pool, #293440)

   * Fix SSL/https on Python2.6.  (Vincent Ladeuil, #293054)

   * ``SFTPTransport.readv()`` had a bug when requests were out-of-order.
     This only triggers some-of-the-time on Knit format repositories.
     (John Arbash Meinel, #293746)


bzr 1.9rc1 2008-10-31
---------------------

  NEW FEATURES:

    * New Branch hook ``transform_fallback_location`` allows a function to
      be called when looking up the stacked source. (Michael Hudson)

    * New repository formats ``1.9`` and ``1.9-rich-root``. These have all
      the functionality of ``1.6``, but use the new btree indexes.
      These indexes are both smaller and faster for access to historical
      information.  (John Arbash Meinel)

  IMPROVEMENTS:

    * ``BTreeIndex`` code now is able to prefetch extra pages to help tune
      the tradeoff between bandwidth and latency. Should be tuned
      appropriately to not impact commands which need minimal information,
      but provide a significant boost to ones that need more context. Only
      has a direct impact on the ``--development2`` format which uses
      btree's for the indexes. (John Arbash Meinel)

    * ``bzr dump-btree`` is a hidden command introduced to allow dumping
      the contents of a compressed btree file.  (John Arbash Meinel)

    * ``bzr pack`` now tells the index builders to optimize for size. For
      btree index repositories, this can save 25% of the index size
      (mostly in the text indexes). (John Arbash Meinel)

    * ``bzr push`` to an existing branch or repository on a smart server
      is faster, due to Bazaar making more use of the ``get_parent_map``
      RPC when querying the remote branch's revision graph.
      (Andrew Bennetts)

    * default username for bzr+ssh and sftp can be configured in
      authentication.conf. (Aaron Bentley)

    * launchpad-login now provides a default username for bzr+ssh and sftp
      URLs, allowing username-free URLs to work for everyone. (Aaron Bentley)

    * ``lp:`` lookups no longer include usernames, making them shareable and
      shorter. (Aaron Bentley)

    * New ``PackRepository.autopack`` smart server RPC, which does
      autopacking entirely on the server.  This is much faster than
      autopacking via plain file methods, which downloads a large amount
      of pack data and then re-uploads the same pack data into a single
      file.  This fixes a major (although infrequent) cause of lengthy
      delays when using a smart server.  For example, pushing the 10th
      revision to a repository with 9 packs now takes 44 RPCs rather than
      179, and much less bandwidth too.  This requires Bazaar 1.9 on both
      the client and the server, otherwise the client will fallback to the
      slower method.  (Andrew Bennetts)

  BUG FIXES:

    * A failure to load a plugin due to an IncompatibleAPI exception is
      now correctly reported. (Robert Collins, #279451)

    * API versioning support now has a multiple-version checking api
      ``require_any_api``. (Robert Collins, #279447)

    * ``bzr branch --stacked`` from a smart server to a standalone branch
      works again.  This fixes a regression in 1.7 and 1.8.
      (Andrew Bennetts, #270397)

    * ``bzr co`` uses less memory. It used to unpack the entire WT into
      memory before writing it to disk. This was a little bit faster, but
      consumed lots of memory. (John Arbash Meinel, #269456)

    * ``bzr missing --quiet`` no longer prints messages about whether
      there are missing revisions.  The exit code indicates whether there
      were or not.  (Martin Pool, #284748)

    * Fixes to the ``annotate`` code. The fast-path which re-used the
      stored deltas was accidentally disabled all the time, instead of
      only when a branch was stacked. Second, the code would accidentally
      re-use a delta even if it wasn't against the left-parent, this
      could only happen if ``bzr reconcile`` decided that the parent
      ordering was incorrect in the file graph.  (John Arbash Meinel)

    * "Permission denied" errors that occur when pushing a new branch to a
      smart server no longer cause tracebacks.  (Andrew Bennetts, #278673)

    * Some compatibility fixes for building the extensions with MSVC and
      for python2.4. (John Arbash Meinel, #277484)

    * The index logic is now able to reload the list of pack files if and
      index ends up disappearing. We still don't reload if the pack data
      itself goes missing after checking the index. This bug appears as a
      transient failure (file not found) when another process is writing
      to the repository.  (John Arbash Meinel, #153786)

    * ``bzr switch`` and ``bzr bind`` will now update the branch nickname if
      it was previously set. All checkouts will now refer to the bound branch
      for a nickname if one was not explicitly set.
      (Marius Kruger, #230903)

  DOCUMENTATION:

    * Improved hook documentation. (Michael Ernst)

  API CHANGES:

    * commands.plugins_cmds is now a CommandRegistry, not a dict.

  INTERNALS:

     * New AuthenticationConfig.set_credentials method allows easy programmatic
       configuration of authetication credentials.


bzr 1.8 2008-10-16
------------------

Bazaar 1.8 includes several fixes that improve working tree performance,
display of revision logs, and merges.  The bzr testsuite now passes on OS
X and Python 2.6, and almost completely passes on Windows.  The
smartserver code has gained several bug fixes and performance
improvements, and can now run server-side hooks within an http server.

  BUG FIXES:

   * Fix "Must end write group" error when another error occurs during
     ``bzr push``.  (Andrew Bennetts, #230902)

  PORTABILITY:

   * Some Pyrex versions require the WIN32 macro defined to compile on
     that platform.  (Alexander Belchenko, Martin Pool, #277481)


bzr 1.8rc1 2008-10-07
---------------------

  CHANGES:

    * ``bzr log file`` has been changed. It now uses a different method
      for determining which revisions to show as merging the changes to
      the file. It now only shows revisions which merged the change
      towards your mainline. This simplifies the output, makes it faster,
      and reduces memory consumption.  (John Arbash Meinel)

    * ``bzr merge`` now defaults to having ``--reprocess`` set, whenever
      ``--show-base`` is not supplied.  (John Arbash Meinel)

    * ``bzr+http//`` will now optionally load plugins and write logs on the
      server. (Marius Kruger)

    * ``bzrlib._dirstate_helpers_c.pyx`` does not compile correctly with
      Pyrex 0.9.4.1 (it generates C code which causes segfaults). We
      explicitly blacklist that version of the compiler for that
      extension. Packaged versions will include .c files created with
      pyrex >= 0.9.6 so it doesn't effect releases, only users running
      from the source tree. (John Arbash Meinel, #276868)

  FEATURES:

    * bzr is now compatible with python-2.6. python-2.6 is not yet officially
      supported (nor released, tests were conducted with the dev version of
      python-2.6rc2), but all known problems have been fixed.  Feedback
      welcome.
      (Vincent Ladeuil, #269535)

  IMPROVEMENTS:

    * ``bzr annotate`` will now include uncommitted changes from the local
      working tree by default. Such uncommitted changes are given the
      revision number they would get if a commit was done, followed with a
      ? to indicate that its not actually known. (Robert Collins, #3439)

    * ``bzr branch`` now accepts a ``--standalone`` option, which creates a
      standalone branch regardless of the presence of shared repositories.
      (Daniel Watkins)

    * ``bzr push`` is faster in the case there are no new revisions to
      push.  It is also faster if there are no tags in the local branch.
      (Andrew Bennetts)

    * File changes during a commit will update the tree stat cache.
      (Robert Collins)

    * Location aliases can now accept a trailing path.  (Micheal Hudson)

    * New hooks ``Lock.hooks`` when LockDirs are acquired and released.
      (Robert Collins, MartinPool)

    * Switching in heavyweight checkouts uses the master branch's context, not
      the checkout's context.  (Adrian Wilkins)

    * ``status`` on large trees is now faster, due to optimisations in the
      walkdirs code. Of particular note, the walkdirs code now performs
      a temporary ``chdir()`` while reading a single directory; if your
      platform has non thread-local current working directories (and is
      not windows which has its own implementation), this may introduce a
      race condition during concurrent uses of bzrlib. The bzrlib CLI
      will not encounter this as it is single threaded for working tree
      operations. (Robert Collins)

    * The C extensions now build on python 2.4 (Robert Collins, #271939)

    * The ``-Dhpss`` debug flag now reports the number of smart server
      calls per medium to stderr.  This is in addition to the existing
      detailed logging to the .bzr.log trace file.  (Andrew Bennetts)

  BUG FIXES:

    * Avoid random failures arising from misinterpreted ``errno`` values
      in ``_readdir_pyx.read_dir``.
      (Martin Pool, #279381)

    * Branching from a shared repository on a smart server into a new
      repository now preserves the repository format.
      (Andrew Bennetts, #269214)

    * ``bzr log`` now accepts a ``--change`` option.
      (Vincent Ladeuil, #248427)

    * ``bzr missing`` now accepts an ``--include-merges`` option.
      (Vincent Ladeuil, #233817)

    * Don't try to filter (internally) '.bzr' from the files to be deleted if
      it's not there.
      (Vincent Ladeuil, #272648)

    * Fix '_in_buffer' AttributeError when using the -Dhpss debug flag.
      (Andrew Bennetts)

    * Fix TooManyConcurrentRequests errors caused by a connection failure
      when doing ``bzr pull`` or ``bzr merge`` from a ``bzr+ssh`` URL.
      (Andrew Bennetts, #246233)

    * Fixed ``bzr st -r branch:PATH_TO_BRANCH`` where the other branch
      is in a different repository than the current one.
      (Lukáš Lalinský, #144421)

    * Make the first line of the manpage preamble a comment again.
      (David Futcher, #242106)

    * Remove use of optional parameter in GSSAPI FTP support, since
      it breaks newer versions of Python-Kerberos. (Jelmer Vernooij)

    * The autopacking logic will now always create a single new pack from
      all of the content which it deems is worth moving. This avoids the
      'repack a single pack' bug and should result in better packing
      overall.  (John Arbash Meinel, #242510, #172644)

    * Trivial documentation fix.
      (John Arbash Meinel, #270471)

    * ``bzr switch`` and ``bzr bind`` will now update the branch nickname if
      it was previously set. All checkouts will now refer to the bound branch
      for a nickname if one was not explicitly set.
      (Marius Kruger, #230903)

  DOCUMENTATION:

    * Explain revision/range identifiers. (Daniel Clemente)

  API CHANGES:

    * ``CommitBuilder.record_entry_contents`` returns one more element in
      its result tuple - an optional file system hash for the hash cache
      to use. (Robert Collins)

    * ``dirstate.DirState.update_entry`` will now only calculate the sha1
      of a file if it is likely to be needed in determining the output
      of iter_changes. (Robert Collins)

    * The PackRepository, RepositoryPackCollection, NewPack classes have a
      slightly changed interface to support different index types; as a
      result other users of these classes need to supply the index types
      they want. (Robert Collins)

  TESTING:

    * ``bzrlib.tests.repository_implementations`` has been renamed to
      ``bzrlib.tests.per_repository`` so that we have a common structure
      (and it is shorter). (John Arbash Meinel, #239343)

    * ``LocalTransport.abspath()`` now returns a drive letter if the
      transport has one, fixing numerous tests on Windows.
      (Mark Hammond)

    * PreviewTree is now tested via intertree_implementations.
      (Aaron Bentley)

    * The full test suite is passing again on OSX.
      (Guillermo Gonzalez, Vincent Ladeuil)

    * The full test suite passes when run with ``-Eallow_debug``.
      (Andrew Bennetts)

  INTERNALS:

    * A new hook, ``Branch.open``, has been added, which is called when
      branch objects are opened. (Robert Collins)

    * ``bzrlib.osutils._walkdirs_utf8`` has been refactored into common
      tree walking, and modular directory listing code to aid future
      performance optimisations and refactoring. (Robert Collins)

    * ``bzrlib.trace.debug_memory`` can be used to get a quick memory dump
      in the middle of processing. It only reports memory if
      ``/proc/PID/status`` is available. (John Arbash Meinel)

    * New method ``RevisionSpec.as_tree`` for representing the revision
      specifier as a revision tree object. (Lukáš Lalinský)

    * New race-free method on MutableTree ``get_file_with_stat`` for use
      when generating stat cache results. (Robert Collins)

    * New win32utils.get_local_appdata_location() provides access to a local
      directory for storing data.  (Mark Hammond)

    * To be compatible with python-2.6 a few new rules should be
      observed. 'message' attribute can't be used anymore in exception
      classes, 'sha' and 'md5' modules have been deprecated (use
      osutils.[md5|sha]), object__init__ and object.__new__ don't accept
      parameters anymore.
      (Vincent Ladeuil)


bzr 1.7.1 2008-10-01
--------------------

  No changes from 1.7.1rc1.


bzr 1.7.1rc1 2008-09-24
-----------------------

This release just includes an update to how the merge algorithm handles
file paths when we encounter complex history.

  FEATURES:

    * If we encounter a criss-cross in history, use information from
      direct Least Common Ancestors to resolve inventory shape (locations
      of files, adds, deletes, etc). This is similar in concept to using
      ``--lca`` for merging file texts, only applied to paths.
      (John Arbash Meinel)


bzr 1.7 2008-09-23
------------------

This release includes many bug fixes and a few performance and feature
improvements.  ``bzr rm`` will now scan for missing files and remove them,
like how ``bzr add`` scans for unknown files and adds them. A bit more
polish has been applied to the stacking code. The b-tree indexing code has
been brought in, with an eye on using it in a future repository format.
There are only minor installer changes since bzr-1.7rc2.

  FEATURES

    * Some small updates to the win32 installer. Include localization
      files found in plugins, and include the builtin distutils as part of
      packaging qbzr. (Mark Hammond)


bzr 1.7rc2 2008-09-17
---------------------

A few bug fixes from 1.7rc1. The biggest change is a new
``RemoteBranch.get_stacked_on_url`` rpc. This allows clients that are
trying to access a Stacked branch over the smart protocol, to properly
connect to the stacked-on location.

  BUG FIXES:

    * Branching from a shared repository on a smart server into a new
      repository now preserves the repository format.
      (Andrew Bennetts, #269214)

   * Branching from a stacked branch via ``bzr+ssh`` can properly connect
     to the stacked-on branch.  (Martin Pool, #261315)

    * ``bzr init`` no longer re-opens the BzrDir multiple times.
      (Vincent Ladeuil)

    * Fix '_in_buffer' AttributeError when using the -Dhpss debug flag.
      (Andrew Bennetts)


bzr 1.7rc1 2008-09-09
---------------------

This release candidate for bzr 1.7 has several bug fixes and a few
performance and feature improvements.  ``bzr rm`` will now scan for
missing files and remove them, like how ``bzr add`` scans for unknown
files and adds them. A bit more polish has been applied to the stacking
code. The b-tree indexing code has been brought in, with an eye on using
it in a future repository format.


  CHANGES:

    * ``bzr export`` can now export a subdirectory of a project.
      (Robert Collins)

    * ``bzr remove-tree`` will now refuse to remove a tree with uncommitted
      changes, unless the ``--force`` option is specified.
      (Lukáš Lalinský, #74101)

    * ``bzr rm`` will now scan for files that are missing and remove just
      them automatically, much as ``bzr add`` scans for new files that
      are not ignored and adds them automatically. (Robert Collins)

  FEATURES

    * Support for GSSAPI authentication when using FTP as documented in
      RFC2228. (Jelmer Vernooij, #49623)

    * Add support for IPv6 in the smart server. (Jelmer Vernooij, #165014)

  IMPROVEMENTS:

    * A url like ``log+file:///tmp`` will log all access to that Transport
      to ``.bzr.log``, which may help in debugging or profiling.
      (Martin Pool)

    * ``bzr branch`` and ``bzr push`` use the default stacking policy if the
      branch format supports it. (Aaron Bentley)

    * ``bzr init`` and ``bzr init-repo`` will now print out the same as
      ``bzr info`` if it completed successfully.
      (Marius Kruger)

    * ``bzr uncommit`` logs the old tip revision id, and displays how to
      restore the branch to that tip using ``bzr pull``.  This allows you
      to recover if you realize you uncommitted the wrong thing.
      (John Arbash Meinel)

    * Fix problems in accessing stacked repositories over ``bzr://``.
      (Martin Pool, #261315)

    * ``SFTPTransport.readv()`` was accidentally using ``list += string``,
      which 'works', but adds each character separately to the list,
      rather than using ``list.append(string)``. Fixing this makes the
      SFTP transport a little bit faster (~20%) and use a bit less memory.
      (John Arbash Meinel)

    * When reading index files, if we happen to read the whole file in a
      single request treat it as a ``_buffer_all`` request. This happens
      most often on small indexes over remote transports, where we default
      to reading 64kB. It saves a round trip for each small index during
      fetch operations. Also, if we have read more than 50% of an index
      file, trigger a ``_buffer_all`` on the next request. This works
      around some inefficiencies because reads don't fall neatly on page
      boundaries, so we would ignore those bytes, but request them again
      later. This could trigger a total read size of more than the whole
      file. (John Arbash Meinel)

  BUG FIXES:

    * ``bzr rm`` is now aliased to ``bzr del`` for the convenience of svn
      users. (Robert Collins, #205416)

    * Catch the infamous "select/poll returned error" which occurs when
      pycurl try to send a body request to an HTTP/1.0 server which has
      already refused to handle the request. (Vincent Ladeuil, #225020)

    * Fix ``ObjectNotLocked`` errors when using various commands
      (including ``bzr cat`` and ``bzr annotate``) in combination with a
      smart server URL.  (Andrew Bennetts, #237067)

    * ``FTPTransport.stat()`` would return ``0000`` as the permission bits
      for the containing ``.bzr/`` directory (it does not implement
      permissions). This would cause us to set all subdirectories to
      ``0700`` and files to ``0600`` rather than leaving them unmodified.
      Now we ignore ``0000`` as the permissions and assume they are
      invalid. (John Arbash Meinel, #259855)

    * Merging from a previously joined branch will no longer cause
      a traceback. (Jelmer Vernooij, #203376)

    * Pack operations on windows network shares will work even with large
      files. (Robert Collins, #255656)

    * Running ``bzr st PATH_TO_TREE`` will no longer suppress merge
      status. Status is also about 7% faster on mozilla sized trees
      when the path to the root of the tree has been given. Users of
      the internal ``show_tree_status`` function should be aware that
      the show_pending flag is now authoritative for showing pending
      merges, as it was originally. (Robert Collins, #225204)

    * Set valid default _param_name for Option so that ListOption can embed
      '-' in names. (Vincent Ladeuil, #263249)

    * Show proper error rather than traceback when an unknown revision
      id is specified to ``bzr cat-revision``. (Jelmer Vernooij, #175569)

    * Trailing text in the dirstate file could cause the C dirstate parser
      to try to allocate an invalid amount of memory. We now properly
      check and test for parsing a dirstate with invalid trailing data.
      (John Arbash Meinel, #186014)

    * Unexpected error responses from a smart server no longer cause the
      client to traceback.  (Andrew Bennetts, #263527)

    * Use a Windows api function to get a Unicode host name, rather than
      assuming the host name is ascii.
      (Mark Hammond, John Arbash Meinel, #256550)

    * ``WorkingTree4`` trees will now correctly report missing-and-new
      paths in the output of ``iter_changes``. (Robert Collins)

  DOCUMENTATION:

    * Updated developer documentation.  (Martin Pool)

  API CHANGES:

    * Exporters now take 4 parameters. (Robert Collins)

    * ``Tree.iter_changes`` will now return False for the content change
      field when a file is missing in the basis tree and not present in
      the target tree. Previously it returned True unconditionally.
      (Robert Collins)

    * The deprecated ``Branch.abspath`` and unimplemented
      ``Branch.rename_one`` and ``Branch.move`` were removed. (Jelmer Vernooij)

    * BzrDir.clone_on_transport implementations must now accept a stacked_on
      parameter.  (Aaron Bentley)

    * BzrDir.cloning_metadir implementations must now take a require_stacking
      parameter.  (Aaron Bentley)

  TESTING:

    * ``addCleanup`` now takes ``*arguments`` and ``**keyword_arguments``
      which are then passed to the cleanup callable as it is run. In
      addition, addCleanup no longer requires that the callables passed to
      it be unique. (Jonathan Lange)

    * Fix some tests that fail on Windows because files are deleted while
      still in use.
      (Mark Hammond)

    * ``selftest``'s ``--starting-with`` option can now use predefined
      prefixes so that one can say ``bzr selftest -s bp.loom`` instead of
      ``bzr selftest -s bzrlib.plugins.loom``. (Vincent Ladeuil)

    * ``selftest``'s ``--starting-with`` option now accepts multiple values.
      (Vincent Ladeuil)

  INTERNALS:

    * A new plugin interface, ``bzrlib.log.log_adapters``, has been added.
      This allows dynamic log output filtering by plugins.
      (Robert Collins)

    * ``bzrlib.btree_index`` is now available, providing a b-tree index
      layer. The design is memory conservative (limited memory cache),
      faster to seek (approx 100 nodes per page, gives 100-way fan out),
      and stores compressed pages allowing more keys per page.
      (Robert Collins, John Arbash Meinel)

    * ``bzrlib.diff.DiffTree.show_diff`` now skips changes where the kind
      is unknown in both source and target.
      (Robert Collins, Aaron Bentley)

    * ``GraphIndexBuilder.add_node`` and ``BTreeBuilder`` have been
      streamlined a bit. This should make creating large indexes faster.
      (In benchmarking, it now takes less time to create a BTree index than
      it takes to read the GraphIndex one.) (John Arbash Meinel)

    * Mail clients for `bzr send` are now listed in a registry.  This
      allows plugins to add new clients by registering them with
      ``bzrlib.mail_client.mail_client_registry``.  All of the built-in
      clients now use this mechanism.  (Neil Martinsen-Burrell)


bzr 1.6.1 2008-09-05
--------------------

A couple regressions were found in the 1.6 release. There was a
performance issue when using ``bzr+ssh`` to branch large repositories,
and some problems with stacking and ``rich-root`` capable repositories.


bzr 1.6.1rc2 2008-09-03
-----------------------

  BUG FIXES:

    * Copying between ``rich-root`` and ``rich-root-pack`` (and vice
      versa) was accidentally using the inter-model fetcher, instead of
      recognizing that both were 'rich root' formats.
      (John Arbash Meinel, #264321)


bzr 1.6.1rc1 2008-08-29
-----------------------

This release fixes a few regressions found in the 1.6 client. Fetching
changes was using an O(N^2) buffering algorithm, so for large projects it
would cause memory thrashing. There is also a specific problem with the
``--1.6-rich-root`` format, which prevented stacking on top of
``--rich-root-pack`` repositories, and could allow users to accidentally
fetch experimental data (``-subtree``) without representing it properly.
The ``--1.6-rich-root`` format has been deprecated and users are
recommended to upgrade to ``--1.6.1-rich-root`` immediately.  Also we
re-introduced a workaround for users who have repositories with incorrect
nodes (not possible if you only used official releases).
I should also clarify that none of this is data loss level issues, but
still sufficient enough to warrant an updated release.

  BUG FIXES:

    * ``RemoteTransport.readv()`` was being inefficient about how it
      buffered the readv data and processed it. It would keep appending to
      the same string (causing many copies) and then pop bytes out of the
      start of the string (causing more copies).
      With this patch "bzr+ssh://local" can improve dramatically,
      especially for projects with large files.
      (John Arbash Meinel)

    * Revision texts were always meant to be stored as fulltexts. There
      was a bug in a bzr.dev version that would accidentally create deltas
      when copying from a Pack repo to a Knit repo. This has been fixed,
      but to support those repositories, we know always request full texts
      for Revision texts. (John Arbash Meinel, #261339)

    * The previous ``--1.6-rich-root`` format used an incorrect xml
      serializer, which would accidentally support fetching from a
      repository that supported subtrees, even though the local one would
      not. We deprecated that format, and introduced a new one that uses
      the correct serializer ``--1.6.1-rich-root``.
      (John Arbash Meinel, #262333)


bzr 1.6 2008-08-25
------------------

Finally, the long awaited bzr 1.6 has been released. This release includes
new features like Stacked Branches, improved weave merge, and an updated
server protocol (now on v3) which will allow for better cross version
compatibility. With this release we have deprecated Knit format
repositories, and recommend that users upgrade them, we will continue to
support reading and writing them for the forseeable future, but we will
not be tuning them for performance as pack repositories have proven to be
better at scaling. This will also be the first release to bundle
TortoiseBzr in the standalone Windows installer.


bzr 1.6rc5 2008-08-19
---------------------

  BUG FIXES:

    * Disable automatic detection of stacking based on a containing
      directory of the target. It interacted badly with push, and needs a
      bit more work to get the edges polished before it should happen
      automatically. (John Arbash Meinel, #259275)
      (This change was reverted when merged to bzr.dev)


bzr 1.6rc4 2008-08-18
---------------------

  BUG FIXES:

    * Fix a regression in knit => pack fetching.  We had a logic
      inversion, causing the fetch to insert fulltexts in random order,
      rather than preserving deltas.  (John Arbash Meinel, #256757)


bzr 1.6rc3 2008-08-14
---------------------

  CHANGES:

    * Disable reading ``.bzrrules`` as a per-branch rule preferences
      file. The feature was not quite ready for a full release.
      (Robert Collins)

  IMPROVEMENTS:

    * Update the windows installer to bundle TortoiseBzr and ``qbzr``
      into the standalone installer. This will be the first official
      windows release that installs Tortoise by default.
      (Mark Hammond)

  BUG FIXES:

    * Fix a regression in ``bzr+http`` support. There was a missing
      function (``_read_line``) that needed to be carried over from
      ``bzr+ssh`` support. (Andrew Bennetts)

    * ``GraphIndex`` objects will internally read an entire index if more
      than 1/20th of their keyspace is requested in a single operation.
      This largely mitigates a performance regression in ``bzr log FILE``
      and completely corrects the performance regression in ``bzr log``.
      The regression was caused by removing an accomodation which had been
      supporting the index format in use. A newer index format is in
      development which is substantially faster. (Robert Collins)


bzr 1.6rc2 2008-08-13
---------------------

This release candidate has a few minor bug fixes, and some regression
fixes for Windows.

  BUG FIXES:

    * ``bzr upgrade`` on remote branches accessed via bzr:// and
      bzr+ssh:// now works.  (Andrew Bennetts)

    * Change the ``get_format_description()`` strings for
      ``RepositoryFormatKnitPack5`` et al to be single line messages.
      (Aaron Bentley)

    * Fix for a regression on Win32 where we would try to call
      ``os.listdir()`` on a file and not catch the exception properly.
      (Windows raises a different exception.) This would manifest in
      places like ``bzr rm file`` or ``bzr switch``.
      (Mark Hammond, John Arbash Meinel)

    * ``Inventory.copy()`` was failing to set the revision property for
      the root entry. (Jelmer Vernooij)

    * sftp transport: added missing ``FileExists`` case to
      ``_translate_io_exception`` (Christophe Troestler, #123475)

    * The help for ``bzr ignored`` now suggests ``bzr ls --ignored`` for
      scripting use. (Robert Collins, #3834)

    * The default ``annotate`` logic will now always assign the
      last-modified value of a line to one of the revisions that modified
      it, rather than a merge revision. This would happen when both sides
      claimed to have modified the line resulting in the same text. The
      choice is arbitrary but stable, so merges in different directions
      will get the same results.  (John Arbash Meinel, #232188)


bzr 1.6rc1 2008-08-06
---------------------

This release candidate for bzr 1.6 solidifies the new branch stacking
feature.  Bazaar now recommends that users upgrade all knit repositories,
because later formats are much faster.  However, we plan to continue read/write and
upgrade support for knit repostories for the forseeable future.  Several
other bugs and performance issues were fixed.

  CHANGES:

    * Knit format repositories are deprecated and bzr will now emit
      warnings whenever it encounters one.  Use ``bzr upgrade`` to upgrade
      knit repositories to pack format.  (Andrew Bennetts)

  IMPROVEMENTS:

    * ``bzr check`` can now be told which elements at a location it should
      check.  (Daniel Watkins)

    * Commit now supports ``--exclude`` (or ``-x``) to exclude some files
      from the commit. (Robert Collins, #3117)

    * Fetching data between repositories that have the same model but no
      optimised fetcher will not reserialise all the revisions, increasing
      performance. (Robert Collins, John Arbash Meinel)

    * Give a more specific error when target branch is not reachable.
      (James Westby)

    * Implemented a custom ``walkdirs_utf8`` implementation for win32.
      This uses a pyrex extension to get direct access to the
      ``FindFirstFileW`` style apis, rather than using ``listdir`` +
      ``lstat``. Shows a very strong improvement in commands like
      ``status`` and ``diff`` which have to iterate the working tree.
      Anywhere from 2x-6x faster depending on the size of the tree (bigger
      trees, bigger benefit.) (John Arbash Meinel)

    * New registry for log properties handles  and the method in
      LongLogFormatter to display the custom properties returned by the
      registered handlers. (Guillermo Gonzalez, #162469)

  BUG FIXES:

    * Add more tests that stacking does not create deltas spanning
      physical repository boundaries.
      (Martin Pool, #252428)

    * Better message about incompatible repositories.
      (Martin Pool, #206258)

    * ``bzr branch --stacked`` ensures the destination branch format can
      support stacking, even if the origin does not.
      (Martin Pool)

    * ``bzr export`` no longer exports ``.bzrrules``.
      (Ian Clatworthy)

    * ``bzr serve --directory=/`` now correctly allows the whole
      filesystem to be accessed on Windows, not just the root of the drive
      that Python is running from.
      (Adrian Wilkins, #240910)

    * Deleting directories by hand before running ``bzr rm`` will not
      cause subsequent errors in ``bzr st`` and ``bzr commit``.
      (Robert Collins, #150438)

    * Fix a test case that was failing if encoding wasn't UTF-8.
      (John Arbash Meinel, #247585)

    * Fix "no buffer space available" error when branching with the new
      smart server protocol to or from Windows.
      (Andrew Bennetts, #246180)

    * Fixed problem in branching from smart server.
      (#249256, Michael Hudson, Martin Pool)

    * Handle a file turning in to a directory in TreeTransform.
      (James Westby, #248448)

  API CHANGES:

    * ``MutableTree.commit`` has an extra optional keywork parameter
      ``exclude`` that will be unconditionally supplied by the command
      line UI - plugins that add tree formats may need an update.
      (Robert Collins)

    * The API minimum version for plugin compatibility has been raised to
      1.6 - there are significant changes throughout the code base.
      (Robert Collins)

    * The generic fetch code now uses three attributes on Repository objects
      to control fetch. The streams requested are controlled via :
      ``_fetch_order`` and ``_fetch_uses_deltas``. Setting these
      appropriately allows different repository implementations to recieve
      data in their optimial form. If the ``_fetch_reconcile`` is set then
      a reconcile operation is triggered at the end of the fetch.
      (Robert Collins)

    * The ``put_on_disk`` and ``get_tar_item`` methods in
      ``InventoryEntry`` were deprecated. (Ian Clatworthy)

    * ``Repository.is_shared`` doesn't take a read lock. It didn't
      need one in the first place (nobody cached the value, and
      ``RemoteRepository`` wasn't taking one either). This saves a round
      trip when probing Pack repositories, as they read the ``pack-names``
      file when locked. And during probe, locking the repo isn't very
      useful. (John Arbash Meinel)

  INTERNALS:

    * ``bzrlib.branchbuilder.BranchBuilder`` is now much more capable of
      putting together a real history without having to create a full
      WorkingTree. It is recommended that tests that are not directly
      testing the WorkingTree use BranchBuilder instead.  See
      ``BranchBuilder.build_snapshot`` or
      ``TestCaseWithMemoryTree.make_branch_builder``.  (John Arbash Meinel)

    * ``bzrlib.builtins.internal_tree_files`` broken into two giving a new
      helper ``safe_relpath_files`` - used by the new ``exclude``
      parameter to commit. (Robert Collins)

    * Make it easier to introduce new WorkingTree formats.
      (Ian Clatworthy)

    * The code for exporting trees was refactored not to use the
      deprecated ``InventoryEntry`` methods. (Ian Clatworthy)

    * RuleSearchers return () instead of [] now when there are no matches.
      (Ian Clatworthy)


bzr 1.6beta3 2008-07-17
-----------------------

This release adds a new 'stacked branches' feature allowing branches to
share storage without being in the same repository or on the same machine.
(See the user guide for more details.)  It also adds a new hook, improved
weaves, aliases for related locations, faster bzr+ssh push, and several
bug fixes.

  FEATURES:

    * New ``pre_change_branch_tip`` hook that is called before the
      branch tip is moved, while the branch is write-locked.  See the User
      Reference for signature details.  (Andrew Bennetts)

    * Rule-based preferences can now be defined for selected files in
      selected branches, allowing commands and plugins to provide
      custom behaviour for files matching defined patterns.
      See ``Rule-based preferences`` (part of ``Configuring Bazaar``)
      in the User Guide and ``bzr help rules`` for more information.
      (Ian Clatworthy)

    * Sites may suggest a branch to stack new branches on.  (Aaron Bentley)

    * Stacked branches are now supported. See ``bzr help branch`` and
      ``bzr help push``.  Branches must be in the ``development1`` format
      to stack, though the stacked-on branch can be of any format.
      (Robert Collins)

  IMPROVEMENTS:

    * ``bzr export --format=tgz --root=NAME -`` to export a gzipped tarball
      to stdout; also ``tar`` and ``tbz2``.
      (Martin Pool)

    * ``bzr (re)merge --weave`` will now use a standard Weave algorithm,
      rather than the annotation-based merge it was using. It does so by
      building up a Weave of the important texts, without needing to build
      the full ancestry. (John Arbash Meinel, #238895)

    * ``bzr send`` documents and better supports ``emacsclient`` (proper
      escaping of mail headers and handling of the MUA Mew).
      (Christophe Troestler)

    * Remembered locations can be specified by aliases, e.g. :parent, :public,
      :submit.  (Aaron Bentley)

    * The smart protocol now has improved support for setting branches'
      revision info directly.  This makes operations like push
      faster.  The new request method name is
      ``Branch.set_last_revision_ex``.  (Andrew Bennetts)

  BUG FIXES:

    * Bazaar is now able to be a client to the web server of IIS 6 and 7.
      The broken implementations of RFC822 in Python and RFC2046 in IIS
      combined with boundary-line checking in Bazaar previously made this
      impossible. (NB, IIS 5 does not suffer from this problem).
      (Adrian Wilkins, #247585)

    * ``bzr log --long`` with a ghost in your mainline now handles that
      ghost properly. (John Arbash Meinel, #243536)

    * ``check`` handles the split-up .bzr layout correctly, so no longer
      requires a branch to be present.
      (Daniel Watkins, #64783)

    * Clearer message about how to set the PYTHONPATH if bzrlib can't be
      loaded.
      (Martin Pool, #205230)

    * Errors about missing libraries are now shown without a traceback,
      and with a suggestion to install the library.  The full traceback is
      still in ``.bzr.log`` and can be shown with ``-Derror``.
      (Martin Pool, #240161)

    * Fetch from a stacked branch copies all required data.
      (Aaron Bentley, #248506)

    * Handle urls such as ftp://user@host.com@www.host.com where the user
      name contains an @.
      (Neil Martinsen-Burrell, #228058)

    * ``needs_read_lock`` and ``needs_write_lock`` now suppress an error during
      ``unlock`` if there was an error in the original function. This helps
      most when there is a failure with a smart server action, since often the
      connection closes and we cannot unlock.
      (Andrew Bennetts, John Arbash Meinel, #125784)

    * Obsolete hidden command ``bzr fetch`` removed.
      (Martin Pool, #172870)

    * Raise the correct exception when doing ``-rbefore:0`` or ``-c0``.
      (John Arbash Meinel, #239933)

    * You can now compare file revisions in Windows diff programs from
      Cygwin Bazaar.
      (Matt McClure, #209281)

    * revision_history now tolerates mainline ghosts for Branch format 6.
      (Aaron Bentley, #235055)

    * Set locale from environment for third party libs.
      (Martin von Gagern, #128496)

  DOCUMENTATION:

    * Added *Using stacked branches* to the User Guide.
      (Ian Clatworthy)

    * Updated developer documentation.
      (Martin Pool)

  TESTING:

   * ``-Dmemory`` will cause /proc/PID/status to be catted before bzr
     exits, allowing low-key analysis of peak memory use. (Robert Collins)

   * ``TestCaseWithTransport.make_branch_and_tree`` tries harder to return
     a tree with a ``branch`` attribute of the right format.  This was
     preventing some ``RemoteBranch`` tests from actually running with
     ``RemoteBranch`` instances.  (Andrew Bennetts)

  API CHANGES:

    * Removed ``Repository.text_store``, ``control_store``, etc.  Instead,
      there are new attributes ``texts, inventories, revisions,
      signatures``, each of which is a ``VersionedFiles``.  See the
      Repository docstring for more details.
      (Robert Collins)

    * ``Branch.pull`` now accepts an ``_override_hook_target`` optional
      parameter.  If you have a subclass of ``Branch`` that overrides
      ``pull`` then you should add this parameter.  (Andrew Bennetts)

    * ``bzrlib.check.check()`` has been deprecated in favour of the more
      aptly-named ``bzrlib.check.check_branch()``.
      (Daniel Watkins)

    * ``Tree.print_file`` and ``Repository.print_file`` are deprecated.
      These methods are bad APIs because they write directly to sys.stdout.
      bzrlib does not use them internally, and there are no direct tests
      for them. (Alexander Belchenko)

  INTERNALS:

    * ``cat`` command no longer uses ``Tree.print_file()`` internally.
      (Alexander Belchenko)

    * New class method ``BzrDir.open_containing_tree_branch_or_repository``
      which eases the discovery of the tree, the branch and the repository
      containing a given location.
      (Daniel Watkins)

    * New ``versionedfile.KeyMapper`` interface to abstract out the access to
      underlying .knit/.kndx etc files in repositories with partitioned
      storage. (Robert Collins)

    * Obsolete developer-use command ``weave-join`` has been removed.
      (Robert Collins)

    * ``RemoteToOtherFetcher`` and ``get_data_stream_for_search`` removed,
      to support new ``VersionedFiles`` layering.
      (Robert Collins)


bzr 1.6beta2 2008-06-10
-----------------------

This release contains further progress towards our 1.6 goals of shallow
repositories, and contains a fix for some user-affecting bugs in the
repository layer.  Building working trees during checkout and branch is
now faster.

  BUG FIXES:

    * Avoid KnitCorrupt error extracting inventories from some repositories.
      (The data is not corrupt; an internal check is detecting a problem
      reading from the repository.)
      (Martin Pool, Andrew Bennetts, Robert Collins, #234748)

    * ``bzr status`` was breaking if you merged the same revision twice.
      (John Arbash Meinel, #235407)

    * Fix infinite loop consuming 100% CPU when a connection is lost while
      reading a response body via the smart protocol v1 or v2.
      (Andrew Bennetts)

    * Inserting a bundle which changes the contents of a file with no trailing
      end of line, causing a knit snapshot in a 'knits' repository will no longer
      cause KnitCorrupt. (Robert Collins)

    * ``RemoteBranch.pull`` needs to return the ``self._real_branch``'s
      pull result. It was instead just returning None, which breaks ``bzr
      pull``. (John Arbash Meinel, #238149)

    * Sanitize branch nick before using it as an attachment filename in
      ``bzr send``. (Lukáš Lalinský, #210218)

    * Squash ``inv_entry.symlink_target`` to a plain string when
      generating DirState details. This prevents from getting a
      ``UnicodeError`` when you have symlinks and non-ascii filenames.
      (John Arbash Meinel, #135320)

  IMPROVEMENTS:

    * Added the 'alias' command to set/unset and display aliases. (Tim Penhey)

    * ``added``, ``modified``, and ``unknowns`` behaviour made consistent (all three
      now quote paths where required). Added ``--null`` option to ``added`` and
      ``modified`` (for null-separated unknowns, use ``ls --unknown --null``)
      (Adrian Wilkins)

    * Faster branching (1.09x) and lightweight checkouts (1.06x) on large trees.
      (Ian Clatworthy, Aaron Bentley)

  DOCUMENTATION:

    * Added *Bazaar Zen* section to the User Guide. (Ian Clatworthy)

  TESTING:

    * Fix the test HTTPServer to be isolated from chdir calls made while it is
      running, allowing it to be used in blackbox tests. (Robert Collins)

  API CHANGES:

    * ``WorkingTree.set_parent_(ids/trees)`` will now filter out revisions
      which are in the ancestry of other revisions. So if you merge the same
      tree twice, or merge an ancestor of an existing merge, it will only
      record the newest. (If you merge a descendent, it will replace its
      ancestor). (John Arbash Meinel, #235407)

    * ``RepositoryPolicy.__init__`` now requires stack_on and stack_on_pwd,
      through the derived classes do not.  (Aaron Bentley)

  INTERNALS:

    * ``bzrlib.bzrdir.BzrDir.sprout`` now accepts ``stacked`` to control
      creating stacked branches. (Robert Collins)

    * Knit record serialisation is now stricter on what it will accept, to
      guard against potential internal bugs, or broken input. (Robert Collins)


bzr 1.6beta1 2008-06-02
-----------------------


Commands that work on the revision history such as push, pull, missing,
uncommit and log are now substantially faster.  This release adds a
translation of some of the user documentation into Spanish.  (Contributions of
other translations would be very welcome.)  Bazaar 1.6beta1 adds a new network
protocol which is used by default and which allows for more efficient transfers
and future extensions.


  NOTES WHEN UPGRADING:

    * There is a new version of the network protocol used for bzr://, bzr+ssh://
      and bzr+http:// connections.  This will allow more efficient requests and
      responses, and more graceful fallback when a server is too old to
      recognise a request from a more recent client.  Bazaar 1.6 will
      interoperate with 0.16 and later versions, but servers should be upgraded
      when possible.  Bazaar 1.6 no longer interoperates with 0.15 and earlier via
      these protocols.  Use alternatives like SFTP or upgrade those servers.
      (Andrew Bennetts, #83935)

  CHANGES:

    * Deprecation warnings will not be suppressed when running ``bzr selftest``
      so that developers can see if their code is using deprecated functions.
      (John Arbash Meinel)

  FEATURES:

    * Adding ``-Derror`` will now display a traceback when a plugin fails to
      load. (James Westby)

  IMPROVEMENTS:

    * ``bzr branch/push/pull -r XXX`` now have a helper function for finding
      the revno of the new revision (``Graph.find_distance_to_null``). This
      should make something like ``bzr branch -r -100`` in a shared, no-trees
      repository much snappier. (John Arbash Meinel)

    * ``bzr log --short -r X..Y`` no longer needs to access the full revision
      history. This makes it noticeably faster when logging the last few
      revisions. (John Arbash Meinel)

    * ``bzr ls`` now accepts ``-V`` as an alias for ``--versioned``.
      (Jerad Cramp, #165086)

    * ``bzr missing`` uses the new ``Graph.find_unique_ancestors`` and
      ``Graph.find_differences`` to determine missing revisions without having
      to search the whole ancestry. (John Arbash Meinel, #174625)

    * ``bzr uncommit`` now uses partial history access, rather than always
      extracting the full revision history for a branch. This makes it
      resolve the appropriate revisions much faster (in testing it drops
      uncommit from 1.5s => 0.4s). It also means ``bzr log --short`` is one
      step closer to not using full revision history.
      (John Arbash Meinel, #172649)

  BUGFIXES:

    * ``bzr merge --lca`` should handle when two revisions have no common
      ancestor other than NULL_REVISION. (John Arbash Meinel, #235715)

    * ``bzr status`` was breaking if you merged the same revision twice.
      (John Arbash Meinel, #235407)

    * ``bzr push`` with both ``--overwrite`` and ``-r NNN`` options no longer
      fails.  (Andrew Bennetts, #234229)

    * Correctly track the base URL of a smart medium when using bzr+http://
      URLs, which was causing spurious "No repository present" errors with
      branches in shared repositories accessed over bzr+http.
      (Andrew Bennetts, #230550)

    * Define ``_remote_is_at_least_1_2`` on ``SmartClientMedium`` so that all
      implementations have the attribute.  Fixes 'PyCurlTransport' object has no
      attribute '_remote_is_at_least_1_2' attribute errors.
      (Andrew Bennetts, #220806)

    * Failure to delete an obsolete pack file should just give a warning
      message, not a fatal error.  It may for example fail if the file is still
      in use by another process.
      (Martin Pool)

    * Fix MemoryError during large fetches over HTTP by limiting the amount of
      data we try to read per ``recv`` call.  The problem was observed with
      Windows and a proxy, but might affect other environments as well.
      (Eric Holmberg, #215426)

    * Handle old merge directives correctly in Merger.from_mergeable.  Stricter
      get_parent_map requirements exposed a latent bug here.  (Aaron Bentley)

    * Issue a warning and ignore passwords declared in authentication.conf when
      used for an ssh scheme (sftp or bzr+ssh).
      (Vincent Ladeuil, #203186)

    * Make both http implementations raise appropriate exceptions on 403
      Forbidden when POSTing smart requests.
      (Vincent Ladeuil, #230223)

    * Properly *title* header names in http requests instead of capitalizing
      them.
      (Vincent Ladeuil, #229076)

    * The "Unable to obtain lock" error message now also suggests using
      ``bzr break-lock`` to fix it.  (Martin Albisetti, #139202)

    * Treat an encoding of '' as ascii; this can happen when bzr is run
      under vim on Mac OS X.
      (Neil Martinsen-Burrell)

    * ``VersionedFile.make_mpdiffs()`` was raising an exception that wasn't in
      scope. (Daniel Fischer #235687)

  DOCUMENTATION:

    * Added directory structure and started translation of docs in spanish.
      (Martin Albisetti, Lucio Albenga)

    * Incorporate feedback from Jelmer Vernooij and Neil Martinsen-Burrell
      on the plugin and integration chapters of the User Guide.
      (Ian Clatworthy)

    * More Bazaar developer documentation about packaging and release process,
      and about use of Python reprs.
      (Martin Pool, Martin Albisetti)

    * Updated Tortise strategy document. (Mark Hammond)

  TESTING:

    * ``bzrlib.tests.adapt_tests`` was broken and unused - it has been fixed.
      (Robert Collins)

    * Fix the test HTTPServer to be isolated from chdir calls made while it is
      running, allowing it to be used in blackbox tests. (Robert Collins)

    * New helper function for splitting test suites
      ``split_suite_by_condition``. (Robert Collins)

  INTERNALS:

    * ``Branch.missing_revisions`` has been deprecated. Similar functionality
      can be obtained using ``bzrlib.missing.find_unmerged``. The api was
      fairly broken, and the function was unused, so we are getting rid of it.
      (John Arbash Meinel)

  API CHANGES:

    * ``Branch.abspath`` is deprecated; use the Tree or Transport
      instead.  (Martin Pool)

    * ``Branch.update_revisions`` now takes an optional ``Graph``
      object. This can be used by ``update_revisions`` when it is
      checking ancestry, and allows callers to prefer request to go to a
      local branch.  (John Arbash Meinel)

    * Branch, Repository, Tree and BzrDir should expose a Transport as an
      attribute if they have one, rather than having it indirectly accessible
      as ``.control_files._transport``.  This doesn't add a requirement
      to support a Transport in cases where it was not needed before;
      it just simplifies the way it is reached.  (Martin Pool)

    * ``bzr missing --mine-only`` will return status code 0 if you have no
      new revisions, but the remote does. Similarly for ``--theirs-only``.
      The new code only checks one side, so it doesn't know if the other
      side has changes. This seems more accurate with the request anyway.
      It also changes the output to print '[This|Other] branch is up to
      date.' rather than displaying nothing.  (John Arbash Meinel)

    * ``LockableFiles.put_utf8``, ``put_bytes`` and ``controlfilename``
      are now deprecated in favor of using Transport operations.
      (Martin Pool)

    * Many methods on ``VersionedFile``, ``Repository`` and in
      ``bzrlib.revision``  deprecated before bzrlib 1.5 have been removed.
      (Robert Collins)

    * ``RevisionSpec.wants_revision_history`` can be set to False for a given
      ``RevisionSpec``. This will disable the existing behavior of passing in
      the full revision history to ``self._match_on``. Useful for specs that
      don't actually need access to the full history. (John Arbash Meinel)

    * The constructors of ``SmartClientMedium`` and its subclasses now require a
      ``base`` parameter.  ``SmartClientMedium`` implementations now also need
      to provide a ``remote_path_from_transport`` method.  (Andrew Bennetts)

    * The default permissions for creating new files and directories
      should now be obtained from ``BzrDir._get_file_mode()`` and
      ``_get_dir_mode()``, rather than from LockableFiles.  The ``_set_file_mode``
      and ``_set_dir_mode`` variables on LockableFiles which were advertised
      as a way for plugins to control this are no longer consulted.
      (Martin Pool)

    * ``VersionedFile.join`` is deprecated. This method required local
      instances of both versioned file objects and was thus hostile to being
      used for streaming from a smart server. The new get_record_stream and
      insert_record_stream are meant to efficiently replace this method.
      (Robert Collins)

    * ``WorkingTree.set_parent_(ids/trees)`` will now filter out revisions
      which are in the ancestry of other revisions. So if you merge the same
      tree twice, or merge an ancestor of an existing merge, it will only
      record the newest. (If you merge a descendent, it will replace its
      ancestor). (John Arbash Meinel, #235407)

    * ``WorkingTreeFormat2.stub_initialize_remote`` is now private.
      (Martin Pool)


bzr 1.5 2008-05-16
------------------

This release of Bazaar includes several updates to the documentation, and fixes
to prepare for making rich root support the default format. Many bugs have been
squashed, including fixes to log, bzr+ssh inter-operation with older servers.

  CHANGES:

    * Suppress deprecation warnings when bzrlib is a 'final' release. This way
      users of packaged software won't be bothered with DeprecationWarnings,
      but developers and testers will still see them. (John Arbash Meinel)

  DOCUMENTATION:

    * Incorporate feedback from Jelmer Vernooij and Neil Martinsen-Burrell
      on the plugin and integration chapters of the User Guide.
      (Ian Clatworthy)


bzr 1.5rc1 2008-05-09
---------------------

  NOTES WHEN UPGRADING:

  CHANGES:

    * Broader support of GNU Emacs mail clients. Set
      ``mail_client=emacsclient`` in your bazaar.conf and ``send`` will pop the
      bundle in a mail buffer according to the value of ``mail-user-agent``
      variable. (Xavier Maillard)

  FEATURES:

  IMPROVEMENTS:

    * Diff now handles revision specs like "branch:" and "submit:" more
      efficiently.  (Aaron Bentley, #202928)

    * More friendly error given when attempt to start the smart server
      on an address already in use. (Andrea Corbellini, #200575)

    * Pull completes much faster when there is nothing to pull.
      (Aaron Bentley)

  BUGFIXES:

    * Authentication.conf can define sections without password.
      (Vincent Ladeuil, #199440)

    * Avoid muttering every time a child update does not cause a progress bar
      update. (John Arbash Meinel, #213771)

    * ``Branch.reconcile()`` is now implemented. This allows ``bzr reconcile``
      to fix when a Branch has a non-canonical mainline history. ``bzr check``
      also detects this condition. (John Arbash Meinel, #177855)

    * ``bzr log -r ..X bzr://`` was failing, because it was getting a request
      for ``revision_id=None`` which was not a string.
      (John Arbash Meinel, #211661)

    * ``bzr commit`` now works with Microsoft's FTP service.
      (Andreas Deininger)

    * Catch definitions outside sections in authentication.conf.
      (Vincent Ladeuil, #217650)

    * Conversion from non-rich-root to rich-root(-pack) updates inventory
      sha1s, even when bundles are used.  (Aaron Bentley, #181391)

    * Conversion from non-rich-root to rich-root(-pack) works correctly even
      though search keys are not topologically sorted.  (Aaron Bentley)

    * Conversion from non-rich-root to rich-root(-pack) works even when a
      parent revision has a different root id.  (Aaron Bentley, #177874)

    * Disable strace testing until strace is fixed (see bug #103133) and emit a
      warning when selftest ends to remind us of leaking tests.
      (Vincent Ladeuil, #226769)

    * Fetching all revisions from a repository does not cause pack collisions.
      (Robert Collins, Aaron Bentley, #212908)

    * Fix error about "attempt to add line-delta in non-delta knit".
      (Andrew Bennetts, #217701)

    * Pushing a branch in "dirstate" format (Branch5) over bzr+ssh would break
      if the remote server was < version 1.2. This was due to a bug in the
      RemoteRepository.get_parent_map() fallback code.
      (John Arbash Meinel, #214894)

    * Remove leftover code in ``bzr_branch`` that inappropriately creates
      a ``branch-name`` file in the branch control directory.
      (Martin Pool)

    * Set SO_REUSEADDR on server sockets of ``bzr serve`` to avoid problems
      rebinding the socket when starting the server a second time.
      (John Arbash Meinel, Martin Pool, #164288)

    * Severe performance degradation in fetching from knit repositories to
      knits and packs due to parsing the entire revisions.kndx on every graph
      walk iteration fixed by using the Repository.get_graph API.  There was
      another regression in knit => knit fetching which re-read the index for
      every revision each side had in common.
      (Robert Collins, John Arbash Meinel)

    * When logging the changes to a particular file, there was a bug if there
      were ghosts in the revision ancestry. (John Arbash Meinel, #209948)

    * xs4all's ftp server returns a temporary error when trying to list an
      empty directory, rather than returning an empty list. Adding a
      workaround so that we don't get spurious failures.
      (John Arbash Meinel, #215522)

  DOCUMENTATION:

    * Expanded the User Guide to include new chapters on popular plugins and
      integrating Bazaar into your environment. The *Best practices* chapter
      was renamed to *Miscellaneous topics* as suggested by community
      feedback as well. (Ian Clatworthy)

    * Document outlining strategies for TortoiseBzr. (Mark Hammond)

    * Improved the documentation on hooks. (Ian Clatworthy)

    * Update authentication docs regarding ssh agents.
      (Vincent Ladeuil, #183705)

  TESTING:

    * Add ``thread_name_suffix`` parameter to SmartTCPServer_for_testing, to
      make it easy to identify which test spawned a thread with an unhandled
      exception. (Andrew Bennetts)

    * New ``--debugflag``/``-E`` option to ``bzr selftest`` for setting
      options for debugging tests, these are complementary to the the -D
      options.  The ``-Dselftest_debug`` global option has been replaced by the
      ``-E=allow_debug`` option for selftest. (Andrew Bennetts)

    * Parameterised test ids are preserved correctly to aid diagnosis of test
      failures. (Robert Collins, Andrew Bennetts)

    * selftest now accepts --starting-with <id> to load only the tests whose id
      starts with the one specified. This greatly speeds up running the test
      suite on a limited set of tests and can be used to run the tests for a
      single module, a single class or even a single test.  (Vincent Ladeuil)

    * The test suite modules have been modified to define load_tests() instead
      of test_suite(). That speeds up selective loading (via --load-list)
      significantly and provides many examples on how to migrate (grep for
      load_tests).  (Vincent Ladeuil)

  INTERNALS:

    * ``Hooks.install_hook`` is now deprecated in favour of
      ``Hooks.install_named_hook`` which adds a required ``name`` parameter, to
      avoid having to call ``Hooks.name_hook``. (Daniel Watkins)

    * Implement xml8 serializer.  (Aaron Bentley)

    * New form ``@deprecated_method(deprecated_in(1, 5, 0))`` for making
      deprecation wrappers.  (Martin Pool)

    * ``Repository.revision_parents`` is now deprecated in favour of
      ``Repository.get_parent_map([revid])[revid]``. (Jelmer Vernooij)

    * The Python ``assert`` statement is no longer used in Bazaar source, and
      a test checks this.  (Martin Pool)

  API CHANGES:

    * ``bzrlib.status.show_pending_merges`` requires the repository to be
      locked by the caller. Callers should have been doing it anyway, but it
      will now raise an exception if they do not. (John Arbash Meinel)

    * Repository.get_data_stream, Repository.get_data_stream_for_search(),
      Repository.get_deltas_for_revsions(), Repository.revision_trees(),
      Repository.item_keys_introduced_by() no longer take read locks.
      (Aaron Bentley)

    * ``LockableFiles.get_utf8`` and ``.get`` are deprecated, as a start
      towards removing LockableFiles and ``.control_files`` entirely.
      (Martin Pool)

    * Methods deprecated prior to 1.1 have been removed.
      (Martin Pool)


bzr 1.4 2008-04-28
------------------

This release of Bazaar includes handy improvements to the speed of log and
status, new options for several commands, improved documentation, and better
hooks, including initial code for server-side hooks.  A number of bugs have
been fixed, particularly in interoperability between different formats or
different releases of Bazaar over there network.  There's been substantial
internal work in both the repository and network code to enable new features
and faster performance.

  BUG FIXES:

    * Pushing a branch in "dirstate" format (Branch5) over bzr+ssh would break
      if the remote server was < version 1.2.  This was due to a bug in the
      RemoteRepository.get_parent_map() fallback code.
      (John Arbash Meinel, Andrew Bennetts, #214894)


bzr 1.4rc2 2008-04-21
---------------------

  BUG FIXES:

    * ``bzr log -r ..X bzr://`` was failing, because it was getting a request
      for ``revision_id=None`` which was not a string.
      (John Arbash Meinel, #211661)

    * Fixed a bug in handling ghost revisions when logging changes in a
      particular file.  (John Arbash Meinel, #209948)

    * Fix error about "attempt to add line-delta in non-delta knit".
      (Andrew Bennetts, #205156)

    * Fixed performance degradation in fetching from knit repositories to
      knits and packs due to parsing the entire revisions.kndx on every graph
      walk iteration fixed by using the Repository.get_graph API.  There was
      another regression in knit => knit fetching which re-read the index for
      every revision each side had in common.
      (Robert Collins, John Arbash Meinel)


bzr 1.4rc1 2008-04-11
---------------------

  CHANGES:

   * bzr main script cannot be imported (Benjamin Peterson)

   * On Linux bzr additionally looks for plugins in arch-independent site
     directory. (Toshio Kuratomi)

   * The ``set_rh`` branch hook is now deprecated. Please migrate
     any plugins using this hook to use an alternative, e.g.
     ``post_change_branch_tip``. (Ian Clatworthy)

   * When a plugin cannot be loaded as the file path is not a valid
     python module name bzr will now strip a ``bzr_`` prefix from the
     front of the suggested name, as many plugins (e.g. bzr-svn)
     want to be installed without this prefix. It is a common mistake
     to have a folder named "bzr-svn" for that plugin, especially
     as this is what bzr branch lp:bzr-svn will give you. (James Westby,
     Andrew Cowie)

   * UniqueIntegerBugTracker now appends bug-ids instead of joining
     them to the base URL. Plugins that register bug trackers may
     need a trailing / added to the base URL if one is not already there.
     (James Wesby, Andrew Cowie)

  FEATURES:

    * Added start_commit hook for mutable trees. (Jelmer Vernooij, #186422)

    * ``status`` now accepts ``--no-pending`` to show the status without
      listing pending merges, which speeds up the command a lot on large
      histories.  (James Westby, #202830)

    * New ``post_change_branch_tip`` hook that is called after the
      branch tip is moved but while the branch is still write-locked.
      See the User Reference for signature details.
      (Ian Clatworthy, James Henstridge)

    * Reconfigure can convert a branch to be standalone or to use a shared
      repository.  (Aaron Bentley)

  IMPROVEMENTS:

    * The smart protocol now has support for setting branches' revision info
      directly.  This should make operations like push slightly faster, and is a
      step towards server-side hooks.  The new request method name is
      ``Branch.set_last_revision_info``.  (Andrew Bennetts)

    * ``bzr commit --fixes`` now recognises "gnome" as a tag by default.
      (James Westby, Andrew Cowie)

    * ``bzr switch`` will attempt to find branches to switch to relative to the
      current branch. E.g. ``bzr switch branchname`` will look for
      ``current_branch/../branchname``. (Robert Collins, Jelmer Vernooij,
      Wouter van Heyst)

    * Diff is now more specific about execute-bit changes it describes
      (Chad Miller)

    * Fetching data over HTTP is a bit faster when urllib is used.  This is done
      by forcing it to recv 64k at a time when reading lines in HTTP headers,
      rather than just 1 byte at a time.  (Andrew Bennetts)

    * Log --short and --line are much faster when -r is not specified.
      (Aaron Bentley)

    * Merge is faster.  We no longer check a file's existence unnecessarily
      when merging the execute bit.  (Aaron Bentley)

    * ``bzr status`` on an explicit list of files no longer shows pending
      merges, making it much faster on large trees. (John Arbash Meinel)

    * The launchpad directory service now warns the user if they have not set
      their launchpad login and are trying to resolve a URL using it, just
      in case they want to do a write operation with it.  (James Westby)

    * The smart protocol client is slightly faster, because it now only queries
      the server for the protocol version once per connection.  Also, the HTTP
      transport will now automatically probe for and use a smart server if
      one is present.  You can use the new ``nosmart+`` transport decorator
      to get the old behaviour.  (Andrew Bennetts)

    * The ``version`` command takes a ``--short`` option to print just the
      version number, for easier use in scripts.  (Martin Pool)

    * Various operations with revision specs and commands that calculate
      revnos and revision ids are faster.  (John A. Meinel, Aaron Bentley)

  BUGFIXES:

    * Add ``root_client_path`` parameter to SmartWSGIApp and
      SmartServerRequest.  This makes it possible to publish filesystem
      locations that don't exactly match URL paths. SmartServerRequest
      subclasses should use the new ``translate_client_path`` and
      ``transport_from_client_path`` methods when dealing with paths received
      from a client to take this into account.  (Andrew Bennetts, #124089)

    * ``bzr mv a b`` can be now used also to rename previously renamed
      directories, not only files. (Lukáš Lalinský, #107967)

    * ``bzr uncommit --local`` can now remove revisions from the local
      branch to be symmetric with ``bzr commit --local``.
      (John Arbash Meinel, #93412)

    * Don't ask for a password if there is no real terminal.
      (Alexander Belchenko, #69851)

    * Fix a bug causing a ValueError crash in ``parse_line_delta_iter`` when
      fetching revisions from a knit to pack repository or vice versa using
      bzr:// (including over http or ssh).
      (#208418, Andrew Bennetts, Martin Pool, Robert Collins)

    * Fixed ``_get_line`` in ``bzrlib.smart.medium``, which was buggy.  Also
      fixed ``_get_bytes`` in the same module to use the push back buffer.
      These bugs had no known impact in normal use, but were problematic for
      developers working on the code, and were likely to cause real bugs sooner
      or later.  (Andrew Bennetts)

    * Implement handling of basename parameter for DefaultMail.  (James Westby)

    * Incompatibility with Paramiko versions newer than 1.7.2 was fixed.
      (Andrew Bennetts, #213425)

    * Launchpad locations (lp: URLs) can be pulled.  (Aaron Bentley, #181945)

    * Merges that add files to deleted root directories complete.  They
      do create conflicts.  (Aaron Bentley, #210092)

    * vsftp's return ``550 RNFR command failed.`` supported.
      (Marcus Trautwig, #129786)

  DOCUMENTATION:

    * Improved documentation on send/merge relationship. (Peter Schuller)

    * Minor fixes to the User Guide. (Matthew Fuller)

    * Reduced the evangelism in the User Guide. (Ian Clatworthy)

    * Added Integrating with Bazaar document for developers (Martin Albisetti)

  API BREAKS:

    * Attempting to pull data from a ghost aware repository (e.g. knits) into a
      non-ghost aware repository such as weaves will now fail if there are
      ghosts.  (Robert Collins)

    * ``KnitVersionedFile`` no longer accepts an ``access_mode`` parameter, and
      now requires the ``index`` and ``access_method`` parameters to be
      supplied. A compatible shim has been kept in the new function
      ``knit.make_file_knit``. (Robert Collins)

    * Log formatters must now provide log_revision instead of show and
      show_merge_revno methods. The latter had been deprecated since the 0.17
      release. (James Westby)

    * ``LoopbackSFTP`` is now called ``SocketAsChannelAdapter``.
      (Andrew Bennetts)

    * ``osutils.backup_file`` is removed. (Alexander Belchenko)

    * ``Repository.get_revision_graph`` is deprecated, with no replacement
      method. The method was size(history) and not desirable. (Robert Collins)

    * ``revision.revision_graph`` is deprecated, with no replacement function.
      The function was size(history) and not desirable. (Robert Collins)

    * ``Transport.get_shared_medium`` is deprecated.  Use
      ``Transport.get_smart_medium`` instead.  (Andrew Bennetts)

    * ``VersionedFile`` factories now accept a get_scope parameter rather
      than using a call to ``transaction_finished``, allowing the removal of
      the fixed list of versioned files per repository. (Robert Collins)

    * ``VersionedFile.annotate_iter`` is deprecated. While in principle this
      allowed lower memory use, all users of annotations wanted full file
      annotations, and there is no storage format suitable for incremental
      line-by-line annotation. (Robert Collins)

    * ``VersionedFile.clone_text`` is deprecated. This performance optimisation
      is no longer used - reading the content of a file that is undergoing a
      file level merge to identical state on two branches is rare enough, and
      not expensive enough to special case. (Robert Collins)

    * ``VersionedFile.clear_cache`` and ``enable_cache`` are deprecated.
      These methods added significant complexity to the ``VersionedFile``
      implementation, but were only used for optimising fetches from knits -
      which can be done from outside the knit layer, or via a caching
      decorator. As knits are not the default format, the complexity is no
      longer worth paying. (Robert Collins)

    * ``VersionedFile.create_empty`` is removed. This method presupposed a
      sensible mapping to a transport for individual files, but pack backed
      versioned files have no such mapping. (Robert Collins)

    * ``VersionedFile.get_graph`` is deprecated, with no replacement method.
      The method was size(history) and not desirable. (Robert Collins)

    * ``VersionedFile.get_graph_with_ghosts`` is deprecated, with no
      replacement method.  The method was size(history) and not desirable.
      (Robert Collins)

    * ``VersionedFile.get_parents`` is deprecated, please use
      ``VersionedFile.get_parent_map``. (Robert Collins)

    * ``VersionedFile.get_sha1`` is deprecated, please use
      ``VersionedFile.get_sha1s``. (Robert Collins)

    * ``VersionedFile.has_ghost`` is now deprecated, as it is both expensive
      and unused outside of a single test. (Robert Collins)

    * ``VersionedFile.iter_parents`` is now deprecated in favour of
      ``get_parent_map`` which can be used to instantiate a Graph on a
      VersionedFile. (Robert Collins)

    * ``VersionedFileStore`` no longer uses the transaction parameter given
      to most methods; amongst other things this means that the
      get_weave_or_empty method no longer guarantees errors on a missing weave
      in a readonly transaction, and no longer caches versioned file instances
      which reduces memory pressure (but requires more careful management by
      callers to preserve performance). (Robert Collins)

  TESTING:

    * New -Dselftest_debug flag disables clearing of the debug flags during
      tests.  This is useful if you want to use e.g. -Dhpss to help debug a
      failing test.  Be aware that using this feature is likely to cause
      spurious test failures if used with the full suite. (Andrew Bennetts)

    * selftest --load-list now uses a new more agressive test loader that will
      avoid loading unneeded modules and building their tests. Plugins can use
      this new loader by defining a load_tests function instead of a test_suite
      function. (a forthcoming patch will provide many examples on how to
      implement this).
      (Vincent Ladeuil)

    * selftest --load-list now does some sanity checks regarding duplicate test
      IDs and tests present in the list but not found in the actual test suite.
      (Vincent Ladeuil)

    * Slightly more concise format for the selftest progress bar, so there's
      more space to show the test name.  (Martin Pool) ::

        [2500/10884, 1fail, 3miss in 1m29s] test_revisionnamespaces.TestRev

    * The test suite takes much less memory to run, and is a bit faster.  This
      is done by clearing most attributes of TestCases after running them, if
      they succeeded.  (Andrew Bennetts)

  INTERNALS:

    * Added ``_build_client_protocol`` to ``_SmartClient``.  (Andrew Bennetts)

    * Added basic infrastructure for automatic plugin suggestion.
      (Martin Albisetti)

    * If a ``LockableFiles`` object is not explicitly unlocked (for example
      because of a missing ``try/finally`` block, it will give a warning but
      not automatically unlock itself.  (Previously they did.)  This
      sometimes caused knock-on errors if for example the network connection
      had already failed, and should not be relied upon by code.
      (Martin Pool, #109520)

    * ``make dist`` target to build a release tarball, and also
      ``check-dist-tarball`` and ``dist-upload-escudero``.  (Martin Pool)

    * The ``read_response_tuple`` method of ``SmartClientRequestProtocol*``
      classes will now raise ``UnknownSmartMethod`` when appropriate, so that
      callers don't need to try distinguish unknown request errors from other
      errors.  (Andrew Bennetts)

    * ``set_make_working_trees`` is now implemented provided on all repository
      implementations (Aaron Bentley)

    * ``VersionedFile`` now has a new method ``get_parent_map`` which, like
      ``Graph.get_parent_map`` returns a dict of key:parents. (Robert Collins)


bzr 1.3.1 2008-04-09
--------------------

  No changes from 1.3.1rc1.


bzr 1.3rc1 2008-04-04
---------------------

  BUG FIXES:

    * Fix a bug causing a ValueError crash in ``parse_line_delta_iter`` when
      fetching revisions from a knit to pack repository or vice versa using
      bzr:// (including over http or ssh).
      (#208418, Andrew Bennetts, Martin Pool, Robert Collins)


bzr 1.3 2008-03-20
------------------

Bazaar has become part of the GNU project <http://www.gnu.org>

Many operations that act on history, including ``log`` and ``annotate`` are now
substantially faster.  Several bugs have been fixed and several new options and
features have been added.

  TESTING:

    * Avoid spurious failure of ``TestVersion.test_version`` matching
      directory names.
      (#202778, Martin Pool)


bzr 1.3rc1 2008-03-16
---------------------

  NOTES WHEN UPGRADING:

    * The backup directory created by ``upgrade`` is now called
      ``backup.bzr``, not ``.bzr.backup``. (Martin Albisetti)

  CHANGES:

    * A new repository format 'development' has been added. This format will
      represent the latest 'in-progress' format that the bzr developers are
      interested in getting early-adopter testing and feedback on.
      ``doc/developers/development-repo.txt`` has detailed information.
      (Robert Collins)

    * BZR_LOG environment variable controls location of .bzr.log trace file.
      User can suppress writing messages to .bzr.log by using '/dev/null'
      filename (on Linux) or 'NUL' (on Windows). If BZR_LOG variable
      is not defined but BZR_HOME is defined then default location
      for .bzr.log trace file is ``$BZR_HOME/.bzr.log``.
      (Alexander Belchenko, #106117)

    * ``launchpad`` builtin plugin now shipped as separate part in standalone
      bzr.exe, installed to ``C:\Program Files\Bazaar\plugins`` directory,
      and standalone installer allows user to skip installation of this plugin.
      (Alexander Belchenko)

    * Restore auto-detection of plink.exe on Windows. (Dmitry Vasiliev)

    * Version number is now shown as "1.2" or "1.2pr2", without zeroed or
      missing final fields.  (Martin Pool)

  FEATURES:

    * ``branch`` and ``checkout`` can hard-link working tree files, which is
      faster and saves space.  (Aaron Bentley)

    * ``bzr send`` will now also look at the ``child_submit_to`` setting in
      the submit branch to determine the email address to send to.
      (Jelmer Vernooij)

  IMPROVEMENTS:

    * BzrBranch._lefthand_history is faster on pack repos.  (Aaron Bentley)

    * Branch6.generate_revision_history is faster.  (Aaron Bentley)

    * Directory services can now be registered, allowing special URLs to be
      dereferenced into real URLs.  This is a generalization and cleanup of
      the lp: transport lookup.  (Aaron Bentley)

    * Merge directives that are automatically attached to emails have nicer
      filenames, based on branch-nick + revno. (Aaron Bentley)

    * ``push`` has a ``--revision`` option, to specify what revision to push up
      to.  (Daniel Watkins)

    * Significantly reducing execution time and network traffic for trivial
      case of running ``bzr missing`` command for two identical branches.
      (Alexander Belchenko)

    * Speed up operations that look at the revision graph (such as 'bzr log').
      ``KnitPackRepositor.get_revision_graph`` uses ``Graph.iter_ancestry`` to
      extract the revision history. This allows filtering ghosts while
      stepping instead of needing to peek ahead. (John Arbash Meinel)

    * The ``hooks`` command lists installed hooks, to assist in debugging.
      (Daniel Watkins)

    * Updates to how ``annotate`` work. Should see a measurable improvement in
      performance and memory consumption for file with a lot of merges.
      Also, correctly handle when a line is introduced by both parents (it
      should be attributed to the first merge which notices this, and not
      to all subsequent merges.) (John Arbash Meinel)

  BUGFIXES:

    * Autopacking no longer holds the full set of inventory lines in
      memory while copying. For large repositories, this can amount to
      hundreds of MB of ram consumption.
      (Ian Clatworthy, John Arbash Meinel)

    * Cherrypicking when using ``--format=merge3`` now explictly excludes
      BASE lines. (John Arbash Meinel, #151731)

    * Disable plink's interactive prompt for password.
      (#107593, Dmitry Vasiliev)

    * Encode command line arguments from unicode to user_encoding before
      invoking external mail client in `bzr send` command.
      (#139318, Alexander Belchenko)

    * Fixed problem connecting to ``bzr+https://`` servers.
      (#198793, John Ferlito)

    * Improved error reporting in the Launchpad plugin. (Daniel Watkins,
      #196618)

    * Include quick-start-summary.svg file to python-based installer(s)
      for Windows. (#192924, Alexander Belchenko)

    * lca merge now respects specified files. (Aaron Bentley)

    * Make version-info --custom imply --all. (#195560, James Westby)

    * ``merge --preview`` now works for merges that add or modify
      symlinks (James Henstridge)

    * Redirecting the output from ``bzr merge`` (when the remembered
      location is used) now works. (John Arbash Meinel)

    * setup.py script explicitly checks for Python version.
      (Jari Aalto, Alexander Belchenko, #200569)

    * UnknownFormatErrors no longer refer to branches regardless of kind of
      unknown format. (Daniel Watkins, #173980)

    * Upgrade bundled ConfigObj to version 4.5.2, which properly quotes #
      signs, among other small improvements. (Matt Nordhoff, #86838)

    * Use correct indices when emitting LCA conflicts.  This fixes IndexError
      errors.  (Aaron Bentley, #196780)

  DOCUMENTATION:

    * Explained how to use ``version-info --custom`` in the User Guide.
      (Neil Martinsen-Burrell)

  API BREAKS:

    * Support for loading plugins from zip files and
      ``bzrlib.plugin.load_from_zip()`` function are deprecated.
      (Alexander Belchenko)

  TESTING:

    * Added missing blackbox tests for ``modified`` (Adrian Wilkins)

    * The branch interface tests were invalid for branches using rich-root
      repositories because the empty string is not a valid file-id.
      (Robert Collins)

  INTERNALS:

    * ``Graph.iter_ancestry`` returns the ancestry of revision ids. Similar to
      ``Repository.get_revision_graph()`` except it includes ghosts and you can
      stop part-way through. (John Arbash Meinel)

    * New module ``tools/package_mf.py`` provide custom module finder for
      python packages (improves standard python library's modulefinder.py)
      used by ``setup.py`` script while building standalone bzr.exe.
      (Alexander Belchenko)

    * New remote method ``RemoteBzrDir.find_repositoryV2`` adding support for
      detecting external lookup support on remote repositories. This method is
      now attempted first when lookup up repositories, leading to an extra
      round trip on older bzr smart servers. (Robert Collins)

    * Repository formats have a new supported-feature attribute
      ``supports_external_lookups`` used to indicate repositories which support
      falling back to other repositories when they have partial data.
      (Robert Collins)

    * ``Repository.get_revision_graph_with_ghosts`` and
      ``bzrlib.revision.(common_ancestor,MultipleRevisionSources,common_graph)``
      have been deprecated.  (John Arbash Meinel)

    * ``Tree.iter_changes`` is now a public API, replacing the work-in-progress
      ``Tree._iter_changes``. The api is now considered stable and ready for
      external users.  (Aaron Bentley)

    * The bzrdir format registry now accepts an ``alias`` keyword to
      register_metadir, used to indicate that a format name is an alias for
      some other format and thus should not be reported when describing the
      format. (Robert Collins)


bzr 1.2 2008-02-15
------------------

  BUG FIXES:

    * Fix failing test in Launchpad plugin. (Martin Pool)


bzr 1.2rc1 2008-02-13
---------------------

  NOTES WHEN UPGRADING:

    * Fetching via the smart protocol may need to reconnect once during a fetch
      if the remote server is running Bazaar 1.1 or earlier, because the client
      attempts to use more efficient requests that confuse older servers.  You
      may be required to re-enter a password or passphrase when this happens.
      This won't happen if the server is upgraded to Bazaar 1.2.
      (Andrew Bennetts)

  CHANGES:

    * Fetching via bzr+ssh will no longer fill ghosts by default (this is
      consistent with pack-0.92 fetching over SFTP). (Robert Collins)

    * Formatting of ``bzr plugins`` output is changed to be more human-
      friendly. Full path of plugins locations will be shown only with
      ``--verbose`` command-line option. (Alexander Belchenko)

    * ``merge`` now prefers to use the submit branch, but will fall back to
      parent branch.  For many users, this has no effect.  But some users who
      pull and merge on the same branch will notice a change.  This change
      makes it easier to work on a branch on two different machines, pulling
      between the machines, while merging from the upstream.
      ``merge --remember`` can now be used to set the submit_branch.
      (Aaron Bentley)

  FEATURES:

    * ``merge --preview`` produces a diff of the changes merge would make,
      but does not actually perform the merge.  (Aaron Bentley)

    * New smart method ``Repository.get_parent_map`` for getting revision
      parent data. This returns additional parent information topologically
      adjacent to the requested data to reduce round trip latency impacts.
      (Robert Collins)

    * New smart method, ``Repository.stream_revisions_chunked``, for fetching
      revision data that streams revision data via a chunked encoding.  This
      avoids buffering large amounts of revision data on the server and on the
      client, and sends less data to the server to request the revisions.
      (Andrew Bennetts, Robert Collins, #178353)

    * The launchpad plugin now handles lp urls of the form
      ``lp://staging/``, ``lp://demo/``, ``lp://dev/`` to use the appropriate
      launchpad instance to do the resolution of the branch identities.
      This is primarily of use to Launchpad developers, but can also
      be used by other users who want to try out Launchpad as
      a branch location without messing up their public Launchpad
      account.  Branches that are pushed to the staging environment
      have an expected lifetime of one day. (Tim Penhey)

  IMPROVEMENTS:

    * Creating a new branch no longer tries to read the entire revision-history
      unnecessarily over smart server operations. (Robert Collins)

    * Fetching between different repository formats with compatible models now
      takes advantage of the smart method to stream revisions.  (Andrew Bennetts)

    * The ``--coverage`` option is now global, rather specific to ``bzr
      selftest``.  (Andrew Bennetts)

    * The ``register-branch`` command will now use the public url of the branch
      containing the current directory, if one has been set and no explicit
      branch is provided.  (Robert Collins)

    * Tweak the ``reannotate`` code path to optimize the 2-parent case.
      Speeds up ``bzr annotate`` with a pack repository by approx 3:2.
      (John Arbash Meinel)

  BUGFIXES:

    * Calculate remote path relative to the shared medium in _SmartClient.  This
      is related to the problem in bug #124089.  (Andrew Bennetts)

    * Cleanly handle connection errors in smart protocol version two, the same
      way as they are handled by version one.  (Andrew Bennetts)

    * Clearer error when ``version-info --custom`` is used without
      ``--template`` (Lukáš Lalinský)

    * Don't raise UnavailableFeature during test setup when medusa is not
      available or tearDown is never called leading to nasty side effects.
      (#137823, Vincent Ladeuil)

    * If a plugin's test suite cannot be loaded, for example because of a syntax
      error in the tests, then ``selftest`` fails, rather than just printing
      a warning.  (Martin Pool, #189771)

    * List possible values for BZR_SSH environment variable in env-variables
      help topic. (Alexander Belchenko, #181842)

    * New methods ``push_log_file`` and ``pop_log_file`` to intercept messages:
      popping the log redirection now precisely restores the previous state,
      which makes it easier to use bzr log output from other programs.
      TestCaseInTempDir no longer depends on a log redirection being established
      by the test framework, which lets bzr tests cleanly run from a normal
      unittest runner.
      (#124153, #124849, Martin Pool, Jonathan Lange)

    * ``pull --quiet`` is now more quiet, in particular a message is no longer
      printed when the remembered pull location is used. (James Westby,
      #185907)

    * ``reconfigure`` can safely be interrupted while fetching.
      (Aaron Bentley, #179316)

    * ``reconfigure`` preserves tags when converting to and from lightweight
      checkouts.  (Aaron Bentley, #182040)

    * Stop polluting /tmp when running selftest.
      (Vincent Ladeuil, #123623)

    * Switch from NFKC => NFC for normalization checks. NFC allows a few
      more characters which should be considered valid.
      (John Arbash Meinel, #185458)

    * The launchpad plugin now uses the ``edge`` xmlrpc server to avoid
      interacting badly with a bug on the launchpad side. (Robert Collins)

    * Unknown hostnames when connecting to a ``bzr://`` URL no longer cause
      tracebacks.  (Andrew Bennetts, #182849)

  API BREAKS:

    * Classes implementing Merge types like Merge3Merger must now accept (and
      honour) a do_merge flag in their constructor.  (Aaron Bentley)

    * ``Repository.add_inventory`` and ``add_revision`` now require the caller
      to previously take a write lock (and start a write group.)
      (Martin Pool)

  TESTING:

    * selftest now accepts --load-list <file> to load a test id list. This
      speeds up running the test suite on a limited set of tests.
      (Vincent Ladeuil)

  INTERNALS:

    * Add a new method ``get_result`` to graph search objects. The resulting
      ``SearchResult`` can be used to recreate the search later, which will
      be useful in reducing network traffic. (Robert Collins)

    * Use convenience function to check whether two repository handles
      are referring to the same repository in ``Repository.get_graph``.
      (Jelmer Vernooij, #187162)

    * Fetching now passes the find_ghosts flag through to the
      ``InterRepository.missing_revision_ids`` call consistently for all
      repository types. This will enable faster missing revision discovery with
      bzr+ssh. (Robert Collins)

    * Fix error handling in Repository.insert_data_stream. (Lukas Lalinsky)

    * ``InterRepository.missing_revision_ids`` is now deprecated in favour of
      ``InterRepository.search_missing_revision_ids`` which returns a
      ``bzrlib.graph.SearchResult`` suitable for making requests from the smart
      server. (Robert Collins)

    * New error ``NoPublicBranch`` for commands that need a public branch to
      operate. (Robert Collins)

    * New method ``iter_inventories`` on Repository for access to many
      inventories. This is primarily used by the ``revision_trees`` method, as
      direct access to inventories is discouraged. (Robert Collins)

    * New method ``next_with_ghosts`` on the Graph breadth-first-search objects
      which will split out ghosts and present parents into two separate sets,
      useful for code which needs to be aware of ghosts (e.g. fetching data
      cares about ghosts during revision selection). (Robert Collins)

    * Record a timestamp against each mutter to the trace file, relative to the
      first import of bzrlib.  (Andrew Bennetts)

    * ``Repository.get_data_stream`` is now deprecated in favour of
      ``Repository.get_data_stream_for_search`` which allows less network
      traffic when requesting data streams over a smart server. (Robert Collins)

    * ``RemoteBzrDir._get_tree_branch`` no longer triggers ``_ensure_real``,
      removing one round trip on many network operations. (Robert Collins)

    * RemoteTransport's ``recommended_page_size`` method now returns 64k, like
      SFTPTransport and HttpTransportBase.  (Andrew Bennetts)

    * Repository has a new method ``has_revisions`` which signals the presence
      of many revisions by returning a set of the revisions listed which are
      present. This can be done by index queries without reading data for parent
      revision names etc. (Robert Collins)


bzr 1.1 2008-01-15
------------------

(no changes from 1.1rc1)

bzr 1.1rc1 2008-01-05
---------------------

  CHANGES:

   * Dotted revision numbers have been revised. Instead of growing longer with
     nested branches the branch number just increases. (eg instead of 1.1.1.1.1
     we now report 1.2.1.) This helps scale long lived branches which have many
     feature branches merged between them. (John Arbash Meinel)

   * The syntax ``bzr diff branch1 branch2`` is no longer supported.
     Use ``bzr diff branch1 --new branch2`` instead. This change has
     been made to remove the ambiguity where ``branch2`` is in fact a
     specific file to diff within ``branch1``.

  FEATURES:

   * New option to use custom template-based formats in  ``bzr version-info``.
     (Lukáš Lalinský)

   * diff '--using' allows an external diff tool to be used for files.
     (Aaron Bentley)

   * New "lca" merge-type for fast everyday merging that also supports
     criss-cross merges.  (Aaron Bentley)

  IMPROVEMENTS:

   * ``annotate`` now doesn't require a working tree. (Lukáš Lalinský,
     #90049)

   * ``branch`` and ``checkout`` can now use files from a working tree to
     to speed up the process.  For checkout, this requires the new
     --files-from flag.  (Aaron Bentley)

   * ``bzr diff`` now sorts files in alphabetical order.  (Aaron Bentley)

   * ``bzr diff`` now works on branches without working trees. Tree-less
     branches can also be compared to each other and to working trees using
     the new diff options ``--old`` and ``--new``. Diffing between branches,
     with or without trees, now supports specific file filtering as well.
     (Ian Clatworthy, #6700)

   * ``bzr pack`` now orders revision texts in topological order, with newest
     at the start of the file, promoting linear reads for ``bzr log`` and the
     like. This partially fixes #154129. (Robert Collins)

   * Merge directives now fetch prerequisites from the target branch if
     needed.  (Aaron Bentley)

   * pycurl now handles digest authentication.
     (Vincent Ladeuil)

   * ``reconfigure`` can now convert from repositories.  (Aaron Bentley)

   * ``-l`` is now a short form for ``--limit`` in ``log``.  (Matt Nordhoff)

   * ``merge`` now warns when merge directives cause cherrypicks.
     (Aaron Bentley)

   * ``split`` now supported, to enable splitting large trees into smaller
     pieces.  (Aaron Bentley)

  BUGFIXES:

   * Avoid AttributeError when unlocking a pack repository when an error occurs.
     (Martin Pool, #180208)

   * Better handle short reads when processing multiple range requests.
     (Vincent Ladeuil, #179368)

   * build_tree acceleration uses the correct path when a file has been moved.
     (Aaron Bentley)

   * ``commit`` now succeeds when a checkout and its master branch share a
     repository.  (Aaron Bentley, #177592)

   * Fixed error reporting of unsupported timezone format in
     ``log --timezone``. (Lukáš Lalinský, #178722)

   * Fixed Unicode encoding error in ``ignored`` when the output is
     redirected to a pipe. (Lukáš Lalinský)

   * Fix traceback when sending large response bodies over the smart protocol
     on Windows. (Andrew Bennetts, #115781)

   * Fix ``urlutils.relative_url`` for the case of two ``file:///`` URLs
     pointed to different logical drives on Windows.
     (Alexander Belchenko, #90847)

   * HTTP test servers are now compatible with the http protocol version 1.1.
     (Vincent Ladeuil, #175524)

   * _KnitParentsProvider.get_parent_map now handles requests for ghosts
     correctly, instead of erroring or attributing incorrect parents to ghosts.
     (Aaron Bentley)

   * ``merge --weave --uncommitted`` now works.  (Aaron Bentley)

   * pycurl authentication handling was broken and incomplete. Fix handling of
     user:pass embedded in the urls.
     (Vincent Ladeuil, #177643)

   * Files inside non-directories are now handled like other conflict types.
     (Aaron Bentley, #177390)

   * ``reconfigure`` is able to convert trees into lightweight checkouts.
     (Aaron Bentley)

   * Reduce lockdir timeout to 0 when running ``bzr serve``.  (Andrew Bennetts,
     #148087)

   * Test that the old ``version_info_format`` functions still work, even
     though they are deprecated. (John Arbash Meinel, ShenMaq, #177872)

   * Transform failures no longer cause ImmortalLimbo errors (Aaron Bentley,
     #137681)

   * ``uncommit`` works even when the commit messages of revisions to be
     removed use characters not supported in the terminal encoding.
     (Aaron Bentley)

   * When dumb http servers return whole files instead of the requested ranges,
     read the remaining bytes by chunks to avoid overflowing network buffers.
     (Vincent Ladeuil, #175886)

  DOCUMENTATION:

   * Minor tweaks made to the bug tracker integration documentation.
     (Ian Clatworthy)

   * Reference material has now be moved out of the User Guide and added
     to the User Reference. The User Reference has gained 4 sections as
     a result: Authenication Settings, Configuration Settings, Conflicts
     and Hooks. All help topics are now dumped into text format in the
     doc/en/user-reference directory for those who like browsing that
     information in their editor. (Ian Clatworthy)

   * *Using Bazaar with Launchpad* tutorial added. (Ian Clatworthy)

  INTERNALS:

    * find_* methods available for BzrDirs, Branches and WorkingTrees.
      (Aaron Bentley)

    * Help topics can now be loaded from files.
      (Ian Clatworthy, Alexander Belchenko)

    * get_parent_map now always provides tuples as its output.  (Aaron Bentley)

    * Parent Providers should now implement ``get_parent_map`` returning a
      dictionary instead of ``get_parents`` returning a list.
      ``Graph.get_parents`` is now deprecated. (John Arbash Meinel,
      Robert Collins)

    * Patience Diff now supports arbitrary python objects, as long as they
      support ``hash()``. (John Arbash Meinel)

    * Reduce selftest overhead to establish test names by memoization.
      (Vincent Ladeuil)

  API BREAKS:

  TESTING:

   * Modules can now customise their tests by defining a ``load_tests``
     attribute. ``pydoc bzrlib.tests.TestUtil.TestLoader.loadTestsFromModule``
     for the documentation on this attribute. (Robert Collins)

   * New helper function ``bzrlib.tests.condition_id_re`` which helps
     filter tests based on a regular expression search on the tests id.
     (Robert Collins)

   * New helper function ``bzrlib.tests.condition_isinstance`` which helps
     filter tests based on class. (Robert Collins)

   * New helper function ``bzrlib.tests.exclude_suite_by_condition`` which
     generalises the ``exclude_suite_by_re`` function. (Robert Collins)

   * New helper function ``bzrlib.tests.filter_suite_by_condition`` which
     generalises the ``filter_suite_by_re`` function. (Robert Collins)

   * New helper method ``bzrlib.tests.exclude_tests_by_re`` which gives a new
     TestSuite that does not contain tests from the input that matched a
     regular expression. (Robert Collins)

   * New helper method ``bzrlib.tests.randomize_suite`` which returns a
     randomized copy of the input suite. (Robert Collins)

   * New helper method ``bzrlib.tests.split_suite_by_re`` which splits a test
     suite into two according to a regular expression. (Robert Collins)

   * Parametrize all http tests for the transport implementations, the http
     protocol versions (1.0 and 1.1) and the authentication schemes.
     (Vincent Ladeuil)

   * The ``exclude_pattern`` and ``random_order`` parameters to the function
     ``bzrlib.tests.filter_suite_by_re`` have been deprecated. (Robert Collins)

   * The method ``bzrlib.tests.sort_suite_by_re`` has been deprecated. It is
     replaced by the new helper methods added in this release. (Robert Collins)


bzr 1.0 2007-12-14
------------------

  DOCUMENTATION:

   * More improvements and fixes to the User Guide.  (Ian Clatworthy)

   * Add information on cherrypicking/rebasing to the User Guide.
     (Ian Clatworthy)

   * Improve bug tracker integration documentation. (Ian Clatworthy)

   * Minor edits to ``Bazaar in five minutes`` from David Roberts and
     to the rebasing section of the User Guide from Aaron Bentley.
     (Ian Clatworthy)


bzr 1.0rc3 2007-12-11
---------------------

  CHANGES:

   * If a traceback occurs, users are now asked to report the bug
     through Launchpad (https://bugs.launchpad.net/bzr/), rather than
     by mail to the mailing list.
     (Martin Pool)

  BUGFIXES:

   * Fix Makefile rules for doc generation. (Ian Clatworthy, #175207)

   * Give more feedback during long http downloads by making readv deliver data
     as it arrives for urllib, and issue more requests for pycurl. High latency
     networks are better handled by urllib, the pycurl implementation give more
     feedback but also incur more latency.
     (Vincent Ladeuil, #173010)

   * Implement _make_parents_provider on RemoteRepository, allowing generating
     bundles against branches on a smart server.  (Andrew Bennetts, #147836)

  DOCUMENTATION:

   * Improved user guide.  (Ian Clatworthy)

   * The single-page quick reference guide is now available as a PDF.
     (Ian Clatworthy)

  INTERNALS:

    * readv urllib http implementation is now a real iterator above the
      underlying socket and deliver data as soon as it arrives. 'get' still
      wraps its output in a StringIO.
      (Vincent Ladeuil)


bzr 1.0rc2 2007-12-07
---------------------

  IMPROVEMENTS:

   * Added a --coverage option to selftest. (Andrew Bennetts)

   * Annotate merge (merge-type=weave) now supports cherrypicking.
     (Aaron Bentley)

   * ``bzr commit`` now doesn't print the revision number twice. (Matt
     Nordhoff, #172612)

   * New configuration option ``bugtracker_<tracker_abbrevation>_url`` to
     define locations of bug trackers that are not directly supported by
     bzr or a plugin. The URL will be treated as a template and ``{id}``
     placeholders will be replaced by specific bug IDs.  (Lukáš Lalinský)

   * Support logging single merge revisions with short and line log formatters.
     (Kent Gibson)

   * User Guide enhanced with suggested readability improvements from
     Matt Revell and corrections from John Arbash Meinel. (Ian Clatworthy)

   * Quick Start Guide renamed to Quick Start Card, moved down in
     the catalog, provided in pdf and png format and updated to refer
     to ``send`` instead of ``bundle``. (Ian Clatworthy, #165080)

   * ``switch`` can now be used on heavyweight checkouts as well as
     lightweight ones. After switching a heavyweight checkout, the
     local branch is a mirror/cache of the new bound branch and
     uncommitted changes in the working tree are merged. As a safety
     check, if there are local commits in a checkout which have not
     been committed to the previously bound branch, then ``switch``
     fails unless the ``--force`` option is given. This option is
     now also required if the branch a lightweight checkout is pointing
     to has been moved. (Ian Clatworthy)

  INTERNALS:

    * New -Dhttp debug option reports http connections, requests and responses.
      (Vincent Ladeuil)

    * New -Dmerge debug option, which emits merge plans for merge-type=weave.

  BUGFIXES:

   * Better error message when running ``bzr cat`` on a non-existant branch.
     (Lukáš Lalinský, #133782)

   * Catch OSError 17 (file exists) in final phase of tree transform and show
     filename to user.
     (Alexander Belchenko, #111758)

   * Catch ShortReadvErrors while using pycurl. Also make readv more robust by
     allowing multiple GET requests to be issued if too many ranges are
     required.
     (Vincent Ladeuil, #172701)

   * Check for missing basis texts when fetching from packs to packs.
     (John Arbash Meinel, #165290)

   * Fall back to showing e-mail in ``log --short/--line`` if the
     committer/author has only e-mail. (Lukáš Lalinský, #157026)

  API BREAKS:

   * Deprecate not passing a ``location`` argument to commit reporters'
     ``started`` methods. (Matt Nordhoff)


bzr 1.0rc1 2007-11-30
---------------------

  NOTES WHEN UPGRADING:

   * The default repository format is now ``pack-0.92``.  This
     default is used when creating new repositories with ``init`` and
     ``init-repo``, and when branching over bzr+ssh or bzr+hpss.
     (See https://bugs.launchpad.net/bugs/164626)

     This format can be read and written by Bazaar 0.92 and later, and
     data can be transferred to and from older formats.

     To upgrade, please reconcile your repository (``bzr reconcile``), and then
     upgrade (``bzr upgrade``).

     ``pack-0.92`` offers substantially better scaling and performance than the
     previous knits format. Some operations are slower where the code already
     had bad scaling characteristics under knits, the pack format makes such
     operations more visible as part of being more scalable overall. We will
     correct such operations over the coming releases and encourage the filing
     of bugs on any operation which you observe to be slower in a packs
     repository. One particular case that we do not intend to fix is pulling
     data from a pack repository into a knit repository over a high latency
     link;  downgrading such data requires reinsertion of the file texts, and
     this is a classic space/time tradeoff. The current implementation is
     conservative on memory usage because we need to support converting data
     from any tree without problems.
     (Robert Collins, Martin Pool, #164476)

  CHANGES:

   * Disable detection of plink.exe as possible ssh vendor. Plink vendor
     still available if user selects it explicitly with BZR_SSH environment
     variable. (Alexander Belchenko, workaround for bug #107593)

   * The pack format is now accessible as "pack-0.92", or "pack-0.92-subtree"
     to enable the subtree functions (for example, for bzr-svn).
     See http://doc.bazaar-vcs.org/latest/developer/packrepo.html
     (Martin Pool)

  FEATURES:

   * New ``authentication.conf`` file holding the password or other credentials
     for remote servers. This can be used for ssh, sftp, smtp and other
     supported transports.
     (Vincent Ladeuil)

   * New rich-root and rich-root-pack formats, recording the same data about
     tree roots that's recorded for all other directories.
     (Aaron Bentley, #164639)

   * ``pack-0.92`` repositories can now be reconciled.
     (Robert Collins, #154173)

   * ``switch`` command added for changing the branch a lightweight checkout
     is associated with and updating the tree to reflect the latest content
     accordingly. This command was previously part of the BzrTools plug-in.
     (Ian Clatworthy, Aaron Bentley, David Allouche)

   * ``reconfigure`` command can now convert branches, trees, or checkouts to
     lightweight checkouts.  (Aaron Bentley)

  PERFORMANCE:

   * Commit updates the state of the working tree via a delta rather than
     supplying entirely new basis trees. For commit of a single specified file
     this reduces the wall clock time for commit by roughly a 30%.
     (Robert Collins, Martin Pool)

   * Commit with many automatically found deleted paths no longer performs
     linear scanning for the children of those paths during inventory
     iteration. This should fix commit performance blowing out when many such
     paths occur during commit. (Robert Collins, #156491)

   * Fetch with pack repositories will no longer read the entire history graph.
     (Robert Collins, #88319)

   * Revert takes out an appropriate lock when reverting to a basis tree, and
     does not read the basis inventory twice. (Robert Collins)

   * Diff does not require an inventory to be generated on dirstate trees.
     (Aaron Bentley, #149254)

   * New annotate merge (--merge-type=weave) implementation is fast on
     versionedfiles withough cached annotations, e.g. pack-0.92.
     (Aaron Bentley)

  IMPROVEMENTS:

   * ``bzr merge`` now warns when it encounters a criss-cross merge.
     (Aaron Bentley)

   * ``bzr send`` now doesn't require the target e-mail address to be
     specified on the command line if an interactive e-mail client is used.
     (Lukáš Lalinský)

   * ``bzr tags`` now prints the revision number for each tag, instead of
     the revision id, unless --show-ids is passed. In addition, tags can be
     sorted chronologically instead of lexicographically with --sort=time.
     (Adeodato Simó, #120231)

   * Windows standalone version of bzr is able to load system-wide plugins from
     "plugins" subdirectory in installation directory. In addition standalone
     installer write to the registry (HKLM\SOFTWARE\Bazaar) useful info
     about paths and bzr version. (Alexander Belchenko, #129298)

  DOCUMENTATION:

  BUG FIXES:

   * A progress bar has been added for knitpack -> knitpack fetching.
     (Robert Collins, #157789, #159147)

   * Branching from a branch via smart server now preserves the repository
     format. (Andrew Bennetts,  #164626)

   * ``commit`` is now able to invoke an external editor in a non-ascii
     directory. (Daniel Watkins, #84043)

   * Catch connection errors for ftp.
     (Vincent Ladeuil, #164567)

   * ``check`` no longer reports spurious unreferenced text versions.
     (Robert Collins, John A Meinel, #162931, #165071)

   * Conflicts are now resolved recursively by ``revert``.
     (Aaron Bentley, #102739)

   * Detect invalid transport reuse attempts by catching invalid URLs.
     (Vincent Ladeuil, #161819)

   * Deleting a file without removing it shows a correct diff, not a traceback.
     (Aaron Bentley)

   * Do no use timeout in HttpServer anymore.
     (Vincent Ladeuil, #158972).

   * Don't catch the exceptions related to the http pipeline status before
     retrying an http request or some programming errors may be masked.
     (Vincent Ladeuil, #160012)

   * Fix ``bzr rm`` to not delete modified and ignored files.
     (Lukáš Lalinský, #172598)

   * Fix exception when revisionspec contains merge revisons but log
     formatter doesn't support merge revisions. (Kent Gibson, #148908)

   * Fix exception when ScopeReplacer is assigned to before any members have
     been retrieved.  (Aaron Bentley)

   * Fix multiple connections during checkout --lightweight.
     (Vincent Ladeuil, #159150)

   * Fix possible error in insert_data_stream when copying between
     pack repositories over bzr+ssh or bzr+http.
     KnitVersionedFile.get_data_stream now makes sure that requested
     compression parents are sent before any delta hunks that depend
     on them.
     (Martin Pool, #164637)

   * Fix typo in limiting offsets coalescing for http, leading to
     whole files being downloaded instead of parts.
     (Vincent Ladeuil, #165061)

   * FTP server errors don't error in the error handling code.
     (Robert Collins, #161240)

   * Give a clearer message when a pull fails because the source needs
     to be reconciled.
     (Martin Pool, #164443)

   * It is clearer when a plugin cannot be loaded because of its name, and a
     suggestion for an acceptable name is given. (Daniel Watkins, #103023)

   * Leave port as None in transport objects if user doesn't
     specify a port in urls.
     (vincent Ladeuil, #150860)

   * Make sure Repository.fetch(self) is properly a no-op for all
     Repository implementations. (John Arbash Meinel, #158333)

   * Mark .bzr directories as "hidden" on Windows.
     (Alexander Belchenko, #71147)

   * ``merge --uncommitted`` can now operate on a single file.
     (Aaron Bentley, Lukáš Lalinský, #136890)

   * Obsolete packs are now cleaned up by pack and autopack operations.
     (Robert Collins, #153789)

   * Operations pulling data from a smart server where the underlying
     repositories are not both annotated/both unannotated will now work.
     (Robert Collins, #165304).

   * Reconcile now shows progress bars. (Robert Collins, #159351)

   * ``RemoteBranch`` was not initializing ``self._revision_id_to_revno_map``
     properly. (John Arbash Meinel, #162486)

   * Removing an already-removed file reports the file does not exist. (Daniel
     Watkins, #152811)

   * Rename on Windows is able to change filename case.
     (Alexander Belchenko, #77740)

   * Return error instead of a traceback for ``bzr log -r0``.
     (Kent Gibson, #133751)

   * Return error instead of a traceback when bzr is unable to create
     symlink on some platforms (e.g. on Windows).
     (Alexander Belchenko, workaround for #81689)

   * Revert doesn't crash when restoring a single file from a deleted
     directory. (Aaron Bentley)

   * Stderr output via logging mechanism now goes through encoded wrapper
     and no more uses utf-8, but terminal encoding instead. So all unicode
     strings now should be readable in non-utf-8 terminal.
     (Alexander Belchenko, #54173)

   * The error message when ``move --after`` should be used makes how to do so
     clearer. (Daniel Watkins, #85237)

   * Unicode-safe output from ``bzr info``. The output will be encoded
     using the terminal encoding and unrepresentable characters will be
     replaced by '?'. (Lukáš Lalinský, #151844)

   * Working trees are no longer created when pushing into a local no-trees
     repo. (Daniel Watkins, #50582)

   * Upgrade util/configobj to version 4.4.0.
     (Vincent Ladeuil, #151208).

   * Wrap medusa ftp test server as an FTPServer feature.
     (Vincent Ladeuil, #157752)

  API BREAKS:

   * ``osutils.backup_file`` is deprecated. Actually it's not used in bzrlib
     during very long time. (Alexander Belchenko)

   * The return value of
     ``VersionedFile.iter_lines_added_or_present_in_versions`` has been
     changed. Previously it was an iterator of lines, now it is an iterator of
     (line, version_id) tuples. This change has been made to aid reconcile and
     fetch operations. (Robert Collins)

   * ``bzrlib.repository.get_versioned_file_checker`` is now private.
     (Robert Collins)

   * The Repository format registry default has been removed; it was previously
     obsoleted by the bzrdir format default, which implies a default repository
     format.
     (Martin Pool)

  INTERNALS:

   * Added ``ContainerSerialiser`` and ``ContainerPushParser`` to
     ``bzrlib.pack``.  These classes provide more convenient APIs for generating
     and parsing containers from streams rather than from files.  (Andrew
     Bennetts)

   * New module ``lru_cache`` providing a cache for use by tasks that need
     semi-random access to large amounts of data. (John A Meinel)

   * InventoryEntry.diff is now deprecated.  Please use diff.DiffTree instead.

  TESTING:


bzr 0.92 2007-11-05
-------------------

  CHANGES:

  * New uninstaller on Win32.  (Alexander Belchenko)


bzr 0.92rc1 2007-10-29
----------------------

  NOTES WHEN UPGRADING:

  CHANGES:

   * ``bzr`` now returns exit code 4 if an internal error occurred, and
     3 if a normal error occurred.  (Martin Pool)

   * ``pull``, ``merge`` and ``push`` will no longer silently correct some
     repository index errors that occured as a result of the Weave disk format.
     Instead the ``reconcile`` command needs to be run to correct those
     problems if they exist (and it has been able to fix most such problems
     since bzr 0.8). Some new problems have been identified during this release
     and you should run ``bzr check`` once on every repository to see if you
     need to reconcile. If you cannot ``pull`` or ``merge`` from a remote
     repository due to mismatched parent errors - a symptom of index errors -
     you should simply take a full copy of that remote repository to a clean
     directory outside any local repositories, then run reconcile on it, and
     finally pull from it locally. (And naturally email the repositories owner
     to ask them to upgrade and run reconcile).
     (Robert Collins)

  FEATURES:

   * New ``knitpack-experimental`` repository format. This is interoperable with
     the ``dirstate-tags`` format but uses a smarter storage design that greatly
     speeds up many operations, both local and remote. This new format can be
     used as an option to the ``init``, ``init-repository`` and ``upgrade``
     commands. See http://doc.bazaar-vcs.org/0.92/developers/knitpack.html
     for further details. (Robert Collins)

   * For users of bzr-svn (and those testing the prototype subtree support) that
     wish to try packs, a new ``knitpack-subtree-experimental`` format has also
     been added. This is interoperable with the ``dirstate-subtrees`` format.
     (Robert Collins)

   * New ``reconfigure`` command. (Aaron Bentley)

   * New ``revert --forget-merges`` command, which removes the record of a pending
     merge without affecting the working tree contents.  (Martin Pool)

   * New ``bzr_remote_path`` configuration variable allows finer control of
     remote bzr locations than BZR_REMOTE_PATH environment variable.
     (Aaron Bentley)

   * New ``launchpad-login`` command to tell Bazaar your Launchpad
     user ID.  This can then be used by other functions of the
     Launchpad plugin. (James Henstridge)

  PERFORMANCE:

   * Commit in quiet mode is now slightly faster as the information to
     output is no longer calculated. (Ian Clatworthy)

   * Commit no longer checks for new text keys during insertion when the
     revision id was deterministically unique. (Robert Collins)

   * Committing a change which is not a merge and does not change the number of
     files in the tree is faster by utilising the data about whether files are
     changed to determine if the tree is unchanged rather than recalculating
     it at the end of the commit process. (Robert Collins)

   * Inventory serialisation no longer double-sha's the content.
     (Robert Collins)

   * Knit text reconstruction now avoids making copies of the lines list for
     interim texts when building a single text. The new ``apply_delta`` method
     on ``KnitContent`` aids this by allowing modification of the revision id
     such objects represent. (Robert Collins)

   * Pack indices are now partially parsed for specific key lookup using a
     bisection approach. (Robert Collins)

   * Partial commits are now approximately 40% faster by walking over the
     unselected current tree more efficiently. (Robert Collins)

   * XML inventory serialisation takes 20% less time while being stricter about
     the contents. (Robert Collins)

   * Graph ``heads()`` queries have been fixed to no longer access all history
     unnecessarily. (Robert Collins)

  IMPROVEMENTS:

   * ``bzr+https://`` smart server across https now supported.
     (John Ferlito, Martin Pool, #128456)

   * Mutt is now a supported mail client; set ``mail_client=mutt`` in your
     bazaar.conf and ``send`` will use mutt. (Keir Mierle)

   * New option ``-c``/``--change`` for ``merge`` command for cherrypicking
     changes from one revision. (Alexander Belchenko, #141368)

   * Show encodings, locale and list of plugins in the traceback message.
     (Martin Pool, #63894)

   * Experimental directory formats can now be marked with
     ``experimental = True`` during registration. (Ian Clatworthy)

  DOCUMENTATION:

   * New *Bazaar in Five Minutes* guide.  (Matthew Revell)

   * The hooks reference documentation is now converted to html as expected.
     (Ian Clatworthy)

  BUG FIXES:

   * Connection error reporting for the smart server has been fixed to
     display a user friendly message instead of a traceback.
     (Ian Clatworthy, #115601)

   * Make sure to use ``O_BINARY`` when opening files to check their
     sha1sum. (Alexander Belchenko, John Arbash Meinel, #153493)

   * Fix a problem with Win32 handling of the executable bit.
     (John Arbash Meinel, #149113)

   * ``bzr+ssh://`` and ``sftp://`` URLs that do not specify ports explicitly
     no longer assume that means port 22.  This allows people using OpenSSH to
     override the default port in their ``~/.ssh/config`` if they wish.  This
     fixes a bug introduced in bzr 0.91.  (Andrew Bennetts, #146715)

   * Commands reporting exceptions can now be profiled and still have their
     data correctly dumped to a file. For example, a ``bzr commit`` with
     no changes still reports the operation as pointless but doing so no
     longer throws away the profiling data if this command is run with
     ``--lsprof-file callgrind.out.ci`` say. (Ian Clatworthy)

   * Fallback to ftp when paramiko is not installed and sftp can't be used for
     ``tests/commands`` so that the test suite is still usable without
     paramiko.
     (Vincent Ladeuil, #59150)

   * Fix commit ordering in corner case. (Aaron Bentley, #94975)

   * Fix long standing bug in partial commit when there are renames
     left in tree. (Robert Collins, #140419)

   * Fix selftest semi-random noise during http related tests.
     (Vincent Ladeuil, #140614)

   * Fix typo in ftp.py making the reconnection fail on temporary errors.
     (Vincent Ladeuil, #154259)

   * Fix failing test by comparing real paths to cover the case where the TMPDIR
     contains a symbolic link.
     (Vincent Ladeuil, #141382).

   * Fix log against smart server branches that don't support tags.
     (James Westby, #140615)

   * Fix pycurl http implementation by defining error codes from
     pycurl instead of relying on an old curl definition.
     (Vincent Ladeuil, #147530)

   * Fix 'unprintable error' message when displaying BzrCheckError and
     some other exceptions on Python 2.5.
     (Martin Pool, #144633)

   * Fix ``Inventory.copy()`` and add test for it. (Jelmer Vernooij)

   * Handles default value for ListOption in cmd_commit.
     (Vincent Ladeuil, #140432)

   * HttpServer and FtpServer need to be closed properly or a listening socket
     will remain opened.
     (Vincent Ladeuil, #140055)

   * Monitor the .bzr directory created in the top level test
     directory to detect leaking tests.
     (Vincent Ladeuil, #147986)

   * The basename, not the full path, is now used when checking whether
     the profiling dump file begins with ``callgrind.out`` or not. This
     fixes a bug reported by Aaron Bentley on IRC. (Ian Clatworthy)

   * Trivial fix for invoking command ``reconfigure`` without arguments.
     (Rob Weir, #141629)

   * ``WorkingTree.rename_one`` will now raise an error if normalisation of the
     new path causes bzr to be unable to access the file. (Robert Collins)

   * Correctly detect a NoSuchFile when using a filezilla server. (Gary van der
     Merwe)

  API BREAKS:

   * ``bzrlib.index.GraphIndex`` now requires a size parameter to the
     constructor, for enabling bisection searches. (Robert Collins)

   * ``CommitBuilder.record_entry_contents`` now requires the root entry of a
     tree be supplied to it, previously failing to do so would trigger a
     deprecation warning. (Robert Collins)

   * ``KnitVersionedFile.add*`` will no longer cache added records even when
     enable_cache() has been called - the caching feature is now exclusively for
     reading existing data. (Robert Collins)

   * ``ReadOnlyLockError`` is deprecated; ``LockFailed`` is usually more
     appropriate.  (Martin Pool)

   * Removed ``bzrlib.transport.TransportLogger`` - please see the new
     ``trace+`` transport instead. (Robert Collins)

   * Removed previously deprecated varargs interface to ``TestCase.run_bzr`` and
     deprecated methods ``TestCase.capture`` and ``TestCase.run_bzr_captured``.
     (Martin Pool)

   * Removed previous deprecated ``basis_knit`` parameter to the
     ``KnitVersionedFile`` constructor. (Robert Collins)

   * Special purpose method ``TestCase.run_bzr_decode`` is moved to the test_non_ascii
     class that needs it.
     (Martin Pool)

   * The class ``bzrlib.repofmt.knitrepo.KnitRepository3`` has been folded into
     ``KnitRepository`` by parameters to the constructor. (Robert Collins)

   * The ``VersionedFile`` interface now allows content checks to be bypassed
     by supplying check_content=False.  This saves nearly 30% of the minimum
     cost to store a version of a file. (Robert Collins)

   * Tree's with bad state such as files with no length or sha will no longer
     be silently accepted by the repository XML serialiser. To serialise
     inventories without such data, pass working=True to write_inventory.
     (Robert Collins)

   * ``VersionedFile.fix_parents`` has been removed as a harmful API.
     ``VersionedFile.join`` will no longer accept different parents on either
     side of a join - it will either ignore them, or error, depending on the
     implementation. See notes when upgrading for more information.
     (Robert Collins)

  INTERNALS:

   * ``bzrlib.transport.Transport.put_file`` now returns the number of bytes
     put by the method call, to allow avoiding stat-after-write or
     housekeeping in callers. (Robert Collins)

   * ``bzrlib.xml_serializer.Serializer`` is now responsible for checking that
     mandatory attributes are present on serialisation and deserialisation.
     This fixes some holes in API usage and allows better separation between
     physical storage and object serialisation. (Robert Collins)

   * New class ``bzrlib.errors.InternalBzrError`` which is just a convenient
     shorthand for deriving from BzrError and setting internal_error = True.
     (Robert Collins)

   * New method ``bzrlib.mutabletree.update_to_one_parent_via_delta`` for
     moving the state of a parent tree to a new version via a delta rather than
     a complete replacement tree. (Robert Collins)

   * New method ``bzrlib.osutils.minimum_path_selection`` useful for removing
     duplication from user input, when a user mentions both a path and an item
     contained within that path. (Robert Collins)

   * New method ``bzrlib.repository.Repository.is_write_locked`` useful for
     determining if a repository is write locked. (Robert Collins)

   * New method on ``bzrlib.tree.Tree`` ``path_content_summary`` provides a
     tuple containing the key information about a path for commit processing
     to complete. (Robert Collins)

   * New method on xml serialisers, write_inventory_to_lines, which matches the
     API used by knits for adding content. (Robert Collins)

   * New module ``bzrlib.bisect_multi`` with generic multiple-bisection-at-once
     logic, currently only available for byte-based lookup
     (``bisect_multi_bytes``). (Robert Collins)

   * New helper ``bzrlib.tuned_gzip.bytes_to_gzip`` which takes a byte string
     and returns a gzipped version of the same. This is used to avoid a bunch
     of api friction during adding of knit hunks. (Robert Collins)

   * New parameter on ``bzrlib.transport.Transport.readv``
     ``adjust_for_latency`` which changes readv from returning strictly the
     requested data to inserted return larger ranges and in forward read order
     to reduce the effect of network latency. (Robert Collins)

   * New parameter yield_parents on ``Inventory.iter_entries_by_dir`` which
     causes the parents of a selected id to be returned recursively, so all the
     paths from the root down to each element of selected_file_ids are
     returned. (Robert Collins)

   * Knit joining has been enhanced to support plain to annotated conversion
     and annotated to plain conversion. (Ian Clatworthy)

   * The CommitBuilder method ``record_entry_contents`` now returns summary
     information about the effect of the commit on the repository. This tuple
     contains an inventory delta item if the entry changed from the basis, and a
     boolean indicating whether a new file graph node was recorded.
     (Robert Collins)

   * The python path used in the Makefile can now be overridden.
     (Andrew Bennetts, Ian Clatworthy)

  TESTING:

   * New transport implementation ``trace+`` which is useful for testing,
     logging activity taken to its _activity attribute. (Robert Collins)

   * When running bzr commands within the test suite, internal exceptions are
     not caught and reported in the usual way, but rather allowed to propagate
     up and be visible to the test suite.  A new API ``run_bzr_catch_user_errors``
     makes this behavior available to other users.
     (Martin Pool)

   * New method ``TestCase.call_catch_warnings`` for testing methods that
     raises a Python warning.  (Martin Pool)


bzr 0.91 2007-09-26
-------------------

  BUG FIXES:

   * Print a warning instead of aborting the ``python setup.py install``
     process if building of a C extension is not possible.
     (Lukáš Lalinský, Alexander Belchenko)

   * Fix commit ordering in corner case (Aaron Bentley, #94975)

   * Fix ''bzr info bzr://host/'' and other operations on ''bzr://' URLs with
     an implicit port.  We were incorrectly raising PathNotChild due to
     inconsistent treatment of the ''_port'' attribute on the Transport object.
     (Andrew Bennetts, #133965)

   * Make RemoteRepository.sprout cope gracefully with servers that don't
     support the ``Repository.tarball`` request.
     (Andrew Bennetts)


bzr 0.91rc2 2007-09-11
----------------------

   * Replaced incorrect tarball for previous release; a debug statement was left
     in bzrlib/remote.py.


bzr 0.91rc1 2007-09-11
----------------------

  CHANGES:

   * The default branch and repository format has changed to
     ``dirstate-tags``, so tag commands are active by default.
     This format is compatible with Bazaar 0.15 and later.
     This incidentally fixes bug #126141.
     (Martin Pool)

   * ``--quiet`` or ``-q`` is no longer a global option. If present, it
     must now appear after the command name. Scripts doing things like
     ``bzr -q missing`` need to be rewritten as ``bzr missing -q``.
     (Ian Clatworthy)

  FEATURES:

   * New option ``--author`` in ``bzr commit`` to specify the author of the
     change, if it's different from the committer. ``bzr log`` and
     ``bzr annotate`` display the author instead of the committer.
     (Lukáš Lalinský)

   * In addition to global options and command specific options, a set of
     standard options are now supported. Standard options are legal for
     all commands. The initial set of standard options are:

     * ``--help`` or ``-h`` - display help message
     * ``--verbose`` or ``-v`` - display additional information
     * ``--quiet``  or ``-q`` - only output warnings and errors.

     Unlike global options, standard options can be used in aliases and
     may have command-specific help. (Ian Clatworthy)

   * Verbosity level processing has now been unified. If ``--verbose``
     or ``-v`` is specified on the command line multiple times, the
     verbosity level is made positive the first time then increased.
     If ``--quiet`` or ``-q`` is specified on the command line
     multiple times, the verbosity level is made negative the first
     time then decreased. To get the default verbosity level of zero,
     either specify none of the above , ``--no-verbose`` or ``--no-quiet``.
     Note that most commands currently ignore the magnitude of the
     verbosity level but do respect *quiet vs normal vs verbose* when
     generating output. (Ian Clatworthy)

   * ``Branch.hooks`` now supports ``pre_commit`` hook. The hook's signature
     is documented in BranchHooks constructor. (Nam T. Nguyen, #102747)

   * New ``Repository.stream_knit_data_for_revisions`` request added to the
     network protocol for greatly reduced roundtrips when retrieving a set of
     revisions. (Andrew Bennetts)

  BUG FIXES:

   * ``bzr plugins`` now lists the version number for each plugin in square
     brackets after the path. (Robert Collins, #125421)

   * Pushing, pulling and branching branches with subtree references was not
     copying the subtree weave, preventing the file graph from being accessed
     and causing errors in commits in clones. (Robert Collins)

   * Suppress warning "integer argument expected, got float" from Paramiko,
     which sometimes caused false test failures.  (Martin Pool)

   * Fix bug in bundle 4 that could cause attempts to write data to wrong
     versionedfile.  (Aaron Bentley)

   * Diffs generated using "diff -p" no longer break the patch parser.
     (Aaron Bentley)

   * get_transport treats an empty possible_transports list the same as a non-
     empty one.  (Aaron Bentley)

   * patch verification for merge directives is reactivated, and works with
     CRLF and CR files.  (Aaron Bentley)

   * Accept ..\ as a path in revision specifiers. This fixes for example
     "-r branch:..\other-branch" on Windows.  (Lukáš Lalinský)

   * ``BZR_PLUGIN_PATH`` may now contain trailing slashes.
     (Blake Winton, #129299)

   * man page no longer lists hidden options (#131667, Aaron Bentley)

   * ``uncommit --help`` now explains the -r option adequately.  (Daniel
     Watkins, #106726)

   * Error messages are now better formatted with parameters (such as
     filenames) quoted when necessary. This avoids confusion when directory
     names ending in a '.' at the end of messages were confused with a
     full stop that may or not have been there. (Daniel Watkins, #129791)

   * Fix ``status FILE -r X..Y``. (Lukáš Lalinský)

   * If a particular command is an alias, ``help`` will show the alias
     instead of claiming there is no help for said alias. (Daniel Watkins,
     #133548)

   * TreeTransform-based operations, like pull, merge, revert, and branch,
     now roll back if they encounter an error.  (Aaron Bentley, #67699)

   * ``bzr commit`` now exits cleanly if a character unsupported by the
     current encoding is used in the commit message.  (Daniel Watkins,
     #116143)

   * bzr send uses default values for ranges when only half of an elipsis
     is specified ("-r..5" or "-r5..").  (#61685, Aaron Bentley)

   * Avoid trouble when Windows ssh calls itself 'plink' but no plink
     binary is present.  (Martin Albisetti, #107155)

   * ``bzr remove`` should remove clean subtrees.  Now it will remove (without
     needing ``--force``) subtrees that contain no files with text changes or
     modified files.  With ``--force`` it removes the subtree regardless of
     text changes or unknown files. Directories with renames in or out (but
     not changed otherwise) will now be removed without needing ``--force``.
     Unknown ignored files will be deleted without needing ``--force``.
     (Marius Kruger, #111665)

   * When two plugins conflict, the source of both the losing and now the
     winning definition is shown.  (Konstantin Mikhaylov, #5454)

   * When committing to a branch, the location being committed to is
     displayed.  (Daniel Watkins, #52479)

   * ``bzr --version`` takes care about encoding of stdout, especially
     when output is redirected. (Alexander Belchenko, #131100)

   * Prompt for an ftp password if none is provided.
     (Vincent Ladeuil, #137044)

   * Reuse bound branch associated transport to avoid multiple
     connections.
     (Vincent Ladeuil, #128076, #131396)

   * Overwrite conflicting tags by ``push`` and ``pull`` if the
     ``--overwrite`` option is specified.  (Lukáš Lalinský, #93947)

   * In checkouts, tags are copied into the master branch when created,
     changed or deleted, and are copied into the checkout when it is
     updated.  (Martin Pool, #93856, #93860)

   * Print a warning instead of aborting the ``python setup.py install``
     process if building of a C extension is not possible.
     (Lukáš Lalinský, Alexander Belchenko)

  IMPROVEMENTS:

   * Add the option "--show-diff" to the commit command in order to display
     the diff during the commit log creation. (Goffredo Baroncelli)

   * ``pull`` and ``merge`` are much faster at installing bundle format 4.
     (Aaron Bentley)

   * ``pull -v`` no longer includes deltas, making it much faster.
     (Aaron Bentley)

   * ``send`` now sends the directive as an attachment by default.
     (Aaron Bentley, Lukáš Lalinský, Alexander Belchenko)

   * Documentation updates (Martin Albisetti)

   * Help on debug flags is now included in ``help global-options``.
     (Daniel Watkins, #124853)

   * Parameters passed on the command line are checked to ensure they are
     supported by the encoding in use. (Daniel Watkins)

   * The compression used within the bzr repository has changed from zlib
     level 9 to the zlib default level. This improves commit performance with
     only a small increase in space used (and in some cases a reduction in
     space). (Robert Collins)

   * Initial commit no longer SHAs files twice and now reuses the path
     rather than looking it up again, making it faster.
     (Ian Clatworthy)

   * New option ``-c``/``--change`` for ``diff`` and ``status`` to show
     changes in one revision.  (Lukáš Lalinský)

   * If versioned files match a given ignore pattern, a warning is now
     given. (Daniel Watkins, #48623)

   * ``bzr status`` now has -S as a short name for --short and -V as a
     short name for --versioned. These have been added to assist users
     migrating from Subversion: ``bzr status -SV`` is now like
     ``svn status -q``.  (Daniel Watkins, #115990)

   * Added C implementation of  ``PatienceSequenceMatcher``, which is about
     10x faster than the Python version. This speeds up commands that
     need file diffing, such as ``bzr commit`` or ``bzr diff``.
     (Lukáš Lalinský)

   * HACKING has been extended with a large section on core developer tasks.
     (Ian Clatworthy)

   * Add ``branches`` and ``standalone-trees`` as online help topics and
     include them as Concepts within the User Reference.
     (Paul Moore, Ian Clatworthy)

    * ``check`` can detect versionedfile parent references that are
      inconsistent with revision and inventory info, and ``reconcile`` can fix
      them.  These faulty references were generated by 0.8-era releases,
      so repositories which were manipulated by old bzrs should be
      checked, and possibly reconciled ASAP.  (Aaron Bentley, Andrew Bennetts)

  API BREAKS:

   * ``Branch.append_revision`` is removed altogether; please use
     ``Branch.set_last_revision_info`` instead.  (Martin Pool)

   * CommitBuilder now advertises itself as requiring the root entry to be
     supplied. This only affects foreign repository implementations which reuse
     CommitBuilder directly and have changed record_entry_contents to require
     that the root not be supplied. This should be precisely zero plugins
     affected. (Robert Collins)

   * The ``add_lines`` methods on ``VersionedFile`` implementations has changed
     its return value to include the sha1 and length of the inserted text. This
     allows the avoidance of double-sha1 calculations during commit.
     (Robert Collins)

   * ``Transport.should_cache`` has been removed.  It was not called in the
     previous release.  (Martin Pool)

  TESTING:

   * Tests may now raise TestNotApplicable to indicate they shouldn't be
     run in a particular scenario.  (Martin Pool)

   * New function multiply_tests_from_modules to give a simpler interface
     to test parameterization.  (Martin Pool, Robert Collins)

   * ``Transport.should_cache`` has been removed.  It was not called in the
     previous release.  (Martin Pool)

   * NULL_REVISION is returned to indicate the null revision, not None.
     (Aaron Bentley)

   * Use UTF-8 encoded StringIO for log tests to avoid failures on
     non-ASCII committer names.  (Lukáš Lalinský)

  INTERNALS:

   * ``bzrlib.plugin.all_plugins`` has been deprecated in favour of
     ``bzrlib.plugin.plugins()`` which returns PlugIn objects that provide
     useful functionality for determining the path of a plugin, its tests, and
     its version information. (Robert Collins)

   * Add the option user_encoding to the function 'show_diff_trees()'
     in order to move the user encoding at the UI level. (Goffredo Baroncelli)

   * Add the function make_commit_message_template_encoded() and the function
     edit_commit_message_encoded() which handle encoded strings.
     This is done in order to mix the commit messages (which is a unicode
     string), and the diff which is a raw string. (Goffredo Baroncelli)

   * CommitBuilder now defaults to using add_lines_with_ghosts, reducing
     overhead on non-weave repositories which don't require all parents to be
     present. (Robert Collins)

   * Deprecated method ``find_previous_heads`` on
     ``bzrlib.inventory.InventoryEntry``. This has been superseded by the use
     of ``parent_candidates`` and a separate heads check via the repository
     API. (Robert Collins)

   * New trace function ``mutter_callsite`` will print out a subset of the
     stack to the log, which can be useful for gathering debug details.
     (Robert Collins)

   * ``bzrlib.pack.ContainerWriter`` now tracks how many records have been
     added via a public attribute records_written. (Robert Collins)

   * New method ``bzrlib.transport.Transport.get_recommended_page_size``.
     This provides a hint to users of transports as to the reasonable
     minimum data to read. In principle this can take latency and
     bandwidth into account on a per-connection basis, but for now it
     just has hard coded values based on the url. (e.g. http:// has a large
     page size, file:// has a small one.) (Robert Collins)

   * New method on ``bzrlib.transport.Transport`` ``open_write_stream`` allows
     incremental addition of data to a file without requiring that all the
     data be buffered in memory. (Robert Collins)

   * New methods on ``bzrlib.knit.KnitVersionedFile``:
     ``get_data_stream(versions)``, ``insert_data_stream(stream)`` and
     ``get_format_signature()``.  These provide some infrastructure for
     efficiently streaming the knit data for a set of versions over the smart
     protocol.

   * Knits with no annotation cache still produce correct annotations.
     (Aaron Bentley)

   * Three new methods have been added to ``bzrlib.trace``:
     ``set_verbosity_level``, ``get_verbosity_level`` and ``is_verbose``.
     ``set_verbosity_level`` expects a numeric value: negative for quiet,
     zero for normal, positive for verbose. The size of the number can be
     used to determine just how quiet or verbose the application should be.
     The existing ``be_quiet`` and ``is_quiet`` routines have been
     integrated into this new scheme. (Ian Clatworthy)

   * Options can now be delcared with a ``custom_callback`` parameter. If
     set, this routine is called after the option is processed. This feature
     is now used by the standard options ``verbose`` and ``quiet`` so that
     setting one implicitly resets the other. (Ian Clatworthy)

   * Rather than declaring a new option from scratch in order to provide
     custom help, a centrally registered option can be decorated using the
     new ``bzrlib.Option.custom_help`` routine. In particular, this routine
     is useful when declaring better help for the ``verbose`` and ``quiet``
     standard options as the base definition of these is now more complex
     than before thanks to their use of a custom callback. (Ian Clatworthy)

    * Tree._iter_changes(specific_file=[]) now iterates through no files,
      instead of iterating through all files.  None is used to iterate through
      all files.  (Aaron Bentley)

    * WorkingTree.revert() now accepts None to revert all files.  The use of
      [] to revert all files is deprecated.  (Aaron Bentley)


bzr 0.90 2007-08-28
-------------------

  IMPROVEMENTS:

    * Documentation is now organized into multiple directories with a level
      added for different languages or locales. Added the Mini Tutorial
      and Quick Start Summary (en) documents from the Wiki, improving the
      content and readability of the former. Formatted NEWS as Release Notes
      complete with a Table of Conents, one heading per release. Moved the
      Developer Guide into the main document catalog and provided a link
      from the developer document catalog back to the main one.
      (Ian Clatworthy, Sabin Iacob, Alexander Belchenko)


  API CHANGES:

    * The static convenience method ``BzrDir.create_repository``
      is deprecated.  Callers should instead create a ``BzrDir`` instance
      and call ``create_repository`` on that.  (Martin Pool)


bzr 0.90rc1 2007-08-14
----------------------

  BUGFIXES:

    * ``bzr init`` should connect to the remote location one time only.  We
      have been connecting several times because we forget to pass around the
      Transport object. This modifies ``BzrDir.create_branch_convenience``,
      so that we can give it the Transport we already have.
      (John Arbash Meinel, Vincent Ladeuil, #111702)

    * Get rid of sftp connection cache (get rid of the FTP one too).
      (Vincent Ladeuil, #43731)

    * bzr branch {local|remote} remote don't try to create a working tree
      anymore.
      (Vincent Ladeuil, #112173)

    * All identified multiple connections for a single bzr command have been
      fixed. See bzrlib/tests/commands directory.
      (Vincent Ladeuil)

    * ``bzr rm`` now does not insist on ``--force`` to delete files that
      have been renamed but not otherwise modified.  (Marius Kruger,
      #111664)

    * ``bzr selftest --bench`` no longer emits deprecation warnings
      (Lukáš Lalinský)

    * ``bzr status`` now honours FILE parameters for conflict lists
      (Aaron Bentley, #127606)

    * ``bzr checkout`` now honours -r when reconstituting a working tree.
      It also honours -r 0.  (Aaron Bentley, #127708)

    * ``bzr add *`` no more fails on Windows if working tree contains
      non-ascii file names. (Kuno Meyer, #127361)

    * allow ``easy_install bzr`` runs without fatal errors.
      (Alexander Belchenko, #125521)

    * Graph._filter_candidate_lca does not raise KeyError if a candidate
      is eliminated just before it would normally be examined.  (Aaron Bentley)

    * SMTP connection failures produce a nice message, not a traceback.
      (Aaron Bentley)

  IMPROVEMENTS:

    * Don't show "dots" progress indicators when run non-interactively, such
      as from cron.  (Martin Pool)

    * ``info`` now formats locations more nicely and lists "submit" and
      "public" branches (Aaron Bentley)

    * New ``pack`` command that will trigger database compression within
      the repository (Robert Collins)

    * Implement ``_KnitIndex._load_data`` in a pyrex extension. The pyrex
      version is approximately 2-3x faster at parsing a ``.kndx`` file.
      Which yields a measurable improvement for commands which have to
      read from the repository, such as a 1s => 0.75s improvement in
      ``bzr diff`` when there are changes to be shown.  (John Arbash Meinel)

    * Merge is now faster.  Depending on the scenario, it can be more than 2x
      faster. (Aaron Bentley)

    * Give a clearer warning, and allow ``python setup.py install`` to
      succeed even if pyrex is not available.
      (John Arbash Meinel)

    * ``DirState._read_dirblocks`` now has an optional Pyrex
      implementation. This improves the speed of any command that has to
      read the entire DirState. (``diff``, ``status``, etc, improve by
      about 10%).
      ``bisect_dirblocks`` has also been improved, which helps all
      ``_get_entry`` type calls (whenever we are searching for a
      particular entry in the in-memory DirState).
      (John Arbash Meinel)

    * ``bzr pull`` and ``bzr push`` no longer do a complete walk of the
      branch revision history for ui display unless -v is supplied.
      (Robert Collins)

    * ``bzr log -rA..B`` output shifted to the left margin if the log only
      contains merge revisions. (Kent Gibson)

    * The ``plugins`` command is now public with improved help.
      (Ian Clatworthy)

    * New bundle and merge directive formats are faster to generate, and

    * Annotate merge now works when there are local changes. (Aaron Bentley)

    * Commit now only shows the progress in terms of directories instead of
      entries. (Ian Clatworthy)

    * Fix ``KnitRepository.get_revision_graph`` to not request the graph 2
      times. This makes ``get_revision_graph`` 2x faster. (John Arbash
      Meinel)

    * Fix ``VersionedFile.get_graph()`` to avoid using
      ``set.difference_update(other)``, which has bad scaling when
      ``other`` is large. This improves ``VF.get_graph([version_id])`` for
      a 12.5k graph from 2.9s down to 200ms. (John Arbash Meinel)

    * The ``--lsprof-file`` option now generates output for KCacheGrind if
      the file starts with ``callgrind.out``. This matches the default file
      filtering done by KCacheGrind's Open Dialog. (Ian Clatworthy)

    * Fix ``bzr update`` to avoid an unnecessary
      ``branch.get_master_branch`` call, which avoids 1 extra connection
      to the remote server. (Partial fix for #128076, John Arbash Meinel)

    * Log errors from the smart server in the trace file, to make debugging
      test failures (and live failures!) easier.  (Andrew Bennetts)

    * The HTML version of the man page has been superceded by a more
      comprehensive manual called the Bazaar User Reference. This manual
      is completed generated from the online help topics. As part of this
      change, limited reStructuredText is now explicitly supported in help
      topics and command help with 'unnatural' markup being removed prior
      to display by the online help or inclusion in the man page.
      (Ian Clatworthy)

    * HTML documentation now use files extension ``*.html``
      (Alexander Belchenko)

    * The cache of ignore definitions is now cleared in WorkingTree.unlock()
      so that changes to .bzrignore aren't missed. (#129694, Daniel Watkins)

    * ``bzr selftest --strict`` fails if there are any missing features or
      expected test failures. (Daniel Watkins, #111914)

    * Link to registration survey added to README. (Ian Clatworthy)

    * Windows standalone installer show link to registration survey
      when installation finished. (Alexander Belchenko)

  LIBRARY API BREAKS:

    * Deprecated dictionary ``bzrlib.option.SHORT_OPTIONS`` removed.
      Options are now required to provide a help string and it must
      comply with the style guide by being one or more sentences with an
      initial capital and final period. (Martin Pool)

    * KnitIndex.get_parents now returns tuples. (Robert Collins)

    * Ancient unused ``Repository.text_store`` attribute has been removed.
      (Robert Collins)

    * The ``bzrlib.pack`` interface has changed to use tuples of bytestrings
      rather than just bytestrings, making it easier to represent multiple
      element names. As this interface was not used by any internal facilities
      since it was introduced in 0.18 no API compatibility is being preserved.
      The serialised form of these packs is identical with 0.18 when a single
      element tuple is in use. (Robert Collins)

  INTERNALS:

    * merge now uses ``iter_changes`` to calculate changes, which makes room for
      future performance increases.  It is also more consistent with other
      operations that perform comparisons, and reduces reliance on
      Tree.inventory.  (Aaron Bentley)

    * Refactoring of transport classes connected to a remote server.
      ConnectedTransport is a new class that serves as a basis for all
      transports needing to connect to a remote server.  transport.split_url
      have been deprecated, use the static method on the object instead. URL
      tests have been refactored too.
      (Vincent Ladeuil)

    * Better connection sharing for ConnectedTransport objects.
      transport.get_transport() now accepts a 'possible_transports' parameter.
      If a newly requested transport can share a connection with one of the
      list, it will.
      (Vincent Ladeuil)

    * Most functions now accept ``bzrlib.revision.NULL_REVISION`` to indicate
      the null revision, and consider using ``None`` for this purpose
      deprecated.  (Aaron Bentley)

    * New ``index`` module with abstract index functionality. This will be
      used during the planned changes in the repository layer. Currently the
      index layer provides a graph aware immutable index, a builder for the
      same index type to allow creating them, and finally a composer for
      such indices to allow the use of many indices in a single query. The
      index performance is not optimised, however the API is stable to allow
      development on top of the index. (Robert Collins)

    * ``bzrlib.dirstate.cmp_by_dirs`` can be used to compare two paths by
      their directory sections. This is equivalent to comparing
      ``path.split('/')``, only without having to split the paths.
      This has a Pyrex implementation available.
      (John Arbash Meinel)

    * New transport decorator 'unlistable+' which disables the list_dir
      functionality for testing.

    * Deprecated ``change_entry`` in transform.py. (Ian Clatworthy)

    * RevisionTree.get_weave is now deprecated.  Tree.plan_merge is now used
      for performing annotate-merge.  (Aaron Bentley)

    * New EmailMessage class to create email messages. (Adeodato Simó)

    * Unused functions on the private interface KnitIndex have been removed.
      (Robert Collins)

    * New ``knit.KnitGraphIndex`` which provides a ``KnitIndex`` layered on top
      of a ``index.GraphIndex``. (Robert Collins)

    * New ``knit.KnitVersionedFile.iter_parents`` method that allows querying
      the parents of many knit nodes at once, reducing round trips to the
      underlying index. (Robert Collins)

    * Graph now has an is_ancestor method, various bits use it.
      (Aaron Bentley)

    * The ``-Dhpss`` flag now includes timing information. As well as
      logging when a new connection is opened. (John Arbash Meinel)

    * ``bzrlib.pack.ContainerWriter`` now returns an offset, length tuple to
      callers when inserting data, allowing generation of readv style access
      during pack creation, without needing a separate pass across the output
      pack to gather such details. (Robert Collins)

    * ``bzrlib.pack.make_readv_reader`` allows readv based access to pack
      files that are stored on a transport. (Robert Collins)

    * New ``Repository.has_same_location`` method that reports if two
      repository objects refer to the same repository (although with some risk
      of false negatives).  (Andrew Bennetts)

    * InterTree.compare now passes require_versioned on correctly.
      (Marius Kruger)

    * New methods on Repository - ``start_write_group``,
      ``commit_write_group``, ``abort_write_group`` and ``is_in_write_group`` -
      which provide a clean hook point for transactional Repositories - ones
      where all the data for a fetch or commit needs to be made atomically
      available in one step. This allows the write lock to remain while making
      a series of data insertions.  (e.g. data conversion). (Robert Collins)

    * In ``bzrlib.knit`` the internal interface has been altered to use
      3-tuples (index, pos, length) rather than two-tuples (pos, length) to
      describe where data in a knit is, allowing knits to be split into
      many files. (Robert Collins)

    * ``bzrlib.knit._KnitData`` split into cache management and physical access
      with two access classes - ``_PackAccess`` and ``_KnitAccess`` defined.
      The former provides access into a .pack file, and the latter provides the
      current production repository form of .knit files. (Robert Collins)

  TESTING:

    * Remove selftest ``--clean-output``, ``--numbered-dirs`` and
      ``--keep-output`` options, which are obsolete now that tests
      are done within directories in $TMPDIR.  (Martin Pool)

    * The SSH_AUTH_SOCK environment variable is now reset to avoid
      interaction with any running ssh agents.  (Jelmer Vernooij, #125955)

    * run_bzr_subprocess handles parameters the same way as run_bzr:
      either a string or a list of strings should be passed as the first
      parameter.  Varargs-style parameters are deprecated. (Aaron Bentley)


bzr 0.18  2007-07-17
--------------------

  BUGFIXES:

    * Fix 'bzr add' crash under Win32 (Kuno Meyer)


bzr 0.18rc1  2007-07-10
-----------------------

  BUGFIXES:

    * Do not suppress pipe errors, etc. in non-display commands
      (Alexander Belchenko, #87178)

    * Display a useful error message when the user requests to annotate
      a file that is not present in the specified revision.
      (James Westby, #122656)

    * Commands that use status flags now have a reference to 'help
      status-flags'.  (Daniel Watkins, #113436)

    * Work around python-2.4.1 inhability to correctly parse the
      authentication header.
      (Vincent Ladeuil, #121889)

    * Use exact encoding for merge directives. (Adeodato Simó, #120591)

    * Fix tempfile permissions error in smart server tar bundling under
      Windows. (Martin _, #119330)

    * Fix detection of directory entries in the inventory. (James Westby)

    * Fix handling of http code 400: Bad Request When issuing too many ranges.
      (Vincent Ladeuil, #115209)

    * Issue a CONNECT request when connecting to an https server
      via a proxy to enable SSL tunneling.
      (Vincent Ladeuil, #120678)

    * Fix ``bzr log -r`` to support selecting merge revisions, both
      individually and as part of revision ranges.
      (Kent Gibson, #4663)

    * Don't leave cruft behind when failing to acquire a lockdir.
      (Martin Pool, #109169)

    * Don't use the '-f' strace option during tests.
      (Vincent Ladeuil, #102019).

    * Warn when setting ``push_location`` to a value that will be masked by
      locations.conf.  (Aaron Bentley, #122286)

    * Fix commit ordering in corner case (Aaron Bentley, #94975)

    *  Make annotate behave in a non-ASCII world (Adeodato Simó).

  IMPROVEMENTS:

    * The --lsprof-file option now dumps a text rendering of the profiling
      information if the filename ends in ".txt". It will also convert the
      profiling information to a format suitable for KCacheGrind if the
      output filename ends in ".callgrind". Fixes to the lsprofcalltree
      conversion process by Jean Paul Calderone and Itamar were also merged.
      See http://ddaa.net/blog/python/lsprof-calltree. (Ian Clatworthy)

    * ``info`` now defaults to non-verbose mode, displaying only paths and
      abbreviated format info.  ``info -v`` displays all the information
      formerly displayed by ``info``.  (Aaron Bentley, Adeodato Simó)

    * ``bzr missing`` now has better option names ``--this`` and ``--other``.
      (Elliot Murphy)

    * The internal ``weave-list`` command has become ``versionedfile-list``,
      and now lists knits as well as weaves.  (Aaron Bentley)

    * Automatic merge base selection uses a faster algorithm that chooses
      better bases in criss-cross merge situations (Aaron Bentley)

    * Progress reporting in ``commit`` has been improved. The various logical
      stages are now reported on as follows, namely:

      * Collecting changes [Entry x/y] - Stage n/m
      * Saving data locally - Stage n/m
      * Uploading data to master branch - Stage n/m
      * Updating the working tree - Stage n/m
      * Running post commit hooks - Stage n/m

      If there is no master branch, the 3rd stage is omitted and the total
      number of stages is adjusted accordingly.

      Each hook that is run after commit is listed with a name (as hooks
      can be slow it is useful feedback).
      (Ian Clatworthy, Robert Collins)

    * Various operations that are now faster due to avoiding unnecessary
      topological sorts. (Aaron Bentley)

    * Make merge directives robust against broken bundles. (Aaron Bentley)

    * The lsprof filename note is emitted via trace.note(), not standard
      output.  (Aaron Bentley)

    * ``bzrlib`` now exports explicit API compatibility information to assist
      library users and plugins. See the ``bzrlib.api`` module for details.
      (Robert Collins)

    * Remove unnecessary lock probes when acquiring a lockdir.
      (Martin Pool)

    * ``bzr --version`` now shows the location of the bzr log file, which
      is especially useful on Windows.  (Martin Pool)

    * -D now supports hooks to get debug tracing of hooks (though its currently
      minimal in nature). (Robert Collins)

    * Long log format reports deltas on merge revisions.
      (John Arbash Meinel, Kent Gibson)

    * Make initial push over ftp more resilient. (John Arbash Meinel)

    * Print a summary of changes for update just like pull does.
      (Daniel Watkins, #113990)

    * Add a -Dhpss option to trace smart protocol requests and responses.
      (Andrew Bennetts)

  LIBRARY API BREAKS:

    * Testing cleanups -
      ``bzrlib.repository.RepositoryTestProviderAdapter`` has been moved
      to ``bzrlib.tests.repository_implementations``;
      ``bzrlib.repository.InterRepositoryTestProviderAdapter`` has been moved
      to ``bzrlib.tests.interrepository_implementations``;
      ``bzrlib.transport.TransportTestProviderAdapter`` has moved to
      ``bzrlib.tests.test_transport_implementations``.
      ``bzrlib.branch.BranchTestProviderAdapter`` has moved to
      ``bzrlib.tests.branch_implementations``.
      ``bzrlib.bzrdir.BzrDirTestProviderAdapter`` has moved to
      ``bzrlib.tests.bzrdir_implementations``.
      ``bzrlib.versionedfile.InterVersionedFileTestProviderAdapter`` has moved
      to ``bzrlib.tests.interversionedfile_implementations``.
      ``bzrlib.store.revision.RevisionStoreTestProviderAdapter`` has moved to
      ``bzrlib.tests.revisionstore_implementations``.
      ``bzrlib.workingtree.WorkingTreeTestProviderAdapter`` has moved to
      ``bzrlib.tests.workingtree_implementations``.
      These changes are an API break in the testing infrastructure only.
      (Robert Collins)

    * Relocate TestCaseWithRepository to be more central. (Robert Collins)

    * ``bzrlib.add.smart_add_tree`` will no longer perform glob expansion on
      win32. Callers of the function should do this and use the new
      ``MutableTree.smart_add`` method instead. (Robert Collins)

    * ``bzrlib.add.glob_expand_for_win32`` is now
      ``bzrlib.win32utils.glob_expand``.  (Robert Collins)

    * ``bzrlib.add.FastPath`` is now private and moved to
      ``bzrlib.mutabletree._FastPath``. (Robert Collins, Martin Pool)

    * ``LockDir.wait`` removed.  (Martin Pool)

    * The ``SmartServer`` hooks API has changed for the ``server_started`` and
      ``server_stopped`` hooks. The first parameter is now an iterable of
      backing URLs rather than a single URL. This is to reflect that many
      URLs may map to the external URL of the server. E.g. the server interally
      may have a chrooted URL but also the local file:// URL will be at the
      same location. (Robert Collins)

  INTERNALS:

    * New SMTPConnection class to unify email handling.  (Adeodato Simó)

    * Fix documentation of BzrError. (Adeodato Simó)

    * Make BzrBadParameter an internal error. (Adeodato Simó)

    * Remove use of 'assert False' to raise an exception unconditionally.
      (Martin Pool)

    * Give a cleaner error when failing to decode knit index entry.
      (Martin Pool)

    * TreeConfig would mistakenly search the top level when asked for options
      from a section. It now respects the section argument and only
      searches the specified section. (James Westby)

    * Improve ``make api-docs`` output. (John Arbash Meinel)

    * Use os.lstat rather than os.stat for osutils.make_readonly and
      osutils.make_writeable. This makes the difftools plugin more
      robust when dangling symlinks are found. (Elliot Murphy)

    * New ``-Dlock`` option to log (to ~/.bzr.log) information on when
      lockdirs are taken or released.  (Martin Pool)

    * ``bzrlib`` Hooks are now nameable using ``Hooks.name_hook``. This
      allows a nicer UI when hooks are running as the current hook can
      be displayed. (Robert Collins)

    * ``Transport.get`` has had its interface made more clear for ease of use.
      Retrieval of a directory must now fail with either 'PathError' at open
      time, or raise 'ReadError' on a read. (Robert Collins)

    * New method ``_maybe_expand_globs`` on the ``Command`` class for
      dealing with unexpanded glob lists - e.g. on the win32 platform. This
      was moved from ``bzrlib.add._prepare_file_list``. (Robert Collins)

    * ``bzrlib.add.smart_add`` and ``bzrlib.add.smart_add_tree`` are now
      deprecated in favour of ``MutableTree.smart_add``. (Robert Collins,
      Martin Pool)

    * New method ``external_url`` on Transport for obtaining the url to
      hand to external processes. (Robert Collins)

    * Teach windows installers to build pyrex/C extensions.
      (Alexander Belchenko)

  TESTING:

    * Removed the ``--keep-output`` option from selftest and clean up test
      directories as they're used.  This reduces the IO load from
      running the test suite and cuts the time by about half.
      (Andrew Bennetts, Martin Pool)

    * Add scenarios as a public attribute on the TestAdapter classes to allow
      modification of the generated scenarios before adaption and easier
      testing. (Robert Collins)

    * New testing support class ``TestScenarioApplier`` which multiplies
      out a single teste by a list of supplied scenarios. (RobertCollins)

    * Setting ``repository_to_test_repository`` on a repository_implementations
      test will cause it to be called during repository creation, allowing the
      testing of repository classes which are not based around the Format
      concept. For example a repository adapter can be tested in this manner,
      by altering the repository scenarios to include a scenario that sets this
      attribute during the test parameterisation in
      ``bzrlib.tests.repository.repository_implementations``. (Robert Collins)

    * Clean up many of the APIs for blackbox testing of Bazaar.  The standard
      interface is now self.run_bzr.  The command to run can be passed as
      either a list of parameters, a string containing the command line, or
      (deprecated) varargs parameters.  (Martin Pool)

    * The base TestCase now isolates tests from -D parameters by clearing
      ``debug.debug_flags`` and restores it afterwards. (Robert Collins)

    * Add a relpath parameter to get_transport methods in test framework to
      avoid useless cloning.
      (Vincent Ladeuil, #110448)


bzr 0.17  2007-06-18
--------------------

  BUGFIXES:

    * Fix crash of commit due to wrong lookup of filesystem encoding.
      (Colin Watson, #120647)

    * Revert logging just to stderr in commit as broke unicode filenames.
      (Aaron Bentley, Ian Clatworthy, #120930)


bzr 0.17rc1  2007-06-12
-----------------------

  NOTES WHEN UPGRADING:

    * The kind() and is_executable() APIs on the WorkingTree interface no
      longer implicitly (read) locks and unlocks the tree. This *might*
      impact some plug-ins and tools using this part of the API. If you find
      an issue that may be caused by this change, please let us know,
      particularly the plug-in/tool maintainer. If encountered, the API
      fix is to surround kind() and is_executable() calls with lock_read()
      and unlock() like so::

        work_tree.lock_read()
        try:
            kind = work_tree.kind(...)
        finally:
            work_tree.unlock()

  INTERNALS:
    * Rework of LogFormatter API to provide beginning/end of log hooks and to
      encapsulate the details of the revision to be logged in a LogRevision
      object.
      In long log formats, merge revision ids are only shown when --show-ids
      is specified, and are labelled "revision-id:", as per mainline
      revisions, instead of "merged:". (Kent Gibson)

    * New ``BranchBuilder`` API which allows the construction of particular
      histories quickly. Useful for testing and potentially other applications
      too. (Robert Collins)

  IMPROVEMENTS:

    * There are two new help topics, working-trees and repositories that
      attempt to explain these concepts. (James Westby, John Arbash Meinel,
      Aaron Bentley)

    * Added ``bzr log --limit`` to report a limited number of revisions.
      (Kent Gibson, #3659)

    * Revert does not try to preserve file contents that were originally
      produced by reverting to a historical revision.  (Aaron Bentley)

    * ``bzr log --short`` now includes ``[merge]`` for revisions which
      have more than one parent. This is a small improvement to help
      understanding what changes have occurred
      (John Arbash Meinel, #83887)

    * TreeTransform avoids many renames when contructing large trees,
      improving speed.  3.25x speedups have been observed for construction of
      kernel-sized-trees, and checkouts are 1.28x faster.  (Aaron Bentley)

    * Commit on large trees is now faster. In my environment, a commit of
      a small change to the Mozilla tree (55k files) has dropped from
      66 seconds to 32 seconds. For a small tree of 600 files, commit of a
      small change is 33% faster. (Ian Clatworthy)

    * New --create-prefix option to bzr init, like for push.  (Daniel Watkins,
      #56322)

  BUGFIXES:

    * ``bzr push`` should only connect to the remote location one time.
      We have been connecting 3 times because we forget to pass around
      the Transport object. This adds ``BzrDir.clone_on_transport()``, so
      that we can pass in the Transport that we already have.
      (John Arbash Meinel, #75721)

    * ``DirState.set_state_from_inventory()`` needs to properly order
      based on split paths, not just string paths.
      (John Arbash Meinel, #115947)

    * Let TestUIFactoy encode the password prompt with its own stdout.
      (Vincent Ladeuil, #110204)

    * pycurl should take use the range header that takes the range hint
      into account.
      (Vincent Ladeuil, #112719)

    * WorkingTree4.get_file_sha1 no longer raises an exception when invoked
      on a missing file.  (Aaron Bentley, #118186)

    * WorkingTree.remove works correctly with tree references, and when pwd is
      not the tree root. (Aaron Bentley)

    * Merge no longer fails when a file is renamed in one tree and deleted
      in the other. (Aaron Bentley, #110279)

    * ``revision-info`` now accepts dotted revnos, doesn't require a tree,
      and defaults to the last revision (Matthew Fuller, #90048)

    * Tests no longer fail when BZR_REMOTE_PATH is set in the environment.
      (Daniel Watkins, #111958)

    * ``bzr branch -r revid:foo`` can be used to branch any revision in
      your repository. (Previously Branch6 only supported revisions in your
      mainline). (John Arbash Meinel, #115343)

bzr 0.16  2007-05-07
--------------------

  BUGFIXES:

    * Handle when you have 2 directories with similar names, but one has a
      hyphen. (``'abc'`` versus ``'abc-2'``). The WT4._iter_changes
      iterator was using direct comparison and ``'abc/a'`` sorts after
      ``'abc-2'``, but ``('abc', 'a')`` sorts before ``('abc-2',)``.
      (John Arbash Meinel, #111227)

    * Handle when someone renames a file on disk without telling bzr.
      Previously we would report the first file as missing, but not show
      the new unknown file. (John Arbash Meinel, #111288)

    * Avoid error when running hooks after pulling into or pushing from
      a branch bound to a smartserver branch.  (Martin Pool, #111968)

  IMPROVEMENTS:

    * Move developer documentation to doc/developers/. This reduces clutter in
      the root of the source tree and allows HACKING to be split into multiple
      files. (Robert Collins, Alexander Belchenko)

    * Clean up the ``WorkingTree4._iter_changes()`` internal loops as well as
      ``DirState.update_entry()``. This optimizes the core logic for ``bzr
      diff`` and ``bzr status`` significantly improving the speed of
      both. (John Arbash Meinel)

bzr 0.16rc2  2007-04-30
-----------------------

  BUGFIXES:

    * Handle the case when you delete a file, and then rename another file
      on top of it. Also handle the case of ``bzr rm --keep foo``. ``bzr
      status`` should show the removed file and an unknown file in its
      place. (John Arbash Meinel, #109993)

    * Bundles properly read and write revision properties that have an
      empty value. And when the value is not ASCII.
      (John Arbash Meinel, #109613)

    * Fix the bzr commit message to be in text mode.
      (Alexander Belchenko, #110901)

    * Also handle when you rename a file and create a file where it used
      to be. (John Arbash Meinel, #110256)

    * ``WorkingTree4._iter_changes`` should not descend into unversioned
      directories. (John Arbash Meinel, #110399)

bzr 0.16rc1  2007-04-26
-----------------------

  NOTES WHEN UPGRADING:

    * ``bzr remove`` and ``bzr rm`` will now remove the working file, if
      it could be recovered again.
      This has been done for consistency with svn and the unix rm command.
      The old ``remove`` behaviour has been retained in the new option
      ``bzr remove --keep``, which will just stop versioning the file,
      but not delete it.
      ``bzr remove --force`` have been added which will always delete the
      files.
      ``bzr remove`` is also more verbose.
      (Marius Kruger, #82602)

  IMPROVEMENTS:

    * Merge directives can now be supplied as input to `merge` and `pull`,
      like bundles can.  (Aaron Bentley)

    * Sending the SIGQUIT signal to bzr, which can be done on Unix by
      pressing Control-Backslash, drops bzr into a debugger.  Type ``'c'``
      to continue.  This can be disabled by setting the environment variable
      ``BZR_SIGQUIT_PDB=0``.  (Martin Pool)

    * selftest now supports --list-only to list tests instead of running
      them. (Ian Clatworthy)

    * selftest now supports --exclude PATTERN (or -x PATTERN) to exclude
      tests with names that match that regular expression.
      (Ian Clatworthy, #102679)

    * selftest now supports --randomize SEED to run tests in a random order.
      SEED is typically the value 'now' meaning 'use the current time'.
      (Ian Clatworthy, #102686)

    * New option ``--fixes`` to commit, which stores bug fixing annotations as
      revision properties. Built-in support for Launchpad, Debian, Trac and
      Bugzilla bug trackers. (Jonathan Lange, James Henstridge, Robert Collins)

    * New API, ``bzrlib.bugtracker.tracker_registry``, for adding support for
      other bug trackers to ``fixes``. (Jonathan Lange, James Henstridge,
      Robert Collins)

    * ``selftest`` has new short options ``-f`` and ``-1``.  (Martin
      Pool)

    * ``bzrlib.tsort.MergeSorter`` optimizations. Change the inner loop
      into using local variables instead of going through ``self._var``.
      Improves the time to ``merge_sort`` a 10k revision graph by
      approximately 40% (~700->400ms).  (John Arbash Meinel)

    * ``make docs`` now creates a man page at ``man1/bzr.1`` fixing bug 107388.
      (Robert Collins)

    * ``bzr help`` now provides cross references to other help topics using
      the _see_also facility on command classes. Likewise the bzr_man
      documentation, and the bzr.1 man page also include this information.
      (Robert Collins)

    * Tags are now included in logs, that use the long log formatter.
      (Erik Bågfors, Alexander Belchenko)

    * ``bzr help`` provides a clearer message when a help topic cannot be
      found. (Robert Collins, #107656)

    * ``bzr help`` now accepts optional prefixes for command help. The help
      for all commands can now be found at ``bzr help commands/COMMANDNAME``
      as well as ``bzr help COMMANDNAME`` (which only works for commands
      where the name is not the same as a more general help topic).
      (Robert Collins)

    * ``bzr help PLUGINNAME`` will now return the module docstring from the
      plugin PLUGINNAME. (Robert Collins, #50408)

    * New help topic ``urlspec`` which lists the availables transports.
      (Goffredo Baroncelli)

    * doc/server.txt updated to document the default bzr:// port
      and also update the blurb about the hpss' current status.
      (Robert Collins, #107125).

    * ``bzr serve`` now listens on interface 0.0.0.0 by default, making it
      serve out to the local LAN (and anyone in the world that can reach the
      machine running ``bzr serve``. (Robert Collins, #98918)

    * A new smart server protocol version has been added.  It prefixes requests
      and responses with an explicit version identifier so that future protocol
      revisions can be dealt with gracefully.  (Andrew Bennetts, Robert Collins)

    * The bzr protocol version 2 indicates success or failure in every response
      without depending on particular commands encoding that consistently,
      allowing future client refactorings to be much more robust about error
      handling. (Robert Collins, Martin Pool, Andrew Bennetts)

    * The smart protocol over HTTP client has been changed to always post to the
      same ``.bzr/smart`` URL under the original location when it can.  This allows
      HTTP servers to only have to pass URLs ending in .bzr/smart to the smart
      server handler, and not arbitrary ``.bzr/*/smart`` URLs.  (Andrew Bennetts)

    * digest authentication is now supported for proxies and HTTP by the urllib
      based http implementation. Tested against Apache 2.0.55 and Squid
      2.6.5. Basic and digest authentication are handled coherently for HTTP
      and proxy: if the user is provided in the url (bzr command line for HTTP,
      proxy environment variables for proxies), the password is prompted for
      (only once). If the password is provided, it is taken into account. Once
      the first authentication is successful, all further authentication
      roundtrips are avoided by preventively setting the right authentication
      header(s).
      (Vincent Ladeuil).

  INTERNALS:

    * bzrlib API compatability with 0.8 has been dropped, cleaning up some
      code paths. (Robert Collins)

    * Change the format of chroot urls so that they can be safely manipulated
      by generic url utilities without causing the resulting urls to have
      escaped the chroot. A side effect of this is that creating a chroot
      requires an explicit action using a ChrootServer.
      (Robert Collins, Andrew Bennetts)

    * Deprecate ``Branch.get_root_id()`` because branches don't have root ids,
      rather than fixing bug #96847.  (Aaron Bentley)

    * ``WorkingTree.apply_inventory_delta`` provides a better alternative to
      ``WorkingTree._write_inventory``.  (Aaron Bentley)

    * Convenience method ``TestCase.expectFailure`` ensures that known failures
      do not silently pass.  (Aaron Bentley)

    * ``Transport.local_abspath`` now raises ``NotLocalUrl`` rather than
      ``TransportNotPossible``. (Martin Pool, Ian Clatworthy)

    * New SmartServer hooks facility. There are two initial hooks documented
      in ``bzrlib.transport.smart.SmartServerHooks``. The two initial hooks allow
      plugins to execute code upon server startup and shutdown.
      (Robert Collins).

    * SmartServer in standalone mode will now close its listening socket
      when it stops, rather than waiting for garbage collection. This primarily
      fixes test suite hangs when a test tries to connect to a shutdown server.
      It may also help improve behaviour when dealing with a server running
      on a specific port (rather than dynamically assigned ports).
      (Robert Collins)

    * Move most SmartServer code into a new package, bzrlib/smart.
      bzrlib/transport/remote.py contains just the Transport classes that used
      to be in bzrlib/transport/smart.py.  (Andrew Bennetts)

    * urllib http implementation avoid roundtrips associated with
      401 (and 407) errors once the authentication succeeds.
      (Vincent Ladeuil).

    * urlib http now supports querying the user for a proxy password if
      needed. Realm is shown in the prompt for both HTTP and proxy
      authentication when the user is required to type a password.
      (Vincent Ladeuil).

    * Renamed SmartTransport (and subclasses like SmartTCPTransport) to
      RemoteTransport (and subclasses to RemoteTCPTransport, etc).  This is more
      consistent with its new home in ``bzrlib/transport/remote.py``, and because
      it's not really a "smart" transport, just one that does file operations
      via remote procedure calls.  (Andrew Bennetts)

    * The ``lock_write`` method of ``LockableFiles``, ``Repository`` and
      ``Branch`` now accept a ``token`` keyword argument, so that separate
      instances of those objects can share a lock if it has the right token.
      (Andrew Bennetts, Robert Collins)

    * New method ``get_branch_reference`` on ``BzrDir`` allows the detection of
      branch references - which the smart server component needs.

    * The Repository API ``make_working_trees`` is now permitted to return
      False when ``set_make_working_trees`` is not implemented - previously
      an unimplemented ``set_make_working_trees`` implied the result True
      from ``make_working_trees``. This has been changed to accomodate the
      smart server, where it does not make sense (at this point) to ever
      make working trees by default. (Robert Collins)

    * Command objects can now declare related help topics by having _see_also
      set to a list of related topic. (Robert Collins)

    * ``bzrlib.help`` now delegates to the Command class for Command specific
      help. (Robert Collins)

    * New class ``TransportListRegistry``, derived from the Registry class, which
      simplifies tracking the available Transports. (Goffredo Baroncelli)

    * New function ``Branch.get_revision_id_to_revno_map`` which will
      return a dictionary mapping revision ids to dotted revnos. Since
      dotted revnos are defined in the context of the branch tip, it makes
      sense to generate them from a ``Branch`` object.
      (John Arbash Meinel)

    * Fix the 'Unprintable error' message display to use the repr of the
      exception that prevented printing the error because the str value
      for it is often not useful in debugging (e.g. KeyError('foo') has a
      str() of 'foo' but a repr of 'KeyError('foo')' which is much more
      useful. (Robert Collins)

    * ``urlutils.normalize_url`` now unescapes unreserved characters, such as "~".
      (Andrew Bennetts)

  BUGFIXES:

    * Don't fail bundle selftest if email has 'two' embedded.
      (Ian Clatworthy, #98510)

    * Remove ``--verbose`` from ``bzr bundle``. It didn't work anyway.
      (Robert Widhopf-Fenk, #98591)

    * Remove ``--basis`` from the checkout/branch commands - it didn't work
      properly and is no longer beneficial.
      (Robert Collins, #53675, #43486)

    * Don't produce encoding error when adding duplicate files.
      (Aaron Bentley)

    * Fix ``bzr log <file>`` so it only logs the revisions that changed
      the file, and does it faster.
      (Kent Gibson, John Arbash Meinel, #51980, #69477)

    * Fix ``InterDirstateTre._iter_changes`` to handle when we come across
      an empty versioned directory, which now has files in it.
      (John Arbash Meinel, #104257)

    * Teach ``common_ancestor`` to shortcut when the tip of one branch is
      inside the ancestry of the other. Saves a lot of graph processing
      (with an ancestry of 16k revisions, ``bzr merge ../already-merged``
      changes from 2m10s to 13s).  (John Arbash Meinel, #103757)

    * Fix ``show_diff_trees`` to handle the case when a file is modified,
      and the containing directory is renamed. (The file path is different
      in this versus base, but it isn't marked as a rename).
      (John Arbash Meinel, #103870)

    * FTP now works even when the FTP server does not support atomic rename.
      (Aaron Bentley, #89436)

    * Correct handling in bundles and merge directives of timezones with
      that are not an integer number of hours offset from UTC.  Always
      represent the epoch time in UTC to avoid problems with formatting
      earlier times on win32.  (Martin Pool, Alexander Belchenko, John
      Arbash Meinel)

    * Typo in the help for ``register-branch`` fixed. (Robert Collins, #96770)

    * "dirstate" and "dirstate-tags" formats now produce branches compatible
      with old versions of bzr. (Aaron Bentley, #107168))

    * Handle moving a directory when children have been added, removed,
      and renamed. (John Arbash Meinel, #105479)

    * Don't preventively use basic authentication for proxy before receiving a
      407 error. Otherwise people willing to use other authentication schemes
      may expose their password in the clear (or nearly). This add one
      roundtrip in case basic authentication should be used, but plug the
      security hole.
      (Vincent Ladeuil)

    * Handle http and proxy digest authentication.
      (Vincent Ladeuil, #94034).

  TESTING:

    * Added ``bzrlib.strace.strace`` which will strace a single callable and
      return a StraceResult object which contains just the syscalls involved
      in running it. (Robert Collins)

    * New test method ``reduceLockdirTimeout`` to drop the default (ui-centric)
      default time down to one suitable for tests. (Andrew Bennetts)

    * Add new ``vfs_transport_factory`` attribute on tests which provides the
      common vfs backing for both the readonly and readwrite transports.
      This allows the RemoteObject tests to back onto local disk or memory,
      and use the existing ``transport_server`` attribute all tests know about
      to be the smart server transport. This in turn allows tests to
      differentiate between 'transport to access the branch', and
      'transport which is a VFS' - which matters in Remote* tests.
      (Robert Collins, Andrew Bennetts)

    * The ``make_branch_and_tree`` method for tests will now create a
      lightweight checkout for the tree if the ``vfs_transport_factory`` is not
      a LocalURLServer. (Robert Collins, Andrew Bennetts)

    * Branch implementation tests have been audited to ensure that all urls
      passed to Branch APIs use proper urls, except when local-disk paths
      are intended. This is so that tests correctly access the test transport
      which is often not equivalent to local disk in Remote* tests. As part
      of this many tests were adjusted to remove dependencies on local disk
      access.
      (Robert Collins, Andrew Bennetts)

    * Mark bzrlib.tests and bzrlib.tests.TestUtil as providing assertFOO helper
      functions by adding a ``__unittest`` global attribute. (Robert Collins,
      Andrew Bennetts, Martin Pool, Jonathan Lange)

    * Refactored proxy and authentication handling to simplify the
      implementation of new auth schemes for both http and proxy.
      (Vincent Ladeuil)

bzr 0.15 2007-04-01
-------------------

  BUGFIXES:

    * Handle incompatible repositories as a user issue when fetching.
      (Aaron Bentley)

    * Don't give a recommendation to upgrade when branching or
      checking out a branch that contains an old-format working tree.
      (Martin Pool)

bzr 0.15rc3  2007-03-26
-----------------------

  CHANGES:

    * A warning is now displayed when opening working trees in older
      formats, to encourage people to upgrade to WorkingTreeFormat4.
      (Martin Pool)

  IMPROVEMENTS:

    * HTTP redirections are now taken into account when a branch (or a
      bundle) is accessed for the first time. A message is issued at each
      redirection to inform the user. In the past, http redirections were
      silently followed for each request which significantly degraded the
      performances. The http redirections are not followed anymore by
      default, instead a RedirectRequested exception is raised. For bzrlib
      users needing to follow http redirections anyway,
      ``bzrlib.transport.do_catching_redirections`` provide an easy transition
      path.  (vila)

  INTERNALS:

    * Added ``ReadLock.temporary_write_lock()`` to allow upgrading an OS read
      lock to an OS write lock. Linux can do this without unlocking, Win32
      needs to unlock in between. (John Arbash Meinel)

    * New parameter ``recommend_upgrade`` to ``BzrDir.open_workingtree``
      to silence (when false) warnings about opening old formats.
      (Martin Pool)

    * Fix minor performance regression with bzr-0.15 on pre-dirstate
      trees. (We were reading the working inventory too many times).
      (John Arbash Meinel)

    * Remove ``Branch.get_transaction()`` in favour of a simple cache of
      ``revision_history``.  Branch subclasses should override
      ``_gen_revision_history`` rather than ``revision_history`` to make use of
      this cache, and call ``_clear_revision_history_cache`` and
      ``_cache_revision_history`` at appropriate times. (Andrew Bennetts)

  BUGFIXES:

    * Take ``smtp_server`` from user config into account.
      (vila, #92195)

    * Restore Unicode filename handling for versioned and unversioned files.
      (John Arbash Meinel, #92608)

    * Don't fail during ``bzr commit`` if a file is marked removed, and
      the containing directory is auto-removed.  (John Arbash Meinel, #93681)

    * ``bzr status FILENAME`` failed on Windows because of an uncommon
      errno. (``ERROR_DIRECTORY == 267 != ENOTDIR``).
      (Wouter van Heyst, John Arbash Meinel, #90819)

    * ``bzr checkout source`` should create a local branch in the same
      format as source. (John Arbash Meinel, #93854)

    * ``bzr commit`` with a kind change was failing to update the
      last-changed-revision for directories.  The
      InventoryDirectory._unchanged only looked at the ``parent_id`` and name,
      ignoring the fact that the kind could have changed, too.
      (John Arbash Meinel, #90111)

    * ``bzr mv dir/subdir other`` was incorrectly updating files inside
      the directory. So that there was a chance it would break commit,
      etc. (John Arbash Meinel, #94037)

    * Correctly handles mutiple permanent http redirections.
      (vila, #88780)

bzr 0.15rc2  2007-03-14
-----------------------

  NOTES WHEN UPGRADING:

    * Release 0.15rc2 of bzr changes the ``bzr init-repo`` command to
      default to ``--trees`` instead of ``--no-trees``.
      Existing shared repositories are not affected.

  IMPROVEMENTS:

    * New ``merge-directive`` command to generate machine- and human-readable
      merge requests.  (Aaron Bentley)

    * New ``submit:`` revision specifier makes it easy to diff against the
      common ancestor with the submit location (Aaron Bentley)

    * Added support for Putty's SSH implementation. (Dmitry Vasiliev)

    * Added ``bzr status --versioned`` to report only versioned files,
      not unknowns. (Kent Gibson)

    * Merge now autodetects the correct line-ending style for its conflict
      markers.  (Aaron Bentley)

  INTERNALS:

    * Refactored SSH vendor registration into SSHVendorManager class.
      (Dmitry Vasiliev)

  BUGFIXES:

    * New ``--numbered-dirs`` option to ``bzr selftest`` to use
      numbered dirs for TestCaseInTempDir. This is default behavior
      on Windows. Anyone can force named dirs on Windows
      with ``--no-numbered-dirs``. (Alexander Belchenko)

    * Fix ``RevisionSpec_revid`` to handle the Unicode strings passed in
      from the command line. (Marien Zwart, #90501)

    * Fix ``TreeTransform._iter_changes`` when both the source and
      destination are missing. (Aaron Bentley, #88842)

    * Fix commit of merges with symlinks in dirstate trees.
      (Marien Zwart)

    * Switch the ``bzr init-repo`` default from --no-trees to --trees.
      (Wouter van Heyst, #53483)


bzr 0.15rc1  2007-03-07
-----------------------

  SURPRISES:

    * The default disk format has changed. Please run 'bzr upgrade' in your
      working trees to upgrade. This new default is compatible for network
      operations, but not for local operations. That is, if you have two
      versions of bzr installed locally, after upgrading you can only use the
      bzr 0.15 version. This new default does not enable tags or nested-trees
      as they are incompatible with bzr versions before 0.15 over the network.

    * For users of bzrlib: Two major changes have been made to the working tree
      api in bzrlib. The first is that many methods and attributes, including
      the inventory attribute, are no longer valid for use until one of
      ``lock_read``/``lock_write``/``lock_tree_write`` has been called,
      and become invalid again after unlock is called. This has been done
      to improve performance and correctness as part of the dirstate
      development.
      (Robert Collins, John A Meinel, Martin Pool, and others).

    * For users of bzrlib: The attribute 'tree.inventory' should be considered
      readonly. Previously it was possible to directly alter this attribute, or
      its contents, and have the tree notice this. This has been made
      unsupported - it may work in some tree formats, but in the newer dirstate
      format such actions will have no effect and will be ignored, or even
      cause assertions. All operations possible can still be carried out by a
      combination of the tree API, and the bzrlib.transform API. (Robert
      Collins, John A Meinel, Martin Pool, and others).

  IMPROVEMENTS:

    * Support for OS Windows 98. Also .bzr.log on any windows system
      saved in My Documents folder. (Alexander Belchenko)

    * ``bzr mv`` enhanced to support already moved files.
      In the past the mv command would have failed if the source file doesn't
      exist. In this situation ``bzr mv`` would now detect that the file has
      already moved and update the repository accordingly, if the target file
      does exist.
      A new option ``--after`` has been added so that if two files already
      exist, you could notify Bazaar that you have moved a (versioned) file
      and replaced it with another. Thus in this case ``bzr move --after``
      will only update the Bazaar identifier.
      (Steffen Eichenberg, Marius Kruger)

    * ``ls`` now works on treeless branches and remote branches.
      (Aaron Bentley)

    * ``bzr help global-options`` describes the global options.
      (Aaron Bentley)

    * ``bzr pull --overwrite`` will now correctly overwrite checkouts.
      (Robert Collins)

    * Files are now allowed to change kind (e.g. from file to symlink).
      Supported by ``commit``, ``revert`` and ``status``
      (Aaron Bentley)

    * ``inventory`` and ``unknowns`` hidden in favour of ``ls``
      (Aaron Bentley)

    * ``bzr help checkouts`` descibes what checkouts are and some possible
      uses of them. (James Westby, Aaron Bentley)

    * A new ``-d`` option to push, pull and merge overrides the default
      directory.  (Martin Pool)

    * Branch format 6: smaller, and potentially faster than format 5.  Supports
      ``append_history_only`` mode, where the log view and revnos do not change,
      except by being added to.  Stores policy settings in
      ".bzr/branch/branch.conf".

    * ``append_only`` branches:  Format 6 branches may be configured so that log
      view and revnos are always consistent.  Either create the branch using
      "bzr init --append-revisions-only" or edit the config file as descriped
      in docs/configuration.txt.

    * rebind: Format 6 branches retain the last-used bind location, so if you
      "bzr unbind", you can "bzr bind" to bind to the previously-selected
      bind location.

    * Builtin tags support, created and deleted by the ``tag`` command and
      stored in the branch.  Tags can be accessed with the revisionspec
      ``-rtag:``, and listed with ``bzr tags``.  Tags are not versioned
      at present. Tags require a network incompatible upgrade. To perform this
      upgrade, run ``bzr upgrade --dirstate-tags`` in your branch and
      repositories. (Martin Pool)

    * The ``bzr://`` transport now has a well-known port number, 4155,
      which it will use by default.  (Andrew Bennetts, Martin Pool)

    * Bazaar now looks for user-installed plugins before looking for site-wide
      plugins. (Jonathan Lange)

    * ``bzr resolve`` now detects and marks resolved text conflicts.
      (Aaron Bentley)

  INTERNALS:

    * Internally revision ids and file ids are now passed around as utf-8
      bytestrings, rather than treating them as Unicode strings. This has
      performance benefits for Knits, since we no longer need to decode the
      revision id for each line of content, nor for each entry in the index.
      This will also help with the future dirstate format.
      (John Arbash Meinel)

    * Reserved ids (any revision-id ending in a colon) are rejected by
      versionedfiles, repositories, branches, and working trees
      (Aaron Bentley)

    * Minor performance improvement by not creating a ProgressBar for
      every KnitIndex we create. (about 90ms for a bzr.dev tree)
      (John Arbash Meinel)

    * New easier to use Branch hooks facility. There are five initial hooks,
      all documented in bzrlib.branch.BranchHooks.__init__ - ``'set_rh'``,
      ``'post_push'``, ``'post_pull'``, ``'post_commit'``,
      ``'post_uncommit'``. These hooks fire after the matching operation
      on a branch has taken place, and were originally added for the
      branchrss plugin. (Robert Collins)

    * New method ``Branch.push()`` which should be used when pushing from a
      branch as it makes performance and policy decisions to match the UI
      level command ``push``. (Robert Collins).

    * Add a new method ``Tree.revision_tree`` which allows access to cached
      trees for arbitrary revisions. This allows the in development dirstate
      tree format to provide access to the callers to cached copies of
      inventory data which are cheaper to access than inventories from the
      repository.
      (Robert Collins, Martin Pool)

    * New ``Branch.last_revision_info`` method, this is being done to allow
      optimization of requests for both the number of revisions and the last
      revision of a branch with smartservers and potentially future branch
      formats. (Wouter van Heyst, Robert Collins)

    * Allow ``'import bzrlib.plugins.NAME'`` to work when the plugin NAME has not
      yet been loaded by ``load_plugins()``. This allows plugins to depend on each
      other for code reuse without requiring users to perform file-renaming
      gymnastics. (Robert Collins)

    * New Repository method ``'gather_stats'`` for statistic data collection.
      This is expected to grow to cover a number of related uses mainly
      related to bzr info. (Robert Collins)

    * Log formatters are now managed with a registry.
      ``log.register_formatter`` continues to work, but callers accessing
      the FORMATTERS dictionary directly will not.

    * Allow a start message to be passed to the ``edit_commit_message``
      function.  This will be placed in the message offered to the user
      for editing above the separator. It allows a template commit message
      to be used more easily. (James Westby)

    * ``GPGStrategy.sign()`` will now raise ``BzrBadParameterUnicode`` if
      you pass a Unicode string rather than an 8-bit string. Callers need
      to be updated to encode first. (John Arbash Meinel)

    * Branch.push, pull, merge now return Result objects with information
      about what happened, rather than a scattering of various methods.  These
      are also passed to the post hooks.  (Martin Pool)

    * File formats and architecture is in place for managing a forest of trees
      in bzr, and splitting up existing trees into smaller subtrees, and
      finally joining trees to make a larger tree. This is the first iteration
      of this support, and the user-facing aspects still require substantial
      work.  If you wish to experiment with it, use ``bzr upgrade
      --dirstate-with-subtree`` in your working trees and repositories.
      You can use the hidden commands ``split`` and ``join`` and to create
      and manipulate nested trees, but please consider using the nested-trees
      branch, which contains substantial UI improvements, instead.
      http://code.aaronbentley.com/bzr/bzrrepo/nested-trees/
      (Aaron Bentley, Martin Pool, Robert Collins).

  BUGFIXES:

    * ``bzr annotate`` now uses dotted revnos from the viewpoint of the
      branch, rather than the last changed revision of the file.
      (John Arbash Meinel, #82158)

    * Lock operations no longer hang if they encounter a permission problem.
      (Aaron Bentley)

    * ``bzr push`` can resume a push that was canceled before it finished.
      Also, it can push even if the target directory exists if you supply
      the ``--use-existing-dir`` flag.
      (John Arbash Meinel, #30576, #45504)

    * Fix http proxy authentication when user and an optional
      password appears in the ``*_proxy`` vars. (Vincent Ladeuil,
      #83954).

    * ``bzr log branch/file`` works for local treeless branches
      (Aaron Bentley, #84247)

    * Fix problem with UNC paths on Windows 98. (Alexander Belchenko, #84728)

    * Searching location of CA bundle for PyCurl in env variable
      (``CURL_CA_BUNDLE``), and on win32 along the PATH.
      (Alexander Belchenko, #82086)

    * ``bzr init`` works with unicode argument LOCATION.
      (Alexander Belchenko, #85599)

    * Raise ``DependencyNotPresent`` if pycurl do not support https.
      (Vincent Ladeuil, #85305)

    * Invalid proxy env variables should not cause a traceback.
      (Vincent Ladeuil, #87765)

    * Ignore patterns normalised to use '/' path separator.
      (Kent Gibson, #86451)

    * bzr rocks. It sure does! Fix case. (Vincent Ladeuil, #78026)

    * Fix bzrtools shelve command for removed lines beginning with "--"
      (Johan Dahlberg, #75577)

  TESTING:

    * New ``--first`` option to ``bzr selftest`` to run specified tests
      before the rest of the suite.  (Martin Pool)


bzr 0.14  2007-01-23
--------------------

  IMPROVEMENTS:

    * ``bzr help global-options`` describes the global options. (Aaron Bentley)

  BUG FIXES:

    * Skip documentation generation tests if the tools to do so are not
      available. Fixes running selftest for installled copies of bzr.
      (John Arbash Meinel, #80330)

    * Fix the code that discovers whether bzr is being run from it's
      working tree to handle the case when it isn't but the directory
      it is in is below a repository. (James Westby, #77306)


bzr 0.14rc1  2007-01-16
-----------------------

  IMPROVEMENTS:

    * New connection: ``bzr+http://`` which supports tunnelling the smart
      protocol over an HTTP connection. If writing is enabled on the bzr
      server, then you can write over the http connection.
      (Andrew Bennetts, John Arbash Meinel)

    * Aliases now support quotation marks, so they can contain whitespace
      (Marius Kruger)

    * PyCurlTransport now use a single curl object. By specifying explicitly
      the 'Range' header, we avoid the need to use two different curl objects
      (and two connections to the same server). (Vincent Ladeuil)

    * ``bzr commit`` does not prompt for a message until it is very likely to
      succeed.  (Aaron Bentley)

    * ``bzr conflicts`` now takes --text to list pathnames of text conflicts
      (Aaron Bentley)

    * Fix ``iter_lines_added_or_present_in_versions`` to use a set instead
      of a list while checking if a revision id was requested. Takes 10s
      off of the ``fileids_affected_by_revision_ids`` time, which is 10s
      of the ``bzr branch`` time. Also improve ``fileids_...`` time by
      filtering lines with a regex rather than multiple ``str.find()``
      calls. (saves another 300ms) (John Arbash Meinel)

    * Policy can be set for each configuration key. This allows keys to be
      inherited properly across configuration entries. For example, this
      should enable you to do::

        [/home/user/project]
        push_location = sftp://host/srv/project/
        push_location:policy = appendpath

      And then a branch like ``/home/user/project/mybranch`` should get an
      automatic push location of ``sftp://host/srv/project/mybranch``.
      (James Henstridge)

    * Added ``bzr status --short`` to make status report svn style flags
      for each file.  For example::

        $ bzr status --short
        A  foo
        A  bar
        D  baz
        ?  wooley

    * 'bzr selftest --clean-output' allows easily clean temporary tests
      directories without running tests. (Alexander Belchenko)

    * ``bzr help hidden-commands`` lists all hidden commands. (Aaron Bentley)

    * ``bzr merge`` now has an option ``--pull`` to fall back to pull if
      local is fully merged into remote. (Jan Hudec)

    * ``bzr help formats`` describes available directory formats. (Aaron Bentley)

  INTERNALS:

    * A few tweaks directly to ``fileids_affected_by_revision_ids`` to
      help speed up processing, as well allowing to extract unannotated
      lines. Between the two ``fileids_affected_by_revision_ids`` is
      improved by approx 10%. (John Arbash Meinel)

    * Change Revision serialization to only write out millisecond
      resolution. Rather than expecting floating point serialization to
      preserve more resolution than we need. (Henri Weichers, Martin Pool)

    * Test suite ends cleanly on Windows.  (Vincent Ladeuil)

    * When ``encoding_type`` attribute of class Command is equal to 'exact',
      force sys.stdout to be a binary stream on Windows, and therefore
      keep exact line-endings (without LF -> CRLF conversion).
      (Alexander Belchenko)

    * Single-letter short options are no longer globally declared.  (Martin
      Pool)

    * Before using detected user/terminal encoding bzr should check
      that Python has corresponding codec. (Alexander Belchenko)

    * Formats for end-user selection are provided via a FormatRegistry (Aaron Bentley)

  BUG FIXES:

    * ``bzr missing --verbose`` was showing adds/removals in the wrong
      direction. (John Arbash Meinel)

    * ``bzr annotate`` now defaults to showing dotted revnos for merged
      revisions. It cuts them off at a depth of 12 characters, but you can
      supply ``--long`` to see the full number. You can also use
      ``--show-ids`` to display the original revision ids, rather than
      revision numbers and committer names. (John Arbash Meinel, #75637)

    * bzr now supports Win32 UNC path (e.g. ``\HOST\path``.
      (Alexander Belchenko, #57869)

    * Win32-specific: output of cat, bundle and diff commands don't mangle
      line-endings (Alexander Belchenko, #55276)

    * Replace broken fnmatch based ignore pattern matching with custom pattern
      matcher.
      (Kent Gibson, Jan Hudec #57637)

    * pycurl and urllib can detect short reads at different places. Update
      the test suite to test more cases. Also detect http error code 416
      which was raised for that specific bug. Also enhance the urllib
      robustness by detecting invalid ranges (and pycurl's one by detecting
      short reads during the initial GET). (Vincent Ladeuil, #73948)

    * The urllib connection sharing interacts badly with urllib2
      proxy setting (the connections didn't go thru the proxy
      anymore). Defining a proper ProxyHandler solves the
      problem.  (Vincent Ladeuil, #74759)

    * Use urlutils to generate relative URLs, not osutils
      (Aaron Bentley, #76229)

    * ``bzr status`` in a readonly directory should work without giving
      lots of errors. (John Arbash Meinel, #76299)

    * Mention the revisionspec topic for the revision option help.
      (Wouter van Heyst, #31663)

    * Allow plugins import from zip archives.
      (Alexander Belchenko, #68124)


bzr 0.13  2006-12-05
--------------------

  No changes from 0.13rc1

bzr 0.13rc1  2006-11-27
-----------------------

  IMPROVEMENTS:

    * New command ``bzr remove-tree`` allows the removal of the working
      tree from a branch.
      (Daniel Silverstone)

    * urllib uses shared keep-alive connections, so http
      operations are substantially faster.
      (Vincent Ladeuil, #53654)

    * ``bzr export`` allows an optional branch parameter, to export a bzr
      tree from some other url. For example:
      ``bzr export bzr.tar.gz http://bazaar-vcs.org/bzr/bzr.dev``
      (Daniel Silverstone)

    * Added ``bzr help topics`` to the bzr help system. This gives a
      location for general information, outside of a specific command.
      This includes updates for ``bzr help revisionspec`` the first topic
      included. (Goffredo Baroncelli, John Arbash Meinel, #42714)

    * WSGI-compatible HTTP smart server.  See ``doc/http_smart_server.txt``.
      (Andrew Bennetts)

    * Knit files will now cache full texts only when the size of the
      deltas is as large as the size of the fulltext. (Or after 200
      deltas, whichever comes first). This has the most benefit on large
      files with small changes, such as the inventory for a large project.
      (eg For a project with 2500 files, and 7500 revisions, it changes
      the size of inventory.knit from 11MB to 5.4MB) (John Arbash Meinel)

  INTERNALS:

    * New -D option given before the command line turns on debugging output
      for particular areas.  -Derror shows tracebacks on all errors.
      (Martin Pool)

    * Clean up ``bzr selftest --benchmark bundle`` to correct an import,
      and remove benchmarks that take longer than 10min to run.
      (John Arbash Meinel)

    * Use ``time.time()`` instead of ``time.clock()`` to decide on
      progress throttling. Because ``time.clock()`` is actually CPU time,
      so over a high-latency connection, too many updates get throttled.
      (John Arbash Meinel)

    * ``MemoryTransport.list_dir()`` would strip the first character for
      files or directories in root directory. (John Arbash Meinel)

    * New method ``get_branch_reference`` on 'BzrDir' allows the detection of
      branch references - which the smart server component needs.

    * New ``ChrootTransportDecorator``, accessible via the ``chroot+`` url
      prefix.  It disallows any access to locations above a set URL.  (Andrew
      Bennetts)

  BUG FIXES:

    * Now ``_KnitIndex`` properly decode revision ids when loading index data.
      And optimize the knit index parsing code.
      (Dmitry Vasiliev, John Arbash Meinel)

    * ``bzrlib/bzrdir.py`` was directly referencing ``bzrlib.workingtree``,
      without importing it. This prevented ``bzr upgrade`` from working
      unless a plugin already imported ``bzrlib.workingtree``
      (John Arbash Meinel, #70716)

    * Suppress the traceback on invalid URLs (Vincent Ladeuil, #70803).

    * Give nicer error message when an http server returns a 403
      error code. (Vincent Ladeuil, #57644).

    * When a multi-range http GET request fails, try a single
      range one. If it fails too, forget about ranges. Remember that until
      the death of the transport and propagates that to the clones.
      (Vincent Ladeuil, #62276, #62029).

    * Handles user/passwords supplied in url from command
      line (for the urllib implementation). Don't request already
      known passwords (Vincent Ladeuil, #42383, #44647, #48527)

    * ``_KnitIndex.add_versions()`` dictionary compresses revision ids as they
      are added. This fixes bug where fetching remote revisions records
      them as full references rather than integers.
      (John Arbash Meinel, #64789)

    * ``bzr ignore`` strips trailing slashes in patterns.
      Also ``bzr ignore`` rejects absolute paths. (Kent Gibson, #4559)

    * ``bzr ignore`` takes multiple arguments. (Cheuksan Edward Wang, #29488)

    * mv correctly handles paths that traverse symlinks.
      (Aaron Bentley, #66964)

    * Give nicer looking error messages when failing to connect over ssh.
      (John Arbash Meinel, #49172)

    * Pushing to a remote branch does not currently update the remote working
      tree. After a remote push, ``bzr status`` and ``bzr diff`` on the remote
      machine now show that the working tree is out of date.
      (Cheuksan Edward Wang #48136)

    * Use patiencediff instead of difflib for determining deltas to insert
      into knits. This avoids the O(N^3) behavior of difflib. Patience
      diff should be O(N^2). (Cheuksan Edward Wang, #65714)

    * Running ``bzr log`` on nonexistent file gives an error instead of the
      entire log history. (Cheuksan Edward Wang #50793)

    * ``bzr cat`` can look up contents of removed or renamed files. If the
      pathname is ambiguous, i.e. the files in the old and new trees have
      different id's, the default is the file in the new tree. The user can
      use "--name-from-revision" to select the file in the old tree.
      (Cheuksan Edward Wang, #30190)

  TESTING:

    * TestingHTTPRequestHandler really handles the Range header
      (previously it was ignoring it and returning the whole file,).

bzr 0.12  2006-10-30
--------------------

  INTERNALS:

    * Clean up ``bzr selftest --benchmark bundle`` to correct an import,
      and remove benchmarks that take longer than 10min to run.
      (John Arbash Meinel)

bzr 0.12rc1  2006-10-23
-----------------------

  IMPROVEMENTS:

    * ``bzr log`` now shows dotted-decimal revision numbers for all revisions,
      rather than just showing a decimal revision number for revisions on the
      mainline. These revision numbers are not yet accepted as input into bzr
      commands such as log, diff etc. (Robert Collins)

    * revisions can now be specified using dotted-decimal revision numbers.
      For instance, ``bzr diff -r 1.2.1..1.2.3``. (Robert Collins)

    * ``bzr help commands`` output is now shorter (Aaron Bentley)

    * ``bzr`` now uses lazy importing to reduce the startup time. This has
      a moderate effect on lots of actions, especially ones that have
      little to do. For example ``bzr rocks`` time is down to 116ms from
      283ms. (John Arbash Meinel)

    * New Registry class to provide name-to-object registry-like support,
      for example for schemes where plugins can register new classes to
      do certain tasks (e.g. log formatters). Also provides lazy registration
      to allow modules to be loaded on request.
      (John Arbash Meinel, Adeodato Simó)

  API INCOMPATABILITY:

    * LogFormatter subclasses show now expect the 'revno' parameter to
      show() to be a string rather than an int. (Robert Collins)

  INTERNALS:

    * ``TestCase.run_bzr``, ``run_bzr_captured``, and ``run_bzr_subprocess``
      can take a ``working_dir='foo'`` parameter, which will change directory
      for the command. (John Arbash Meinel)

    * ``bzrlib.lazy_regex.lazy_compile`` can be used to create a proxy
      around a regex, which defers compilation until first use.
      (John Arbash Meinel)

    * ``TestCase.run_bzr_subprocess`` defaults to supplying the
      ``--no-plugins`` parameter to ensure test reproducability, and avoid
      problems with system-wide installed plugins. (John Arbash Meinel)

    * Unique tree root ids are now supported. Newly created trees still
      use the common root id for compatibility with bzr versions before 0.12.
      (Aaron Bentley)

    * ``WorkingTree.set_root_id(None)`` is now deprecated. Please
      pass in ``inventory.ROOT_ID`` if you want the default root id value.
      (Robert Collins, John Arbash Meinel)

    * New method ``WorkingTree.flush()`` which will write the current memory
      inventory out to disk. At the same time, ``read_working_inventory`` will
      no longer trash the current tree inventory if it has been modified within
      the current lock, and the tree will now ``flush()`` automatically on
      ``unlock()``. ``WorkingTree.set_root_id()`` has been updated to take
      advantage of this functionality. (Robert Collins, John Arbash Meinel)

    * ``bzrlib.tsort.merge_sorted`` now accepts ``generate_revnos``. This
      parameter will cause it to add another column to its output, which
      contains the dotted-decimal revno for each revision, as a tuple.
      (Robert Collins)

    * ``LogFormatter.show_merge`` is deprecated in favour of
      ``LogFormatter.show_merge_revno``. (Robert Collins)

  BUG FIXES:

    * Avoid circular imports by creating a deprecated function for
      ``bzrlib.tree.RevisionTree``. Callers should have been using
      ``bzrlib.revisontree.RevisionTree`` anyway. (John Arbash Meinel,
      #63360, #66349)

    * Don't use ``socket.MSG_WAITALL`` as it doesn't exist on all
      platforms. (Martin Pool, #66356)

    * Don't require ``Content-Type`` in range responses. Assume they are a
      single range if ``Content-Type`` does not exist.
      (John Arbash Meinel, #62473)

    * bzr branch/pull no longer complain about progress bar cleanup when
      interrupted during fetch.  (Aaron Bentley, #54000)

    * ``WorkingTree.set_parent_trees()`` uses the trees to directly write
      the basis inventory, rather than going through the repository. This
      allows us to have 1 inventory read, and 2 inventory writes when
      committing a new tree. (John Arbash Meinel)

    * When reverting, files that are not locally modified that do not exist
      in the target are deleted, not just unversioned (Aaron Bentley)

    * When trying to acquire a lock, don't fail immediately. Instead, try
      a few times (up to 1 hour) before timing out. Also, report why the
      lock is unavailable (John Arbash Meinel, #43521, #49556)

    * Leave HttpTransportBase daughter classes decides how they
      implement cloning. (Vincent Ladeuil, #61606)

    * diff3 does not indicate conflicts on clean merge. (Aaron Bentley)

    * If a commit fails, the commit message is stored in a file at the root of
      the tree for later commit. (Cheuksan Edward Wang, Stefan Metzmacher,
      #32054)

  TESTING:

    * New test base class TestCaseWithMemoryTransport offers memory-only
      testing facilities: its not suitable for tests that need to mutate disk
      state, but most tests should not need that and should be converted to
      TestCaseWithMemoryTransport. (Robert Collins)

    * ``TestCase.make_branch_and_memory_tree`` now takes a format
      option to set the BzrDir, Repository and Branch formats of the
      created objects. (Robert Collins, John Arbash Meinel)

bzr 0.11  2006-10-02
--------------------

    * Smart server transport test failures on windows fixed. (Lukáš Lalinský).

bzr 0.11rc2  2006-09-27
-----------------------

  BUG FIXES:

    * Test suite hangs on windows fixed. (Andrew Bennets, Alexander Belchenko).

    * Commit performance regression fixed. (Aaron Bentley, Robert Collins, John
      Arbash Meinel).

bzr 0.11rc1  2006-09-25
-----------------------

  IMPROVEMENTS:

    * Knit files now wait to create their contents until the first data is
      added. The old code used to create an empty .knit and a .kndx with just
      the header. However, this caused a lot of extra round trips over sftp.
      This can change the time for ``bzr push`` to create a new remote branch
      from 160s down to 100s. This also affects ``bzr commit`` performance when
      adding new files, ``bzr commit`` on a new kernel-like tree drops from 50s
      down to 40s (John Arbash Meinel, #44692)

    * When an entire subtree has been deleted, commit will now report that
      just the top of the subtree has been deleted, rather than reporting
      all the individual items. (Robert Collins)

    * Commit performs one less XML parse. (Robert Collins)

    * ``bzr checkout`` now operates on readonly branches as well
      as readwrite branches. This fixes bug #39542. (Robert Collins)

    * ``bzr bind`` no longer synchronises history with the master branch.
      Binding should be followed by an update or push to synchronise the
      two branches. This is closely related to the fix for bug #39542.
      (Robert Collins)

    * ``bzrlib.lazy_import.lazy_import`` function to create on-demand
      objects.  This allows all imports to stay at the global scope, but
      modules will not actually be imported if they are not used.
      (John Arbash Meinel)

    * Support ``bzr://`` and ``bzr+ssh://`` urls to work with the new RPC-based
      transport which will be used with the upcoming high-performance smart
      server. The new command ``bzr serve`` will invoke bzr in server mode,
      which processes these requests. (Andrew Bennetts, Robert Collins, Martin
      Pool)

    * New command ``bzr version-info`` which can be used to get a summary
      of the current state of the tree. This is especially useful as part
      of a build commands. See ``doc/version_info.txt`` for more information
      (John Arbash Meinel)

  BUG FIXES:

    * ``'bzr inventory [FILE...]'`` allows restricting the file list to a
      specific set of files. (John Arbash Meinel, #3631)

    * Don't abort when annotating empty files (John Arbash Meinel, #56814)

    * Add ``Stanza.to_unicode()`` which can be passed to another Stanza
      when nesting stanzas. Also, add ``read_stanza_unicode`` to handle when
      reading a nested Stanza. (John Arbash Meinel)

    * Transform._set_mode() needs to stat the right file.
      (John Arbash Meinel, #56549)

    * Raise WeaveFormatError rather than StopIteration when trying to read
      an empty Weave file. (John Arbash Meinel, #46871)

    * Don't access e.code for generic URLErrors, only HTTPErrors have .code.
      (Vincent Ladeuil, #59835)

    * Handle boundary="" lines properly to allow access through a Squid proxy.
      (John Arbash Meinel, #57723)

    * revert now removes newly-added directories (Aaron Bentley, #54172)

    * ``bzr upgrade sftp://`` shouldn't fail to upgrade v6 branches if there
      isn't a working tree. (David Allouche, #40679)

    * Give nicer error messages when a user supplies an invalid --revision
      parameter. (John Arbash Meinel, #55420)

    * Handle when LANG is not recognized by python. Emit a warning, but
      just revert to using 'ascii'. (John Arbash Meinel, #35392)

    * Don't use ``preexec_fn`` on win32, as it is not supported by subprocess.
      (John Arbash Meinel)

    * Skip specific tests when the dependencies aren't met. This includes
      some ``setup.py`` tests when ``python-dev`` is not available, and
      some tests that depend on paramiko. (John Arbash Meinel, Mattheiu Moy)

    * Fallback to Paramiko properly, if no ``ssh`` executable exists on
      the system. (Andrew Bennetts, John Arbash Meinel)

    * ``Branch.bind(other_branch)`` no longer takes a write lock on the
      other branch, and will not push or pull between the two branches.
      API users will need to perform a push or pull or update operation if they
      require branch synchronisation to take place. (Robert Collins, #47344)

    * When creating a tarball or zipfile export, export unicode names as utf-8
      paths. This may not work perfectly on all platforms, but has the best
      chance of working in the common case. (John Arbash Meinel, #56816)

    * When committing, only files that exist in working tree or basis tree
      may be specified (Aaron Bentley, #50793)

  PORTABILITY:

    * Fixes to run on Python 2.5 (Brian M. Carlson, Martin Pool, Marien Zwart)

  INTERNALS:

    * TestCaseInTempDir now creates a separate directory for HOME, rather
      than having HOME set to the same location as the working directory.
      (John Arbash Meinel)

    * ``run_bzr_subprocess()`` can take an optional ``env_changes={}`` parameter,
      which will update os.environ inside the spawned child. It also can
      take a ``universal_newlines=True``, which helps when checking the output
      of the command. (John Arbash Meinel)

    * Refactor SFTP vendors to allow easier re-use when ssh is used.
      (Andrew Bennetts)

    * ``Transport.list_dir()`` and ``Transport.iter_files_recursive()`` should always
      return urlescaped paths. This is now tested (there were bugs in a few
      of the transports) (Andrew Bennetts, David Allouche, John Arbash Meinel)

    * New utility function ``symbol_versioning.deprecation_string``. Returns the
      formatted string for a callable, deprecation format pair. (Robert Collins)

    * New TestCase helper applyDeprecated. This allows you to call a callable
      which is deprecated without it spewing to the screen, just by supplying
      the deprecation format string issued for it. (Robert Collins)

    * Transport.append and Transport.put have been deprecated in favor of
      ``.append_bytes``, ``.append_file``, ``.put_bytes``, and
      ``.put_file``. This removes the ambiguity in what type of object the
      functions take.  ``Transport.non_atomic_put_{bytes,file}`` has also
      been added. Which works similarly to ``Transport.append()`` except for
      SFTP, it doesn't have a round trip when opening the file. Also, it
      provides functionality for creating a parent directory when trying
      to create a file, rather than raise NoSuchFile and forcing the
      caller to repeat their request.
      (John Arbash Meinel)

    * WorkingTree has a new api ``unversion`` which allow the unversioning of
      entries by their file id. (Robert Collins)

    * ``WorkingTree.pending_merges`` is deprecated.  Please use the
      ``get_parent_ids`` (introduced in 0.10) method instead. (Robert Collins)

    * WorkingTree has a new ``lock_tree_write`` method which locks the branch for
      read rather than write. This is appropriate for actions which only need
      the branch data for reference rather than mutation. A new decorator
      ``needs_tree_write_lock`` is provided in the workingtree module. Like the
      ``needs_read_lock`` and ``needs_write_lock`` decorators this allows static
      declaration of the locking requirements of a function to ensure that
      a lock is taken out for casual scripts. (Robert Collins, #54107)

    * All WorkingTree methods which write to the tree, but not to the branch
      have been converted to use ``needs_tree_write_lock`` rather than
      ``needs_write_lock``. Also converted is the revert, conflicts and tree
      transform modules. This provides a modest performance improvement on
      metadir style trees, due to the reduce lock-acquisition, and a more
      significant performance improvement on lightweight checkouts from
      remote branches, where trivial operations used to pay a significant
      penalty. It also provides the basis for allowing readonly checkouts.
      (Robert Collins)

    * Special case importing the standard library 'copy' module. This shaves
      off 40ms of startup time, while retaining compatibility. See:
      ``bzrlib/inspect_for_copy.py`` for more details. (John Arbash Meinel)

    * WorkingTree has a new parent class MutableTree which represents the
      specialisations of Tree which are able to be altered. (Robert Collins)

    * New methods mkdir and ``put_file_bytes_non_atomic`` on MutableTree that
      mutate the tree and its contents. (Robert Collins)

    * Transport behaviour at the root of the URL is now defined and tested.
      (Andrew Bennetts, Robert Collins)

  TESTING:

    * New test helper classs MemoryTree. This is typically accessed via
      ``self.make_branch_and_memory_tree()`` in test cases. (Robert Collins)

    * Add ``start_bzr_subprocess`` and ``stop_bzr_subprocess`` to allow test
      code to continue running concurrently with a subprocess of bzr.
      (Andrew Bennetts, Robert Collins)

    * Add a new method ``Transport.get_smart_client()``. This is provided to
      allow upgrades to a richer interface than the VFS one provided by
      Transport. (Andrew Bennetts, Martin Pool)

bzr 0.10  2006-08-29
--------------------

  IMPROVEMENTS:
    * 'merge' now takes --uncommitted, to apply uncommitted changes from a
      tree.  (Aaron Bentley)

    * 'bzr add --file-ids-from' can be used to specify another path to use
      for creating file ids, rather than generating all new ones. Internally,
      the 'action' passed to ``smart_add_tree()`` can return ``file_ids`` that
      will be used, rather than having bzrlib generate new ones.
      (John Arbash Meinel, #55781)

    * ``bzr selftest --benchmark`` now allows a ``--cache-dir`` parameter.
      This will cache some of the intermediate trees, and decrease the
      setup time for benchmark tests. (John Arbash Meinel)

    * Inverse forms are provided for all boolean options.  For example,
      --strict has --no-strict, --no-recurse has --recurse (Aaron Bentley)

    * Serialize out Inventories directly, rather than using ElementTree.
      Writing out a kernel sized inventory drops from 2s down to ~350ms.
      (Robert Collins, John Arbash Meinel)

  BUG FIXES:

    * Help diffutils 2.8.4 get along with binary tests (Marien Zwart: #57614)

    * Change LockDir so that if the lock directory doesn't exist when
      ``lock_write()`` is called, an attempt will be made to create it.
      (John Arbash Meinel, #56974)

    * ``bzr uncommit`` preserves pending merges. (John Arbash Meinel, #57660)

    * Active FTP transport now works as intended. (ghozzy, #56472)

    * Really fix mutter() so that it won't ever raise a UnicodeError.
      It means it is possible for ~/.bzr.log to contain non UTF-8 characters.
      But it is a debugging log, not a real user file.
      (John Arbash Meinel, #56947, #53880)

    * Change Command handle to allow Unicode command and options.
      At present we cannot register Unicode command names, so we will get
      BzrCommandError('unknown command'), or BzrCommandError('unknown option')
      But that is better than a UnicodeError + a traceback.
      (John Arbash Meinel, #57123)

    * Handle TZ=UTC properly when reading/writing revisions.
      (John Arbash Meinel, #55783, #56290)

    * Use ``GPG_TTY`` to allow gpg --cl to work with gpg-agent in a pipeline,
      (passing text to sign in on stdin). (John Arbash Meinel, #54468)

    * External diff does the right thing for binaries even in foreign
      languages. (John Arbash Meinel, #56307)

    * Testament handles more cases when content is unicode. Specific bug was
      in handling of revision properties.
      (John Arbash Meinel, Holger Krekel, #54723)

    * The bzr selftest was failing on installed versions due to a bug in a new
      test helper. (John Arbash Meinel, Robert Collins, #58057)

  INTERNALS:

    * ``bzrlib.cache_utf8`` contains ``encode()`` and ``decode()`` functions
      which can be used to cache the conversion between utf8 and Unicode.
      Especially helpful for some of the knit annotation code, which has to
      convert revision ids to utf8 to annotate lines in storage.
      (John Arbash Meinel)

    * ``setup.py`` now searches the filesystem to find all packages which
      need to be installed. This should help make the life of packagers
      easier. (John Arbash Meinel)

bzr 0.9.0  2006-08-11
---------------------

  SURPRISES:

   * The hard-coded built-in ignore rules have been removed. There are
     now two rulesets which are enforced. A user global one in
     ``~/.bazaar/ignore`` which will apply to every tree, and the tree
     specific one '.bzrignore'.
     ``~/.bazaar/ignore`` will be created if it does not exist, but with
     a more conservative list than the old default.
     This fixes bugs with default rules being enforced no matter what.
     The old list of ignore rules from bzr is available by
     running 'bzr ignore --old-default-rules'.
     (Robert Collins, Martin Pool, John Arbash Meinel)

   * 'branches.conf' has been changed to 'locations.conf', since it can apply
     to more locations than just branch locations.
     (Aaron Bentley)

  IMPROVEMENTS:

   * The revision specifier "revno:" is extended to accept the syntax
     revno:N:branch. For example,
     revno:42:http://bazaar-vcs.org/bzr/bzr.dev/ means revision 42 in
     bzr.dev.  (Matthieu Moy)

   * Tests updates to ensure proper URL handling, UNICODE support, and
     proper printing when the user's terminal encoding cannot display
     the path of a file that has been versioned.
     ``bzr branch`` can take a target URL rather than only a local directory.
     ``Branch.get_parent()/set_parent()`` now save a relative path if possible,
     and normalize the parent based on root, allowing access across
     different transports. (John Arbash Meinel, Wouter van Heyst, Martin Pool)
     (Malone #48906, #42699, #40675, #5281, #3980, #36363, #43689,
     #42517, #42514)

   * On Unix, detect terminal width using an ioctl not just $COLUMNS.
     Use terminal width for single-line logs from ``bzr log --line`` and
     pending-merge display.  (Robert Widhopf-Fenk, Gustavo Niemeyer)
     (Malone #3507)

   * On Windows, detect terminal width using GetConsoleScreenBufferInfo.
     (Alexander Belchenko)

   * Speedup improvement for 'date:'-revision search. (Guillaume Pinot).

   * Show the correct number of revisions pushed when pushing a new branch.
     (Robert Collins).

   * 'bzr selftest' now shows a progress bar with the number of tests, and
     progress made. 'make check' shows tests in -v mode, to be more useful
     for the PQM status window. (Robert Collins).
     When using a progress bar, failed tests are printed out, rather than
     being overwritten by the progress bar until the suite finishes.
     (John Arbash Meinel)

   * 'bzr selftest --benchmark' will run a new benchmarking selftest.
     'bzr selftest --benchmark --lsprof-timed' will use lsprofile to generate
     profile data for the individual profiled calls, allowing for fine
     grained analysis of performance.
     (Robert Collins, Martin Pool).

   * 'bzr commit' shows a progress bar. This is useful for commits over sftp
     where commit can take an appreciable time. (Robert Collins)

   * 'bzr add' is now less verbose in telling you what ignore globs were
     matched by files being ignored. Instead it just tells you how many
     were ignored (because you might reasonably be expecting none to be
     ignored). 'bzr add -v' is unchanged and will report every ignored
     file. (Robert Collins).

   * ftp now has a test server if medusa is installed. As part of testing,
     ftp support has been improved, including support for supplying a
     non-standard port. (John Arbash Meinel).

   * 'bzr log --line' shows the revision number, and uses only the
     first line of the log message (#5162, Alexander Belchenko;
     Matthieu Moy)

   * 'bzr status' has had the --all option removed. The 'bzr ls' command
     should be used to retrieve all versioned files. (Robert Collins)

   * 'bzr bundle OTHER/BRANCH' will create a bundle which can be sent
     over email, and applied on the other end, while maintaining ancestry.
     This bundle can be applied with either 'bzr merge' or 'bzr pull',
     the same way you would apply another branch.
     (John Arbash Meinel, Aaron Bentley)

   * 'bzr whoami' can now be used to set your identity from the command line,
     for a branch or globally.  (Robey Pointer)

   * 'bzr checkout' now aliased to 'bzr co', and 'bzr annotate' to 'bzr ann'.
     (Michael Ellerman)

   * 'bzr revert DIRECTORY' now reverts the contents of the directory as well.
     (Aaron Bentley)

   * 'bzr get sftp://foo' gives a better error when paramiko is not present.
     Also updates things like 'http+pycurl://' if pycurl is not present.
     (John Arbash Meinel) (Malone #47821, #52204)

   * New env variable ``BZR_PROGRESS_BAR``, sets the default progress bar type.
     Can be set to 'none' or 'dummy' to disable the progress bar, 'dots' or
     'tty' to create the respective type. (John Arbash Meinel, #42197, #51107)

   * Improve the help text for 'bzr diff' to explain what various options do.
     (John Arbash Meinel, #6391)

   * 'bzr uncommit -r 10' now uncommits revisions 11.. rather than uncommitting
     revision 10. This makes -r10 more in line with what other commands do.
     'bzr uncommit' also now saves the pending merges of the revisions that
     were removed. So it is safe to uncommit after a merge, fix something,
     and commit again. (John Arbash Meinel, #32526, #31426)

   * 'bzr init' now also works on remote locations.
     (Wouter van Heyst, #48904)

   * HTTP support has been updated. When using pycurl we now support
     connection keep-alive, which reduces dns requests and round trips.
     And for both urllib and pycurl we support multi-range requests,
     which decreases the number of round-trips. Performance results for
     ``bzr branch http://bazaar-vcs.org/bzr/bzr.dev/`` indicate
     http branching is now 2-3x faster, and ``bzr pull`` in an existing
     branch is as much as 4x faster.
     (Michael Ellerman, Johan Rydberg, John Arbash Meinel, #46768)

   * Performance improvements for sftp. Branching and pulling are now up to
     2x faster. Utilize paramiko.readv() support for async requests if it
     is available (paramiko > 1.6) (John Arbash Meinel)

  BUG FIXES:

    * Fix shadowed definition of TestLocationConfig that caused some
      tests not to run.
      (Erik Bågfors, Michael Ellerman, Martin Pool, #32587)

    * Fix unnecessary requirement of sign-my-commits that it be run from
      a working directory.  (Martin Pool, Robert Collins)

    * 'bzr push location' will only remember the push location if it succeeds
      in connecting to the remote location. (John Arbash Meinel, #49742)

    * 'bzr revert' no longer toggles the executable bit on win32
      (John Arbash Meinel, #45010)

    * Handle broken pipe under win32 correctly. (John Arbash Meinel)

    * sftp tests now work correctly on win32 if you have a newer paramiko
      (John Arbash Meinel)

    * Cleanup win32 test suite, and general cleanup of places where
      file handles were being held open. (John Arbash Meinel)

    * When specifying filenames for 'diff -r x..y', the name of the file in the
      working directory can be used, even if its name is different in both x
      and y.

    * File-ids containing single- or double-quotes are handled correctly by
      push. (Aaron Bentley, #52227)

    * Normalize unicode filenames to ensure cross-platform consistency.
      (John Arbash Meinel, #43689)

    * The argument parser can now handle '-' as an argument. Currently
      no code interprets it specially (it is mostly handled as a file named
      '-'). But plugins, and future operations can use it.
      (John Arbash meinel, #50984)

    * Bundles can properly read binary files with a plain '\r' in them.
      (John Arbash Meinel, #51927)

    * Tuning ``iter_entries()`` to be more efficient (John Arbash Meinel, #5444)

    * Lots of win32 fixes (the test suite passes again).
      (John Arbash Meinel, #50155)

    * Handle openbsd returning None for sys.getfilesystemencoding() (#41183)

    * Support ftp APPE (append) to allow Knits to be used over ftp (#42592)

    * Removals are only committed if they match the filespec (or if there is
      no filespec).  (#46635, Aaron Bentley)

    * smart-add recurses through all supplied directories
      (John Arbash Meinel, #52578)

    * Make the bundle reader extra lines before and after the bundle text.
      This allows you to parse an email with the bundle inline.
      (John Arbash Meinel, #49182)

    * Change the file id generator to squash a little bit more. Helps when
      working with long filenames on windows. (Also helps for unicode filenames
      not generating hidden files). (John Arbash Meinel, #43801)

    * Restore terminal mode on C-c while reading sftp password.  (#48923,
      Nicholas Allen, Martin Pool)

    * Timestamps are rounded to 1ms, and revision entries can be recreated
      exactly. (John Arbash Meinel, Jamie Wilkinson, #40693)

    * Branch.base has changed to a URL, but ~/.bazaar/locations.conf should
      use local paths, since it is user visible (John Arbash Meinel, #53653)

    * ``bzr status foo`` when foo was unversioned used to cause a full delta
      to be generated (John Arbash Meinel, #53638)

    * When reading revision properties, an empty value should be considered
      the empty string, not None (John Arbash Meinel, #47782)

    * ``bzr diff --diff-options`` can now handle binary files being changed.
      Also, the output is consistent when --diff-options is not supplied.
      (John Arbash Meinel, #54651, #52930)

    * Use the right suffixes for loading plugins (John Arbash Meinel, #51810)

    * Fix ``Branch.get_parent()`` to handle the case when the parent is not
      accessible (John Arbash Meinel, #52976)

  INTERNALS:

    * Combine the ignore rules into a single regex rather than looping over
      them to reduce the threshold where  N^2 behaviour occurs in operations
      like status. (Jan Hudec, Robert Collins).

    * Appending to ``bzrlib.DEFAULT_IGNORE`` is now deprecated. Instead, use
      one of the add functions in bzrlib.ignores. (John Arbash Meinel)

    * 'bzr push' should only push the ancestry of the current revision, not
      all of the history in the repository. This is especially important for
      shared repositories. (John Arbash Meinel)

    * ``bzrlib.delta.compare_trees`` now iterates in alphabetically sorted order,
      rather than randomly walking the inventories. (John Arbash Meinel)

    * Doctests are now run in temporary directories which are cleaned up when
      they finish, rather than using special ScratchDir/ScratchBranch objects.
      (Martin Pool)

    * Split ``check`` into separate methods on the branch and on the repository,
      so that it can be specialized in ways that are useful or efficient for
      different formats.  (Martin Pool, Robert Collins)

    * Deprecate ``Repository.all_revision_ids``; most methods don't really need
      the global revision graph but only that part leading up to a particular
      revision.  (Martin Pool, Robert Collins)

    * Add a BzrDirFormat ``control_formats`` list which allows for control formats
      that do not use '.bzr' to store their data - i.e. '.svn', '.hg' etc.
      (Robert Collins, Jelmer Vernooij).

    * ``bzrlib.diff.external_diff`` can be redirected to any file-like object.
      Uses subprocess instead of spawnvp.
      (James Henstridge, John Arbash Meinel, #4047, #48914)

    * New command line option '--profile-imports', which will install a custom
      importer to log time to import modules and regex compilation time to
      sys.stderr (John Arbash Meinel)

    * 'EmptyTree' is now deprecated, please use ``repository.revision_tree(None)``
      instead. (Robert Collins)

    * "RevisionTree" is now in bzrlib/revisiontree.py. (Robert Collins)

bzr 0.8.2  2006-05-17
---------------------

  BUG FIXES:

    * setup.py failed to install launchpad plugin.  (Martin Pool)

bzr 0.8.1  2006-05-16
---------------------

  BUG FIXES:

    * Fix failure to commit a merge in a checkout.  (Martin Pool,
      Robert Collins, Erik Bågfors, #43959)

    * Nicer messages from 'commit' in the case of renames, and correct
      messages when a merge has occured. (Robert Collins, Martin Pool)

    * Separate functionality from assert statements as they are skipped in
      optimized mode of python. Add the same check to pending merges.
      (Olaf Conradi, #44443)

  CHANGES:

    * Do not show the None revision in output of bzr ancestry. (Olaf Conradi)

    * Add info on standalone branches without a working tree.
      (Olaf Conradi, #44155)

    * Fix bug in knits when raising InvalidRevisionId. (Olaf Conradi, #44284)

  CHANGES:

    * Make editor invocation comply with Debian Policy. First check
      environment variables VISUAL and EDITOR, then try editor from
      alternatives system. If that all fails, fall back to the pre-defined
      list of editors. (Olaf Conradi, #42904)

  NEW FEATURES:

    * New 'register-branch' command registers a public branch into
      Launchpad.net, where it can be associated with bugs, etc.
      (Martin Pool, Bjorn Tillenius, Robert Collins)

  INTERNALS:

    * New public api in InventoryEntry - ``describe_change(old, new)`` which
      provides a human description of the changes between two old and
      new. (Robert Collins, Martin Pool)

  TESTING:

    * Fix test case for bzr info in upgrading a standalone branch to metadir,
      uses bzrlib api now. (Olaf Conradi)

bzr 0.8  2006-05-08
-------------------

  NOTES WHEN UPGRADING:

    Release 0.8 of bzr introduces a new format for history storage, called
    'knit', as an evolution of to the 'weave' format used in 0.7.  Local
    and remote operations are faster using knits than weaves.  Several
    operations including 'init', 'init-repo', and 'upgrade' take a
    --format option that controls this.  Branching from an existing branch
    will keep the same format.

    It is possible to merge, pull and push between branches of different
    formats but this is slower than moving data between homogenous
    branches.  It is therefore recommended (but not required) that you
    upgrade all branches for a project at the same time.  Information on
    formats is shown by 'bzr info'.

    bzr 0.8 now allows creation of 'repositories', which hold the history
    of files and revisions for several branches.  Previously bzr kept all
    the history for a branch within the .bzr directory at the root of the
    branch, and this is still the default.  To create a repository, use
    the new 'bzr init-repo' command.  Branches exist as directories under
    the repository and contain just a small amount of information
    indicating the current revision of the branch.

    bzr 0.8 also supports 'checkouts', which are similar to in cvs and
    subversion.  Checkouts are associated with a branch (optionally in a
    repository), which contains all the historical information.  The
    result is that a checkout can be deleted without losing any
    already-committed revisions.  A new 'update' command is also available.

    Repositories and checkouts are not supported with the 0.7 storage
    format.  To use them you must upgrad to either knits, or to the
    'metaweave' format, which uses weaves but changes the .bzr directory
    arrangement.


  IMPROVEMENTS:

    * Sftp paths can now be relative, or local, according to the lftp
      convention. Paths now take the form::

          sftp://user:pass@host:port/~/relative/path
          or
          sftp://user:pass@host:port/absolute/path

    * The FTP transport now tries to reconnect after a temporary
      failure. ftp put is made atomic. (Matthieu Moy)

    * The FTP transport now maintains a pool of connections, and
      reuses them to avoid multiple connections to the same host (like
      sftp did). (Daniel Silverstone)

    * The ``bzr_man.py`` file has been removed. To create the man page now,
      use ``./generate_docs.py man``. The new program can also create other files.
      Run ``python generate_docs.py --help`` for usage information.
      (Hans Ulrich Niedermann & James Blackwell).

    * Man Page now gives full help (James Blackwell).
      Help also updated to reflect user config now being stored in .bazaar
      (Hans Ulrich Niedermann)

    * It's now possible to set aliases in bazaar.conf (Erik Bågfors)

    * Pull now accepts a --revision argument (Erik Bågfors)

    * ``bzr re-sign`` now allows multiple revisions to be supplied on the command
      line. You can now use the following command to sign all of your old
      commits::

        find .bzr/revision-store// -name my@email-* \
          | sed 's/.*\/\/..\///' \
          | xargs bzr re-sign

    * Upgrade can now upgrade over the network. (Robert Collins)

    * Two new commands 'bzr checkout' and 'bzr update' allow for CVS/SVN-alike
      behaviour.  By default they will cache history in the checkout, but
      with --lightweight almost all data is kept in the master branch.
      (Robert Collins)

    * 'revert' unversions newly-versioned files, instead of deleting them.

    * 'merge' is more robust.  Conflict messages have changed.

    * 'merge' and 'revert' no longer clobber existing files that end in '~' or
      '.moved'.

    * Default log format can be set in configuration and plugins can register
      their own formatters. (Erik Bågfors)

    * New 'reconcile' command will check branch consistency and repair indexes
      that can become out of sync in pre 0.8 formats. (Robert Collins,
      Daniel Silverstone)

    * New 'bzr init --format' and 'bzr upgrade --format' option to control
      what storage format is created or produced.  (Robert Collins,
      Martin Pool)

    * Add parent location to 'bzr info', if there is one.  (Olaf Conradi)

    * New developer commands 'weave-list' and 'weave-join'.  (Martin Pool)

    * New 'init-repository' command, plus support for repositories in 'init'
      and 'branch' (Aaron Bentley, Erik Bågfors, Robert Collins)

    * Improve output of 'info' command. Show all relevant locations related to
      working tree, branch and repository. Use kibibytes for binary quantities.
      Fix off-by-one error in missing revisions of working tree.  Make 'info'
      work on branches, repositories and remote locations.  Show locations
      relative to the shared repository, if applicable.  Show locking status
      of locations.  (Olaf Conradi)

    * Diff and merge now safely handle binary files. (Aaron Bentley)

    * 'pull' and 'push' now normalise the revision history, so that any two
      branches with the same tip revision will have the same output from 'log'.
      (Robert Collins)

    * 'merge' accepts --remember option to store parent location, like 'push'
      and 'pull'. (Olaf Conradi)

    * bzr status and diff when files given as arguments do not exist
      in the relevant trees.  (Martin Pool, #3619)

    * Add '.hg' to the default ignore list.  (Martin Pool)

    * 'knit' is now the default disk format. This improves disk performance and
      utilization, increases incremental pull performance, robustness with SFTP
      and allows checkouts over SFTP to perform acceptably.
      The initial Knit code was contributed by Johan Rydberg based on a
      specification by Martin Pool.
      (Robert Collins, Aaron Bentley, Johan Rydberg, Martin Pool).

    * New tool to generate all-in-one html version of the manual.  (Alexander
      Belchenko)

    * Hitting CTRL-C while doing an SFTP push will no longer cause stale locks
      to be left in the SFTP repository. (Robert Collins, Martin Pool).

    * New option 'diff --prefix' to control how files are named in diff
      output, with shortcuts '-p0' and '-p1' corresponding to the options for
      GNU patch.  (Alexander Belchenko, Goffredo Baroncelli, Martin Pool)

    * Add --revision option to 'annotate' command.  (Olaf Conradi)

    * If bzr shows an unexpected revision-history after pulling (perhaps due
      to a reweave) it can now be corrected by 'bzr reconcile'.
      (Robert Collins)

  CHANGES:

    * Commit is now verbose by default, and shows changed filenames and the
      new revision number.  (Robert Collins, Martin Pool)

    * Unify 'mv', 'move', 'rename'.  (Matthew Fuller, #5379)

    * 'bzr -h' shows help.  (Martin Pool, Ian Bicking, #35940)

    * Make 'pull' and 'push' remember location on failure using --remember.
      (Olaf Conradi)

    * For compatibility, make old format for using weaves inside metadir
      available as 'metaweave' format.  Rename format 'metadir' to 'default'.
      Clean up help for option --format in commands 'init', 'init-repo' and
      'upgrade'.  (Olaf Conradi)

  INTERNALS:

    * The internal storage of history, and logical branch identity have now
      been split into Branch, and Repository. The common locking and file
      management routines are now in bzrlib.lockablefiles.
      (Aaron Bentley, Robert Collins, Martin Pool)

    * Transports can now raise DependencyNotPresent if they need a library
      which is not installed, and then another implementation will be
      tried.  (Martin Pool)

    * Remove obsolete (and no-op) `decode` parameter to `Transport.get`.
      (Martin Pool)

    * Using Tree Transform for merge, revert, tree-building

    * WorkingTree.create, Branch.create, ``WorkingTree.create_standalone``,
      Branch.initialize are now deprecated. Please see ``BzrDir.create_*`` for
      replacement API's. (Robert Collins)

    * New BzrDir class represents the .bzr control directory and manages
      formatting issues. (Robert Collins)

    * New repository.InterRepository class encapsulates Repository to
      Repository actions and allows for clean selection of optimised code
      paths. (Robert Collins)

    * ``bzrlib.fetch.fetch`` and ``bzrlib.fetch.greedy_fetch`` are now
      deprecated, please use ``branch.fetch`` or ``repository.fetch``
      depending on your needs. (Robert Collins)

    * deprecated methods now have a ``is_deprecated`` flag on them that can
      be checked, if you need to determine whether a given callable is
      deprecated at runtime. (Robert Collins)

    * Progress bars are now nested - see
      ``bzrlib.ui.ui_factory.nested_progress_bar``.
      (Robert Collins, Robey Pointer)

    * New API call ``get_format_description()`` for each type of format.
      (Olaf Conradi)

    * Changed ``branch.set_parent()`` to accept None to remove parent.
      (Olaf Conradi)

    * Deprecated BzrError AmbiguousBase.  (Olaf Conradi)

    * WorkingTree.branch is now a read only property.  (Robert Collins)

    * bzrlib.ui.text.TextUIFactory now accepts a ``bar_type`` parameter which
      can be None or a factory that will create a progress bar. This is
      useful for testing or for overriding the bzrlib.progress heuristic.
      (Robert Collins)

    * New API method ``get_physical_lock_status()`` to query locks present on a
      transport.  (Olaf Conradi)

    * Repository.reconcile now takes a thorough keyword parameter to allow
      requesting an indepth reconciliation, rather than just a data-loss
      check. (Robert Collins)

    * ``bzrlib.ui.ui_factory protocol`` now supports ``get_boolean`` to prompt
      the user for yes/no style input. (Robert Collins)

  TESTING:

    * SFTP tests now shortcut the SSH negotiation, reducing test overhead
      for testing SFTP protocol support. (Robey Pointer)

    * Branch formats are now tested once per implementation (see ``bzrlib.
      tests.branch_implementations``. This is analagous to the transport
      interface tests, and has been followed up with working tree,
      repository and BzrDir tests. (Robert Collins)

    * New test base class TestCaseWithTransport provides a transport aware
      test environment, useful for testing any transport-interface using
      code. The test suite option --transport controls the transport used
      by this class (when its not being used as part of implementation
      contract testing). (Robert Collins)

    * Close logging handler on disabling the test log. This will remove the
      handler from the internal list inside python's logging module,
      preventing shutdown from closing it twice.  (Olaf Conradi)

    * Move test case for uncommit to blackbox tests.  (Olaf Conradi)

    * ``run_bzr`` and ``run_bzr_captured`` now accept a 'stdin="foo"'
      parameter which will provide String("foo") to the command as its stdin.

bzr 0.7 2006-01-09
------------------

  CHANGES:

    * .bzrignore is excluded from exports, on the grounds that it's a bzr
      internal-use file and may not be wanted.  (Jamie Wilkinson)

    * The "bzr directories" command were removed in favor of the new
      --kind option to the "bzr inventory" command.  To list all
      versioned directories, now use "bzr inventory --kind directory".
      (Johan Rydberg)

    * Under Windows configuration directory is now ``%APPDATA%\bazaar\2.0``
      by default. (John Arbash Meinel)

    * The parent of Bzr configuration directory can be set by ``BZR_HOME``
      environment variable. Now the path for it is searched in ``BZR_HOME``,
      then in HOME. Under Windows the order is: ``BZR_HOME``, ``APPDATA``
      (usually points to ``C:\Documents and Settings\User Name\Application Data``),
      ``HOME``. (John Arbash Meinel)

    * Plugins with the same name in different directories in the bzr plugin
      path are no longer loaded: only the first successfully loaded one is
      used. (Robert Collins)

    * Use systems' external ssh command to open connections if possible.
      This gives better integration with user settings such as ProxyCommand.
      (James Henstridge)

    * Permissions on files underneath .bzr/ are inherited from the .bzr
      directory. So for a shared repository, simply doing 'chmod -R g+w .bzr/'
      will mean that future file will be created with group write permissions.

    * configure.in and config.guess are no longer in the builtin default
      ignore list.

    * '.sw[nop]' pattern ignored, to ignore vim swap files for nameless
      files.  (John Arbash Meinel, Martin Pool)

  IMPROVEMENTS:

    * "bzr INIT dir" now initializes the specified directory, and creates
      it if it does not exist.  (John Arbash Meinel)

    * New remerge command (Aaron Bentley)

    * Better zsh completion script.  (Steve Borho)

    * 'bzr diff' now returns 1 when there are changes in the working
      tree. (Robert Collins)

    * 'bzr push' now exists and can push changes to a remote location.
      This uses the transport infrastructure, and can store the remote
      location in the ~/.bazaar/branches.conf configuration file.
      (Robert Collins)

    * Test directories are only kept if the test fails and the user requests
      that they be kept.

    * Tweaks to short log printing

    * Added branch nicks, new nick command, printing them in log output.
      (Aaron Bentley)

    * If ``$BZR_PDB`` is set, pop into the debugger when an uncaught exception
      occurs.  (Martin Pool)

    * Accept 'bzr resolved' (an alias for 'bzr resolve'), as this is
      the same as Subversion.  (Martin Pool)

    * New ftp transport support (on ftplib), for ftp:// and aftp://
      URLs.  (Daniel Silverstone)

    * Commit editor temporary files now start with ``bzr_log.``, to allow
      text editors to match the file name and set up appropriate modes or
      settings.  (Magnus Therning)

    * Improved performance when integrating changes from a remote weave.
      (Goffredo Baroncelli)

    * Sftp will attempt to cache the connection, so it is more likely that
      a connection will be reused, rather than requiring multiple password
      requests.

    * bzr revno now takes an optional argument indicating the branch whose
      revno should be printed.  (Michael Ellerman)

    * bzr cat defaults to printing the last version of the file.
      (Matthieu Moy, #3632)

    * New global option 'bzr --lsprof COMMAND' runs bzr under the lsprof
      profiler.  (Denys Duchier)

    * Faster commits by reading only the headers of affected weave files.
      (Denys Duchier)

    * 'bzr add' now takes a --dry-run parameter which shows you what would be
      added, but doesn't actually add anything. (Michael Ellerman)

    * 'bzr add' now lists how many files were ignored per glob.  add --verbose
      lists the specific files.  (Aaron Bentley)

    * 'bzr missing' now supports displaying changes in diverged trees and can
      be limited to show what either end of the comparison is missing.
      (Aaron Bently, with a little prompting from Daniel Silverstone)

  BUG FIXES:

    * SFTP can walk up to the root path without index errors. (Robert Collins)

    * Fix bugs in running bzr with 'python -O'.  (Martin Pool)

    * Error when run with -OO

    * Fix bug in reporting http errors that don't have an http error code.
      (Martin Pool)

    * Handle more cases of pipe errors in display commands

    * Change status to 3 for all errors

    * Files that are added and unlinked before committing are completely
      ignored by diff and status

    * Stores with some compressed texts and some uncompressed texts are now
      able to be used. (John A Meinel)

    * Fix for bzr pull failing sometimes under windows

    * Fix for sftp transport under windows when using interactive auth

    * Show files which are both renamed and modified as such in 'bzr
      status' output.  (Daniel Silverstone, #4503)

    * Make annotate cope better with revisions committed without a valid
      email address.  (Marien Zwart)

    * Fix representation of tab characters in commit messages.
      (Harald Meland)

    * List of plugin directories in ``BZR_PLUGIN_PATH`` environment variable is
      now parsed properly under Windows. (Alexander Belchenko)

    * Show number of revisions pushed/pulled/merged. (Robey Pointer)

    * Keep a cached copy of the basis inventory to speed up operations
      that need to refer to it.  (Johan Rydberg, Martin Pool)

    * Fix bugs in bzr status display of non-ascii characters.
      (Martin Pool)

    * Remove Makefile.in from default ignore list.
      (Tollef Fog Heen, Martin Pool, #6413)

    * Fix failure in 'bzr added'.  (Nathan McCallum, Martin Pool)

  TESTING:

    * Fix selftest asking for passwords when there are no SFTP keys.
      (Robey Pointer, Jelmer Vernooij)

    * Fix selftest run with 'python -O'.  (Martin Pool)

    * Fix HTTP tests under Windows. (John Arbash Meinel)

    * Make tests work even if HOME is not set (Aaron Bentley)

    * Updated ``build_tree`` to use fixed line-endings for tests which read
      the file cotents and compare. Make some tests use this to pass under
      Windows. (John Arbash Meinel)

    * Skip stat and symlink tests under Windows. (Alexander Belchenko)

    * Delay in selftest/testhashcash is now issued under win32 and Cygwin.
      (John Arbash Meinel)

    * Use terminal width to align verbose test output.  (Martin Pool)

    * Blackbox tests are maintained within the bzrlib.tests.blackbox directory.
      If adding a new test script please add that to
      ``bzrlib.tests.blackbox.__init__``. (Robert Collins)

    * Much better error message if one of the test suites can't be
      imported.  (Martin Pool)

    * Make check now runs the test suite twice - once with the default locale,
      and once with all locales forced to C, to expose bugs. This is not
      trivially done within python, so for now its only triggered by running
      Make check. Integrators and packagers who wish to check for full
      platform support should run 'make check' to test the source.
      (Robert Collins)

    * Tests can now run TestSkipped if they can't execute for any reason.
      (Martin Pool) (NB: TestSkipped should only be raised for correctable
      reasons - see the wiki spec ImprovingBzrTestSuite).

    * Test sftp with relative, absolute-in-homedir and absolute-not-in-homedir
      paths for the transport tests. Introduce blackbox remote sftp tests that
      test the same permutations. (Robert Collins, Robey Pointer)

    * Transport implementation tests are now independent of the local file
      system, which allows tests for esoteric transports, and for features
      not available in the local file system. They also repeat for variations
      on the URL scheme that can introduce issues in the transport code,
      see bzrlib.transport.TransportTestProviderAdapter() for this.
      (Robert Collins).

    * ``TestCase.build_tree`` uses the transport interface to build trees,
      pass in a transport parameter to give it an existing connection.
      (Robert Collins).

  INTERNALS:

    * WorkingTree.pull has been split across Branch and WorkingTree,
      to allow Branch only pulls. (Robert Collins)

    * ``commands.display_command`` now returns the result of the decorated
      function. (Robert Collins)

    * LocationConfig now has a ``set_user_option(key, value)`` call to save
      a setting in its matching location section (a new one is created
      if needed). (Robert Collins)

    * Branch has two new methods, ``get_push_location`` and
      ``set_push_location`` to respectively, get and set the push location.
      (Robert Collins)

    * ``commands.register_command`` now takes an optional flag to signal that
      the registrant is planning to decorate an existing command. When
      given multiple plugins registering a command is not an error, and
      the original command class (whether built in or a plugin based one) is
      returned to the caller. There is a new error 'MustUseDecorated' for
      signalling when a wrapping command should switch to the original
      version. (Robert Collins)

    * Some option parsing errors will raise 'BzrOptionError', allowing
      granular detection for decorating commands. (Robert Collins).

    * ``Branch.read_working_inventory`` has moved to
      ``WorkingTree.read_working_inventory``. This necessitated changes to
      ``Branch.get_root_id``, and a move of ``Branch.set_inventory`` to
      WorkingTree as well. To make it clear that a WorkingTree cannot always
      be obtained ``Branch.working_tree()`` will raise
      ``errors.NoWorkingTree`` if one cannot be obtained. (Robert Collins)

    * All pending merges operations from Branch are now on WorkingTree.
      (Robert Collins)

    * The follow operations from Branch have moved to WorkingTree::

          add()
          commit()
          move()
          rename_one()
          unknowns()

      (Robert Collins)

    * ``bzrlib.add.smart_add_branch`` is now ``smart_add_tree``. (Robert Collins)

    * New "rio" serialization format, similar to rfc-822. (Martin Pool)

    * Rename selftests to ``bzrlib.tests.test_foo``.  (John A Meinel, Martin
      Pool)

    * ``bzrlib.plugin.all_plugins`` has been changed from an attribute to a
      query method. (Robert Collins)

    * New options to read only the table-of-contents of a weave.
      (Denys Duchier)

    * Raise NoSuchFile when someone tries to add a non-existant file.
      (Michael Ellerman)

    * Simplify handling of DivergedBranches in ``cmd_pull()``.
      (Michael Ellerman)

    * Branch.controlfile* logic has moved to lockablefiles.LockableFiles, which
      is exposed as ``Branch().control_files``. Also this has been altered with the
      controlfile pre/suffix replaced by simple method names like 'get' and
      'put'. (Aaron Bentley, Robert Collins).

    * Deprecated functions and methods can now be marked as such using the
      ``bzrlib.symbol_versioning`` module. Marked method have their docstring
      updated and will issue a DeprecationWarning using the warnings module
      when they are used. (Robert Collins)

    * ``bzrlib.osutils.safe_unicode`` now exists to provide parameter coercion
      for functions that need unicode strings. (Robert Collins)

bzr 0.6 2005-10-28
------------------

  IMPROVEMENTS:

    * pull now takes --verbose to show you what revisions are added or removed
      (John A Meinel)

    * merge now takes a --show-base option to include the base text in
      conflicts.
      (Aaron Bentley)

    * The config files are now read using ConfigObj, so '=' should be used as
      a separator, not ':'.
      (Aaron Bentley)

    * New 'bzr commit --strict' option refuses to commit if there are
      any unknown files in the tree.  To commit, make sure all files are
      either ignored, added, or deleted.  (Michael Ellerman)

    * The config directory is now ~/.bazaar, and there is a single file
      ~/.bazaar/bazaar.conf storing email, editor and other preferences.
      (Robert Collins)

    * 'bzr add' no longer takes a --verbose option, and a --quiet option
      has been added that suppresses all output.

    * Improved zsh completion support in contrib/zsh, from Clint
      Adams.

    * Builtin 'bzr annotate' command, by Martin Pool with improvements from
      Goffredo Baroncelli.

    * 'bzr check' now accepts -v for verbose reporting, and checks for
      ghosts in the branch. (Robert Collins)

    * New command 're-sign' which will regenerate the gpg signature for
      a revision. (Robert Collins)

    * If you set ``check_signatures=require`` for a path in
      ``~/.bazaar/branches.conf`` then bzr will invoke your
      ``gpg_signing_command`` (defaults to gpg) and record a digital signature
      of your commit. (Robert Collins)

    * New sftp transport, based on Paramiko.  (Robey Pointer)

    * 'bzr pull' now accepts '--clobber' which will discard local changes
      and make this branch identical to the source branch. (Robert Collins)

    * Just give a quieter warning if a plugin can't be loaded, and
      put the details in .bzr.log.  (Martin Pool)

    * 'bzr branch' will now set the branch-name to the last component of the
      output directory, if one was supplied.

    * If the option ``post_commit`` is set to one (or more) python function
      names (must be in the bzrlib namespace), then they will be invoked
      after the commit has completed, with the branch and ``revision_id`` as
      parameters. (Robert Collins)

    * Merge now has a retcode of 1 when conflicts occur. (Robert Collins)

    * --merge-type weave is now supported for file contents.  Tree-shape
      changes are still three-way based.  (Martin Pool, Aaron Bentley)

    * 'bzr check' allows the first revision on revision-history to have
      parents - something that is expected for cheap checkouts, and occurs
      when conversions from baz do not have all history.  (Robert Collins).

   * 'bzr merge' can now graft unrelated trees together, if your specify
     0 as a base. (Aaron Bentley)

   * 'bzr commit branch' and 'bzr commit branch/file1 branch/file2' now work
     (Aaron Bentley)

    * Add '.sconsign*' to default ignore list.  (Alexander Belchenko)

   * 'bzr merge --reprocess' minimizes conflicts

  TESTING:

    * The 'bzr selftest --pattern' option for has been removed, now
      test specifiers on the command line can be simple strings, or
      regexps, or both. (Robert Collins)

    * Passing -v to selftest will now show the time each test took to
      complete, which will aid in analysing performance regressions and
      related questions. (Robert Collins)

    * 'bzr selftest' runs all tests, even if one fails, unless '--one'
      is given. (Martin Pool)

    * There is a new method for TestCaseInTempDir, assertFileEqual, which
      will check that a given content is equal to the content of the named
      file. (Robert Collins)

    * Fix test suite's habit of leaving many temporary log files in $TMPDIR.
      (Martin Pool)

  INTERNALS:

    * New 'testament' command and concept for making gpg-signatures
      of revisions that are not tied to a particular internal
      representation.  (Martin Pool).

    * Per-revision properties ('revprops') as key-value associated
      strings on each revision created when the revision is committed.
      Intended mainly for the use of external tools.  (Martin Pool).

    * Config options have moved from bzrlib.osutils to bzrlib.config.
      (Robert Collins)

    * Improved command line option definitions allowing explanations
      for individual options, among other things.  Contributed by
      Magnus Therning.

    * Config options have moved from bzrlib.osutils to bzrlib.config.
      Configuration is now done via the config.Config interface:
      Depending on whether you have a Branch, a Location or no information
      available, construct a ``*Config``, and use its ``signature_checking``,
      ``username`` and ``user_email`` methods. (Robert Collins)

    * Plugins are now loaded under bzrlib.plugins, not bzrlib.plugin, and
      they are made available for other plugins to use. You should not
      import other plugins during the ``__init__`` of your plugin though, as
      no ordering is guaranteed, and the plugins directory is not on the
      python path. (Robert Collins)

    * Branch.relpath has been moved to WorkingTree.relpath. WorkingTree no
      no longer takes an inventory, rather it takes an option branch
      parameter, and if None is given will open the branch at basedir
      implicitly. (Robert Collins)

    * Cleaner exception structure and error reporting.  Suggested by
      Scott James Remnant.  (Martin Pool)

    * Branch.remove has been moved to WorkingTree, which has also gained
      ``lock_read``, ``lock_write`` and ``unlock`` methods for convenience.
      (Robert Collins)

    * Two decorators, ``needs_read_lock`` and ``needs_write_lock`` have been
      added to the branch module. Use these to cause a function to run in a
      read or write lock respectively. (Robert Collins)

    * ``Branch.open_containing`` now returns a tuple (Branch, relative-path),
      which allows direct access to the common case of 'get me this file
      from its branch'. (Robert Collins)

    * Transports can register using ``register_lazy_transport``, and they
      will be loaded when first used.  (Martin Pool)

    * 'pull' has been factored out of the command as ``WorkingTree.pull()``.
      A new option to WorkingTree.pull has been added, clobber, which will
      ignore diverged history and pull anyway.
      (Robert Collins)

    * config.Config has a ``get_user_option`` call that accepts an option name.
      This will be looked up in branches.conf and bazaar.conf as normal.
      It is intended that this be used by plugins to support options -
      options of built in programs should have specific methods on the config.
      (Robert Collins)

    * ``merge.merge_inner`` now has tempdir as an optional parameter.
      (Robert Collins)

    * Tree.kind is not recorded at the top level of the hierarchy, as it was
      missing on EmptyTree, leading to a bug with merge on EmptyTrees.
      (Robert Collins)

    * ``WorkingTree.__del__`` has been removed, it was non deterministic and not
      doing what it was intended to. See ``WorkingTree.__init__`` for a comment
      about future directions. (Robert Collins/Martin Pool)

    * bzrlib.transport.http has been modified so that only 404 urllib errors
      are returned as NoSuchFile. Other exceptions will propogate as normal.
      This allows debuging of actual errors. (Robert Collins)

    * bzrlib.transport.Transport now accepts *ONLY* url escaped relative paths
      to apis like 'put', 'get' and 'has'. This is to provide consistent
      behaviour - it operates on url's only. (Robert Collins)

    * Transports can register using ``register_lazy_transport``, and they
      will be loaded when first used.  (Martin Pool)

    * ``merge_flex`` no longer calls ``conflict_handler.finalize()``, instead that
      is called by ``merge_inner``. This is so that the conflict count can be
      retrieved (and potentially manipulated) before returning to the caller
      of ``merge_inner``. Likewise 'merge' now returns the conflict count to the
      caller. (Robert Collins)

    * ``revision.revision_graph`` can handle having only partial history for
      a revision - that is no revisions in the graph with no parents.
      (Robert Collins).

    * New ``builtins.branch_files`` uses the standard ``file_list`` rules to
      produce a branch and a list of paths, relative to that branch
      (Aaron Bentley)

    * New TestCase.addCleanup facility.

    * New ``bzrlib.version_info`` tuple (similar to ``sys.version_info``),
      which can be used by programs importing bzrlib.

  BUG FIXES:

    * Better handling of branches in directories with non-ascii names.
      (Joel Rosdahl, Panagiotis Papadakos)

    * Upgrades of trees with no commits will not fail due to accessing
      [-1] in the revision-history. (Andres Salomon)


bzr 0.1.1 2005-10-12
--------------------

  BUG FIXES:

    * Fix problem in pulling over http from machines that do not
      allow directories to be listed.

    * Avoid harmless warning about invalid hash cache after
      upgrading branch format.

  PERFORMANCE:

    * Avoid some unnecessary http operations in branch and pull.


bzr 0.1 2005-10-11
------------------

  NOTES:

    * 'bzr branch' over http initially gives a very high estimate
      of completion time but it should fall as the first few
      revisions are pulled in.  branch is still slow on
      high-latency connections.

  BUG FIXES:

    * bzr-man.py has been updated to work again. Contributed by
      Rob Weir.

    * Locking is now done with fcntl.lockf which works with NFS
      file systems. Contributed by Harald Meland.

    * When a merge encounters a file that has been deleted on
      one side and modified on the other, the old contents are
      written out to foo.BASE and foo.SIDE, where SIDE is this
      or OTHER. Contributed by Aaron Bentley.

    * Export was choosing incorrect file paths for the content of
      the tarball, this has been fixed by Aaron Bentley.

    * Commit will no longer commit without a log message, an
      error is returned instead. Contributed by Jelmer Vernooij.

    * If you commit a specific file in a sub directory, any of its
      parent directories that are added but not listed will be
      automatically included. Suggested by Michael Ellerman.

    * bzr commit and upgrade did not correctly record new revisions
      for files with only a change to their executable status.
      bzr will correct this when it encounters it. Fixed by
      Robert Collins

    * HTTP tests now force off the use of ``http_proxy`` for the duration.
      Contributed by Gustavo Niemeyer.

    * Fix problems in merging weave-based branches that have
      different partial views of history.

    * Symlink support: working with symlinks when not in the root of a
      bzr tree was broken, patch from Scott James Remnant.

  IMPROVEMENTS:

    * 'branch' now accepts a --basis parameter which will take advantage
      of local history when making a new branch. This allows faster
      branching of remote branches. Contributed by Aaron Bentley.

    * New tree format based on weave files, called version 5.
      Existing branches can be upgraded to this format using
      'bzr upgrade'.

    * Symlinks are now versionable. Initial patch by
      Erik Toubro Nielsen, updated to head by Robert Collins.

    * Executable bits are tracked on files. Patch from Gustavo
      Niemeyer.

    * 'bzr status' now shows unknown files inside a selected directory.
      Patch from Heikki Paajanen.

    * Merge conflicts are recorded in .bzr. Two new commands 'conflicts'
      and 'resolve' have needed added, which list and remove those
      merge conflicts respectively. A conflicted tree cannot be committed
      in. Contributed by Aaron Bentley.

    * 'rm' is now an alias for 'remove'.

    * Stores now split out their content in a single byte prefixed hash,
      dropping the density of files per directory by 256. Contributed by
      Gustavo Niemeyer.

    * 'bzr diff -r branch:URL' will now perform a diff between two branches.
      Contributed by Robert Collins.

    * 'bzr log' with the default formatter will show merged revisions,
      indented to the right. Initial implementation contributed by Gustavo
      Niemeyer, made incremental by Robert Collins.


  INTERNALS:

    * Test case failures have the exception printed after the log
      for your viewing pleasure.

    * InventoryEntry is now an abstract base class, use one of the
      concrete InventoryDirectory etc classes instead.

    * Branch raises an UnsupportedFormatError when it detects a
      bzr branch it cannot understand. This allows for precise
      handling of such circumstances.

    * Remove RevisionReference class; ``Revision.parent_ids`` is now simply a
      list of their ids and ``parent_sha1s`` is a list of their corresponding
      sha1s (for old branches only at the moment.)

    * New method-object style interface for Commit() and Fetch().

    * Renamed ``Branch.last_patch()`` to ``Branch.last_revision()``, since
      we call them revisions not patches.

    * Move ``copy_branch`` to ``bzrlib.clone.copy_branch``.  The destination
      directory is created if it doesn't exist.

    * Inventories now identify the files which were present by
      giving the revision *of that file*.

    * Inventory and Revision XML contains a version identifier.
      This must be consistent with the overall branch version
      but allows for more flexibility in future upgrades.

  TESTING:

    * Removed testsweet module so that tests can be run after
      bzr installed by 'bzr selftest'.

    * 'bzr selftest' command-line arguments can now be partial ids
      of tests to run, e.g. ``bzr selftest test_weave``


bzr 0.0.9 2005-09-23
--------------------

  BUG FIXES:

    * Fixed "branch -r" option.

    * Fix remote access to branches containing non-compressed history.
      (Robert Collins).

    * Better reliability of http server tests.  (John Arbash-Meinel)

    * Merge graph maximum distance calculation fix.  (Aaron Bentley)

    * Various minor bug in windows support have been fixed, largely in the
      test suite. Contributed by Alexander Belchenko.

  IMPROVEMENTS:

    * Status now accepts a -r argument to give status between chosen
      revisions. Contributed by Heikki Paajanen.

    * Revision arguments no longer use +/-/= to control ranges, instead
      there is a 'before' namespace, which limits the successive namespace.
      For example '$ bzr log -r date:yesterday..before:date:today' will
      select everything from yesterday and before today. Contributed by
      Robey Pointer

    * There is now a bzr.bat file created by distutils when building on
      Windows. Contributed by Alexander Belchenko.

  INTERNALS:

    * Removed uuid() as it was unused.

    * Improved 'fetch' code for pulling revisions from one branch into
      another (used by pull, merged, etc.)


bzr 0.0.8 2005-09-20
--------------------

  IMPROVEMENTS:

    * Adding a file whose parent directory is not versioned will
      implicitly add the parent, and so on up to the root. This means
      you should never need to explictly add a directory, they'll just
      get added when you add a file in the directory.  Contributed by
      Michael Ellerman.

    * Ignore ``.DS_Store`` (contains Mac metadata) by default.
      (Nir Soffer)

    * If you set ``BZR_EDITOR`` in the environment, it is checked in
      preference to EDITOR and the config file for the interactive commit
      editing program. Related to this is a bugfix where a missing program
      set in EDITOR would cause editing to fail, now the fallback program
      for the operating system is still tried.

    * Files that are not directories/symlinks/regular files will no longer
      cause bzr to fail, it will just ignore them by default. You cannot add
      them to the tree though - they are not versionable.


  INTERNALS:

    * Refactor xml packing/unpacking.

  BUG FIXES:

    * Fixed 'bzr mv' by Ollie Rutherfurd.

    * Fixed strange error when trying to access a nonexistent http
      branch.

    * Make sure that the hashcache gets written out if it can't be
      read.


  PORTABILITY:

    * Various Windows fixes from Ollie Rutherfurd.

    * Quieten warnings about locking; patch from Matt Lavin.


bzr-0.0.7 2005-09-02
--------------------

  NEW FEATURES:

    * ``bzr shell-complete`` command contributed by Clint Adams to
      help with intelligent shell completion.

    * New expert command ``bzr find-merge-base`` for debugging merges.


  ENHANCEMENTS:

    * Much better merge support.

    * merge3 conflicts are now reported with markers like '<<<<<<<'
      (seven characters) which is the same as CVS and pleases things
      like emacs smerge.


  BUG FIXES:

    * ``bzr upgrade`` no longer fails when trying to fix trees that
      mention revisions that are not present.

    * Fixed bugs in listing plugins from ``bzr plugins``.

    * Fix case of $EDITOR containing options for the editor.

    * Fix log -r refusing to show the last revision.
      (Patch from Goffredo Baroncelli.)


  CHANGES:

    * ``bzr log --show-ids`` shows the revision ids of all parents.

    * Externally provided commands on your $BZRPATH no longer need
      to recognize --bzr-usage to work properly, and can just handle
      --help themselves.


  LIBRARY:

    * Changed trace messages to go through the standard logging
      framework, so that they can more easily be redirected by
      libraries.



bzr-0.0.6 2005-08-18
--------------------

  NEW FEATURES:

    * Python plugins, automatically loaded from the directories on
      ``BZR_PLUGIN_PATH`` or ``~/.bzr.conf/plugins`` by default.

    * New 'bzr mkdir' command.

    * Commit mesage is fetched from an editor if not given on the
      command line; patch from Torsten Marek.

    * ``bzr log -m FOO`` displays commits whose message matches regexp
      FOO.

    * ``bzr add`` with no arguments adds everything under the current directory.

    * ``bzr mv`` does move or rename depending on its arguments, like
      the Unix command.

    * ``bzr missing`` command shows a summary of the differences
      between two trees.  (Merged from John Arbash-Meinel.)

    * An email address for commits to a particular tree can be
      specified by putting it into .bzr/email within a branch.  (Based
      on a patch from Heikki Paajanen.)


  ENHANCEMENTS:

    * Faster working tree operations.


  CHANGES:

    * 3rd-party modules shipped with bzr are copied within the bzrlib
      python package, so that they can be installed by the setup
      script without clashing with anything already existing on the
      system.  (Contributed by Gustavo Niemeyer.)

    * Moved plugins directory to bzrlib/, so that there's a standard
      plugin directory which is not only installed with bzr itself but
      is also available when using bzr from the development tree.
      ``BZR_PLUGIN_PATH`` and ``DEFAULT_PLUGIN_PATH`` are then added to the
      standard plugins directory.

    * When exporting to a tarball with ``bzr export --format tgz``, put
      everything under a top directory rather than dumping it into the
      current directory.   This can be overridden with the ``--root``
      option.  Patch from William Dodé and John Meinel.

    * New ``bzr upgrade`` command to upgrade the format of a branch,
      replacing ``bzr check --update``.

    * Files within store directories are no longer marked readonly on
      disk.

    * Changed ``bzr log`` output to a more compact form suggested by
      John A Meinel.  Old format is available with the ``--long`` or
      ``-l`` option, patched by William Dodé.

    * By default the commit command refuses to record a revision with
      no changes unless the ``--unchanged`` option is given.

    * The ``--no-plugins``, ``--profile`` and ``--builtin`` command
      line options must come before the command name because they
      affect what commands are available; all other options must come
      after the command name because their interpretation depends on
      it.

    * ``branch`` and ``clone`` added as aliases for ``branch``.

    * Default log format is back to the long format; the compact one
      is available with ``--short``.


  BUG FIXES:

    * Fix bugs in committing only selected files or within a subdirectory.


bzr-0.0.5  2005-06-15
---------------------

  CHANGES:

    * ``bzr`` with no command now shows help rather than giving an
      error.  Suggested by Michael Ellerman.

    * ``bzr status`` output format changed, because svn-style output
      doesn't really match the model of bzr.  Now files are grouped by
      status and can be shown with their IDs.  ``bzr status --all``
      shows all versioned files and unknown files but not ignored files.

    * ``bzr log`` runs from most-recent to least-recent, the reverse
      of the previous order.  The previous behaviour can be obtained
      with the ``--forward`` option.

    * ``bzr inventory`` by default shows only filenames, and also ids
      if ``--show-ids`` is given, in which case the id is the second
      field.


  ENHANCEMENTS:

    * New 'bzr whoami --email' option shows only the email component
      of the user identification, from Jo Vermeulen.

    * New ``bzr ignore PATTERN`` command.

    * Nicer error message for broken pipe, interrupt and similar
      conditions that don't indicate an internal error.

    * Add ``.*.sw[nop] .git .*.tmp *,v`` to default ignore patterns.

    * Per-branch locks keyed on ``.bzr/branch-lock``, available in
      either read or write mode.

    * New option ``bzr log --show-ids`` shows revision and file ids.

    * New usage ``bzr log FILENAME`` shows only revisions that
      affected that file.

    * Changed format for describing changes in ``bzr log -v``.

    * New option ``bzr commit --file`` to take a message from a file,
      suggested by LarstiQ.

    * New syntax ``bzr status [FILE...]`` contributed by Bartosz
      Oler.  File may be in a branch other than the working directory.

    * ``bzr log`` and ``bzr root`` can be given an http URL instead of
      a filename.

    * Commands can now be defined by external programs or scripts
      in a directory on $BZRPATH.

    * New "stat cache" avoids reading the contents of files if they
      haven't changed since the previous time.

    * If the Python interpreter is too old, try to find a better one
      or give an error.  Based on a patch from Fredrik Lundh.

    * New optional parameter ``bzr info [BRANCH]``.

    * New form ``bzr commit SELECTED`` to commit only selected files.

    * New form ``bzr log -r FROM:TO`` shows changes in selected
      range; contributed by John A Meinel.

    * New option ``bzr diff --diff-options 'OPTS'`` allows passing
      options through to an external GNU diff.

    * New option ``bzr add --no-recurse`` to add a directory but not
      their contents.

    * ``bzr --version`` now shows more information if bzr is being run
      from a branch.


  BUG FIXES:

    * Fixed diff format so that added and removed files will be
      handled properly by patch.  Fix from Lalo Martins.

    * Various fixes for files whose names contain spaces or other
      metacharacters.


  TESTING:

    * Converted black-box test suites from Bourne shell into Python;
      now run using ``./testbzr``.  Various structural improvements to
      the tests.

    * testbzr by default runs the version of bzr found in the same
      directory as the tests, or the one given as the first parameter.

    * testbzr also runs the internal tests, so the only command
      required to check is just ``./testbzr``.

    * testbzr requires python2.4, but can be used to test bzr running
      under a different version.

    * Tests added for many other changes in this release.


  INTERNAL:

    * Included ElementTree library upgraded to 1.2.6 by Fredrik Lundh.

    * Refactor command functions into Command objects based on HCT by
      Scott James Remnant.

    * Better help messages for many commands.

    * Expose ``bzrlib.open_tracefile()`` to start the tracefile; until
      this is called trace messages are just discarded.

    * New internal function ``find_touching_revisions()`` and hidden
      command touching-revisions trace the changes to a given file.

    * Simpler and faster ``compare_inventories()`` function.

    * ``bzrlib.open_tracefile()`` takes a tracefilename parameter.

    * New AtomicFile class.

    * New developer commands ``added``, ``modified``.


  PORTABILITY:

    * Cope on Windows on python2.3 by using the weaker random seed.
      2.4 is now only recommended.


bzr-0.0.4  2005-04-22
---------------------

  ENHANCEMENTS:

    * 'bzr diff' optionally takes a list of files to diff.  Still a bit
      basic.  Patch from QuantumG.

    * More default ignore patterns.

    * New 'bzr log --verbose' shows a list of files changed in the
      changeset.  Patch from Sebastian Cote.

    * Roll over ~/.bzr.log if it gets too large.

    * Command abbreviations 'ci', 'st', 'stat', '?' based on a patch
      by Jason Diamon.

    * New 'bzr help commands' based on a patch from Denys Duchier.


  CHANGES:

    * User email is determined by looking at $BZREMAIL or ~/.bzr.email
      or $EMAIL.  All are decoded by the locale preferred encoding.
      If none of these are present user@hostname is used.  The host's
      fully-qualified name is not used because that tends to fail when
      there are DNS problems.

    * New 'bzr whoami' command instead of username user-email.


  BUG FIXES:

    * Make commit safe for hardlinked bzr trees.

    * Some Unicode/locale fixes.

    * Partial workaround for ``difflib.unified_diff`` not handling
      trailing newlines properly.


  INTERNAL:

    * Allow docstrings for help to be in PEP0257 format.  Patch from
      Matt Brubeck.

    * More tests in test.sh.

    * Write profile data to a temporary file not into working
      directory and delete it when done.

    * Smaller .bzr.log with process ids.


  PORTABILITY:

    * Fix opening of ~/.bzr.log on Windows.  Patch from Andrew
      Bennetts.

    * Some improvements in handling paths on Windows, based on a patch
      from QuantumG.


bzr-0.0.3  2005-04-06
---------------------

  ENHANCEMENTS:

    * New "directories" internal command lists versioned directories
      in the tree.

    * Can now say "bzr commit --help".

    * New "rename" command to rename one file to a different name
      and/or directory.

    * New "move" command to move one or more files into a different
      directory.

    * New "renames" command lists files renamed since base revision.

    * New cat command contributed by janmar.

  CHANGES:

    * .bzr.log is placed in $HOME (not pwd) and is always written in
      UTF-8.  (Probably not a completely good long-term solution, but
      will do for now.)

  PORTABILITY:

    * Workaround for difflib bug in Python 2.3 that causes an
      exception when comparing empty files.  Reported by Erik Toubro
      Nielsen.

  INTERNAL:

    * Refactored inventory storage to insert a root entry at the top.

  TESTING:

    * Start of shell-based black-box testing in test.sh.


bzr-0.0.2.1
-----------

  PORTABILITY:

    * Win32 fixes from Steve Brown.


bzr-0.0.2  "black cube"  2005-03-31
-----------------------------------

  ENHANCEMENTS:

    * Default ignore list extended (see bzrlib/__init__.py).

    * Patterns in .bzrignore are now added to the default ignore list,
      rather than replacing it.

    * Ignore list isn't reread for every file.

    * More help topics.

    * Reinstate the 'bzr check' command to check invariants of the
      branch.

    * New 'ignored' command lists which files are ignored and why;
      'deleted' lists files deleted in the current working tree.

    * Performance improvements.

    * New global --profile option.

    * Ignore patterns like './config.h' now correctly match files in
      the root directory only.


bzr-0.0.1  2005-03-26
---------------------

  ENHANCEMENTS:

    * More information from info command.

    * Can now say "bzr help COMMAND" for more detailed help.

    * Less file flushing and faster performance when writing logs and
      committing to stores.

    * More useful verbose output from some commands.

  BUG FIXES:

    * Fix inverted display of 'R' and 'M' during 'commit -v'.

  PORTABILITY:

    * Include a subset of ElementTree-1.2.20040618 to make
      installation easier.

    * Fix time.localtime call to work with Python 2.3 (the minimum
      supported).


bzr-0.0.0.69  2005-03-22
------------------------

  ENHANCEMENTS:

    * First public release.

    * Storage of local versions: init, add, remove, rm, info, log,
      diff, status, etc.

..
   vim: tw=74 ft=rst ff=unix<|MERGE_RESOLUTION|>--- conflicted
+++ resolved
@@ -109,10 +109,6 @@
 
   API CHANGES:
 
-<<<<<<< HEAD
-    * Remove deprecated EmptyTree.
-      (Martin Pool)
-=======
     * ``bzr selftest`` now fails if the bazaar sources contain trailing
       whitespace, non-unix style line endings and files not ending in a
       newline. About 372 files and 3243 lines with trailing whitespace was
@@ -126,11 +122,12 @@
       UI at all - indeed it only reflects the repository status not
       changes to the branch itself. (Robert Collins)
 
+    * Remove deprecated EmptyTree.  (Martin Pool)
+
     * The ``_fetch_*`` attributes on ``Repository`` are now on
       ``RepositoryFormat``, more accurately reflecting their intent (they
       describe a disk format capability, not state of a particular
       repository of that format). (Robert Collins)
->>>>>>> bbcb05ec
 
   INTERNALS:
 
