--------------------
Bazaar Release Notes
--------------------

.. contents::

IN DEVELOPMENT
--------------

  NOTES WHEN UPGRADING:
  
  CHANGES:

  FEATURES:

  IMPROVEMENTS:

  BUGFIXES:

  API BREAKS:

  TESTING:

  INTERNALS:


bzr 1.2rc1 (not released yet)
-----------------------------

  NOTES WHEN UPGRADING:
  
    * Fetching via the smart protocol may need to reconnect once during a fetch
      if the remote server is running Bazaar 1.1 or earlier, because the client
      attempts to use more efficient requests that confuse older servers.  You
      may be required to re-enter a password or passphrase when this happens.
      This won't happen if the server is upgraded to Bazaar 1.2.
      (Andrew Bennetts)

  CHANGES:

    * Fetching via bzr+ssh will no longer fill ghosts by default (this is
      consistent with pack-0.92 fetching over SFTP). (Robert Collins)

    * Formatting of ``bzr plugins`` output is changed to be more human-
      friendly. Full path of plugins locations will be shown only with
      ``--verbose`` command-line option. (Alexander Belchenko)

    * ``merge`` now prefers to use the submit branch, but will fall back to
      parent branch.  For many users, this has no effect.  But some users who
      pull and merge on the same branch will notice a change.  This change
      makes it easier to work on a branch on two different machines, pulling
      between the machines, while merging from the upstream.
      ``merge --remember`` can now be used to set the submit_branch.
      (Aaron Bentley)

  FEATURES:

    * ``merge --preview`` produces a diff of the changes merge would make,
      but does not actually perform the merge.  (Aaron Bentley)

    * New smart method ``Repository.get_parent_map`` for getting revision
      parent data. This returns additional parent information topologically
      adjacent to the requested data to reduce round trip latency impacts.
      (Robert Collins)

    * New smart method, ``Repository.stream_revisions_chunked``, for fetching
      revision data that streams revision data via a chunked encoding.  This
      avoids buffering large amounts of revision data on the server and on the
      client, and sends less data to the server to request the revisions.
      (Andrew Bennetts, Robert Collins, #178353)

    * The launchpad plugin now handles lp urls of the form
      ``lp://staging/``, ``lp://demo/``, ``lp://dev/`` to use the appropriate
      launchpad instance to do the resolution of the branch identities.
      This is primarily of use to Launchpad developers, but can also
      be used by other users who want to try out Launchpad as
      a branch location without messing up their public Launchpad
      account.  Branches that are pushed to the staging environment
      have an expected lifetime of one day. (Tim Penhey)

  IMPROVEMENTS:

    * Creating a new branch no longer tries to read the entire revision-history
      unnecessarily over smart server operations. (Robert Collins)

    * Fetching between different repository formats with compatible models now
      takes advantage of the smart method to stream revisions.  (Andrew Bennetts)

    * The ``--coverage`` option is now global, rather specific to ``bzr
      selftest``.  (Andrew Bennetts)

    * The ``register-branch`` command will now use the public url of the branch
      containing the current directory, if one has been set and no explicit
      branch is provided.  (Robert Collins)

    * Tweak the ``reannotate`` code path to optimize the 2-parent case.
      Speeds up ``bzr annotate`` with a pack repository by approx 3:2.
      (John Arbash Meinel)

  BUGFIXES:

    * Calculate remote path relative to the shared medium in _SmartClient.  This
      is related to the problem in bug #124089.  (Andrew Bennetts)

    * Cleanly handle connection errors in smart protocol version two, the same
      way as they are handled by version one.  (Andrew Bennetts)

    * Clearer error when ``version-info --custom`` is used without
      ``--template`` (Lukáš Lalinský)
      
    * List possible values for BZR_SSH environment variable in env-variables
      help topic. (Alexander Belchenko, #181842)

   * New methods ``push_log_file`` and ``pop_log_file`` to intercept messages:
     popping the log redirection now precisely restores the previous state,
     which makes it easier to use bzr log output from other programs.
     TestCaseInTempDir no longer depends on a log redirection being established
     by the test framework, which lets bzr tests cleanly run from a normal
     unittest runner.
     (#124153, #124849, Martin Pool, Jonathan Lange)

    * ``pull --quiet`` is now more quiet, in particular a message is no longer
      printed when the remembered pull location is used. (James Westby,
      #185907)

    * ``reconfigure`` can safely be interrupted while fetching.
      (Aaron Bentley, #179316)

    * ``reconfigure`` preserves tags when converting to and from lightweight
      checkouts.  (Aaron Bentley, #182040)

    * Stop polluting /tmp when running selftest.
      (Vincent Ladeuil, #123623)

    * Switch from NFKC => NFC for normalization checks. NFC allows a few
      more characters which should be considered valid.
      (John Arbash Meinel, #185458)

    * The launchpad plugin now uses the ``edge`` xmlrpc server to avoid
      interacting badly with a bug on the launchpad side. (Robert Collins)

    * Unknown hostnames when connecting to a ``bzr://`` URL no longer cause
      tracebacks.  (Andrew Bennetts, #182849)

  API BREAKS:

    * Classes implementing Merge types like Merge3Merger must now accept (and
      honour) a do_merge flag in their constructor.  (Aaron Bentley)

    * ``Repository.add_inventory`` and ``add_revision`` now require the caller
      to previously take a write lock (and start a write group.)
      (Martin Pool)

  TESTING:

   * selftest now accepts --load-list <file> to load a test id list. This
     speeds up running the test suite on a limited set of tests.
     (Vincent Ladeuil)

  INTERNALS:

    * Add a new method ``get_result`` to graph search objects. The resulting
      ``SearchResult`` can be used to recreate the search later, which will
      be useful in reducing network traffic. (Robert Collins)

    * Use convenience function to check whether two repository handles 
      are referring to the same repository in ``Repository.get_graph``. 
      (Jelmer Vernooij, #187162)

    * Fetching now passes the find_ghosts flag through to the 
      ``InterRepository.missing_revision_ids`` call consistently for all
      repository types. This will enable faster missing revision discovery with
      bzr+ssh. (Robert Collins)

    * Fix error handling in Repository.insert_data_stream. (Lukas Lalinsky)

    * ``InterRepository.missing_revision_ids`` is now deprecated in favour of
      ``InterRepository.search_missing_revision_ids`` which returns a 
      ``bzrlib.graph.SearchResult`` suitable for making requests from the smart
      server. (Robert Collins)

    * New error ``NoPublicBranch`` for commands that need a public branch to
      operate. (Robert Collins)
 
    * New method ``iter_inventories`` on Repository for access to many
      inventories. This is primarily used by the ``revision_trees`` method, as
      direct access to inventories is discouraged. (Robert Collins)
 
    * New method ``next_with_ghosts`` on the Graph breadth-first-search objects
      which will split out ghosts and present parents into two separate sets,
      useful for code which needs to be aware of ghosts (e.g. fetching data
      cares about ghosts during revision selection). (Robert Collins)
 
    * Record a timestamp against each mutter to the trace file, relative to the
      first import of bzrlib.  (Andrew Bennetts)
     
    * ``Repository.get_data_stream`` is now deprecated in favour of
      ``Repository.get_data_stream_for_search`` which allows less network
      traffic when requesting data streams over a smart server. (Robert Collins)

    * ``RemoteBzrDir._get_tree_branch`` no longer triggers ``_ensure_real``,
      removing one round trip on many network operations. (Robert Collins)

    * Repository has a new method ``has_revisions`` which signals the presence
      of many revisions by returning a set of the revisions listed which are
      present. This can be done by index queries without reading data for parent
      revision names etc. (Robert Collins)

    * RemoteTransport's ``recommended_page_size`` method now returns 64k, like
      SFTPTransport and HttpTransportBase.  (Andrew Bennetts)


bzr 1.1 2008-01-15
------------------

(no changes from 1.1rc1)

bzr 1.1rc1 2008-01-05
---------------------

  CHANGES:
   
   * Dotted revision numbers have been revised. Instead of growing longer with
     nested branches the branch number just increases. (eg instead of 1.1.1.1.1
     we now report 1.2.1.) This helps scale long lived branches which have many
     feature branches merged between them. (John Arbash Meinel)

   * The syntax ``bzr diff branch1 branch2`` is no longer supported.
     Use ``bzr diff branch1 --new branch2`` instead. This change has
     been made to remove the ambiguity where ``branch2`` is in fact a
     specific file to diff within ``branch1``.

   * A new repository format 'development' has been added. This format will
     represent the latest 'in-progress' format that the bzr developers are
     interested in getting early-adopter testing and feedback on.
     ``doc/developers/development-repo.txt`` has detailed information.
     (Robert Collins)

  FEATURES:

   * New option to use custom template-based formats in  ``bzr version-info``.
     (Lukáš Lalinský)

   * diff '--using' allows an external diff tool to be used for files.
     (Aaron Bentley)

   * New "lca" merge-type for fast everyday merging that also supports
     criss-cross merges.  (Aaron Bentley)

  IMPROVEMENTS:

   * ``annotate`` now doesn't require a working tree. (Lukáš Lalinský,
     #90049)

   * ``branch`` and ``checkout`` can now use files from a working tree to
     to speed up the process.  For checkout, this requires the new
     --files-from flag.  (Aaron Bentley)

   * ``bzr diff`` now sorts files in alphabetical order.  (Aaron Bentley)

   * ``bzr diff`` now works on branches without working trees. Tree-less
     branches can also be compared to each other and to working trees using
     the new diff options ``--old`` and ``--new``. Diffing between branches,
     with or without trees, now supports specific file filtering as well.
     (Ian Clatworthy, #6700)

   * ``bzr pack`` now orders revision texts in topological order, with newest
     at the start of the file, promoting linear reads for ``bzr log`` and the
     like. This partially fixes #154129. (Robert Collins)

   * Merge directives now fetch prerequisites from the target branch if
     needed.  (Aaron Bentley)

   * pycurl now handles digest authentication.
     (Vincent Ladeuil)

   * ``reconfigure`` can now convert from repositories.  (Aaron Bentley)

   * ``-l`` is now a short form for ``--limit`` in ``log``.  (Matt Nordhoff)

   * ``merge`` now warns when merge directives cause cherrypicks.
     (Aaron Bentley)

   * ``split`` now supported, to enable splitting large trees into smaller
     pieces.  (Aaron Bentley)

  BUGFIXES:

   * Avoid AttributeError when unlocking a pack repository when an error occurs.
     (Martin Pool, #180208)

   * Better handle short reads when processing multiple range requests.
     (Vincent Ladeuil, #179368)

   * build_tree acceleration uses the correct path when a file has been moved.
     (Aaron Bentley)

   * ``commit`` now succeeds when a checkout and its master branch share a
     repository.  (Aaron Bentley, #177592)

   * Fixed error reporting of unsupported timezone format in
     ``log --timezone``. (Lukáš Lalinský, #178722)

   * Fixed Unicode encoding error in ``ignored`` when the output is
     redirected to a pipe. (Lukáš Lalinský)

   * Fix traceback when sending large response bodies over the smart protocol
     on Windows. (Andrew Bennetts, #115781)

   * Fix ``urlutils.relative_url`` for the case of two ``file:///`` URLs
     pointed to different logical drives on Windows.
     (Alexander Belchenko, #90847)

   * HTTP test servers are now compatible with the http protocol version 1.1.
     (Vincent Ladeuil, #175524)

   * _KnitParentsProvider.get_parent_map now handles requests for ghosts
     correctly, instead of erroring or attributing incorrect parents to ghosts.
     (Aaron Bentley)

   * ``merge --weave --uncommitted`` now works.  (Aaron Bentley)

   * pycurl authentication handling was broken and incomplete. Fix handling of
     user:pass embedded in the urls.
     (Vincent Ladeuil, #177643)

   * Files inside non-directories are now handled like other conflict types.
     (Aaron Bentley, #177390)

   * ``reconfigure`` is able to convert trees into lightweight checkouts.
     (Aaron Bentley)

   * Reduce lockdir timeout to 0 when running ``bzr serve``.  (Andrew Bennetts,
     #148087)

   * Test that the old ``version_info_format`` functions still work, even
     though they are deprecated. (John Arbash Meinel, ShenMaq, #177872)

   * Transform failures no longer cause ImmortalLimbo errors (Aaron Bentley,
     #137681)

   * ``uncommit`` works even when the commit messages of revisions to be
     removed use characters not supported in the terminal encoding.
     (Aaron Bentley)

   * When dumb http servers return whole files instead of the requested ranges,
     read the remaining bytes by chunks to avoid overflowing network buffers.
     (Vincent Ladeuil, #175886)

  DOCUMENTATION:

   * Minor tweaks made to the bug tracker integration documentation.
     (Ian Clatworthy)

   * Reference material has now be moved out of the User Guide and added
     to the User Reference. The User Reference has gained 4 sections as
     a result: Authenication Settings, Configuration Settings, Conflicts
     and Hooks. All help topics are now dumped into text format in the
     doc/en/user-reference directory for those who like browsing that
     information in their editor. (Ian Clatworthy)

   * *Using Bazaar with Launchpad* tutorial added. (Ian Clatworthy)

  INTERNALS:

    * find_* methods available for BzrDirs, Branches and WorkingTrees.
      (Aaron Bentley)

    * Help topics can now be loaded from files. 
      (Ian Clatworthy, Alexander Belchenko)

    * get_parent_map now always provides tuples as its output.  (Aaron Bentley)

    * Parent Providers should now implement ``get_parent_map`` returning a
      dictionary instead of ``get_parents`` returning a list.
      ``Graph.get_parents`` is now deprecated. (John Arbash Meinel,
      Robert Collins)

    * Patience Diff now supports arbitrary python objects, as long as they
      support ``hash()``. (John Arbash Meinel)

<<<<<<< HEAD
    * The bzrdir format registry now accepts an ``alias`` keyword to
      register_metadir, used to indicate that a format name is an alias for
      some other format and thus should not be reported when describing the
      format. (Robert Collins)
=======
    * Reduce selftest overhead to establish test names by memoization.
      (Vincent Ladeuil)
>>>>>>> 231275b2

  API BREAKS:

  TESTING:

   * Modules can now customise their tests by defining a ``load_tests``
     attribute. ``pydoc bzrlib.tests.TestUtil.TestLoader.loadTestsFromModule``
     for the documentation on this attribute. (Robert Collins)

   * New helper function ``bzrlib.tests.condition_id_re`` which helps
     filter tests based on a regular expression search on the tests id.
     (Robert Collins)
    
   * New helper function ``bzrlib.tests.condition_isinstance`` which helps
     filter tests based on class. (Robert Collins)
    
   * New helper function ``bzrlib.tests.exclude_suite_by_condition`` which
     generalises the ``exclude_suite_by_re`` function. (Robert Collins)

   * New helper function ``bzrlib.tests.filter_suite_by_condition`` which
     generalises the ``filter_suite_by_re`` function. (Robert Collins)

   * New helper method ``bzrlib.tests.exclude_tests_by_re`` which gives a new
     TestSuite that does not contain tests from the input that matched a
     regular expression. (Robert Collins)

   * New helper method ``bzrlib.tests.randomize_suite`` which returns a
     randomized copy of the input suite. (Robert Collins)

   * New helper method ``bzrlib.tests.split_suite_by_re`` which splits a test
     suite into two according to a regular expression. (Robert Collins)

   * Parametrize all http tests for the transport implementations, the http
     protocol versions (1.0 and 1.1) and the authentication schemes.
     (Vincent Ladeuil) 

   * The ``exclude_pattern`` and ``random_order`` parameters to the function
     ``bzrlib.tests.filter_suite_by_re`` have been deprecated. (Robert Collins)

   * The method ``bzrlib.tests.sort_suite_by_re`` has been deprecated. It is 
     replaced by the new helper methods added in this release. (Robert Collins)


bzr 1.0 2007-12-14
------------------

  DOCUMENTATION:

   * More improvements and fixes to the User Guide.  (Ian Clatworthy)

   * Add information on cherrypicking/rebasing to the User Guide.
     (Ian Clatworthy)

   * Improve bug tracker integration documentation. (Ian Clatworthy)

   * Minor edits to ``Bazaar in five minutes`` from David Roberts and
     to the rebasing section of the User Guide from Aaron Bentley.
     (Ian Clatworthy)


bzr 1.0rc3 2007-12-11
---------------------

  CHANGES:
   
   * If a traceback occurs, users are now asked to report the bug 
     through Launchpad (https://bugs.launchpad.net/bzr/), rather than 
     by mail to the mailing list.
     (Martin Pool)

  BUGFIXES:

   * Fix Makefile rules for doc generation. (Ian Clatworthy, #175207)

   * Give more feedback during long http downloads by making readv deliver data
     as it arrives for urllib, and issue more requests for pycurl. High latency
     networks are better handled by urllib, the pycurl implementation give more
     feedback but also incur more latency.
     (Vincent Ladeuil, #173010)

   * Implement _make_parents_provider on RemoteRepository, allowing generating
     bundles against branches on a smart server.  (Andrew Bennetts, #147836)

  DOCUMENTATION:

   * Improved user guide.  (Ian Clatworthy)

   * The single-page quick reference guide is now available as a PDF.
     (Ian Clatworthy)

  INTERNALS:

    * readv urllib http implementation is now a real iterator above the
      underlying socket and deliver data as soon as it arrives. 'get' still
      wraps its output in a StringIO.
      (Vincent Ladeuil)


bzr 1.0rc2 2007-12-07
---------------------

  IMPROVEMENTS:

   * Added a --coverage option to selftest. (Andrew Bennetts)

   * Annotate merge (merge-type=weave) now supports cherrypicking.
     (Aaron Bentley)

   * ``bzr commit`` now doesn't print the revision number twice. (Matt
     Nordhoff, #172612)

   * New configuration option ``bugtracker_<tracker_abbrevation>_url`` to
     define locations of bug trackers that are not directly supported by
     bzr or a plugin. The URL will be treated as a template and ``{id}``
     placeholders will be replaced by specific bug IDs.  (Lukáš Lalinský)

   * Support logging single merge revisions with short and line log formatters.
     (Kent Gibson)

   * User Guide enhanced with suggested readability improvements from
     Matt Revell and corrections from John Arbash Meinel. (Ian Clatworthy)

   * Quick Start Guide renamed to Quick Start Card, moved down in
     the catalog, provided in pdf and png format and updated to refer
     to ``send`` instead of ``bundle``. (Ian Clatworthy, #165080)

   * ``switch`` can now be used on heavyweight checkouts as well as
     lightweight ones. After switching a heavyweight checkout, the
     local branch is a mirror/cache of the new bound branch and
     uncommitted changes in the working tree are merged. As a safety
     check, if there are local commits in a checkout which have not
     been committed to the previously bound branch, then ``switch``
     fails unless the ``--force`` option is given. This option is
     now also required if the branch a lightweight checkout is pointing
     to has been moved. (Ian Clatworthy)

  INTERNALS:

    * New -Dhttp debug option reports http connections, requests and responses.
      (Vincent Ladeuil)

    * New -Dmerge debug option, which emits merge plans for merge-type=weave.

  BUGFIXES:

   * Better error message when running ``bzr cat`` on a non-existant branch.
     (Lukáš Lalinský, #133782)

   * Catch OSError 17 (file exists) in final phase of tree transform and show
     filename to user.
     (Alexander Belchenko, #111758)

   * Catch ShortReadvErrors while using pycurl. Also make readv more robust by
     allowing multiple GET requests to be issued if too many ranges are
     required.
     (Vincent Ladeuil, #172701)

   * Check for missing basis texts when fetching from packs to packs.
     (John Arbash Meinel, #165290)

   * Fall back to showing e-mail in ``log --short/--line`` if the 
     committer/author has only e-mail. (Lukáš Lalinský, #157026)

  API BREAKS:

   * Deprecate not passing a ``location`` argument to commit reporters'
     ``started`` methods. (Matt Nordhoff)


bzr 1.0rc1 2007-11-30
---------------------

  NOTES WHEN UPGRADING:

   * The default repository format is now ``pack-0.92``.  This 
     default is used when creating new repositories with ``init`` and 
     ``init-repo``, and when branching over bzr+ssh or bzr+hpss. 
     (See https://bugs.launchpad.net/bugs/164626)

     This format can be read and written by Bazaar 0.92 and later, and 
     data can be transferred to and from older formats.

     To upgrade, please reconcile your repository (``bzr reconcile``), and then
     upgrade (``bzr upgrade``). 
     
     ``pack-0.92`` offers substantially better scaling and performance than the
     previous knits format. Some operations are slower where the code already
     had bad scaling characteristics under knits, the pack format makes such
     operations more visible as part of being more scalable overall. We will
     correct such operations over the coming releases and encourage the filing
     of bugs on any operation which you observe to be slower in a packs
     repository. One particular case that we do not intend to fix is pulling
     data from a pack repository into a knit repository over a high latency
     link;  downgrading such data requires reinsertion of the file texts, and
     this is a classic space/time tradeoff. The current implementation is
     conservative on memory usage because we need to support converting data
     from any tree without problems.  
     (Robert Collins, Martin Pool, #164476)

  CHANGES:

   * Disable detection of plink.exe as possible ssh vendor. Plink vendor
     still available if user selects it explicitly with BZR_SSH environment
     variable. (Alexander Belchenko, workaround for bug #107593)

   * The pack format is now accessible as "pack-0.92", or "pack-0.92-subtree" 
     to enable the subtree functions (for example, for bzr-svn).  
     See http://doc.bazaar-vcs.org/latest/developer/packrepo.html
     (Martin Pool)

  FEATURES:

   * New ``authentication.conf`` file holding the password or other credentials
     for remote servers. This can be used for ssh, sftp, smtp and other 
     supported transports.
     (Vincent Ladeuil)

   * New rich-root and rich-root-pack formats, recording the same data about
     tree roots that's recorded for all other directories.
     (Aaron Bentley, #164639)

   * ``pack-0.92`` repositories can now be reconciled.
     (Robert Collins, #154173)

   * ``switch`` command added for changing the branch a lightweight checkout
     is associated with and updating the tree to reflect the latest content
     accordingly. This command was previously part of the BzrTools plug-in.
     (Ian Clatworthy, Aaron Bentley, David Allouche)

   * ``reconfigure`` command can now convert branches, trees, or checkouts to
     lightweight checkouts.  (Aaron Bentley)

  PERFORMANCE:

   * Commit updates the state of the working tree via a delta rather than
     supplying entirely new basis trees. For commit of a single specified file
     this reduces the wall clock time for commit by roughly a 30%.
     (Robert Collins, Martin Pool)

   * Commit with many automatically found deleted paths no longer performs
     linear scanning for the children of those paths during inventory
     iteration. This should fix commit performance blowing out when many such
     paths occur during commit. (Robert Collins, #156491)

   * Fetch with pack repositories will no longer read the entire history graph.
     (Robert Collins, #88319)

   * Revert takes out an appropriate lock when reverting to a basis tree, and
     does not read the basis inventory twice. (Robert Collins)

   * Diff does not require an inventory to be generated on dirstate trees.
     (Aaron Bentley, #149254)

   * New annotate merge (--merge-type=weave) implementation is fast on
     versionedfiles withough cached annotations, e.g. pack-0.92.
     (Aaron Bentley)

  IMPROVEMENTS:

   * ``bzr merge`` now warns when it encounters a criss-cross merge.
     (Aaron Bentley)

   * ``bzr send`` now doesn't require the target e-mail address to be
     specified on the command line if an interactive e-mail client is used.
     (Lukáš Lalinský)

   * ``bzr tags`` now prints the revision number for each tag, instead of
     the revision id, unless --show-ids is passed. In addition, tags can be
     sorted chronologically instead of lexicographically with --sort=time.
     (Adeodato Simó, #120231)

   * Windows standalone version of bzr is able to load system-wide plugins from
     "plugins" subdirectory in installation directory. In addition standalone
     installer write to the registry (HKLM\SOFTWARE\Bazaar) useful info 
     about paths and bzr version. (Alexander Belchenko, #129298)

  DOCUMENTATION:

  BUG FIXES:

   * A progress bar has been added for knitpack -> knitpack fetching.
     (Robert Collins, #157789, #159147)

   * Branching from a branch via smart server now preserves the repository
     format. (Andrew Bennetts,  #164626)
     
   * ``commit`` is now able to invoke an external editor in a non-ascii
     directory. (Daniel Watkins, #84043)

   * Catch connection errors for ftp.
     (Vincent Ladeuil, #164567)

   * ``check`` no longer reports spurious unreferenced text versions.
     (Robert Collins, John A Meinel, #162931, #165071)

   * Conflicts are now resolved recursively by ``revert``.
     (Aaron Bentley, #102739)

   * Detect invalid transport reuse attempts by catching invalid URLs.
     (Vincent Ladeuil, #161819)

   * Deleting a file without removing it shows a correct diff, not a traceback.
     (Aaron Bentley)

   * Do no use timeout in HttpServer anymore.
     (Vincent Ladeuil, #158972).

   * Don't catch the exceptions related to the http pipeline status before
     retrying an http request or some programming errors may be masked.
     (Vincent Ladeuil, #160012)

   * Fix ``bzr rm`` to not delete modified and ignored files.
     (Lukáš Lalinský, #172598)

   * Fix exception when revisionspec contains merge revisons but log
     formatter doesn't support merge revisions. (Kent Gibson, #148908)

   * Fix exception when ScopeReplacer is assigned to before any members have
     been retrieved.  (Aaron Bentley)

   * Fix multiple connections during checkout --lightweight.
     (Vincent Ladeuil, #159150)

   * Fix possible error in insert_data_stream when copying between 
     pack repositories over bzr+ssh or bzr+http.  
     KnitVersionedFile.get_data_stream now makes sure that requested
     compression parents are sent before any delta hunks that depend 
     on them.
     (Martin Pool, #164637)

   * Fix typo in limiting offsets coalescing for http, leading to
     whole files being downloaded instead of parts.
     (Vincent Ladeuil, #165061)

   * FTP server errors don't error in the error handling code.
     (Robert Collins, #161240)

   * Give a clearer message when a pull fails because the source needs
     to be reconciled.
     (Martin Pool, #164443)

   * It is clearer when a plugin cannot be loaded because of its name, and a
     suggestion for an acceptable name is given. (Daniel Watkins, #103023)

   * Leave port as None in transport objects if user doesn't
     specify a port in urls.
     (vincent Ladeuil, #150860)

   * Make sure Repository.fetch(self) is properly a no-op for all
     Repository implementations. (John Arbash Meinel, #158333)

   * Mark .bzr directories as "hidden" on Windows.
     (Alexander Belchenko, #71147)

   * ``merge --uncommitted`` can now operate on a single file.
     (Aaron Bentley, Lukáš Lalinský, #136890)

   * Obsolete packs are now cleaned up by pack and autopack operations.
     (Robert Collins, #153789)

   * Operations pulling data from a smart server where the underlying
     repositories are not both annotated/both unannotated will now work.
     (Robert Collins, #165304).

   * Reconcile now shows progress bars. (Robert Collins, #159351)

   * ``RemoteBranch`` was not initializing ``self._revision_id_to_revno_map``
     properly. (John Arbash Meinel, #162486)

   * Removing an already-removed file reports the file does not exist. (Daniel
     Watkins, #152811)

   * Rename on Windows is able to change filename case.
     (Alexander Belchenko, #77740)

   * Return error instead of a traceback for ``bzr log -r0``.
     (Kent Gibson, #133751)

   * Return error instead of a traceback when bzr is unable to create
     symlink on some platforms (e.g. on Windows).
     (Alexander Belchenko, workaround for #81689)

   * Revert doesn't crash when restoring a single file from a deleted
     directory. (Aaron Bentley)

   * Stderr output via logging mechanism now goes through encoded wrapper
     and no more uses utf-8, but terminal encoding instead. So all unicode
     strings now should be readable in non-utf-8 terminal.
     (Alexander Belchenko, #54173)

   * The error message when ``move --after`` should be used makes how to do so
     clearer. (Daniel Watkins, #85237)

   * Unicode-safe output from ``bzr info``. The output will be encoded
     using the terminal encoding and unrepresentable characters will be
     replaced by '?'. (Lukáš Lalinský, #151844)

   * Working trees are no longer created when pushing into a local no-trees
     repo. (Daniel Watkins, #50582)

   * Upgrade util/configobj to version 4.4.0.
     (Vincent Ladeuil, #151208).

   * Wrap medusa ftp test server as an FTPServer feature.
     (Vincent Ladeuil, #157752)

  API BREAKS:

   * ``osutils.backup_file`` is deprecated. Actually it's not used in bzrlib
     during very long time. (Alexander Belchenko)

   * The return value of
     ``VersionedFile.iter_lines_added_or_present_in_versions`` has been
     changed. Previously it was an iterator of lines, now it is an iterator of
     (line, version_id) tuples. This change has been made to aid reconcile and
     fetch operations. (Robert Collins)

   * ``bzrlib.repository.get_versioned_file_checker`` is now private.
     (Robert Collins)

   * The Repository format registry default has been removed; it was previously
     obsoleted by the bzrdir format default, which implies a default repository
     format.
     (Martin Pool)

  INTERNALS:

   * Added ``ContainerSerialiser`` and ``ContainerPushParser`` to
     ``bzrlib.pack``.  These classes provide more convenient APIs for generating
     and parsing containers from streams rather than from files.  (Andrew
     Bennetts)

   * New module ``lru_cache`` providing a cache for use by tasks that need
     semi-random access to large amounts of data. (John A Meinel)

   * InventoryEntry.diff is now deprecated.  Please use diff.DiffTree instead.

  TESTING:


bzr 0.92 2007-11-05
-------------------

  CHANGES:

  * New uninstaller on Win32.  (Alexander Belchenko)


bzr 0.92rc1 2007-10-29
----------------------

  NOTES WHEN UPGRADING:

  CHANGES:
  
   * ``bzr`` now returns exit code 4 if an internal error occurred, and 
     3 if a normal error occurred.  (Martin Pool)

   * ``pull``, ``merge`` and ``push`` will no longer silently correct some
     repository index errors that occured as a result of the Weave disk format.
     Instead the ``reconcile`` command needs to be run to correct those
     problems if they exist (and it has been able to fix most such problems
     since bzr 0.8). Some new problems have been identified during this release
     and you should run ``bzr check`` once on every repository to see if you
     need to reconcile. If you cannot ``pull`` or ``merge`` from a remote
     repository due to mismatched parent errors - a symptom of index errors -
     you should simply take a full copy of that remote repository to a clean
     directory outside any local repositories, then run reconcile on it, and
     finally pull from it locally. (And naturally email the repositories owner
     to ask them to upgrade and run reconcile).
     (Robert Collins)

  FEATURES:

   * New ``knitpack-experimental`` repository format. This is interoperable with
     the ``dirstate-tags`` format but uses a smarter storage design that greatly
     speeds up many operations, both local and remote. This new format can be
     used as an option to the ``init``, ``init-repository`` and ``upgrade``
     commands. See http://doc.bazaar-vcs.org/0.92/developers/knitpack.html
     for further details. (Robert Collins)

   * For users of bzr-svn (and those testing the prototype subtree support) that
     wish to try packs, a new ``knitpack-subtree-experimental`` format has also
     been added. This is interoperable with the ``dirstate-subtrees`` format.
     (Robert Collins)

   * New ``reconfigure`` command. (Aaron Bentley)

   * New ``revert --forget-merges`` command, which removes the record of a pending 
     merge without affecting the working tree contents.  (Martin Pool)

   * New ``bzr_remote_path`` configuration variable allows finer control of
     remote bzr locations than BZR_REMOTE_PATH environment variable.
     (Aaron Bentley)

   * New ``launchpad-login`` command to tell Bazaar your Launchpad
     user ID.  This can then be used by other functions of the
     Launchpad plugin. (James Henstridge)

  PERFORMANCE:

   * Commit in quiet mode is now slightly faster as the information to
     output is no longer calculated. (Ian Clatworthy)

   * Commit no longer checks for new text keys during insertion when the
     revision id was deterministically unique. (Robert Collins)

   * Committing a change which is not a merge and does not change the number of
     files in the tree is faster by utilising the data about whether files are
     changed to determine if the tree is unchanged rather than recalculating
     it at the end of the commit process. (Robert Collins)

   * Inventory serialisation no longer double-sha's the content.
     (Robert Collins)

   * Knit text reconstruction now avoids making copies of the lines list for
     interim texts when building a single text. The new ``apply_delta`` method
     on ``KnitContent`` aids this by allowing modification of the revision id
     such objects represent. (Robert Collins)

   * Pack indices are now partially parsed for specific key lookup using a
     bisection approach. (Robert Collins)

   * Partial commits are now approximately 40% faster by walking over the
     unselected current tree more efficiently. (Robert Collins)

   * XML inventory serialisation takes 20% less time while being stricter about
     the contents. (Robert Collins)

   * Graph ``heads()`` queries have been fixed to no longer access all history
     unnecessarily. (Robert Collins)

  IMPROVEMENTS:

   * ``bzr+https://`` smart server across https now supported. 
     (John Ferlito, Martin Pool, #128456)

   * Mutt is now a supported mail client; set ``mail_client=mutt`` in your
     bazaar.conf and ``send`` will use mutt. (Keir Mierle)

   * New option ``-c``/``--change`` for ``merge`` command for cherrypicking 
     changes from one revision. (Alexander Belchenko, #141368)

   * Show encodings, locale and list of plugins in the traceback message.
     (Martin Pool, #63894)

   * Experimental directory formats can now be marked with
     ``experimental = True`` during registration. (Ian Clatworthy)

  DOCUMENTATION:

   * New *Bazaar in Five Minutes* guide.  (Matthew Revell)

   * The hooks reference documentation is now converted to html as expected.
     (Ian Clatworthy)

  BUG FIXES:

   * Connection error reporting for the smart server has been fixed to
     display a user friendly message instead of a traceback.
     (Ian Clatworthy, #115601)

   * Make sure to use ``O_BINARY`` when opening files to check their
     sha1sum. (Alexander Belchenko, John Arbash Meinel, #153493)

   * Fix a problem with Win32 handling of the executable bit.
     (John Arbash Meinel, #149113)

   * ``bzr+ssh://`` and ``sftp://`` URLs that do not specify ports explicitly
     no longer assume that means port 22.  This allows people using OpenSSH to
     override the default port in their ``~/.ssh/config`` if they wish.  This
     fixes a bug introduced in bzr 0.91.  (Andrew Bennetts, #146715)

   * Commands reporting exceptions can now be profiled and still have their
     data correctly dumped to a file. For example, a ``bzr commit`` with
     no changes still reports the operation as pointless but doing so no
     longer throws away the profiling data if this command is run with
     ``--lsprof-file callgrind.out.ci`` say. (Ian Clatworthy)

   * Fallback to ftp when paramiko is not installed and sftp can't be used for
     ``tests/commands`` so that the test suite is still usable without
     paramiko.
     (Vincent Ladeuil, #59150)

   * Fix commit ordering in corner case. (Aaron Bentley, #94975)

   * Fix long standing bug in partial commit when there are renames 
     left in tree. (Robert Collins, #140419)

   * Fix selftest semi-random noise during http related tests.
     (Vincent Ladeuil, #140614)

   * Fix typo in ftp.py making the reconnection fail on temporary errors.
     (Vincent Ladeuil, #154259)

   * Fix failing test by comparing real paths to cover the case where the TMPDIR
     contains a symbolic link.
     (Vincent Ladeuil, #141382).

   * Fix log against smart server branches that don't support tags.
     (James Westby, #140615)

   * Fix pycurl http implementation by defining error codes from
     pycurl instead of relying on an old curl definition.
     (Vincent Ladeuil, #147530)

   * Fix 'unprintable error' message when displaying BzrCheckError and 
     some other exceptions on Python 2.5.
     (Martin Pool, #144633)

   * Fix ``Inventory.copy()`` and add test for it. (Jelmer Vernooij)

   * Handles default value for ListOption in cmd_commit.
     (Vincent Ladeuil, #140432)

   * HttpServer and FtpServer need to be closed properly or a listening socket
     will remain opened.
     (Vincent Ladeuil, #140055)

   * Monitor the .bzr directory created in the top level test
     directory to detect leaking tests.
     (Vincent Ladeuil, #147986)

   * The basename, not the full path, is now used when checking whether
     the profiling dump file begins with ``callgrind.out`` or not. This
     fixes a bug reported by Aaron Bentley on IRC. (Ian Clatworthy)

   * Trivial fix for invoking command ``reconfigure`` without arguments.
     (Rob Weir, #141629)

   * ``WorkingTree.rename_one`` will now raise an error if normalisation of the
     new path causes bzr to be unable to access the file. (Robert Collins)

   * Correctly detect a NoSuchFile when using a filezilla server. (Gary van der
     Merwe)

  API BREAKS:

   * ``bzrlib.index.GraphIndex`` now requires a size parameter to the
     constructor, for enabling bisection searches. (Robert Collins)

   * ``CommitBuilder.record_entry_contents`` now requires the root entry of a
     tree be supplied to it, previously failing to do so would trigger a
     deprecation warning. (Robert Collins)

   * ``KnitVersionedFile.add*`` will no longer cache added records even when
     enable_cache() has been called - the caching feature is now exclusively for
     reading existing data. (Robert Collins)

   * ``ReadOnlyLockError`` is deprecated; ``LockFailed`` is usually more 
     appropriate.  (Martin Pool)

   * Removed ``bzrlib.transport.TransportLogger`` - please see the new
     ``trace+`` transport instead. (Robert Collins)

   * Removed previously deprecated varargs interface to ``TestCase.run_bzr`` and
     deprecated methods ``TestCase.capture`` and ``TestCase.run_bzr_captured``.
     (Martin Pool)

   * Removed previous deprecated ``basis_knit`` parameter to the
     ``KnitVersionedFile`` constructor. (Robert Collins)

   * Special purpose method ``TestCase.run_bzr_decode`` is moved to the test_non_ascii 
     class that needs it.
     (Martin Pool)

   * The class ``bzrlib.repofmt.knitrepo.KnitRepository3`` has been folded into
     ``KnitRepository`` by parameters to the constructor. (Robert Collins)

   * The ``VersionedFile`` interface now allows content checks to be bypassed
     by supplying check_content=False.  This saves nearly 30% of the minimum
     cost to store a version of a file. (Robert Collins)

   * Tree's with bad state such as files with no length or sha will no longer
     be silently accepted by the repository XML serialiser. To serialise
     inventories without such data, pass working=True to write_inventory.
     (Robert Collins)

   * ``VersionedFile.fix_parents`` has been removed as a harmful API.
     ``VersionedFile.join`` will no longer accept different parents on either
     side of a join - it will either ignore them, or error, depending on the
     implementation. See notes when upgrading for more information.
     (Robert Collins)

  INTERNALS:

   * ``bzrlib.transport.Transport.put_file`` now returns the number of bytes
     put by the method call, to allow avoiding stat-after-write or
     housekeeping in callers. (Robert Collins)

   * ``bzrlib.xml_serializer.Serializer`` is now responsible for checking that
     mandatory attributes are present on serialisation and deserialisation.
     This fixes some holes in API usage and allows better separation between
     physical storage and object serialisation. (Robert Collins)

   * New class ``bzrlib.errors.InternalBzrError`` which is just a convenient
     shorthand for deriving from BzrError and setting internal_error = True.
     (Robert Collins)

   * New method ``bzrlib.mutabletree.update_to_one_parent_via_delta`` for
     moving the state of a parent tree to a new version via a delta rather than
     a complete replacement tree. (Robert Collins)

   * New method ``bzrlib.osutils.minimum_path_selection`` useful for removing
     duplication from user input, when a user mentions both a path and an item
     contained within that path. (Robert Collins)

   * New method ``bzrlib.repository.Repository.is_write_locked`` useful for
     determining if a repository is write locked. (Robert Collins)

   * New method on ``bzrlib.tree.Tree`` ``path_content_summary`` provides a
     tuple containing the key information about a path for commit processing
     to complete. (Robert Collins)

   * New method on xml serialisers, write_inventory_to_lines, which matches the
     API used by knits for adding content. (Robert Collins)

   * New module ``bzrlib.bisect_multi`` with generic multiple-bisection-at-once
     logic, currently only available for byte-based lookup
     (``bisect_multi_bytes``). (Robert Collins)

   * New helper ``bzrlib.tuned_gzip.bytes_to_gzip`` which takes a byte string
     and returns a gzipped version of the same. This is used to avoid a bunch
     of api friction during adding of knit hunks. (Robert Collins)

   * New parameter on ``bzrlib.transport.Transport.readv``
     ``adjust_for_latency`` which changes readv from returning strictly the
     requested data to inserted return larger ranges and in forward read order
     to reduce the effect of network latency. (Robert Collins)

   * New parameter yield_parents on ``Inventory.iter_entries_by_dir`` which
     causes the parents of a selected id to be returned recursively, so all the
     paths from the root down to each element of selected_file_ids are
     returned. (Robert Collins)

   * Knit joining has been enhanced to support plain to annotated conversion
     and annotated to plain conversion. (Ian Clatworthy)

   * The CommitBuilder method ``record_entry_contents`` now returns summary
     information about the effect of the commit on the repository. This tuple
     contains an inventory delta item if the entry changed from the basis, and a
     boolean indicating whether a new file graph node was recorded.
     (Robert Collins)

   * The python path used in the Makefile can now be overridden.
     (Andrew Bennetts, Ian Clatworthy)

  TESTING:

   * New transport implementation ``trace+`` which is useful for testing,
     logging activity taken to its _activity attribute. (Robert Collins)

   * When running bzr commands within the test suite, internal exceptions are
     not caught and reported in the usual way, but rather allowed to propagate
     up and be visible to the test suite.  A new API ``run_bzr_catch_user_errors``
     makes this behavior available to other users.
     (Martin Pool)

   * New method ``TestCase.call_catch_warnings`` for testing methods that 
     raises a Python warning.  (Martin Pool)


bzr 0.91 2007-09-26
-------------------

  BUG FIXES:

   * Print a warning instead of aborting the ``python setup.py install``
     process if building of a C extension is not possible.
     (Lukáš Lalinský, Alexander Belchenko)

   * Fix commit ordering in corner case (Aaron Bentley, #94975)

   * Fix ''bzr info bzr://host/'' and other operations on ''bzr://' URLs with
     an implicit port.  We were incorrectly raising PathNotChild due to
     inconsistent treatment of the ''_port'' attribute on the Transport object.
     (Andrew Bennetts, #133965)

   * Make RemoteRepository.sprout cope gracefully with servers that don't
     support the ``Repository.tarball`` request.
     (Andrew Bennetts)


bzr 0.91rc2 2007-09-11
----------------------

   * Replaced incorrect tarball for previous release; a debug statement was left 
     in bzrlib/remote.py.


bzr 0.91rc1 2007-09-11
----------------------

  CHANGES:

   * The default branch and repository format has changed to 
     ``dirstate-tags``, so tag commands are active by default.
     This format is compatible with Bazaar 0.15 and later.
     This incidentally fixes bug #126141.
     (Martin Pool)

   * ``--quiet`` or ``-q`` is no longer a global option. If present, it
     must now appear after the command name. Scripts doing things like
     ``bzr -q missing`` need to be rewritten as ``bzr missing -q``.
     (Ian Clatworthy)

  FEATURES:

   * New option ``--author`` in ``bzr commit`` to specify the author of the
     change, if it's different from the committer. ``bzr log`` and
     ``bzr annotate`` display the author instead of the committer.
     (Lukáš Lalinský)

   * In addition to global options and command specific options, a set of
     standard options are now supported. Standard options are legal for
     all commands. The initial set of standard options are:
     
     * ``--help`` or ``-h`` - display help message
     * ``--verbose`` or ``-v`` - display additional information
     * ``--quiet``  or ``-q`` - only output warnings and errors.

     Unlike global options, standard options can be used in aliases and
     may have command-specific help. (Ian Clatworthy)

   * Verbosity level processing has now been unified. If ``--verbose``
     or ``-v`` is specified on the command line multiple times, the
     verbosity level is made positive the first time then increased.
     If ``--quiet`` or ``-q`` is specified on the command line
     multiple times, the verbosity level is made negative the first
     time then decreased. To get the default verbosity level of zero,
     either specify none of the above , ``--no-verbose`` or ``--no-quiet``.
     Note that most commands currently ignore the magnitude of the
     verbosity level but do respect *quiet vs normal vs verbose* when
     generating output. (Ian Clatworthy)

   * ``Branch.hooks`` now supports ``pre_commit`` hook. The hook's signature
     is documented in BranchHooks constructor. (Nam T. Nguyen, #102747)

   * New ``Repository.stream_knit_data_for_revisions`` request added to the
     network protocol for greatly reduced roundtrips when retrieving a set of
     revisions. (Andrew Bennetts)

  BUG FIXES:

   * ``bzr plugins`` now lists the version number for each plugin in square
     brackets after the path. (Robert Collins, #125421)

   * Pushing, pulling and branching branches with subtree references was not
     copying the subtree weave, preventing the file graph from being accessed
     and causing errors in commits in clones. (Robert Collins)

   * Suppress warning "integer argument expected, got float" from Paramiko,
     which sometimes caused false test failures.  (Martin Pool)

   * Fix bug in bundle 4 that could cause attempts to write data to wrong
     versionedfile.  (Aaron Bentley)

   * Diffs generated using "diff -p" no longer break the patch parser.
     (Aaron Bentley)

   * get_transport treats an empty possible_transports list the same as a non-
     empty one.  (Aaron Bentley)

   * patch verification for merge directives is reactivated, and works with
     CRLF and CR files.  (Aaron Bentley)

   * Accept ..\ as a path in revision specifiers. This fixes for example
     "-r branch:..\other-branch" on Windows.  (Lukáš Lalinský) 

   * ``BZR_PLUGIN_PATH`` may now contain trailing slashes.
     (Blake Winton, #129299)

   * man page no longer lists hidden options (#131667, Aaron Bentley)

   * ``uncommit --help`` now explains the -r option adequately.  (Daniel
     Watkins, #106726)

   * Error messages are now better formatted with parameters (such as
     filenames) quoted when necessary. This avoids confusion when directory
     names ending in a '.' at the end of messages were confused with a
     full stop that may or not have been there. (Daniel Watkins, #129791)

   * Fix ``status FILE -r X..Y``. (Lukáš Lalinský)

   * If a particular command is an alias, ``help`` will show the alias
     instead of claiming there is no help for said alias. (Daniel Watkins,
     #133548)

   * TreeTransform-based operations, like pull, merge, revert, and branch,
     now roll back if they encounter an error.  (Aaron Bentley, #67699)

   * ``bzr commit`` now exits cleanly if a character unsupported by the
     current encoding is used in the commit message.  (Daniel Watkins,
     #116143)

   * bzr send uses default values for ranges when only half of an elipsis
     is specified ("-r..5" or "-r5..").  (#61685, Aaron Bentley)

   * Avoid trouble when Windows ssh calls itself 'plink' but no plink
     binary is present.  (Martin Albisetti, #107155)

   * ``bzr remove`` should remove clean subtrees.  Now it will remove (without
     needing ``--force``) subtrees that contain no files with text changes or
     modified files.  With ``--force`` it removes the subtree regardless of
     text changes or unknown files. Directories with renames in or out (but
     not changed otherwise) will now be removed without needing ``--force``.
     Unknown ignored files will be deleted without needing ``--force``.
     (Marius Kruger, #111665)

   * When two plugins conflict, the source of both the losing and now the
     winning definition is shown.  (Konstantin Mikhaylov, #5454)

   * When committing to a branch, the location being committed to is
     displayed.  (Daniel Watkins, #52479)

   * ``bzr --version`` takes care about encoding of stdout, especially
     when output is redirected. (Alexander Belchenko, #131100)

   * Prompt for an ftp password if none is provided.
     (Vincent Ladeuil, #137044)

   * Reuse bound branch associated transport to avoid multiple
     connections.
     (Vincent Ladeuil, #128076, #131396)

   * Overwrite conflicting tags by ``push`` and ``pull`` if the
     ``--overwrite`` option is specified.  (Lukáš Lalinský, #93947)

   * In checkouts, tags are copied into the master branch when created,
     changed or deleted, and are copied into the checkout when it is 
     updated.  (Martin Pool, #93856, #93860)

   * Print a warning instead of aborting the ``python setup.py install``
     process if building of a C extension is not possible.
     (Lukáš Lalinský, Alexander Belchenko)

  IMPROVEMENTS:

   * Add the option "--show-diff" to the commit command in order to display
     the diff during the commit log creation. (Goffredo Baroncelli)

   * ``pull`` and ``merge`` are much faster at installing bundle format 4.
     (Aaron Bentley)

   * ``pull -v`` no longer includes deltas, making it much faster.
     (Aaron Bentley)

   * ``send`` now sends the directive as an attachment by default.
     (Aaron Bentley, Lukáš Lalinský, Alexander Belchenko)

   * Documentation updates (Martin Albisetti)

   * Help on debug flags is now included in ``help global-options``.
     (Daniel Watkins, #124853)

   * Parameters passed on the command line are checked to ensure they are
     supported by the encoding in use. (Daniel Watkins)

   * The compression used within the bzr repository has changed from zlib
     level 9 to the zlib default level. This improves commit performance with
     only a small increase in space used (and in some cases a reduction in
     space). (Robert Collins)

   * Initial commit no longer SHAs files twice and now reuses the path
     rather than looking it up again, making it faster.
     (Ian Clatworthy)

   * New option ``-c``/``--change`` for ``diff`` and ``status`` to show
     changes in one revision.  (Lukáš Lalinský)

   * If versioned files match a given ignore pattern, a warning is now
     given. (Daniel Watkins, #48623)

   * ``bzr status`` now has -S as a short name for --short and -V as a
     short name for --versioned. These have been added to assist users
     migrating from Subversion: ``bzr status -SV`` is now like
     ``svn status -q``.  (Daniel Watkins, #115990)

   * Added C implementation of  ``PatienceSequenceMatcher``, which is about
     10x faster than the Python version. This speeds up commands that
     need file diffing, such as ``bzr commit`` or ``bzr diff``.
     (Lukáš Lalinský)

   * HACKING has been extended with a large section on core developer tasks.
     (Ian Clatworthy)

   * Add ``branches`` and ``standalone-trees`` as online help topics and
     include them as Concepts within the User Reference.
     (Paul Moore, Ian Clatworthy)

    * ``check`` can detect versionedfile parent references that are
      inconsistent with revision and inventory info, and ``reconcile`` can fix
      them.  These faulty references were generated by 0.8-era releases,
      so repositories which were manipulated by old bzrs should be
      checked, and possibly reconciled ASAP.  (Aaron Bentley, Andrew Bennetts)

  API BREAKS:

   * ``Branch.append_revision`` is removed altogether; please use 
     ``Branch.set_last_revision_info`` instead.  (Martin Pool)

   * CommitBuilder now advertises itself as requiring the root entry to be
     supplied. This only affects foreign repository implementations which reuse
     CommitBuilder directly and have changed record_entry_contents to require
     that the root not be supplied. This should be precisely zero plugins
     affected. (Robert Collins)

   * The ``add_lines`` methods on ``VersionedFile`` implementations has changed
     its return value to include the sha1 and length of the inserted text. This
     allows the avoidance of double-sha1 calculations during commit.
     (Robert Collins)

   * ``Transport.should_cache`` has been removed.  It was not called in the
     previous release.  (Martin Pool)

  TESTING:

   * Tests may now raise TestNotApplicable to indicate they shouldn't be 
     run in a particular scenario.  (Martin Pool)

   * New function multiply_tests_from_modules to give a simpler interface
     to test parameterization.  (Martin Pool, Robert Collins)

   * ``Transport.should_cache`` has been removed.  It was not called in the
     previous release.  (Martin Pool)

   * NULL_REVISION is returned to indicate the null revision, not None.
     (Aaron Bentley)

   * Use UTF-8 encoded StringIO for log tests to avoid failures on
     non-ASCII committer names.  (Lukáš Lalinský)

  INTERNALS:

   * ``bzrlib.plugin.all_plugins`` has been deprecated in favour of
     ``bzrlib.plugin.plugins()`` which returns PlugIn objects that provide
     useful functionality for determining the path of a plugin, its tests, and
     its version information. (Robert Collins)

   * Add the option user_encoding to the function 'show_diff_trees()'
     in order to move the user encoding at the UI level. (Goffredo Baroncelli)

   * Add the function make_commit_message_template_encoded() and the function
     edit_commit_message_encoded() which handle encoded strings.
     This is done in order to mix the commit messages (which is a unicode
     string), and the diff which is a raw string. (Goffredo Baroncelli)

   * CommitBuilder now defaults to using add_lines_with_ghosts, reducing
     overhead on non-weave repositories which don't require all parents to be
     present. (Robert Collins)

   * Deprecated method ``find_previous_heads`` on
     ``bzrlib.inventory.InventoryEntry``. This has been superseded by the use
     of ``parent_candidates`` and a separate heads check via the repository
     API. (Robert Collins)

   * New trace function ``mutter_callsite`` will print out a subset of the
     stack to the log, which can be useful for gathering debug details.
     (Robert Collins)

   * ``bzrlib.pack.ContainerWriter`` now tracks how many records have been
     added via a public attribute records_written. (Robert Collins)

   * New method ``bzrlib.transport.Transport.get_recommended_page_size``.
     This provides a hint to users of transports as to the reasonable
     minimum data to read. In principle this can take latency and
     bandwidth into account on a per-connection basis, but for now it
     just has hard coded values based on the url. (e.g. http:// has a large
     page size, file:// has a small one.) (Robert Collins)

   * New method on ``bzrlib.transport.Transport`` ``open_write_stream`` allows
     incremental addition of data to a file without requiring that all the
     data be buffered in memory. (Robert Collins)

   * New methods on ``bzrlib.knit.KnitVersionedFile``:
     ``get_data_stream(versions)``, ``insert_data_stream(stream)`` and
     ``get_format_signature()``.  These provide some infrastructure for
     efficiently streaming the knit data for a set of versions over the smart
     protocol.

   * Knits with no annotation cache still produce correct annotations.
     (Aaron Bentley)

   * Three new methods have been added to ``bzrlib.trace``:
     ``set_verbosity_level``, ``get_verbosity_level`` and ``is_verbose``.
     ``set_verbosity_level`` expects a numeric value: negative for quiet,
     zero for normal, positive for verbose. The size of the number can be
     used to determine just how quiet or verbose the application should be.
     The existing ``be_quiet`` and ``is_quiet`` routines have been
     integrated into this new scheme. (Ian Clatworthy)

   * Options can now be delcared with a ``custom_callback`` parameter. If
     set, this routine is called after the option is processed. This feature
     is now used by the standard options ``verbose`` and ``quiet`` so that
     setting one implicitly resets the other. (Ian Clatworthy)

   * Rather than declaring a new option from scratch in order to provide
     custom help, a centrally registered option can be decorated using the
     new ``bzrlib.Option.custom_help`` routine. In particular, this routine
     is useful when declaring better help for the ``verbose`` and ``quiet``
     standard options as the base definition of these is now more complex
     than before thanks to their use of a custom callback. (Ian Clatworthy)
      
    * Tree._iter_changes(specific_file=[]) now iterates through no files,
      instead of iterating through all files.  None is used to iterate through
      all files.  (Aaron Bentley)

    * WorkingTree.revert() now accepts None to revert all files.  The use of
      [] to revert all files is deprecated.  (Aaron Bentley)


bzr 0.90 2007-08-28
-------------------

  IMPROVEMENTS:

    * Documentation is now organized into multiple directories with a level
      added for different languages or locales. Added the Mini Tutorial
      and Quick Start Summary (en) documents from the Wiki, improving the
      content and readability of the former. Formatted NEWS as Release Notes
      complete with a Table of Conents, one heading per release. Moved the
      Developer Guide into the main document catalog and provided a link
      from the developer document catalog back to the main one.
      (Ian Clatworthy, Sabin Iacob, Alexander Belchenko)


  API CHANGES:

    * The static convenience method ``BzrDir.create_repository``
      is deprecated.  Callers should instead create a ``BzrDir`` instance
      and call ``create_repository`` on that.  (Martin Pool)


bzr 0.90rc1 2007-08-14
----------------------

  BUGFIXES:

    * ``bzr init`` should connect to the remote location one time only.  We
      have been connecting several times because we forget to pass around the
      Transport object. This modifies ``BzrDir.create_branch_convenience``,
      so that we can give it the Transport we already have.
      (John Arbash Meinel, Vincent Ladeuil, #111702)

    * Get rid of sftp connection cache (get rid of the FTP one too).
      (Vincent Ladeuil, #43731)

    * bzr branch {local|remote} remote don't try to create a working tree
      anymore.
      (Vincent Ladeuil, #112173)

    * All identified multiple connections for a single bzr command have been
      fixed. See bzrlib/tests/commands directory.
      (Vincent Ladeuil)

    * ``bzr rm`` now does not insist on ``--force`` to delete files that
      have been renamed but not otherwise modified.  (Marius Kruger,
      #111664)

    * ``bzr selftest --bench`` no longer emits deprecation warnings
      (Lukáš Lalinský)

    * ``bzr status`` now honours FILE parameters for conflict lists
      (Aaron Bentley, #127606)

    * ``bzr checkout`` now honours -r when reconstituting a working tree.
      It also honours -r 0.  (Aaron Bentley, #127708)

    * ``bzr add *`` no more fails on Windows if working tree contains
      non-ascii file names. (Kuno Meyer, #127361)

    * allow ``easy_install bzr`` runs without fatal errors. 
      (Alexander Belchenko, #125521)

    * Graph._filter_candidate_lca does not raise KeyError if a candidate
      is eliminated just before it would normally be examined.  (Aaron Bentley)

    * SMTP connection failures produce a nice message, not a traceback.
      (Aaron Bentley)

  IMPROVEMENTS:

    * Don't show "dots" progress indicators when run non-interactively, such
      as from cron.  (Martin Pool)

    * ``info`` now formats locations more nicely and lists "submit" and
      "public" branches (Aaron Bentley)

    * New ``pack`` command that will trigger database compression within
      the repository (Robert Collins)

    * Implement ``_KnitIndex._load_data`` in a pyrex extension. The pyrex
      version is approximately 2-3x faster at parsing a ``.kndx`` file.
      Which yields a measurable improvement for commands which have to
      read from the repository, such as a 1s => 0.75s improvement in
      ``bzr diff`` when there are changes to be shown.  (John Arbash Meinel)

    * Merge is now faster.  Depending on the scenario, it can be more than 2x
      faster. (Aaron Bentley)

    * Give a clearer warning, and allow ``python setup.py install`` to
      succeed even if pyrex is not available.
      (John Arbash Meinel)

    * ``DirState._read_dirblocks`` now has an optional Pyrex
      implementation. This improves the speed of any command that has to
      read the entire DirState. (``diff``, ``status``, etc, improve by
      about 10%).
      ``bisect_dirblocks`` has also been improved, which helps all
      ``_get_entry`` type calls (whenever we are searching for a
      particular entry in the in-memory DirState).
      (John Arbash Meinel)

    * ``bzr pull`` and ``bzr push`` no longer do a complete walk of the 
      branch revision history for ui display unless -v is supplied.
      (Robert Collins)

    * ``bzr log -rA..B`` output shifted to the left margin if the log only 
      contains merge revisions. (Kent Gibson) 

    * The ``plugins`` command is now public with improved help.
      (Ian Clatworthy)

    * New bundle and merge directive formats are faster to generate, and

    * Annotate merge now works when there are local changes. (Aaron Bentley)

    * Commit now only shows the progress in terms of directories instead of
      entries. (Ian Clatworthy)

    * Fix ``KnitRepository.get_revision_graph`` to not request the graph 2
      times. This makes ``get_revision_graph`` 2x faster. (John Arbash
      Meinel)

    * Fix ``VersionedFile.get_graph()`` to avoid using
      ``set.difference_update(other)``, which has bad scaling when
      ``other`` is large. This improves ``VF.get_graph([version_id])`` for
      a 12.5k graph from 2.9s down to 200ms. (John Arbash Meinel)

    * The ``--lsprof-file`` option now generates output for KCacheGrind if
      the file starts with ``callgrind.out``. This matches the default file
      filtering done by KCacheGrind's Open Dialog. (Ian Clatworthy)

    * Fix ``bzr update`` to avoid an unnecessary
      ``branch.get_master_branch`` call, which avoids 1 extra connection
      to the remote server. (Partial fix for #128076, John Arbash Meinel)

    * Log errors from the smart server in the trace file, to make debugging 
      test failures (and live failures!) easier.  (Andrew Bennetts)

    * The HTML version of the man page has been superceded by a more
      comprehensive manual called the Bazaar User Reference. This manual
      is completed generated from the online help topics. As part of this
      change, limited reStructuredText is now explicitly supported in help
      topics and command help with 'unnatural' markup being removed prior
      to display by the online help or inclusion in the man page.
      (Ian Clatworthy)

    * HTML documentation now use files extension ``*.html``
      (Alexander Belchenko)

    * The cache of ignore definitions is now cleared in WorkingTree.unlock()
      so that changes to .bzrignore aren't missed. (#129694, Daniel Watkins)

    * ``bzr selftest --strict`` fails if there are any missing features or
      expected test failures. (Daniel Watkins, #111914)

    * Link to registration survey added to README. (Ian Clatworthy)

    * Windows standalone installer show link to registration survey
      when installation finished. (Alexander Belchenko)

  LIBRARY API BREAKS:

    * Deprecated dictionary ``bzrlib.option.SHORT_OPTIONS`` removed.
      Options are now required to provide a help string and it must
      comply with the style guide by being one or more sentences with an
      initial capital and final period. (Martin Pool)

    * KnitIndex.get_parents now returns tuples. (Robert Collins)

    * Ancient unused ``Repository.text_store`` attribute has been removed.
      (Robert Collins)

    * The ``bzrlib.pack`` interface has changed to use tuples of bytestrings
      rather than just bytestrings, making it easier to represent multiple
      element names. As this interface was not used by any internal facilities
      since it was introduced in 0.18 no API compatibility is being preserved.
      The serialised form of these packs is identical with 0.18 when a single
      element tuple is in use. (Robert Collins)

  INTERNALS:

    * merge now uses ``iter_changes`` to calculate changes, which makes room for
      future performance increases.  It is also more consistent with other
      operations that perform comparisons, and reduces reliance on
      Tree.inventory.  (Aaron Bentley)

    * Refactoring of transport classes connected to a remote server.
      ConnectedTransport is a new class that serves as a basis for all
      transports needing to connect to a remote server.  transport.split_url
      have been deprecated, use the static method on the object instead. URL
      tests have been refactored too.
      (Vincent Ladeuil)

    * Better connection sharing for ConnectedTransport objects.
      transport.get_transport() now accepts a 'possible_transports' parameter.
      If a newly requested transport can share a connection with one of the
      list, it will.
      (Vincent Ladeuil)

    * Most functions now accept ``bzrlib.revision.NULL_REVISION`` to indicate
      the null revision, and consider using ``None`` for this purpose
      deprecated.  (Aaron Bentley)

    * New ``index`` module with abstract index functionality. This will be
      used during the planned changes in the repository layer. Currently the
      index layer provides a graph aware immutable index, a builder for the
      same index type to allow creating them, and finally a composer for
      such indices to allow the use of many indices in a single query. The
      index performance is not optimised, however the API is stable to allow
      development on top of the index. (Robert Collins)

    * ``bzrlib.dirstate.cmp_by_dirs`` can be used to compare two paths by
      their directory sections. This is equivalent to comparing
      ``path.split('/')``, only without having to split the paths.
      This has a Pyrex implementation available.
      (John Arbash Meinel)

    * New transport decorator 'unlistable+' which disables the list_dir
      functionality for testing.

    * Deprecated ``change_entry`` in transform.py. (Ian Clatworthy)

    * RevisionTree.get_weave is now deprecated.  Tree.plan_merge is now used
      for performing annotate-merge.  (Aaron Bentley)

    * New EmailMessage class to create email messages. (Adeodato Simó)

    * Unused functions on the private interface KnitIndex have been removed.
      (Robert Collins)

    * New ``knit.KnitGraphIndex`` which provides a ``KnitIndex`` layered on top
      of a ``index.GraphIndex``. (Robert Collins)

    * New ``knit.KnitVersionedFile.iter_parents`` method that allows querying
      the parents of many knit nodes at once, reducing round trips to the 
      underlying index. (Robert Collins)

    * Graph now has an is_ancestor method, various bits use it.
      (Aaron Bentley)

    * The ``-Dhpss`` flag now includes timing information. As well as
      logging when a new connection is opened. (John Arbash Meinel)

    * ``bzrlib.pack.ContainerWriter`` now returns an offset, length tuple to
      callers when inserting data, allowing generation of readv style access
      during pack creation, without needing a separate pass across the output
      pack to gather such details. (Robert Collins)

    * ``bzrlib.pack.make_readv_reader`` allows readv based access to pack
      files that are stored on a transport. (Robert Collins)

    * New ``Repository.has_same_location`` method that reports if two
      repository objects refer to the same repository (although with some risk
      of false negatives).  (Andrew Bennetts)

    * InterTree.compare now passes require_versioned on correctly.
      (Marius Kruger)

    * New methods on Repository - ``start_write_group``,
      ``commit_write_group``, ``abort_write_group`` and ``is_in_write_group`` -
      which provide a clean hook point for transactional Repositories - ones
      where all the data for a fetch or commit needs to be made atomically
      available in one step. This allows the write lock to remain while making
      a series of data insertions.  (e.g. data conversion). (Robert Collins)

    * In ``bzrlib.knit`` the internal interface has been altered to use
      3-tuples (index, pos, length) rather than two-tuples (pos, length) to
      describe where data in a knit is, allowing knits to be split into 
      many files. (Robert Collins)

    * ``bzrlib.knit._KnitData`` split into cache management and physical access
      with two access classes - ``_PackAccess`` and ``_KnitAccess`` defined.
      The former provides access into a .pack file, and the latter provides the
      current production repository form of .knit files. (Robert Collins)

  TESTING:

    * Remove selftest ``--clean-output``, ``--numbered-dirs`` and
      ``--keep-output`` options, which are obsolete now that tests
      are done within directories in $TMPDIR.  (Martin Pool)

    * The SSH_AUTH_SOCK environment variable is now reset to avoid 
      interaction with any running ssh agents.  (Jelmer Vernooij, #125955)

    * run_bzr_subprocess handles parameters the same way as run_bzr:
      either a string or a list of strings should be passed as the first
      parameter.  Varargs-style parameters are deprecated. (Aaron Bentley)


bzr 0.18  2007-07-17
--------------------

  BUGFIXES:

    * Fix 'bzr add' crash under Win32 (Kuno Meyer)


bzr 0.18rc1  2007-07-10
-----------------------

  BUGFIXES:

    * Do not suppress pipe errors, etc. in non-display commands
      (Alexander Belchenko, #87178)

    * Display a useful error message when the user requests to annotate
      a file that is not present in the specified revision.
      (James Westby, #122656)

    * Commands that use status flags now have a reference to 'help
      status-flags'.  (Daniel Watkins, #113436)

    * Work around python-2.4.1 inhability to correctly parse the
      authentication header.
      (Vincent Ladeuil, #121889)

    * Use exact encoding for merge directives. (Adeodato Simó, #120591)

    * Fix tempfile permissions error in smart server tar bundling under
      Windows. (Martin _, #119330)

    * Fix detection of directory entries in the inventory. (James Westby)

    * Fix handling of http code 400: Bad Request When issuing too many ranges.
      (Vincent Ladeuil, #115209)

    * Issue a CONNECT request when connecting to an https server
      via a proxy to enable SSL tunneling.
      (Vincent Ladeuil, #120678)

    * Fix ``bzr log -r`` to support selecting merge revisions, both 
      individually and as part of revision ranges.
      (Kent Gibson, #4663)
 
    * Don't leave cruft behind when failing to acquire a lockdir.
      (Martin Pool, #109169)

    * Don't use the '-f' strace option during tests.
      (Vincent Ladeuil, #102019).

    * Warn when setting ``push_location`` to a value that will be masked by
      locations.conf.  (Aaron Bentley, #122286)

    * Fix commit ordering in corner case (Aaron Bentley, #94975)

    *  Make annotate behave in a non-ASCII world (Adeodato Simó).

  IMPROVEMENTS:

    * The --lsprof-file option now dumps a text rendering of the profiling
      information if the filename ends in ".txt". It will also convert the
      profiling information to a format suitable for KCacheGrind if the
      output filename ends in ".callgrind". Fixes to the lsprofcalltree
      conversion process by Jean Paul Calderone and Itamar were also merged.
      See http://ddaa.net/blog/python/lsprof-calltree. (Ian Clatworthy)

    * ``info`` now defaults to non-verbose mode, displaying only paths and
      abbreviated format info.  ``info -v`` displays all the information
      formerly displayed by ``info``.  (Aaron Bentley, Adeodato Simó)

    * ``bzr missing`` now has better option names ``--this`` and ``--other``.
      (Elliot Murphy)

    * The internal ``weave-list`` command has become ``versionedfile-list``,
      and now lists knits as well as weaves.  (Aaron Bentley)

    * Automatic merge base selection uses a faster algorithm that chooses
      better bases in criss-cross merge situations (Aaron Bentley)

    * Progress reporting in ``commit`` has been improved. The various logical
      stages are now reported on as follows, namely:

      * Collecting changes [Entry x/y] - Stage n/m
      * Saving data locally - Stage n/m
      * Uploading data to master branch - Stage n/m
      * Updating the working tree - Stage n/m
      * Running post commit hooks - Stage n/m
      
      If there is no master branch, the 3rd stage is omitted and the total
      number of stages is adjusted accordingly.

      Each hook that is run after commit is listed with a name (as hooks
      can be slow it is useful feedback).
      (Ian Clatworthy, Robert Collins)

    * Various operations that are now faster due to avoiding unnecessary
      topological sorts. (Aaron Bentley)

    * Make merge directives robust against broken bundles. (Aaron Bentley)

    * The lsprof filename note is emitted via trace.note(), not standard
      output.  (Aaron Bentley)

    * ``bzrlib`` now exports explicit API compatibility information to assist
      library users and plugins. See the ``bzrlib.api`` module for details.
      (Robert Collins)

    * Remove unnecessary lock probes when acquiring a lockdir.
      (Martin Pool)

    * ``bzr --version`` now shows the location of the bzr log file, which
      is especially useful on Windows.  (Martin Pool)

    * -D now supports hooks to get debug tracing of hooks (though its currently
      minimal in nature). (Robert Collins)

    * Long log format reports deltas on merge revisions. 
      (John Arbash Meinel, Kent Gibson)

    * Make initial push over ftp more resilient. (John Arbash Meinel)

    * Print a summary of changes for update just like pull does.
      (Daniel Watkins, #113990)

    * Add a -Dhpss option to trace smart protocol requests and responses.
      (Andrew Bennetts)

  LIBRARY API BREAKS:

    * Testing cleanups - 
      ``bzrlib.repository.RepositoryTestProviderAdapter`` has been moved
      to ``bzrlib.tests.repository_implementations``;
      ``bzrlib.repository.InterRepositoryTestProviderAdapter`` has been moved
      to ``bzrlib.tests.interrepository_implementations``;
      ``bzrlib.transport.TransportTestProviderAdapter`` has moved to 
      ``bzrlib.tests.test_transport_implementations``.
      ``bzrlib.branch.BranchTestProviderAdapter`` has moved to
      ``bzrlib.tests.branch_implementations``.
      ``bzrlib.bzrdir.BzrDirTestProviderAdapter`` has moved to 
      ``bzrlib.tests.bzrdir_implementations``.
      ``bzrlib.versionedfile.InterVersionedFileTestProviderAdapter`` has moved
      to ``bzrlib.tests.interversionedfile_implementations``.
      ``bzrlib.store.revision.RevisionStoreTestProviderAdapter`` has moved to
      ``bzrlib.tests.revisionstore_implementations``.
      ``bzrlib.workingtree.WorkingTreeTestProviderAdapter`` has moved to
      ``bzrlib.tests.workingtree_implementations``.
      These changes are an API break in the testing infrastructure only.
      (Robert Collins)

    * Relocate TestCaseWithRepository to be more central. (Robert Collins)

    * ``bzrlib.add.smart_add_tree`` will no longer perform glob expansion on
      win32. Callers of the function should do this and use the new
      ``MutableTree.smart_add`` method instead. (Robert Collins)

    * ``bzrlib.add.glob_expand_for_win32`` is now
      ``bzrlib.win32utils.glob_expand``.  (Robert Collins)

    * ``bzrlib.add.FastPath`` is now private and moved to 
      ``bzrlib.mutabletree._FastPath``. (Robert Collins, Martin Pool)

    * ``LockDir.wait`` removed.  (Martin Pool)

    * The ``SmartServer`` hooks API has changed for the ``server_started`` and
      ``server_stopped`` hooks. The first parameter is now an iterable of
      backing URLs rather than a single URL. This is to reflect that many
      URLs may map to the external URL of the server. E.g. the server interally
      may have a chrooted URL but also the local file:// URL will be at the 
      same location. (Robert Collins)

  INTERNALS:

    * New SMTPConnection class to unify email handling.  (Adeodato Simó)

    * Fix documentation of BzrError. (Adeodato Simó)

    * Make BzrBadParameter an internal error. (Adeodato Simó)

    * Remove use of 'assert False' to raise an exception unconditionally.
      (Martin Pool)

    * Give a cleaner error when failing to decode knit index entry.
      (Martin Pool)

    * TreeConfig would mistakenly search the top level when asked for options
      from a section. It now respects the section argument and only
      searches the specified section. (James Westby)

    * Improve ``make api-docs`` output. (John Arbash Meinel)

    * Use os.lstat rather than os.stat for osutils.make_readonly and
      osutils.make_writeable. This makes the difftools plugin more
      robust when dangling symlinks are found. (Elliot Murphy)

    * New ``-Dlock`` option to log (to ~/.bzr.log) information on when 
      lockdirs are taken or released.  (Martin Pool)

    * ``bzrlib`` Hooks are now nameable using ``Hooks.name_hook``. This 
      allows a nicer UI when hooks are running as the current hook can
      be displayed. (Robert Collins)

    * ``Transport.get`` has had its interface made more clear for ease of use.
      Retrieval of a directory must now fail with either 'PathError' at open
      time, or raise 'ReadError' on a read. (Robert Collins)

    * New method ``_maybe_expand_globs`` on the ``Command`` class for 
      dealing with unexpanded glob lists - e.g. on the win32 platform. This
      was moved from ``bzrlib.add._prepare_file_list``. (Robert Collins)

    * ``bzrlib.add.smart_add`` and ``bzrlib.add.smart_add_tree`` are now
      deprecated in favour of ``MutableTree.smart_add``. (Robert Collins,
      Martin Pool)

    * New method ``external_url`` on Transport for obtaining the url to
      hand to external processes. (Robert Collins)

    * Teach windows installers to build pyrex/C extensions.
      (Alexander Belchenko)

  TESTING:

    * Removed the ``--keep-output`` option from selftest and clean up test
      directories as they're used.  This reduces the IO load from 
      running the test suite and cuts the time by about half.
      (Andrew Bennetts, Martin Pool)

    * Add scenarios as a public attribute on the TestAdapter classes to allow
      modification of the generated scenarios before adaption and easier
      testing. (Robert Collins)

    * New testing support class ``TestScenarioApplier`` which multiplies
      out a single teste by a list of supplied scenarios. (RobertCollins)

    * Setting ``repository_to_test_repository`` on a repository_implementations
      test will cause it to be called during repository creation, allowing the
      testing of repository classes which are not based around the Format
      concept. For example a repository adapter can be tested in this manner,
      by altering the repository scenarios to include a scenario that sets this
      attribute during the test parameterisation in
      ``bzrlib.tests.repository.repository_implementations``. (Robert Collins)

    * Clean up many of the APIs for blackbox testing of Bazaar.  The standard 
      interface is now self.run_bzr.  The command to run can be passed as
      either a list of parameters, a string containing the command line, or
      (deprecated) varargs parameters.  (Martin Pool)

    * The base TestCase now isolates tests from -D parameters by clearing
      ``debug.debug_flags`` and restores it afterwards. (Robert Collins)

    * Add a relpath parameter to get_transport methods in test framework to
      avoid useless cloning.
      (Vincent Ladeuil, #110448)


bzr 0.17  2007-06-18
--------------------

  BUGFIXES:

    * Fix crash of commit due to wrong lookup of filesystem encoding.
      (Colin Watson, #120647)

    * Revert logging just to stderr in commit as broke unicode filenames.
      (Aaron Bentley, Ian Clatworthy, #120930)


bzr 0.17rc1  2007-06-12
-----------------------

  NOTES WHEN UPGRADING:

    * The kind() and is_executable() APIs on the WorkingTree interface no
      longer implicitly (read) locks and unlocks the tree. This *might*
      impact some plug-ins and tools using this part of the API. If you find
      an issue that may be caused by this change, please let us know,
      particularly the plug-in/tool maintainer. If encountered, the API
      fix is to surround kind() and is_executable() calls with lock_read()
      and unlock() like so::

        work_tree.lock_read()
        try:
            kind = work_tree.kind(...)
        finally:
            work_tree.unlock()

  INTERNALS:
    * Rework of LogFormatter API to provide beginning/end of log hooks and to
      encapsulate the details of the revision to be logged in a LogRevision
      object.
      In long log formats, merge revision ids are only shown when --show-ids
      is specified, and are labelled "revision-id:", as per mainline
      revisions, instead of "merged:". (Kent Gibson)

    * New ``BranchBuilder`` API which allows the construction of particular
      histories quickly. Useful for testing and potentially other applications
      too. (Robert Collins)

  IMPROVEMENTS:
  
    * There are two new help topics, working-trees and repositories that
      attempt to explain these concepts. (James Westby, John Arbash Meinel,
      Aaron Bentley)

    * Added ``bzr log --limit`` to report a limited number of revisions.
      (Kent Gibson, #3659)

    * Revert does not try to preserve file contents that were originally
      produced by reverting to a historical revision.  (Aaron Bentley)

    * ``bzr log --short`` now includes ``[merge]`` for revisions which
      have more than one parent. This is a small improvement to help
      understanding what changes have occurred
      (John Arbash Meinel, #83887)

    * TreeTransform avoids many renames when contructing large trees,
      improving speed.  3.25x speedups have been observed for construction of
      kernel-sized-trees, and checkouts are 1.28x faster.  (Aaron Bentley)

    * Commit on large trees is now faster. In my environment, a commit of
      a small change to the Mozilla tree (55k files) has dropped from
      66 seconds to 32 seconds. For a small tree of 600 files, commit of a
      small change is 33% faster. (Ian Clatworthy)

    * New --create-prefix option to bzr init, like for push.  (Daniel Watkins,
      #56322)

  BUGFIXES:

    * ``bzr push`` should only connect to the remote location one time.
      We have been connecting 3 times because we forget to pass around
      the Transport object. This adds ``BzrDir.clone_on_transport()``, so
      that we can pass in the Transport that we already have.
      (John Arbash Meinel, #75721)

    * ``DirState.set_state_from_inventory()`` needs to properly order
      based on split paths, not just string paths.
      (John Arbash Meinel, #115947)

    * Let TestUIFactoy encode the password prompt with its own stdout.
      (Vincent Ladeuil, #110204)

    * pycurl should take use the range header that takes the range hint
      into account.
      (Vincent Ladeuil, #112719)

    * WorkingTree4.get_file_sha1 no longer raises an exception when invoked
      on a missing file.  (Aaron Bentley, #118186)

    * WorkingTree.remove works correctly with tree references, and when pwd is
      not the tree root. (Aaron Bentley)

    * Merge no longer fails when a file is renamed in one tree and deleted
      in the other. (Aaron Bentley, #110279)

    * ``revision-info`` now accepts dotted revnos, doesn't require a tree,
      and defaults to the last revision (Matthew Fuller, #90048)

    * Tests no longer fail when BZR_REMOTE_PATH is set in the environment.
      (Daniel Watkins, #111958)

    * ``bzr branch -r revid:foo`` can be used to branch any revision in
      your repository. (Previously Branch6 only supported revisions in your
      mainline). (John Arbash Meinel, #115343)

bzr 0.16  2007-05-07
--------------------
  
  BUGFIXES:

    * Handle when you have 2 directories with similar names, but one has a
      hyphen. (``'abc'`` versus ``'abc-2'``). The WT4._iter_changes
      iterator was using direct comparison and ``'abc/a'`` sorts after
      ``'abc-2'``, but ``('abc', 'a')`` sorts before ``('abc-2',)``.
      (John Arbash Meinel, #111227)

    * Handle when someone renames a file on disk without telling bzr.
      Previously we would report the first file as missing, but not show
      the new unknown file. (John Arbash Meinel, #111288)

    * Avoid error when running hooks after pulling into or pushing from
      a branch bound to a smartserver branch.  (Martin Pool, #111968)

  IMPROVEMENTS:

    * Move developer documentation to doc/developers/. This reduces clutter in
      the root of the source tree and allows HACKING to be split into multiple
      files. (Robert Collins, Alexander Belchenko)

    * Clean up the ``WorkingTree4._iter_changes()`` internal loops as well as
      ``DirState.update_entry()``. This optimizes the core logic for ``bzr
      diff`` and ``bzr status`` significantly improving the speed of
      both. (John Arbash Meinel)

bzr 0.16rc2  2007-04-30
-----------------------

  BUGFIXES:

    * Handle the case when you delete a file, and then rename another file
      on top of it. Also handle the case of ``bzr rm --keep foo``. ``bzr
      status`` should show the removed file and an unknown file in its
      place. (John Arbash Meinel, #109993)

    * Bundles properly read and write revision properties that have an
      empty value. And when the value is not ASCII.
      (John Arbash Meinel, #109613)

    * Fix the bzr commit message to be in text mode.
      (Alexander Belchenko, #110901)

    * Also handle when you rename a file and create a file where it used
      to be. (John Arbash Meinel, #110256)

    * ``WorkingTree4._iter_changes`` should not descend into unversioned
      directories. (John Arbash Meinel, #110399)

bzr 0.16rc1  2007-04-26
-----------------------

  NOTES WHEN UPGRADING:

    * ``bzr remove`` and ``bzr rm`` will now remove the working file, if
      it could be recovered again.
      This has been done for consistency with svn and the unix rm command.
      The old ``remove`` behaviour has been retained in the new option
      ``bzr remove --keep``, which will just stop versioning the file,
      but not delete it.
      ``bzr remove --force`` have been added which will always delete the
      files.
      ``bzr remove`` is also more verbose.
      (Marius Kruger, #82602)

  IMPROVEMENTS:

    * Merge directives can now be supplied as input to `merge` and `pull`,
      like bundles can.  (Aaron Bentley)

    * Sending the SIGQUIT signal to bzr, which can be done on Unix by
      pressing Control-Backslash, drops bzr into a debugger.  Type ``'c'``
      to continue.  This can be disabled by setting the environment variable
      ``BZR_SIGQUIT_PDB=0``.  (Martin Pool)

    * selftest now supports --list-only to list tests instead of running
      them. (Ian Clatworthy)

    * selftest now supports --exclude PATTERN (or -x PATTERN) to exclude
      tests with names that match that regular expression.
      (Ian Clatworthy, #102679)

    * selftest now supports --randomize SEED to run tests in a random order.
      SEED is typically the value 'now' meaning 'use the current time'.
      (Ian Clatworthy, #102686)

    * New option ``--fixes`` to commit, which stores bug fixing annotations as
      revision properties. Built-in support for Launchpad, Debian, Trac and
      Bugzilla bug trackers. (Jonathan Lange, James Henstridge, Robert Collins)

    * New API, ``bzrlib.bugtracker.tracker_registry``, for adding support for
      other bug trackers to ``fixes``. (Jonathan Lange, James Henstridge,
      Robert Collins)

    * ``selftest`` has new short options ``-f`` and ``-1``.  (Martin
      Pool)

    * ``bzrlib.tsort.MergeSorter`` optimizations. Change the inner loop
      into using local variables instead of going through ``self._var``.
      Improves the time to ``merge_sort`` a 10k revision graph by
      approximately 40% (~700->400ms).  (John Arbash Meinel)

    * ``make docs`` now creates a man page at ``man1/bzr.1`` fixing bug 107388.
      (Robert Collins)

    * ``bzr help`` now provides cross references to other help topics using
      the _see_also facility on command classes. Likewise the bzr_man
      documentation, and the bzr.1 man page also include this information.
      (Robert Collins)

    * Tags are now included in logs, that use the long log formatter. 
      (Erik Bågfors, Alexander Belchenko)

    * ``bzr help`` provides a clearer message when a help topic cannot be
      found. (Robert Collins, #107656)

    * ``bzr help`` now accepts optional prefixes for command help. The help
      for all commands can now be found at ``bzr help commands/COMMANDNAME``
      as well as ``bzr help COMMANDNAME`` (which only works for commands 
      where the name is not the same as a more general help topic). 
      (Robert Collins)

    * ``bzr help PLUGINNAME`` will now return the module docstring from the
      plugin PLUGINNAME. (Robert Collins, #50408)

    * New help topic ``urlspec`` which lists the availables transports.
      (Goffredo Baroncelli)

    * doc/server.txt updated to document the default bzr:// port
      and also update the blurb about the hpss' current status.
      (Robert Collins, #107125).

    * ``bzr serve`` now listens on interface 0.0.0.0 by default, making it
      serve out to the local LAN (and anyone in the world that can reach the
      machine running ``bzr serve``. (Robert Collins, #98918)

    * A new smart server protocol version has been added.  It prefixes requests
      and responses with an explicit version identifier so that future protocol
      revisions can be dealt with gracefully.  (Andrew Bennetts, Robert Collins)

    * The bzr protocol version 2 indicates success or failure in every response
      without depending on particular commands encoding that consistently,
      allowing future client refactorings to be much more robust about error
      handling. (Robert Collins, Martin Pool, Andrew Bennetts)

    * The smart protocol over HTTP client has been changed to always post to the
      same ``.bzr/smart`` URL under the original location when it can.  This allows
      HTTP servers to only have to pass URLs ending in .bzr/smart to the smart
      server handler, and not arbitrary ``.bzr/*/smart`` URLs.  (Andrew Bennetts)

    * digest authentication is now supported for proxies and HTTP by the urllib
      based http implementation. Tested against Apache 2.0.55 and Squid
      2.6.5. Basic and digest authentication are handled coherently for HTTP
      and proxy: if the user is provided in the url (bzr command line for HTTP,
      proxy environment variables for proxies), the password is prompted for
      (only once). If the password is provided, it is taken into account. Once
      the first authentication is successful, all further authentication
      roundtrips are avoided by preventively setting the right authentication
      header(s).
      (Vincent Ladeuil).

  INTERNALS:

    * bzrlib API compatability with 0.8 has been dropped, cleaning up some
      code paths. (Robert Collins)

    * Change the format of chroot urls so that they can be safely manipulated
      by generic url utilities without causing the resulting urls to have
      escaped the chroot. A side effect of this is that creating a chroot
      requires an explicit action using a ChrootServer.
      (Robert Collins, Andrew Bennetts)

    * Deprecate ``Branch.get_root_id()`` because branches don't have root ids,
      rather than fixing bug #96847.  (Aaron Bentley)

    * ``WorkingTree.apply_inventory_delta`` provides a better alternative to
      ``WorkingTree._write_inventory``.  (Aaron Bentley)

    * Convenience method ``TestCase.expectFailure`` ensures that known failures
      do not silently pass.  (Aaron Bentley)

    * ``Transport.local_abspath`` now raises ``NotLocalUrl`` rather than 
      ``TransportNotPossible``. (Martin Pool, Ian Clatworthy)

    * New SmartServer hooks facility. There are two initial hooks documented
      in ``bzrlib.transport.smart.SmartServerHooks``. The two initial hooks allow
      plugins to execute code upon server startup and shutdown.
      (Robert Collins).

    * SmartServer in standalone mode will now close its listening socket
      when it stops, rather than waiting for garbage collection. This primarily
      fixes test suite hangs when a test tries to connect to a shutdown server.
      It may also help improve behaviour when dealing with a server running
      on a specific port (rather than dynamically assigned ports).
      (Robert Collins)

    * Move most SmartServer code into a new package, bzrlib/smart.
      bzrlib/transport/remote.py contains just the Transport classes that used
      to be in bzrlib/transport/smart.py.  (Andrew Bennetts)

    * urllib http implementation avoid roundtrips associated with
      401 (and 407) errors once the authentication succeeds.
      (Vincent Ladeuil).

    * urlib http now supports querying the user for a proxy password if
      needed. Realm is shown in the prompt for both HTTP and proxy
      authentication when the user is required to type a password. 
      (Vincent Ladeuil).

    * Renamed SmartTransport (and subclasses like SmartTCPTransport) to
      RemoteTransport (and subclasses to RemoteTCPTransport, etc).  This is more
      consistent with its new home in ``bzrlib/transport/remote.py``, and because
      it's not really a "smart" transport, just one that does file operations
      via remote procedure calls.  (Andrew Bennetts)
 
    * The ``lock_write`` method of ``LockableFiles``, ``Repository`` and
      ``Branch`` now accept a ``token`` keyword argument, so that separate
      instances of those objects can share a lock if it has the right token.
      (Andrew Bennetts, Robert Collins)

    * New method ``get_branch_reference`` on ``BzrDir`` allows the detection of
      branch references - which the smart server component needs.

    * The Repository API ``make_working_trees`` is now permitted to return
      False when ``set_make_working_trees`` is not implemented - previously
      an unimplemented ``set_make_working_trees`` implied the result True
      from ``make_working_trees``. This has been changed to accomodate the
      smart server, where it does not make sense (at this point) to ever
      make working trees by default. (Robert Collins)

    * Command objects can now declare related help topics by having _see_also
      set to a list of related topic. (Robert Collins)

    * ``bzrlib.help`` now delegates to the Command class for Command specific
      help. (Robert Collins)

    * New class ``TransportListRegistry``, derived from the Registry class, which 
      simplifies tracking the available Transports. (Goffredo Baroncelli)

    * New function ``Branch.get_revision_id_to_revno_map`` which will
      return a dictionary mapping revision ids to dotted revnos. Since
      dotted revnos are defined in the context of the branch tip, it makes
      sense to generate them from a ``Branch`` object.
      (John Arbash Meinel)

    * Fix the 'Unprintable error' message display to use the repr of the 
      exception that prevented printing the error because the str value
      for it is often not useful in debugging (e.g. KeyError('foo') has a
      str() of 'foo' but a repr of 'KeyError('foo')' which is much more
      useful. (Robert Collins)

    * ``urlutils.normalize_url`` now unescapes unreserved characters, such as "~".
      (Andrew Bennetts)

  BUGFIXES:

    * Don't fail bundle selftest if email has 'two' embedded.  
      (Ian Clatworthy, #98510)

    * Remove ``--verbose`` from ``bzr bundle``. It didn't work anyway.
      (Robert Widhopf-Fenk, #98591)

    * Remove ``--basis`` from the checkout/branch commands - it didn't work
      properly and is no longer beneficial.
      (Robert Collins, #53675, #43486)

    * Don't produce encoding error when adding duplicate files.
      (Aaron Bentley)

    * Fix ``bzr log <file>`` so it only logs the revisions that changed
      the file, and does it faster.
      (Kent Gibson, John Arbash Meinel, #51980, #69477)
 
    * Fix ``InterDirstateTre._iter_changes`` to handle when we come across
      an empty versioned directory, which now has files in it.
      (John Arbash Meinel, #104257)

    * Teach ``common_ancestor`` to shortcut when the tip of one branch is
      inside the ancestry of the other. Saves a lot of graph processing
      (with an ancestry of 16k revisions, ``bzr merge ../already-merged``
      changes from 2m10s to 13s).  (John Arbash Meinel, #103757)

    * Fix ``show_diff_trees`` to handle the case when a file is modified,
      and the containing directory is renamed. (The file path is different
      in this versus base, but it isn't marked as a rename).
      (John Arbash Meinel, #103870)

    * FTP now works even when the FTP server does not support atomic rename.
      (Aaron Bentley, #89436)

    * Correct handling in bundles and merge directives of timezones with
      that are not an integer number of hours offset from UTC.  Always 
      represent the epoch time in UTC to avoid problems with formatting 
      earlier times on win32.  (Martin Pool, Alexander Belchenko, John
      Arbash Meinel)

    * Typo in the help for ``register-branch`` fixed. (Robert Collins, #96770)

    * "dirstate" and "dirstate-tags" formats now produce branches compatible
      with old versions of bzr. (Aaron Bentley, #107168))

    * Handle moving a directory when children have been added, removed,
      and renamed. (John Arbash Meinel, #105479)

    * Don't preventively use basic authentication for proxy before receiving a
      407 error. Otherwise people willing to use other authentication schemes
      may expose their password in the clear (or nearly). This add one
      roundtrip in case basic authentication should be used, but plug the
      security hole.
      (Vincent Ladeuil)

    * Handle http and proxy digest authentication.
      (Vincent Ladeuil, #94034).

  TESTING:

    * Added ``bzrlib.strace.strace`` which will strace a single callable and
      return a StraceResult object which contains just the syscalls involved
      in running it. (Robert Collins)

    * New test method ``reduceLockdirTimeout`` to drop the default (ui-centric)
      default time down to one suitable for tests. (Andrew Bennetts)

    * Add new ``vfs_transport_factory`` attribute on tests which provides the 
      common vfs backing for both the readonly and readwrite transports.
      This allows the RemoteObject tests to back onto local disk or memory,
      and use the existing ``transport_server`` attribute all tests know about
      to be the smart server transport. This in turn allows tests to 
      differentiate between 'transport to access the branch', and 
      'transport which is a VFS' - which matters in Remote* tests.
      (Robert Collins, Andrew Bennetts)

    * The ``make_branch_and_tree`` method for tests will now create a 
      lightweight checkout for the tree if the ``vfs_transport_factory`` is not
      a LocalURLServer. (Robert Collins, Andrew Bennetts)

    * Branch implementation tests have been audited to ensure that all urls 
      passed to Branch APIs use proper urls, except when local-disk paths
      are intended. This is so that tests correctly access the test transport
      which is often not equivalent to local disk in Remote* tests. As part
      of this many tests were adjusted to remove dependencies on local disk
      access.
      (Robert Collins, Andrew Bennetts)

    * Mark bzrlib.tests and bzrlib.tests.TestUtil as providing assertFOO helper
      functions by adding a ``__unittest`` global attribute. (Robert Collins,
      Andrew Bennetts, Martin Pool, Jonathan Lange)

    * Refactored proxy and authentication handling to simplify the
      implementation of new auth schemes for both http and proxy. 
      (Vincent Ladeuil)

bzr 0.15 2007-04-01
-------------------

  BUGFIXES:

    * Handle incompatible repositories as a user issue when fetching.
      (Aaron Bentley)

    * Don't give a recommendation to upgrade when branching or 
      checking out a branch that contains an old-format working tree.
      (Martin Pool)

bzr 0.15rc3  2007-03-26
-----------------------

  CHANGES:
 
    * A warning is now displayed when opening working trees in older 
      formats, to encourage people to upgrade to WorkingTreeFormat4.
      (Martin Pool)

  IMPROVEMENTS:

    * HTTP redirections are now taken into account when a branch (or a
      bundle) is accessed for the first time. A message is issued at each
      redirection to inform the user. In the past, http redirections were
      silently followed for each request which significantly degraded the
      performances. The http redirections are not followed anymore by
      default, instead a RedirectRequested exception is raised. For bzrlib
      users needing to follow http redirections anyway,
      ``bzrlib.transport.do_catching_redirections`` provide an easy transition
      path.  (vila)

  INTERNALS:

    * Added ``ReadLock.temporary_write_lock()`` to allow upgrading an OS read
      lock to an OS write lock. Linux can do this without unlocking, Win32
      needs to unlock in between. (John Arbash Meinel)
 
    * New parameter ``recommend_upgrade`` to ``BzrDir.open_workingtree``
      to silence (when false) warnings about opening old formats.
      (Martin Pool)

    * Fix minor performance regression with bzr-0.15 on pre-dirstate
      trees. (We were reading the working inventory too many times).
      (John Arbash Meinel)

    * Remove ``Branch.get_transaction()`` in favour of a simple cache of
      ``revision_history``.  Branch subclasses should override
      ``_gen_revision_history`` rather than ``revision_history`` to make use of
      this cache, and call ``_clear_revision_history_cache`` and
      ``_cache_revision_history`` at appropriate times. (Andrew Bennetts)

  BUGFIXES:

    * Take ``smtp_server`` from user config into account.
      (vila, #92195)

    * Restore Unicode filename handling for versioned and unversioned files.
      (John Arbash Meinel, #92608)

    * Don't fail during ``bzr commit`` if a file is marked removed, and
      the containing directory is auto-removed.  (John Arbash Meinel, #93681)

    * ``bzr status FILENAME`` failed on Windows because of an uncommon
      errno. (``ERROR_DIRECTORY == 267 != ENOTDIR``).
      (Wouter van Heyst, John Arbash Meinel, #90819)

    * ``bzr checkout source`` should create a local branch in the same
      format as source. (John Arbash Meinel, #93854)

    * ``bzr commit`` with a kind change was failing to update the
      last-changed-revision for directories.  The
      InventoryDirectory._unchanged only looked at the ``parent_id`` and name,
      ignoring the fact that the kind could have changed, too.
      (John Arbash Meinel, #90111)

    * ``bzr mv dir/subdir other`` was incorrectly updating files inside
      the directory. So that there was a chance it would break commit,
      etc. (John Arbash Meinel, #94037)
 
    * Correctly handles mutiple permanent http redirections.
      (vila, #88780)

bzr 0.15rc2  2007-03-14
-----------------------

  NOTES WHEN UPGRADING:
        
    * Release 0.15rc2 of bzr changes the ``bzr init-repo`` command to
      default to ``--trees`` instead of ``--no-trees``.
      Existing shared repositories are not affected.

  IMPROVEMENTS:

    * New ``merge-directive`` command to generate machine- and human-readable
      merge requests.  (Aaron Bentley)

    * New ``submit:`` revision specifier makes it easy to diff against the
      common ancestor with the submit location (Aaron Bentley)

    * Added support for Putty's SSH implementation. (Dmitry Vasiliev)

    * Added ``bzr status --versioned`` to report only versioned files, 
      not unknowns. (Kent Gibson)

    * Merge now autodetects the correct line-ending style for its conflict
      markers.  (Aaron Bentley)

  INTERNALS:

    * Refactored SSH vendor registration into SSHVendorManager class.
      (Dmitry Vasiliev)

  BUGFIXES:

    * New ``--numbered-dirs`` option to ``bzr selftest`` to use
      numbered dirs for TestCaseInTempDir. This is default behavior
      on Windows. Anyone can force named dirs on Windows
      with ``--no-numbered-dirs``. (Alexander Belchenko)

    * Fix ``RevisionSpec_revid`` to handle the Unicode strings passed in
      from the command line. (Marien Zwart, #90501)

    * Fix ``TreeTransform._iter_changes`` when both the source and
      destination are missing. (Aaron Bentley, #88842)

    * Fix commit of merges with symlinks in dirstate trees.
      (Marien Zwart)
    
    * Switch the ``bzr init-repo`` default from --no-trees to --trees. 
      (Wouter van Heyst, #53483)


bzr 0.15rc1  2007-03-07
-----------------------

  SURPRISES:

    * The default disk format has changed. Please run 'bzr upgrade' in your
      working trees to upgrade. This new default is compatible for network
      operations, but not for local operations. That is, if you have two
      versions of bzr installed locally, after upgrading you can only use the
      bzr 0.15 version. This new default does not enable tags or nested-trees
      as they are incompatible with bzr versions before 0.15 over the network.

    * For users of bzrlib: Two major changes have been made to the working tree
      api in bzrlib. The first is that many methods and attributes, including
      the inventory attribute, are no longer valid for use until one of
      ``lock_read``/``lock_write``/``lock_tree_write`` has been called,
      and become invalid again after unlock is called. This has been done
      to improve performance and correctness as part of the dirstate
      development.
      (Robert Collins, John A Meinel, Martin Pool, and others).

    * For users of bzrlib: The attribute 'tree.inventory' should be considered
      readonly. Previously it was possible to directly alter this attribute, or
      its contents, and have the tree notice this. This has been made
      unsupported - it may work in some tree formats, but in the newer dirstate
      format such actions will have no effect and will be ignored, or even
      cause assertions. All operations possible can still be carried out by a
      combination of the tree API, and the bzrlib.transform API. (Robert
      Collins, John A Meinel, Martin Pool, and others).

  IMPROVEMENTS:

    * Support for OS Windows 98. Also .bzr.log on any windows system
      saved in My Documents folder. (Alexander Belchenko)

    * ``bzr mv`` enhanced to support already moved files.
      In the past the mv command would have failed if the source file doesn't
      exist. In this situation ``bzr mv`` would now detect that the file has
      already moved and update the repository accordingly, if the target file
      does exist.
      A new option ``--after`` has been added so that if two files already
      exist, you could notify Bazaar that you have moved a (versioned) file
      and replaced it with another. Thus in this case ``bzr move --after``
      will only update the Bazaar identifier.
      (Steffen Eichenberg, Marius Kruger)

    * ``ls`` now works on treeless branches and remote branches.
      (Aaron Bentley)

    * ``bzr help global-options`` describes the global options.
      (Aaron Bentley)

    * ``bzr pull --overwrite`` will now correctly overwrite checkouts.
      (Robert Collins)

    * Files are now allowed to change kind (e.g. from file to symlink).
      Supported by ``commit``, ``revert`` and ``status``
      (Aaron Bentley)

    * ``inventory`` and ``unknowns`` hidden in favour of ``ls``
      (Aaron Bentley)

    * ``bzr help checkouts`` descibes what checkouts are and some possible
      uses of them. (James Westby, Aaron Bentley)

    * A new ``-d`` option to push, pull and merge overrides the default 
      directory.  (Martin Pool)

    * Branch format 6: smaller, and potentially faster than format 5.  Supports
      ``append_history_only`` mode, where the log view and revnos do not change,
      except by being added to.  Stores policy settings in
      ".bzr/branch/branch.conf".

    * ``append_only`` branches:  Format 6 branches may be configured so that log
      view and revnos are always consistent.  Either create the branch using
      "bzr init --append-revisions-only" or edit the config file as descriped
      in docs/configuration.txt.

    * rebind: Format 6 branches retain the last-used bind location, so if you
      "bzr unbind", you can "bzr bind" to bind to the previously-selected
      bind location.

    * Builtin tags support, created and deleted by the ``tag`` command and
      stored in the branch.  Tags can be accessed with the revisionspec
      ``-rtag:``, and listed with ``bzr tags``.  Tags are not versioned 
      at present. Tags require a network incompatible upgrade. To perform this
      upgrade, run ``bzr upgrade --dirstate-tags`` in your branch and
      repositories. (Martin Pool)

    * The ``bzr://`` transport now has a well-known port number, 4155,
      which it will use by default.  (Andrew Bennetts, Martin Pool)

    * Bazaar now looks for user-installed plugins before looking for site-wide
      plugins. (Jonathan Lange)

    * ``bzr resolve`` now detects and marks resolved text conflicts.
      (Aaron Bentley)

  INTERNALS:

    * Internally revision ids and file ids are now passed around as utf-8
      bytestrings, rather than treating them as Unicode strings. This has
      performance benefits for Knits, since we no longer need to decode the
      revision id for each line of content, nor for each entry in the index.
      This will also help with the future dirstate format.
      (John Arbash Meinel)

    * Reserved ids (any revision-id ending in a colon) are rejected by
      versionedfiles, repositories, branches, and working trees
      (Aaron Bentley)

    * Minor performance improvement by not creating a ProgressBar for
      every KnitIndex we create. (about 90ms for a bzr.dev tree)
      (John Arbash Meinel)

    * New easier to use Branch hooks facility. There are five initial hooks,
      all documented in bzrlib.branch.BranchHooks.__init__ - ``'set_rh'``,
      ``'post_push'``, ``'post_pull'``, ``'post_commit'``,
      ``'post_uncommit'``. These hooks fire after the matching operation
      on a branch has taken place, and were originally added for the
      branchrss plugin. (Robert Collins)

    * New method ``Branch.push()`` which should be used when pushing from a
      branch as it makes performance and policy decisions to match the UI
      level command ``push``. (Robert Collins).

    * Add a new method ``Tree.revision_tree`` which allows access to cached
      trees for arbitrary revisions. This allows the in development dirstate
      tree format to provide access to the callers to cached copies of 
      inventory data which are cheaper to access than inventories from the
      repository.
      (Robert Collins, Martin Pool)

    * New ``Branch.last_revision_info`` method, this is being done to allow
      optimization of requests for both the number of revisions and the last
      revision of a branch with smartservers and potentially future branch
      formats. (Wouter van Heyst, Robert Collins)

    * Allow ``'import bzrlib.plugins.NAME'`` to work when the plugin NAME has not
      yet been loaded by ``load_plugins()``. This allows plugins to depend on each
      other for code reuse without requiring users to perform file-renaming
      gymnastics. (Robert Collins)

    * New Repository method ``'gather_stats'`` for statistic data collection.
      This is expected to grow to cover a number of related uses mainly
      related to bzr info. (Robert Collins)

    * Log formatters are now managed with a registry.
      ``log.register_formatter`` continues to work, but callers accessing
      the FORMATTERS dictionary directly will not.

    * Allow a start message to be passed to the ``edit_commit_message``
      function.  This will be placed in the message offered to the user
      for editing above the separator. It allows a template commit message
      to be used more easily. (James Westby)

    * ``GPGStrategy.sign()`` will now raise ``BzrBadParameterUnicode`` if
      you pass a Unicode string rather than an 8-bit string. Callers need
      to be updated to encode first. (John Arbash Meinel)

    * Branch.push, pull, merge now return Result objects with information
      about what happened, rather than a scattering of various methods.  These
      are also passed to the post hooks.  (Martin Pool)

    * File formats and architecture is in place for managing a forest of trees
      in bzr, and splitting up existing trees into smaller subtrees, and
      finally joining trees to make a larger tree. This is the first iteration
      of this support, and the user-facing aspects still require substantial
      work.  If you wish to experiment with it, use ``bzr upgrade
      --dirstate-with-subtree`` in your working trees and repositories.
      You can use the hidden commands ``split`` and ``join`` and to create
      and manipulate nested trees, but please consider using the nested-trees
      branch, which contains substantial UI improvements, instead.
      http://code.aaronbentley.com/bzr/bzrrepo/nested-trees/
      (Aaron Bentley, Martin Pool, Robert Collins).

  BUGFIXES:

    * ``bzr annotate`` now uses dotted revnos from the viewpoint of the
      branch, rather than the last changed revision of the file.
      (John Arbash Meinel, #82158)

    * Lock operations no longer hang if they encounter a permission problem.
      (Aaron Bentley)

    * ``bzr push`` can resume a push that was canceled before it finished.
      Also, it can push even if the target directory exists if you supply
      the ``--use-existing-dir`` flag.
      (John Arbash Meinel, #30576, #45504)

    * Fix http proxy authentication when user and an optional
      password appears in the ``*_proxy`` vars. (Vincent Ladeuil,
      #83954).

    * ``bzr log branch/file`` works for local treeless branches
      (Aaron Bentley, #84247)

    * Fix problem with UNC paths on Windows 98. (Alexander Belchenko, #84728)

    * Searching location of CA bundle for PyCurl in env variable
      (``CURL_CA_BUNDLE``), and on win32 along the PATH.
      (Alexander Belchenko, #82086)

    * ``bzr init`` works with unicode argument LOCATION.
      (Alexander Belchenko, #85599)

    * Raise ``DependencyNotPresent`` if pycurl do not support https. 
      (Vincent Ladeuil, #85305)

    * Invalid proxy env variables should not cause a traceback.
      (Vincent Ladeuil, #87765)

    * Ignore patterns normalised to use '/' path separator.
      (Kent Gibson, #86451)

    * bzr rocks. It sure does! Fix case. (Vincent Ladeuil, #78026)

    * Fix bzrtools shelve command for removed lines beginning with "--"
      (Johan Dahlberg, #75577)

  TESTING:

    * New ``--first`` option to ``bzr selftest`` to run specified tests
      before the rest of the suite.  (Martin Pool)


bzr 0.14  2007-01-23
--------------------

  IMPROVEMENTS:

    * ``bzr help global-options`` describes the global options. (Aaron Bentley)

  BUG FIXES:
    
    * Skip documentation generation tests if the tools to do so are not
      available. Fixes running selftest for installled copies of bzr. 
      (John Arbash Meinel, #80330)

    * Fix the code that discovers whether bzr is being run from it's
      working tree to handle the case when it isn't but the directory
      it is in is below a repository. (James Westby, #77306)


bzr 0.14rc1  2007-01-16
-----------------------

  IMPROVEMENTS:

    * New connection: ``bzr+http://`` which supports tunnelling the smart
      protocol over an HTTP connection. If writing is enabled on the bzr
      server, then you can write over the http connection.
      (Andrew Bennetts, John Arbash Meinel)

    * Aliases now support quotation marks, so they can contain whitespace
      (Marius Kruger)

    * PyCurlTransport now use a single curl object. By specifying explicitly
      the 'Range' header, we avoid the need to use two different curl objects
      (and two connections to the same server). (Vincent Ladeuil)

    * ``bzr commit`` does not prompt for a message until it is very likely to
      succeed.  (Aaron Bentley)

    * ``bzr conflicts`` now takes --text to list pathnames of text conflicts
      (Aaron Bentley)

    * Fix ``iter_lines_added_or_present_in_versions`` to use a set instead
      of a list while checking if a revision id was requested. Takes 10s
      off of the ``fileids_affected_by_revision_ids`` time, which is 10s
      of the ``bzr branch`` time. Also improve ``fileids_...`` time by
      filtering lines with a regex rather than multiple ``str.find()``
      calls. (saves another 300ms) (John Arbash Meinel)

    * Policy can be set for each configuration key. This allows keys to be
      inherited properly across configuration entries. For example, this
      should enable you to do::
        
        [/home/user/project]
        push_location = sftp://host/srv/project/
        push_location:policy = appendpath

      And then a branch like ``/home/user/project/mybranch`` should get an
      automatic push location of ``sftp://host/srv/project/mybranch``.
      (James Henstridge)

    * Added ``bzr status --short`` to make status report svn style flags
      for each file.  For example::

        $ bzr status --short
        A  foo
        A  bar
        D  baz
        ?  wooley

    * 'bzr selftest --clean-output' allows easily clean temporary tests 
      directories without running tests. (Alexander Belchenko)

    * ``bzr help hidden-commands`` lists all hidden commands. (Aaron Bentley)

    * ``bzr merge`` now has an option ``--pull`` to fall back to pull if
      local is fully merged into remote. (Jan Hudec)

    * ``bzr help formats`` describes available directory formats. (Aaron Bentley)

  INTERNALS:

    * A few tweaks directly to ``fileids_affected_by_revision_ids`` to
      help speed up processing, as well allowing to extract unannotated
      lines. Between the two ``fileids_affected_by_revision_ids`` is
      improved by approx 10%. (John Arbash Meinel)

    * Change Revision serialization to only write out millisecond
      resolution. Rather than expecting floating point serialization to
      preserve more resolution than we need. (Henri Weichers, Martin Pool)

    * Test suite ends cleanly on Windows.  (Vincent Ladeuil)

    * When ``encoding_type`` attribute of class Command is equal to 'exact', 
      force sys.stdout to be a binary stream on Windows, and therefore
      keep exact line-endings (without LF -> CRLF conversion).
      (Alexander Belchenko)

    * Single-letter short options are no longer globally declared.  (Martin
      Pool)

    * Before using detected user/terminal encoding bzr should check
      that Python has corresponding codec. (Alexander Belchenko)

    * Formats for end-user selection are provided via a FormatRegistry (Aaron Bentley)

  BUG FIXES:

    * ``bzr missing --verbose`` was showing adds/removals in the wrong
      direction. (John Arbash Meinel)

    * ``bzr annotate`` now defaults to showing dotted revnos for merged
      revisions. It cuts them off at a depth of 12 characters, but you can
      supply ``--long`` to see the full number. You can also use
      ``--show-ids`` to display the original revision ids, rather than
      revision numbers and committer names. (John Arbash Meinel, #75637)

    * bzr now supports Win32 UNC path (e.g. ``\HOST\path``. 
      (Alexander Belchenko, #57869)

    * Win32-specific: output of cat, bundle and diff commands don't mangle
      line-endings (Alexander Belchenko, #55276)

    * Replace broken fnmatch based ignore pattern matching with custom pattern
      matcher.
      (Kent Gibson, Jan Hudec #57637)

    * pycurl and urllib can detect short reads at different places. Update
      the test suite to test more cases. Also detect http error code 416
      which was raised for that specific bug. Also enhance the urllib
      robustness by detecting invalid ranges (and pycurl's one by detecting
      short reads during the initial GET). (Vincent Ladeuil, #73948)

    * The urllib connection sharing interacts badly with urllib2
      proxy setting (the connections didn't go thru the proxy
      anymore). Defining a proper ProxyHandler solves the
      problem.  (Vincent Ladeuil, #74759)

    * Use urlutils to generate relative URLs, not osutils 
      (Aaron Bentley, #76229)

    * ``bzr status`` in a readonly directory should work without giving
      lots of errors. (John Arbash Meinel, #76299)

    * Mention the revisionspec topic for the revision option help.
      (Wouter van Heyst, #31663)

    * Allow plugins import from zip archives.
      (Alexander Belchenko, #68124)


bzr 0.13  2006-12-05
--------------------
    
  No changes from 0.13rc1
    
bzr 0.13rc1  2006-11-27
-----------------------

  IMPROVEMENTS:

    * New command ``bzr remove-tree`` allows the removal of the working
      tree from a branch.
      (Daniel Silverstone)

    * urllib uses shared keep-alive connections, so http 
      operations are substantially faster.
      (Vincent Ladeuil, #53654)

    * ``bzr export`` allows an optional branch parameter, to export a bzr
      tree from some other url. For example:
      ``bzr export bzr.tar.gz http://bazaar-vcs.org/bzr/bzr.dev``
      (Daniel Silverstone)

    * Added ``bzr help topics`` to the bzr help system. This gives a
      location for general information, outside of a specific command.
      This includes updates for ``bzr help revisionspec`` the first topic
      included. (Goffredo Baroncelli, John Arbash Meinel, #42714)

    * WSGI-compatible HTTP smart server.  See ``doc/http_smart_server.txt``.
      (Andrew Bennetts)

    * Knit files will now cache full texts only when the size of the
      deltas is as large as the size of the fulltext. (Or after 200
      deltas, whichever comes first). This has the most benefit on large
      files with small changes, such as the inventory for a large project.
      (eg For a project with 2500 files, and 7500 revisions, it changes
      the size of inventory.knit from 11MB to 5.4MB) (John Arbash Meinel)

  INTERNALS:

    * New -D option given before the command line turns on debugging output
      for particular areas.  -Derror shows tracebacks on all errors.
      (Martin Pool)

    * Clean up ``bzr selftest --benchmark bundle`` to correct an import,
      and remove benchmarks that take longer than 10min to run.
      (John Arbash Meinel)

    * Use ``time.time()`` instead of ``time.clock()`` to decide on
      progress throttling. Because ``time.clock()`` is actually CPU time,
      so over a high-latency connection, too many updates get throttled.
      (John Arbash Meinel)

    * ``MemoryTransport.list_dir()`` would strip the first character for
      files or directories in root directory. (John Arbash Meinel)

    * New method ``get_branch_reference`` on 'BzrDir' allows the detection of 
      branch references - which the smart server component needs.
  
    * New ``ChrootTransportDecorator``, accessible via the ``chroot+`` url
      prefix.  It disallows any access to locations above a set URL.  (Andrew
      Bennetts)

  BUG FIXES:

    * Now ``_KnitIndex`` properly decode revision ids when loading index data.
      And optimize the knit index parsing code. 
      (Dmitry Vasiliev, John Arbash Meinel)

    * ``bzrlib/bzrdir.py`` was directly referencing ``bzrlib.workingtree``,
      without importing it. This prevented ``bzr upgrade`` from working
      unless a plugin already imported ``bzrlib.workingtree``
      (John Arbash Meinel, #70716)

    * Suppress the traceback on invalid URLs (Vincent Ladeuil, #70803).

    * Give nicer error message when an http server returns a 403
      error code. (Vincent Ladeuil, #57644).

    * When a multi-range http GET request fails, try a single
      range one. If it fails too, forget about ranges. Remember that until 
      the death of the transport and propagates that to the clones.
      (Vincent Ladeuil, #62276, #62029).

    * Handles user/passwords supplied in url from command
      line (for the urllib implementation). Don't request already
      known passwords (Vincent Ladeuil, #42383, #44647, #48527)

    * ``_KnitIndex.add_versions()`` dictionary compresses revision ids as they
      are added. This fixes bug where fetching remote revisions records
      them as full references rather than integers.
      (John Arbash Meinel, #64789)

    * ``bzr ignore`` strips trailing slashes in patterns.
      Also ``bzr ignore`` rejects absolute paths. (Kent Gibson, #4559)

    * ``bzr ignore`` takes multiple arguments. (Cheuksan Edward Wang, #29488)

    * mv correctly handles paths that traverse symlinks. 
      (Aaron Bentley, #66964)

    * Give nicer looking error messages when failing to connect over ssh.
      (John Arbash Meinel, #49172)

    * Pushing to a remote branch does not currently update the remote working
      tree. After a remote push, ``bzr status`` and ``bzr diff`` on the remote
      machine now show that the working tree is out of date.
      (Cheuksan Edward Wang #48136)

    * Use patiencediff instead of difflib for determining deltas to insert
      into knits. This avoids the O(N^3) behavior of difflib. Patience
      diff should be O(N^2). (Cheuksan Edward Wang, #65714)

    * Running ``bzr log`` on nonexistent file gives an error instead of the
      entire log history. (Cheuksan Edward Wang #50793)

    * ``bzr cat`` can look up contents of removed or renamed files. If the
      pathname is ambiguous, i.e. the files in the old and new trees have
      different id's, the default is the file in the new tree. The user can
      use "--name-from-revision" to select the file in the old tree.
      (Cheuksan Edward Wang, #30190)

  TESTING:

    * TestingHTTPRequestHandler really handles the Range header
      (previously it was ignoring it and returning the whole file,).

bzr 0.12  2006-10-30
--------------------

  INTERNALS:

    * Clean up ``bzr selftest --benchmark bundle`` to correct an import,
      and remove benchmarks that take longer than 10min to run.
      (John Arbash Meinel)
  
bzr 0.12rc1  2006-10-23
-----------------------

  IMPROVEMENTS:

    * ``bzr log`` now shows dotted-decimal revision numbers for all revisions,
      rather than just showing a decimal revision number for revisions on the
      mainline. These revision numbers are not yet accepted as input into bzr
      commands such as log, diff etc. (Robert Collins)

    * revisions can now be specified using dotted-decimal revision numbers.
      For instance, ``bzr diff -r 1.2.1..1.2.3``. (Robert Collins)

    * ``bzr help commands`` output is now shorter (Aaron Bentley)

    * ``bzr`` now uses lazy importing to reduce the startup time. This has
      a moderate effect on lots of actions, especially ones that have
      little to do. For example ``bzr rocks`` time is down to 116ms from
      283ms. (John Arbash Meinel)

    * New Registry class to provide name-to-object registry-like support,
      for example for schemes where plugins can register new classes to
      do certain tasks (e.g. log formatters). Also provides lazy registration
      to allow modules to be loaded on request.
      (John Arbash Meinel, Adeodato Simó)

  API INCOMPATABILITY:
  
    * LogFormatter subclasses show now expect the 'revno' parameter to 
      show() to be a string rather than an int. (Robert Collins)

  INTERNALS:

    * ``TestCase.run_bzr``, ``run_bzr_captured``, and ``run_bzr_subprocess``
      can take a ``working_dir='foo'`` parameter, which will change directory 
      for the command. (John Arbash Meinel)

    * ``bzrlib.lazy_regex.lazy_compile`` can be used to create a proxy
      around a regex, which defers compilation until first use. 
      (John Arbash Meinel)

    * ``TestCase.run_bzr_subprocess`` defaults to supplying the
      ``--no-plugins`` parameter to ensure test reproducability, and avoid
      problems with system-wide installed plugins. (John Arbash Meinel)

    * Unique tree root ids are now supported. Newly created trees still
      use the common root id for compatibility with bzr versions before 0.12.
      (Aaron Bentley)

    * ``WorkingTree.set_root_id(None)`` is now deprecated. Please
      pass in ``inventory.ROOT_ID`` if you want the default root id value.
      (Robert Collins, John Arbash Meinel)

    * New method ``WorkingTree.flush()`` which will write the current memory
      inventory out to disk. At the same time, ``read_working_inventory`` will
      no longer trash the current tree inventory if it has been modified within
      the current lock, and the tree will now ``flush()`` automatically on
      ``unlock()``. ``WorkingTree.set_root_id()`` has been updated to take
      advantage of this functionality. (Robert Collins, John Arbash Meinel)

    * ``bzrlib.tsort.merge_sorted`` now accepts ``generate_revnos``. This
      parameter will cause it to add another column to its output, which
      contains the dotted-decimal revno for each revision, as a tuple.
      (Robert Collins)

    * ``LogFormatter.show_merge`` is deprecated in favour of
      ``LogFormatter.show_merge_revno``. (Robert Collins)

  BUG FIXES:

    * Avoid circular imports by creating a deprecated function for
      ``bzrlib.tree.RevisionTree``. Callers should have been using
      ``bzrlib.revisontree.RevisionTree`` anyway. (John Arbash Meinel,
      #63360, #66349)

    * Don't use ``socket.MSG_WAITALL`` as it doesn't exist on all
      platforms. (Martin Pool, #66356)

    * Don't require ``Content-Type`` in range responses. Assume they are a
      single range if ``Content-Type`` does not exist.
      (John Arbash Meinel, #62473)

    * bzr branch/pull no longer complain about progress bar cleanup when
      interrupted during fetch.  (Aaron Bentley, #54000)

    * ``WorkingTree.set_parent_trees()`` uses the trees to directly write
      the basis inventory, rather than going through the repository. This
      allows us to have 1 inventory read, and 2 inventory writes when
      committing a new tree. (John Arbash Meinel)

    * When reverting, files that are not locally modified that do not exist
      in the target are deleted, not just unversioned (Aaron Bentley)

    * When trying to acquire a lock, don't fail immediately. Instead, try
      a few times (up to 1 hour) before timing out. Also, report why the
      lock is unavailable (John Arbash Meinel, #43521, #49556)

    * Leave HttpTransportBase daughter classes decides how they
      implement cloning. (Vincent Ladeuil, #61606)

    * diff3 does not indicate conflicts on clean merge. (Aaron Bentley)

    * If a commit fails, the commit message is stored in a file at the root of
      the tree for later commit. (Cheuksan Edward Wang, Stefan Metzmacher,
      #32054)

  TESTING:

    * New test base class TestCaseWithMemoryTransport offers memory-only
      testing facilities: its not suitable for tests that need to mutate disk
      state, but most tests should not need that and should be converted to
      TestCaseWithMemoryTransport. (Robert Collins)

    * ``TestCase.make_branch_and_memory_tree`` now takes a format
      option to set the BzrDir, Repository and Branch formats of the
      created objects. (Robert Collins, John Arbash Meinel)

bzr 0.11  2006-10-02
--------------------

    * Smart server transport test failures on windows fixed. (Lukáš Lalinský).

bzr 0.11rc2  2006-09-27
-----------------------

  BUG FIXES:

    * Test suite hangs on windows fixed. (Andrew Bennets, Alexander Belchenko).
    
    * Commit performance regression fixed. (Aaron Bentley, Robert Collins, John
      Arbash Meinel).

bzr 0.11rc1  2006-09-25
-----------------------

  IMPROVEMENTS:

    * Knit files now wait to create their contents until the first data is
      added. The old code used to create an empty .knit and a .kndx with just
      the header. However, this caused a lot of extra round trips over sftp.
      This can change the time for ``bzr push`` to create a new remote branch
      from 160s down to 100s. This also affects ``bzr commit`` performance when
      adding new files, ``bzr commit`` on a new kernel-like tree drops from 50s
      down to 40s (John Arbash Meinel, #44692)

    * When an entire subtree has been deleted, commit will now report that
      just the top of the subtree has been deleted, rather than reporting
      all the individual items. (Robert Collins)

    * Commit performs one less XML parse. (Robert Collins)

    * ``bzr checkout`` now operates on readonly branches as well
      as readwrite branches. This fixes bug #39542. (Robert Collins)

    * ``bzr bind`` no longer synchronises history with the master branch.
      Binding should be followed by an update or push to synchronise the 
      two branches. This is closely related to the fix for bug #39542.
      (Robert Collins)

    * ``bzrlib.lazy_import.lazy_import`` function to create on-demand 
      objects.  This allows all imports to stay at the global scope, but
      modules will not actually be imported if they are not used.
      (John Arbash Meinel)

    * Support ``bzr://`` and ``bzr+ssh://`` urls to work with the new RPC-based
      transport which will be used with the upcoming high-performance smart
      server. The new command ``bzr serve`` will invoke bzr in server mode,
      which processes these requests. (Andrew Bennetts, Robert Collins, Martin
      Pool)

    * New command ``bzr version-info`` which can be used to get a summary
      of the current state of the tree. This is especially useful as part
      of a build commands. See ``doc/version_info.txt`` for more information 
      (John Arbash Meinel)

  BUG FIXES:

    * ``'bzr inventory [FILE...]'`` allows restricting the file list to a
      specific set of files. (John Arbash Meinel, #3631)

    * Don't abort when annotating empty files (John Arbash Meinel, #56814)

    * Add ``Stanza.to_unicode()`` which can be passed to another Stanza
      when nesting stanzas. Also, add ``read_stanza_unicode`` to handle when
      reading a nested Stanza. (John Arbash Meinel)

    * Transform._set_mode() needs to stat the right file. 
      (John Arbash Meinel, #56549)

    * Raise WeaveFormatError rather than StopIteration when trying to read
      an empty Weave file. (John Arbash Meinel, #46871)

    * Don't access e.code for generic URLErrors, only HTTPErrors have .code.
      (Vincent Ladeuil, #59835)

    * Handle boundary="" lines properly to allow access through a Squid proxy.
      (John Arbash Meinel, #57723)

    * revert now removes newly-added directories (Aaron Bentley, #54172)

    * ``bzr upgrade sftp://`` shouldn't fail to upgrade v6 branches if there 
      isn't a working tree. (David Allouche, #40679)

    * Give nicer error messages when a user supplies an invalid --revision
      parameter. (John Arbash Meinel, #55420)

    * Handle when LANG is not recognized by python. Emit a warning, but
      just revert to using 'ascii'. (John Arbash Meinel, #35392)

    * Don't use ``preexec_fn`` on win32, as it is not supported by subprocess.
      (John Arbash Meinel)

    * Skip specific tests when the dependencies aren't met. This includes
      some ``setup.py`` tests when ``python-dev`` is not available, and
      some tests that depend on paramiko. (John Arbash Meinel, Mattheiu Moy)

    * Fallback to Paramiko properly, if no ``ssh`` executable exists on
      the system. (Andrew Bennetts, John Arbash Meinel)

    * ``Branch.bind(other_branch)`` no longer takes a write lock on the
      other branch, and will not push or pull between the two branches.
      API users will need to perform a push or pull or update operation if they
      require branch synchronisation to take place. (Robert Collins, #47344)

    * When creating a tarball or zipfile export, export unicode names as utf-8
      paths. This may not work perfectly on all platforms, but has the best
      chance of working in the common case. (John Arbash Meinel, #56816)

    * When committing, only files that exist in working tree or basis tree
      may be specified (Aaron Bentley, #50793)

  PORTABILITY:

    * Fixes to run on Python 2.5 (Brian M. Carlson, Martin Pool, Marien Zwart)

  INTERNALS:

    * TestCaseInTempDir now creates a separate directory for HOME, rather
      than having HOME set to the same location as the working directory.
      (John Arbash Meinel)

    * ``run_bzr_subprocess()`` can take an optional ``env_changes={}`` parameter,
      which will update os.environ inside the spawned child. It also can
      take a ``universal_newlines=True``, which helps when checking the output
      of the command. (John Arbash Meinel)

    * Refactor SFTP vendors to allow easier re-use when ssh is used. 
      (Andrew Bennetts)

    * ``Transport.list_dir()`` and ``Transport.iter_files_recursive()`` should always
      return urlescaped paths. This is now tested (there were bugs in a few
      of the transports) (Andrew Bennetts, David Allouche, John Arbash Meinel)

    * New utility function ``symbol_versioning.deprecation_string``. Returns the
      formatted string for a callable, deprecation format pair. (Robert Collins)

    * New TestCase helper applyDeprecated. This allows you to call a callable
      which is deprecated without it spewing to the screen, just by supplying
      the deprecation format string issued for it. (Robert Collins)

    * Transport.append and Transport.put have been deprecated in favor of
      ``.append_bytes``, ``.append_file``, ``.put_bytes``, and
      ``.put_file``. This removes the ambiguity in what type of object the
      functions take.  ``Transport.non_atomic_put_{bytes,file}`` has also
      been added. Which works similarly to ``Transport.append()`` except for
      SFTP, it doesn't have a round trip when opening the file. Also, it
      provides functionality for creating a parent directory when trying
      to create a file, rather than raise NoSuchFile and forcing the
      caller to repeat their request.
      (John Arbash Meinel)

    * WorkingTree has a new api ``unversion`` which allow the unversioning of
      entries by their file id. (Robert Collins)

    * ``WorkingTree.pending_merges`` is deprecated.  Please use the
      ``get_parent_ids`` (introduced in 0.10) method instead. (Robert Collins)

    * WorkingTree has a new ``lock_tree_write`` method which locks the branch for
      read rather than write. This is appropriate for actions which only need
      the branch data for reference rather than mutation. A new decorator
      ``needs_tree_write_lock`` is provided in the workingtree module. Like the
      ``needs_read_lock`` and ``needs_write_lock`` decorators this allows static 
      declaration of the locking requirements of a function to ensure that
      a lock is taken out for casual scripts. (Robert Collins, #54107)

    * All WorkingTree methods which write to the tree, but not to the branch
      have been converted to use ``needs_tree_write_lock`` rather than 
      ``needs_write_lock``. Also converted is the revert, conflicts and tree
      transform modules. This provides a modest performance improvement on 
      metadir style trees, due to the reduce lock-acquisition, and a more
      significant performance improvement on lightweight checkouts from 
      remote branches, where trivial operations used to pay a significant 
      penalty. It also provides the basis for allowing readonly checkouts.
      (Robert Collins)

    * Special case importing the standard library 'copy' module. This shaves
      off 40ms of startup time, while retaining compatibility. See:
      ``bzrlib/inspect_for_copy.py`` for more details. (John Arbash Meinel)

    * WorkingTree has a new parent class MutableTree which represents the 
      specialisations of Tree which are able to be altered. (Robert Collins)

    * New methods mkdir and ``put_file_bytes_non_atomic`` on MutableTree that
      mutate the tree and its contents. (Robert Collins)

    * Transport behaviour at the root of the URL is now defined and tested.
      (Andrew Bennetts, Robert Collins)

  TESTING:

    * New test helper classs MemoryTree. This is typically accessed via
      ``self.make_branch_and_memory_tree()`` in test cases. (Robert Collins)
      
    * Add ``start_bzr_subprocess`` and ``stop_bzr_subprocess`` to allow test
      code to continue running concurrently with a subprocess of bzr.
      (Andrew Bennetts, Robert Collins)

    * Add a new method ``Transport.get_smart_client()``. This is provided to
      allow upgrades to a richer interface than the VFS one provided by
      Transport. (Andrew Bennetts, Martin Pool)

bzr 0.10  2006-08-29
--------------------
  
  IMPROVEMENTS:
    * 'merge' now takes --uncommitted, to apply uncommitted changes from a
      tree.  (Aaron Bentley)
  
    * 'bzr add --file-ids-from' can be used to specify another path to use
      for creating file ids, rather than generating all new ones. Internally,
      the 'action' passed to ``smart_add_tree()`` can return ``file_ids`` that
      will be used, rather than having bzrlib generate new ones.
      (John Arbash Meinel, #55781)

    * ``bzr selftest --benchmark`` now allows a ``--cache-dir`` parameter.
      This will cache some of the intermediate trees, and decrease the
      setup time for benchmark tests. (John Arbash Meinel)

    * Inverse forms are provided for all boolean options.  For example,
      --strict has --no-strict, --no-recurse has --recurse (Aaron Bentley)

    * Serialize out Inventories directly, rather than using ElementTree.
      Writing out a kernel sized inventory drops from 2s down to ~350ms.
      (Robert Collins, John Arbash Meinel)

  BUG FIXES:

    * Help diffutils 2.8.4 get along with binary tests (Marien Zwart: #57614)

    * Change LockDir so that if the lock directory doesn't exist when
      ``lock_write()`` is called, an attempt will be made to create it.
      (John Arbash Meinel, #56974)

    * ``bzr uncommit`` preserves pending merges. (John Arbash Meinel, #57660)

    * Active FTP transport now works as intended. (ghozzy, #56472)

    * Really fix mutter() so that it won't ever raise a UnicodeError.
      It means it is possible for ~/.bzr.log to contain non UTF-8 characters.
      But it is a debugging log, not a real user file.
      (John Arbash Meinel, #56947, #53880)

    * Change Command handle to allow Unicode command and options.
      At present we cannot register Unicode command names, so we will get
      BzrCommandError('unknown command'), or BzrCommandError('unknown option')
      But that is better than a UnicodeError + a traceback.
      (John Arbash Meinel, #57123)

    * Handle TZ=UTC properly when reading/writing revisions.
      (John Arbash Meinel, #55783, #56290)

    * Use ``GPG_TTY`` to allow gpg --cl to work with gpg-agent in a pipeline,
      (passing text to sign in on stdin). (John Arbash Meinel, #54468)

    * External diff does the right thing for binaries even in foreign 
      languages. (John Arbash Meinel, #56307)

    * Testament handles more cases when content is unicode. Specific bug was
      in handling of revision properties.
      (John Arbash Meinel, Holger Krekel, #54723)

    * The bzr selftest was failing on installed versions due to a bug in a new
      test helper. (John Arbash Meinel, Robert Collins, #58057)

  INTERNALS:

    * ``bzrlib.cache_utf8`` contains ``encode()`` and ``decode()`` functions
      which can be used to cache the conversion between utf8 and Unicode.
      Especially helpful for some of the knit annotation code, which has to
      convert revision ids to utf8 to annotate lines in storage.
      (John Arbash Meinel)

    * ``setup.py`` now searches the filesystem to find all packages which
      need to be installed. This should help make the life of packagers
      easier. (John Arbash Meinel)

bzr 0.9.0  2006-08-11
---------------------

  SURPRISES:

   * The hard-coded built-in ignore rules have been removed. There are
     now two rulesets which are enforced. A user global one in 
     ``~/.bazaar/ignore`` which will apply to every tree, and the tree
     specific one '.bzrignore'.
     ``~/.bazaar/ignore`` will be created if it does not exist, but with
     a more conservative list than the old default.
     This fixes bugs with default rules being enforced no matter what. 
     The old list of ignore rules from bzr is available by
     running 'bzr ignore --old-default-rules'.
     (Robert Collins, Martin Pool, John Arbash Meinel)

   * 'branches.conf' has been changed to 'locations.conf', since it can apply
     to more locations than just branch locations.
     (Aaron Bentley)
   
  IMPROVEMENTS:

   * The revision specifier "revno:" is extended to accept the syntax
     revno:N:branch. For example,
     revno:42:http://bazaar-vcs.org/bzr/bzr.dev/ means revision 42 in
     bzr.dev.  (Matthieu Moy)

   * Tests updates to ensure proper URL handling, UNICODE support, and
     proper printing when the user's terminal encoding cannot display 
     the path of a file that has been versioned.
     ``bzr branch`` can take a target URL rather than only a local directory.
     ``Branch.get_parent()/set_parent()`` now save a relative path if possible,
     and normalize the parent based on root, allowing access across
     different transports. (John Arbash Meinel, Wouter van Heyst, Martin Pool)
     (Malone #48906, #42699, #40675, #5281, #3980, #36363, #43689,
     #42517, #42514)

   * On Unix, detect terminal width using an ioctl not just $COLUMNS.
     Use terminal width for single-line logs from ``bzr log --line`` and
     pending-merge display.  (Robert Widhopf-Fenk, Gustavo Niemeyer)
     (Malone #3507)

   * On Windows, detect terminal width using GetConsoleScreenBufferInfo.
     (Alexander Belchenko)

   * Speedup improvement for 'date:'-revision search. (Guillaume Pinot).

   * Show the correct number of revisions pushed when pushing a new branch.
     (Robert Collins).

   * 'bzr selftest' now shows a progress bar with the number of tests, and 
     progress made. 'make check' shows tests in -v mode, to be more useful
     for the PQM status window. (Robert Collins).
     When using a progress bar, failed tests are printed out, rather than
     being overwritten by the progress bar until the suite finishes.
     (John Arbash Meinel)

   * 'bzr selftest --benchmark' will run a new benchmarking selftest.
     'bzr selftest --benchmark --lsprof-timed' will use lsprofile to generate
     profile data for the individual profiled calls, allowing for fine
     grained analysis of performance.
     (Robert Collins, Martin Pool).

   * 'bzr commit' shows a progress bar. This is useful for commits over sftp
     where commit can take an appreciable time. (Robert Collins)

   * 'bzr add' is now less verbose in telling you what ignore globs were
     matched by files being ignored. Instead it just tells you how many 
     were ignored (because you might reasonably be expecting none to be
     ignored). 'bzr add -v' is unchanged and will report every ignored
     file. (Robert Collins).

   * ftp now has a test server if medusa is installed. As part of testing,
     ftp support has been improved, including support for supplying a
     non-standard port. (John Arbash Meinel).

   * 'bzr log --line' shows the revision number, and uses only the
     first line of the log message (#5162, Alexander Belchenko;
     Matthieu Moy)

   * 'bzr status' has had the --all option removed. The 'bzr ls' command
     should be used to retrieve all versioned files. (Robert Collins)

   * 'bzr bundle OTHER/BRANCH' will create a bundle which can be sent
     over email, and applied on the other end, while maintaining ancestry.
     This bundle can be applied with either 'bzr merge' or 'bzr pull',
     the same way you would apply another branch.
     (John Arbash Meinel, Aaron Bentley)
  
   * 'bzr whoami' can now be used to set your identity from the command line,
     for a branch or globally.  (Robey Pointer)

   * 'bzr checkout' now aliased to 'bzr co', and 'bzr annotate' to 'bzr ann'.
     (Michael Ellerman)

   * 'bzr revert DIRECTORY' now reverts the contents of the directory as well.
     (Aaron Bentley)

   * 'bzr get sftp://foo' gives a better error when paramiko is not present.
     Also updates things like 'http+pycurl://' if pycurl is not present.
     (John Arbash Meinel) (Malone #47821, #52204)

   * New env variable ``BZR_PROGRESS_BAR``, sets the default progress bar type.
     Can be set to 'none' or 'dummy' to disable the progress bar, 'dots' or 
     'tty' to create the respective type. (John Arbash Meinel, #42197, #51107)

   * Improve the help text for 'bzr diff' to explain what various options do.
     (John Arbash Meinel, #6391)

   * 'bzr uncommit -r 10' now uncommits revisions 11.. rather than uncommitting
     revision 10. This makes -r10 more in line with what other commands do.
     'bzr uncommit' also now saves the pending merges of the revisions that
     were removed. So it is safe to uncommit after a merge, fix something,
     and commit again. (John Arbash Meinel, #32526, #31426)

   * 'bzr init' now also works on remote locations.
     (Wouter van Heyst, #48904)

   * HTTP support has been updated. When using pycurl we now support 
     connection keep-alive, which reduces dns requests and round trips.
     And for both urllib and pycurl we support multi-range requests, 
     which decreases the number of round-trips. Performance results for
     ``bzr branch http://bazaar-vcs.org/bzr/bzr.dev/`` indicate
     http branching is now 2-3x faster, and ``bzr pull`` in an existing 
     branch is as much as 4x faster.
     (Michael Ellerman, Johan Rydberg, John Arbash Meinel, #46768)

   * Performance improvements for sftp. Branching and pulling are now up to
     2x faster. Utilize paramiko.readv() support for async requests if it
     is available (paramiko > 1.6) (John Arbash Meinel)

  BUG FIXES:

    * Fix shadowed definition of TestLocationConfig that caused some 
      tests not to run.
      (Erik Bågfors, Michael Ellerman, Martin Pool, #32587)

    * Fix unnecessary requirement of sign-my-commits that it be run from
      a working directory.  (Martin Pool, Robert Collins)

    * 'bzr push location' will only remember the push location if it succeeds
      in connecting to the remote location. (John Arbash Meinel, #49742)

    * 'bzr revert' no longer toggles the executable bit on win32
      (John Arbash Meinel, #45010)

    * Handle broken pipe under win32 correctly. (John Arbash Meinel)
    
    * sftp tests now work correctly on win32 if you have a newer paramiko
      (John Arbash Meinel)

    * Cleanup win32 test suite, and general cleanup of places where
      file handles were being held open. (John Arbash Meinel)

    * When specifying filenames for 'diff -r x..y', the name of the file in the
      working directory can be used, even if its name is different in both x
      and y.

    * File-ids containing single- or double-quotes are handled correctly by
      push. (Aaron Bentley, #52227)

    * Normalize unicode filenames to ensure cross-platform consistency.
      (John Arbash Meinel, #43689)

    * The argument parser can now handle '-' as an argument. Currently
      no code interprets it specially (it is mostly handled as a file named 
      '-'). But plugins, and future operations can use it.
      (John Arbash meinel, #50984)

    * Bundles can properly read binary files with a plain '\r' in them.
      (John Arbash Meinel, #51927)

    * Tuning ``iter_entries()`` to be more efficient (John Arbash Meinel, #5444)

    * Lots of win32 fixes (the test suite passes again).
      (John Arbash Meinel, #50155)

    * Handle openbsd returning None for sys.getfilesystemencoding() (#41183) 

    * Support ftp APPE (append) to allow Knits to be used over ftp (#42592)

    * Removals are only committed if they match the filespec (or if there is
      no filespec).  (#46635, Aaron Bentley)

    * smart-add recurses through all supplied directories 
      (John Arbash Meinel, #52578)

    * Make the bundle reader extra lines before and after the bundle text.
      This allows you to parse an email with the bundle inline.
      (John Arbash Meinel, #49182)

    * Change the file id generator to squash a little bit more. Helps when
      working with long filenames on windows. (Also helps for unicode filenames
      not generating hidden files). (John Arbash Meinel, #43801)

    * Restore terminal mode on C-c while reading sftp password.  (#48923, 
      Nicholas Allen, Martin Pool)

    * Timestamps are rounded to 1ms, and revision entries can be recreated
      exactly. (John Arbash Meinel, Jamie Wilkinson, #40693)

    * Branch.base has changed to a URL, but ~/.bazaar/locations.conf should
      use local paths, since it is user visible (John Arbash Meinel, #53653)

    * ``bzr status foo`` when foo was unversioned used to cause a full delta
      to be generated (John Arbash Meinel, #53638)

    * When reading revision properties, an empty value should be considered
      the empty string, not None (John Arbash Meinel, #47782)

    * ``bzr diff --diff-options`` can now handle binary files being changed.
      Also, the output is consistent when --diff-options is not supplied.
      (John Arbash Meinel, #54651, #52930)

    * Use the right suffixes for loading plugins (John Arbash Meinel, #51810)

    * Fix ``Branch.get_parent()`` to handle the case when the parent is not 
      accessible (John Arbash Meinel, #52976)

  INTERNALS:

    * Combine the ignore rules into a single regex rather than looping over
      them to reduce the threshold where  N^2 behaviour occurs in operations
      like status. (Jan Hudec, Robert Collins).

    * Appending to ``bzrlib.DEFAULT_IGNORE`` is now deprecated. Instead, use
      one of the add functions in bzrlib.ignores. (John Arbash Meinel)

    * 'bzr push' should only push the ancestry of the current revision, not
      all of the history in the repository. This is especially important for
      shared repositories. (John Arbash Meinel)

    * ``bzrlib.delta.compare_trees`` now iterates in alphabetically sorted order,
      rather than randomly walking the inventories. (John Arbash Meinel)

    * Doctests are now run in temporary directories which are cleaned up when
      they finish, rather than using special ScratchDir/ScratchBranch objects.
      (Martin Pool)

    * Split ``check`` into separate methods on the branch and on the repository,
      so that it can be specialized in ways that are useful or efficient for
      different formats.  (Martin Pool, Robert Collins)

    * Deprecate ``Repository.all_revision_ids``; most methods don't really need
      the global revision graph but only that part leading up to a particular
      revision.  (Martin Pool, Robert Collins)

    * Add a BzrDirFormat ``control_formats`` list which allows for control formats
      that do not use '.bzr' to store their data - i.e. '.svn', '.hg' etc.
      (Robert Collins, Jelmer Vernooij).

    * ``bzrlib.diff.external_diff`` can be redirected to any file-like object.
      Uses subprocess instead of spawnvp.
      (James Henstridge, John Arbash Meinel, #4047, #48914)

    * New command line option '--profile-imports', which will install a custom
      importer to log time to import modules and regex compilation time to 
      sys.stderr (John Arbash Meinel)

    * 'EmptyTree' is now deprecated, please use ``repository.revision_tree(None)``
      instead. (Robert Collins)

    * "RevisionTree" is now in bzrlib/revisiontree.py. (Robert Collins)

bzr 0.8.2  2006-05-17
---------------------
  
  BUG FIXES:
   
    * setup.py failed to install launchpad plugin.  (Martin Pool)

bzr 0.8.1  2006-05-16
---------------------

  BUG FIXES:

    * Fix failure to commit a merge in a checkout.  (Martin Pool, 
      Robert Collins, Erik Bågfors, #43959)

    * Nicer messages from 'commit' in the case of renames, and correct
      messages when a merge has occured. (Robert Collins, Martin Pool)

    * Separate functionality from assert statements as they are skipped in
      optimized mode of python. Add the same check to pending merges.
      (Olaf Conradi, #44443)

  CHANGES:

    * Do not show the None revision in output of bzr ancestry. (Olaf Conradi)

    * Add info on standalone branches without a working tree.
      (Olaf Conradi, #44155)

    * Fix bug in knits when raising InvalidRevisionId. (Olaf Conradi, #44284)

  CHANGES:

    * Make editor invocation comply with Debian Policy. First check
      environment variables VISUAL and EDITOR, then try editor from
      alternatives system. If that all fails, fall back to the pre-defined
      list of editors. (Olaf Conradi, #42904)

  NEW FEATURES:

    * New 'register-branch' command registers a public branch into 
      Launchpad.net, where it can be associated with bugs, etc.
      (Martin Pool, Bjorn Tillenius, Robert Collins)

  INTERNALS:

    * New public api in InventoryEntry - ``describe_change(old, new)`` which
      provides a human description of the changes between two old and
      new. (Robert Collins, Martin Pool)

  TESTING:

    * Fix test case for bzr info in upgrading a standalone branch to metadir,
      uses bzrlib api now. (Olaf Conradi)

bzr 0.8  2006-05-08
-------------------

  NOTES WHEN UPGRADING:

    Release 0.8 of bzr introduces a new format for history storage, called
    'knit', as an evolution of to the 'weave' format used in 0.7.  Local 
    and remote operations are faster using knits than weaves.  Several
    operations including 'init', 'init-repo', and 'upgrade' take a 
    --format option that controls this.  Branching from an existing branch
    will keep the same format.

    It is possible to merge, pull and push between branches of different
    formats but this is slower than moving data between homogenous
    branches.  It is therefore recommended (but not required) that you
    upgrade all branches for a project at the same time.  Information on
    formats is shown by 'bzr info'.

    bzr 0.8 now allows creation of 'repositories', which hold the history 
    of files and revisions for several branches.  Previously bzr kept all
    the history for a branch within the .bzr directory at the root of the
    branch, and this is still the default.  To create a repository, use
    the new 'bzr init-repo' command.  Branches exist as directories under
    the repository and contain just a small amount of information
    indicating the current revision of the branch.

    bzr 0.8 also supports 'checkouts', which are similar to in cvs and
    subversion.  Checkouts are associated with a branch (optionally in a
    repository), which contains all the historical information.  The
    result is that a checkout can be deleted without losing any
    already-committed revisions.  A new 'update' command is also available. 

    Repositories and checkouts are not supported with the 0.7 storage
    format.  To use them you must upgrad to either knits, or to the
    'metaweave' format, which uses weaves but changes the .bzr directory
    arrangement.
    

  IMPROVEMENTS:

    * Sftp paths can now be relative, or local, according to the lftp
      convention. Paths now take the form::

          sftp://user:pass@host:port/~/relative/path
          or
          sftp://user:pass@host:port/absolute/path

    * The FTP transport now tries to reconnect after a temporary
      failure. ftp put is made atomic. (Matthieu Moy)

    * The FTP transport now maintains a pool of connections, and
      reuses them to avoid multiple connections to the same host (like
      sftp did). (Daniel Silverstone)

    * The ``bzr_man.py`` file has been removed. To create the man page now,
      use ``./generate_docs.py man``. The new program can also create other files.
      Run ``python generate_docs.py --help`` for usage information.
      (Hans Ulrich Niedermann & James Blackwell).

    * Man Page now gives full help (James Blackwell).
      Help also updated to reflect user config now being stored in .bazaar
      (Hans Ulrich Niedermann)

    * It's now possible to set aliases in bazaar.conf (Erik Bågfors)

    * Pull now accepts a --revision argument (Erik Bågfors)

    * ``bzr re-sign`` now allows multiple revisions to be supplied on the command
      line. You can now use the following command to sign all of your old
      commits::

        find .bzr/revision-store// -name my@email-* \
          | sed 's/.*\/\/..\///' \
          | xargs bzr re-sign

    * Upgrade can now upgrade over the network. (Robert Collins)

    * Two new commands 'bzr checkout' and 'bzr update' allow for CVS/SVN-alike
      behaviour.  By default they will cache history in the checkout, but
      with --lightweight almost all data is kept in the master branch.
      (Robert Collins)

    * 'revert' unversions newly-versioned files, instead of deleting them.

    * 'merge' is more robust.  Conflict messages have changed.

    * 'merge' and 'revert' no longer clobber existing files that end in '~' or
      '.moved'.

    * Default log format can be set in configuration and plugins can register
      their own formatters. (Erik Bågfors)

    * New 'reconcile' command will check branch consistency and repair indexes
      that can become out of sync in pre 0.8 formats. (Robert Collins,
      Daniel Silverstone)

    * New 'bzr init --format' and 'bzr upgrade --format' option to control 
      what storage format is created or produced.  (Robert Collins, 
      Martin Pool)

    * Add parent location to 'bzr info', if there is one.  (Olaf Conradi)

    * New developer commands 'weave-list' and 'weave-join'.  (Martin Pool)

    * New 'init-repository' command, plus support for repositories in 'init'
      and 'branch' (Aaron Bentley, Erik Bågfors, Robert Collins)

    * Improve output of 'info' command. Show all relevant locations related to
      working tree, branch and repository. Use kibibytes for binary quantities.
      Fix off-by-one error in missing revisions of working tree.  Make 'info'
      work on branches, repositories and remote locations.  Show locations
      relative to the shared repository, if applicable.  Show locking status
      of locations.  (Olaf Conradi)

    * Diff and merge now safely handle binary files. (Aaron Bentley)

    * 'pull' and 'push' now normalise the revision history, so that any two
      branches with the same tip revision will have the same output from 'log'.
      (Robert Collins)

    * 'merge' accepts --remember option to store parent location, like 'push'
      and 'pull'. (Olaf Conradi)

    * bzr status and diff when files given as arguments do not exist
      in the relevant trees.  (Martin Pool, #3619)

    * Add '.hg' to the default ignore list.  (Martin Pool)

    * 'knit' is now the default disk format. This improves disk performance and
      utilization, increases incremental pull performance, robustness with SFTP
      and allows checkouts over SFTP to perform acceptably. 
      The initial Knit code was contributed by Johan Rydberg based on a
      specification by Martin Pool.
      (Robert Collins, Aaron Bentley, Johan Rydberg, Martin Pool).

    * New tool to generate all-in-one html version of the manual.  (Alexander
      Belchenko)

    * Hitting CTRL-C while doing an SFTP push will no longer cause stale locks
      to be left in the SFTP repository. (Robert Collins, Martin Pool).

    * New option 'diff --prefix' to control how files are named in diff
      output, with shortcuts '-p0' and '-p1' corresponding to the options for 
      GNU patch.  (Alexander Belchenko, Goffredo Baroncelli, Martin Pool)

    * Add --revision option to 'annotate' command.  (Olaf Conradi)

    * If bzr shows an unexpected revision-history after pulling (perhaps due
      to a reweave) it can now be corrected by 'bzr reconcile'.
      (Robert Collins)

  CHANGES:

    * Commit is now verbose by default, and shows changed filenames and the 
      new revision number.  (Robert Collins, Martin Pool)

    * Unify 'mv', 'move', 'rename'.  (Matthew Fuller, #5379)

    * 'bzr -h' shows help.  (Martin Pool, Ian Bicking, #35940)

    * Make 'pull' and 'push' remember location on failure using --remember.
      (Olaf Conradi)

    * For compatibility, make old format for using weaves inside metadir
      available as 'metaweave' format.  Rename format 'metadir' to 'default'.
      Clean up help for option --format in commands 'init', 'init-repo' and
      'upgrade'.  (Olaf Conradi)

  INTERNALS:
  
    * The internal storage of history, and logical branch identity have now
      been split into Branch, and Repository. The common locking and file 
      management routines are now in bzrlib.lockablefiles. 
      (Aaron Bentley, Robert Collins, Martin Pool)

    * Transports can now raise DependencyNotPresent if they need a library
      which is not installed, and then another implementation will be 
      tried.  (Martin Pool)

    * Remove obsolete (and no-op) `decode` parameter to `Transport.get`.  
      (Martin Pool)

    * Using Tree Transform for merge, revert, tree-building

    * WorkingTree.create, Branch.create, ``WorkingTree.create_standalone``,
      Branch.initialize are now deprecated. Please see ``BzrDir.create_*`` for
      replacement API's. (Robert Collins)

    * New BzrDir class represents the .bzr control directory and manages
      formatting issues. (Robert Collins)

    * New repository.InterRepository class encapsulates Repository to 
      Repository actions and allows for clean selection of optimised code
      paths. (Robert Collins)

    * ``bzrlib.fetch.fetch`` and ``bzrlib.fetch.greedy_fetch`` are now
      deprecated, please use ``branch.fetch`` or ``repository.fetch``
      depending on your needs. (Robert Collins)

    * deprecated methods now have a ``is_deprecated`` flag on them that can
      be checked, if you need to determine whether a given callable is 
      deprecated at runtime. (Robert Collins)

    * Progress bars are now nested - see
      ``bzrlib.ui.ui_factory.nested_progress_bar``.
      (Robert Collins, Robey Pointer)

    * New API call ``get_format_description()`` for each type of format.
      (Olaf Conradi)

    * Changed ``branch.set_parent()`` to accept None to remove parent.
      (Olaf Conradi)

    * Deprecated BzrError AmbiguousBase.  (Olaf Conradi)

    * WorkingTree.branch is now a read only property.  (Robert Collins)

    * bzrlib.ui.text.TextUIFactory now accepts a ``bar_type`` parameter which
      can be None or a factory that will create a progress bar. This is
      useful for testing or for overriding the bzrlib.progress heuristic.
      (Robert Collins)

    * New API method ``get_physical_lock_status()`` to query locks present on a
      transport.  (Olaf Conradi)

    * Repository.reconcile now takes a thorough keyword parameter to allow
      requesting an indepth reconciliation, rather than just a data-loss 
      check. (Robert Collins)

    * ``bzrlib.ui.ui_factory protocol`` now supports ``get_boolean`` to prompt
      the user for yes/no style input. (Robert Collins)

  TESTING:

    * SFTP tests now shortcut the SSH negotiation, reducing test overhead
      for testing SFTP protocol support. (Robey Pointer)

    * Branch formats are now tested once per implementation (see ``bzrlib.
      tests.branch_implementations``. This is analagous to the transport
      interface tests, and has been followed up with working tree,
      repository and BzrDir tests. (Robert Collins)

    * New test base class TestCaseWithTransport provides a transport aware
      test environment, useful for testing any transport-interface using
      code. The test suite option --transport controls the transport used
      by this class (when its not being used as part of implementation
      contract testing). (Robert Collins)

    * Close logging handler on disabling the test log. This will remove the
      handler from the internal list inside python's logging module,
      preventing shutdown from closing it twice.  (Olaf Conradi)

    * Move test case for uncommit to blackbox tests.  (Olaf Conradi)

    * ``run_bzr`` and ``run_bzr_captured`` now accept a 'stdin="foo"'
      parameter which will provide String("foo") to the command as its stdin.

bzr 0.7 2006-01-09
------------------

  CHANGES:

    * .bzrignore is excluded from exports, on the grounds that it's a bzr 
      internal-use file and may not be wanted.  (Jamie Wilkinson)

    * The "bzr directories" command were removed in favor of the new
      --kind option to the "bzr inventory" command.  To list all 
      versioned directories, now use "bzr inventory --kind directory".  
      (Johan Rydberg)

    * Under Windows configuration directory is now ``%APPDATA%\bazaar\2.0``
      by default. (John Arbash Meinel)

    * The parent of Bzr configuration directory can be set by ``BZR_HOME``
      environment variable. Now the path for it is searched in ``BZR_HOME``,
      then in HOME. Under Windows the order is: ``BZR_HOME``, ``APPDATA``
      (usually points to ``C:\Documents and Settings\User Name\Application Data``),
      ``HOME``. (John Arbash Meinel)

    * Plugins with the same name in different directories in the bzr plugin
      path are no longer loaded: only the first successfully loaded one is
      used. (Robert Collins)

    * Use systems' external ssh command to open connections if possible.  
      This gives better integration with user settings such as ProxyCommand.
      (James Henstridge)

    * Permissions on files underneath .bzr/ are inherited from the .bzr 
      directory. So for a shared repository, simply doing 'chmod -R g+w .bzr/'
      will mean that future file will be created with group write permissions.

    * configure.in and config.guess are no longer in the builtin default 
      ignore list.

    * '.sw[nop]' pattern ignored, to ignore vim swap files for nameless
      files.  (John Arbash Meinel, Martin Pool)

  IMPROVEMENTS:

    * "bzr INIT dir" now initializes the specified directory, and creates 
      it if it does not exist.  (John Arbash Meinel)

    * New remerge command (Aaron Bentley)

    * Better zsh completion script.  (Steve Borho)

    * 'bzr diff' now returns 1 when there are changes in the working 
      tree. (Robert Collins)

    * 'bzr push' now exists and can push changes to a remote location. 
      This uses the transport infrastructure, and can store the remote
      location in the ~/.bazaar/branches.conf configuration file.
      (Robert Collins)

    * Test directories are only kept if the test fails and the user requests
      that they be kept.

    * Tweaks to short log printing

    * Added branch nicks, new nick command, printing them in log output. 
      (Aaron Bentley)

    * If ``$BZR_PDB`` is set, pop into the debugger when an uncaught exception 
      occurs.  (Martin Pool)

    * Accept 'bzr resolved' (an alias for 'bzr resolve'), as this is
      the same as Subversion.  (Martin Pool)

    * New ftp transport support (on ftplib), for ftp:// and aftp:// 
      URLs.  (Daniel Silverstone)

    * Commit editor temporary files now start with ``bzr_log.``, to allow 
      text editors to match the file name and set up appropriate modes or 
      settings.  (Magnus Therning)

    * Improved performance when integrating changes from a remote weave.  
      (Goffredo Baroncelli)

    * Sftp will attempt to cache the connection, so it is more likely that
      a connection will be reused, rather than requiring multiple password
      requests.

    * bzr revno now takes an optional argument indicating the branch whose
      revno should be printed.  (Michael Ellerman)

    * bzr cat defaults to printing the last version of the file.  
      (Matthieu Moy, #3632)

    * New global option 'bzr --lsprof COMMAND' runs bzr under the lsprof 
      profiler.  (Denys Duchier)

    * Faster commits by reading only the headers of affected weave files. 
      (Denys Duchier)

    * 'bzr add' now takes a --dry-run parameter which shows you what would be
      added, but doesn't actually add anything. (Michael Ellerman)

    * 'bzr add' now lists how many files were ignored per glob.  add --verbose
      lists the specific files.  (Aaron Bentley)

    * 'bzr missing' now supports displaying changes in diverged trees and can
      be limited to show what either end of the comparison is missing.
      (Aaron Bently, with a little prompting from Daniel Silverstone)

  BUG FIXES:

    * SFTP can walk up to the root path without index errors. (Robert Collins)

    * Fix bugs in running bzr with 'python -O'.  (Martin Pool)

    * Error when run with -OO

    * Fix bug in reporting http errors that don't have an http error code.
      (Martin Pool)

    * Handle more cases of pipe errors in display commands

    * Change status to 3 for all errors

    * Files that are added and unlinked before committing are completely
      ignored by diff and status

    * Stores with some compressed texts and some uncompressed texts are now
      able to be used. (John A Meinel)

    * Fix for bzr pull failing sometimes under windows

    * Fix for sftp transport under windows when using interactive auth

    * Show files which are both renamed and modified as such in 'bzr 
      status' output.  (Daniel Silverstone, #4503)

    * Make annotate cope better with revisions committed without a valid 
      email address.  (Marien Zwart)

    * Fix representation of tab characters in commit messages.
      (Harald Meland)

    * List of plugin directories in ``BZR_PLUGIN_PATH`` environment variable is
      now parsed properly under Windows. (Alexander Belchenko)

    * Show number of revisions pushed/pulled/merged. (Robey Pointer)

    * Keep a cached copy of the basis inventory to speed up operations 
      that need to refer to it.  (Johan Rydberg, Martin Pool)

    * Fix bugs in bzr status display of non-ascii characters.
      (Martin Pool)

    * Remove Makefile.in from default ignore list.
      (Tollef Fog Heen, Martin Pool, #6413)

    * Fix failure in 'bzr added'.  (Nathan McCallum, Martin Pool)

  TESTING:

    * Fix selftest asking for passwords when there are no SFTP keys.  
      (Robey Pointer, Jelmer Vernooij) 

    * Fix selftest run with 'python -O'.  (Martin Pool)

    * Fix HTTP tests under Windows. (John Arbash Meinel)

    * Make tests work even if HOME is not set (Aaron Bentley)

    * Updated ``build_tree`` to use fixed line-endings for tests which read 
      the file cotents and compare. Make some tests use this to pass under
      Windows. (John Arbash Meinel)

    * Skip stat and symlink tests under Windows. (Alexander Belchenko)

    * Delay in selftest/testhashcash is now issued under win32 and Cygwin.
      (John Arbash Meinel)

    * Use terminal width to align verbose test output.  (Martin Pool)

    * Blackbox tests are maintained within the bzrlib.tests.blackbox directory.
      If adding a new test script please add that to
      ``bzrlib.tests.blackbox.__init__``. (Robert Collins)

    * Much better error message if one of the test suites can't be 
      imported.  (Martin Pool)

    * Make check now runs the test suite twice - once with the default locale,
      and once with all locales forced to C, to expose bugs. This is not 
      trivially done within python, so for now its only triggered by running
      Make check. Integrators and packagers who wish to check for full 
      platform support should run 'make check' to test the source.
      (Robert Collins)

    * Tests can now run TestSkipped if they can't execute for any reason.
      (Martin Pool) (NB: TestSkipped should only be raised for correctable
      reasons - see the wiki spec ImprovingBzrTestSuite).

    * Test sftp with relative, absolute-in-homedir and absolute-not-in-homedir
      paths for the transport tests. Introduce blackbox remote sftp tests that
      test the same permutations. (Robert Collins, Robey Pointer)

    * Transport implementation tests are now independent of the local file
      system, which allows tests for esoteric transports, and for features
      not available in the local file system. They also repeat for variations
      on the URL scheme that can introduce issues in the transport code,
      see bzrlib.transport.TransportTestProviderAdapter() for this.
      (Robert Collins).

    * ``TestCase.build_tree`` uses the transport interface to build trees,
      pass in a transport parameter to give it an existing connection.
      (Robert Collins).

  INTERNALS:

    * WorkingTree.pull has been split across Branch and WorkingTree,
      to allow Branch only pulls. (Robert Collins)

    * ``commands.display_command`` now returns the result of the decorated 
      function. (Robert Collins)

    * LocationConfig now has a ``set_user_option(key, value)`` call to save
      a setting in its matching location section (a new one is created
      if needed). (Robert Collins)

    * Branch has two new methods, ``get_push_location`` and
      ``set_push_location`` to respectively, get and set the push location.
      (Robert Collins)

    * ``commands.register_command`` now takes an optional flag to signal that
      the registrant is planning to decorate an existing command. When 
      given multiple plugins registering a command is not an error, and
      the original command class (whether built in or a plugin based one) is
      returned to the caller. There is a new error 'MustUseDecorated' for
      signalling when a wrapping command should switch to the original
      version. (Robert Collins)

    * Some option parsing errors will raise 'BzrOptionError', allowing 
      granular detection for decorating commands. (Robert Collins).

    * ``Branch.read_working_inventory`` has moved to
      ``WorkingTree.read_working_inventory``. This necessitated changes to
      ``Branch.get_root_id``, and a move of ``Branch.set_inventory`` to
      WorkingTree as well. To make it clear that a WorkingTree cannot always
      be obtained ``Branch.working_tree()`` will raise
      ``errors.NoWorkingTree`` if one cannot be obtained. (Robert Collins)

    * All pending merges operations from Branch are now on WorkingTree.
      (Robert Collins)

    * The follow operations from Branch have moved to WorkingTree::

          add()
          commit()
          move()
          rename_one()
          unknowns()

      (Robert Collins)

    * ``bzrlib.add.smart_add_branch`` is now ``smart_add_tree``. (Robert Collins)

    * New "rio" serialization format, similar to rfc-822. (Martin Pool)

    * Rename selftests to ``bzrlib.tests.test_foo``.  (John A Meinel, Martin 
      Pool)

    * ``bzrlib.plugin.all_plugins`` has been changed from an attribute to a 
      query method. (Robert Collins)
 
    * New options to read only the table-of-contents of a weave.  
      (Denys Duchier)

    * Raise NoSuchFile when someone tries to add a non-existant file.
      (Michael Ellerman)

    * Simplify handling of DivergedBranches in ``cmd_pull()``.
      (Michael Ellerman)
   
    * Branch.controlfile* logic has moved to lockablefiles.LockableFiles, which
      is exposed as ``Branch().control_files``. Also this has been altered with the
      controlfile pre/suffix replaced by simple method names like 'get' and
      'put'. (Aaron Bentley, Robert Collins).

    * Deprecated functions and methods can now be marked as such using the 
      ``bzrlib.symbol_versioning`` module. Marked method have their docstring
      updated and will issue a DeprecationWarning using the warnings module
      when they are used. (Robert Collins)

    * ``bzrlib.osutils.safe_unicode`` now exists to provide parameter coercion
      for functions that need unicode strings. (Robert Collins)

bzr 0.6 2005-10-28
------------------

  IMPROVEMENTS:
  
    * pull now takes --verbose to show you what revisions are added or removed
      (John A Meinel)

    * merge now takes a --show-base option to include the base text in
      conflicts.
      (Aaron Bentley)

    * The config files are now read using ConfigObj, so '=' should be used as
      a separator, not ':'.
      (Aaron Bentley)

    * New 'bzr commit --strict' option refuses to commit if there are 
      any unknown files in the tree.  To commit, make sure all files are 
      either ignored, added, or deleted.  (Michael Ellerman)

    * The config directory is now ~/.bazaar, and there is a single file 
      ~/.bazaar/bazaar.conf storing email, editor and other preferences.
      (Robert Collins)

    * 'bzr add' no longer takes a --verbose option, and a --quiet option
      has been added that suppresses all output.

    * Improved zsh completion support in contrib/zsh, from Clint
      Adams.

    * Builtin 'bzr annotate' command, by Martin Pool with improvements from 
      Goffredo Baroncelli.
    
    * 'bzr check' now accepts -v for verbose reporting, and checks for
      ghosts in the branch. (Robert Collins)

    * New command 're-sign' which will regenerate the gpg signature for 
      a revision. (Robert Collins)

    * If you set ``check_signatures=require`` for a path in 
      ``~/.bazaar/branches.conf`` then bzr will invoke your
      ``gpg_signing_command`` (defaults to gpg) and record a digital signature
      of your commit. (Robert Collins)

    * New sftp transport, based on Paramiko.  (Robey Pointer)

    * 'bzr pull' now accepts '--clobber' which will discard local changes
      and make this branch identical to the source branch. (Robert Collins)

    * Just give a quieter warning if a plugin can't be loaded, and 
      put the details in .bzr.log.  (Martin Pool)

    * 'bzr branch' will now set the branch-name to the last component of the
      output directory, if one was supplied.

    * If the option ``post_commit`` is set to one (or more) python function
      names (must be in the bzrlib namespace), then they will be invoked
      after the commit has completed, with the branch and ``revision_id`` as
      parameters. (Robert Collins)

    * Merge now has a retcode of 1 when conflicts occur. (Robert Collins)

    * --merge-type weave is now supported for file contents.  Tree-shape
      changes are still three-way based.  (Martin Pool, Aaron Bentley)

    * 'bzr check' allows the first revision on revision-history to have
      parents - something that is expected for cheap checkouts, and occurs
      when conversions from baz do not have all history.  (Robert Collins).

   * 'bzr merge' can now graft unrelated trees together, if your specify
     0 as a base. (Aaron Bentley)

   * 'bzr commit branch' and 'bzr commit branch/file1 branch/file2' now work
     (Aaron Bentley)

    * Add '.sconsign*' to default ignore list.  (Alexander Belchenko)

   * 'bzr merge --reprocess' minimizes conflicts

  TESTING:

    * The 'bzr selftest --pattern' option for has been removed, now 
      test specifiers on the command line can be simple strings, or 
      regexps, or both. (Robert Collins)

    * Passing -v to selftest will now show the time each test took to 
      complete, which will aid in analysing performance regressions and
      related questions. (Robert Collins)

    * 'bzr selftest' runs all tests, even if one fails, unless '--one'
      is given. (Martin Pool)

    * There is a new method for TestCaseInTempDir, assertFileEqual, which
      will check that a given content is equal to the content of the named
      file. (Robert Collins)

    * Fix test suite's habit of leaving many temporary log files in $TMPDIR.
      (Martin Pool)

  INTERNALS:

    * New 'testament' command and concept for making gpg-signatures 
      of revisions that are not tied to a particular internal
      representation.  (Martin Pool).

    * Per-revision properties ('revprops') as key-value associated 
      strings on each revision created when the revision is committed.
      Intended mainly for the use of external tools.  (Martin Pool).

    * Config options have moved from bzrlib.osutils to bzrlib.config.
      (Robert Collins)

    * Improved command line option definitions allowing explanations
      for individual options, among other things.  Contributed by 
      Magnus Therning.

    * Config options have moved from bzrlib.osutils to bzrlib.config.
      Configuration is now done via the config.Config interface:
      Depending on whether you have a Branch, a Location or no information
      available, construct a ``*Config``, and use its ``signature_checking``,
      ``username`` and ``user_email`` methods. (Robert Collins)

    * Plugins are now loaded under bzrlib.plugins, not bzrlib.plugin, and
      they are made available for other plugins to use. You should not 
      import other plugins during the ``__init__`` of your plugin though, as 
      no ordering is guaranteed, and the plugins directory is not on the
      python path. (Robert Collins)

    * Branch.relpath has been moved to WorkingTree.relpath. WorkingTree no
      no longer takes an inventory, rather it takes an option branch
      parameter, and if None is given will open the branch at basedir 
      implicitly. (Robert Collins)

    * Cleaner exception structure and error reporting.  Suggested by 
      Scott James Remnant.  (Martin Pool)

    * Branch.remove has been moved to WorkingTree, which has also gained
      ``lock_read``, ``lock_write`` and ``unlock`` methods for convenience.
      (Robert Collins)

    * Two decorators, ``needs_read_lock`` and ``needs_write_lock`` have been
      added to the branch module. Use these to cause a function to run in a
      read or write lock respectively. (Robert Collins)

    * ``Branch.open_containing`` now returns a tuple (Branch, relative-path),
      which allows direct access to the common case of 'get me this file
      from its branch'. (Robert Collins)

    * Transports can register using ``register_lazy_transport``, and they 
      will be loaded when first used.  (Martin Pool)

    * 'pull' has been factored out of the command as ``WorkingTree.pull()``.
      A new option to WorkingTree.pull has been added, clobber, which will
      ignore diverged history and pull anyway.
      (Robert Collins)

    * config.Config has a ``get_user_option`` call that accepts an option name.
      This will be looked up in branches.conf and bazaar.conf as normal.
      It is intended that this be used by plugins to support options - 
      options of built in programs should have specific methods on the config.
      (Robert Collins)

    * ``merge.merge_inner`` now has tempdir as an optional parameter.
      (Robert Collins)

    * Tree.kind is not recorded at the top level of the hierarchy, as it was
      missing on EmptyTree, leading to a bug with merge on EmptyTrees.
      (Robert Collins)

    * ``WorkingTree.__del__`` has been removed, it was non deterministic and not 
      doing what it was intended to. See ``WorkingTree.__init__`` for a comment
      about future directions. (Robert Collins/Martin Pool)

    * bzrlib.transport.http has been modified so that only 404 urllib errors
      are returned as NoSuchFile. Other exceptions will propogate as normal.
      This allows debuging of actual errors. (Robert Collins)

    * bzrlib.transport.Transport now accepts *ONLY* url escaped relative paths
      to apis like 'put', 'get' and 'has'. This is to provide consistent
      behaviour - it operates on url's only. (Robert Collins)

    * Transports can register using ``register_lazy_transport``, and they 
      will be loaded when first used.  (Martin Pool)

    * ``merge_flex`` no longer calls ``conflict_handler.finalize()``, instead that
      is called by ``merge_inner``. This is so that the conflict count can be 
      retrieved (and potentially manipulated) before returning to the caller
      of ``merge_inner``. Likewise 'merge' now returns the conflict count to the
      caller. (Robert Collins)

    * ``revision.revision_graph`` can handle having only partial history for
      a revision - that is no revisions in the graph with no parents.
      (Robert Collins).

    * New ``builtins.branch_files`` uses the standard ``file_list`` rules to
      produce a branch and a list of paths, relative to that branch
      (Aaron Bentley)

    * New TestCase.addCleanup facility.

    * New ``bzrlib.version_info`` tuple (similar to ``sys.version_info``),
      which can be used by programs importing bzrlib.

  BUG FIXES:

    * Better handling of branches in directories with non-ascii names. 
      (Joel Rosdahl, Panagiotis Papadakos)

    * Upgrades of trees with no commits will not fail due to accessing
      [-1] in the revision-history. (Andres Salomon)


bzr 0.1.1 2005-10-12
--------------------

  BUG FIXES:

    * Fix problem in pulling over http from machines that do not 
      allow directories to be listed.

    * Avoid harmless warning about invalid hash cache after 
      upgrading branch format.

  PERFORMANCE: 
  
    * Avoid some unnecessary http operations in branch and pull.


bzr 0.1 2005-10-11
------------------

  NOTES:

    * 'bzr branch' over http initially gives a very high estimate
      of completion time but it should fall as the first few 
      revisions are pulled in.  branch is still slow on 
      high-latency connections.

  BUG FIXES:
  
    * bzr-man.py has been updated to work again. Contributed by
      Rob Weir.

    * Locking is now done with fcntl.lockf which works with NFS
      file systems. Contributed by Harald Meland.

    * When a merge encounters a file that has been deleted on
      one side and modified on the other, the old contents are
      written out to foo.BASE and foo.SIDE, where SIDE is this
      or OTHER. Contributed by Aaron Bentley.

    * Export was choosing incorrect file paths for the content of
      the tarball, this has been fixed by Aaron Bentley.

    * Commit will no longer commit without a log message, an 
      error is returned instead. Contributed by Jelmer Vernooij.

    * If you commit a specific file in a sub directory, any of its
      parent directories that are added but not listed will be 
      automatically included. Suggested by Michael Ellerman.

    * bzr commit and upgrade did not correctly record new revisions
      for files with only a change to their executable status.
      bzr will correct this when it encounters it. Fixed by
      Robert Collins

    * HTTP tests now force off the use of ``http_proxy`` for the duration.
      Contributed by Gustavo Niemeyer.

    * Fix problems in merging weave-based branches that have 
      different partial views of history.

    * Symlink support: working with symlinks when not in the root of a 
      bzr tree was broken, patch from Scott James Remnant.

  IMPROVEMENTS:

    * 'branch' now accepts a --basis parameter which will take advantage
      of local history when making a new branch. This allows faster 
      branching of remote branches. Contributed by Aaron Bentley.

    * New tree format based on weave files, called version 5.
      Existing branches can be upgraded to this format using 
      'bzr upgrade'.

    * Symlinks are now versionable. Initial patch by 
      Erik Toubro Nielsen, updated to head by Robert Collins.

    * Executable bits are tracked on files. Patch from Gustavo
      Niemeyer.

    * 'bzr status' now shows unknown files inside a selected directory.
      Patch from Heikki Paajanen.

    * Merge conflicts are recorded in .bzr. Two new commands 'conflicts'
      and 'resolve' have needed added, which list and remove those 
      merge conflicts respectively. A conflicted tree cannot be committed
      in. Contributed by Aaron Bentley.

    * 'rm' is now an alias for 'remove'.

    * Stores now split out their content in a single byte prefixed hash,
      dropping the density of files per directory by 256. Contributed by
      Gustavo Niemeyer.

    * 'bzr diff -r branch:URL' will now perform a diff between two branches.
      Contributed by Robert Collins.

    * 'bzr log' with the default formatter will show merged revisions,
      indented to the right. Initial implementation contributed by Gustavo
      Niemeyer, made incremental by Robert Collins.


  INTERNALS:

    * Test case failures have the exception printed after the log 
      for your viewing pleasure.

    * InventoryEntry is now an abstract base class, use one of the
      concrete InventoryDirectory etc classes instead.

    * Branch raises an UnsupportedFormatError when it detects a 
      bzr branch it cannot understand. This allows for precise
      handling of such circumstances.

    * Remove RevisionReference class; ``Revision.parent_ids`` is now simply a
      list of their ids and ``parent_sha1s`` is a list of their corresponding
      sha1s (for old branches only at the moment.)

    * New method-object style interface for Commit() and Fetch().

    * Renamed ``Branch.last_patch()`` to ``Branch.last_revision()``, since
      we call them revisions not patches.

    * Move ``copy_branch`` to ``bzrlib.clone.copy_branch``.  The destination
      directory is created if it doesn't exist.

    * Inventories now identify the files which were present by 
      giving the revision *of that file*.

    * Inventory and Revision XML contains a version identifier.  
      This must be consistent with the overall branch version
      but allows for more flexibility in future upgrades.

  TESTING:

    * Removed testsweet module so that tests can be run after 
      bzr installed by 'bzr selftest'.

    * 'bzr selftest' command-line arguments can now be partial ids
      of tests to run, e.g. ``bzr selftest test_weave``

      
bzr 0.0.9 2005-09-23
--------------------

  BUG FIXES:

    * Fixed "branch -r" option.

    * Fix remote access to branches containing non-compressed history.
      (Robert Collins).

    * Better reliability of http server tests.  (John Arbash-Meinel)

    * Merge graph maximum distance calculation fix.  (Aaron Bentley)
   
    * Various minor bug in windows support have been fixed, largely in the
      test suite. Contributed by Alexander Belchenko.

  IMPROVEMENTS:

    * Status now accepts a -r argument to give status between chosen
      revisions. Contributed by Heikki Paajanen.

    * Revision arguments no longer use +/-/= to control ranges, instead
      there is a 'before' namespace, which limits the successive namespace.
      For example '$ bzr log -r date:yesterday..before:date:today' will
      select everything from yesterday and before today. Contributed by
      Robey Pointer

    * There is now a bzr.bat file created by distutils when building on 
      Windows. Contributed by Alexander Belchenko.

  INTERNALS:

    * Removed uuid() as it was unused.

    * Improved 'fetch' code for pulling revisions from one branch into
      another (used by pull, merged, etc.)


bzr 0.0.8 2005-09-20
--------------------

  IMPROVEMENTS:

    * Adding a file whose parent directory is not versioned will
      implicitly add the parent, and so on up to the root. This means
      you should never need to explictly add a directory, they'll just
      get added when you add a file in the directory.  Contributed by
      Michael Ellerman.

    * Ignore ``.DS_Store`` (contains Mac metadata) by default.
      (Nir Soffer)

    * If you set ``BZR_EDITOR`` in the environment, it is checked in
      preference to EDITOR and the config file for the interactive commit
      editing program. Related to this is a bugfix where a missing program
      set in EDITOR would cause editing to fail, now the fallback program
      for the operating system is still tried.

    * Files that are not directories/symlinks/regular files will no longer
      cause bzr to fail, it will just ignore them by default. You cannot add
      them to the tree though - they are not versionable.


  INTERNALS:

    * Refactor xml packing/unpacking.

  BUG FIXES: 

    * Fixed 'bzr mv' by Ollie Rutherfurd.

    * Fixed strange error when trying to access a nonexistent http
      branch.

    * Make sure that the hashcache gets written out if it can't be
      read.


  PORTABILITY:

    * Various Windows fixes from Ollie Rutherfurd.

    * Quieten warnings about locking; patch from Matt Lavin.


bzr-0.0.7 2005-09-02
--------------------

  NEW FEATURES:

    * ``bzr shell-complete`` command contributed by Clint Adams to
      help with intelligent shell completion.

    * New expert command ``bzr find-merge-base`` for debugging merges.


  ENHANCEMENTS:

    * Much better merge support.

    * merge3 conflicts are now reported with markers like '<<<<<<<'
      (seven characters) which is the same as CVS and pleases things
      like emacs smerge.


  BUG FIXES:

    * ``bzr upgrade`` no longer fails when trying to fix trees that
      mention revisions that are not present.

    * Fixed bugs in listing plugins from ``bzr plugins``.

    * Fix case of $EDITOR containing options for the editor.

    * Fix log -r refusing to show the last revision.
      (Patch from Goffredo Baroncelli.)


  CHANGES:

    * ``bzr log --show-ids`` shows the revision ids of all parents.

    * Externally provided commands on your $BZRPATH no longer need
      to recognize --bzr-usage to work properly, and can just handle
      --help themselves.


  LIBRARY:

    * Changed trace messages to go through the standard logging
      framework, so that they can more easily be redirected by
      libraries.



bzr-0.0.6 2005-08-18
--------------------

  NEW FEATURES:

    * Python plugins, automatically loaded from the directories on
      ``BZR_PLUGIN_PATH`` or ``~/.bzr.conf/plugins`` by default.

    * New 'bzr mkdir' command.

    * Commit mesage is fetched from an editor if not given on the
      command line; patch from Torsten Marek.

    * ``bzr log -m FOO`` displays commits whose message matches regexp 
      FOO.
      
    * ``bzr add`` with no arguments adds everything under the current directory.

    * ``bzr mv`` does move or rename depending on its arguments, like
      the Unix command.

    * ``bzr missing`` command shows a summary of the differences
      between two trees.  (Merged from John Arbash-Meinel.)

    * An email address for commits to a particular tree can be
      specified by putting it into .bzr/email within a branch.  (Based
      on a patch from Heikki Paajanen.)


  ENHANCEMENTS:

    * Faster working tree operations.


  CHANGES:

    * 3rd-party modules shipped with bzr are copied within the bzrlib
      python package, so that they can be installed by the setup
      script without clashing with anything already existing on the
      system.  (Contributed by Gustavo Niemeyer.)

    * Moved plugins directory to bzrlib/, so that there's a standard
      plugin directory which is not only installed with bzr itself but
      is also available when using bzr from the development tree.
      ``BZR_PLUGIN_PATH`` and ``DEFAULT_PLUGIN_PATH`` are then added to the
      standard plugins directory.

    * When exporting to a tarball with ``bzr export --format tgz``, put 
      everything under a top directory rather than dumping it into the
      current directory.   This can be overridden with the ``--root`` 
      option.  Patch from William Dodé and John Meinel.

    * New ``bzr upgrade`` command to upgrade the format of a branch,
      replacing ``bzr check --update``.

    * Files within store directories are no longer marked readonly on
      disk.

    * Changed ``bzr log`` output to a more compact form suggested by
      John A Meinel.  Old format is available with the ``--long`` or
      ``-l`` option, patched by William Dodé.

    * By default the commit command refuses to record a revision with
      no changes unless the ``--unchanged`` option is given.

    * The ``--no-plugins``, ``--profile`` and ``--builtin`` command
      line options must come before the command name because they 
      affect what commands are available; all other options must come 
      after the command name because their interpretation depends on
      it.

    * ``branch`` and ``clone`` added as aliases for ``branch``.

    * Default log format is back to the long format; the compact one
      is available with ``--short``.
      
      
  BUG FIXES:
  
    * Fix bugs in committing only selected files or within a subdirectory.


bzr-0.0.5  2005-06-15
---------------------
  
  CHANGES:

    * ``bzr`` with no command now shows help rather than giving an
      error.  Suggested by Michael Ellerman.

    * ``bzr status`` output format changed, because svn-style output
      doesn't really match the model of bzr.  Now files are grouped by
      status and can be shown with their IDs.  ``bzr status --all``
      shows all versioned files and unknown files but not ignored files.

    * ``bzr log`` runs from most-recent to least-recent, the reverse
      of the previous order.  The previous behaviour can be obtained
      with the ``--forward`` option.
        
    * ``bzr inventory`` by default shows only filenames, and also ids
      if ``--show-ids`` is given, in which case the id is the second
      field.


  ENHANCEMENTS:

    * New 'bzr whoami --email' option shows only the email component
      of the user identification, from Jo Vermeulen.

    * New ``bzr ignore PATTERN`` command.

    * Nicer error message for broken pipe, interrupt and similar
      conditions that don't indicate an internal error.

    * Add ``.*.sw[nop] .git .*.tmp *,v`` to default ignore patterns.

    * Per-branch locks keyed on ``.bzr/branch-lock``, available in
      either read or write mode.

    * New option ``bzr log --show-ids`` shows revision and file ids.

    * New usage ``bzr log FILENAME`` shows only revisions that
      affected that file.

    * Changed format for describing changes in ``bzr log -v``.

    * New option ``bzr commit --file`` to take a message from a file,
      suggested by LarstiQ.

    * New syntax ``bzr status [FILE...]`` contributed by Bartosz
      Oler.  File may be in a branch other than the working directory.

    * ``bzr log`` and ``bzr root`` can be given an http URL instead of
      a filename.

    * Commands can now be defined by external programs or scripts
      in a directory on $BZRPATH.

    * New "stat cache" avoids reading the contents of files if they 
      haven't changed since the previous time.

    * If the Python interpreter is too old, try to find a better one
      or give an error.  Based on a patch from Fredrik Lundh.

    * New optional parameter ``bzr info [BRANCH]``.

    * New form ``bzr commit SELECTED`` to commit only selected files.

    * New form ``bzr log -r FROM:TO`` shows changes in selected
      range; contributed by John A Meinel.

    * New option ``bzr diff --diff-options 'OPTS'`` allows passing
      options through to an external GNU diff.

    * New option ``bzr add --no-recurse`` to add a directory but not
      their contents.

    * ``bzr --version`` now shows more information if bzr is being run
      from a branch.

  
  BUG FIXES:

    * Fixed diff format so that added and removed files will be
      handled properly by patch.  Fix from Lalo Martins.

    * Various fixes for files whose names contain spaces or other
      metacharacters.


  TESTING:

    * Converted black-box test suites from Bourne shell into Python;
      now run using ``./testbzr``.  Various structural improvements to
      the tests.

    * testbzr by default runs the version of bzr found in the same
      directory as the tests, or the one given as the first parameter.

    * testbzr also runs the internal tests, so the only command
      required to check is just ``./testbzr``.

    * testbzr requires python2.4, but can be used to test bzr running
      under a different version.

    * Tests added for many other changes in this release.


  INTERNAL:

    * Included ElementTree library upgraded to 1.2.6 by Fredrik Lundh.

    * Refactor command functions into Command objects based on HCT by
      Scott James Remnant.

    * Better help messages for many commands.

    * Expose ``bzrlib.open_tracefile()`` to start the tracefile; until
      this is called trace messages are just discarded.

    * New internal function ``find_touching_revisions()`` and hidden
      command touching-revisions trace the changes to a given file.

    * Simpler and faster ``compare_inventories()`` function.

    * ``bzrlib.open_tracefile()`` takes a tracefilename parameter.

    * New AtomicFile class.

    * New developer commands ``added``, ``modified``.


  PORTABILITY:

    * Cope on Windows on python2.3 by using the weaker random seed.
      2.4 is now only recommended.


bzr-0.0.4  2005-04-22
---------------------

  ENHANCEMENTS:

    * 'bzr diff' optionally takes a list of files to diff.  Still a bit
      basic.  Patch from QuantumG.

    * More default ignore patterns.

    * New 'bzr log --verbose' shows a list of files changed in the
      changeset.  Patch from Sebastian Cote.

    * Roll over ~/.bzr.log if it gets too large.

    * Command abbreviations 'ci', 'st', 'stat', '?' based on a patch
      by Jason Diamon.

    * New 'bzr help commands' based on a patch from Denys Duchier.


  CHANGES:

    * User email is determined by looking at $BZREMAIL or ~/.bzr.email
      or $EMAIL.  All are decoded by the locale preferred encoding.
      If none of these are present user@hostname is used.  The host's
      fully-qualified name is not used because that tends to fail when
      there are DNS problems.

    * New 'bzr whoami' command instead of username user-email.


  BUG FIXES: 

    * Make commit safe for hardlinked bzr trees.

    * Some Unicode/locale fixes.

    * Partial workaround for ``difflib.unified_diff`` not handling
      trailing newlines properly.


  INTERNAL:

    * Allow docstrings for help to be in PEP0257 format.  Patch from
      Matt Brubeck.

    * More tests in test.sh.

    * Write profile data to a temporary file not into working
      directory and delete it when done.

    * Smaller .bzr.log with process ids.


  PORTABILITY:

    * Fix opening of ~/.bzr.log on Windows.  Patch from Andrew
      Bennetts.

    * Some improvements in handling paths on Windows, based on a patch
      from QuantumG.


bzr-0.0.3  2005-04-06
---------------------

  ENHANCEMENTS:

    * New "directories" internal command lists versioned directories
      in the tree.

    * Can now say "bzr commit --help".

    * New "rename" command to rename one file to a different name
      and/or directory.

    * New "move" command to move one or more files into a different
      directory.

    * New "renames" command lists files renamed since base revision.

    * New cat command contributed by janmar.

  CHANGES:

    * .bzr.log is placed in $HOME (not pwd) and is always written in
      UTF-8.  (Probably not a completely good long-term solution, but
      will do for now.)

  PORTABILITY:

    * Workaround for difflib bug in Python 2.3 that causes an
      exception when comparing empty files.  Reported by Erik Toubro
      Nielsen.

  INTERNAL:

    * Refactored inventory storage to insert a root entry at the top.

  TESTING:

    * Start of shell-based black-box testing in test.sh.


bzr-0.0.2.1
-----------

  PORTABILITY:

    * Win32 fixes from Steve Brown.


bzr-0.0.2  "black cube"  2005-03-31
-----------------------------------

  ENHANCEMENTS:

    * Default ignore list extended (see bzrlib/__init__.py).

    * Patterns in .bzrignore are now added to the default ignore list,
      rather than replacing it.

    * Ignore list isn't reread for every file.

    * More help topics.

    * Reinstate the 'bzr check' command to check invariants of the
      branch.

    * New 'ignored' command lists which files are ignored and why;
      'deleted' lists files deleted in the current working tree.

    * Performance improvements.

    * New global --profile option.
    
    * Ignore patterns like './config.h' now correctly match files in
      the root directory only.


bzr-0.0.1  2005-03-26
---------------------

  ENHANCEMENTS:

    * More information from info command.

    * Can now say "bzr help COMMAND" for more detailed help.

    * Less file flushing and faster performance when writing logs and
      committing to stores.

    * More useful verbose output from some commands.

  BUG FIXES:

    * Fix inverted display of 'R' and 'M' during 'commit -v'.

  PORTABILITY:

    * Include a subset of ElementTree-1.2.20040618 to make
      installation easier.

    * Fix time.localtime call to work with Python 2.3 (the minimum
      supported).


bzr-0.0.0.69  2005-03-22
------------------------

  ENHANCEMENTS:

    * First public release.

    * Storage of local versions: init, add, remove, rm, info, log,
      diff, status, etc.<|MERGE_RESOLUTION|>--- conflicted
+++ resolved
@@ -11,6 +11,12 @@
   
   CHANGES:
 
+   * A new repository format 'development' has been added. This format will
+     represent the latest 'in-progress' format that the bzr developers are
+     interested in getting early-adopter testing and feedback on.
+     ``doc/developers/development-repo.txt`` has detailed information.
+     (Robert Collins)
+
   FEATURES:
 
   IMPROVEMENTS:
@@ -22,6 +28,11 @@
   TESTING:
 
   INTERNALS:
+
+    * The bzrdir format registry now accepts an ``alias`` keyword to
+      register_metadir, used to indicate that a format name is an alias for
+      some other format and thus should not be reported when describing the
+      format. (Robert Collins)
 
 
 bzr 1.2rc1 (not released yet)
@@ -230,12 +241,6 @@
      been made to remove the ambiguity where ``branch2`` is in fact a
      specific file to diff within ``branch1``.
 
-   * A new repository format 'development' has been added. This format will
-     represent the latest 'in-progress' format that the bzr developers are
-     interested in getting early-adopter testing and feedback on.
-     ``doc/developers/development-repo.txt`` has detailed information.
-     (Robert Collins)
-
   FEATURES:
 
    * New option to use custom template-based formats in  ``bzr version-info``.
@@ -379,15 +384,8 @@
     * Patience Diff now supports arbitrary python objects, as long as they
       support ``hash()``. (John Arbash Meinel)
 
-<<<<<<< HEAD
-    * The bzrdir format registry now accepts an ``alias`` keyword to
-      register_metadir, used to indicate that a format name is an alias for
-      some other format and thus should not be reported when describing the
-      format. (Robert Collins)
-=======
     * Reduce selftest overhead to establish test names by memoization.
       (Vincent Ladeuil)
->>>>>>> 231275b2
 
   API BREAKS:
 
