--- conflicted
+++ resolved
@@ -37,31 +37,29 @@
       on a specific port (rather than dynamically assigned ports).
       (Robert Collins)
 
-<<<<<<< HEAD
+    * Move most SmartServer code into a new package, bzrlib/smart.
+      bzrlib/transport/remote.py contains just the Transport classes that used
+      to be in bzrlib/transport/smart.py.  (Andrew Bennetts)
+ 
+  BUGFIXES:
+
+    * Don't fail bundle selftest if email has 'two' embedded.  
+      (#98510, Ian Clatworthy)
+
+    * Remove ``--verbose`` from ``bzr bundle``. It didn't work anyway.
+      (Robert Widhopf-Fenk, #98591)
+
+    * Remove ``--basis`` from the checkout/branch commands - it didn't work
+      properly and is no longer beneficial. Fixes #53675 and #43486.
+      (Robert Collins)
+
+    * Don't produce encoding error when adding duplicate files.
+      (Aaron Bentley)
+
     * Teach ``common_ancestor`` to shortcut when the tip of one branch is
       inside the ancestry of the other. Saves a lot of graph processing
       (with an ancestry of 16k revisions, ``bzr merge ../already-merged``
       changes from 2m10s to 13s).  (John Arbash Meinel, #103757)
-=======
-    * Move most SmartServer code into a new package, bzrlib/smart.
-      bzrlib/transport/remote.py contains just the Transport classes that used
-      to be in bzrlib/transport/smart.py.  (Andrew Bennetts)
->>>>>>> d0270455
- 
-  BUGFIXES:
-
-    * Don't fail bundle selftest if email has 'two' embedded.  
-      (#98510, Ian Clatworthy)
-
-    * Remove ``--verbose`` from ``bzr bundle``. It didn't work anyway.
-      (Robert Widhopf-Fenk, #98591)
-
-    * Remove ``--basis`` from the checkout/branch commands - it didn't work
-      properly and is no longer beneficial. Fixes #53675 and #43486.
-      (Robert Collins)
-
-    * Don't produce encoding error when adding duplicate files.
-      (Aaron Bentley)
 
   TESTING:
 
