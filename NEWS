--------------------
Bazaar Release Notes
--------------------

.. contents::


IN DEVELOPMENT
--------------

  BUG FIXES:

  IMPROVEMENTS:

    * ``bzr export --format=tgz --root=NAME -`` to export a gzipped tarball 
      to stdout; also ``tar`` and ``tbz2``.
      (Martin Pool)

  BUGFIXES:

    * You can now compare file revisions in Windows diff programs from 
      Cygwin Bazaar.
      (Matt McClure, #209281)

  DOCUMENTATION:

   * Updated developer documentation.
     (Martin Pool)

  TESTING:

  API CHANGES:

  INTERNALS:


bzr 1.6beta2 2008-06-10
-----------------------

This release contains further progress towards our 1.6 goals of shallow
repositories, and contains a fix for some user-affecting bugs in the
repository layer.  Building working trees during checkout and branch is
now faster.

  BUG FIXES:

    * Avoid KnitCorrupt error extracting inventories from some repositories.
      (The data is not corrupt; an internal check is detecting a problem
      reading from the repository.)
      (Martin Pool, Andrew Bennetts, Robert Collins, #234748)

    * Inserting a bundle which changes the contents of a file with no trailing
      end of line, causing a knit snapshot in a 'knits' repository will no longer
      cause KnitCorrupt. (Robert Collins)

    * ``RemoteBranch.pull`` needs to return the ``self._real_branch``'s
      pull result. It was instead just returning None, which breaks ``bzr
      pull``. (John Arbash Meinel, #238149)

    * Sanitize branch nick before using it as an attachment filename in
      ``bzr send``. (Lukáš Lalinský, #210218)

    * Squash ``inv_entry.symlink_target`` to a plain string when
      generating DirState details. This prevents from getting a
      ``UnicodeError`` when you have symlinks and non-ascii filenames.
      (John Arbash Meinel, #135320)

  IMPROVEMENTS:

    * Added the 'alias' command to set/unset and display aliases. (Tim Penhey)

    * ``added``, ``modified``, and ``unknowns`` behaviour made consistent (all three
      now quote paths where required). Added ``--null`` option to ``added`` and 
      ``modified`` (for null-separated unknowns, use ``ls --unknown --null``)
      (Adrian Wilkins)

    * Faster branching (1.09x) and lightweight checkouts (1.06x) on large trees.
      (Ian Clatworthy, Aaron Bentley)

  BUGFIXES:

    * ``bzr status`` was breaking if you merged the same revision twice.
      (John Arbash Meinel, #235407)

  DOCUMENTATION:

    * Added *Bazaar Zen* section to the User Guide. (Ian Clatworthy)

  TESTING:

    * Fix the test HTTPServer to be isolated from chdir calls made while it is
      running, allowing it to be used in blackbox tests. (Robert Collins)

  API CHANGES:

    * ``WorkingTree.set_parent_(ids/trees)`` will now filter out revisions
      which are in the ancestry of other revisions. So if you merge the same
      tree twice, or merge an ancestor of an existing merge, it will only
      record the newest. (If you merge a descendent, it will replace its
      ancestor). (John Arbash Meinel, #235407)

  INTERNALS:

    * Knit record serialisation is now stricter on what it will accept, to
      guard against potential internal bugs, or broken input. (Robert Collins)


bzr 1.6beta1 2008-06-02
-----------------------


Commands that work on the revision history such as push, pull, missing,
uncommit and log are now substantially faster.  This release adds a
translation of some of the user documentation into Spanish.  (Contributions of
other translations would be very welcome.)  Bazaar 1.6beta1 adds a new network
protocol which is used by default and which allows for more efficient transfers
and future extensions.


  NOTES WHEN UPGRADING:

    * There is a new version of the network protocol used for bzr://, bzr+ssh://
      and bzr+http:// connections.  This will allow more efficient requests and
      responses, and more graceful fallback when a server is too old to
      recognise a request from a more recent client.  Bazaar 1.6 will
      interoperate with 0.16 and later versions, but servers should be upgraded
      when possible.  Bazaar 1.6 no longer interoperates with 0.15 and earlier via
      these protocols.  Use alternatives like SFTP or upgrade those servers.
      (Andrew Bennetts, #83935)

  CHANGES:

    * Deprecation warnings will not be suppressed when running ``bzr selftest``
      so that developers can see if their code is using deprecated functions.
      (John Arbash Meinel)

  FEATURES:

    * Adding ``-Derror`` will now display a traceback when a plugin fails to
      load. (James Westby)

  IMPROVEMENTS:

    * ``bzr branch/push/pull -r XXX`` now have a helper function for finding
      the revno of the new revision (``Graph.find_distance_to_null``). This
      should make something like ``bzr branch -r -100`` in a shared, no-trees
      repository much snappier. (John Arbash Meinel)

    * ``bzr log --short -r X..Y`` no longer needs to access the full revision
      history. This makes it noticeably faster when logging the last few
      revisions. (John Arbash Meinel)

    * ``bzr ls`` now accepts ``-V`` as an alias for ``--versioned``. 
      (Jerad Cramp, #165086)

    * ``bzr missing`` uses the new ``Graph.find_unique_ancestors`` and
      ``Graph.find_differences`` to determine missing revisions without having
      to search the whole ancestry. (John Arbash Meinel, #174625)

    * ``bzr uncommit`` now uses partial history access, rather than always
      extracting the full revision history for a branch. This makes it
      resolve the appropriate revisions much faster (in testing it drops
      uncommit from 1.5s => 0.4s). It also means ``bzr log --short`` is one
      step closer to not using full revision history.
      (John Arbash Meinel, #172649)

  BUGFIXES:

    * ``bzr merge --lca`` should handle when two revisions have no common
      ancestor other than NULL_REVISION. (John Arbash Meinel, #235715)

    * ``bzr status`` was breaking if you merged the same revision twice.
      (John Arbash Meinel, #235407)

    * ``bzr push`` with both ``--overwrite`` and ``-r NNN`` options no longer
      fails.  (Andrew Bennetts, #234229)
      
    * Correctly track the base URL of a smart medium when using bzr+http://
      URLs, which was causing spurious "No repository present" errors with
      branches in shared repositories accessed over bzr+http.
      (Andrew Bennetts, #230550)

    * Define ``_remote_is_at_least_1_2`` on ``SmartClientMedium`` so that all
      implementations have the attribute.  Fixes 'PyCurlTransport' object has no
      attribute '_remote_is_at_least_1_2' attribute errors.
      (Andrew Bennetts, #220806)

    * Failure to delete an obsolete pack file should just give a warning
      message, not a fatal error.  It may for example fail if the file is still
      in use by another process.
      (Martin Pool)
      
    * Fix MemoryError during large fetches over HTTP by limiting the amount of
      data we try to read per ``recv`` call.  The problem was observed with
      Windows and a proxy, but might affect other environments as well.
      (Eric Holmberg, #215426)

    * Handle old merge directives correctly in Merger.from_mergeable.  Stricter
      get_parent_map requirements exposed a latent bug here.  (Aaron Bentley)

    * Issue a warning and ignore passwords declared in authentication.conf when
      used for an ssh scheme (sftp or bzr+ssh).
      (Vincent Ladeuil, #203186)

    * Make both http implementations raise appropriate exceptions on 403
      Forbidden when POSTing smart requests.
      (Vincent Ladeuil, #230223)

    * Properly *title* header names in http requests instead of capitalizing
      them.
      (Vincent Ladeuil, #229076)

    * The "Unable to obtain lock" error message now also suggests using
      ``bzr break-lock`` to fix it.  (Martin Albisetti, #139202)

    * Treat an encoding of '' as ascii; this can happen when bzr is run
      under vim on Mac OS X.
      (Neil Martinsen-Burrell)

    * ``VersionedFile.make_mpdiffs()`` was raising an exception that wasn't in
      scope. (Daniel Fischer #235687)

  DOCUMENTATION:

    * Added directory structure and started translation of docs in spanish.
      (Martin Albisetti, Lucio Albenga)

    * Incorporate feedback from Jelmer Vernooij and Neil Martinsen-Burrell
      on the plugin and integration chapters of the User Guide.
      (Ian Clatworthy)

    * More Bazaar developer documentation about packaging and release process,
      and about use of Python reprs.
      (Martin Pool, Martin Albisetti)

    * Updated Tortise strategy document. (Mark Hammond)

  TESTING:

    * ``bzrlib.tests.adapt_tests`` was broken and unused - it has been fixed.
      (Robert Collins)

    * Fix the test HTTPServer to be isolated from chdir calls made while it is
      running, allowing it to be used in blackbox tests. (Robert Collins)

    * New helper function for splitting test suites
      ``split_suite_by_condition``. (Robert Collins)

  INTERNALS:

<<<<<<< HEAD
    * New ``versionedfile.KeyMapper`` interface to abstract out the access to
      underyling .knit/.kndx etc files in repositories with partitioned
      storage. (Robert Collins)

  API BREAKS:
=======
    * ``Branch.missing_revisions`` has been deprecated. Similar functionality
      can be obtained using ``bzrlib.missing.find_unmerged``. The api was
      fairly broken, and the function was unused, so we are getting rid of it.
      (John Arbash Meinel)

  API CHANGES:

    * ``Branch.abspath`` is deprecated; use the Tree or Transport 
      instead.  (Martin Pool)

    * ``Branch.update_revisions`` now takes an optional ``Graph``
      object. This can be used by ``update_revisions`` when it is
      checking ancestry, and allows callers to prefer request to go to a
      local branch.  (John Arbash Meinel)

    * Branch, Repository, Tree and BzrDir should expose a Transport as an
      attribute if they have one, rather than having it indirectly accessible
      as ``.control_files._transport``.  This doesn't add a requirement
      to support a Transport in cases where it was not needed before;
      it just simplifies the way it is reached.  (Martin Pool)

    * ``bzr missing --mine-only`` will return status code 0 if you have no
      new revisions, but the remote does. Similarly for ``--theirs-only``.
      The new code only checks one side, so it doesn't know if the other
      side has changes. This seems more accurate with the request anyway.
      It also changes the output to print '[This|Other] branch is up to
      date.' rather than displaying nothing.  (John Arbash Meinel)

    * ``LockableFiles.put_utf8``, ``put_bytes`` and ``controlfilename``
      are now deprecated in favor of using Transport operations.
      (Martin Pool)
>>>>>>> aab45b76

    * Many methods on ``VersionedFile``, ``Repository`` and in
      ``bzrlib.revision``  deprecated before bzrlib 1.5 have been removed.
      (Robert Collins)

    * ``RevisionSpec.wants_revision_history`` can be set to False for a given
      ``RevisionSpec``. This will disable the existing behavior of passing in
      the full revision history to ``self._match_on``. Useful for specs that
      don't actually need access to the full history. (John Arbash Meinel)

    * The constructors of ``SmartClientMedium`` and its subclasses now require a
      ``base`` parameter.  ``SmartClientMedium`` implementations now also need
      to provide a ``remote_path_from_transport`` method.  (Andrew Bennetts)
      
    * The default permissions for creating new files and directories 
      should now be obtained from ``BzrDir._get_file_mode()`` and 
      ``_get_dir_mode()``, rather than from LockableFiles.  The ``_set_file_mode``
      and ``_set_dir_mode`` variables on LockableFiles which were advertised
      as a way for plugins to control this are no longer consulted.
      (Martin Pool)

    * ``VersionedFile.join`` is deprecated. This method required local
      instances of both versioned file objects and was thus hostile to being
      used for streaming from a smart server. The new get_record_stream and
      insert_record_stream are meant to efficiently replace this method.
      (Robert Collins)

    * ``WorkingTree.set_parent_(ids/trees)`` will now filter out revisions
      which are in the ancestry of other revisions. So if you merge the same
      tree twice, or merge an ancestor of an existing merge, it will only
      record the newest. (If you merge a descendent, it will replace its
      ancestor). (John Arbash Meinel, #235407)

    * ``WorkingTreeFormat2.stub_initialize_remote`` is now private.
      (Martin Pool) 


bzr 1.5 2008-05-16
------------------

This release of Bazaar includes several updates to the documentation, and fixes
to prepare for making rich root support the default format. Many bugs have been
squashed, including fixes to log, bzr+ssh inter-operation with older servers.

  CHANGES:

    * Suppress deprecation warnings when bzrlib is a 'final' release. This way
      users of packaged software won't be bothered with DeprecationWarnings,
      but developers and testers will still see them. (John Arbash Meinel)

  DOCUMENTATION:

    * Incorporate feedback from Jelmer Vernooij and Neil Martinsen-Burrell
      on the plugin and integration chapters of the User Guide.
      (Ian Clatworthy)


bzr 1.5rc1 2008-05-09
---------------------

  NOTES WHEN UPGRADING:

  CHANGES:

    * Broader support of GNU Emacs mail clients. Set
      ``mail_client=emacsclient`` in your bazaar.conf and ``send`` will pop the
      bundle in a mail buffer according to the value of ``mail-user-agent``
      variable. (Xavier Maillard)

  FEATURES:

  IMPROVEMENTS:

    * Diff now handles revision specs like "branch:" and "submit:" more
      efficiently.  (Aaron Bentley, #202928)

    * More friendly error given when attempt to start the smart server
      on an address already in use. (Andrea Corbellini, #200575)

    * Pull completes much faster when there is nothing to pull.
      (Aaron Bentley)

  BUGFIXES:

    * Authentication.conf can define sections without password.
      (Vincent Ladeuil, #199440)

    * Avoid muttering every time a child update does not cause a progress bar
      update. (John Arbash Meinel, #213771)

    * ``Branch.reconcile()`` is now implemented. This allows ``bzr reconcile``
      to fix when a Branch has a non-canonical mainline history. ``bzr check``
      also detects this condition. (John Arbash Meinel, #177855)

    * ``bzr log -r ..X bzr://`` was failing, because it was getting a request
      for ``revision_id=None`` which was not a string.
      (John Arbash Meinel, #211661)

    * ``bzr commit`` now works with Microsoft's FTP service.
      (Andreas Deininger)

    * Catch definitions outside sections in authentication.conf.
      (Vincent Ladeuil, #217650)

    * Conversion from non-rich-root to rich-root(-pack) updates inventory
      sha1s, even when bundles are used.  (Aaron Bentley, #181391)

    * Conversion from non-rich-root to rich-root(-pack) works correctly even
      though search keys are not topologically sorted.  (Aaron Bentley)

    * Conversion from non-rich-root to rich-root(-pack) works even when a
      parent revision has a different root id.  (Aaron Bentley, #177874)

    * Disable strace testing until strace is fixed (see bug #103133) and emit a
      warning when selftest ends to remind us of leaking tests.
      (Vincent Ladeuil, #226769)

    * Fetching all revisions from a repository does not cause pack collisions.
      (Robert Collins, Aaron Bentley, #212908)

    * Fix error about "attempt to add line-delta in non-delta knit".
      (Andrew Bennetts, #217701)

    * Pushing a branch in "dirstate" format (Branch5) over bzr+ssh would break
      if the remote server was < version 1.2. This was due to a bug in the
      RemoteRepository.get_parent_map() fallback code.
      (John Arbash Meinel, #214894)

    * Remove leftover code in ``bzr_branch`` that inappropriately creates 
      a ``branch-name`` file in the branch control directory.
      (Martin Pool)

    * Set SO_REUSEADDR on server sockets of ``bzr serve`` to avoid problems
      rebinding the socket when starting the server a second time.
      (John Arbash Meinel, Martin Pool, #164288)

    * Severe performance degradation in fetching from knit repositories to
      knits and packs due to parsing the entire revisions.kndx on every graph
      walk iteration fixed by using the Repository.get_graph API.  There was
      another regression in knit => knit fetching which re-read the index for
      every revision each side had in common.
      (Robert Collins, John Arbash Meinel)

    * When logging the changes to a particular file, there was a bug if there
      were ghosts in the revision ancestry. (John Arbash Meinel, #209948)

    * xs4all's ftp server returns a temporary error when trying to list an
      empty directory, rather than returning an empty list. Adding a
      workaround so that we don't get spurious failures.
      (John Arbash Meinel, #215522)

  DOCUMENTATION:

    * Expanded the User Guide to include new chapters on popular plugins and
      integrating Bazaar into your environment. The *Best practices* chapter
      was renamed to *Miscellaneous topics* as suggested by community
      feedback as well. (Ian Clatworthy)

    * Document outlining strategies for TortoiseBzr. (Mark Hammond)

    * Improved the documentation on hooks. (Ian Clatworthy)

    * Update authentication docs regarding ssh agents.
      (Vincent Ladeuil, #183705)

  TESTING:

    * Add ``thread_name_suffix`` parameter to SmartTCPServer_for_testing, to
      make it easy to identify which test spawned a thread with an unhandled
      exception. (Andrew Bennetts)

    * New ``--debugflag``/``-E`` option to ``bzr selftest`` for setting
      options for debugging tests, these are complementary to the the -D
      options.  The ``-Dselftest_debug`` global option has been replaced by the
      ``-E=allow_debug`` option for selftest. (Andrew Bennetts)

    * Parameterised test ids are preserved correctly to aid diagnosis of test
      failures. (Robert Collins, Andrew Bennetts)

    * selftest now accepts --starting-with <id> to load only the tests whose id
      starts with the one specified. This greatly speeds up running the test
      suite on a limited set of tests and can be used to run the tests for a
      single module, a single class or even a single test.  (Vincent Ladeuil)

    * The test suite modules have been modified to define load_tests() instead
      of test_suite(). That speeds up selective loading (via --load-list)
      significantly and provides many examples on how to migrate (grep for
      load_tests).  (Vincent Ladeuil)

  INTERNALS:

    * ``Hooks.install_hook`` is now deprecated in favour of
      ``Hooks.install_named_hook`` which adds a required ``name`` parameter, to
      avoid having to call ``Hooks.name_hook``. (Daniel Watkins)

    * Implement xml8 serializer.  (Aaron Bentley)

    * New form ``@deprecated_method(deprecated_in(1, 5, 0))`` for making 
      deprecation wrappers.  (Martin Pool)

    * ``Repository.revision_parents`` is now deprecated in favour of 
      ``Repository.get_parent_map([revid])[revid]``. (Jelmer Vernooij)

    * The Python ``assert`` statement is no longer used in Bazaar source, and 
      a test checks this.  (Martin Pool)

  API CHANGES:

    * ``bzrlib.status.show_pending_merges`` requires the repository to be
      locked by the caller. Callers should have been doing it anyway, but it
      will now raise an exception if they do not. (John Arbash Meinel)

    * Repository.get_data_stream, Repository.get_data_stream_for_search(),
      Repository.get_deltas_for_revsions(), Repository.revision_trees(),
      Repository.item_keys_introduced_by() no longer take read locks.
      (Aaron Bentley)

    * ``LockableFiles.get_utf8`` and ``.get`` are deprecated, as a start
      towards removing LockableFiles and ``.control_files`` entirely.
      (Martin Pool)

    * Methods deprecated prior to 1.1 have been removed.
      (Martin Pool)


bzr 1.4 2008-04-28
------------------

This release of Bazaar includes handy improvements to the speed of log and
status, new options for several commands, improved documentation, and better
hooks, including initial code for server-side hooks.  A number of bugs have
been fixed, particularly in interoperability between different formats or
different releases of Bazaar over there network.  There's been substantial
internal work in both the repository and network code to enable new features
and faster performance.

  BUG FIXES:

    * Pushing a branch in "dirstate" format (Branch5) over bzr+ssh would break
      if the remote server was < version 1.2.  This was due to a bug in the
      RemoteRepository.get_parent_map() fallback code.
      (John Arbash Meinel, Andrew Bennetts, #214894)


bzr 1.4rc2 2008-04-21
---------------------

  BUG FIXES:

    * ``bzr log -r ..X bzr://`` was failing, because it was getting a request
      for ``revision_id=None`` which was not a string.
      (John Arbash Meinel, #211661)

    * Fixed a bug in handling ghost revisions when logging changes in a 
      particular file.  (John Arbash Meinel, #209948)

    * Fix error about "attempt to add line-delta in non-delta knit".
      (Andrew Bennetts, #205156)

    * Fixed performance degradation in fetching from knit repositories to
      knits and packs due to parsing the entire revisions.kndx on every graph
      walk iteration fixed by using the Repository.get_graph API.  There was
      another regression in knit => knit fetching which re-read the index for
      every revision each side had in common.
      (Robert Collins, John Arbash Meinel)


bzr 1.4rc1 2008-04-11
---------------------

  CHANGES:

   * bzr main script cannot be imported (Benjamin Peterson)

   * On Linux bzr additionally looks for plugins in arch-independent site
     directory. (Toshio Kuratomi)

   * The ``set_rh`` branch hook is now deprecated. Please migrate
     any plugins using this hook to use an alternative, e.g.
     ``post_change_branch_tip``. (Ian Clatworthy)

   * When a plugin cannot be loaded as the file path is not a valid
     python module name bzr will now strip a ``bzr_`` prefix from the
     front of the suggested name, as many plugins (e.g. bzr-svn)
     want to be installed without this prefix. It is a common mistake
     to have a folder named "bzr-svn" for that plugin, especially
     as this is what bzr branch lp:bzr-svn will give you. (James Westby,
     Andrew Cowie)

   * UniqueIntegerBugTracker now appends bug-ids instead of joining
     them to the base URL. Plugins that register bug trackers may
     need a trailing / added to the base URL if one is not already there.
     (James Wesby, Andrew Cowie)

  FEATURES:

    * Added start_commit hook for mutable trees. (Jelmer Vernooij, #186422)

    * ``status`` now accepts ``--no-pending`` to show the status without
      listing pending merges, which speeds up the command a lot on large
      histories.  (James Westby, #202830)

    * New ``post_change_branch_tip`` hook that is called after the
      branch tip is moved but while the branch is still write-locked.
      See the User Reference for signature details.
      (Ian Clatworthy, James Henstridge)

    * Reconfigure can convert a branch to be standalone or to use a shared
      repository.  (Aaron Bentley)

  IMPROVEMENTS:

    * The smart protocol now has support for setting branches' revision info
      directly.  This should make operations like push slightly faster, and is a
      step towards server-side hooks.  The new request method name is
      ``Branch.set_last_revision_info``.  (Andrew Bennetts)

    * ``bzr commit --fixes`` now recognises "gnome" as a tag by default.
      (James Westby, Andrew Cowie)

    * ``bzr switch`` will attempt to find branches to switch to relative to the
      current branch. E.g. ``bzr switch branchname`` will look for
      ``current_branch/../branchname``. (Robert Collins, Jelmer Vernooij,
      Wouter van Heyst)

    * Diff is now more specific about execute-bit changes it describes
      (Chad Miller)

    * Fetching data over HTTP is a bit faster when urllib is used.  This is done
      by forcing it to recv 64k at a time when reading lines in HTTP headers,
      rather than just 1 byte at a time.  (Andrew Bennetts)

    * Log --short and --line are much faster when -r is not specified.
      (Aaron Bentley)

    * Merge is faster.  We no longer check a file's existence unnecessarily
      when merging the execute bit.  (Aaron Bentley)

    * ``bzr status`` on an explicit list of files no longer shows pending
      merges, making it much faster on large trees. (John Arbash Meinel)

    * The launchpad directory service now warns the user if they have not set
      their launchpad login and are trying to resolve a URL using it, just
      in case they want to do a write operation with it.  (James Westby)

    * The smart protocol client is slightly faster, because it now only queries
      the server for the protocol version once per connection.  Also, the HTTP
      transport will now automatically probe for and use a smart server if
      one is present.  You can use the new ``nosmart+`` transport decorator
      to get the old behaviour.  (Andrew Bennetts)

    * The ``version`` command takes a ``--short`` option to print just the
      version number, for easier use in scripts.  (Martin Pool)

    * Various operations with revision specs and commands that calculate
      revnos and revision ids are faster.  (John A. Meinel, Aaron Bentley)

  BUGFIXES:

    * Add ``root_client_path`` parameter to SmartWSGIApp and
      SmartServerRequest.  This makes it possible to publish filesystem
      locations that don't exactly match URL paths. SmartServerRequest
      subclasses should use the new ``translate_client_path`` and
      ``transport_from_client_path`` methods when dealing with paths received
      from a client to take this into account.  (Andrew Bennetts, #124089)

    * ``bzr mv a b`` can be now used also to rename previously renamed
      directories, not only files. (Lukáš Lalinský, #107967)

    * ``bzr uncommit --local`` can now remove revisions from the local
      branch to be symmetric with ``bzr commit --local``.
      (John Arbash Meinel, #93412)

    * Don't ask for a password if there is no real terminal.
      (Alexander Belchenko, #69851)

    * Fix a bug causing a ValueError crash in ``parse_line_delta_iter`` when
      fetching revisions from a knit to pack repository or vice versa using
      bzr:// (including over http or ssh).
      (#208418, Andrew Bennetts, Martin Pool, Robert Collins)

    * Fixed ``_get_line`` in ``bzrlib.smart.medium``, which was buggy.  Also
      fixed ``_get_bytes`` in the same module to use the push back buffer.
      These bugs had no known impact in normal use, but were problematic for
      developers working on the code, and were likely to cause real bugs sooner
      or later.  (Andrew Bennetts)

    * Implement handling of basename parameter for DefaultMail.  (James Westby)

    * Incompatibility with Paramiko versions newer than 1.7.2 was fixed.
      (Andrew Bennetts, #213425)

    * Launchpad locations (lp: URLs) can be pulled.  (Aaron Bentley, #181945)

    * Merges that add files to deleted root directories complete.  They
      do create conflicts.  (Aaron Bentley, #210092)

    * vsftp's return ``550 RNFR command failed.`` supported.
      (Marcus Trautwig, #129786)

  DOCUMENTATION:

    * Improved documentation on send/merge relationship. (Peter Schuller)

    * Minor fixes to the User Guide. (Matthew Fuller)

    * Reduced the evangelism in the User Guide. (Ian Clatworthy)

    * Added Integrating with Bazaar document for developers (Martin Albisetti)

  API BREAKS:

    * Attempting to pull data from a ghost aware repository (e.g. knits) into a
      non-ghost aware repository such as weaves will now fail if there are
      ghosts.  (Robert Collins)

    * ``KnitVersionedFile`` no longer accepts an ``access_mode`` parameter, and
      now requires the ``index`` and ``access_method`` parameters to be
      supplied. A compatible shim has been kept in the new function
      ``knit.make_file_knit``. (Robert Collins)

    * Log formatters must now provide log_revision instead of show and
      show_merge_revno methods. The latter had been deprecated since the 0.17
      release. (James Westby)

    * ``LoopbackSFTP`` is now called ``SocketAsChannelAdapter``.
      (Andrew Bennetts)

    * ``osutils.backup_file`` is removed. (Alexander Belchenko)

    * ``Repository.get_revision_graph`` is deprecated, with no replacement
      method. The method was size(history) and not desirable. (Robert Collins)

    * ``revision.revision_graph`` is deprecated, with no replacement function.
      The function was size(history) and not desirable. (Robert Collins)

    * ``Transport.get_shared_medium`` is deprecated.  Use
      ``Transport.get_smart_medium`` instead.  (Andrew Bennetts)

    * ``VersionedFile`` factories now accept a get_scope parameter rather
      than using a call to ``transaction_finished``, allowing the removal of
      the fixed list of versioned files per repository. (Robert Collins)

    * ``VersionedFile.annotate_iter`` is deprecated. While in principle this
      allowed lower memory use, all users of annotations wanted full file 
      annotations, and there is no storage format suitable for incremental
      line-by-line annotation. (Robert Collins)

    * ``VersionedFile.clone_text`` is deprecated. This performance optimisation
      is no longer used - reading the content of a file that is undergoing a
      file level merge to identical state on two branches is rare enough, and
      not expensive enough to special case. (Robert Collins)

    * ``VersionedFile.clear_cache`` and ``enable_cache`` are deprecated.
      These methods added significant complexity to the ``VersionedFile``
      implementation, but were only used for optimising fetches from knits - 
      which can be done from outside the knit layer, or via a caching
      decorator. As knits are not the default format, the complexity is no
      longer worth paying. (Robert Collins)

    * ``VersionedFile.create_empty`` is removed. This method presupposed a
      sensible mapping to a transport for individual files, but pack backed
      versioned files have no such mapping. (Robert Collins)

    * ``VersionedFile.get_graph`` is deprecated, with no replacement method.
      The method was size(history) and not desirable. (Robert Collins)

    * ``VersionedFile.get_graph_with_ghosts`` is deprecated, with no
      replacement method.  The method was size(history) and not desirable.
      (Robert Collins)

    * ``VersionedFile.get_parents`` is deprecated, please use
      ``VersionedFile.get_parent_map``. (Robert Collins)

    * ``VersionedFile.get_sha1`` is deprecated, please use
      ``VersionedFile.get_sha1s``. (Robert Collins)

    * ``VersionedFile.has_ghost`` is now deprecated, as it is both expensive
      and unused outside of a single test. (Robert Collins)

    * ``VersionedFile.iter_parents`` is now deprecated in favour of
      ``get_parent_map`` which can be used to instantiate a Graph on a
      VersionedFile. (Robert Collins)

    * ``VersionedFileStore`` no longer uses the transaction parameter given
      to most methods; amongst other things this means that the
      get_weave_or_empty method no longer guarantees errors on a missing weave
      in a readonly transaction, and no longer caches versioned file instances
      which reduces memory pressure (but requires more careful management by
      callers to preserve performance). (Robert Collins)

  TESTING:

    * New -Dselftest_debug flag disables clearing of the debug flags during
      tests.  This is useful if you want to use e.g. -Dhpss to help debug a
      failing test.  Be aware that using this feature is likely to cause
      spurious test failures if used with the full suite. (Andrew Bennetts)

    * selftest --load-list now uses a new more agressive test loader that will
      avoid loading unneeded modules and building their tests. Plugins can use
      this new loader by defining a load_tests function instead of a test_suite
      function. (a forthcoming patch will provide many examples on how to
      implement this).
      (Vincent Ladeuil)

    * selftest --load-list now does some sanity checks regarding duplicate test
      IDs and tests present in the list but not found in the actual test suite.
      (Vincent Ladeuil)

    * Slightly more concise format for the selftest progress bar, so there's
      more space to show the test name.  (Martin Pool) ::

        [2500/10884, 1fail, 3miss in 1m29s] test_revisionnamespaces.TestRev

    * The test suite takes much less memory to run, and is a bit faster.  This
      is done by clearing most attributes of TestCases after running them, if
      they succeeded.  (Andrew Bennetts)

  INTERNALS:

    * Added ``_build_client_protocol`` to ``_SmartClient``.  (Andrew Bennetts)

    * Added basic infrastructure for automatic plugin suggestion.
      (Martin Albisetti)

    * If a ``LockableFiles`` object is not explicitly unlocked (for example
      because of a missing ``try/finally`` block, it will give a warning but
      not automatically unlock itself.  (Previously they did.)  This
      sometimes caused knock-on errors if for example the network connection
      had already failed, and should not be relied upon by code. 
      (Martin Pool, #109520)

    * ``make dist`` target to build a release tarball, and also 
      ``check-dist-tarball`` and ``dist-upload-escudero``.  (Martin Pool)

    * The ``read_response_tuple`` method of ``SmartClientRequestProtocol*``
      classes will now raise ``UnknownSmartMethod`` when appropriate, so that
      callers don't need to try distinguish unknown request errors from other
      errors.  (Andrew Bennetts)

    * ``set_make_working_trees`` is now implemented provided on all repository
      implementations (Aaron Bentley)

    * ``VersionedFile`` now has a new method ``get_parent_map`` which, like
      ``Graph.get_parent_map`` returns a dict of key:parents. (Robert Collins)


bzr 1.3.1 2008-04-09
--------------------

  No changes from 1.3.1rc1.


bzr 1.3rc1 2008-04-04
---------------------

  BUG FIXES:

    * Fix a bug causing a ValueError crash in ``parse_line_delta_iter`` when
      fetching revisions from a knit to pack repository or vice versa using
      bzr:// (including over http or ssh).  
      (#208418, Andrew Bennetts, Martin Pool, Robert Collins)


bzr 1.3 2008-03-20
------------------

Bazaar has become part of the GNU project <http://www.gnu.org>

Many operations that act on history, including ``log`` and ``annotate`` are now
substantially faster.  Several bugs have been fixed and several new options and
features have been added.

  TESTING:

    * Avoid spurious failure of ``TestVersion.test_version`` matching
      directory names.
      (#202778, Martin Pool)


bzr 1.3rc1 2008-03-16
---------------------

  NOTES WHEN UPGRADING:

    * The backup directory created by ``upgrade`` is now called
      ``backup.bzr``, not ``.bzr.backup``. (Martin Albisetti)

  CHANGES:

    * A new repository format 'development' has been added. This format will
      represent the latest 'in-progress' format that the bzr developers are
      interested in getting early-adopter testing and feedback on.
      ``doc/developers/development-repo.txt`` has detailed information.
      (Robert Collins)

    * BZR_LOG environment variable controls location of .bzr.log trace file. 
      User can suppress writing messages to .bzr.log by using '/dev/null'
      filename (on Linux) or 'NUL' (on Windows). If BZR_LOG variable 
      is not defined but BZR_HOME is defined then default location
      for .bzr.log trace file is ``$BZR_HOME/.bzr.log``.
      (Alexander Belchenko)

    * ``launchpad`` builtin plugin now shipped as separate part in standalone
      bzr.exe, installed to ``C:\Program Files\Bazaar\plugins`` directory, 
      and standalone installer allows user to skip installation of this plugin.
      (Alexander Belchenko)

    * Restore auto-detection of plink.exe on Windows. (Dmitry Vasiliev)

    * Version number is now shown as "1.2" or "1.2pr2", without zeroed or
      missing final fields.  (Martin Pool)

  FEATURES:

    * ``branch`` and ``checkout`` can hard-link working tree files, which is
      faster and saves space.  (Aaron Bentley)

    * ``bzr send`` will now also look at the ``child_submit_to`` setting in
      the submit branch to determine the email address to send to. 
      (Jelmer Vernooij)

  IMPROVEMENTS:

    * BzrBranch._lefthand_history is faster on pack repos.  (Aaron Bentley)

    * Branch6.generate_revision_history is faster.  (Aaron Bentley)

    * Directory services can now be registered, allowing special URLs to be
      dereferenced into real URLs.  This is a generalization and cleanup of
      the lp: transport lookup.  (Aaron Bentley)

    * Merge directives that are automatically attached to emails have nicer
      filenames, based on branch-nick + revno. (Aaron Bentley)

    * ``push`` has a ``--revision`` option, to specify what revision to push up
      to.  (Daniel Watkins)

    * Significantly reducing execution time and network traffic for trivial 
      case of running ``bzr missing`` command for two identical branches.
      (Alexander Belchenko)

    * Speed up operations that look at the revision graph (such as 'bzr log').
      ``KnitPackRepositor.get_revision_graph`` uses ``Graph.iter_ancestry`` to
      extract the revision history. This allows filtering ghosts while
      stepping instead of needing to peek ahead. (John Arbash Meinel)

    * The ``hooks`` command lists installed hooks, to assist in debugging.
      (Daniel Watkins)

    * Updates to how ``annotate`` work. Should see a measurable improvement in
      performance and memory consumption for file with a lot of merges.
      Also, correctly handle when a line is introduced by both parents (it
      should be attributed to the first merge which notices this, and not
      to all subsequent merges.) (John Arbash Meinel)

  BUGFIXES:

    * Autopacking no longer holds the full set of inventory lines in
      memory while copying. For large repositories, this can amount to
      hundreds of MB of ram consumption.
      (Ian Clatworthy, John Arbash Meinel)

    * Cherrypicking when using ``--format=merge3`` now explictly excludes
      BASE lines. (John Arbash Meinel, #151731)

    * Disable plink's interactive prompt for password.
      (#107593, Dmitry Vasiliev)

    * Encode command line arguments from unicode to user_encoding before
      invoking external mail client in `bzr send` command.
      (#139318, Alexander Belchenko)

    * Fixed problem connecting to ``bzr+https://`` servers.
      (#198793, John Ferlito)

    * Improved error reporting in the Launchpad plugin. (Daniel Watkins,
      #196618)

    * Include quick-start-summary.svg file to python-based installer(s)
      for Windows. (#192924, Alexander Belchenko)

    * lca merge now respects specified files. (Aaron Bentley)

    * Make version-info --custom imply --all. (#195560, James Westby)

    * ``merge --preview`` now works for merges that add or modify
      symlinks (James Henstridge)

    * Redirecting the output from ``bzr merge`` (when the remembered
      location is used) now works. (John Arbash Meinel)

    * setup.py script explicitly checks for Python version.
      (Jari Aalto, Alexander Belchenko, #200569)

    * UnknownFormatErrors no longer refer to branches regardless of kind of
      unknown format. (Daniel Watkins, #173980)

    * Upgrade bundled ConfigObj to version 4.5.2, which properly quotes #
      signs, among other small improvements. (Matt Nordhoff, #86838)

    * Use correct indices when emitting LCA conflicts.  This fixes IndexError
      errors.  (Aaron Bentley, #196780)

  DOCUMENTATION:

    * Explained how to use ``version-info --custom`` in the User Guide.
      (Neil Martinsen-Burrell)

  API BREAKS:

    * Support for loading plugins from zip files and
      ``bzrlib.plugin.load_from_zip()`` function are deprecated.
      (Alexander Belchenko)

  TESTING:
    
    * Added missing blackbox tests for ``modified`` (Adrian Wilkins)

    * The branch interface tests were invalid for branches using rich-root
      repositories because the empty string is not a valid file-id.
      (Robert Collins)

  INTERNALS:

    * ``Graph.iter_ancestry`` returns the ancestry of revision ids. Similar to
      ``Repository.get_revision_graph()`` except it includes ghosts and you can
      stop part-way through. (John Arbash Meinel)

    * New module ``tools/package_mf.py`` provide custom module finder for
      python packages (improves standard python library's modulefinder.py)
      used by ``setup.py`` script while building standalone bzr.exe.
      (Alexander Belchenko)

    * New remote method ``RemoteBzrDir.find_repositoryV2`` adding support for
      detecting external lookup support on remote repositories. This method is
      now attempted first when lookup up repositories, leading to an extra 
      round trip on older bzr smart servers. (Robert Collins)
 
    * Repository formats have a new supported-feature attribute
      ``supports_external_lookups`` used to indicate repositories which support
      falling back to other repositories when they have partial data.
      (Robert Collins)

    * ``Repository.get_revision_graph_with_ghosts`` and
      ``bzrlib.revision.(common_ancestor,MultipleRevisionSources,common_graph)``
      have been deprecated.  (John Arbash Meinel)

    * ``Tree.iter_changes`` is now a public API, replacing the work-in-progress
      ``Tree._iter_changes``. The api is now considered stable and ready for
      external users.  (Aaron Bentley)

    * The bzrdir format registry now accepts an ``alias`` keyword to
      register_metadir, used to indicate that a format name is an alias for
      some other format and thus should not be reported when describing the
      format. (Robert Collins)


bzr 1.2 2008-02-15
------------------

  BUG FIXES:

    * Fix failing test in Launchpad plugin. (Martin Pool)


bzr 1.2rc1 2008-02-13
---------------------

  NOTES WHEN UPGRADING:
  
    * Fetching via the smart protocol may need to reconnect once during a fetch
      if the remote server is running Bazaar 1.1 or earlier, because the client
      attempts to use more efficient requests that confuse older servers.  You
      may be required to re-enter a password or passphrase when this happens.
      This won't happen if the server is upgraded to Bazaar 1.2.
      (Andrew Bennetts)

  CHANGES:

    * Fetching via bzr+ssh will no longer fill ghosts by default (this is
      consistent with pack-0.92 fetching over SFTP). (Robert Collins)

    * Formatting of ``bzr plugins`` output is changed to be more human-
      friendly. Full path of plugins locations will be shown only with
      ``--verbose`` command-line option. (Alexander Belchenko)

    * ``merge`` now prefers to use the submit branch, but will fall back to
      parent branch.  For many users, this has no effect.  But some users who
      pull and merge on the same branch will notice a change.  This change
      makes it easier to work on a branch on two different machines, pulling
      between the machines, while merging from the upstream.
      ``merge --remember`` can now be used to set the submit_branch.
      (Aaron Bentley)

  FEATURES:

    * ``merge --preview`` produces a diff of the changes merge would make,
      but does not actually perform the merge.  (Aaron Bentley)

    * New smart method ``Repository.get_parent_map`` for getting revision
      parent data. This returns additional parent information topologically
      adjacent to the requested data to reduce round trip latency impacts.
      (Robert Collins)

    * New smart method, ``Repository.stream_revisions_chunked``, for fetching
      revision data that streams revision data via a chunked encoding.  This
      avoids buffering large amounts of revision data on the server and on the
      client, and sends less data to the server to request the revisions.
      (Andrew Bennetts, Robert Collins, #178353)

    * The launchpad plugin now handles lp urls of the form
      ``lp://staging/``, ``lp://demo/``, ``lp://dev/`` to use the appropriate
      launchpad instance to do the resolution of the branch identities.
      This is primarily of use to Launchpad developers, but can also
      be used by other users who want to try out Launchpad as
      a branch location without messing up their public Launchpad
      account.  Branches that are pushed to the staging environment
      have an expected lifetime of one day. (Tim Penhey)

  IMPROVEMENTS:

    * Creating a new branch no longer tries to read the entire revision-history
      unnecessarily over smart server operations. (Robert Collins)

    * Fetching between different repository formats with compatible models now
      takes advantage of the smart method to stream revisions.  (Andrew Bennetts)

    * The ``--coverage`` option is now global, rather specific to ``bzr
      selftest``.  (Andrew Bennetts)

    * The ``register-branch`` command will now use the public url of the branch
      containing the current directory, if one has been set and no explicit
      branch is provided.  (Robert Collins)

    * Tweak the ``reannotate`` code path to optimize the 2-parent case.
      Speeds up ``bzr annotate`` with a pack repository by approx 3:2.
      (John Arbash Meinel)

  BUGFIXES:

    * Calculate remote path relative to the shared medium in _SmartClient.  This
      is related to the problem in bug #124089.  (Andrew Bennetts)

    * Cleanly handle connection errors in smart protocol version two, the same
      way as they are handled by version one.  (Andrew Bennetts)

    * Clearer error when ``version-info --custom`` is used without
      ``--template`` (Lukáš Lalinský)

    * Don't raise UnavailableFeature during test setup when medusa is not
      available or tearDown is never called leading to nasty side effects.
      (#137823, Vincent Ladeuil)

    * If a plugin's test suite cannot be loaded, for example because of a syntax
      error in the tests, then ``selftest`` fails, rather than just printing 
      a warning.  (Martin Pool, #189771)
      
    * List possible values for BZR_SSH environment variable in env-variables
      help topic. (Alexander Belchenko, #181842)

    * New methods ``push_log_file`` and ``pop_log_file`` to intercept messages:
      popping the log redirection now precisely restores the previous state,
      which makes it easier to use bzr log output from other programs.
      TestCaseInTempDir no longer depends on a log redirection being established
      by the test framework, which lets bzr tests cleanly run from a normal
      unittest runner.
      (#124153, #124849, Martin Pool, Jonathan Lange)

    * ``pull --quiet`` is now more quiet, in particular a message is no longer
      printed when the remembered pull location is used. (James Westby,
      #185907)

    * ``reconfigure`` can safely be interrupted while fetching.
      (Aaron Bentley, #179316)

    * ``reconfigure`` preserves tags when converting to and from lightweight
      checkouts.  (Aaron Bentley, #182040)

    * Stop polluting /tmp when running selftest.
      (Vincent Ladeuil, #123623)

    * Switch from NFKC => NFC for normalization checks. NFC allows a few
      more characters which should be considered valid.
      (John Arbash Meinel, #185458)

    * The launchpad plugin now uses the ``edge`` xmlrpc server to avoid
      interacting badly with a bug on the launchpad side. (Robert Collins)

    * Unknown hostnames when connecting to a ``bzr://`` URL no longer cause
      tracebacks.  (Andrew Bennetts, #182849)

  API BREAKS:

    * Classes implementing Merge types like Merge3Merger must now accept (and
      honour) a do_merge flag in their constructor.  (Aaron Bentley)

    * ``Repository.add_inventory`` and ``add_revision`` now require the caller
      to previously take a write lock (and start a write group.)
      (Martin Pool)

  TESTING:

    * selftest now accepts --load-list <file> to load a test id list. This
      speeds up running the test suite on a limited set of tests.
      (Vincent Ladeuil)

  INTERNALS:

    * Add a new method ``get_result`` to graph search objects. The resulting
      ``SearchResult`` can be used to recreate the search later, which will
      be useful in reducing network traffic. (Robert Collins)

    * Use convenience function to check whether two repository handles 
      are referring to the same repository in ``Repository.get_graph``. 
      (Jelmer Vernooij, #187162)

    * Fetching now passes the find_ghosts flag through to the 
      ``InterRepository.missing_revision_ids`` call consistently for all
      repository types. This will enable faster missing revision discovery with
      bzr+ssh. (Robert Collins)

    * Fix error handling in Repository.insert_data_stream. (Lukas Lalinsky)

    * ``InterRepository.missing_revision_ids`` is now deprecated in favour of
      ``InterRepository.search_missing_revision_ids`` which returns a 
      ``bzrlib.graph.SearchResult`` suitable for making requests from the smart
      server. (Robert Collins)

    * New error ``NoPublicBranch`` for commands that need a public branch to
      operate. (Robert Collins)
 
    * New method ``iter_inventories`` on Repository for access to many
      inventories. This is primarily used by the ``revision_trees`` method, as
      direct access to inventories is discouraged. (Robert Collins)
 
    * New method ``next_with_ghosts`` on the Graph breadth-first-search objects
      which will split out ghosts and present parents into two separate sets,
      useful for code which needs to be aware of ghosts (e.g. fetching data
      cares about ghosts during revision selection). (Robert Collins)

    * Record a timestamp against each mutter to the trace file, relative to the
      first import of bzrlib.  (Andrew Bennetts)

    * ``Repository.get_data_stream`` is now deprecated in favour of
      ``Repository.get_data_stream_for_search`` which allows less network
      traffic when requesting data streams over a smart server. (Robert Collins)

    * ``RemoteBzrDir._get_tree_branch`` no longer triggers ``_ensure_real``,
      removing one round trip on many network operations. (Robert Collins)

    * RemoteTransport's ``recommended_page_size`` method now returns 64k, like
      SFTPTransport and HttpTransportBase.  (Andrew Bennetts)

    * Repository has a new method ``has_revisions`` which signals the presence
      of many revisions by returning a set of the revisions listed which are
      present. This can be done by index queries without reading data for parent
      revision names etc. (Robert Collins)


bzr 1.1 2008-01-15
------------------

(no changes from 1.1rc1)

bzr 1.1rc1 2008-01-05
---------------------

  CHANGES:
   
   * Dotted revision numbers have been revised. Instead of growing longer with
     nested branches the branch number just increases. (eg instead of 1.1.1.1.1
     we now report 1.2.1.) This helps scale long lived branches which have many
     feature branches merged between them. (John Arbash Meinel)

   * The syntax ``bzr diff branch1 branch2`` is no longer supported.
     Use ``bzr diff branch1 --new branch2`` instead. This change has
     been made to remove the ambiguity where ``branch2`` is in fact a
     specific file to diff within ``branch1``.

  FEATURES:

   * New option to use custom template-based formats in  ``bzr version-info``.
     (Lukáš Lalinský)

   * diff '--using' allows an external diff tool to be used for files.
     (Aaron Bentley)

   * New "lca" merge-type for fast everyday merging that also supports
     criss-cross merges.  (Aaron Bentley)

  IMPROVEMENTS:

   * ``annotate`` now doesn't require a working tree. (Lukáš Lalinský,
     #90049)

   * ``branch`` and ``checkout`` can now use files from a working tree to
     to speed up the process.  For checkout, this requires the new
     --files-from flag.  (Aaron Bentley)

   * ``bzr diff`` now sorts files in alphabetical order.  (Aaron Bentley)

   * ``bzr diff`` now works on branches without working trees. Tree-less
     branches can also be compared to each other and to working trees using
     the new diff options ``--old`` and ``--new``. Diffing between branches,
     with or without trees, now supports specific file filtering as well.
     (Ian Clatworthy, #6700)

   * ``bzr pack`` now orders revision texts in topological order, with newest
     at the start of the file, promoting linear reads for ``bzr log`` and the
     like. This partially fixes #154129. (Robert Collins)

   * Merge directives now fetch prerequisites from the target branch if
     needed.  (Aaron Bentley)

   * pycurl now handles digest authentication.
     (Vincent Ladeuil)

   * ``reconfigure`` can now convert from repositories.  (Aaron Bentley)

   * ``-l`` is now a short form for ``--limit`` in ``log``.  (Matt Nordhoff)

   * ``merge`` now warns when merge directives cause cherrypicks.
     (Aaron Bentley)

   * ``split`` now supported, to enable splitting large trees into smaller
     pieces.  (Aaron Bentley)

  BUGFIXES:

   * Avoid AttributeError when unlocking a pack repository when an error occurs.
     (Martin Pool, #180208)

   * Better handle short reads when processing multiple range requests.
     (Vincent Ladeuil, #179368)

   * build_tree acceleration uses the correct path when a file has been moved.
     (Aaron Bentley)

   * ``commit`` now succeeds when a checkout and its master branch share a
     repository.  (Aaron Bentley, #177592)

   * Fixed error reporting of unsupported timezone format in
     ``log --timezone``. (Lukáš Lalinský, #178722)

   * Fixed Unicode encoding error in ``ignored`` when the output is
     redirected to a pipe. (Lukáš Lalinský)

   * Fix traceback when sending large response bodies over the smart protocol
     on Windows. (Andrew Bennetts, #115781)

   * Fix ``urlutils.relative_url`` for the case of two ``file:///`` URLs
     pointed to different logical drives on Windows.
     (Alexander Belchenko, #90847)

   * HTTP test servers are now compatible with the http protocol version 1.1.
     (Vincent Ladeuil, #175524)

   * _KnitParentsProvider.get_parent_map now handles requests for ghosts
     correctly, instead of erroring or attributing incorrect parents to ghosts.
     (Aaron Bentley)

   * ``merge --weave --uncommitted`` now works.  (Aaron Bentley)

   * pycurl authentication handling was broken and incomplete. Fix handling of
     user:pass embedded in the urls.
     (Vincent Ladeuil, #177643)

   * Files inside non-directories are now handled like other conflict types.
     (Aaron Bentley, #177390)

   * ``reconfigure`` is able to convert trees into lightweight checkouts.
     (Aaron Bentley)

   * Reduce lockdir timeout to 0 when running ``bzr serve``.  (Andrew Bennetts,
     #148087)

   * Test that the old ``version_info_format`` functions still work, even
     though they are deprecated. (John Arbash Meinel, ShenMaq, #177872)

   * Transform failures no longer cause ImmortalLimbo errors (Aaron Bentley,
     #137681)

   * ``uncommit`` works even when the commit messages of revisions to be
     removed use characters not supported in the terminal encoding.
     (Aaron Bentley)

   * When dumb http servers return whole files instead of the requested ranges,
     read the remaining bytes by chunks to avoid overflowing network buffers.
     (Vincent Ladeuil, #175886)

  DOCUMENTATION:

   * Minor tweaks made to the bug tracker integration documentation.
     (Ian Clatworthy)

   * Reference material has now be moved out of the User Guide and added
     to the User Reference. The User Reference has gained 4 sections as
     a result: Authenication Settings, Configuration Settings, Conflicts
     and Hooks. All help topics are now dumped into text format in the
     doc/en/user-reference directory for those who like browsing that
     information in their editor. (Ian Clatworthy)

   * *Using Bazaar with Launchpad* tutorial added. (Ian Clatworthy)

  INTERNALS:

    * find_* methods available for BzrDirs, Branches and WorkingTrees.
      (Aaron Bentley)

    * Help topics can now be loaded from files. 
      (Ian Clatworthy, Alexander Belchenko)

    * get_parent_map now always provides tuples as its output.  (Aaron Bentley)

    * Parent Providers should now implement ``get_parent_map`` returning a
      dictionary instead of ``get_parents`` returning a list.
      ``Graph.get_parents`` is now deprecated. (John Arbash Meinel,
      Robert Collins)

    * Patience Diff now supports arbitrary python objects, as long as they
      support ``hash()``. (John Arbash Meinel)

    * Reduce selftest overhead to establish test names by memoization.
      (Vincent Ladeuil)

  API BREAKS:

  TESTING:

   * Modules can now customise their tests by defining a ``load_tests``
     attribute. ``pydoc bzrlib.tests.TestUtil.TestLoader.loadTestsFromModule``
     for the documentation on this attribute. (Robert Collins)

   * New helper function ``bzrlib.tests.condition_id_re`` which helps
     filter tests based on a regular expression search on the tests id.
     (Robert Collins)
    
   * New helper function ``bzrlib.tests.condition_isinstance`` which helps
     filter tests based on class. (Robert Collins)
    
   * New helper function ``bzrlib.tests.exclude_suite_by_condition`` which
     generalises the ``exclude_suite_by_re`` function. (Robert Collins)

   * New helper function ``bzrlib.tests.filter_suite_by_condition`` which
     generalises the ``filter_suite_by_re`` function. (Robert Collins)

   * New helper method ``bzrlib.tests.exclude_tests_by_re`` which gives a new
     TestSuite that does not contain tests from the input that matched a
     regular expression. (Robert Collins)

   * New helper method ``bzrlib.tests.randomize_suite`` which returns a
     randomized copy of the input suite. (Robert Collins)

   * New helper method ``bzrlib.tests.split_suite_by_re`` which splits a test
     suite into two according to a regular expression. (Robert Collins)

   * Parametrize all http tests for the transport implementations, the http
     protocol versions (1.0 and 1.1) and the authentication schemes.
     (Vincent Ladeuil) 

   * The ``exclude_pattern`` and ``random_order`` parameters to the function
     ``bzrlib.tests.filter_suite_by_re`` have been deprecated. (Robert Collins)

   * The method ``bzrlib.tests.sort_suite_by_re`` has been deprecated. It is 
     replaced by the new helper methods added in this release. (Robert Collins)


bzr 1.0 2007-12-14
------------------

  DOCUMENTATION:

   * More improvements and fixes to the User Guide.  (Ian Clatworthy)

   * Add information on cherrypicking/rebasing to the User Guide.
     (Ian Clatworthy)

   * Improve bug tracker integration documentation. (Ian Clatworthy)

   * Minor edits to ``Bazaar in five minutes`` from David Roberts and
     to the rebasing section of the User Guide from Aaron Bentley.
     (Ian Clatworthy)


bzr 1.0rc3 2007-12-11
---------------------

  CHANGES:
   
   * If a traceback occurs, users are now asked to report the bug 
     through Launchpad (https://bugs.launchpad.net/bzr/), rather than 
     by mail to the mailing list.
     (Martin Pool)

  BUGFIXES:

   * Fix Makefile rules for doc generation. (Ian Clatworthy, #175207)

   * Give more feedback during long http downloads by making readv deliver data
     as it arrives for urllib, and issue more requests for pycurl. High latency
     networks are better handled by urllib, the pycurl implementation give more
     feedback but also incur more latency.
     (Vincent Ladeuil, #173010)

   * Implement _make_parents_provider on RemoteRepository, allowing generating
     bundles against branches on a smart server.  (Andrew Bennetts, #147836)

  DOCUMENTATION:

   * Improved user guide.  (Ian Clatworthy)

   * The single-page quick reference guide is now available as a PDF.
     (Ian Clatworthy)

  INTERNALS:

    * readv urllib http implementation is now a real iterator above the
      underlying socket and deliver data as soon as it arrives. 'get' still
      wraps its output in a StringIO.
      (Vincent Ladeuil)


bzr 1.0rc2 2007-12-07
---------------------

  IMPROVEMENTS:

   * Added a --coverage option to selftest. (Andrew Bennetts)

   * Annotate merge (merge-type=weave) now supports cherrypicking.
     (Aaron Bentley)

   * ``bzr commit`` now doesn't print the revision number twice. (Matt
     Nordhoff, #172612)

   * New configuration option ``bugtracker_<tracker_abbrevation>_url`` to
     define locations of bug trackers that are not directly supported by
     bzr or a plugin. The URL will be treated as a template and ``{id}``
     placeholders will be replaced by specific bug IDs.  (Lukáš Lalinský)

   * Support logging single merge revisions with short and line log formatters.
     (Kent Gibson)

   * User Guide enhanced with suggested readability improvements from
     Matt Revell and corrections from John Arbash Meinel. (Ian Clatworthy)

   * Quick Start Guide renamed to Quick Start Card, moved down in
     the catalog, provided in pdf and png format and updated to refer
     to ``send`` instead of ``bundle``. (Ian Clatworthy, #165080)

   * ``switch`` can now be used on heavyweight checkouts as well as
     lightweight ones. After switching a heavyweight checkout, the
     local branch is a mirror/cache of the new bound branch and
     uncommitted changes in the working tree are merged. As a safety
     check, if there are local commits in a checkout which have not
     been committed to the previously bound branch, then ``switch``
     fails unless the ``--force`` option is given. This option is
     now also required if the branch a lightweight checkout is pointing
     to has been moved. (Ian Clatworthy)

  INTERNALS:

    * New -Dhttp debug option reports http connections, requests and responses.
      (Vincent Ladeuil)

    * New -Dmerge debug option, which emits merge plans for merge-type=weave.

  BUGFIXES:

   * Better error message when running ``bzr cat`` on a non-existant branch.
     (Lukáš Lalinský, #133782)

   * Catch OSError 17 (file exists) in final phase of tree transform and show
     filename to user.
     (Alexander Belchenko, #111758)

   * Catch ShortReadvErrors while using pycurl. Also make readv more robust by
     allowing multiple GET requests to be issued if too many ranges are
     required.
     (Vincent Ladeuil, #172701)

   * Check for missing basis texts when fetching from packs to packs.
     (John Arbash Meinel, #165290)

   * Fall back to showing e-mail in ``log --short/--line`` if the 
     committer/author has only e-mail. (Lukáš Lalinský, #157026)

  API BREAKS:

   * Deprecate not passing a ``location`` argument to commit reporters'
     ``started`` methods. (Matt Nordhoff)


bzr 1.0rc1 2007-11-30
---------------------

  NOTES WHEN UPGRADING:

   * The default repository format is now ``pack-0.92``.  This 
     default is used when creating new repositories with ``init`` and 
     ``init-repo``, and when branching over bzr+ssh or bzr+hpss. 
     (See https://bugs.launchpad.net/bugs/164626)

     This format can be read and written by Bazaar 0.92 and later, and 
     data can be transferred to and from older formats.

     To upgrade, please reconcile your repository (``bzr reconcile``), and then
     upgrade (``bzr upgrade``). 
     
     ``pack-0.92`` offers substantially better scaling and performance than the
     previous knits format. Some operations are slower where the code already
     had bad scaling characteristics under knits, the pack format makes such
     operations more visible as part of being more scalable overall. We will
     correct such operations over the coming releases and encourage the filing
     of bugs on any operation which you observe to be slower in a packs
     repository. One particular case that we do not intend to fix is pulling
     data from a pack repository into a knit repository over a high latency
     link;  downgrading such data requires reinsertion of the file texts, and
     this is a classic space/time tradeoff. The current implementation is
     conservative on memory usage because we need to support converting data
     from any tree without problems.  
     (Robert Collins, Martin Pool, #164476)

  CHANGES:

   * Disable detection of plink.exe as possible ssh vendor. Plink vendor
     still available if user selects it explicitly with BZR_SSH environment
     variable. (Alexander Belchenko, workaround for bug #107593)

   * The pack format is now accessible as "pack-0.92", or "pack-0.92-subtree" 
     to enable the subtree functions (for example, for bzr-svn).  
     See http://doc.bazaar-vcs.org/latest/developer/packrepo.html
     (Martin Pool)

  FEATURES:

   * New ``authentication.conf`` file holding the password or other credentials
     for remote servers. This can be used for ssh, sftp, smtp and other 
     supported transports.
     (Vincent Ladeuil)

   * New rich-root and rich-root-pack formats, recording the same data about
     tree roots that's recorded for all other directories.
     (Aaron Bentley, #164639)

   * ``pack-0.92`` repositories can now be reconciled.
     (Robert Collins, #154173)

   * ``switch`` command added for changing the branch a lightweight checkout
     is associated with and updating the tree to reflect the latest content
     accordingly. This command was previously part of the BzrTools plug-in.
     (Ian Clatworthy, Aaron Bentley, David Allouche)

   * ``reconfigure`` command can now convert branches, trees, or checkouts to
     lightweight checkouts.  (Aaron Bentley)

  PERFORMANCE:

   * Commit updates the state of the working tree via a delta rather than
     supplying entirely new basis trees. For commit of a single specified file
     this reduces the wall clock time for commit by roughly a 30%.
     (Robert Collins, Martin Pool)

   * Commit with many automatically found deleted paths no longer performs
     linear scanning for the children of those paths during inventory
     iteration. This should fix commit performance blowing out when many such
     paths occur during commit. (Robert Collins, #156491)

   * Fetch with pack repositories will no longer read the entire history graph.
     (Robert Collins, #88319)

   * Revert takes out an appropriate lock when reverting to a basis tree, and
     does not read the basis inventory twice. (Robert Collins)

   * Diff does not require an inventory to be generated on dirstate trees.
     (Aaron Bentley, #149254)

   * New annotate merge (--merge-type=weave) implementation is fast on
     versionedfiles withough cached annotations, e.g. pack-0.92.
     (Aaron Bentley)

  IMPROVEMENTS:

   * ``bzr merge`` now warns when it encounters a criss-cross merge.
     (Aaron Bentley)

   * ``bzr send`` now doesn't require the target e-mail address to be
     specified on the command line if an interactive e-mail client is used.
     (Lukáš Lalinský)

   * ``bzr tags`` now prints the revision number for each tag, instead of
     the revision id, unless --show-ids is passed. In addition, tags can be
     sorted chronologically instead of lexicographically with --sort=time.
     (Adeodato Simó, #120231)

   * Windows standalone version of bzr is able to load system-wide plugins from
     "plugins" subdirectory in installation directory. In addition standalone
     installer write to the registry (HKLM\SOFTWARE\Bazaar) useful info 
     about paths and bzr version. (Alexander Belchenko, #129298)

  DOCUMENTATION:

  BUG FIXES:

   * A progress bar has been added for knitpack -> knitpack fetching.
     (Robert Collins, #157789, #159147)

   * Branching from a branch via smart server now preserves the repository
     format. (Andrew Bennetts,  #164626)
     
   * ``commit`` is now able to invoke an external editor in a non-ascii
     directory. (Daniel Watkins, #84043)

   * Catch connection errors for ftp.
     (Vincent Ladeuil, #164567)

   * ``check`` no longer reports spurious unreferenced text versions.
     (Robert Collins, John A Meinel, #162931, #165071)

   * Conflicts are now resolved recursively by ``revert``.
     (Aaron Bentley, #102739)

   * Detect invalid transport reuse attempts by catching invalid URLs.
     (Vincent Ladeuil, #161819)

   * Deleting a file without removing it shows a correct diff, not a traceback.
     (Aaron Bentley)

   * Do no use timeout in HttpServer anymore.
     (Vincent Ladeuil, #158972).

   * Don't catch the exceptions related to the http pipeline status before
     retrying an http request or some programming errors may be masked.
     (Vincent Ladeuil, #160012)

   * Fix ``bzr rm`` to not delete modified and ignored files.
     (Lukáš Lalinský, #172598)

   * Fix exception when revisionspec contains merge revisons but log
     formatter doesn't support merge revisions. (Kent Gibson, #148908)

   * Fix exception when ScopeReplacer is assigned to before any members have
     been retrieved.  (Aaron Bentley)

   * Fix multiple connections during checkout --lightweight.
     (Vincent Ladeuil, #159150)

   * Fix possible error in insert_data_stream when copying between 
     pack repositories over bzr+ssh or bzr+http.  
     KnitVersionedFile.get_data_stream now makes sure that requested
     compression parents are sent before any delta hunks that depend 
     on them.
     (Martin Pool, #164637)

   * Fix typo in limiting offsets coalescing for http, leading to
     whole files being downloaded instead of parts.
     (Vincent Ladeuil, #165061)

   * FTP server errors don't error in the error handling code.
     (Robert Collins, #161240)

   * Give a clearer message when a pull fails because the source needs
     to be reconciled.
     (Martin Pool, #164443)

   * It is clearer when a plugin cannot be loaded because of its name, and a
     suggestion for an acceptable name is given. (Daniel Watkins, #103023)

   * Leave port as None in transport objects if user doesn't
     specify a port in urls.
     (vincent Ladeuil, #150860)

   * Make sure Repository.fetch(self) is properly a no-op for all
     Repository implementations. (John Arbash Meinel, #158333)

   * Mark .bzr directories as "hidden" on Windows.
     (Alexander Belchenko, #71147)

   * ``merge --uncommitted`` can now operate on a single file.
     (Aaron Bentley, Lukáš Lalinský, #136890)

   * Obsolete packs are now cleaned up by pack and autopack operations.
     (Robert Collins, #153789)

   * Operations pulling data from a smart server where the underlying
     repositories are not both annotated/both unannotated will now work.
     (Robert Collins, #165304).

   * Reconcile now shows progress bars. (Robert Collins, #159351)

   * ``RemoteBranch`` was not initializing ``self._revision_id_to_revno_map``
     properly. (John Arbash Meinel, #162486)

   * Removing an already-removed file reports the file does not exist. (Daniel
     Watkins, #152811)

   * Rename on Windows is able to change filename case.
     (Alexander Belchenko, #77740)

   * Return error instead of a traceback for ``bzr log -r0``.
     (Kent Gibson, #133751)

   * Return error instead of a traceback when bzr is unable to create
     symlink on some platforms (e.g. on Windows).
     (Alexander Belchenko, workaround for #81689)

   * Revert doesn't crash when restoring a single file from a deleted
     directory. (Aaron Bentley)

   * Stderr output via logging mechanism now goes through encoded wrapper
     and no more uses utf-8, but terminal encoding instead. So all unicode
     strings now should be readable in non-utf-8 terminal.
     (Alexander Belchenko, #54173)

   * The error message when ``move --after`` should be used makes how to do so
     clearer. (Daniel Watkins, #85237)

   * Unicode-safe output from ``bzr info``. The output will be encoded
     using the terminal encoding and unrepresentable characters will be
     replaced by '?'. (Lukáš Lalinský, #151844)

   * Working trees are no longer created when pushing into a local no-trees
     repo. (Daniel Watkins, #50582)

   * Upgrade util/configobj to version 4.4.0.
     (Vincent Ladeuil, #151208).

   * Wrap medusa ftp test server as an FTPServer feature.
     (Vincent Ladeuil, #157752)

  API BREAKS:

   * ``osutils.backup_file`` is deprecated. Actually it's not used in bzrlib
     during very long time. (Alexander Belchenko)

   * The return value of
     ``VersionedFile.iter_lines_added_or_present_in_versions`` has been
     changed. Previously it was an iterator of lines, now it is an iterator of
     (line, version_id) tuples. This change has been made to aid reconcile and
     fetch operations. (Robert Collins)

   * ``bzrlib.repository.get_versioned_file_checker`` is now private.
     (Robert Collins)

   * The Repository format registry default has been removed; it was previously
     obsoleted by the bzrdir format default, which implies a default repository
     format.
     (Martin Pool)

  INTERNALS:

   * Added ``ContainerSerialiser`` and ``ContainerPushParser`` to
     ``bzrlib.pack``.  These classes provide more convenient APIs for generating
     and parsing containers from streams rather than from files.  (Andrew
     Bennetts)

   * New module ``lru_cache`` providing a cache for use by tasks that need
     semi-random access to large amounts of data. (John A Meinel)

   * InventoryEntry.diff is now deprecated.  Please use diff.DiffTree instead.

  TESTING:


bzr 0.92 2007-11-05
-------------------

  CHANGES:

  * New uninstaller on Win32.  (Alexander Belchenko)


bzr 0.92rc1 2007-10-29
----------------------

  NOTES WHEN UPGRADING:

  CHANGES:
  
   * ``bzr`` now returns exit code 4 if an internal error occurred, and 
     3 if a normal error occurred.  (Martin Pool)

   * ``pull``, ``merge`` and ``push`` will no longer silently correct some
     repository index errors that occured as a result of the Weave disk format.
     Instead the ``reconcile`` command needs to be run to correct those
     problems if they exist (and it has been able to fix most such problems
     since bzr 0.8). Some new problems have been identified during this release
     and you should run ``bzr check`` once on every repository to see if you
     need to reconcile. If you cannot ``pull`` or ``merge`` from a remote
     repository due to mismatched parent errors - a symptom of index errors -
     you should simply take a full copy of that remote repository to a clean
     directory outside any local repositories, then run reconcile on it, and
     finally pull from it locally. (And naturally email the repositories owner
     to ask them to upgrade and run reconcile).
     (Robert Collins)

  FEATURES:

   * New ``knitpack-experimental`` repository format. This is interoperable with
     the ``dirstate-tags`` format but uses a smarter storage design that greatly
     speeds up many operations, both local and remote. This new format can be
     used as an option to the ``init``, ``init-repository`` and ``upgrade``
     commands. See http://doc.bazaar-vcs.org/0.92/developers/knitpack.html
     for further details. (Robert Collins)

   * For users of bzr-svn (and those testing the prototype subtree support) that
     wish to try packs, a new ``knitpack-subtree-experimental`` format has also
     been added. This is interoperable with the ``dirstate-subtrees`` format.
     (Robert Collins)

   * New ``reconfigure`` command. (Aaron Bentley)

   * New ``revert --forget-merges`` command, which removes the record of a pending 
     merge without affecting the working tree contents.  (Martin Pool)

   * New ``bzr_remote_path`` configuration variable allows finer control of
     remote bzr locations than BZR_REMOTE_PATH environment variable.
     (Aaron Bentley)

   * New ``launchpad-login`` command to tell Bazaar your Launchpad
     user ID.  This can then be used by other functions of the
     Launchpad plugin. (James Henstridge)

  PERFORMANCE:

   * Commit in quiet mode is now slightly faster as the information to
     output is no longer calculated. (Ian Clatworthy)

   * Commit no longer checks for new text keys during insertion when the
     revision id was deterministically unique. (Robert Collins)

   * Committing a change which is not a merge and does not change the number of
     files in the tree is faster by utilising the data about whether files are
     changed to determine if the tree is unchanged rather than recalculating
     it at the end of the commit process. (Robert Collins)

   * Inventory serialisation no longer double-sha's the content.
     (Robert Collins)

   * Knit text reconstruction now avoids making copies of the lines list for
     interim texts when building a single text. The new ``apply_delta`` method
     on ``KnitContent`` aids this by allowing modification of the revision id
     such objects represent. (Robert Collins)

   * Pack indices are now partially parsed for specific key lookup using a
     bisection approach. (Robert Collins)

   * Partial commits are now approximately 40% faster by walking over the
     unselected current tree more efficiently. (Robert Collins)

   * XML inventory serialisation takes 20% less time while being stricter about
     the contents. (Robert Collins)

   * Graph ``heads()`` queries have been fixed to no longer access all history
     unnecessarily. (Robert Collins)

  IMPROVEMENTS:

   * ``bzr+https://`` smart server across https now supported. 
     (John Ferlito, Martin Pool, #128456)

   * Mutt is now a supported mail client; set ``mail_client=mutt`` in your
     bazaar.conf and ``send`` will use mutt. (Keir Mierle)

   * New option ``-c``/``--change`` for ``merge`` command for cherrypicking 
     changes from one revision. (Alexander Belchenko, #141368)

   * Show encodings, locale and list of plugins in the traceback message.
     (Martin Pool, #63894)

   * Experimental directory formats can now be marked with
     ``experimental = True`` during registration. (Ian Clatworthy)

  DOCUMENTATION:

   * New *Bazaar in Five Minutes* guide.  (Matthew Revell)

   * The hooks reference documentation is now converted to html as expected.
     (Ian Clatworthy)

  BUG FIXES:

   * Connection error reporting for the smart server has been fixed to
     display a user friendly message instead of a traceback.
     (Ian Clatworthy, #115601)

   * Make sure to use ``O_BINARY`` when opening files to check their
     sha1sum. (Alexander Belchenko, John Arbash Meinel, #153493)

   * Fix a problem with Win32 handling of the executable bit.
     (John Arbash Meinel, #149113)

   * ``bzr+ssh://`` and ``sftp://`` URLs that do not specify ports explicitly
     no longer assume that means port 22.  This allows people using OpenSSH to
     override the default port in their ``~/.ssh/config`` if they wish.  This
     fixes a bug introduced in bzr 0.91.  (Andrew Bennetts, #146715)

   * Commands reporting exceptions can now be profiled and still have their
     data correctly dumped to a file. For example, a ``bzr commit`` with
     no changes still reports the operation as pointless but doing so no
     longer throws away the profiling data if this command is run with
     ``--lsprof-file callgrind.out.ci`` say. (Ian Clatworthy)

   * Fallback to ftp when paramiko is not installed and sftp can't be used for
     ``tests/commands`` so that the test suite is still usable without
     paramiko.
     (Vincent Ladeuil, #59150)

   * Fix commit ordering in corner case. (Aaron Bentley, #94975)

   * Fix long standing bug in partial commit when there are renames 
     left in tree. (Robert Collins, #140419)

   * Fix selftest semi-random noise during http related tests.
     (Vincent Ladeuil, #140614)

   * Fix typo in ftp.py making the reconnection fail on temporary errors.
     (Vincent Ladeuil, #154259)

   * Fix failing test by comparing real paths to cover the case where the TMPDIR
     contains a symbolic link.
     (Vincent Ladeuil, #141382).

   * Fix log against smart server branches that don't support tags.
     (James Westby, #140615)

   * Fix pycurl http implementation by defining error codes from
     pycurl instead of relying on an old curl definition.
     (Vincent Ladeuil, #147530)

   * Fix 'unprintable error' message when displaying BzrCheckError and 
     some other exceptions on Python 2.5.
     (Martin Pool, #144633)

   * Fix ``Inventory.copy()`` and add test for it. (Jelmer Vernooij)

   * Handles default value for ListOption in cmd_commit.
     (Vincent Ladeuil, #140432)

   * HttpServer and FtpServer need to be closed properly or a listening socket
     will remain opened.
     (Vincent Ladeuil, #140055)

   * Monitor the .bzr directory created in the top level test
     directory to detect leaking tests.
     (Vincent Ladeuil, #147986)

   * The basename, not the full path, is now used when checking whether
     the profiling dump file begins with ``callgrind.out`` or not. This
     fixes a bug reported by Aaron Bentley on IRC. (Ian Clatworthy)

   * Trivial fix for invoking command ``reconfigure`` without arguments.
     (Rob Weir, #141629)

   * ``WorkingTree.rename_one`` will now raise an error if normalisation of the
     new path causes bzr to be unable to access the file. (Robert Collins)

   * Correctly detect a NoSuchFile when using a filezilla server. (Gary van der
     Merwe)

  API BREAKS:

   * ``bzrlib.index.GraphIndex`` now requires a size parameter to the
     constructor, for enabling bisection searches. (Robert Collins)

   * ``CommitBuilder.record_entry_contents`` now requires the root entry of a
     tree be supplied to it, previously failing to do so would trigger a
     deprecation warning. (Robert Collins)

   * ``KnitVersionedFile.add*`` will no longer cache added records even when
     enable_cache() has been called - the caching feature is now exclusively for
     reading existing data. (Robert Collins)

   * ``ReadOnlyLockError`` is deprecated; ``LockFailed`` is usually more 
     appropriate.  (Martin Pool)

   * Removed ``bzrlib.transport.TransportLogger`` - please see the new
     ``trace+`` transport instead. (Robert Collins)

   * Removed previously deprecated varargs interface to ``TestCase.run_bzr`` and
     deprecated methods ``TestCase.capture`` and ``TestCase.run_bzr_captured``.
     (Martin Pool)

   * Removed previous deprecated ``basis_knit`` parameter to the
     ``KnitVersionedFile`` constructor. (Robert Collins)

   * Special purpose method ``TestCase.run_bzr_decode`` is moved to the test_non_ascii 
     class that needs it.
     (Martin Pool)

   * The class ``bzrlib.repofmt.knitrepo.KnitRepository3`` has been folded into
     ``KnitRepository`` by parameters to the constructor. (Robert Collins)

   * The ``VersionedFile`` interface now allows content checks to be bypassed
     by supplying check_content=False.  This saves nearly 30% of the minimum
     cost to store a version of a file. (Robert Collins)

   * Tree's with bad state such as files with no length or sha will no longer
     be silently accepted by the repository XML serialiser. To serialise
     inventories without such data, pass working=True to write_inventory.
     (Robert Collins)

   * ``VersionedFile.fix_parents`` has been removed as a harmful API.
     ``VersionedFile.join`` will no longer accept different parents on either
     side of a join - it will either ignore them, or error, depending on the
     implementation. See notes when upgrading for more information.
     (Robert Collins)

  INTERNALS:

   * ``bzrlib.transport.Transport.put_file`` now returns the number of bytes
     put by the method call, to allow avoiding stat-after-write or
     housekeeping in callers. (Robert Collins)

   * ``bzrlib.xml_serializer.Serializer`` is now responsible for checking that
     mandatory attributes are present on serialisation and deserialisation.
     This fixes some holes in API usage and allows better separation between
     physical storage and object serialisation. (Robert Collins)

   * New class ``bzrlib.errors.InternalBzrError`` which is just a convenient
     shorthand for deriving from BzrError and setting internal_error = True.
     (Robert Collins)

   * New method ``bzrlib.mutabletree.update_to_one_parent_via_delta`` for
     moving the state of a parent tree to a new version via a delta rather than
     a complete replacement tree. (Robert Collins)

   * New method ``bzrlib.osutils.minimum_path_selection`` useful for removing
     duplication from user input, when a user mentions both a path and an item
     contained within that path. (Robert Collins)

   * New method ``bzrlib.repository.Repository.is_write_locked`` useful for
     determining if a repository is write locked. (Robert Collins)

   * New method on ``bzrlib.tree.Tree`` ``path_content_summary`` provides a
     tuple containing the key information about a path for commit processing
     to complete. (Robert Collins)

   * New method on xml serialisers, write_inventory_to_lines, which matches the
     API used by knits for adding content. (Robert Collins)

   * New module ``bzrlib.bisect_multi`` with generic multiple-bisection-at-once
     logic, currently only available for byte-based lookup
     (``bisect_multi_bytes``). (Robert Collins)

   * New helper ``bzrlib.tuned_gzip.bytes_to_gzip`` which takes a byte string
     and returns a gzipped version of the same. This is used to avoid a bunch
     of api friction during adding of knit hunks. (Robert Collins)

   * New parameter on ``bzrlib.transport.Transport.readv``
     ``adjust_for_latency`` which changes readv from returning strictly the
     requested data to inserted return larger ranges and in forward read order
     to reduce the effect of network latency. (Robert Collins)

   * New parameter yield_parents on ``Inventory.iter_entries_by_dir`` which
     causes the parents of a selected id to be returned recursively, so all the
     paths from the root down to each element of selected_file_ids are
     returned. (Robert Collins)

   * Knit joining has been enhanced to support plain to annotated conversion
     and annotated to plain conversion. (Ian Clatworthy)

   * The CommitBuilder method ``record_entry_contents`` now returns summary
     information about the effect of the commit on the repository. This tuple
     contains an inventory delta item if the entry changed from the basis, and a
     boolean indicating whether a new file graph node was recorded.
     (Robert Collins)

   * The python path used in the Makefile can now be overridden.
     (Andrew Bennetts, Ian Clatworthy)

  TESTING:

   * New transport implementation ``trace+`` which is useful for testing,
     logging activity taken to its _activity attribute. (Robert Collins)

   * When running bzr commands within the test suite, internal exceptions are
     not caught and reported in the usual way, but rather allowed to propagate
     up and be visible to the test suite.  A new API ``run_bzr_catch_user_errors``
     makes this behavior available to other users.
     (Martin Pool)

   * New method ``TestCase.call_catch_warnings`` for testing methods that 
     raises a Python warning.  (Martin Pool)


bzr 0.91 2007-09-26
-------------------

  BUG FIXES:

   * Print a warning instead of aborting the ``python setup.py install``
     process if building of a C extension is not possible.
     (Lukáš Lalinský, Alexander Belchenko)

   * Fix commit ordering in corner case (Aaron Bentley, #94975)

   * Fix ''bzr info bzr://host/'' and other operations on ''bzr://' URLs with
     an implicit port.  We were incorrectly raising PathNotChild due to
     inconsistent treatment of the ''_port'' attribute on the Transport object.
     (Andrew Bennetts, #133965)

   * Make RemoteRepository.sprout cope gracefully with servers that don't
     support the ``Repository.tarball`` request.
     (Andrew Bennetts)


bzr 0.91rc2 2007-09-11
----------------------

   * Replaced incorrect tarball for previous release; a debug statement was left 
     in bzrlib/remote.py.


bzr 0.91rc1 2007-09-11
----------------------

  CHANGES:

   * The default branch and repository format has changed to 
     ``dirstate-tags``, so tag commands are active by default.
     This format is compatible with Bazaar 0.15 and later.
     This incidentally fixes bug #126141.
     (Martin Pool)

   * ``--quiet`` or ``-q`` is no longer a global option. If present, it
     must now appear after the command name. Scripts doing things like
     ``bzr -q missing`` need to be rewritten as ``bzr missing -q``.
     (Ian Clatworthy)

  FEATURES:

   * New option ``--author`` in ``bzr commit`` to specify the author of the
     change, if it's different from the committer. ``bzr log`` and
     ``bzr annotate`` display the author instead of the committer.
     (Lukáš Lalinský)

   * In addition to global options and command specific options, a set of
     standard options are now supported. Standard options are legal for
     all commands. The initial set of standard options are:
     
     * ``--help`` or ``-h`` - display help message
     * ``--verbose`` or ``-v`` - display additional information
     * ``--quiet``  or ``-q`` - only output warnings and errors.

     Unlike global options, standard options can be used in aliases and
     may have command-specific help. (Ian Clatworthy)

   * Verbosity level processing has now been unified. If ``--verbose``
     or ``-v`` is specified on the command line multiple times, the
     verbosity level is made positive the first time then increased.
     If ``--quiet`` or ``-q`` is specified on the command line
     multiple times, the verbosity level is made negative the first
     time then decreased. To get the default verbosity level of zero,
     either specify none of the above , ``--no-verbose`` or ``--no-quiet``.
     Note that most commands currently ignore the magnitude of the
     verbosity level but do respect *quiet vs normal vs verbose* when
     generating output. (Ian Clatworthy)

   * ``Branch.hooks`` now supports ``pre_commit`` hook. The hook's signature
     is documented in BranchHooks constructor. (Nam T. Nguyen, #102747)

   * New ``Repository.stream_knit_data_for_revisions`` request added to the
     network protocol for greatly reduced roundtrips when retrieving a set of
     revisions. (Andrew Bennetts)

  BUG FIXES:

   * ``bzr plugins`` now lists the version number for each plugin in square
     brackets after the path. (Robert Collins, #125421)

   * Pushing, pulling and branching branches with subtree references was not
     copying the subtree weave, preventing the file graph from being accessed
     and causing errors in commits in clones. (Robert Collins)

   * Suppress warning "integer argument expected, got float" from Paramiko,
     which sometimes caused false test failures.  (Martin Pool)

   * Fix bug in bundle 4 that could cause attempts to write data to wrong
     versionedfile.  (Aaron Bentley)

   * Diffs generated using "diff -p" no longer break the patch parser.
     (Aaron Bentley)

   * get_transport treats an empty possible_transports list the same as a non-
     empty one.  (Aaron Bentley)

   * patch verification for merge directives is reactivated, and works with
     CRLF and CR files.  (Aaron Bentley)

   * Accept ..\ as a path in revision specifiers. This fixes for example
     "-r branch:..\other-branch" on Windows.  (Lukáš Lalinský) 

   * ``BZR_PLUGIN_PATH`` may now contain trailing slashes.
     (Blake Winton, #129299)

   * man page no longer lists hidden options (#131667, Aaron Bentley)

   * ``uncommit --help`` now explains the -r option adequately.  (Daniel
     Watkins, #106726)

   * Error messages are now better formatted with parameters (such as
     filenames) quoted when necessary. This avoids confusion when directory
     names ending in a '.' at the end of messages were confused with a
     full stop that may or not have been there. (Daniel Watkins, #129791)

   * Fix ``status FILE -r X..Y``. (Lukáš Lalinský)

   * If a particular command is an alias, ``help`` will show the alias
     instead of claiming there is no help for said alias. (Daniel Watkins,
     #133548)

   * TreeTransform-based operations, like pull, merge, revert, and branch,
     now roll back if they encounter an error.  (Aaron Bentley, #67699)

   * ``bzr commit`` now exits cleanly if a character unsupported by the
     current encoding is used in the commit message.  (Daniel Watkins,
     #116143)

   * bzr send uses default values for ranges when only half of an elipsis
     is specified ("-r..5" or "-r5..").  (#61685, Aaron Bentley)

   * Avoid trouble when Windows ssh calls itself 'plink' but no plink
     binary is present.  (Martin Albisetti, #107155)

   * ``bzr remove`` should remove clean subtrees.  Now it will remove (without
     needing ``--force``) subtrees that contain no files with text changes or
     modified files.  With ``--force`` it removes the subtree regardless of
     text changes or unknown files. Directories with renames in or out (but
     not changed otherwise) will now be removed without needing ``--force``.
     Unknown ignored files will be deleted without needing ``--force``.
     (Marius Kruger, #111665)

   * When two plugins conflict, the source of both the losing and now the
     winning definition is shown.  (Konstantin Mikhaylov, #5454)

   * When committing to a branch, the location being committed to is
     displayed.  (Daniel Watkins, #52479)

   * ``bzr --version`` takes care about encoding of stdout, especially
     when output is redirected. (Alexander Belchenko, #131100)

   * Prompt for an ftp password if none is provided.
     (Vincent Ladeuil, #137044)

   * Reuse bound branch associated transport to avoid multiple
     connections.
     (Vincent Ladeuil, #128076, #131396)

   * Overwrite conflicting tags by ``push`` and ``pull`` if the
     ``--overwrite`` option is specified.  (Lukáš Lalinský, #93947)

   * In checkouts, tags are copied into the master branch when created,
     changed or deleted, and are copied into the checkout when it is 
     updated.  (Martin Pool, #93856, #93860)

   * Print a warning instead of aborting the ``python setup.py install``
     process if building of a C extension is not possible.
     (Lukáš Lalinský, Alexander Belchenko)

  IMPROVEMENTS:

   * Add the option "--show-diff" to the commit command in order to display
     the diff during the commit log creation. (Goffredo Baroncelli)

   * ``pull`` and ``merge`` are much faster at installing bundle format 4.
     (Aaron Bentley)

   * ``pull -v`` no longer includes deltas, making it much faster.
     (Aaron Bentley)

   * ``send`` now sends the directive as an attachment by default.
     (Aaron Bentley, Lukáš Lalinský, Alexander Belchenko)

   * Documentation updates (Martin Albisetti)

   * Help on debug flags is now included in ``help global-options``.
     (Daniel Watkins, #124853)

   * Parameters passed on the command line are checked to ensure they are
     supported by the encoding in use. (Daniel Watkins)

   * The compression used within the bzr repository has changed from zlib
     level 9 to the zlib default level. This improves commit performance with
     only a small increase in space used (and in some cases a reduction in
     space). (Robert Collins)

   * Initial commit no longer SHAs files twice and now reuses the path
     rather than looking it up again, making it faster.
     (Ian Clatworthy)

   * New option ``-c``/``--change`` for ``diff`` and ``status`` to show
     changes in one revision.  (Lukáš Lalinský)

   * If versioned files match a given ignore pattern, a warning is now
     given. (Daniel Watkins, #48623)

   * ``bzr status`` now has -S as a short name for --short and -V as a
     short name for --versioned. These have been added to assist users
     migrating from Subversion: ``bzr status -SV`` is now like
     ``svn status -q``.  (Daniel Watkins, #115990)

   * Added C implementation of  ``PatienceSequenceMatcher``, which is about
     10x faster than the Python version. This speeds up commands that
     need file diffing, such as ``bzr commit`` or ``bzr diff``.
     (Lukáš Lalinský)

   * HACKING has been extended with a large section on core developer tasks.
     (Ian Clatworthy)

   * Add ``branches`` and ``standalone-trees`` as online help topics and
     include them as Concepts within the User Reference.
     (Paul Moore, Ian Clatworthy)

    * ``check`` can detect versionedfile parent references that are
      inconsistent with revision and inventory info, and ``reconcile`` can fix
      them.  These faulty references were generated by 0.8-era releases,
      so repositories which were manipulated by old bzrs should be
      checked, and possibly reconciled ASAP.  (Aaron Bentley, Andrew Bennetts)

  API BREAKS:

   * ``Branch.append_revision`` is removed altogether; please use 
     ``Branch.set_last_revision_info`` instead.  (Martin Pool)

   * CommitBuilder now advertises itself as requiring the root entry to be
     supplied. This only affects foreign repository implementations which reuse
     CommitBuilder directly and have changed record_entry_contents to require
     that the root not be supplied. This should be precisely zero plugins
     affected. (Robert Collins)

   * The ``add_lines`` methods on ``VersionedFile`` implementations has changed
     its return value to include the sha1 and length of the inserted text. This
     allows the avoidance of double-sha1 calculations during commit.
     (Robert Collins)

   * ``Transport.should_cache`` has been removed.  It was not called in the
     previous release.  (Martin Pool)

  TESTING:

   * Tests may now raise TestNotApplicable to indicate they shouldn't be 
     run in a particular scenario.  (Martin Pool)

   * New function multiply_tests_from_modules to give a simpler interface
     to test parameterization.  (Martin Pool, Robert Collins)

   * ``Transport.should_cache`` has been removed.  It was not called in the
     previous release.  (Martin Pool)

   * NULL_REVISION is returned to indicate the null revision, not None.
     (Aaron Bentley)

   * Use UTF-8 encoded StringIO for log tests to avoid failures on
     non-ASCII committer names.  (Lukáš Lalinský)

  INTERNALS:

   * ``bzrlib.plugin.all_plugins`` has been deprecated in favour of
     ``bzrlib.plugin.plugins()`` which returns PlugIn objects that provide
     useful functionality for determining the path of a plugin, its tests, and
     its version information. (Robert Collins)

   * Add the option user_encoding to the function 'show_diff_trees()'
     in order to move the user encoding at the UI level. (Goffredo Baroncelli)

   * Add the function make_commit_message_template_encoded() and the function
     edit_commit_message_encoded() which handle encoded strings.
     This is done in order to mix the commit messages (which is a unicode
     string), and the diff which is a raw string. (Goffredo Baroncelli)

   * CommitBuilder now defaults to using add_lines_with_ghosts, reducing
     overhead on non-weave repositories which don't require all parents to be
     present. (Robert Collins)

   * Deprecated method ``find_previous_heads`` on
     ``bzrlib.inventory.InventoryEntry``. This has been superseded by the use
     of ``parent_candidates`` and a separate heads check via the repository
     API. (Robert Collins)

   * New trace function ``mutter_callsite`` will print out a subset of the
     stack to the log, which can be useful for gathering debug details.
     (Robert Collins)

   * ``bzrlib.pack.ContainerWriter`` now tracks how many records have been
     added via a public attribute records_written. (Robert Collins)

   * New method ``bzrlib.transport.Transport.get_recommended_page_size``.
     This provides a hint to users of transports as to the reasonable
     minimum data to read. In principle this can take latency and
     bandwidth into account on a per-connection basis, but for now it
     just has hard coded values based on the url. (e.g. http:// has a large
     page size, file:// has a small one.) (Robert Collins)

   * New method on ``bzrlib.transport.Transport`` ``open_write_stream`` allows
     incremental addition of data to a file without requiring that all the
     data be buffered in memory. (Robert Collins)

   * New methods on ``bzrlib.knit.KnitVersionedFile``:
     ``get_data_stream(versions)``, ``insert_data_stream(stream)`` and
     ``get_format_signature()``.  These provide some infrastructure for
     efficiently streaming the knit data for a set of versions over the smart
     protocol.

   * Knits with no annotation cache still produce correct annotations.
     (Aaron Bentley)

   * Three new methods have been added to ``bzrlib.trace``:
     ``set_verbosity_level``, ``get_verbosity_level`` and ``is_verbose``.
     ``set_verbosity_level`` expects a numeric value: negative for quiet,
     zero for normal, positive for verbose. The size of the number can be
     used to determine just how quiet or verbose the application should be.
     The existing ``be_quiet`` and ``is_quiet`` routines have been
     integrated into this new scheme. (Ian Clatworthy)

   * Options can now be delcared with a ``custom_callback`` parameter. If
     set, this routine is called after the option is processed. This feature
     is now used by the standard options ``verbose`` and ``quiet`` so that
     setting one implicitly resets the other. (Ian Clatworthy)

   * Rather than declaring a new option from scratch in order to provide
     custom help, a centrally registered option can be decorated using the
     new ``bzrlib.Option.custom_help`` routine. In particular, this routine
     is useful when declaring better help for the ``verbose`` and ``quiet``
     standard options as the base definition of these is now more complex
     than before thanks to their use of a custom callback. (Ian Clatworthy)
      
    * Tree._iter_changes(specific_file=[]) now iterates through no files,
      instead of iterating through all files.  None is used to iterate through
      all files.  (Aaron Bentley)

    * WorkingTree.revert() now accepts None to revert all files.  The use of
      [] to revert all files is deprecated.  (Aaron Bentley)


bzr 0.90 2007-08-28
-------------------

  IMPROVEMENTS:

    * Documentation is now organized into multiple directories with a level
      added for different languages or locales. Added the Mini Tutorial
      and Quick Start Summary (en) documents from the Wiki, improving the
      content and readability of the former. Formatted NEWS as Release Notes
      complete with a Table of Conents, one heading per release. Moved the
      Developer Guide into the main document catalog and provided a link
      from the developer document catalog back to the main one.
      (Ian Clatworthy, Sabin Iacob, Alexander Belchenko)


  API CHANGES:

    * The static convenience method ``BzrDir.create_repository``
      is deprecated.  Callers should instead create a ``BzrDir`` instance
      and call ``create_repository`` on that.  (Martin Pool)


bzr 0.90rc1 2007-08-14
----------------------

  BUGFIXES:

    * ``bzr init`` should connect to the remote location one time only.  We
      have been connecting several times because we forget to pass around the
      Transport object. This modifies ``BzrDir.create_branch_convenience``,
      so that we can give it the Transport we already have.
      (John Arbash Meinel, Vincent Ladeuil, #111702)

    * Get rid of sftp connection cache (get rid of the FTP one too).
      (Vincent Ladeuil, #43731)

    * bzr branch {local|remote} remote don't try to create a working tree
      anymore.
      (Vincent Ladeuil, #112173)

    * All identified multiple connections for a single bzr command have been
      fixed. See bzrlib/tests/commands directory.
      (Vincent Ladeuil)

    * ``bzr rm`` now does not insist on ``--force`` to delete files that
      have been renamed but not otherwise modified.  (Marius Kruger,
      #111664)

    * ``bzr selftest --bench`` no longer emits deprecation warnings
      (Lukáš Lalinský)

    * ``bzr status`` now honours FILE parameters for conflict lists
      (Aaron Bentley, #127606)

    * ``bzr checkout`` now honours -r when reconstituting a working tree.
      It also honours -r 0.  (Aaron Bentley, #127708)

    * ``bzr add *`` no more fails on Windows if working tree contains
      non-ascii file names. (Kuno Meyer, #127361)

    * allow ``easy_install bzr`` runs without fatal errors. 
      (Alexander Belchenko, #125521)

    * Graph._filter_candidate_lca does not raise KeyError if a candidate
      is eliminated just before it would normally be examined.  (Aaron Bentley)

    * SMTP connection failures produce a nice message, not a traceback.
      (Aaron Bentley)

  IMPROVEMENTS:

    * Don't show "dots" progress indicators when run non-interactively, such
      as from cron.  (Martin Pool)

    * ``info`` now formats locations more nicely and lists "submit" and
      "public" branches (Aaron Bentley)

    * New ``pack`` command that will trigger database compression within
      the repository (Robert Collins)

    * Implement ``_KnitIndex._load_data`` in a pyrex extension. The pyrex
      version is approximately 2-3x faster at parsing a ``.kndx`` file.
      Which yields a measurable improvement for commands which have to
      read from the repository, such as a 1s => 0.75s improvement in
      ``bzr diff`` when there are changes to be shown.  (John Arbash Meinel)

    * Merge is now faster.  Depending on the scenario, it can be more than 2x
      faster. (Aaron Bentley)

    * Give a clearer warning, and allow ``python setup.py install`` to
      succeed even if pyrex is not available.
      (John Arbash Meinel)

    * ``DirState._read_dirblocks`` now has an optional Pyrex
      implementation. This improves the speed of any command that has to
      read the entire DirState. (``diff``, ``status``, etc, improve by
      about 10%).
      ``bisect_dirblocks`` has also been improved, which helps all
      ``_get_entry`` type calls (whenever we are searching for a
      particular entry in the in-memory DirState).
      (John Arbash Meinel)

    * ``bzr pull`` and ``bzr push`` no longer do a complete walk of the 
      branch revision history for ui display unless -v is supplied.
      (Robert Collins)

    * ``bzr log -rA..B`` output shifted to the left margin if the log only 
      contains merge revisions. (Kent Gibson) 

    * The ``plugins`` command is now public with improved help.
      (Ian Clatworthy)

    * New bundle and merge directive formats are faster to generate, and

    * Annotate merge now works when there are local changes. (Aaron Bentley)

    * Commit now only shows the progress in terms of directories instead of
      entries. (Ian Clatworthy)

    * Fix ``KnitRepository.get_revision_graph`` to not request the graph 2
      times. This makes ``get_revision_graph`` 2x faster. (John Arbash
      Meinel)

    * Fix ``VersionedFile.get_graph()`` to avoid using
      ``set.difference_update(other)``, which has bad scaling when
      ``other`` is large. This improves ``VF.get_graph([version_id])`` for
      a 12.5k graph from 2.9s down to 200ms. (John Arbash Meinel)

    * The ``--lsprof-file`` option now generates output for KCacheGrind if
      the file starts with ``callgrind.out``. This matches the default file
      filtering done by KCacheGrind's Open Dialog. (Ian Clatworthy)

    * Fix ``bzr update`` to avoid an unnecessary
      ``branch.get_master_branch`` call, which avoids 1 extra connection
      to the remote server. (Partial fix for #128076, John Arbash Meinel)

    * Log errors from the smart server in the trace file, to make debugging 
      test failures (and live failures!) easier.  (Andrew Bennetts)

    * The HTML version of the man page has been superceded by a more
      comprehensive manual called the Bazaar User Reference. This manual
      is completed generated from the online help topics. As part of this
      change, limited reStructuredText is now explicitly supported in help
      topics and command help with 'unnatural' markup being removed prior
      to display by the online help or inclusion in the man page.
      (Ian Clatworthy)

    * HTML documentation now use files extension ``*.html``
      (Alexander Belchenko)

    * The cache of ignore definitions is now cleared in WorkingTree.unlock()
      so that changes to .bzrignore aren't missed. (#129694, Daniel Watkins)

    * ``bzr selftest --strict`` fails if there are any missing features or
      expected test failures. (Daniel Watkins, #111914)

    * Link to registration survey added to README. (Ian Clatworthy)

    * Windows standalone installer show link to registration survey
      when installation finished. (Alexander Belchenko)

  LIBRARY API BREAKS:

    * Deprecated dictionary ``bzrlib.option.SHORT_OPTIONS`` removed.
      Options are now required to provide a help string and it must
      comply with the style guide by being one or more sentences with an
      initial capital and final period. (Martin Pool)

    * KnitIndex.get_parents now returns tuples. (Robert Collins)

    * Ancient unused ``Repository.text_store`` attribute has been removed.
      (Robert Collins)

    * The ``bzrlib.pack`` interface has changed to use tuples of bytestrings
      rather than just bytestrings, making it easier to represent multiple
      element names. As this interface was not used by any internal facilities
      since it was introduced in 0.18 no API compatibility is being preserved.
      The serialised form of these packs is identical with 0.18 when a single
      element tuple is in use. (Robert Collins)

  INTERNALS:

    * merge now uses ``iter_changes`` to calculate changes, which makes room for
      future performance increases.  It is also more consistent with other
      operations that perform comparisons, and reduces reliance on
      Tree.inventory.  (Aaron Bentley)

    * Refactoring of transport classes connected to a remote server.
      ConnectedTransport is a new class that serves as a basis for all
      transports needing to connect to a remote server.  transport.split_url
      have been deprecated, use the static method on the object instead. URL
      tests have been refactored too.
      (Vincent Ladeuil)

    * Better connection sharing for ConnectedTransport objects.
      transport.get_transport() now accepts a 'possible_transports' parameter.
      If a newly requested transport can share a connection with one of the
      list, it will.
      (Vincent Ladeuil)

    * Most functions now accept ``bzrlib.revision.NULL_REVISION`` to indicate
      the null revision, and consider using ``None`` for this purpose
      deprecated.  (Aaron Bentley)

    * New ``index`` module with abstract index functionality. This will be
      used during the planned changes in the repository layer. Currently the
      index layer provides a graph aware immutable index, a builder for the
      same index type to allow creating them, and finally a composer for
      such indices to allow the use of many indices in a single query. The
      index performance is not optimised, however the API is stable to allow
      development on top of the index. (Robert Collins)

    * ``bzrlib.dirstate.cmp_by_dirs`` can be used to compare two paths by
      their directory sections. This is equivalent to comparing
      ``path.split('/')``, only without having to split the paths.
      This has a Pyrex implementation available.
      (John Arbash Meinel)

    * New transport decorator 'unlistable+' which disables the list_dir
      functionality for testing.

    * Deprecated ``change_entry`` in transform.py. (Ian Clatworthy)

    * RevisionTree.get_weave is now deprecated.  Tree.plan_merge is now used
      for performing annotate-merge.  (Aaron Bentley)

    * New EmailMessage class to create email messages. (Adeodato Simó)

    * Unused functions on the private interface KnitIndex have been removed.
      (Robert Collins)

    * New ``knit.KnitGraphIndex`` which provides a ``KnitIndex`` layered on top
      of a ``index.GraphIndex``. (Robert Collins)

    * New ``knit.KnitVersionedFile.iter_parents`` method that allows querying
      the parents of many knit nodes at once, reducing round trips to the 
      underlying index. (Robert Collins)

    * Graph now has an is_ancestor method, various bits use it.
      (Aaron Bentley)

    * The ``-Dhpss`` flag now includes timing information. As well as
      logging when a new connection is opened. (John Arbash Meinel)

    * ``bzrlib.pack.ContainerWriter`` now returns an offset, length tuple to
      callers when inserting data, allowing generation of readv style access
      during pack creation, without needing a separate pass across the output
      pack to gather such details. (Robert Collins)

    * ``bzrlib.pack.make_readv_reader`` allows readv based access to pack
      files that are stored on a transport. (Robert Collins)

    * New ``Repository.has_same_location`` method that reports if two
      repository objects refer to the same repository (although with some risk
      of false negatives).  (Andrew Bennetts)

    * InterTree.compare now passes require_versioned on correctly.
      (Marius Kruger)

    * New methods on Repository - ``start_write_group``,
      ``commit_write_group``, ``abort_write_group`` and ``is_in_write_group`` -
      which provide a clean hook point for transactional Repositories - ones
      where all the data for a fetch or commit needs to be made atomically
      available in one step. This allows the write lock to remain while making
      a series of data insertions.  (e.g. data conversion). (Robert Collins)

    * In ``bzrlib.knit`` the internal interface has been altered to use
      3-tuples (index, pos, length) rather than two-tuples (pos, length) to
      describe where data in a knit is, allowing knits to be split into 
      many files. (Robert Collins)

    * ``bzrlib.knit._KnitData`` split into cache management and physical access
      with two access classes - ``_PackAccess`` and ``_KnitAccess`` defined.
      The former provides access into a .pack file, and the latter provides the
      current production repository form of .knit files. (Robert Collins)

  TESTING:

    * Remove selftest ``--clean-output``, ``--numbered-dirs`` and
      ``--keep-output`` options, which are obsolete now that tests
      are done within directories in $TMPDIR.  (Martin Pool)

    * The SSH_AUTH_SOCK environment variable is now reset to avoid 
      interaction with any running ssh agents.  (Jelmer Vernooij, #125955)

    * run_bzr_subprocess handles parameters the same way as run_bzr:
      either a string or a list of strings should be passed as the first
      parameter.  Varargs-style parameters are deprecated. (Aaron Bentley)


bzr 0.18  2007-07-17
--------------------

  BUGFIXES:

    * Fix 'bzr add' crash under Win32 (Kuno Meyer)


bzr 0.18rc1  2007-07-10
-----------------------

  BUGFIXES:

    * Do not suppress pipe errors, etc. in non-display commands
      (Alexander Belchenko, #87178)

    * Display a useful error message when the user requests to annotate
      a file that is not present in the specified revision.
      (James Westby, #122656)

    * Commands that use status flags now have a reference to 'help
      status-flags'.  (Daniel Watkins, #113436)

    * Work around python-2.4.1 inhability to correctly parse the
      authentication header.
      (Vincent Ladeuil, #121889)

    * Use exact encoding for merge directives. (Adeodato Simó, #120591)

    * Fix tempfile permissions error in smart server tar bundling under
      Windows. (Martin _, #119330)

    * Fix detection of directory entries in the inventory. (James Westby)

    * Fix handling of http code 400: Bad Request When issuing too many ranges.
      (Vincent Ladeuil, #115209)

    * Issue a CONNECT request when connecting to an https server
      via a proxy to enable SSL tunneling.
      (Vincent Ladeuil, #120678)

    * Fix ``bzr log -r`` to support selecting merge revisions, both 
      individually and as part of revision ranges.
      (Kent Gibson, #4663)
 
    * Don't leave cruft behind when failing to acquire a lockdir.
      (Martin Pool, #109169)

    * Don't use the '-f' strace option during tests.
      (Vincent Ladeuil, #102019).

    * Warn when setting ``push_location`` to a value that will be masked by
      locations.conf.  (Aaron Bentley, #122286)

    * Fix commit ordering in corner case (Aaron Bentley, #94975)

    *  Make annotate behave in a non-ASCII world (Adeodato Simó).

  IMPROVEMENTS:

    * The --lsprof-file option now dumps a text rendering of the profiling
      information if the filename ends in ".txt". It will also convert the
      profiling information to a format suitable for KCacheGrind if the
      output filename ends in ".callgrind". Fixes to the lsprofcalltree
      conversion process by Jean Paul Calderone and Itamar were also merged.
      See http://ddaa.net/blog/python/lsprof-calltree. (Ian Clatworthy)

    * ``info`` now defaults to non-verbose mode, displaying only paths and
      abbreviated format info.  ``info -v`` displays all the information
      formerly displayed by ``info``.  (Aaron Bentley, Adeodato Simó)

    * ``bzr missing`` now has better option names ``--this`` and ``--other``.
      (Elliot Murphy)

    * The internal ``weave-list`` command has become ``versionedfile-list``,
      and now lists knits as well as weaves.  (Aaron Bentley)

    * Automatic merge base selection uses a faster algorithm that chooses
      better bases in criss-cross merge situations (Aaron Bentley)

    * Progress reporting in ``commit`` has been improved. The various logical
      stages are now reported on as follows, namely:

      * Collecting changes [Entry x/y] - Stage n/m
      * Saving data locally - Stage n/m
      * Uploading data to master branch - Stage n/m
      * Updating the working tree - Stage n/m
      * Running post commit hooks - Stage n/m
      
      If there is no master branch, the 3rd stage is omitted and the total
      number of stages is adjusted accordingly.

      Each hook that is run after commit is listed with a name (as hooks
      can be slow it is useful feedback).
      (Ian Clatworthy, Robert Collins)

    * Various operations that are now faster due to avoiding unnecessary
      topological sorts. (Aaron Bentley)

    * Make merge directives robust against broken bundles. (Aaron Bentley)

    * The lsprof filename note is emitted via trace.note(), not standard
      output.  (Aaron Bentley)

    * ``bzrlib`` now exports explicit API compatibility information to assist
      library users and plugins. See the ``bzrlib.api`` module for details.
      (Robert Collins)

    * Remove unnecessary lock probes when acquiring a lockdir.
      (Martin Pool)

    * ``bzr --version`` now shows the location of the bzr log file, which
      is especially useful on Windows.  (Martin Pool)

    * -D now supports hooks to get debug tracing of hooks (though its currently
      minimal in nature). (Robert Collins)

    * Long log format reports deltas on merge revisions. 
      (John Arbash Meinel, Kent Gibson)

    * Make initial push over ftp more resilient. (John Arbash Meinel)

    * Print a summary of changes for update just like pull does.
      (Daniel Watkins, #113990)

    * Add a -Dhpss option to trace smart protocol requests and responses.
      (Andrew Bennetts)

  LIBRARY API BREAKS:

    * Testing cleanups - 
      ``bzrlib.repository.RepositoryTestProviderAdapter`` has been moved
      to ``bzrlib.tests.repository_implementations``;
      ``bzrlib.repository.InterRepositoryTestProviderAdapter`` has been moved
      to ``bzrlib.tests.interrepository_implementations``;
      ``bzrlib.transport.TransportTestProviderAdapter`` has moved to 
      ``bzrlib.tests.test_transport_implementations``.
      ``bzrlib.branch.BranchTestProviderAdapter`` has moved to
      ``bzrlib.tests.branch_implementations``.
      ``bzrlib.bzrdir.BzrDirTestProviderAdapter`` has moved to 
      ``bzrlib.tests.bzrdir_implementations``.
      ``bzrlib.versionedfile.InterVersionedFileTestProviderAdapter`` has moved
      to ``bzrlib.tests.interversionedfile_implementations``.
      ``bzrlib.store.revision.RevisionStoreTestProviderAdapter`` has moved to
      ``bzrlib.tests.revisionstore_implementations``.
      ``bzrlib.workingtree.WorkingTreeTestProviderAdapter`` has moved to
      ``bzrlib.tests.workingtree_implementations``.
      These changes are an API break in the testing infrastructure only.
      (Robert Collins)

    * Relocate TestCaseWithRepository to be more central. (Robert Collins)

    * ``bzrlib.add.smart_add_tree`` will no longer perform glob expansion on
      win32. Callers of the function should do this and use the new
      ``MutableTree.smart_add`` method instead. (Robert Collins)

    * ``bzrlib.add.glob_expand_for_win32`` is now
      ``bzrlib.win32utils.glob_expand``.  (Robert Collins)

    * ``bzrlib.add.FastPath`` is now private and moved to 
      ``bzrlib.mutabletree._FastPath``. (Robert Collins, Martin Pool)

    * ``LockDir.wait`` removed.  (Martin Pool)

    * The ``SmartServer`` hooks API has changed for the ``server_started`` and
      ``server_stopped`` hooks. The first parameter is now an iterable of
      backing URLs rather than a single URL. This is to reflect that many
      URLs may map to the external URL of the server. E.g. the server interally
      may have a chrooted URL but also the local file:// URL will be at the 
      same location. (Robert Collins)

  INTERNALS:

    * New SMTPConnection class to unify email handling.  (Adeodato Simó)

    * Fix documentation of BzrError. (Adeodato Simó)

    * Make BzrBadParameter an internal error. (Adeodato Simó)

    * Remove use of 'assert False' to raise an exception unconditionally.
      (Martin Pool)

    * Give a cleaner error when failing to decode knit index entry.
      (Martin Pool)

    * TreeConfig would mistakenly search the top level when asked for options
      from a section. It now respects the section argument and only
      searches the specified section. (James Westby)

    * Improve ``make api-docs`` output. (John Arbash Meinel)

    * Use os.lstat rather than os.stat for osutils.make_readonly and
      osutils.make_writeable. This makes the difftools plugin more
      robust when dangling symlinks are found. (Elliot Murphy)

    * New ``-Dlock`` option to log (to ~/.bzr.log) information on when 
      lockdirs are taken or released.  (Martin Pool)

    * ``bzrlib`` Hooks are now nameable using ``Hooks.name_hook``. This 
      allows a nicer UI when hooks are running as the current hook can
      be displayed. (Robert Collins)

    * ``Transport.get`` has had its interface made more clear for ease of use.
      Retrieval of a directory must now fail with either 'PathError' at open
      time, or raise 'ReadError' on a read. (Robert Collins)

    * New method ``_maybe_expand_globs`` on the ``Command`` class for 
      dealing with unexpanded glob lists - e.g. on the win32 platform. This
      was moved from ``bzrlib.add._prepare_file_list``. (Robert Collins)

    * ``bzrlib.add.smart_add`` and ``bzrlib.add.smart_add_tree`` are now
      deprecated in favour of ``MutableTree.smart_add``. (Robert Collins,
      Martin Pool)

    * New method ``external_url`` on Transport for obtaining the url to
      hand to external processes. (Robert Collins)

    * Teach windows installers to build pyrex/C extensions.
      (Alexander Belchenko)

  TESTING:

    * Removed the ``--keep-output`` option from selftest and clean up test
      directories as they're used.  This reduces the IO load from 
      running the test suite and cuts the time by about half.
      (Andrew Bennetts, Martin Pool)

    * Add scenarios as a public attribute on the TestAdapter classes to allow
      modification of the generated scenarios before adaption and easier
      testing. (Robert Collins)

    * New testing support class ``TestScenarioApplier`` which multiplies
      out a single teste by a list of supplied scenarios. (RobertCollins)

    * Setting ``repository_to_test_repository`` on a repository_implementations
      test will cause it to be called during repository creation, allowing the
      testing of repository classes which are not based around the Format
      concept. For example a repository adapter can be tested in this manner,
      by altering the repository scenarios to include a scenario that sets this
      attribute during the test parameterisation in
      ``bzrlib.tests.repository.repository_implementations``. (Robert Collins)

    * Clean up many of the APIs for blackbox testing of Bazaar.  The standard 
      interface is now self.run_bzr.  The command to run can be passed as
      either a list of parameters, a string containing the command line, or
      (deprecated) varargs parameters.  (Martin Pool)

    * The base TestCase now isolates tests from -D parameters by clearing
      ``debug.debug_flags`` and restores it afterwards. (Robert Collins)

    * Add a relpath parameter to get_transport methods in test framework to
      avoid useless cloning.
      (Vincent Ladeuil, #110448)


bzr 0.17  2007-06-18
--------------------

  BUGFIXES:

    * Fix crash of commit due to wrong lookup of filesystem encoding.
      (Colin Watson, #120647)

    * Revert logging just to stderr in commit as broke unicode filenames.
      (Aaron Bentley, Ian Clatworthy, #120930)


bzr 0.17rc1  2007-06-12
-----------------------

  NOTES WHEN UPGRADING:

    * The kind() and is_executable() APIs on the WorkingTree interface no
      longer implicitly (read) locks and unlocks the tree. This *might*
      impact some plug-ins and tools using this part of the API. If you find
      an issue that may be caused by this change, please let us know,
      particularly the plug-in/tool maintainer. If encountered, the API
      fix is to surround kind() and is_executable() calls with lock_read()
      and unlock() like so::

        work_tree.lock_read()
        try:
            kind = work_tree.kind(...)
        finally:
            work_tree.unlock()

  INTERNALS:
    * Rework of LogFormatter API to provide beginning/end of log hooks and to
      encapsulate the details of the revision to be logged in a LogRevision
      object.
      In long log formats, merge revision ids are only shown when --show-ids
      is specified, and are labelled "revision-id:", as per mainline
      revisions, instead of "merged:". (Kent Gibson)

    * New ``BranchBuilder`` API which allows the construction of particular
      histories quickly. Useful for testing and potentially other applications
      too. (Robert Collins)

  IMPROVEMENTS:
  
    * There are two new help topics, working-trees and repositories that
      attempt to explain these concepts. (James Westby, John Arbash Meinel,
      Aaron Bentley)

    * Added ``bzr log --limit`` to report a limited number of revisions.
      (Kent Gibson, #3659)

    * Revert does not try to preserve file contents that were originally
      produced by reverting to a historical revision.  (Aaron Bentley)

    * ``bzr log --short`` now includes ``[merge]`` for revisions which
      have more than one parent. This is a small improvement to help
      understanding what changes have occurred
      (John Arbash Meinel, #83887)

    * TreeTransform avoids many renames when contructing large trees,
      improving speed.  3.25x speedups have been observed for construction of
      kernel-sized-trees, and checkouts are 1.28x faster.  (Aaron Bentley)

    * Commit on large trees is now faster. In my environment, a commit of
      a small change to the Mozilla tree (55k files) has dropped from
      66 seconds to 32 seconds. For a small tree of 600 files, commit of a
      small change is 33% faster. (Ian Clatworthy)

    * New --create-prefix option to bzr init, like for push.  (Daniel Watkins,
      #56322)

  BUGFIXES:

    * ``bzr push`` should only connect to the remote location one time.
      We have been connecting 3 times because we forget to pass around
      the Transport object. This adds ``BzrDir.clone_on_transport()``, so
      that we can pass in the Transport that we already have.
      (John Arbash Meinel, #75721)

    * ``DirState.set_state_from_inventory()`` needs to properly order
      based on split paths, not just string paths.
      (John Arbash Meinel, #115947)

    * Let TestUIFactoy encode the password prompt with its own stdout.
      (Vincent Ladeuil, #110204)

    * pycurl should take use the range header that takes the range hint
      into account.
      (Vincent Ladeuil, #112719)

    * WorkingTree4.get_file_sha1 no longer raises an exception when invoked
      on a missing file.  (Aaron Bentley, #118186)

    * WorkingTree.remove works correctly with tree references, and when pwd is
      not the tree root. (Aaron Bentley)

    * Merge no longer fails when a file is renamed in one tree and deleted
      in the other. (Aaron Bentley, #110279)

    * ``revision-info`` now accepts dotted revnos, doesn't require a tree,
      and defaults to the last revision (Matthew Fuller, #90048)

    * Tests no longer fail when BZR_REMOTE_PATH is set in the environment.
      (Daniel Watkins, #111958)

    * ``bzr branch -r revid:foo`` can be used to branch any revision in
      your repository. (Previously Branch6 only supported revisions in your
      mainline). (John Arbash Meinel, #115343)

bzr 0.16  2007-05-07
--------------------
  
  BUGFIXES:

    * Handle when you have 2 directories with similar names, but one has a
      hyphen. (``'abc'`` versus ``'abc-2'``). The WT4._iter_changes
      iterator was using direct comparison and ``'abc/a'`` sorts after
      ``'abc-2'``, but ``('abc', 'a')`` sorts before ``('abc-2',)``.
      (John Arbash Meinel, #111227)

    * Handle when someone renames a file on disk without telling bzr.
      Previously we would report the first file as missing, but not show
      the new unknown file. (John Arbash Meinel, #111288)

    * Avoid error when running hooks after pulling into or pushing from
      a branch bound to a smartserver branch.  (Martin Pool, #111968)

  IMPROVEMENTS:

    * Move developer documentation to doc/developers/. This reduces clutter in
      the root of the source tree and allows HACKING to be split into multiple
      files. (Robert Collins, Alexander Belchenko)

    * Clean up the ``WorkingTree4._iter_changes()`` internal loops as well as
      ``DirState.update_entry()``. This optimizes the core logic for ``bzr
      diff`` and ``bzr status`` significantly improving the speed of
      both. (John Arbash Meinel)

bzr 0.16rc2  2007-04-30
-----------------------

  BUGFIXES:

    * Handle the case when you delete a file, and then rename another file
      on top of it. Also handle the case of ``bzr rm --keep foo``. ``bzr
      status`` should show the removed file and an unknown file in its
      place. (John Arbash Meinel, #109993)

    * Bundles properly read and write revision properties that have an
      empty value. And when the value is not ASCII.
      (John Arbash Meinel, #109613)

    * Fix the bzr commit message to be in text mode.
      (Alexander Belchenko, #110901)

    * Also handle when you rename a file and create a file where it used
      to be. (John Arbash Meinel, #110256)

    * ``WorkingTree4._iter_changes`` should not descend into unversioned
      directories. (John Arbash Meinel, #110399)

bzr 0.16rc1  2007-04-26
-----------------------

  NOTES WHEN UPGRADING:

    * ``bzr remove`` and ``bzr rm`` will now remove the working file, if
      it could be recovered again.
      This has been done for consistency with svn and the unix rm command.
      The old ``remove`` behaviour has been retained in the new option
      ``bzr remove --keep``, which will just stop versioning the file,
      but not delete it.
      ``bzr remove --force`` have been added which will always delete the
      files.
      ``bzr remove`` is also more verbose.
      (Marius Kruger, #82602)

  IMPROVEMENTS:

    * Merge directives can now be supplied as input to `merge` and `pull`,
      like bundles can.  (Aaron Bentley)

    * Sending the SIGQUIT signal to bzr, which can be done on Unix by
      pressing Control-Backslash, drops bzr into a debugger.  Type ``'c'``
      to continue.  This can be disabled by setting the environment variable
      ``BZR_SIGQUIT_PDB=0``.  (Martin Pool)

    * selftest now supports --list-only to list tests instead of running
      them. (Ian Clatworthy)

    * selftest now supports --exclude PATTERN (or -x PATTERN) to exclude
      tests with names that match that regular expression.
      (Ian Clatworthy, #102679)

    * selftest now supports --randomize SEED to run tests in a random order.
      SEED is typically the value 'now' meaning 'use the current time'.
      (Ian Clatworthy, #102686)

    * New option ``--fixes`` to commit, which stores bug fixing annotations as
      revision properties. Built-in support for Launchpad, Debian, Trac and
      Bugzilla bug trackers. (Jonathan Lange, James Henstridge, Robert Collins)

    * New API, ``bzrlib.bugtracker.tracker_registry``, for adding support for
      other bug trackers to ``fixes``. (Jonathan Lange, James Henstridge,
      Robert Collins)

    * ``selftest`` has new short options ``-f`` and ``-1``.  (Martin
      Pool)

    * ``bzrlib.tsort.MergeSorter`` optimizations. Change the inner loop
      into using local variables instead of going through ``self._var``.
      Improves the time to ``merge_sort`` a 10k revision graph by
      approximately 40% (~700->400ms).  (John Arbash Meinel)

    * ``make docs`` now creates a man page at ``man1/bzr.1`` fixing bug 107388.
      (Robert Collins)

    * ``bzr help`` now provides cross references to other help topics using
      the _see_also facility on command classes. Likewise the bzr_man
      documentation, and the bzr.1 man page also include this information.
      (Robert Collins)

    * Tags are now included in logs, that use the long log formatter. 
      (Erik Bågfors, Alexander Belchenko)

    * ``bzr help`` provides a clearer message when a help topic cannot be
      found. (Robert Collins, #107656)

    * ``bzr help`` now accepts optional prefixes for command help. The help
      for all commands can now be found at ``bzr help commands/COMMANDNAME``
      as well as ``bzr help COMMANDNAME`` (which only works for commands 
      where the name is not the same as a more general help topic). 
      (Robert Collins)

    * ``bzr help PLUGINNAME`` will now return the module docstring from the
      plugin PLUGINNAME. (Robert Collins, #50408)

    * New help topic ``urlspec`` which lists the availables transports.
      (Goffredo Baroncelli)

    * doc/server.txt updated to document the default bzr:// port
      and also update the blurb about the hpss' current status.
      (Robert Collins, #107125).

    * ``bzr serve`` now listens on interface 0.0.0.0 by default, making it
      serve out to the local LAN (and anyone in the world that can reach the
      machine running ``bzr serve``. (Robert Collins, #98918)

    * A new smart server protocol version has been added.  It prefixes requests
      and responses with an explicit version identifier so that future protocol
      revisions can be dealt with gracefully.  (Andrew Bennetts, Robert Collins)

    * The bzr protocol version 2 indicates success or failure in every response
      without depending on particular commands encoding that consistently,
      allowing future client refactorings to be much more robust about error
      handling. (Robert Collins, Martin Pool, Andrew Bennetts)

    * The smart protocol over HTTP client has been changed to always post to the
      same ``.bzr/smart`` URL under the original location when it can.  This allows
      HTTP servers to only have to pass URLs ending in .bzr/smart to the smart
      server handler, and not arbitrary ``.bzr/*/smart`` URLs.  (Andrew Bennetts)

    * digest authentication is now supported for proxies and HTTP by the urllib
      based http implementation. Tested against Apache 2.0.55 and Squid
      2.6.5. Basic and digest authentication are handled coherently for HTTP
      and proxy: if the user is provided in the url (bzr command line for HTTP,
      proxy environment variables for proxies), the password is prompted for
      (only once). If the password is provided, it is taken into account. Once
      the first authentication is successful, all further authentication
      roundtrips are avoided by preventively setting the right authentication
      header(s).
      (Vincent Ladeuil).

  INTERNALS:

    * bzrlib API compatability with 0.8 has been dropped, cleaning up some
      code paths. (Robert Collins)

    * Change the format of chroot urls so that they can be safely manipulated
      by generic url utilities without causing the resulting urls to have
      escaped the chroot. A side effect of this is that creating a chroot
      requires an explicit action using a ChrootServer.
      (Robert Collins, Andrew Bennetts)

    * Deprecate ``Branch.get_root_id()`` because branches don't have root ids,
      rather than fixing bug #96847.  (Aaron Bentley)

    * ``WorkingTree.apply_inventory_delta`` provides a better alternative to
      ``WorkingTree._write_inventory``.  (Aaron Bentley)

    * Convenience method ``TestCase.expectFailure`` ensures that known failures
      do not silently pass.  (Aaron Bentley)

    * ``Transport.local_abspath`` now raises ``NotLocalUrl`` rather than 
      ``TransportNotPossible``. (Martin Pool, Ian Clatworthy)

    * New SmartServer hooks facility. There are two initial hooks documented
      in ``bzrlib.transport.smart.SmartServerHooks``. The two initial hooks allow
      plugins to execute code upon server startup and shutdown.
      (Robert Collins).

    * SmartServer in standalone mode will now close its listening socket
      when it stops, rather than waiting for garbage collection. This primarily
      fixes test suite hangs when a test tries to connect to a shutdown server.
      It may also help improve behaviour when dealing with a server running
      on a specific port (rather than dynamically assigned ports).
      (Robert Collins)

    * Move most SmartServer code into a new package, bzrlib/smart.
      bzrlib/transport/remote.py contains just the Transport classes that used
      to be in bzrlib/transport/smart.py.  (Andrew Bennetts)

    * urllib http implementation avoid roundtrips associated with
      401 (and 407) errors once the authentication succeeds.
      (Vincent Ladeuil).

    * urlib http now supports querying the user for a proxy password if
      needed. Realm is shown in the prompt for both HTTP and proxy
      authentication when the user is required to type a password. 
      (Vincent Ladeuil).

    * Renamed SmartTransport (and subclasses like SmartTCPTransport) to
      RemoteTransport (and subclasses to RemoteTCPTransport, etc).  This is more
      consistent with its new home in ``bzrlib/transport/remote.py``, and because
      it's not really a "smart" transport, just one that does file operations
      via remote procedure calls.  (Andrew Bennetts)
 
    * The ``lock_write`` method of ``LockableFiles``, ``Repository`` and
      ``Branch`` now accept a ``token`` keyword argument, so that separate
      instances of those objects can share a lock if it has the right token.
      (Andrew Bennetts, Robert Collins)

    * New method ``get_branch_reference`` on ``BzrDir`` allows the detection of
      branch references - which the smart server component needs.

    * The Repository API ``make_working_trees`` is now permitted to return
      False when ``set_make_working_trees`` is not implemented - previously
      an unimplemented ``set_make_working_trees`` implied the result True
      from ``make_working_trees``. This has been changed to accomodate the
      smart server, where it does not make sense (at this point) to ever
      make working trees by default. (Robert Collins)

    * Command objects can now declare related help topics by having _see_also
      set to a list of related topic. (Robert Collins)

    * ``bzrlib.help`` now delegates to the Command class for Command specific
      help. (Robert Collins)

    * New class ``TransportListRegistry``, derived from the Registry class, which 
      simplifies tracking the available Transports. (Goffredo Baroncelli)

    * New function ``Branch.get_revision_id_to_revno_map`` which will
      return a dictionary mapping revision ids to dotted revnos. Since
      dotted revnos are defined in the context of the branch tip, it makes
      sense to generate them from a ``Branch`` object.
      (John Arbash Meinel)

    * Fix the 'Unprintable error' message display to use the repr of the 
      exception that prevented printing the error because the str value
      for it is often not useful in debugging (e.g. KeyError('foo') has a
      str() of 'foo' but a repr of 'KeyError('foo')' which is much more
      useful. (Robert Collins)

    * ``urlutils.normalize_url`` now unescapes unreserved characters, such as "~".
      (Andrew Bennetts)

  BUGFIXES:

    * Don't fail bundle selftest if email has 'two' embedded.  
      (Ian Clatworthy, #98510)

    * Remove ``--verbose`` from ``bzr bundle``. It didn't work anyway.
      (Robert Widhopf-Fenk, #98591)

    * Remove ``--basis`` from the checkout/branch commands - it didn't work
      properly and is no longer beneficial.
      (Robert Collins, #53675, #43486)

    * Don't produce encoding error when adding duplicate files.
      (Aaron Bentley)

    * Fix ``bzr log <file>`` so it only logs the revisions that changed
      the file, and does it faster.
      (Kent Gibson, John Arbash Meinel, #51980, #69477)
 
    * Fix ``InterDirstateTre._iter_changes`` to handle when we come across
      an empty versioned directory, which now has files in it.
      (John Arbash Meinel, #104257)

    * Teach ``common_ancestor`` to shortcut when the tip of one branch is
      inside the ancestry of the other. Saves a lot of graph processing
      (with an ancestry of 16k revisions, ``bzr merge ../already-merged``
      changes from 2m10s to 13s).  (John Arbash Meinel, #103757)

    * Fix ``show_diff_trees`` to handle the case when a file is modified,
      and the containing directory is renamed. (The file path is different
      in this versus base, but it isn't marked as a rename).
      (John Arbash Meinel, #103870)

    * FTP now works even when the FTP server does not support atomic rename.
      (Aaron Bentley, #89436)

    * Correct handling in bundles and merge directives of timezones with
      that are not an integer number of hours offset from UTC.  Always 
      represent the epoch time in UTC to avoid problems with formatting 
      earlier times on win32.  (Martin Pool, Alexander Belchenko, John
      Arbash Meinel)

    * Typo in the help for ``register-branch`` fixed. (Robert Collins, #96770)

    * "dirstate" and "dirstate-tags" formats now produce branches compatible
      with old versions of bzr. (Aaron Bentley, #107168))

    * Handle moving a directory when children have been added, removed,
      and renamed. (John Arbash Meinel, #105479)

    * Don't preventively use basic authentication for proxy before receiving a
      407 error. Otherwise people willing to use other authentication schemes
      may expose their password in the clear (or nearly). This add one
      roundtrip in case basic authentication should be used, but plug the
      security hole.
      (Vincent Ladeuil)

    * Handle http and proxy digest authentication.
      (Vincent Ladeuil, #94034).

  TESTING:

    * Added ``bzrlib.strace.strace`` which will strace a single callable and
      return a StraceResult object which contains just the syscalls involved
      in running it. (Robert Collins)

    * New test method ``reduceLockdirTimeout`` to drop the default (ui-centric)
      default time down to one suitable for tests. (Andrew Bennetts)

    * Add new ``vfs_transport_factory`` attribute on tests which provides the 
      common vfs backing for both the readonly and readwrite transports.
      This allows the RemoteObject tests to back onto local disk or memory,
      and use the existing ``transport_server`` attribute all tests know about
      to be the smart server transport. This in turn allows tests to 
      differentiate between 'transport to access the branch', and 
      'transport which is a VFS' - which matters in Remote* tests.
      (Robert Collins, Andrew Bennetts)

    * The ``make_branch_and_tree`` method for tests will now create a 
      lightweight checkout for the tree if the ``vfs_transport_factory`` is not
      a LocalURLServer. (Robert Collins, Andrew Bennetts)

    * Branch implementation tests have been audited to ensure that all urls 
      passed to Branch APIs use proper urls, except when local-disk paths
      are intended. This is so that tests correctly access the test transport
      which is often not equivalent to local disk in Remote* tests. As part
      of this many tests were adjusted to remove dependencies on local disk
      access.
      (Robert Collins, Andrew Bennetts)

    * Mark bzrlib.tests and bzrlib.tests.TestUtil as providing assertFOO helper
      functions by adding a ``__unittest`` global attribute. (Robert Collins,
      Andrew Bennetts, Martin Pool, Jonathan Lange)

    * Refactored proxy and authentication handling to simplify the
      implementation of new auth schemes for both http and proxy. 
      (Vincent Ladeuil)

bzr 0.15 2007-04-01
-------------------

  BUGFIXES:

    * Handle incompatible repositories as a user issue when fetching.
      (Aaron Bentley)

    * Don't give a recommendation to upgrade when branching or 
      checking out a branch that contains an old-format working tree.
      (Martin Pool)

bzr 0.15rc3  2007-03-26
-----------------------

  CHANGES:
 
    * A warning is now displayed when opening working trees in older 
      formats, to encourage people to upgrade to WorkingTreeFormat4.
      (Martin Pool)

  IMPROVEMENTS:

    * HTTP redirections are now taken into account when a branch (or a
      bundle) is accessed for the first time. A message is issued at each
      redirection to inform the user. In the past, http redirections were
      silently followed for each request which significantly degraded the
      performances. The http redirections are not followed anymore by
      default, instead a RedirectRequested exception is raised. For bzrlib
      users needing to follow http redirections anyway,
      ``bzrlib.transport.do_catching_redirections`` provide an easy transition
      path.  (vila)

  INTERNALS:

    * Added ``ReadLock.temporary_write_lock()`` to allow upgrading an OS read
      lock to an OS write lock. Linux can do this without unlocking, Win32
      needs to unlock in between. (John Arbash Meinel)
 
    * New parameter ``recommend_upgrade`` to ``BzrDir.open_workingtree``
      to silence (when false) warnings about opening old formats.
      (Martin Pool)

    * Fix minor performance regression with bzr-0.15 on pre-dirstate
      trees. (We were reading the working inventory too many times).
      (John Arbash Meinel)

    * Remove ``Branch.get_transaction()`` in favour of a simple cache of
      ``revision_history``.  Branch subclasses should override
      ``_gen_revision_history`` rather than ``revision_history`` to make use of
      this cache, and call ``_clear_revision_history_cache`` and
      ``_cache_revision_history`` at appropriate times. (Andrew Bennetts)

  BUGFIXES:

    * Take ``smtp_server`` from user config into account.
      (vila, #92195)

    * Restore Unicode filename handling for versioned and unversioned files.
      (John Arbash Meinel, #92608)

    * Don't fail during ``bzr commit`` if a file is marked removed, and
      the containing directory is auto-removed.  (John Arbash Meinel, #93681)

    * ``bzr status FILENAME`` failed on Windows because of an uncommon
      errno. (``ERROR_DIRECTORY == 267 != ENOTDIR``).
      (Wouter van Heyst, John Arbash Meinel, #90819)

    * ``bzr checkout source`` should create a local branch in the same
      format as source. (John Arbash Meinel, #93854)

    * ``bzr commit`` with a kind change was failing to update the
      last-changed-revision for directories.  The
      InventoryDirectory._unchanged only looked at the ``parent_id`` and name,
      ignoring the fact that the kind could have changed, too.
      (John Arbash Meinel, #90111)

    * ``bzr mv dir/subdir other`` was incorrectly updating files inside
      the directory. So that there was a chance it would break commit,
      etc. (John Arbash Meinel, #94037)
 
    * Correctly handles mutiple permanent http redirections.
      (vila, #88780)

bzr 0.15rc2  2007-03-14
-----------------------

  NOTES WHEN UPGRADING:
        
    * Release 0.15rc2 of bzr changes the ``bzr init-repo`` command to
      default to ``--trees`` instead of ``--no-trees``.
      Existing shared repositories are not affected.

  IMPROVEMENTS:

    * New ``merge-directive`` command to generate machine- and human-readable
      merge requests.  (Aaron Bentley)

    * New ``submit:`` revision specifier makes it easy to diff against the
      common ancestor with the submit location (Aaron Bentley)

    * Added support for Putty's SSH implementation. (Dmitry Vasiliev)

    * Added ``bzr status --versioned`` to report only versioned files, 
      not unknowns. (Kent Gibson)

    * Merge now autodetects the correct line-ending style for its conflict
      markers.  (Aaron Bentley)

  INTERNALS:

    * Refactored SSH vendor registration into SSHVendorManager class.
      (Dmitry Vasiliev)

  BUGFIXES:

    * New ``--numbered-dirs`` option to ``bzr selftest`` to use
      numbered dirs for TestCaseInTempDir. This is default behavior
      on Windows. Anyone can force named dirs on Windows
      with ``--no-numbered-dirs``. (Alexander Belchenko)

    * Fix ``RevisionSpec_revid`` to handle the Unicode strings passed in
      from the command line. (Marien Zwart, #90501)

    * Fix ``TreeTransform._iter_changes`` when both the source and
      destination are missing. (Aaron Bentley, #88842)

    * Fix commit of merges with symlinks in dirstate trees.
      (Marien Zwart)
    
    * Switch the ``bzr init-repo`` default from --no-trees to --trees. 
      (Wouter van Heyst, #53483)


bzr 0.15rc1  2007-03-07
-----------------------

  SURPRISES:

    * The default disk format has changed. Please run 'bzr upgrade' in your
      working trees to upgrade. This new default is compatible for network
      operations, but not for local operations. That is, if you have two
      versions of bzr installed locally, after upgrading you can only use the
      bzr 0.15 version. This new default does not enable tags or nested-trees
      as they are incompatible with bzr versions before 0.15 over the network.

    * For users of bzrlib: Two major changes have been made to the working tree
      api in bzrlib. The first is that many methods and attributes, including
      the inventory attribute, are no longer valid for use until one of
      ``lock_read``/``lock_write``/``lock_tree_write`` has been called,
      and become invalid again after unlock is called. This has been done
      to improve performance and correctness as part of the dirstate
      development.
      (Robert Collins, John A Meinel, Martin Pool, and others).

    * For users of bzrlib: The attribute 'tree.inventory' should be considered
      readonly. Previously it was possible to directly alter this attribute, or
      its contents, and have the tree notice this. This has been made
      unsupported - it may work in some tree formats, but in the newer dirstate
      format such actions will have no effect and will be ignored, or even
      cause assertions. All operations possible can still be carried out by a
      combination of the tree API, and the bzrlib.transform API. (Robert
      Collins, John A Meinel, Martin Pool, and others).

  IMPROVEMENTS:

    * Support for OS Windows 98. Also .bzr.log on any windows system
      saved in My Documents folder. (Alexander Belchenko)

    * ``bzr mv`` enhanced to support already moved files.
      In the past the mv command would have failed if the source file doesn't
      exist. In this situation ``bzr mv`` would now detect that the file has
      already moved and update the repository accordingly, if the target file
      does exist.
      A new option ``--after`` has been added so that if two files already
      exist, you could notify Bazaar that you have moved a (versioned) file
      and replaced it with another. Thus in this case ``bzr move --after``
      will only update the Bazaar identifier.
      (Steffen Eichenberg, Marius Kruger)

    * ``ls`` now works on treeless branches and remote branches.
      (Aaron Bentley)

    * ``bzr help global-options`` describes the global options.
      (Aaron Bentley)

    * ``bzr pull --overwrite`` will now correctly overwrite checkouts.
      (Robert Collins)

    * Files are now allowed to change kind (e.g. from file to symlink).
      Supported by ``commit``, ``revert`` and ``status``
      (Aaron Bentley)

    * ``inventory`` and ``unknowns`` hidden in favour of ``ls``
      (Aaron Bentley)

    * ``bzr help checkouts`` descibes what checkouts are and some possible
      uses of them. (James Westby, Aaron Bentley)

    * A new ``-d`` option to push, pull and merge overrides the default 
      directory.  (Martin Pool)

    * Branch format 6: smaller, and potentially faster than format 5.  Supports
      ``append_history_only`` mode, where the log view and revnos do not change,
      except by being added to.  Stores policy settings in
      ".bzr/branch/branch.conf".

    * ``append_only`` branches:  Format 6 branches may be configured so that log
      view and revnos are always consistent.  Either create the branch using
      "bzr init --append-revisions-only" or edit the config file as descriped
      in docs/configuration.txt.

    * rebind: Format 6 branches retain the last-used bind location, so if you
      "bzr unbind", you can "bzr bind" to bind to the previously-selected
      bind location.

    * Builtin tags support, created and deleted by the ``tag`` command and
      stored in the branch.  Tags can be accessed with the revisionspec
      ``-rtag:``, and listed with ``bzr tags``.  Tags are not versioned 
      at present. Tags require a network incompatible upgrade. To perform this
      upgrade, run ``bzr upgrade --dirstate-tags`` in your branch and
      repositories. (Martin Pool)

    * The ``bzr://`` transport now has a well-known port number, 4155,
      which it will use by default.  (Andrew Bennetts, Martin Pool)

    * Bazaar now looks for user-installed plugins before looking for site-wide
      plugins. (Jonathan Lange)

    * ``bzr resolve`` now detects and marks resolved text conflicts.
      (Aaron Bentley)

  INTERNALS:

    * Internally revision ids and file ids are now passed around as utf-8
      bytestrings, rather than treating them as Unicode strings. This has
      performance benefits for Knits, since we no longer need to decode the
      revision id for each line of content, nor for each entry in the index.
      This will also help with the future dirstate format.
      (John Arbash Meinel)

    * Reserved ids (any revision-id ending in a colon) are rejected by
      versionedfiles, repositories, branches, and working trees
      (Aaron Bentley)

    * Minor performance improvement by not creating a ProgressBar for
      every KnitIndex we create. (about 90ms for a bzr.dev tree)
      (John Arbash Meinel)

    * New easier to use Branch hooks facility. There are five initial hooks,
      all documented in bzrlib.branch.BranchHooks.__init__ - ``'set_rh'``,
      ``'post_push'``, ``'post_pull'``, ``'post_commit'``,
      ``'post_uncommit'``. These hooks fire after the matching operation
      on a branch has taken place, and were originally added for the
      branchrss plugin. (Robert Collins)

    * New method ``Branch.push()`` which should be used when pushing from a
      branch as it makes performance and policy decisions to match the UI
      level command ``push``. (Robert Collins).

    * Add a new method ``Tree.revision_tree`` which allows access to cached
      trees for arbitrary revisions. This allows the in development dirstate
      tree format to provide access to the callers to cached copies of 
      inventory data which are cheaper to access than inventories from the
      repository.
      (Robert Collins, Martin Pool)

    * New ``Branch.last_revision_info`` method, this is being done to allow
      optimization of requests for both the number of revisions and the last
      revision of a branch with smartservers and potentially future branch
      formats. (Wouter van Heyst, Robert Collins)

    * Allow ``'import bzrlib.plugins.NAME'`` to work when the plugin NAME has not
      yet been loaded by ``load_plugins()``. This allows plugins to depend on each
      other for code reuse without requiring users to perform file-renaming
      gymnastics. (Robert Collins)

    * New Repository method ``'gather_stats'`` for statistic data collection.
      This is expected to grow to cover a number of related uses mainly
      related to bzr info. (Robert Collins)

    * Log formatters are now managed with a registry.
      ``log.register_formatter`` continues to work, but callers accessing
      the FORMATTERS dictionary directly will not.

    * Allow a start message to be passed to the ``edit_commit_message``
      function.  This will be placed in the message offered to the user
      for editing above the separator. It allows a template commit message
      to be used more easily. (James Westby)

    * ``GPGStrategy.sign()`` will now raise ``BzrBadParameterUnicode`` if
      you pass a Unicode string rather than an 8-bit string. Callers need
      to be updated to encode first. (John Arbash Meinel)

    * Branch.push, pull, merge now return Result objects with information
      about what happened, rather than a scattering of various methods.  These
      are also passed to the post hooks.  (Martin Pool)

    * File formats and architecture is in place for managing a forest of trees
      in bzr, and splitting up existing trees into smaller subtrees, and
      finally joining trees to make a larger tree. This is the first iteration
      of this support, and the user-facing aspects still require substantial
      work.  If you wish to experiment with it, use ``bzr upgrade
      --dirstate-with-subtree`` in your working trees and repositories.
      You can use the hidden commands ``split`` and ``join`` and to create
      and manipulate nested trees, but please consider using the nested-trees
      branch, which contains substantial UI improvements, instead.
      http://code.aaronbentley.com/bzr/bzrrepo/nested-trees/
      (Aaron Bentley, Martin Pool, Robert Collins).

  BUGFIXES:

    * ``bzr annotate`` now uses dotted revnos from the viewpoint of the
      branch, rather than the last changed revision of the file.
      (John Arbash Meinel, #82158)

    * Lock operations no longer hang if they encounter a permission problem.
      (Aaron Bentley)

    * ``bzr push`` can resume a push that was canceled before it finished.
      Also, it can push even if the target directory exists if you supply
      the ``--use-existing-dir`` flag.
      (John Arbash Meinel, #30576, #45504)

    * Fix http proxy authentication when user and an optional
      password appears in the ``*_proxy`` vars. (Vincent Ladeuil,
      #83954).

    * ``bzr log branch/file`` works for local treeless branches
      (Aaron Bentley, #84247)

    * Fix problem with UNC paths on Windows 98. (Alexander Belchenko, #84728)

    * Searching location of CA bundle for PyCurl in env variable
      (``CURL_CA_BUNDLE``), and on win32 along the PATH.
      (Alexander Belchenko, #82086)

    * ``bzr init`` works with unicode argument LOCATION.
      (Alexander Belchenko, #85599)

    * Raise ``DependencyNotPresent`` if pycurl do not support https. 
      (Vincent Ladeuil, #85305)

    * Invalid proxy env variables should not cause a traceback.
      (Vincent Ladeuil, #87765)

    * Ignore patterns normalised to use '/' path separator.
      (Kent Gibson, #86451)

    * bzr rocks. It sure does! Fix case. (Vincent Ladeuil, #78026)

    * Fix bzrtools shelve command for removed lines beginning with "--"
      (Johan Dahlberg, #75577)

  TESTING:

    * New ``--first`` option to ``bzr selftest`` to run specified tests
      before the rest of the suite.  (Martin Pool)


bzr 0.14  2007-01-23
--------------------

  IMPROVEMENTS:

    * ``bzr help global-options`` describes the global options. (Aaron Bentley)

  BUG FIXES:
    
    * Skip documentation generation tests if the tools to do so are not
      available. Fixes running selftest for installled copies of bzr. 
      (John Arbash Meinel, #80330)

    * Fix the code that discovers whether bzr is being run from it's
      working tree to handle the case when it isn't but the directory
      it is in is below a repository. (James Westby, #77306)


bzr 0.14rc1  2007-01-16
-----------------------

  IMPROVEMENTS:

    * New connection: ``bzr+http://`` which supports tunnelling the smart
      protocol over an HTTP connection. If writing is enabled on the bzr
      server, then you can write over the http connection.
      (Andrew Bennetts, John Arbash Meinel)

    * Aliases now support quotation marks, so they can contain whitespace
      (Marius Kruger)

    * PyCurlTransport now use a single curl object. By specifying explicitly
      the 'Range' header, we avoid the need to use two different curl objects
      (and two connections to the same server). (Vincent Ladeuil)

    * ``bzr commit`` does not prompt for a message until it is very likely to
      succeed.  (Aaron Bentley)

    * ``bzr conflicts`` now takes --text to list pathnames of text conflicts
      (Aaron Bentley)

    * Fix ``iter_lines_added_or_present_in_versions`` to use a set instead
      of a list while checking if a revision id was requested. Takes 10s
      off of the ``fileids_affected_by_revision_ids`` time, which is 10s
      of the ``bzr branch`` time. Also improve ``fileids_...`` time by
      filtering lines with a regex rather than multiple ``str.find()``
      calls. (saves another 300ms) (John Arbash Meinel)

    * Policy can be set for each configuration key. This allows keys to be
      inherited properly across configuration entries. For example, this
      should enable you to do::
        
        [/home/user/project]
        push_location = sftp://host/srv/project/
        push_location:policy = appendpath

      And then a branch like ``/home/user/project/mybranch`` should get an
      automatic push location of ``sftp://host/srv/project/mybranch``.
      (James Henstridge)

    * Added ``bzr status --short`` to make status report svn style flags
      for each file.  For example::

        $ bzr status --short
        A  foo
        A  bar
        D  baz
        ?  wooley

    * 'bzr selftest --clean-output' allows easily clean temporary tests 
      directories without running tests. (Alexander Belchenko)

    * ``bzr help hidden-commands`` lists all hidden commands. (Aaron Bentley)

    * ``bzr merge`` now has an option ``--pull`` to fall back to pull if
      local is fully merged into remote. (Jan Hudec)

    * ``bzr help formats`` describes available directory formats. (Aaron Bentley)

  INTERNALS:

    * A few tweaks directly to ``fileids_affected_by_revision_ids`` to
      help speed up processing, as well allowing to extract unannotated
      lines. Between the two ``fileids_affected_by_revision_ids`` is
      improved by approx 10%. (John Arbash Meinel)

    * Change Revision serialization to only write out millisecond
      resolution. Rather than expecting floating point serialization to
      preserve more resolution than we need. (Henri Weichers, Martin Pool)

    * Test suite ends cleanly on Windows.  (Vincent Ladeuil)

    * When ``encoding_type`` attribute of class Command is equal to 'exact', 
      force sys.stdout to be a binary stream on Windows, and therefore
      keep exact line-endings (without LF -> CRLF conversion).
      (Alexander Belchenko)

    * Single-letter short options are no longer globally declared.  (Martin
      Pool)

    * Before using detected user/terminal encoding bzr should check
      that Python has corresponding codec. (Alexander Belchenko)

    * Formats for end-user selection are provided via a FormatRegistry (Aaron Bentley)

  BUG FIXES:

    * ``bzr missing --verbose`` was showing adds/removals in the wrong
      direction. (John Arbash Meinel)

    * ``bzr annotate`` now defaults to showing dotted revnos for merged
      revisions. It cuts them off at a depth of 12 characters, but you can
      supply ``--long`` to see the full number. You can also use
      ``--show-ids`` to display the original revision ids, rather than
      revision numbers and committer names. (John Arbash Meinel, #75637)

    * bzr now supports Win32 UNC path (e.g. ``\HOST\path``. 
      (Alexander Belchenko, #57869)

    * Win32-specific: output of cat, bundle and diff commands don't mangle
      line-endings (Alexander Belchenko, #55276)

    * Replace broken fnmatch based ignore pattern matching with custom pattern
      matcher.
      (Kent Gibson, Jan Hudec #57637)

    * pycurl and urllib can detect short reads at different places. Update
      the test suite to test more cases. Also detect http error code 416
      which was raised for that specific bug. Also enhance the urllib
      robustness by detecting invalid ranges (and pycurl's one by detecting
      short reads during the initial GET). (Vincent Ladeuil, #73948)

    * The urllib connection sharing interacts badly with urllib2
      proxy setting (the connections didn't go thru the proxy
      anymore). Defining a proper ProxyHandler solves the
      problem.  (Vincent Ladeuil, #74759)

    * Use urlutils to generate relative URLs, not osutils 
      (Aaron Bentley, #76229)

    * ``bzr status`` in a readonly directory should work without giving
      lots of errors. (John Arbash Meinel, #76299)

    * Mention the revisionspec topic for the revision option help.
      (Wouter van Heyst, #31663)

    * Allow plugins import from zip archives.
      (Alexander Belchenko, #68124)


bzr 0.13  2006-12-05
--------------------
    
  No changes from 0.13rc1
    
bzr 0.13rc1  2006-11-27
-----------------------

  IMPROVEMENTS:

    * New command ``bzr remove-tree`` allows the removal of the working
      tree from a branch.
      (Daniel Silverstone)

    * urllib uses shared keep-alive connections, so http 
      operations are substantially faster.
      (Vincent Ladeuil, #53654)

    * ``bzr export`` allows an optional branch parameter, to export a bzr
      tree from some other url. For example:
      ``bzr export bzr.tar.gz http://bazaar-vcs.org/bzr/bzr.dev``
      (Daniel Silverstone)

    * Added ``bzr help topics`` to the bzr help system. This gives a
      location for general information, outside of a specific command.
      This includes updates for ``bzr help revisionspec`` the first topic
      included. (Goffredo Baroncelli, John Arbash Meinel, #42714)

    * WSGI-compatible HTTP smart server.  See ``doc/http_smart_server.txt``.
      (Andrew Bennetts)

    * Knit files will now cache full texts only when the size of the
      deltas is as large as the size of the fulltext. (Or after 200
      deltas, whichever comes first). This has the most benefit on large
      files with small changes, such as the inventory for a large project.
      (eg For a project with 2500 files, and 7500 revisions, it changes
      the size of inventory.knit from 11MB to 5.4MB) (John Arbash Meinel)

  INTERNALS:

    * New -D option given before the command line turns on debugging output
      for particular areas.  -Derror shows tracebacks on all errors.
      (Martin Pool)

    * Clean up ``bzr selftest --benchmark bundle`` to correct an import,
      and remove benchmarks that take longer than 10min to run.
      (John Arbash Meinel)

    * Use ``time.time()`` instead of ``time.clock()`` to decide on
      progress throttling. Because ``time.clock()`` is actually CPU time,
      so over a high-latency connection, too many updates get throttled.
      (John Arbash Meinel)

    * ``MemoryTransport.list_dir()`` would strip the first character for
      files or directories in root directory. (John Arbash Meinel)

    * New method ``get_branch_reference`` on 'BzrDir' allows the detection of 
      branch references - which the smart server component needs.
  
    * New ``ChrootTransportDecorator``, accessible via the ``chroot+`` url
      prefix.  It disallows any access to locations above a set URL.  (Andrew
      Bennetts)

  BUG FIXES:

    * Now ``_KnitIndex`` properly decode revision ids when loading index data.
      And optimize the knit index parsing code. 
      (Dmitry Vasiliev, John Arbash Meinel)

    * ``bzrlib/bzrdir.py`` was directly referencing ``bzrlib.workingtree``,
      without importing it. This prevented ``bzr upgrade`` from working
      unless a plugin already imported ``bzrlib.workingtree``
      (John Arbash Meinel, #70716)

    * Suppress the traceback on invalid URLs (Vincent Ladeuil, #70803).

    * Give nicer error message when an http server returns a 403
      error code. (Vincent Ladeuil, #57644).

    * When a multi-range http GET request fails, try a single
      range one. If it fails too, forget about ranges. Remember that until 
      the death of the transport and propagates that to the clones.
      (Vincent Ladeuil, #62276, #62029).

    * Handles user/passwords supplied in url from command
      line (for the urllib implementation). Don't request already
      known passwords (Vincent Ladeuil, #42383, #44647, #48527)

    * ``_KnitIndex.add_versions()`` dictionary compresses revision ids as they
      are added. This fixes bug where fetching remote revisions records
      them as full references rather than integers.
      (John Arbash Meinel, #64789)

    * ``bzr ignore`` strips trailing slashes in patterns.
      Also ``bzr ignore`` rejects absolute paths. (Kent Gibson, #4559)

    * ``bzr ignore`` takes multiple arguments. (Cheuksan Edward Wang, #29488)

    * mv correctly handles paths that traverse symlinks. 
      (Aaron Bentley, #66964)

    * Give nicer looking error messages when failing to connect over ssh.
      (John Arbash Meinel, #49172)

    * Pushing to a remote branch does not currently update the remote working
      tree. After a remote push, ``bzr status`` and ``bzr diff`` on the remote
      machine now show that the working tree is out of date.
      (Cheuksan Edward Wang #48136)

    * Use patiencediff instead of difflib for determining deltas to insert
      into knits. This avoids the O(N^3) behavior of difflib. Patience
      diff should be O(N^2). (Cheuksan Edward Wang, #65714)

    * Running ``bzr log`` on nonexistent file gives an error instead of the
      entire log history. (Cheuksan Edward Wang #50793)

    * ``bzr cat`` can look up contents of removed or renamed files. If the
      pathname is ambiguous, i.e. the files in the old and new trees have
      different id's, the default is the file in the new tree. The user can
      use "--name-from-revision" to select the file in the old tree.
      (Cheuksan Edward Wang, #30190)

  TESTING:

    * TestingHTTPRequestHandler really handles the Range header
      (previously it was ignoring it and returning the whole file,).

bzr 0.12  2006-10-30
--------------------

  INTERNALS:

    * Clean up ``bzr selftest --benchmark bundle`` to correct an import,
      and remove benchmarks that take longer than 10min to run.
      (John Arbash Meinel)
  
bzr 0.12rc1  2006-10-23
-----------------------

  IMPROVEMENTS:

    * ``bzr log`` now shows dotted-decimal revision numbers for all revisions,
      rather than just showing a decimal revision number for revisions on the
      mainline. These revision numbers are not yet accepted as input into bzr
      commands such as log, diff etc. (Robert Collins)

    * revisions can now be specified using dotted-decimal revision numbers.
      For instance, ``bzr diff -r 1.2.1..1.2.3``. (Robert Collins)

    * ``bzr help commands`` output is now shorter (Aaron Bentley)

    * ``bzr`` now uses lazy importing to reduce the startup time. This has
      a moderate effect on lots of actions, especially ones that have
      little to do. For example ``bzr rocks`` time is down to 116ms from
      283ms. (John Arbash Meinel)

    * New Registry class to provide name-to-object registry-like support,
      for example for schemes where plugins can register new classes to
      do certain tasks (e.g. log formatters). Also provides lazy registration
      to allow modules to be loaded on request.
      (John Arbash Meinel, Adeodato Simó)

  API INCOMPATABILITY:
  
    * LogFormatter subclasses show now expect the 'revno' parameter to 
      show() to be a string rather than an int. (Robert Collins)

  INTERNALS:

    * ``TestCase.run_bzr``, ``run_bzr_captured``, and ``run_bzr_subprocess``
      can take a ``working_dir='foo'`` parameter, which will change directory 
      for the command. (John Arbash Meinel)

    * ``bzrlib.lazy_regex.lazy_compile`` can be used to create a proxy
      around a regex, which defers compilation until first use. 
      (John Arbash Meinel)

    * ``TestCase.run_bzr_subprocess`` defaults to supplying the
      ``--no-plugins`` parameter to ensure test reproducability, and avoid
      problems with system-wide installed plugins. (John Arbash Meinel)

    * Unique tree root ids are now supported. Newly created trees still
      use the common root id for compatibility with bzr versions before 0.12.
      (Aaron Bentley)

    * ``WorkingTree.set_root_id(None)`` is now deprecated. Please
      pass in ``inventory.ROOT_ID`` if you want the default root id value.
      (Robert Collins, John Arbash Meinel)

    * New method ``WorkingTree.flush()`` which will write the current memory
      inventory out to disk. At the same time, ``read_working_inventory`` will
      no longer trash the current tree inventory if it has been modified within
      the current lock, and the tree will now ``flush()`` automatically on
      ``unlock()``. ``WorkingTree.set_root_id()`` has been updated to take
      advantage of this functionality. (Robert Collins, John Arbash Meinel)

    * ``bzrlib.tsort.merge_sorted`` now accepts ``generate_revnos``. This
      parameter will cause it to add another column to its output, which
      contains the dotted-decimal revno for each revision, as a tuple.
      (Robert Collins)

    * ``LogFormatter.show_merge`` is deprecated in favour of
      ``LogFormatter.show_merge_revno``. (Robert Collins)

  BUG FIXES:

    * Avoid circular imports by creating a deprecated function for
      ``bzrlib.tree.RevisionTree``. Callers should have been using
      ``bzrlib.revisontree.RevisionTree`` anyway. (John Arbash Meinel,
      #63360, #66349)

    * Don't use ``socket.MSG_WAITALL`` as it doesn't exist on all
      platforms. (Martin Pool, #66356)

    * Don't require ``Content-Type`` in range responses. Assume they are a
      single range if ``Content-Type`` does not exist.
      (John Arbash Meinel, #62473)

    * bzr branch/pull no longer complain about progress bar cleanup when
      interrupted during fetch.  (Aaron Bentley, #54000)

    * ``WorkingTree.set_parent_trees()`` uses the trees to directly write
      the basis inventory, rather than going through the repository. This
      allows us to have 1 inventory read, and 2 inventory writes when
      committing a new tree. (John Arbash Meinel)

    * When reverting, files that are not locally modified that do not exist
      in the target are deleted, not just unversioned (Aaron Bentley)

    * When trying to acquire a lock, don't fail immediately. Instead, try
      a few times (up to 1 hour) before timing out. Also, report why the
      lock is unavailable (John Arbash Meinel, #43521, #49556)

    * Leave HttpTransportBase daughter classes decides how they
      implement cloning. (Vincent Ladeuil, #61606)

    * diff3 does not indicate conflicts on clean merge. (Aaron Bentley)

    * If a commit fails, the commit message is stored in a file at the root of
      the tree for later commit. (Cheuksan Edward Wang, Stefan Metzmacher,
      #32054)

  TESTING:

    * New test base class TestCaseWithMemoryTransport offers memory-only
      testing facilities: its not suitable for tests that need to mutate disk
      state, but most tests should not need that and should be converted to
      TestCaseWithMemoryTransport. (Robert Collins)

    * ``TestCase.make_branch_and_memory_tree`` now takes a format
      option to set the BzrDir, Repository and Branch formats of the
      created objects. (Robert Collins, John Arbash Meinel)

bzr 0.11  2006-10-02
--------------------

    * Smart server transport test failures on windows fixed. (Lukáš Lalinský).

bzr 0.11rc2  2006-09-27
-----------------------

  BUG FIXES:

    * Test suite hangs on windows fixed. (Andrew Bennets, Alexander Belchenko).
    
    * Commit performance regression fixed. (Aaron Bentley, Robert Collins, John
      Arbash Meinel).

bzr 0.11rc1  2006-09-25
-----------------------

  IMPROVEMENTS:

    * Knit files now wait to create their contents until the first data is
      added. The old code used to create an empty .knit and a .kndx with just
      the header. However, this caused a lot of extra round trips over sftp.
      This can change the time for ``bzr push`` to create a new remote branch
      from 160s down to 100s. This also affects ``bzr commit`` performance when
      adding new files, ``bzr commit`` on a new kernel-like tree drops from 50s
      down to 40s (John Arbash Meinel, #44692)

    * When an entire subtree has been deleted, commit will now report that
      just the top of the subtree has been deleted, rather than reporting
      all the individual items. (Robert Collins)

    * Commit performs one less XML parse. (Robert Collins)

    * ``bzr checkout`` now operates on readonly branches as well
      as readwrite branches. This fixes bug #39542. (Robert Collins)

    * ``bzr bind`` no longer synchronises history with the master branch.
      Binding should be followed by an update or push to synchronise the 
      two branches. This is closely related to the fix for bug #39542.
      (Robert Collins)

    * ``bzrlib.lazy_import.lazy_import`` function to create on-demand 
      objects.  This allows all imports to stay at the global scope, but
      modules will not actually be imported if they are not used.
      (John Arbash Meinel)

    * Support ``bzr://`` and ``bzr+ssh://`` urls to work with the new RPC-based
      transport which will be used with the upcoming high-performance smart
      server. The new command ``bzr serve`` will invoke bzr in server mode,
      which processes these requests. (Andrew Bennetts, Robert Collins, Martin
      Pool)

    * New command ``bzr version-info`` which can be used to get a summary
      of the current state of the tree. This is especially useful as part
      of a build commands. See ``doc/version_info.txt`` for more information 
      (John Arbash Meinel)

  BUG FIXES:

    * ``'bzr inventory [FILE...]'`` allows restricting the file list to a
      specific set of files. (John Arbash Meinel, #3631)

    * Don't abort when annotating empty files (John Arbash Meinel, #56814)

    * Add ``Stanza.to_unicode()`` which can be passed to another Stanza
      when nesting stanzas. Also, add ``read_stanza_unicode`` to handle when
      reading a nested Stanza. (John Arbash Meinel)

    * Transform._set_mode() needs to stat the right file. 
      (John Arbash Meinel, #56549)

    * Raise WeaveFormatError rather than StopIteration when trying to read
      an empty Weave file. (John Arbash Meinel, #46871)

    * Don't access e.code for generic URLErrors, only HTTPErrors have .code.
      (Vincent Ladeuil, #59835)

    * Handle boundary="" lines properly to allow access through a Squid proxy.
      (John Arbash Meinel, #57723)

    * revert now removes newly-added directories (Aaron Bentley, #54172)

    * ``bzr upgrade sftp://`` shouldn't fail to upgrade v6 branches if there 
      isn't a working tree. (David Allouche, #40679)

    * Give nicer error messages when a user supplies an invalid --revision
      parameter. (John Arbash Meinel, #55420)

    * Handle when LANG is not recognized by python. Emit a warning, but
      just revert to using 'ascii'. (John Arbash Meinel, #35392)

    * Don't use ``preexec_fn`` on win32, as it is not supported by subprocess.
      (John Arbash Meinel)

    * Skip specific tests when the dependencies aren't met. This includes
      some ``setup.py`` tests when ``python-dev`` is not available, and
      some tests that depend on paramiko. (John Arbash Meinel, Mattheiu Moy)

    * Fallback to Paramiko properly, if no ``ssh`` executable exists on
      the system. (Andrew Bennetts, John Arbash Meinel)

    * ``Branch.bind(other_branch)`` no longer takes a write lock on the
      other branch, and will not push or pull between the two branches.
      API users will need to perform a push or pull or update operation if they
      require branch synchronisation to take place. (Robert Collins, #47344)

    * When creating a tarball or zipfile export, export unicode names as utf-8
      paths. This may not work perfectly on all platforms, but has the best
      chance of working in the common case. (John Arbash Meinel, #56816)

    * When committing, only files that exist in working tree or basis tree
      may be specified (Aaron Bentley, #50793)

  PORTABILITY:

    * Fixes to run on Python 2.5 (Brian M. Carlson, Martin Pool, Marien Zwart)

  INTERNALS:

    * TestCaseInTempDir now creates a separate directory for HOME, rather
      than having HOME set to the same location as the working directory.
      (John Arbash Meinel)

    * ``run_bzr_subprocess()`` can take an optional ``env_changes={}`` parameter,
      which will update os.environ inside the spawned child. It also can
      take a ``universal_newlines=True``, which helps when checking the output
      of the command. (John Arbash Meinel)

    * Refactor SFTP vendors to allow easier re-use when ssh is used. 
      (Andrew Bennetts)

    * ``Transport.list_dir()`` and ``Transport.iter_files_recursive()`` should always
      return urlescaped paths. This is now tested (there were bugs in a few
      of the transports) (Andrew Bennetts, David Allouche, John Arbash Meinel)

    * New utility function ``symbol_versioning.deprecation_string``. Returns the
      formatted string for a callable, deprecation format pair. (Robert Collins)

    * New TestCase helper applyDeprecated. This allows you to call a callable
      which is deprecated without it spewing to the screen, just by supplying
      the deprecation format string issued for it. (Robert Collins)

    * Transport.append and Transport.put have been deprecated in favor of
      ``.append_bytes``, ``.append_file``, ``.put_bytes``, and
      ``.put_file``. This removes the ambiguity in what type of object the
      functions take.  ``Transport.non_atomic_put_{bytes,file}`` has also
      been added. Which works similarly to ``Transport.append()`` except for
      SFTP, it doesn't have a round trip when opening the file. Also, it
      provides functionality for creating a parent directory when trying
      to create a file, rather than raise NoSuchFile and forcing the
      caller to repeat their request.
      (John Arbash Meinel)

    * WorkingTree has a new api ``unversion`` which allow the unversioning of
      entries by their file id. (Robert Collins)

    * ``WorkingTree.pending_merges`` is deprecated.  Please use the
      ``get_parent_ids`` (introduced in 0.10) method instead. (Robert Collins)

    * WorkingTree has a new ``lock_tree_write`` method which locks the branch for
      read rather than write. This is appropriate for actions which only need
      the branch data for reference rather than mutation. A new decorator
      ``needs_tree_write_lock`` is provided in the workingtree module. Like the
      ``needs_read_lock`` and ``needs_write_lock`` decorators this allows static 
      declaration of the locking requirements of a function to ensure that
      a lock is taken out for casual scripts. (Robert Collins, #54107)

    * All WorkingTree methods which write to the tree, but not to the branch
      have been converted to use ``needs_tree_write_lock`` rather than 
      ``needs_write_lock``. Also converted is the revert, conflicts and tree
      transform modules. This provides a modest performance improvement on 
      metadir style trees, due to the reduce lock-acquisition, and a more
      significant performance improvement on lightweight checkouts from 
      remote branches, where trivial operations used to pay a significant 
      penalty. It also provides the basis for allowing readonly checkouts.
      (Robert Collins)

    * Special case importing the standard library 'copy' module. This shaves
      off 40ms of startup time, while retaining compatibility. See:
      ``bzrlib/inspect_for_copy.py`` for more details. (John Arbash Meinel)

    * WorkingTree has a new parent class MutableTree which represents the 
      specialisations of Tree which are able to be altered. (Robert Collins)

    * New methods mkdir and ``put_file_bytes_non_atomic`` on MutableTree that
      mutate the tree and its contents. (Robert Collins)

    * Transport behaviour at the root of the URL is now defined and tested.
      (Andrew Bennetts, Robert Collins)

  TESTING:

    * New test helper classs MemoryTree. This is typically accessed via
      ``self.make_branch_and_memory_tree()`` in test cases. (Robert Collins)
      
    * Add ``start_bzr_subprocess`` and ``stop_bzr_subprocess`` to allow test
      code to continue running concurrently with a subprocess of bzr.
      (Andrew Bennetts, Robert Collins)

    * Add a new method ``Transport.get_smart_client()``. This is provided to
      allow upgrades to a richer interface than the VFS one provided by
      Transport. (Andrew Bennetts, Martin Pool)

bzr 0.10  2006-08-29
--------------------
  
  IMPROVEMENTS:
    * 'merge' now takes --uncommitted, to apply uncommitted changes from a
      tree.  (Aaron Bentley)
  
    * 'bzr add --file-ids-from' can be used to specify another path to use
      for creating file ids, rather than generating all new ones. Internally,
      the 'action' passed to ``smart_add_tree()`` can return ``file_ids`` that
      will be used, rather than having bzrlib generate new ones.
      (John Arbash Meinel, #55781)

    * ``bzr selftest --benchmark`` now allows a ``--cache-dir`` parameter.
      This will cache some of the intermediate trees, and decrease the
      setup time for benchmark tests. (John Arbash Meinel)

    * Inverse forms are provided for all boolean options.  For example,
      --strict has --no-strict, --no-recurse has --recurse (Aaron Bentley)

    * Serialize out Inventories directly, rather than using ElementTree.
      Writing out a kernel sized inventory drops from 2s down to ~350ms.
      (Robert Collins, John Arbash Meinel)

  BUG FIXES:

    * Help diffutils 2.8.4 get along with binary tests (Marien Zwart: #57614)

    * Change LockDir so that if the lock directory doesn't exist when
      ``lock_write()`` is called, an attempt will be made to create it.
      (John Arbash Meinel, #56974)

    * ``bzr uncommit`` preserves pending merges. (John Arbash Meinel, #57660)

    * Active FTP transport now works as intended. (ghozzy, #56472)

    * Really fix mutter() so that it won't ever raise a UnicodeError.
      It means it is possible for ~/.bzr.log to contain non UTF-8 characters.
      But it is a debugging log, not a real user file.
      (John Arbash Meinel, #56947, #53880)

    * Change Command handle to allow Unicode command and options.
      At present we cannot register Unicode command names, so we will get
      BzrCommandError('unknown command'), or BzrCommandError('unknown option')
      But that is better than a UnicodeError + a traceback.
      (John Arbash Meinel, #57123)

    * Handle TZ=UTC properly when reading/writing revisions.
      (John Arbash Meinel, #55783, #56290)

    * Use ``GPG_TTY`` to allow gpg --cl to work with gpg-agent in a pipeline,
      (passing text to sign in on stdin). (John Arbash Meinel, #54468)

    * External diff does the right thing for binaries even in foreign 
      languages. (John Arbash Meinel, #56307)

    * Testament handles more cases when content is unicode. Specific bug was
      in handling of revision properties.
      (John Arbash Meinel, Holger Krekel, #54723)

    * The bzr selftest was failing on installed versions due to a bug in a new
      test helper. (John Arbash Meinel, Robert Collins, #58057)

  INTERNALS:

    * ``bzrlib.cache_utf8`` contains ``encode()`` and ``decode()`` functions
      which can be used to cache the conversion between utf8 and Unicode.
      Especially helpful for some of the knit annotation code, which has to
      convert revision ids to utf8 to annotate lines in storage.
      (John Arbash Meinel)

    * ``setup.py`` now searches the filesystem to find all packages which
      need to be installed. This should help make the life of packagers
      easier. (John Arbash Meinel)

bzr 0.9.0  2006-08-11
---------------------

  SURPRISES:

   * The hard-coded built-in ignore rules have been removed. There are
     now two rulesets which are enforced. A user global one in 
     ``~/.bazaar/ignore`` which will apply to every tree, and the tree
     specific one '.bzrignore'.
     ``~/.bazaar/ignore`` will be created if it does not exist, but with
     a more conservative list than the old default.
     This fixes bugs with default rules being enforced no matter what. 
     The old list of ignore rules from bzr is available by
     running 'bzr ignore --old-default-rules'.
     (Robert Collins, Martin Pool, John Arbash Meinel)

   * 'branches.conf' has been changed to 'locations.conf', since it can apply
     to more locations than just branch locations.
     (Aaron Bentley)
   
  IMPROVEMENTS:

   * The revision specifier "revno:" is extended to accept the syntax
     revno:N:branch. For example,
     revno:42:http://bazaar-vcs.org/bzr/bzr.dev/ means revision 42 in
     bzr.dev.  (Matthieu Moy)

   * Tests updates to ensure proper URL handling, UNICODE support, and
     proper printing when the user's terminal encoding cannot display 
     the path of a file that has been versioned.
     ``bzr branch`` can take a target URL rather than only a local directory.
     ``Branch.get_parent()/set_parent()`` now save a relative path if possible,
     and normalize the parent based on root, allowing access across
     different transports. (John Arbash Meinel, Wouter van Heyst, Martin Pool)
     (Malone #48906, #42699, #40675, #5281, #3980, #36363, #43689,
     #42517, #42514)

   * On Unix, detect terminal width using an ioctl not just $COLUMNS.
     Use terminal width for single-line logs from ``bzr log --line`` and
     pending-merge display.  (Robert Widhopf-Fenk, Gustavo Niemeyer)
     (Malone #3507)

   * On Windows, detect terminal width using GetConsoleScreenBufferInfo.
     (Alexander Belchenko)

   * Speedup improvement for 'date:'-revision search. (Guillaume Pinot).

   * Show the correct number of revisions pushed when pushing a new branch.
     (Robert Collins).

   * 'bzr selftest' now shows a progress bar with the number of tests, and 
     progress made. 'make check' shows tests in -v mode, to be more useful
     for the PQM status window. (Robert Collins).
     When using a progress bar, failed tests are printed out, rather than
     being overwritten by the progress bar until the suite finishes.
     (John Arbash Meinel)

   * 'bzr selftest --benchmark' will run a new benchmarking selftest.
     'bzr selftest --benchmark --lsprof-timed' will use lsprofile to generate
     profile data for the individual profiled calls, allowing for fine
     grained analysis of performance.
     (Robert Collins, Martin Pool).

   * 'bzr commit' shows a progress bar. This is useful for commits over sftp
     where commit can take an appreciable time. (Robert Collins)

   * 'bzr add' is now less verbose in telling you what ignore globs were
     matched by files being ignored. Instead it just tells you how many 
     were ignored (because you might reasonably be expecting none to be
     ignored). 'bzr add -v' is unchanged and will report every ignored
     file. (Robert Collins).

   * ftp now has a test server if medusa is installed. As part of testing,
     ftp support has been improved, including support for supplying a
     non-standard port. (John Arbash Meinel).

   * 'bzr log --line' shows the revision number, and uses only the
     first line of the log message (#5162, Alexander Belchenko;
     Matthieu Moy)

   * 'bzr status' has had the --all option removed. The 'bzr ls' command
     should be used to retrieve all versioned files. (Robert Collins)

   * 'bzr bundle OTHER/BRANCH' will create a bundle which can be sent
     over email, and applied on the other end, while maintaining ancestry.
     This bundle can be applied with either 'bzr merge' or 'bzr pull',
     the same way you would apply another branch.
     (John Arbash Meinel, Aaron Bentley)
  
   * 'bzr whoami' can now be used to set your identity from the command line,
     for a branch or globally.  (Robey Pointer)

   * 'bzr checkout' now aliased to 'bzr co', and 'bzr annotate' to 'bzr ann'.
     (Michael Ellerman)

   * 'bzr revert DIRECTORY' now reverts the contents of the directory as well.
     (Aaron Bentley)

   * 'bzr get sftp://foo' gives a better error when paramiko is not present.
     Also updates things like 'http+pycurl://' if pycurl is not present.
     (John Arbash Meinel) (Malone #47821, #52204)

   * New env variable ``BZR_PROGRESS_BAR``, sets the default progress bar type.
     Can be set to 'none' or 'dummy' to disable the progress bar, 'dots' or 
     'tty' to create the respective type. (John Arbash Meinel, #42197, #51107)

   * Improve the help text for 'bzr diff' to explain what various options do.
     (John Arbash Meinel, #6391)

   * 'bzr uncommit -r 10' now uncommits revisions 11.. rather than uncommitting
     revision 10. This makes -r10 more in line with what other commands do.
     'bzr uncommit' also now saves the pending merges of the revisions that
     were removed. So it is safe to uncommit after a merge, fix something,
     and commit again. (John Arbash Meinel, #32526, #31426)

   * 'bzr init' now also works on remote locations.
     (Wouter van Heyst, #48904)

   * HTTP support has been updated. When using pycurl we now support 
     connection keep-alive, which reduces dns requests and round trips.
     And for both urllib and pycurl we support multi-range requests, 
     which decreases the number of round-trips. Performance results for
     ``bzr branch http://bazaar-vcs.org/bzr/bzr.dev/`` indicate
     http branching is now 2-3x faster, and ``bzr pull`` in an existing 
     branch is as much as 4x faster.
     (Michael Ellerman, Johan Rydberg, John Arbash Meinel, #46768)

   * Performance improvements for sftp. Branching and pulling are now up to
     2x faster. Utilize paramiko.readv() support for async requests if it
     is available (paramiko > 1.6) (John Arbash Meinel)

  BUG FIXES:

    * Fix shadowed definition of TestLocationConfig that caused some 
      tests not to run.
      (Erik Bågfors, Michael Ellerman, Martin Pool, #32587)

    * Fix unnecessary requirement of sign-my-commits that it be run from
      a working directory.  (Martin Pool, Robert Collins)

    * 'bzr push location' will only remember the push location if it succeeds
      in connecting to the remote location. (John Arbash Meinel, #49742)

    * 'bzr revert' no longer toggles the executable bit on win32
      (John Arbash Meinel, #45010)

    * Handle broken pipe under win32 correctly. (John Arbash Meinel)
    
    * sftp tests now work correctly on win32 if you have a newer paramiko
      (John Arbash Meinel)

    * Cleanup win32 test suite, and general cleanup of places where
      file handles were being held open. (John Arbash Meinel)

    * When specifying filenames for 'diff -r x..y', the name of the file in the
      working directory can be used, even if its name is different in both x
      and y.

    * File-ids containing single- or double-quotes are handled correctly by
      push. (Aaron Bentley, #52227)

    * Normalize unicode filenames to ensure cross-platform consistency.
      (John Arbash Meinel, #43689)

    * The argument parser can now handle '-' as an argument. Currently
      no code interprets it specially (it is mostly handled as a file named 
      '-'). But plugins, and future operations can use it.
      (John Arbash meinel, #50984)

    * Bundles can properly read binary files with a plain '\r' in them.
      (John Arbash Meinel, #51927)

    * Tuning ``iter_entries()`` to be more efficient (John Arbash Meinel, #5444)

    * Lots of win32 fixes (the test suite passes again).
      (John Arbash Meinel, #50155)

    * Handle openbsd returning None for sys.getfilesystemencoding() (#41183) 

    * Support ftp APPE (append) to allow Knits to be used over ftp (#42592)

    * Removals are only committed if they match the filespec (or if there is
      no filespec).  (#46635, Aaron Bentley)

    * smart-add recurses through all supplied directories 
      (John Arbash Meinel, #52578)

    * Make the bundle reader extra lines before and after the bundle text.
      This allows you to parse an email with the bundle inline.
      (John Arbash Meinel, #49182)

    * Change the file id generator to squash a little bit more. Helps when
      working with long filenames on windows. (Also helps for unicode filenames
      not generating hidden files). (John Arbash Meinel, #43801)

    * Restore terminal mode on C-c while reading sftp password.  (#48923, 
      Nicholas Allen, Martin Pool)

    * Timestamps are rounded to 1ms, and revision entries can be recreated
      exactly. (John Arbash Meinel, Jamie Wilkinson, #40693)

    * Branch.base has changed to a URL, but ~/.bazaar/locations.conf should
      use local paths, since it is user visible (John Arbash Meinel, #53653)

    * ``bzr status foo`` when foo was unversioned used to cause a full delta
      to be generated (John Arbash Meinel, #53638)

    * When reading revision properties, an empty value should be considered
      the empty string, not None (John Arbash Meinel, #47782)

    * ``bzr diff --diff-options`` can now handle binary files being changed.
      Also, the output is consistent when --diff-options is not supplied.
      (John Arbash Meinel, #54651, #52930)

    * Use the right suffixes for loading plugins (John Arbash Meinel, #51810)

    * Fix ``Branch.get_parent()`` to handle the case when the parent is not 
      accessible (John Arbash Meinel, #52976)

  INTERNALS:

    * Combine the ignore rules into a single regex rather than looping over
      them to reduce the threshold where  N^2 behaviour occurs in operations
      like status. (Jan Hudec, Robert Collins).

    * Appending to ``bzrlib.DEFAULT_IGNORE`` is now deprecated. Instead, use
      one of the add functions in bzrlib.ignores. (John Arbash Meinel)

    * 'bzr push' should only push the ancestry of the current revision, not
      all of the history in the repository. This is especially important for
      shared repositories. (John Arbash Meinel)

    * ``bzrlib.delta.compare_trees`` now iterates in alphabetically sorted order,
      rather than randomly walking the inventories. (John Arbash Meinel)

    * Doctests are now run in temporary directories which are cleaned up when
      they finish, rather than using special ScratchDir/ScratchBranch objects.
      (Martin Pool)

    * Split ``check`` into separate methods on the branch and on the repository,
      so that it can be specialized in ways that are useful or efficient for
      different formats.  (Martin Pool, Robert Collins)

    * Deprecate ``Repository.all_revision_ids``; most methods don't really need
      the global revision graph but only that part leading up to a particular
      revision.  (Martin Pool, Robert Collins)

    * Add a BzrDirFormat ``control_formats`` list which allows for control formats
      that do not use '.bzr' to store their data - i.e. '.svn', '.hg' etc.
      (Robert Collins, Jelmer Vernooij).

    * ``bzrlib.diff.external_diff`` can be redirected to any file-like object.
      Uses subprocess instead of spawnvp.
      (James Henstridge, John Arbash Meinel, #4047, #48914)

    * New command line option '--profile-imports', which will install a custom
      importer to log time to import modules and regex compilation time to 
      sys.stderr (John Arbash Meinel)

    * 'EmptyTree' is now deprecated, please use ``repository.revision_tree(None)``
      instead. (Robert Collins)

    * "RevisionTree" is now in bzrlib/revisiontree.py. (Robert Collins)

bzr 0.8.2  2006-05-17
---------------------
  
  BUG FIXES:
   
    * setup.py failed to install launchpad plugin.  (Martin Pool)

bzr 0.8.1  2006-05-16
---------------------

  BUG FIXES:

    * Fix failure to commit a merge in a checkout.  (Martin Pool, 
      Robert Collins, Erik Bågfors, #43959)

    * Nicer messages from 'commit' in the case of renames, and correct
      messages when a merge has occured. (Robert Collins, Martin Pool)

    * Separate functionality from assert statements as they are skipped in
      optimized mode of python. Add the same check to pending merges.
      (Olaf Conradi, #44443)

  CHANGES:

    * Do not show the None revision in output of bzr ancestry. (Olaf Conradi)

    * Add info on standalone branches without a working tree.
      (Olaf Conradi, #44155)

    * Fix bug in knits when raising InvalidRevisionId. (Olaf Conradi, #44284)

  CHANGES:

    * Make editor invocation comply with Debian Policy. First check
      environment variables VISUAL and EDITOR, then try editor from
      alternatives system. If that all fails, fall back to the pre-defined
      list of editors. (Olaf Conradi, #42904)

  NEW FEATURES:

    * New 'register-branch' command registers a public branch into 
      Launchpad.net, where it can be associated with bugs, etc.
      (Martin Pool, Bjorn Tillenius, Robert Collins)

  INTERNALS:

    * New public api in InventoryEntry - ``describe_change(old, new)`` which
      provides a human description of the changes between two old and
      new. (Robert Collins, Martin Pool)

  TESTING:

    * Fix test case for bzr info in upgrading a standalone branch to metadir,
      uses bzrlib api now. (Olaf Conradi)

bzr 0.8  2006-05-08
-------------------

  NOTES WHEN UPGRADING:

    Release 0.8 of bzr introduces a new format for history storage, called
    'knit', as an evolution of to the 'weave' format used in 0.7.  Local 
    and remote operations are faster using knits than weaves.  Several
    operations including 'init', 'init-repo', and 'upgrade' take a 
    --format option that controls this.  Branching from an existing branch
    will keep the same format.

    It is possible to merge, pull and push between branches of different
    formats but this is slower than moving data between homogenous
    branches.  It is therefore recommended (but not required) that you
    upgrade all branches for a project at the same time.  Information on
    formats is shown by 'bzr info'.

    bzr 0.8 now allows creation of 'repositories', which hold the history 
    of files and revisions for several branches.  Previously bzr kept all
    the history for a branch within the .bzr directory at the root of the
    branch, and this is still the default.  To create a repository, use
    the new 'bzr init-repo' command.  Branches exist as directories under
    the repository and contain just a small amount of information
    indicating the current revision of the branch.

    bzr 0.8 also supports 'checkouts', which are similar to in cvs and
    subversion.  Checkouts are associated with a branch (optionally in a
    repository), which contains all the historical information.  The
    result is that a checkout can be deleted without losing any
    already-committed revisions.  A new 'update' command is also available. 

    Repositories and checkouts are not supported with the 0.7 storage
    format.  To use them you must upgrad to either knits, or to the
    'metaweave' format, which uses weaves but changes the .bzr directory
    arrangement.
    

  IMPROVEMENTS:

    * Sftp paths can now be relative, or local, according to the lftp
      convention. Paths now take the form::

          sftp://user:pass@host:port/~/relative/path
          or
          sftp://user:pass@host:port/absolute/path

    * The FTP transport now tries to reconnect after a temporary
      failure. ftp put is made atomic. (Matthieu Moy)

    * The FTP transport now maintains a pool of connections, and
      reuses them to avoid multiple connections to the same host (like
      sftp did). (Daniel Silverstone)

    * The ``bzr_man.py`` file has been removed. To create the man page now,
      use ``./generate_docs.py man``. The new program can also create other files.
      Run ``python generate_docs.py --help`` for usage information.
      (Hans Ulrich Niedermann & James Blackwell).

    * Man Page now gives full help (James Blackwell).
      Help also updated to reflect user config now being stored in .bazaar
      (Hans Ulrich Niedermann)

    * It's now possible to set aliases in bazaar.conf (Erik Bågfors)

    * Pull now accepts a --revision argument (Erik Bågfors)

    * ``bzr re-sign`` now allows multiple revisions to be supplied on the command
      line. You can now use the following command to sign all of your old
      commits::

        find .bzr/revision-store// -name my@email-* \
          | sed 's/.*\/\/..\///' \
          | xargs bzr re-sign

    * Upgrade can now upgrade over the network. (Robert Collins)

    * Two new commands 'bzr checkout' and 'bzr update' allow for CVS/SVN-alike
      behaviour.  By default they will cache history in the checkout, but
      with --lightweight almost all data is kept in the master branch.
      (Robert Collins)

    * 'revert' unversions newly-versioned files, instead of deleting them.

    * 'merge' is more robust.  Conflict messages have changed.

    * 'merge' and 'revert' no longer clobber existing files that end in '~' or
      '.moved'.

    * Default log format can be set in configuration and plugins can register
      their own formatters. (Erik Bågfors)

    * New 'reconcile' command will check branch consistency and repair indexes
      that can become out of sync in pre 0.8 formats. (Robert Collins,
      Daniel Silverstone)

    * New 'bzr init --format' and 'bzr upgrade --format' option to control 
      what storage format is created or produced.  (Robert Collins, 
      Martin Pool)

    * Add parent location to 'bzr info', if there is one.  (Olaf Conradi)

    * New developer commands 'weave-list' and 'weave-join'.  (Martin Pool)

    * New 'init-repository' command, plus support for repositories in 'init'
      and 'branch' (Aaron Bentley, Erik Bågfors, Robert Collins)

    * Improve output of 'info' command. Show all relevant locations related to
      working tree, branch and repository. Use kibibytes for binary quantities.
      Fix off-by-one error in missing revisions of working tree.  Make 'info'
      work on branches, repositories and remote locations.  Show locations
      relative to the shared repository, if applicable.  Show locking status
      of locations.  (Olaf Conradi)

    * Diff and merge now safely handle binary files. (Aaron Bentley)

    * 'pull' and 'push' now normalise the revision history, so that any two
      branches with the same tip revision will have the same output from 'log'.
      (Robert Collins)

    * 'merge' accepts --remember option to store parent location, like 'push'
      and 'pull'. (Olaf Conradi)

    * bzr status and diff when files given as arguments do not exist
      in the relevant trees.  (Martin Pool, #3619)

    * Add '.hg' to the default ignore list.  (Martin Pool)

    * 'knit' is now the default disk format. This improves disk performance and
      utilization, increases incremental pull performance, robustness with SFTP
      and allows checkouts over SFTP to perform acceptably. 
      The initial Knit code was contributed by Johan Rydberg based on a
      specification by Martin Pool.
      (Robert Collins, Aaron Bentley, Johan Rydberg, Martin Pool).

    * New tool to generate all-in-one html version of the manual.  (Alexander
      Belchenko)

    * Hitting CTRL-C while doing an SFTP push will no longer cause stale locks
      to be left in the SFTP repository. (Robert Collins, Martin Pool).

    * New option 'diff --prefix' to control how files are named in diff
      output, with shortcuts '-p0' and '-p1' corresponding to the options for 
      GNU patch.  (Alexander Belchenko, Goffredo Baroncelli, Martin Pool)

    * Add --revision option to 'annotate' command.  (Olaf Conradi)

    * If bzr shows an unexpected revision-history after pulling (perhaps due
      to a reweave) it can now be corrected by 'bzr reconcile'.
      (Robert Collins)

  CHANGES:

    * Commit is now verbose by default, and shows changed filenames and the 
      new revision number.  (Robert Collins, Martin Pool)

    * Unify 'mv', 'move', 'rename'.  (Matthew Fuller, #5379)

    * 'bzr -h' shows help.  (Martin Pool, Ian Bicking, #35940)

    * Make 'pull' and 'push' remember location on failure using --remember.
      (Olaf Conradi)

    * For compatibility, make old format for using weaves inside metadir
      available as 'metaweave' format.  Rename format 'metadir' to 'default'.
      Clean up help for option --format in commands 'init', 'init-repo' and
      'upgrade'.  (Olaf Conradi)

  INTERNALS:
  
    * The internal storage of history, and logical branch identity have now
      been split into Branch, and Repository. The common locking and file 
      management routines are now in bzrlib.lockablefiles. 
      (Aaron Bentley, Robert Collins, Martin Pool)

    * Transports can now raise DependencyNotPresent if they need a library
      which is not installed, and then another implementation will be 
      tried.  (Martin Pool)

    * Remove obsolete (and no-op) `decode` parameter to `Transport.get`.  
      (Martin Pool)

    * Using Tree Transform for merge, revert, tree-building

    * WorkingTree.create, Branch.create, ``WorkingTree.create_standalone``,
      Branch.initialize are now deprecated. Please see ``BzrDir.create_*`` for
      replacement API's. (Robert Collins)

    * New BzrDir class represents the .bzr control directory and manages
      formatting issues. (Robert Collins)

    * New repository.InterRepository class encapsulates Repository to 
      Repository actions and allows for clean selection of optimised code
      paths. (Robert Collins)

    * ``bzrlib.fetch.fetch`` and ``bzrlib.fetch.greedy_fetch`` are now
      deprecated, please use ``branch.fetch`` or ``repository.fetch``
      depending on your needs. (Robert Collins)

    * deprecated methods now have a ``is_deprecated`` flag on them that can
      be checked, if you need to determine whether a given callable is 
      deprecated at runtime. (Robert Collins)

    * Progress bars are now nested - see
      ``bzrlib.ui.ui_factory.nested_progress_bar``.
      (Robert Collins, Robey Pointer)

    * New API call ``get_format_description()`` for each type of format.
      (Olaf Conradi)

    * Changed ``branch.set_parent()`` to accept None to remove parent.
      (Olaf Conradi)

    * Deprecated BzrError AmbiguousBase.  (Olaf Conradi)

    * WorkingTree.branch is now a read only property.  (Robert Collins)

    * bzrlib.ui.text.TextUIFactory now accepts a ``bar_type`` parameter which
      can be None or a factory that will create a progress bar. This is
      useful for testing or for overriding the bzrlib.progress heuristic.
      (Robert Collins)

    * New API method ``get_physical_lock_status()`` to query locks present on a
      transport.  (Olaf Conradi)

    * Repository.reconcile now takes a thorough keyword parameter to allow
      requesting an indepth reconciliation, rather than just a data-loss 
      check. (Robert Collins)

    * ``bzrlib.ui.ui_factory protocol`` now supports ``get_boolean`` to prompt
      the user for yes/no style input. (Robert Collins)

  TESTING:

    * SFTP tests now shortcut the SSH negotiation, reducing test overhead
      for testing SFTP protocol support. (Robey Pointer)

    * Branch formats are now tested once per implementation (see ``bzrlib.
      tests.branch_implementations``. This is analagous to the transport
      interface tests, and has been followed up with working tree,
      repository and BzrDir tests. (Robert Collins)

    * New test base class TestCaseWithTransport provides a transport aware
      test environment, useful for testing any transport-interface using
      code. The test suite option --transport controls the transport used
      by this class (when its not being used as part of implementation
      contract testing). (Robert Collins)

    * Close logging handler on disabling the test log. This will remove the
      handler from the internal list inside python's logging module,
      preventing shutdown from closing it twice.  (Olaf Conradi)

    * Move test case for uncommit to blackbox tests.  (Olaf Conradi)

    * ``run_bzr`` and ``run_bzr_captured`` now accept a 'stdin="foo"'
      parameter which will provide String("foo") to the command as its stdin.

bzr 0.7 2006-01-09
------------------

  CHANGES:

    * .bzrignore is excluded from exports, on the grounds that it's a bzr 
      internal-use file and may not be wanted.  (Jamie Wilkinson)

    * The "bzr directories" command were removed in favor of the new
      --kind option to the "bzr inventory" command.  To list all 
      versioned directories, now use "bzr inventory --kind directory".  
      (Johan Rydberg)

    * Under Windows configuration directory is now ``%APPDATA%\bazaar\2.0``
      by default. (John Arbash Meinel)

    * The parent of Bzr configuration directory can be set by ``BZR_HOME``
      environment variable. Now the path for it is searched in ``BZR_HOME``,
      then in HOME. Under Windows the order is: ``BZR_HOME``, ``APPDATA``
      (usually points to ``C:\Documents and Settings\User Name\Application Data``),
      ``HOME``. (John Arbash Meinel)

    * Plugins with the same name in different directories in the bzr plugin
      path are no longer loaded: only the first successfully loaded one is
      used. (Robert Collins)

    * Use systems' external ssh command to open connections if possible.  
      This gives better integration with user settings such as ProxyCommand.
      (James Henstridge)

    * Permissions on files underneath .bzr/ are inherited from the .bzr 
      directory. So for a shared repository, simply doing 'chmod -R g+w .bzr/'
      will mean that future file will be created with group write permissions.

    * configure.in and config.guess are no longer in the builtin default 
      ignore list.

    * '.sw[nop]' pattern ignored, to ignore vim swap files for nameless
      files.  (John Arbash Meinel, Martin Pool)

  IMPROVEMENTS:

    * "bzr INIT dir" now initializes the specified directory, and creates 
      it if it does not exist.  (John Arbash Meinel)

    * New remerge command (Aaron Bentley)

    * Better zsh completion script.  (Steve Borho)

    * 'bzr diff' now returns 1 when there are changes in the working 
      tree. (Robert Collins)

    * 'bzr push' now exists and can push changes to a remote location. 
      This uses the transport infrastructure, and can store the remote
      location in the ~/.bazaar/branches.conf configuration file.
      (Robert Collins)

    * Test directories are only kept if the test fails and the user requests
      that they be kept.

    * Tweaks to short log printing

    * Added branch nicks, new nick command, printing them in log output. 
      (Aaron Bentley)

    * If ``$BZR_PDB`` is set, pop into the debugger when an uncaught exception 
      occurs.  (Martin Pool)

    * Accept 'bzr resolved' (an alias for 'bzr resolve'), as this is
      the same as Subversion.  (Martin Pool)

    * New ftp transport support (on ftplib), for ftp:// and aftp:// 
      URLs.  (Daniel Silverstone)

    * Commit editor temporary files now start with ``bzr_log.``, to allow 
      text editors to match the file name and set up appropriate modes or 
      settings.  (Magnus Therning)

    * Improved performance when integrating changes from a remote weave.  
      (Goffredo Baroncelli)

    * Sftp will attempt to cache the connection, so it is more likely that
      a connection will be reused, rather than requiring multiple password
      requests.

    * bzr revno now takes an optional argument indicating the branch whose
      revno should be printed.  (Michael Ellerman)

    * bzr cat defaults to printing the last version of the file.  
      (Matthieu Moy, #3632)

    * New global option 'bzr --lsprof COMMAND' runs bzr under the lsprof 
      profiler.  (Denys Duchier)

    * Faster commits by reading only the headers of affected weave files. 
      (Denys Duchier)

    * 'bzr add' now takes a --dry-run parameter which shows you what would be
      added, but doesn't actually add anything. (Michael Ellerman)

    * 'bzr add' now lists how many files were ignored per glob.  add --verbose
      lists the specific files.  (Aaron Bentley)

    * 'bzr missing' now supports displaying changes in diverged trees and can
      be limited to show what either end of the comparison is missing.
      (Aaron Bently, with a little prompting from Daniel Silverstone)

  BUG FIXES:

    * SFTP can walk up to the root path without index errors. (Robert Collins)

    * Fix bugs in running bzr with 'python -O'.  (Martin Pool)

    * Error when run with -OO

    * Fix bug in reporting http errors that don't have an http error code.
      (Martin Pool)

    * Handle more cases of pipe errors in display commands

    * Change status to 3 for all errors

    * Files that are added and unlinked before committing are completely
      ignored by diff and status

    * Stores with some compressed texts and some uncompressed texts are now
      able to be used. (John A Meinel)

    * Fix for bzr pull failing sometimes under windows

    * Fix for sftp transport under windows when using interactive auth

    * Show files which are both renamed and modified as such in 'bzr 
      status' output.  (Daniel Silverstone, #4503)

    * Make annotate cope better with revisions committed without a valid 
      email address.  (Marien Zwart)

    * Fix representation of tab characters in commit messages.
      (Harald Meland)

    * List of plugin directories in ``BZR_PLUGIN_PATH`` environment variable is
      now parsed properly under Windows. (Alexander Belchenko)

    * Show number of revisions pushed/pulled/merged. (Robey Pointer)

    * Keep a cached copy of the basis inventory to speed up operations 
      that need to refer to it.  (Johan Rydberg, Martin Pool)

    * Fix bugs in bzr status display of non-ascii characters.
      (Martin Pool)

    * Remove Makefile.in from default ignore list.
      (Tollef Fog Heen, Martin Pool, #6413)

    * Fix failure in 'bzr added'.  (Nathan McCallum, Martin Pool)

  TESTING:

    * Fix selftest asking for passwords when there are no SFTP keys.  
      (Robey Pointer, Jelmer Vernooij) 

    * Fix selftest run with 'python -O'.  (Martin Pool)

    * Fix HTTP tests under Windows. (John Arbash Meinel)

    * Make tests work even if HOME is not set (Aaron Bentley)

    * Updated ``build_tree`` to use fixed line-endings for tests which read 
      the file cotents and compare. Make some tests use this to pass under
      Windows. (John Arbash Meinel)

    * Skip stat and symlink tests under Windows. (Alexander Belchenko)

    * Delay in selftest/testhashcash is now issued under win32 and Cygwin.
      (John Arbash Meinel)

    * Use terminal width to align verbose test output.  (Martin Pool)

    * Blackbox tests are maintained within the bzrlib.tests.blackbox directory.
      If adding a new test script please add that to
      ``bzrlib.tests.blackbox.__init__``. (Robert Collins)

    * Much better error message if one of the test suites can't be 
      imported.  (Martin Pool)

    * Make check now runs the test suite twice - once with the default locale,
      and once with all locales forced to C, to expose bugs. This is not 
      trivially done within python, so for now its only triggered by running
      Make check. Integrators and packagers who wish to check for full 
      platform support should run 'make check' to test the source.
      (Robert Collins)

    * Tests can now run TestSkipped if they can't execute for any reason.
      (Martin Pool) (NB: TestSkipped should only be raised for correctable
      reasons - see the wiki spec ImprovingBzrTestSuite).

    * Test sftp with relative, absolute-in-homedir and absolute-not-in-homedir
      paths for the transport tests. Introduce blackbox remote sftp tests that
      test the same permutations. (Robert Collins, Robey Pointer)

    * Transport implementation tests are now independent of the local file
      system, which allows tests for esoteric transports, and for features
      not available in the local file system. They also repeat for variations
      on the URL scheme that can introduce issues in the transport code,
      see bzrlib.transport.TransportTestProviderAdapter() for this.
      (Robert Collins).

    * ``TestCase.build_tree`` uses the transport interface to build trees,
      pass in a transport parameter to give it an existing connection.
      (Robert Collins).

  INTERNALS:

    * WorkingTree.pull has been split across Branch and WorkingTree,
      to allow Branch only pulls. (Robert Collins)

    * ``commands.display_command`` now returns the result of the decorated 
      function. (Robert Collins)

    * LocationConfig now has a ``set_user_option(key, value)`` call to save
      a setting in its matching location section (a new one is created
      if needed). (Robert Collins)

    * Branch has two new methods, ``get_push_location`` and
      ``set_push_location`` to respectively, get and set the push location.
      (Robert Collins)

    * ``commands.register_command`` now takes an optional flag to signal that
      the registrant is planning to decorate an existing command. When 
      given multiple plugins registering a command is not an error, and
      the original command class (whether built in or a plugin based one) is
      returned to the caller. There is a new error 'MustUseDecorated' for
      signalling when a wrapping command should switch to the original
      version. (Robert Collins)

    * Some option parsing errors will raise 'BzrOptionError', allowing 
      granular detection for decorating commands. (Robert Collins).

    * ``Branch.read_working_inventory`` has moved to
      ``WorkingTree.read_working_inventory``. This necessitated changes to
      ``Branch.get_root_id``, and a move of ``Branch.set_inventory`` to
      WorkingTree as well. To make it clear that a WorkingTree cannot always
      be obtained ``Branch.working_tree()`` will raise
      ``errors.NoWorkingTree`` if one cannot be obtained. (Robert Collins)

    * All pending merges operations from Branch are now on WorkingTree.
      (Robert Collins)

    * The follow operations from Branch have moved to WorkingTree::

          add()
          commit()
          move()
          rename_one()
          unknowns()

      (Robert Collins)

    * ``bzrlib.add.smart_add_branch`` is now ``smart_add_tree``. (Robert Collins)

    * New "rio" serialization format, similar to rfc-822. (Martin Pool)

    * Rename selftests to ``bzrlib.tests.test_foo``.  (John A Meinel, Martin 
      Pool)

    * ``bzrlib.plugin.all_plugins`` has been changed from an attribute to a 
      query method. (Robert Collins)
 
    * New options to read only the table-of-contents of a weave.  
      (Denys Duchier)

    * Raise NoSuchFile when someone tries to add a non-existant file.
      (Michael Ellerman)

    * Simplify handling of DivergedBranches in ``cmd_pull()``.
      (Michael Ellerman)
   
    * Branch.controlfile* logic has moved to lockablefiles.LockableFiles, which
      is exposed as ``Branch().control_files``. Also this has been altered with the
      controlfile pre/suffix replaced by simple method names like 'get' and
      'put'. (Aaron Bentley, Robert Collins).

    * Deprecated functions and methods can now be marked as such using the 
      ``bzrlib.symbol_versioning`` module. Marked method have their docstring
      updated and will issue a DeprecationWarning using the warnings module
      when they are used. (Robert Collins)

    * ``bzrlib.osutils.safe_unicode`` now exists to provide parameter coercion
      for functions that need unicode strings. (Robert Collins)

bzr 0.6 2005-10-28
------------------

  IMPROVEMENTS:
  
    * pull now takes --verbose to show you what revisions are added or removed
      (John A Meinel)

    * merge now takes a --show-base option to include the base text in
      conflicts.
      (Aaron Bentley)

    * The config files are now read using ConfigObj, so '=' should be used as
      a separator, not ':'.
      (Aaron Bentley)

    * New 'bzr commit --strict' option refuses to commit if there are 
      any unknown files in the tree.  To commit, make sure all files are 
      either ignored, added, or deleted.  (Michael Ellerman)

    * The config directory is now ~/.bazaar, and there is a single file 
      ~/.bazaar/bazaar.conf storing email, editor and other preferences.
      (Robert Collins)

    * 'bzr add' no longer takes a --verbose option, and a --quiet option
      has been added that suppresses all output.

    * Improved zsh completion support in contrib/zsh, from Clint
      Adams.

    * Builtin 'bzr annotate' command, by Martin Pool with improvements from 
      Goffredo Baroncelli.
    
    * 'bzr check' now accepts -v for verbose reporting, and checks for
      ghosts in the branch. (Robert Collins)

    * New command 're-sign' which will regenerate the gpg signature for 
      a revision. (Robert Collins)

    * If you set ``check_signatures=require`` for a path in 
      ``~/.bazaar/branches.conf`` then bzr will invoke your
      ``gpg_signing_command`` (defaults to gpg) and record a digital signature
      of your commit. (Robert Collins)

    * New sftp transport, based on Paramiko.  (Robey Pointer)

    * 'bzr pull' now accepts '--clobber' which will discard local changes
      and make this branch identical to the source branch. (Robert Collins)

    * Just give a quieter warning if a plugin can't be loaded, and 
      put the details in .bzr.log.  (Martin Pool)

    * 'bzr branch' will now set the branch-name to the last component of the
      output directory, if one was supplied.

    * If the option ``post_commit`` is set to one (or more) python function
      names (must be in the bzrlib namespace), then they will be invoked
      after the commit has completed, with the branch and ``revision_id`` as
      parameters. (Robert Collins)

    * Merge now has a retcode of 1 when conflicts occur. (Robert Collins)

    * --merge-type weave is now supported for file contents.  Tree-shape
      changes are still three-way based.  (Martin Pool, Aaron Bentley)

    * 'bzr check' allows the first revision on revision-history to have
      parents - something that is expected for cheap checkouts, and occurs
      when conversions from baz do not have all history.  (Robert Collins).

   * 'bzr merge' can now graft unrelated trees together, if your specify
     0 as a base. (Aaron Bentley)

   * 'bzr commit branch' and 'bzr commit branch/file1 branch/file2' now work
     (Aaron Bentley)

    * Add '.sconsign*' to default ignore list.  (Alexander Belchenko)

   * 'bzr merge --reprocess' minimizes conflicts

  TESTING:

    * The 'bzr selftest --pattern' option for has been removed, now 
      test specifiers on the command line can be simple strings, or 
      regexps, or both. (Robert Collins)

    * Passing -v to selftest will now show the time each test took to 
      complete, which will aid in analysing performance regressions and
      related questions. (Robert Collins)

    * 'bzr selftest' runs all tests, even if one fails, unless '--one'
      is given. (Martin Pool)

    * There is a new method for TestCaseInTempDir, assertFileEqual, which
      will check that a given content is equal to the content of the named
      file. (Robert Collins)

    * Fix test suite's habit of leaving many temporary log files in $TMPDIR.
      (Martin Pool)

  INTERNALS:

    * New 'testament' command and concept for making gpg-signatures 
      of revisions that are not tied to a particular internal
      representation.  (Martin Pool).

    * Per-revision properties ('revprops') as key-value associated 
      strings on each revision created when the revision is committed.
      Intended mainly for the use of external tools.  (Martin Pool).

    * Config options have moved from bzrlib.osutils to bzrlib.config.
      (Robert Collins)

    * Improved command line option definitions allowing explanations
      for individual options, among other things.  Contributed by 
      Magnus Therning.

    * Config options have moved from bzrlib.osutils to bzrlib.config.
      Configuration is now done via the config.Config interface:
      Depending on whether you have a Branch, a Location or no information
      available, construct a ``*Config``, and use its ``signature_checking``,
      ``username`` and ``user_email`` methods. (Robert Collins)

    * Plugins are now loaded under bzrlib.plugins, not bzrlib.plugin, and
      they are made available for other plugins to use. You should not 
      import other plugins during the ``__init__`` of your plugin though, as 
      no ordering is guaranteed, and the plugins directory is not on the
      python path. (Robert Collins)

    * Branch.relpath has been moved to WorkingTree.relpath. WorkingTree no
      no longer takes an inventory, rather it takes an option branch
      parameter, and if None is given will open the branch at basedir 
      implicitly. (Robert Collins)

    * Cleaner exception structure and error reporting.  Suggested by 
      Scott James Remnant.  (Martin Pool)

    * Branch.remove has been moved to WorkingTree, which has also gained
      ``lock_read``, ``lock_write`` and ``unlock`` methods for convenience.
      (Robert Collins)

    * Two decorators, ``needs_read_lock`` and ``needs_write_lock`` have been
      added to the branch module. Use these to cause a function to run in a
      read or write lock respectively. (Robert Collins)

    * ``Branch.open_containing`` now returns a tuple (Branch, relative-path),
      which allows direct access to the common case of 'get me this file
      from its branch'. (Robert Collins)

    * Transports can register using ``register_lazy_transport``, and they 
      will be loaded when first used.  (Martin Pool)

    * 'pull' has been factored out of the command as ``WorkingTree.pull()``.
      A new option to WorkingTree.pull has been added, clobber, which will
      ignore diverged history and pull anyway.
      (Robert Collins)

    * config.Config has a ``get_user_option`` call that accepts an option name.
      This will be looked up in branches.conf and bazaar.conf as normal.
      It is intended that this be used by plugins to support options - 
      options of built in programs should have specific methods on the config.
      (Robert Collins)

    * ``merge.merge_inner`` now has tempdir as an optional parameter.
      (Robert Collins)

    * Tree.kind is not recorded at the top level of the hierarchy, as it was
      missing on EmptyTree, leading to a bug with merge on EmptyTrees.
      (Robert Collins)

    * ``WorkingTree.__del__`` has been removed, it was non deterministic and not 
      doing what it was intended to. See ``WorkingTree.__init__`` for a comment
      about future directions. (Robert Collins/Martin Pool)

    * bzrlib.transport.http has been modified so that only 404 urllib errors
      are returned as NoSuchFile. Other exceptions will propogate as normal.
      This allows debuging of actual errors. (Robert Collins)

    * bzrlib.transport.Transport now accepts *ONLY* url escaped relative paths
      to apis like 'put', 'get' and 'has'. This is to provide consistent
      behaviour - it operates on url's only. (Robert Collins)

    * Transports can register using ``register_lazy_transport``, and they 
      will be loaded when first used.  (Martin Pool)

    * ``merge_flex`` no longer calls ``conflict_handler.finalize()``, instead that
      is called by ``merge_inner``. This is so that the conflict count can be 
      retrieved (and potentially manipulated) before returning to the caller
      of ``merge_inner``. Likewise 'merge' now returns the conflict count to the
      caller. (Robert Collins)

    * ``revision.revision_graph`` can handle having only partial history for
      a revision - that is no revisions in the graph with no parents.
      (Robert Collins).

    * New ``builtins.branch_files`` uses the standard ``file_list`` rules to
      produce a branch and a list of paths, relative to that branch
      (Aaron Bentley)

    * New TestCase.addCleanup facility.

    * New ``bzrlib.version_info`` tuple (similar to ``sys.version_info``),
      which can be used by programs importing bzrlib.

  BUG FIXES:

    * Better handling of branches in directories with non-ascii names. 
      (Joel Rosdahl, Panagiotis Papadakos)

    * Upgrades of trees with no commits will not fail due to accessing
      [-1] in the revision-history. (Andres Salomon)


bzr 0.1.1 2005-10-12
--------------------

  BUG FIXES:

    * Fix problem in pulling over http from machines that do not 
      allow directories to be listed.

    * Avoid harmless warning about invalid hash cache after 
      upgrading branch format.

  PERFORMANCE: 
  
    * Avoid some unnecessary http operations in branch and pull.


bzr 0.1 2005-10-11
------------------

  NOTES:

    * 'bzr branch' over http initially gives a very high estimate
      of completion time but it should fall as the first few 
      revisions are pulled in.  branch is still slow on 
      high-latency connections.

  BUG FIXES:
  
    * bzr-man.py has been updated to work again. Contributed by
      Rob Weir.

    * Locking is now done with fcntl.lockf which works with NFS
      file systems. Contributed by Harald Meland.

    * When a merge encounters a file that has been deleted on
      one side and modified on the other, the old contents are
      written out to foo.BASE and foo.SIDE, where SIDE is this
      or OTHER. Contributed by Aaron Bentley.

    * Export was choosing incorrect file paths for the content of
      the tarball, this has been fixed by Aaron Bentley.

    * Commit will no longer commit without a log message, an 
      error is returned instead. Contributed by Jelmer Vernooij.

    * If you commit a specific file in a sub directory, any of its
      parent directories that are added but not listed will be 
      automatically included. Suggested by Michael Ellerman.

    * bzr commit and upgrade did not correctly record new revisions
      for files with only a change to their executable status.
      bzr will correct this when it encounters it. Fixed by
      Robert Collins

    * HTTP tests now force off the use of ``http_proxy`` for the duration.
      Contributed by Gustavo Niemeyer.

    * Fix problems in merging weave-based branches that have 
      different partial views of history.

    * Symlink support: working with symlinks when not in the root of a 
      bzr tree was broken, patch from Scott James Remnant.

  IMPROVEMENTS:

    * 'branch' now accepts a --basis parameter which will take advantage
      of local history when making a new branch. This allows faster 
      branching of remote branches. Contributed by Aaron Bentley.

    * New tree format based on weave files, called version 5.
      Existing branches can be upgraded to this format using 
      'bzr upgrade'.

    * Symlinks are now versionable. Initial patch by 
      Erik Toubro Nielsen, updated to head by Robert Collins.

    * Executable bits are tracked on files. Patch from Gustavo
      Niemeyer.

    * 'bzr status' now shows unknown files inside a selected directory.
      Patch from Heikki Paajanen.

    * Merge conflicts are recorded in .bzr. Two new commands 'conflicts'
      and 'resolve' have needed added, which list and remove those 
      merge conflicts respectively. A conflicted tree cannot be committed
      in. Contributed by Aaron Bentley.

    * 'rm' is now an alias for 'remove'.

    * Stores now split out their content in a single byte prefixed hash,
      dropping the density of files per directory by 256. Contributed by
      Gustavo Niemeyer.

    * 'bzr diff -r branch:URL' will now perform a diff between two branches.
      Contributed by Robert Collins.

    * 'bzr log' with the default formatter will show merged revisions,
      indented to the right. Initial implementation contributed by Gustavo
      Niemeyer, made incremental by Robert Collins.


  INTERNALS:

    * Test case failures have the exception printed after the log 
      for your viewing pleasure.

    * InventoryEntry is now an abstract base class, use one of the
      concrete InventoryDirectory etc classes instead.

    * Branch raises an UnsupportedFormatError when it detects a 
      bzr branch it cannot understand. This allows for precise
      handling of such circumstances.

    * Remove RevisionReference class; ``Revision.parent_ids`` is now simply a
      list of their ids and ``parent_sha1s`` is a list of their corresponding
      sha1s (for old branches only at the moment.)

    * New method-object style interface for Commit() and Fetch().

    * Renamed ``Branch.last_patch()`` to ``Branch.last_revision()``, since
      we call them revisions not patches.

    * Move ``copy_branch`` to ``bzrlib.clone.copy_branch``.  The destination
      directory is created if it doesn't exist.

    * Inventories now identify the files which were present by 
      giving the revision *of that file*.

    * Inventory and Revision XML contains a version identifier.  
      This must be consistent with the overall branch version
      but allows for more flexibility in future upgrades.

  TESTING:

    * Removed testsweet module so that tests can be run after 
      bzr installed by 'bzr selftest'.

    * 'bzr selftest' command-line arguments can now be partial ids
      of tests to run, e.g. ``bzr selftest test_weave``

      
bzr 0.0.9 2005-09-23
--------------------

  BUG FIXES:

    * Fixed "branch -r" option.

    * Fix remote access to branches containing non-compressed history.
      (Robert Collins).

    * Better reliability of http server tests.  (John Arbash-Meinel)

    * Merge graph maximum distance calculation fix.  (Aaron Bentley)
   
    * Various minor bug in windows support have been fixed, largely in the
      test suite. Contributed by Alexander Belchenko.

  IMPROVEMENTS:

    * Status now accepts a -r argument to give status between chosen
      revisions. Contributed by Heikki Paajanen.

    * Revision arguments no longer use +/-/= to control ranges, instead
      there is a 'before' namespace, which limits the successive namespace.
      For example '$ bzr log -r date:yesterday..before:date:today' will
      select everything from yesterday and before today. Contributed by
      Robey Pointer

    * There is now a bzr.bat file created by distutils when building on 
      Windows. Contributed by Alexander Belchenko.

  INTERNALS:

    * Removed uuid() as it was unused.

    * Improved 'fetch' code for pulling revisions from one branch into
      another (used by pull, merged, etc.)


bzr 0.0.8 2005-09-20
--------------------

  IMPROVEMENTS:

    * Adding a file whose parent directory is not versioned will
      implicitly add the parent, and so on up to the root. This means
      you should never need to explictly add a directory, they'll just
      get added when you add a file in the directory.  Contributed by
      Michael Ellerman.

    * Ignore ``.DS_Store`` (contains Mac metadata) by default.
      (Nir Soffer)

    * If you set ``BZR_EDITOR`` in the environment, it is checked in
      preference to EDITOR and the config file for the interactive commit
      editing program. Related to this is a bugfix where a missing program
      set in EDITOR would cause editing to fail, now the fallback program
      for the operating system is still tried.

    * Files that are not directories/symlinks/regular files will no longer
      cause bzr to fail, it will just ignore them by default. You cannot add
      them to the tree though - they are not versionable.


  INTERNALS:

    * Refactor xml packing/unpacking.

  BUG FIXES: 

    * Fixed 'bzr mv' by Ollie Rutherfurd.

    * Fixed strange error when trying to access a nonexistent http
      branch.

    * Make sure that the hashcache gets written out if it can't be
      read.


  PORTABILITY:

    * Various Windows fixes from Ollie Rutherfurd.

    * Quieten warnings about locking; patch from Matt Lavin.


bzr-0.0.7 2005-09-02
--------------------

  NEW FEATURES:

    * ``bzr shell-complete`` command contributed by Clint Adams to
      help with intelligent shell completion.

    * New expert command ``bzr find-merge-base`` for debugging merges.


  ENHANCEMENTS:

    * Much better merge support.

    * merge3 conflicts are now reported with markers like '<<<<<<<'
      (seven characters) which is the same as CVS and pleases things
      like emacs smerge.


  BUG FIXES:

    * ``bzr upgrade`` no longer fails when trying to fix trees that
      mention revisions that are not present.

    * Fixed bugs in listing plugins from ``bzr plugins``.

    * Fix case of $EDITOR containing options for the editor.

    * Fix log -r refusing to show the last revision.
      (Patch from Goffredo Baroncelli.)


  CHANGES:

    * ``bzr log --show-ids`` shows the revision ids of all parents.

    * Externally provided commands on your $BZRPATH no longer need
      to recognize --bzr-usage to work properly, and can just handle
      --help themselves.


  LIBRARY:

    * Changed trace messages to go through the standard logging
      framework, so that they can more easily be redirected by
      libraries.



bzr-0.0.6 2005-08-18
--------------------

  NEW FEATURES:

    * Python plugins, automatically loaded from the directories on
      ``BZR_PLUGIN_PATH`` or ``~/.bzr.conf/plugins`` by default.

    * New 'bzr mkdir' command.

    * Commit mesage is fetched from an editor if not given on the
      command line; patch from Torsten Marek.

    * ``bzr log -m FOO`` displays commits whose message matches regexp 
      FOO.
      
    * ``bzr add`` with no arguments adds everything under the current directory.

    * ``bzr mv`` does move or rename depending on its arguments, like
      the Unix command.

    * ``bzr missing`` command shows a summary of the differences
      between two trees.  (Merged from John Arbash-Meinel.)

    * An email address for commits to a particular tree can be
      specified by putting it into .bzr/email within a branch.  (Based
      on a patch from Heikki Paajanen.)


  ENHANCEMENTS:

    * Faster working tree operations.


  CHANGES:

    * 3rd-party modules shipped with bzr are copied within the bzrlib
      python package, so that they can be installed by the setup
      script without clashing with anything already existing on the
      system.  (Contributed by Gustavo Niemeyer.)

    * Moved plugins directory to bzrlib/, so that there's a standard
      plugin directory which is not only installed with bzr itself but
      is also available when using bzr from the development tree.
      ``BZR_PLUGIN_PATH`` and ``DEFAULT_PLUGIN_PATH`` are then added to the
      standard plugins directory.

    * When exporting to a tarball with ``bzr export --format tgz``, put 
      everything under a top directory rather than dumping it into the
      current directory.   This can be overridden with the ``--root`` 
      option.  Patch from William Dodé and John Meinel.

    * New ``bzr upgrade`` command to upgrade the format of a branch,
      replacing ``bzr check --update``.

    * Files within store directories are no longer marked readonly on
      disk.

    * Changed ``bzr log`` output to a more compact form suggested by
      John A Meinel.  Old format is available with the ``--long`` or
      ``-l`` option, patched by William Dodé.

    * By default the commit command refuses to record a revision with
      no changes unless the ``--unchanged`` option is given.

    * The ``--no-plugins``, ``--profile`` and ``--builtin`` command
      line options must come before the command name because they 
      affect what commands are available; all other options must come 
      after the command name because their interpretation depends on
      it.

    * ``branch`` and ``clone`` added as aliases for ``branch``.

    * Default log format is back to the long format; the compact one
      is available with ``--short``.
      
      
  BUG FIXES:
  
    * Fix bugs in committing only selected files or within a subdirectory.


bzr-0.0.5  2005-06-15
---------------------
  
  CHANGES:

    * ``bzr`` with no command now shows help rather than giving an
      error.  Suggested by Michael Ellerman.

    * ``bzr status`` output format changed, because svn-style output
      doesn't really match the model of bzr.  Now files are grouped by
      status and can be shown with their IDs.  ``bzr status --all``
      shows all versioned files and unknown files but not ignored files.

    * ``bzr log`` runs from most-recent to least-recent, the reverse
      of the previous order.  The previous behaviour can be obtained
      with the ``--forward`` option.
        
    * ``bzr inventory`` by default shows only filenames, and also ids
      if ``--show-ids`` is given, in which case the id is the second
      field.


  ENHANCEMENTS:

    * New 'bzr whoami --email' option shows only the email component
      of the user identification, from Jo Vermeulen.

    * New ``bzr ignore PATTERN`` command.

    * Nicer error message for broken pipe, interrupt and similar
      conditions that don't indicate an internal error.

    * Add ``.*.sw[nop] .git .*.tmp *,v`` to default ignore patterns.

    * Per-branch locks keyed on ``.bzr/branch-lock``, available in
      either read or write mode.

    * New option ``bzr log --show-ids`` shows revision and file ids.

    * New usage ``bzr log FILENAME`` shows only revisions that
      affected that file.

    * Changed format for describing changes in ``bzr log -v``.

    * New option ``bzr commit --file`` to take a message from a file,
      suggested by LarstiQ.

    * New syntax ``bzr status [FILE...]`` contributed by Bartosz
      Oler.  File may be in a branch other than the working directory.

    * ``bzr log`` and ``bzr root`` can be given an http URL instead of
      a filename.

    * Commands can now be defined by external programs or scripts
      in a directory on $BZRPATH.

    * New "stat cache" avoids reading the contents of files if they 
      haven't changed since the previous time.

    * If the Python interpreter is too old, try to find a better one
      or give an error.  Based on a patch from Fredrik Lundh.

    * New optional parameter ``bzr info [BRANCH]``.

    * New form ``bzr commit SELECTED`` to commit only selected files.

    * New form ``bzr log -r FROM:TO`` shows changes in selected
      range; contributed by John A Meinel.

    * New option ``bzr diff --diff-options 'OPTS'`` allows passing
      options through to an external GNU diff.

    * New option ``bzr add --no-recurse`` to add a directory but not
      their contents.

    * ``bzr --version`` now shows more information if bzr is being run
      from a branch.

  
  BUG FIXES:

    * Fixed diff format so that added and removed files will be
      handled properly by patch.  Fix from Lalo Martins.

    * Various fixes for files whose names contain spaces or other
      metacharacters.


  TESTING:

    * Converted black-box test suites from Bourne shell into Python;
      now run using ``./testbzr``.  Various structural improvements to
      the tests.

    * testbzr by default runs the version of bzr found in the same
      directory as the tests, or the one given as the first parameter.

    * testbzr also runs the internal tests, so the only command
      required to check is just ``./testbzr``.

    * testbzr requires python2.4, but can be used to test bzr running
      under a different version.

    * Tests added for many other changes in this release.


  INTERNAL:

    * Included ElementTree library upgraded to 1.2.6 by Fredrik Lundh.

    * Refactor command functions into Command objects based on HCT by
      Scott James Remnant.

    * Better help messages for many commands.

    * Expose ``bzrlib.open_tracefile()`` to start the tracefile; until
      this is called trace messages are just discarded.

    * New internal function ``find_touching_revisions()`` and hidden
      command touching-revisions trace the changes to a given file.

    * Simpler and faster ``compare_inventories()`` function.

    * ``bzrlib.open_tracefile()`` takes a tracefilename parameter.

    * New AtomicFile class.

    * New developer commands ``added``, ``modified``.


  PORTABILITY:

    * Cope on Windows on python2.3 by using the weaker random seed.
      2.4 is now only recommended.


bzr-0.0.4  2005-04-22
---------------------

  ENHANCEMENTS:

    * 'bzr diff' optionally takes a list of files to diff.  Still a bit
      basic.  Patch from QuantumG.

    * More default ignore patterns.

    * New 'bzr log --verbose' shows a list of files changed in the
      changeset.  Patch from Sebastian Cote.

    * Roll over ~/.bzr.log if it gets too large.

    * Command abbreviations 'ci', 'st', 'stat', '?' based on a patch
      by Jason Diamon.

    * New 'bzr help commands' based on a patch from Denys Duchier.


  CHANGES:

    * User email is determined by looking at $BZREMAIL or ~/.bzr.email
      or $EMAIL.  All are decoded by the locale preferred encoding.
      If none of these are present user@hostname is used.  The host's
      fully-qualified name is not used because that tends to fail when
      there are DNS problems.

    * New 'bzr whoami' command instead of username user-email.


  BUG FIXES: 

    * Make commit safe for hardlinked bzr trees.

    * Some Unicode/locale fixes.

    * Partial workaround for ``difflib.unified_diff`` not handling
      trailing newlines properly.


  INTERNAL:

    * Allow docstrings for help to be in PEP0257 format.  Patch from
      Matt Brubeck.

    * More tests in test.sh.

    * Write profile data to a temporary file not into working
      directory and delete it when done.

    * Smaller .bzr.log with process ids.


  PORTABILITY:

    * Fix opening of ~/.bzr.log on Windows.  Patch from Andrew
      Bennetts.

    * Some improvements in handling paths on Windows, based on a patch
      from QuantumG.


bzr-0.0.3  2005-04-06
---------------------

  ENHANCEMENTS:

    * New "directories" internal command lists versioned directories
      in the tree.

    * Can now say "bzr commit --help".

    * New "rename" command to rename one file to a different name
      and/or directory.

    * New "move" command to move one or more files into a different
      directory.

    * New "renames" command lists files renamed since base revision.

    * New cat command contributed by janmar.

  CHANGES:

    * .bzr.log is placed in $HOME (not pwd) and is always written in
      UTF-8.  (Probably not a completely good long-term solution, but
      will do for now.)

  PORTABILITY:

    * Workaround for difflib bug in Python 2.3 that causes an
      exception when comparing empty files.  Reported by Erik Toubro
      Nielsen.

  INTERNAL:

    * Refactored inventory storage to insert a root entry at the top.

  TESTING:

    * Start of shell-based black-box testing in test.sh.


bzr-0.0.2.1
-----------

  PORTABILITY:

    * Win32 fixes from Steve Brown.


bzr-0.0.2  "black cube"  2005-03-31
-----------------------------------

  ENHANCEMENTS:

    * Default ignore list extended (see bzrlib/__init__.py).

    * Patterns in .bzrignore are now added to the default ignore list,
      rather than replacing it.

    * Ignore list isn't reread for every file.

    * More help topics.

    * Reinstate the 'bzr check' command to check invariants of the
      branch.

    * New 'ignored' command lists which files are ignored and why;
      'deleted' lists files deleted in the current working tree.

    * Performance improvements.

    * New global --profile option.
    
    * Ignore patterns like './config.h' now correctly match files in
      the root directory only.


bzr-0.0.1  2005-03-26
---------------------

  ENHANCEMENTS:

    * More information from info command.

    * Can now say "bzr help COMMAND" for more detailed help.

    * Less file flushing and faster performance when writing logs and
      committing to stores.

    * More useful verbose output from some commands.

  BUG FIXES:

    * Fix inverted display of 'R' and 'M' during 'commit -v'.

  PORTABILITY:

    * Include a subset of ElementTree-1.2.20040618 to make
      installation easier.

    * Fix time.localtime call to work with Python 2.3 (the minimum
      supported).


bzr-0.0.0.69  2005-03-22
------------------------

  ENHANCEMENTS:

    * First public release.

    * Storage of local versions: init, add, remove, rm, info, log,
      diff, status, etc.

..
   vim: tw=74 ft=rst ff=unix<|MERGE_RESOLUTION|>--- conflicted
+++ resolved
@@ -32,6 +32,10 @@
   API CHANGES:
 
   INTERNALS:
+
+    * New ``versionedfile.KeyMapper`` interface to abstract out the access to
+      underyling .knit/.kndx etc files in repositories with partitioned
+      storage. (Robert Collins)
 
 
 bzr 1.6beta2 2008-06-10
@@ -248,13 +252,6 @@
 
   INTERNALS:
 
-<<<<<<< HEAD
-    * New ``versionedfile.KeyMapper`` interface to abstract out the access to
-      underyling .knit/.kndx etc files in repositories with partitioned
-      storage. (Robert Collins)
-
-  API BREAKS:
-=======
     * ``Branch.missing_revisions`` has been deprecated. Similar functionality
       can be obtained using ``bzrlib.missing.find_unmerged``. The api was
       fairly broken, and the function was unused, so we are getting rid of it.
@@ -286,7 +283,6 @@
     * ``LockableFiles.put_utf8``, ``put_bytes`` and ``controlfilename``
       are now deprecated in favor of using Transport operations.
       (Martin Pool)
->>>>>>> aab45b76
 
     * Many methods on ``VersionedFile``, ``Repository`` and in
       ``bzrlib.revision``  deprecated before bzrlib 1.5 have been removed.
