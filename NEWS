--- conflicted
+++ resolved
@@ -30,14 +30,13 @@
 * BranchBuilder now accepts timezone to avoid test failures in countries far
   from GMT. (Vincent Ladeuil, #397716)
 
-<<<<<<< HEAD
 * The environment variable ``BZR_PROGRESS_BAR`` set to either ``text`` or ``none``
   always forces progress bars either on or off respectively.  Otherwise,
   they're turned on if ``TERM`` is not ``dumb`` and stderr is a terminal.
   bzr always uses the 'text' user interface when run as a command, so
   ``BZR_USE_TEXT_UI`` is no longer needed.
   (Martin Pool, #339385, #387717)
-=======
+
 * ``bzr commit`` no longer saves the unversioning of missing files until
   the commit has completed on the branch. This means that aborting a
   commit that found a missing file will leave the tree unedited.
@@ -70,7 +69,6 @@
 * ``WorkingTree4.unversion`` will no longer fail to unversion ids which
   were present in a parent tree but renamed in the working tree.
   (Robert Collins, #187207)
->>>>>>> fd62f765
 
 Improvements
 ************
@@ -83,7 +81,6 @@
 API Changes
 ***********
 
-<<<<<<< HEAD
 * ``CLIUIFactory`` is deprecated; use ``TextUIFactory`` instead if you
   need to subclass or create a specific class, or better yet the existing
   ``make_ui_for_terminal``.  ``SilentUIFactory`` is clarified to do no
@@ -91,13 +88,12 @@
   writing any output, which would be strange if reading prompts or
   passwords.  (Martin Pool)
 
+* New TransformPreview.commit() allows committing without a working tree.
+  (Aaron Bentley)
+
 * ProgressTasks now prefer to talk direct to their ProgressView not to the
   UIFactory. 
   (Martin Pool)
-=======
-* New TransformPreview.commit() allows committing without a working tree.
-  (Aaron Bentley)
->>>>>>> fd62f765
 
 Internals
 *********
