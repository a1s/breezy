--- conflicted
+++ resolved
@@ -5,47 +5,37 @@
 .. contents:: List of Releases
    :depth: 1
 
-<<<<<<< HEAD
 bzr 2.3b1
 #########
 
 :Codename: ???
 :2.3b1: NOT RELEASED YET
-=======
-bzr 2.2rc1
-##########
-
-:Codename: ???
-:2.2rc1: NOT RELEASED YET
->>>>>>> 8704c1c7
 
 Compatibility Breaks
 ********************
 
-<<<<<<< HEAD
-* `FileInWrongBranch` is deprecated in favour of `PathNotChild` and no
-  longer raised.
-  (Martin Pool)
-
-* `tree_files` and `internal_tree_files` are now deprecated in favor of
-  `WorkingTree.open_containing_paths`.
-=======
 * BzrError subclasses no longer support the name "message" to be used
   as an argument for __init__ or in _fmt format specification as this
   breaks in some Python versions. errors.LockError.__init__ argument
   is now named "msg" instead of earlier "message".
   (Parth Malwankar, #603461)
 
+* `FileInWrongBranch` is deprecated in favour of `PathNotChild` and no
+  longer raised.
+  (Martin Pool)
+
+* `tree_files` and `internal_tree_files` are now deprecated in favor of
+  `WorkingTree.open_containing_paths`.
+  (Martin Pool)
+
 * The old ``bzr selftest --benchmark`` option has been removed.
   <https://launchpad.net/bzr-usertest> is an actively-maintained
   macrobenchmark suite.
->>>>>>> 8704c1c7
   (Martin Pool)
 
 New Features
 ************
 
-<<<<<<< HEAD
 * The ``lp:`` prefix will now use your known username (from
   ``bzr launchpad-login``) to expand ``~`` to your username.  For example:
   ``bzr launchpad-login user && bzr push lp:~/project/branch`` will now
@@ -59,61 +49,35 @@
 
 * Don't print internal object name when print an invalid revision spec
   error.  (Neil Martinsen-Burrell, #598701)
-=======
-Bug Fixes
-*********
-
-* ``bzr ignore PATTERNS`` exits with error if a bad pattern is supplied.
-  ``InvalidPattern`` exception error message now shows faulting
-  regular expression.
-  (Parth Malwankar #300062)
-
-* Configuration files in ``${BZR_HOME}`` are now written in an atomic
-  way which should help avoid problems with concurrent writers.
-  (Vincent Ladeuil, #525571)
-
-* Don't traceback trying to unversion children files of an already
-  unversioned directory.  (Vincent Ladeuil, #494221)
->>>>>>> 8704c1c7
 
 * ``HTTP/1.1` test servers now set a ``Content-Length`` header to comply
   with pedantic ``HTTP/1.1`` clients. (Vincent Ladeuil, #568421)
 
-<<<<<<< HEAD
 * `PathNotChild` should not give a traceback.
   (Martin Pool, #98735)
+
+* Prevent ``CHKMap.apply_delta`` from generating non-canonical CHK maps,
+  which can result in "missing referenced chk root keys" errors when
+  fetching from repositories with affected revisions.
+  (Andrew Bennetts, #522637)
 
 * ``Transport.stat`` on a symlink, including a transport pointing directly
   to a symlink, now returns information about the symlink.
   (Martin Pool)
-=======
-* Progress bars prefer to truncate the text message rather than the
-  counters.  The spinner is shown between the network transfer indicator
-  and the progress message.  (Martin Pool)
-
-* Recursive binding for checkouts is now detected by bzr. A clear error
-  message is shown to the user. (Parth Malwankar, #405192)
->>>>>>> 8704c1c7
 
 Improvements
 ************
 
-<<<<<<< HEAD
 * When building new working trees, default to reading from the repository
   rather than the source tree unless explicitly requested. (via
   ``--files-from`` and ``--hardlink`` for ``bzr branch`` and
   ``bzr checkout``. Generally, 2a format repositories extract
   content faster than seeking and reading content from another tree,
   especially in cold-cache situations. (John Arbash Meinel, #607298)
-=======
-* Add ``bzrlib.merge.MergeIntoMerger``, which can merge part or all of a
-  tree, and works with unrelated branches.  (Andrew Bennetts)
->>>>>>> 8704c1c7
 
 Documentation
 *************
 
-<<<<<<< HEAD
 API Changes
 ***********
 
@@ -133,11 +97,27 @@
 Compatibility Breaks
 ********************
 
+* BzrError subclasses no longer support the name "message" to be used
+  as an argument for __init__ or in _fmt format specification as this
+  breaks in some Python versions. errors.LockError.__init__ argument
+  is now named "msg" instead of earlier "message".
+  (Parth Malwankar, #603461)
+
+* The old ``bzr selftest --benchmark`` option has been removed.
+  <https://launchpad.net/bzr-usertest> is an actively-maintained
+  macrobenchmark suite.
+  (Martin Pool)
+
 New Features
 ************
 
 Bug Fixes
 *********
+
+* ``bzr ignore PATTERNS`` exits with error if a bad pattern is supplied.
+  ``InvalidPattern`` exception error message now shows faulting
+  regular expression.
+  (Parth Malwankar #300062)
 
 * Configuration files in ``${BZR_HOME}`` are now written in an atomic
   way which should help avoid problems with concurrent writers.
@@ -149,34 +129,30 @@
 Improvements
 ************
 
+* Add ``bzrlib.merge.MergeIntoMerger``, which can merge part or all of a
+  tree, and works with unrelated branches.  (Andrew Bennetts)
+
 Documentation
 *************
-=======
+
 * ``bzr help patterns`` now explains case insensitive patterns and
   points to Python regular expression documentation.
   (Parth Malwankar, #594386)
->>>>>>> 8704c1c7
 
 API Changes
 ***********
 
-<<<<<<< HEAD
-=======
 * Delete ``ProgressTask.note``, which was deprecated in 2.1.
 
->>>>>>> 8704c1c7
 Internals
 *********
 
 Testing
 *******
 
-<<<<<<< HEAD
-=======
 * Unit test added to ensure that "message" is not uses as a format variable
   name in BzrError subclasses as this conflicts with some Python versions.
   (Parth Malwankar, #603461)
->>>>>>> 8704c1c7
 
 bzr 2.2b4
 #########
@@ -1138,6 +1114,11 @@
 Bug Fixes
 *********
 
+* ``bzr ignore PATTERNS`` exits with error if a bad pattern is supplied.
+  ``InvalidPattern`` exception error message now shows faulting
+  regular expression.
+  (Parth Malwankar #300062)
+
 * Configuration files in ``${BZR_HOME}`` are now written in an atomic
   way which should help avoid problems with concurrent writers.
   (Vincent Ladeuil, #525571)
@@ -1145,31 +1126,51 @@
 * Don't traceback trying to unversion children files of an already
   unversioned directory.  (Vincent Ladeuil, #494221)
 
-<<<<<<< HEAD
-=======
+* ``HTTP/1.1` test servers now set a ``Content-Length`` header to comply
+  with pedantic ``HTTP/1.1`` clients. (Vincent Ladeuil, #568421)
+
 * Prevent ``CHKMap.apply_delta`` from generating non-canonical CHK maps,
   which can result in "missing referenced chk root keys" errors when
   fetching from repositories with affected revisions.
   (Andrew Bennetts, #522637)
 
->>>>>>> 8704c1c7
+* Progress bars prefer to truncate the text message rather than the
+  counters.  The spinner is shown between the network transfer indicator
+  and the progress message.  (Martin Pool)
+
 * Raise ValueError instead of a string exception.
   (John Arbash Meinel, #586926)
 
+* Recursive binding for checkouts is now detected by bzr. A clear error
+  message is shown to the user. (Parth Malwankar, #405192)
+
 Improvements
 ************
 
+* Add ``bzrlib.merge.MergeIntoMerger``, which can merge part or all of a
+  tree, and works with unrelated branches.  (Andrew Bennetts)
+
 Documentation
 *************
 
+* ``bzr help patterns`` now explains case insensitive patterns and
+  points to Python regular expression documentation.
+  (Parth Malwankar, #594386)
+
 API Changes
 ***********
 
+* Delete ``ProgressTask.note``, which was deprecated in 2.1.
+
 Internals
 *********
 
 Testing
 *******
+
+* Unit test added to ensure that "message" is not uses as a format variable
+  name in BzrError subclasses as this conflicts with some Python versions.
+  (Parth Malwankar, #603461)
 
 bzr 2.1.2
 #########
@@ -1673,14 +1674,11 @@
 * Don't traceback trying to unversion children files of an already
   unversioned directory.  (Vincent Ladeuil, #494221)
 
-<<<<<<< HEAD
-=======
 * Prevent ``CHKMap.apply_delta`` from generating non-canonical CHK maps,
   which can result in "missing referenced chk root keys" errors when
   fetching from repositories with affected revisions.
   (Andrew Bennetts, #522637)
 
->>>>>>> 8704c1c7
 * Raise ValueError instead of a string exception.
   (John Arbash Meinel, #586926)
 
