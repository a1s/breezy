IN DEVELOPMENT

  IMPROVEMENTS:

    * ``bzr mv`` enhanced to support already moved files.
      In the past the mv command would have failed if the source file doesn't
      exist. In this situation ``bzr mv`` would now detect that the file has
      already moved and update the repository accordingly, if the target file
      does exist.
      A new option ``--after`` has been added so that if two files already
      exist, you could notify Bazaar that you have moved a (versioned) file and
      replaced it with another. Thus in this case ``bzr move --after`` will
      only update the Bazaar identifier.
      (Steffen Eichenberg, Marius Kruger)

    * ``ls`` now works on treeless branches and remote branches.
      (Aaron Bentley)

    * ``bzr help global-options`` describes the global options.
      (Aaron Bentley)

  INTERNALS:

    * Reserved ids (any revision-id ending in a colon) are rejected by
      versionedfiles, repositories, branches, and working trees
      (Aaron Bentley)

<<<<<<< HEAD
    * Add a new method ``Tree.revision_tree`` which allows access to cached
      trees for arbitrary revisions. This allows the in development dirstate
      tree format to provide access to the callers to cached copies of 
      inventory data which are cheaper to access than inventories from the
      repository.
      (Robert Collins, Martin Pool)
=======
    * New Branch hooks facility, with one initial hook 'set_rh' which triggers
      whenever the revision history is set. This allows triggering on e.g.
      push, pull, commit, and so on. Developed for use with the branchrss
      plugin. See bzrlib.branch.BranchHooks for more details. (Robert Collins)

    * New method ``Branch.push()`` which should be used when pushing from a
      branch as it makes performance and policy decisions to match the UI
      level command ``push``. (Robert Collins).
>>>>>>> 6d9327b1

  BUGFIXES:

    * ``bzr annotate`` now uses dotted revnos from the viewpoint of the
      branch, rather than the last changed revision of the file.
      (John Arbash Meinel, #82158)

    * Lock operations no longer hang if they encounter a permission problem.
      (Aaron Bentley)

  TESTING:

    * New ``--first`` option to ``bzr selftest`` to run specified tests
      before the rest of the suite.  (Martin Pool)


bzr 0.14  2007-01-23

  IMPROVEMENTS:

    * ``bzr help global-options`` describes the global options. (Aaron Bentley)

  BUG FIXES:
    
    * Skip documentation generation tests if the tools to do so are not
      available. Fixes running selftest for installled copies of bzr. 
      (John Arbash Meinel, #80330)

    * Fix the code that discovers whether bzr is being run from it's
      working tree to handle the case when it isn't but the directory
      it is in is below a repository. (James Westby, #77306)


bzr 0.14rc1  2007-01-16

  IMPROVEMENTS:

    * New connection: ``bzr+http://`` which supports tunnelling the smart
      protocol over an HTTP connection. If writing is enabled on the bzr
      server, then you can write over the http connection.
      (Andrew Bennetts, John Arbash Meinel)

    * Aliases now support quotation marks, so they can contain whitespace
      (Marius Kruger)

    * PyCurlTransport now use a single curl object. By specifying explicitly
      the 'Range' header, we avoid the need to use two different curl objects
      (and two connections to the same server). (Vincent Ladeuil)

    * ``bzr commit`` does not prompt for a message until it is very likely to
      succeed.  (Aaron Bentley)

    * ``bzr conflicts`` now takes --text to list pathnames of text conflicts
      (Aaron Bentley)

    * Fix ``iter_lines_added_or_present_in_versions`` to use a set instead
      of a list while checking if a revision id was requested. Takes 10s
      off of the ``fileids_affected_by_revision_ids`` time, which is 10s
      of the ``bzr branch`` time. Also improve ``fileids_...`` time by
      filtering lines with a regex rather than multiple ``str.find()``
      calls. (saves another 300ms) (John Arbash Meinel)

    * Policy can be set for each configuration key. This allows keys to be
      inherited properly across configuration entries. For example, this
      should enable you to do::
        
        [/home/user/project]
        push_location = sftp://host/srv/project/
        push_location:policy = appendpath

      And then a branch like ``/home/user/project/mybranch`` should get an
      automatic push location of ``sftp://host/srv/project/mybranch``.
      (James Henstridge)

    * Added ``bzr status --short`` to make status report svn style flags
      for each file.  For example::

        $ bzr status --short
        A  foo
        A  bar
        D  baz
        ?  wooley

    * 'bzr selftest --clean-output' allows easily clean temporary tests 
      directories without running tests. (Alexander Belchenko)

    * ``bzr help hidden-commands`` lists all hidden commands. (Aaron Bentley)

    * ``bzr merge`` now has an option ``--pull`` to fall back to pull if
      local is fully merged into remote. (Jan Hudec)

    * ``bzr help formats`` describes available directory formats. (Aaron Bentley)

  INTERNALS:

    * A few tweaks directly to ``fileids_affected_by_revision_ids`` to
      help speed up processing, as well allowing to extract unannotated
      lines. Between the two ``fileids_affected_by_revision_ids`` is
      improved by approx 10%. (John Arbash Meinel)

    * Change Revision serialization to only write out millisecond
      resolution. Rather than expecting floating point serialization to
      preserve more resolution than we need. (Henri Weichers, Martin Pool)

    * Test suite ends cleanly on Windows.  (Vincent Ladeuil)

    * When 'encoding_type' attribute of class Command is equal to 'exact', 
      force sys.stdout to be a binary stream on Windows, and therefore
      keep exact line-endings (without LF -> CRLF conversion).
      (Alexander Belchenko)

    * Single-letter short options are no longer globally declared.  (Martin
      Pool)

    * Before using detected user/terminal encoding bzr should check
      that Python has corresponding codec. (Alexander Belchenko)

    * Formats for end-user selection are provided via a FormatRegistry (Aaron Bentley)

  BUG FIXES:

    * ``bzr missing --verbose`` was showing adds/removals in the wrong
      direction. (John Arbash Meinel)

    * ``bzr annotate`` now defaults to showing dotted revnos for merged
      revisions. It cuts them off at a depth of 12 characters, but you can
      supply ``--long`` to see the full number. You can also use
      ``--show-ids`` to display the original revision ids, rather than
      revision numbers and committer names. (John Arbash Meinel, #75637)

    * bzr now supports Win32 UNC path (e.g. \\HOST\path). 
      (Alexander Belchenko, #57869)

    * Win32-specific: output of cat, bundle and diff commands don't mangle
      line-endings (Alexander Belchenko, #55276)

    * Replace broken fnmatch based ignore pattern matching with custom pattern
      matcher.
      (Kent Gibson, Jan Hudec #57637)

    * pycurl and urllib can detect short reads at different places. Update
      the test suite to test more cases. Also detect http error code 416
      which was raised for that specific bug. Also enhance the urllib
      robustness by detecting invalid ranges (and pycurl's one by detecting
      short reads during the initial GET). (Vincent Ladeuil, #73948)

    * The urllib connection sharing interacts badly with urllib2
      proxy setting (the connections didn't go thru the proxy
      anymore). Defining a proper ProxyHandler solves the
      problem.  (Vincent Ladeuil, #74759)

    * Use urlutils to generate relative URLs, not osutils 
      (Aaron Bentley, #76229)

    * ``bzr status`` in a readonly directory should work without giving
      lots of errors. (John Arbash Meinel, #76299)

    * Mention the revisionspec topic for the revision option help.
      (Wouter van Heyst, #31663)

    * Allow plugins import from zip archives.
      (Alexander Belchenko, #68124)


bzr 0.13  2006-12-05
    
  No changes from 0.13rc1
    
bzr 0.13rc1  2006-11-27

  IMPROVEMENTS:

    * New command ``bzr remove-tree`` allows the removal of the working
      tree from a branch.
      (Daniel Silverstone)

    * urllib uses shared keep-alive connections, so http 
      operations are substantially faster.
      (Vincent Ladeuil, #53654)

    * ``bzr export`` allows an optional branch parameter, to export a bzr
      tree from some other url. For example:
      ``bzr export bzr.tar.gz http://bazaar-vcs.org/bzr/bzr.dev``
      (Daniel Silverstone)

    * Added ``bzr help topics`` to the bzr help system. This gives a
      location for general information, outside of a specific command.
      This includes updates for ``bzr help revisionspec`` the first topic
      included. (Goffredo Baroncelli, John Arbash Meinel, #42714)

    * WSGI-compatible HTTP smart server.  See ``doc/http_smart_server.txt``.
      (Andrew Bennetts)

    * Knit files will now cache full texts only when the size of the
      deltas is as large as the size of the fulltext. (Or after 200
      deltas, whichever comes first). This has the most benefit on large
      files with small changes, such as the inventory for a large project.
      (eg For a project with 2500 files, and 7500 revisions, it changes
      the size of inventory.knit from 11MB to 5.4MB) (John Arbash Meinel)

  INTERNALS:

    * New -D option given before the command line turns on debugging output
      for particular areas.  -Derror shows tracebacks on all errors.
      (Martin Pool)

    * Clean up ``bzr selftest --benchmark bundle`` to correct an import,
      and remove benchmarks that take longer than 10min to run.
      (John Arbash Meinel)

    * Use ``time.time()`` instead of ``time.clock()`` to decide on
      progress throttling. Because ``time.clock()`` is actually CPU time,
      so over a high-latency connection, too many updates get throttled.
      (John Arbash Meinel)

    * ``MemoryTransport.list_dir()`` would strip the first character for
      files or directories in root directory. (John Arbash Meinel)
  
    * New ``ChrootTransportDecorator``, accessible via the ``chroot+`` url
      prefix.  It disallows any access to locations above a set URL.  (Andrew
      Bennetts)

  BUG FIXES:

    * Now _KnitIndex properly decode revision ids when loading index data.
      And optimize the knit index parsing code.  (Dmitry Vasiliev, John
      Arbash Meinel)

    * ``bzrlib/bzrdir.py`` was directly referencing ``bzrlib.workingtree``,
      without importing it. This prevented ``bzr upgrade`` from working
      unless a plugin already imported ``bzrlib.workingtree``
      (John Arbash Meinel, #70716)

    * Suppress the traceback on invalid URLs (Vincent Ladeuil, #70803).

    * Give nicer error message when an http server returns a 403
      error code. (Vincent Ladeuil, #57644).

    * When a multi-range http GET request fails, try a single
      range one. If it fails too, forget about ranges. Remember that until 
      the death of the transport and propagates that to the clones.
      (Vincent Ladeuil, #62276, #62029).

    * Handles user/passwords supplied in url from command
      line (for the urllib implementation). Don't request already
      known passwords (Vincent Ladeuil, #42383, #44647, #48527)

    * _KnitIndex.add_versions() dictionary compresses revision ids as they
      are added. This fixes bug where fetching remote revisions records
      them as full references rather than integers. (John Arbash Meinel,
      #64789)

    * ``bzr ignore`` strips trailing slashes in patterns.
      Also ``bzr ignore`` rejects absolute paths. (Kent Gibson, #4559)

    * ``bzr ignore`` takes multiple arguments. (Cheuksan Edward Wang, #29488)

    * mv correctly handles paths that traverse symlinks. 
      (Aaron Bentley, #66964)

    * Give nicer looking error messages when failing to connect over ssh.
      (John Arbash Meinel, #49172)

    * Pushing to a remote branch does not currently update the remote working
      tree. After a remote push, ``bzr status`` and ``bzr diff`` on the remote
      machine now show that the working tree is out of date.
      (Cheuksan Edward Wang #48136)

    * Use patiencediff instead of difflib for determining deltas to insert
      into knits. This avoids the O(N^3) behavior of difflib. Patience
      diff should be O(N^2). (Cheuksan Edward Wang, #65714)

    * Running ``bzr log`` on nonexistent file gives an error instead of the
      entire log history. (Cheuksan Edward Wang #50793)

    * ``bzr cat`` can look up contents of removed or renamed files. If the
      pathname is ambiguous, i.e. the files in the old and new trees have
      different id's, the default is the file in the new tree. The user can
      use "--name-from-revision" to select the file in the old tree.
      (Cheuksan Edward Wang, #30190)

  TESTING:

    * TestingHTTPRequestHandler really handles the Range header
      (previously it was ignoring it and returning the whole file,).

bzr 0.12  2006-10-30

  INTERNALS:

    * Clean up ``bzr selftest --benchmark bundle`` to correct an import,
      and remove benchmarks that take longer than 10min to run.
      (John Arbash Meinel)
  
bzr 0.12rc1  2006-10-23

  IMPROVEMENTS:

    * ``bzr log`` now shows dotted-decimal revision numbers for all revisions,
      rather than just showing a decimal revision number for revisions on the
      mainline. These revision numbers are not yet accepted as input into bzr
      commands such as log, diff etc. (Robert Collins)

    * revisions can now be specified using dotted-decimal revision numbers.
      For instance, ``bzr diff -r 1.2.1..1.2.3. (Robert Collins)

    * ``bzr help commands`` output is now shorter (Aaron Bentley)

    * ``bzr`` now uses lazy importing to reduce the startup time. This has
      a moderate effect on lots of actions, especially ones that have
      little to do. For example ``bzr rocks`` time is down to 116ms from
      283ms. (John Arbash Meinel)

    * New Registry class to provide name-to-object registry-like support,
      for example for schemes where plugins can register new classes to
      do certain tasks (e.g. log formatters). Also provides lazy registration
      to allow modules to be loaded on request. (John Arbash Meinel, Adeodato
      Simó)

  API INCOMPATABILITY:
  
    * LogFormatter subclasses show now expect the 'revno' parameter to 
      show() to be a string rather than an int. (Robert Collins)

  INTERNALS:

    * ``TestCase.run_bzr``, ``run_bzr_captured``, and ``run_bzr_subprocess``
      can take a ``working_dir='foo'`` parameter, which will change directory 
      for the command. (John Arbash Meinel)

    * ``bzrlib.lazy_regex.lazy_compile`` can be used to create a proxy
      around a regex, which defers compilation until first use. 
      (John Arbash Meinel)

    * ``TestCase.run_bzr_subprocess`` defaults to supplying the
      ``--no-plugins`` parameter to ensure test reproducability, and avoid
      problems with system-wide installed plugins. (John Arbash Meinel)

    * Unique tree root ids are now supported. Newly created trees still
      use the common root id for compatibility with bzr versions before 0.12.
      (Aaron Bentley)

    * ``WorkingTree.set_root_id(None)`` is now deprecated. Please
      pass in inventory.ROOT_ID if you want the default root id value.
      (Robert Collins, John Arbash Meinel)

    * New method ``WorkingTree.flush()`` which will write the current memory
      inventory out to disk. At the same time, read_working_inventory will
      no longer trash the current tree inventory if it has been modified within
      the current lock, and the tree will now ``flush()`` automatically on
      ``unlock()``. ``WorkingTree.set_root_id()`` has been updated to take
      advantage of this functionality. (Robert Collins, John Arbash Meinel)

    * ``bzrlib.tsort.merge_sorted`` now accepts ``generate_revnos``. This
      parameter will cause it to add another column to its output, which
      contains the dotted-decimal revno for each revision, as a tuple.
      (Robert Collins)

    * ``LogFormatter.show_merge`` is deprecated in favour of
      ``LogFormatter.show_merge_revno``. (Robert Collins)

  BUG FIXES:

    * Avoid circular imports by creating a deprecated function for
      ``bzrlib.tree.RevisionTree``. Callers should have been using
      ``bzrlib.revisontree.RevisionTree`` anyway. (John Arbash Meinel,
      #63360, #66349)

    * Don't use ``socket.MSG_WAITALL`` as it doesn't exist on all
      platforms. (Martin Pool, #66356)

    * Don't require ``Content-Type`` in range responses. Assume they are a
      single range if ``Content-Type`` does not exist.
      (John Arbash Meinel, #62473)

    * bzr branch/pull no longer complain about progress bar cleanup when
      interrupted during fetch.  (Aaron Bentley, #54000)

    * ``WorkingTree.set_parent_trees()`` uses the trees to directly write
      the basis inventory, rather than going through the repository. This
      allows us to have 1 inventory read, and 2 inventory writes when
      committing a new tree. (John Arbash Meinel)

    * When reverting, files that are not locally modified that do not exist
      in the target are deleted, not just unversioned (Aaron Bentley)

    * When trying to acquire a lock, don't fail immediately. Instead, try
      a few times (up to 1 hour) before timing out. Also, report why the
      lock is unavailable (John Arbash Meinel, #43521, #49556)

    * Leave HttpTransportBase daughter classes decides how they
      implement cloning. (Vincent Ladeuil, #61606)

    * diff3 does not indicate conflicts on clean merge. (Aaron Bentley)

    * If a commit fails, the commit message is stored in a file at the root of
      the tree for later commit. (Cheuksan Edward Wang, Stefan Metzmacher,
      #32054)

  TESTING:

    * New test base class TestCaseWithMemoryTransport offers memory-only
      testing facilities: its not suitable for tests that need to mutate disk
      state, but most tests should not need that and should be converted to
      TestCaseWithMemoryTransport. (Robert Collins)

    * ``TestCase.make_branch_and_memory_tree`` now takes a format
      option to set the BzrDir, Repository and Branch formats of the
      created objects. (Robert Collins, John Arbash Meinel)

bzr 0.11  2006-10-02

    * Smart server transport test failures on windows fixed. (Lukáš Lalinský).

bzr 0.11rc2  2006-09-27

  BUG FIXES:

    * Test suite hangs on windows fixed. (Andrew Bennets, Alexander Belchenko).
    
    * Commit performance regression fixed. (Aaron Bentley, Robert Collins, John
      Arbash Meinel).

bzr 0.11rc1  2006-09-25

  IMPROVEMENTS:

    * Knit files now wait to create their contents until the first data is
      added. The old code used to create an empty .knit and a .kndx with just
      the header. However, this caused a lot of extra round trips over sftp.
      This can change the time for ``bzr push`` to create a new remote branch
      from 160s down to 100s. This also affects ``bzr commit`` performance when
      adding new files, ``bzr commit`` on a new kernel-like tree drops from 50s
      down to 40s (John Arbash Meinel, #44692)

    * When an entire subtree has been deleted, commit will now report that
      just the top of the subtree has been deleted, rather than reporting
      all the individual items. (Robert Collins)

    * Commit performs one less XML parse. (Robert Collins)

    * ``bzr checkout`` now operates on readonly branches as well
      as readwrite branches. This fixes bug #39542. (Robert Collins)

    * ``bzr bind`` no longer synchronises history with the master branch.
      Binding should be followed by an update or push to synchronise the 
      two branches. This is closely related to the fix for bug #39542.
      (Robert Collins)

    * ``bzrlib.lazy_import.lazy_import`` function to create on-demand 
      objects.  This allows all imports to stay at the global scope, but
      modules will not actually be imported if they are not used.
      (John Arbash Meinel)

    * Support bzr:// and bzr+ssh:// urls to work with the new RPC-based
      transport which will be used with the upcoming high-performance smart
      server. The new command ``bzr serve`` will invoke bzr in server mode,
      which processes these requests. (Andrew Bennetts, Robert Collins, Martin
      Pool)

    * New command ``bzr version-info`` which can be used to get a summary
      of the current state of the tree. This is especially useful as part
      of a build commands. See ``doc/version_info.txt`` for more information 
      (John Arbash Meinel)

  BUG FIXES:

    * 'bzr inventory [FILE...]' allows restricting the file list to a
      specific set of files. (John Arbash Meinel, #3631)

    * Don't abort when annotating empty files (John Arbash Meinel, #56814)

    * Add ``Stanza.to_unicode()`` which can be passed to another Stanza
      when nesting stanzas. Also, add ``read_stanza_unicode`` to handle when
      reading a nested Stanza. (John Arbash Meinel)

    * Transform._set_mode() needs to stat the right file. 
      (John Arbash Meinel, #56549)

    * Raise WeaveFormatError rather than StopIteration when trying to read
      an empty Weave file. (John Arbash Meinel, #46871)

    * Don't access e.code for generic URLErrors, only HTTPErrors have .code.
      (Vincent Ladeuil, #59835)

    * Handle boundary="" lines properly to allow access through a Squid proxy.
      (John Arbash Meinel, #57723)

    * revert now removes newly-added directories (Aaron Bentley, #54172)

    * ``bzr upgrade sftp://`` shouldn't fail to upgrade v6 branches if there 
      isn't a working tree. (David Allouche, #40679)

    * Give nicer error messages when a user supplies an invalid --revision
      parameter. (John Arbash Meinel, #55420)

    * Handle when LANG is not recognized by python. Emit a warning, but
      just revert to using 'ascii'. (John Arbash Meinel, #35392)

    * Don't use preexec_fn on win32, as it is not supported by subprocess.
      (John Arbash Meinel)

    * Skip specific tests when the dependencies aren't met. This includes
      some ``setup.py`` tests when ``python-dev`` is not available, and
      some tests that depend on paramiko. (John Arbash Meinel, Mattheiu Moy)

    * Fallback to Paramiko properly, if no ``ssh`` executable exists on
      the system. (Andrew Bennetts, John Arbash Meinel)

    * ``Branch.bind(other_branch)`` no longer takes a write lock on the
      other branch, and will not push or pull between the two branches.
      API users will need to perform a push or pull or update operation if they
      require branch synchronisation to take place. (Robert Collins, #47344)

    * When creating a tarball or zipfile export, export unicode names as utf-8
      paths. This may not work perfectly on all platforms, but has the best
      chance of working in the common case. (John Arbash Meinel, #56816)

    * When committing, only files that exist in working tree or basis tree
      may be specified (Aaron Bentley, #50793)

  PORTABILITY:

    * Fixes to run on Python 2.5 (Brian M. Carlson, Martin Pool, Marien Zwart)

  INTERNALS:

    * TestCaseInTempDir now creates a separate directory for HOME, rather
      than having HOME set to the same location as the working directory.
      (John Arbash Meinel)

    * run_bzr_subprocess() can take an optional 'env_changes={}' parameter,
      which will update os.environ inside the spawned child. It also can
      take a 'universal_newlines=True', which helps when checking the output
      of the command. (John Arbash Meinel)

    * Refactor SFTP vendors to allow easier re-use when ssh is used. 
      (Andrew Bennetts)

    * Transport.list_dir() and Transport.iter_files_recursive() should always
      return urlescaped paths. This is now tested (there were bugs in a few
      of the transports) (Andrew Bennetts, David Allouche, John Arbash Meinel)

    * New utility function symbol_versioning.deprecation_string. Returns the
      formatted string for a callable, deprecation format pair. (Robert Collins)

    * New TestCase helper applyDeprecated. This allows you to call a callable
      which is deprecated without it spewing to the screen, just by supplying
      the deprecation format string issued for it. (Robert Collins)

    * Transport.append and Transport.put have been deprecated in favor of
      .append_bytes, .append_file, .put_bytes, and .put_file. This removes the
      ambiguity in what type of object the functions take.
      Transport.non_atomic_put_{bytes,file} has also been added. Which works
      similarly to Transport.append() except for SFTP, it doesn't have a round
      trip when opening the file. Also, it provides functionality for creating
      a parent directory when trying to create a file, rather than raise
      NoSuchFile and forcing the caller to repeat their request.
      (John Arbash Meinel)

    * WorkingTree has a new api ``unversion`` which allow the unversioning of
      entries by their file id. (Robert Collins)

    * WorkingTree.pending_merges is deprecated.  Please use the get_parent_ids
      (introduced in 0.10) method instead. (Robert Collins)

    * WorkingTree has a new lock_tree_write method which locks the branch for
      read rather than write. This is appropriate for actions which only need
      the branch data for reference rather than mutation. A new decorator
      needs_tree_write_lock is provided in the workingtree module. Like the
      needs_read_lock and needs_write_lock decorators this allows static 
      declaration of the locking requirements of a function to ensure that
      a lock is taken out for casual scripts. (Robert Collins, #54107)

    * All WorkingTree methods which write to the tree, but not to the branch
      have been converted to use ``needs_tree_write_lock`` rather than 
      ``needs_write_lock``. Also converted is the revert, conflicts and tree
      transform modules. This provides a modest performance improvement on 
      metadir style trees, due to the reduce lock-acquisition, and a more
      significant performance improvement on lightweight checkouts from 
      remote branches, where trivial operations used to pay a significant 
      penalty. It also provides the basis for allowing readonly checkouts.
      (Robert Collins)

    * Special case importing the standard library 'copy' module. This shaves
      off 40ms of startup time, while retaining compatibility. See:
      ``bzrlib/inspect_for_copy.py`` for more details. (John Arbash Meinel)

    * WorkingTree has a new parent class MutableTree which represents the 
      specialisations of Tree which are able to be altered. (Robert Collins)

    * New methods mkdir and put_file_bytes_non_atomic on MutableTree that
      mutate the tree and its contents. (Robert Collins)

    * Transport behaviour at the root of the URL is now defined and tested.
      (Andrew Bennetts, Robert Collins)

  TESTING:

    * New test helper classs MemoryTree. This is typically accessed via
      ``self.make_branch_and_memory_tree()`` in test cases. (Robert Collins)
      
    * Add start_bzr_subprocess and stop_bzr_subprocess to allow test code to
      continue running concurrently with a subprocess of bzr. (Andrew Bennetts,
      Robert Collins)

    * Add a new method ``Transport.get_smart_client()``. This is provided to
      allow upgrades to a richer interface than the VFS one provided by
      Transport. (Andrew Bennetts, Martin Pool)

bzr 0.10  2006-08-29
  
  IMPROVEMENTS:
    * 'merge' now takes --uncommitted, to apply uncommitted changes from a
      tree.  (Aaron Bentley)
  
    * 'bzr add --file-ids-from' can be used to specify another path to use
      for creating file ids, rather than generating all new ones. Internally,
      the 'action' passed to smart_add_tree() can return file_ids that
      will be used, rather than having bzrlib generate new ones.
      (John Arbash Meinel, #55781)

    * ``bzr selftest --benchmark`` now allows a ``--cache-dir`` parameter.
      This will cache some of the intermediate trees, and decrease the
      setup time for benchmark tests. (John Arbash Meinel)

    * Inverse forms are provided for all boolean options.  For example,
      --strict has --no-strict, --no-recurse has --recurse (Aaron Bentley)

    * Serialize out Inventories directly, rather than using ElementTree.
      Writing out a kernel sized inventory drops from 2s down to ~350ms.
      (Robert Collins, John Arbash Meinel)

  BUG FIXES:

    * Help diffutils 2.8.4 get along with binary tests (Marien Zwart: #57614)

    * Change LockDir so that if the lock directory doesn't exist when
      lock_write() is called, an attempt will be made to create it.
      (John Arbash Meinel, #56974)

    * ``bzr uncommit`` preserves pending merges. (John Arbash Meinel, #57660)

    * Active FTP transport now works as intended. (ghozzy, #56472)

    * Really fix mutter() so that it won't ever raise a UnicodeError.
      It means it is possible for ~/.bzr.log to contain non UTF-8 characters.
      But it is a debugging log, not a real user file.
      (John Arbash Meinel, #56947, #53880)

    * Change Command handle to allow Unicode command and options.
      At present we cannot register Unicode command names, so we will get
      BzrCommandError('unknown command'), or BzrCommandError('unknown option')
      But that is better than a UnicodeError + a traceback.
      (John Arbash Meinel, #57123)

    * Handle TZ=UTC properly when reading/writing revisions.
      (John Arbash Meinel, #55783, #56290)

    * Use GPG_TTY to allow gpg --cl to work with gpg-agent in a pipeline,
      (passing text to sign in on stdin). (John Arbash Meinel, #54468)

    * External diff does the right thing for binaries even in foreign 
      languages. (John Arbash Meinel, #56307)

    * Testament handles more cases when content is unicode. Specific bug was
      in handling of revision properties. (John Arbash Meinel, Holger Krekel,
      #54723)

    * The bzr selftest was failing on installed versions due to a bug in a new
      test helper. (John Arbash Meinel, Robert Collins, #58057)

  INTERNALS:

    * ``bzrlib.cache_utf8`` contains ``encode()`` and ``decode()`` functions
      which can be used to cache the conversion between utf8 and Unicode.
      Especially helpful for some of the knit annotation code, which has to
      convert revision ids to utf8 to annotate lines in storage.
      (John Arbash Meinel)

    * ``setup.py`` now searches the filesystem to find all packages which
      need to be installed. This should help make the life of packagers
      easier. (John Arbash Meinel)

bzr 0.9.0  2006-08-11

  SURPRISES:

   * The hard-coded built-in ignore rules have been removed. There are
     now two rulesets which are enforced. A user global one in 
     ~/.bazaar/ignore which will apply to every tree, and the tree
     specific one '.bzrignore'.
     ~/.bazaar/ignore will be created if it does not exist, but with
     a more conservative list than the old default.
     This fixes bugs with default rules being enforced no matter what. 
     The old list of ignore rules from bzr is available by
     running 'bzr ignore --old-default-rules'.
     (Robert Collins, Martin Pool, John Arbash Meinel)

   * 'branches.conf' has been changed to 'locations.conf', since it can apply
     to more locations than just branch locations.
     (Aaron Bentley)
   
  IMPROVEMENTS:

   * The revision specifier "revno:" is extended to accept the syntax
     revno:N:branch. For example,
     revno:42:http://bazaar-vcs.org/bzr/bzr.dev/ means revision 42 in
     bzr.dev.  (Matthieu Moy)

   * Tests updates to ensure proper URL handling, UNICODE support, and
     proper printing when the user's terminal encoding cannot display 
     the path of a file that has been versioned.
     ``bzr branch`` can take a target URL rather than only a local directory.
     Branch.get_parent()/set_parent() now save a relative path if possible,
     and normalize the parent based on root, allowing access across
     different transports. (John Arbash Meinel, Wouter van Heyst, Martin Pool)
     (Malone #48906, #42699, #40675, #5281, #3980, #36363, #43689,
      #42517, #42514)

   * On Unix, detect terminal width using an ioctl not just $COLUMNS.
     Use terminal width for single-line logs from ``bzr log --line`` and
     pending-merge display.  (Robert Widhopf-Fenk, Gustavo Niemeyer)
     (Malone #3507)

   * On Windows, detect terminal width using GetConsoleScreenBufferInfo.
     (Alexander Belchenko)

   * Speedup improvement for 'date:'-revision search. (Guillaume Pinot).

   * Show the correct number of revisions pushed when pushing a new branch.
     (Robert Collins).

   * 'bzr selftest' now shows a progress bar with the number of tests, and 
     progress made. 'make check' shows tests in -v mode, to be more useful
     for the PQM status window. (Robert Collins).
     When using a progress bar, failed tests are printed out, rather than
     being overwritten by the progress bar until the suite finishes.
     (John Arbash Meinel)

   * 'bzr selftest --benchmark' will run a new benchmarking selftest.
     'bzr selftest --benchmark --lsprof-timed' will use lsprofile to generate
     profile data for the individual profiled calls, allowing for fine
     grained analysis of performance.
     (Robert Collins, Martin Pool).

   * 'bzr commit' shows a progress bar. This is useful for commits over sftp
     where commit can take an appreciable time. (Robert Collins)

   * 'bzr add' is now less verbose in telling you what ignore globs were
     matched by files being ignored. Instead it just tells you how many 
     were ignored (because you might reasonably be expecting none to be
     ignored). 'bzr add -v' is unchanged and will report every ignored
     file. (Robert Collins).

   * ftp now has a test server if medusa is installed. As part of testing,
     ftp support has been improved, including support for supplying a
     non-standard port. (John Arbash Meinel).

   * 'bzr log --line' shows the revision number, and uses only the
     first line of the log message (#5162, Alexander Belchenko;
     Matthieu Moy)

   * 'bzr status' has had the --all option removed. The 'bzr ls' command
     should be used to retrieve all versioned files. (Robert Collins)

   * 'bzr bundle OTHER/BRANCH' will create a bundle which can be sent
     over email, and applied on the other end, while maintaining ancestry.
     This bundle can be applied with either 'bzr merge' or 'bzr pull',
     the same way you would apply another branch.
     (John Arbash Meinel, Aaron Bentley)
  
   * 'bzr whoami' can now be used to set your identity from the command line,
     for a branch or globally.  (Robey Pointer)

   * 'bzr checkout' now aliased to 'bzr co', and 'bzr annotate' to 'bzr ann'.
     (Michael Ellerman)

   * 'bzr revert DIRECTORY' now reverts the contents of the directory as well.
     (Aaron Bentley)

   * 'bzr get sftp://foo' gives a better error when paramiko is not present.
     Also updates things like 'http+pycurl://' if pycurl is not present.
     (John Arbash Meinel) (Malone #47821, #52204)

   * New env variable BZR_PROGRESS_BAR, sets the default progress bar type.
     Can be set to 'none' or 'dummy' to disable the progress bar, 'dots' or 
     'tty' to create the respective type. (John Arbash Meinel, #42197, #51107)

   * Improve the help text for 'bzr diff' to explain what various options do.
     (John Arbash Meinel, #6391)

   * 'bzr uncommit -r 10' now uncommits revisions 11.. rather than uncommitting
     revision 10. This makes -r10 more in line with what other commands do.
     'bzr uncommit' also now saves the pending merges of the revisions that
     were removed. So it is safe to uncommit after a merge, fix something,
     and commit again. (John Arbash Meinel, #32526, #31426)

   * 'bzr init' now also works on remote locations.
     (Wouter van Heyst, #48904)

   * HTTP support has been updated. When using pycurl we now support 
     connection keep-alive, which reduces dns requests and round trips.
     And for both urllib and pycurl we support multi-range requests, 
     which decreases the number of round-trips. Performance results for
     ``bzr branch http://bazaar-vcs.org/bzr/bzr.dev/`` indicate
     http branching is now 2-3x faster, and ``bzr pull`` in an existing 
     branch is as much as 4x faster.
     (Michael Ellerman, Johan Rydberg, John Arbash Meinel, #46768)

   * Performance improvements for sftp. Branching and pulling are now up to
     2x faster. Utilize paramiko.readv() support for async requests if it
     is available (paramiko > 1.6) (John Arbash Meinel)

  BUG FIXES:

    * Fix shadowed definition of TestLocationConfig that caused some 
      tests not to run.  (#32587, Erik Bågfors, Michael Ellerman, 
      Martin Pool)

    * Fix unnecessary requirement of sign-my-commits that it be run from
      a working directory.  (Martin Pool, Robert Collins)

    * 'bzr push location' will only remember the push location if it succeeds
      in connecting to the remote location. (#49742, John Arbash Meinel)

    * 'bzr revert' no longer toggles the executable bit on win32
      (#45010, John Arbash Meinel)

    * Handle broken pipe under win32 correctly. (John Arbash Meinel)
    
    * sftp tests now work correctly on win32 if you have a newer paramiko
      (John Arbash Meinel)

    * Cleanup win32 test suite, and general cleanup of places where
      file handles were being held open. (John Arbash Meinel)

    * When specifying filenames for 'diff -r x..y', the name of the file in the
      working directory can be used, even if its name is different in both x
      and y.

    * File-ids containing single- or double-quotes are handled correctly by
      push.  (#52227, Aaron Bentley)

    * Normalize unicode filenames to ensure cross-platform consistency.
      (John Arbash Meinel, #43689)

    * The argument parser can now handle '-' as an argument. Currently
      no code interprets it specially (it is mostly handled as a file named 
      '-'). But plugins, and future operations can use it.
      (John Arbash meinel, #50984)

    * Bundles can properly read binary files with a plain '\r' in them.
      (John Arbash Meinel, #51927)

    * Tuning iter_entries() to be more efficient (John Arbash Meinel, #5444)

    * Lots of win32 fixes (the test suite passes again).
      (John Arbash Meinel, #50155)

    * Handle openbsd returning None for sys.getfilesystemencoding() (#41183) 

    * Support ftp APPE (append) to allow Knits to be used over ftp (#42592)

    * Removals are only committed if they match the filespec (or if there is
      no filespec).  (#46635, Aaron Bentley)

    * smart-add recurses through all supplied directories 
      (John Arbash Meinel, #52578)

    * Make the bundle reader extra lines before and after the bundle text.
      This allows you to parse an email with the bundle inline.
      (John Arbash Meinel, #49182)

    * Change the file id generator to squash a little bit more. Helps when
      working with long filenames on windows. (Also helps for unicode filenames
      not generating hidden files). (John Arbash Meinel, #43801)

    * Restore terminal mode on C-c while reading sftp password.  (#48923, 
      Nicholas Allen, Martin Pool)

    * Timestamps are rounded to 1ms, and revision entries can be recreated
      exactly. (John Arbash Meinel, Jamie Wilkinson, #40693)

    * Branch.base has changed to a URL, but ~/.bazaar/locations.conf should
      use local paths, since it is user visible (John Arbash Meinel, #53653)

    * ``bzr status foo`` when foo was unversioned used to cause a full delta
      to be generated (John Arbash Meinel, #53638)

    * When reading revision properties, an empty value should be considered
      the empty string, not None (John Arbash Meinel, #47782)

    * ``bzr diff --diff-options`` can now handle binary files being changed.
      Also, the output is consistent when --diff-options is not supplied.
      (John Arbash Meinel, #54651, #52930)

    * Use the right suffixes for loading plugins (John Arbash Meinel, #51810)

    * Fix Branch.get_parent() to handle the case when the parent is not 
      accessible (John Arbash Meinel, #52976)

  INTERNALS:

    * Combine the ignore rules into a single regex rather than looping over
      them to reduce the threshold where  N^2 behaviour occurs in operations
      like status. (Jan Hudec, Robert Collins).

    * Appending to bzrlib.DEFAULT_IGNORE is now deprecated. Instead, use
      one of the add functions in bzrlib.ignores. (John Arbash Meinel)

    * 'bzr push' should only push the ancestry of the current revision, not
      all of the history in the repository. This is especially important for
      shared repositories. (John Arbash Meinel)

    * bzrlib.delta.compare_trees now iterates in alphabetically sorted order,
      rather than randomly walking the inventories. (John Arbash Meinel)

    * Doctests are now run in temporary directories which are cleaned up when
      they finish, rather than using special ScratchDir/ScratchBranch objects.
      (Martin Pool)

    * Split ``check`` into separate methods on the branch and on the repository,
      so that it can be specialized in ways that are useful or efficient for
      different formats.  (Martin Pool, Robert Collins)

    * Deprecate Repository.all_revision_ids; most methods don't really need
      the global revision graph but only that part leading up to a particular
      revision.  (Martin Pool, Robert Collins)

    * Add a BzrDirFormat control_formats list which allows for control formats
      that do not use '.bzr' to store their data - i.e. '.svn', '.hg' etc.
      (Robert Collins, Jelmer Vernooij).

    * bzrlib.diff.external_diff can be redirected to any file-like object.
      Uses subprocess instead of spawnvp.
      (#4047, #48914, James Henstridge, John Arbash Meinel)

    * New command line option '--profile-imports', which will install a custom
      importer to log time to import modules and regex compilation time to 
      sys.stderr (John Arbash Meinel)

    * 'EmptyTree' is now deprecated, please use repository.revision_tree(None)
      instead. (Robert Collins)

    * "RevisionTree" is now in bzrlib/revisiontree.py. (Robert Collins)

bzr 0.8.2  2006-05-17
  
  BUG FIXES:
   
    * setup.py failed to install launchpad plugin.  (Martin Pool)

bzr 0.8.1  2006-05-16

  BUG FIXES:

    * Fix failure to commit a merge in a checkout.  (Martin Pool, 
      Robert Collins, Erik Bågfors, #43959)

    * Nicer messages from 'commit' in the case of renames, and correct
      messages when a merge has occured. (Robert Collins, Martin Pool)

    * Separate functionality from assert statements as they are skipped in
      optimized mode of python. Add the same check to pending merges.
      (#44443, Olaf Conradi)

  CHANGES:

    * Do not show the None revision in output of bzr ancestry. (Olaf Conradi)

    * Add info on standalone branches without a working tree.
      (#44155, Olaf Conradi)

    * Fix bug in knits when raising InvalidRevisionId. (#44284, Olaf Conradi)

  CHANGES:

    * Make editor invocation comply with Debian Policy. First check
      environment variables VISUAL and EDITOR, then try editor from
      alternatives system. If that all fails, fall back to the pre-defined
      list of editors. (#42904, Olaf Conradi)

  NEW FEATURES:

    * New 'register-branch' command registers a public branch into 
      Launchpad.net, where it can be associated with bugs, etc.
      (Martin Pool, Bjorn Tillenius, Robert Collins)

  INTERNALS:

    * New public api in InventoryEntry - 'describe_change(old, new)' which
      provides a human description of the changes between two old and
      new. (Robert Collins, Martin Pool)

  TESTING:

    * Fix test case for bzr info in upgrading a standalone branch to metadir,
      uses bzrlib api now. (Olaf Conradi)

bzr 0.8  2006-05-08

  NOTES WHEN UPGRADING:

    Release 0.8 of bzr introduces a new format for history storage, called
    'knit', as an evolution of to the 'weave' format used in 0.7.  Local 
    and remote operations are faster using knits than weaves.  Several
    operations including 'init', 'init-repo', and 'upgrade' take a 
    --format option that controls this.  Branching from an existing branch
    will keep the same format.

    It is possible to merge, pull and push between branches of different
    formats but this is slower than moving data between homogenous
    branches.  It is therefore recommended (but not required) that you
    upgrade all branches for a project at the same time.  Information on
    formats is shown by 'bzr info'.

    bzr 0.8 now allows creation of 'repositories', which hold the history 
    of files and revisions for several branches.  Previously bzr kept all
    the history for a branch within the .bzr directory at the root of the
    branch, and this is still the default.  To create a repository, use
    the new 'bzr init-repo' command.  Branches exist as directories under
    the repository and contain just a small amount of information
    indicating the current revision of the branch.

    bzr 0.8 also supports 'checkouts', which are similar to in cvs and
    subversion.  Checkouts are associated with a branch (optionally in a
    repository), which contains all the historical information.  The
    result is that a checkout can be deleted without losing any
    already-committed revisions.  A new 'update' command is also available. 

    Repositories and checkouts are not supported with the 0.7 storage
    format.  To use them you must upgrad to either knits, or to the
    'metaweave' format, which uses weaves but changes the .bzr directory
    arrangement.
    

  IMPROVEMENTS:

    * Sftp paths can now be relative, or local, according to the lftp
      convention. Paths now take the form:
      sftp://user:pass@host:port/~/relative/path
      or
      sftp://user:pass@host:port/absolute/path

    * The FTP transport now tries to reconnect after a temporary
      failure. ftp put is made atomic. (Matthieu Moy)

    * The FTP transport now maintains a pool of connections, and
      reuses them to avoid multiple connections to the same host (like
      sftp did). (Daniel Silverstone)

    * The bzr_man.py file has been removed. To create the man page now,
      use ./generate_docs.py man. The new program can also create other files.
      Run "python generate_docs.py --help" for usage information. (Hans
      Ulrich Niedermann & James Blackwell).

    * Man Page now gives full help (James Blackwell). Help also updated to 
      reflect user config now being stored in .bazaar (Hans Ulrich
      Niedermann)

    * It's now possible to set aliases in bazaar.conf (Erik Bågfors)

    * Pull now accepts a --revision argument (Erik Bågfors)

    * 'bzr re-sign' now allows multiple revisions to be supplied on the command
      line. You can now use the following command to sign all of your old commits.
        find .bzr/revision-store// -name my@email-* \
          | sed 's/.*\/\/..\///' \
          | xargs bzr re-sign

    * Upgrade can now upgrade over the network. (Robert Collins)

    * Two new commands 'bzr checkout' and 'bzr update' allow for CVS/SVN-alike
      behaviour.  By default they will cache history in the checkout, but
      with --lightweight almost all data is kept in the master branch.
      (Robert Collins)

    * 'revert' unversions newly-versioned files, instead of deleting them.

    * 'merge' is more robust.  Conflict messages have changed.

    * 'merge' and 'revert' no longer clobber existing files that end in '~' or
      '.moved'.

    * Default log format can be set in configuration and plugins can register
      their own formatters. (Erik Bågfors)

    * New 'reconcile' command will check branch consistency and repair indexes
      that can become out of sync in pre 0.8 formats. (Robert Collins,
      Daniel Silverstone)

    * New 'bzr init --format' and 'bzr upgrade --format' option to control 
      what storage format is created or produced.  (Robert Collins, 
      Martin Pool)

    * Add parent location to 'bzr info', if there is one.  (Olaf Conradi)

    * New developer commands 'weave-list' and 'weave-join'.  (Martin Pool)

    * New 'init-repository' command, plus support for repositories in 'init'
      and 'branch' (Aaron Bentley, Erik Bågfors, Robert Collins)

    * Improve output of 'info' command. Show all relevant locations related to
      working tree, branch and repository. Use kibibytes for binary quantities.
      Fix off-by-one error in missing revisions of working tree.  Make 'info'
      work on branches, repositories and remote locations.  Show locations
      relative to the shared repository, if applicable.  Show locking status
      of locations.  (Olaf Conradi)

    * Diff and merge now safely handle binary files. (Aaron Bentley)

    * 'pull' and 'push' now normalise the revision history, so that any two
      branches with the same tip revision will have the same output from 'log'.
      (Robert Collins)

    * 'merge' accepts --remember option to store parent location, like 'push'
      and 'pull'. (Olaf Conradi)

    * bzr status and diff when files given as arguments do not exist
      in the relevant trees.  (Martin Pool, #3619)

    * Add '.hg' to the default ignore list.  (Martin Pool)

    * 'knit' is now the default disk format. This improves disk performance and
      utilization, increases incremental pull performance, robustness with SFTP
      and allows checkouts over SFTP to perform acceptably. 
      The initial Knit code was contributed by Johan Rydberg based on a
      specification by Martin Pool.
      (Robert Collins, Aaron Bentley, Johan Rydberg, Martin Pool).

    * New tool to generate all-in-one html version of the manual.  (Alexander
      Belchenko)

    * Hitting CTRL-C while doing an SFTP push will no longer cause stale locks
      to be left in the SFTP repository. (Robert Collins, Martin Pool).

    * New option 'diff --prefix' to control how files are named in diff
      output, with shortcuts '-p0' and '-p1' corresponding to the options for 
      GNU patch.  (Alexander Belchenko, Goffredo Baroncelli, Martin Pool)

    * Add --revision option to 'annotate' command.  (Olaf Conradi)

    * If bzr shows an unexpected revision-history after pulling (perhaps due
      to a reweave) it can now be corrected by 'bzr reconcile'.
      (Robert Collins)

  CHANGES:

    * Commit is now verbose by default, and shows changed filenames and the 
      new revision number.  (Robert Collins, Martin Pool)

    * Unify 'mv', 'move', 'rename'.  (#5379, Matthew Fuller)

    * 'bzr -h' shows help.  (#35940, Martin Pool, Ian Bicking)

    * Make 'pull' and 'push' remember location on failure using --remember.
      (Olaf Conradi)

    * For compatibility, make old format for using weaves inside metadir
      available as 'metaweave' format.  Rename format 'metadir' to 'default'.
      Clean up help for option --format in commands 'init', 'init-repo' and
      'upgrade'.  (Olaf Conradi)

  INTERNALS:
  
    * The internal storage of history, and logical branch identity have now
      been split into Branch, and Repository. The common locking and file 
      management routines are now in bzrlib.lockablefiles. 
      (Aaron Bentley, Robert Collins, Martin Pool)

    * Transports can now raise DependencyNotPresent if they need a library
      which is not installed, and then another implementation will be 
      tried.  (Martin Pool)

    * Remove obsolete (and no-op) `decode` parameter to `Transport.get`.  
      (Martin Pool)

    * Using Tree Transform for merge, revert, tree-building

    * WorkingTree.create, Branch.create, WorkingTree.create_standalone,
      Branch.initialize are now deprecated. Please see BzrDir.create_* for
      replacement API's. (Robert Collins)

    * New BzrDir class represents the .bzr control directory and manages
      formatting issues. (Robert Collins)

    * New repository.InterRepository class encapsulates Repository to 
      Repository actions and allows for clean selection of optimised code
      paths. (Robert Collins)

    * bzrlib.fetch.fetch and bzrlib.fetch.greedy_fetch are now deprecated,
      please use 'branch.fetch' or 'repository.fetch' depending on your
      needs. (Robert Collins)

    * deprecated methods now have a 'is_deprecated' flag on them that can
      be checked, if you need to determine whether a given callable is 
      deprecated at runtime. (Robert Collins)

    * Progress bars are now nested - see
      bzrlib.ui.ui_factory.nested_progress_bar. (Robert Collins, Robey Pointer)

    * New API call get_format_description() for each type of format.
      (Olaf Conradi)

    * Changed branch.set_parent() to accept None to remove parent.
      (Olaf Conradi)

    * Deprecated BzrError AmbiguousBase.  (Olaf Conradi)

    * WorkingTree.branch is now a read only property.  (Robert Collins)

    * bzrlib.ui.text.TextUIFactory now accepts a bar_type parameter which
      can be None or a factory that will create a progress bar. This is
      useful for testing or for overriding the bzrlib.progress heuristic.
      (Robert Collins)

    * New API method get_physical_lock_status() to query locks present on a
      transport.  (Olaf Conradi)

    * Repository.reconcile now takes a thorough keyword parameter to allow
      requesting an indepth reconciliation, rather than just a data-loss 
      check. (Robert Collins)

    * bzrlib.ui.ui_factory protocol now supports 'get_boolean' to prompt
      the user for yes/no style input. (Robert Collins)

  TESTING:

    * SFTP tests now shortcut the SSH negotiation, reducing test overhead
      for testing SFTP protocol support. (Robey Pointer)

    * Branch formats are now tested once per implementation (see bzrlib.
      tests.branch_implementations. This is analagous to the transport
      interface tests, and has been followed up with working tree,
      repository and BzrDir tests. (Robert Collins)

    * New test base class TestCaseWithTransport provides a transport aware
      test environment, useful for testing any transport-interface using
      code. The test suite option --transport controls the transport used
      by this class (when its not being used as part of implementation
      contract testing). (Robert Collins)

    * Close logging handler on disabling the test log. This will remove the
      handler from the internal list inside python's logging module,
      preventing shutdown from closing it twice.  (Olaf Conradi)

    * Move test case for uncommit to blackbox tests.  (Olaf Conradi)

    * run_bzr and run_bzr_captured now accept a 'stdin="foo"' parameter which
      will provide String("foo") to the command as its stdin.

bzr 0.7 2006-01-09

  CHANGES:

    * .bzrignore is excluded from exports, on the grounds that it's a bzr 
      internal-use file and may not be wanted.  (Jamie Wilkinson)

    * The "bzr directories" command were removed in favor of the new
      --kind option to the "bzr inventory" command.  To list all 
      versioned directories, now use "bzr inventory --kind directory".  
      (Johan Rydberg)

    * Under Windows configuration directory is now %APPDATA%\bazaar\2.0
      by default. (John Arbash Meinel)

    * The parent of Bzr configuration directory can be set by BZR_HOME
      environment variable. Now the path for it is searched in BZR_HOME, then
      in HOME. Under Windows the order is: BZR_HOME, APPDATA (usually
      points to C:\Documents and Settings\User Name\Application Data), HOME.
      (John Arbash Meinel)

    * Plugins with the same name in different directories in the bzr plugin
      path are no longer loaded: only the first successfully loaded one is
      used. (Robert Collins)

    * Use systems' external ssh command to open connections if possible.  
      This gives better integration with user settings such as ProxyCommand.
      (James Henstridge)

    * Permissions on files underneath .bzr/ are inherited from the .bzr 
      directory. So for a shared repository, simply doing 'chmod -R g+w .bzr/'
      will mean that future file will be created with group write permissions.

    * configure.in and config.guess are no longer in the builtin default 
      ignore list.

    * '.sw[nop]' pattern ignored, to ignore vim swap files for nameless
      files.  (John Arbash Meinel, Martin Pool)

  IMPROVEMENTS:

    * "bzr INIT dir" now initializes the specified directory, and creates 
      it if it does not exist.  (John Arbash Meinel)

    * New remerge command (Aaron Bentley)

    * Better zsh completion script.  (Steve Borho)

    * 'bzr diff' now returns 1 when there are changes in the working 
      tree. (Robert Collins)

    * 'bzr push' now exists and can push changes to a remote location. 
      This uses the transport infrastructure, and can store the remote
      location in the ~/.bazaar/branches.conf configuration file.
      (Robert Collins)

    * Test directories are only kept if the test fails and the user requests
      that they be kept.

    * Tweaks to short log printing

    * Added branch nicks, new nick command, printing them in log output. 
      (Aaron Bentley)

    * If $BZR_PDB is set, pop into the debugger when an uncaught exception 
      occurs.  (Martin Pool)

    * Accept 'bzr resolved' (an alias for 'bzr resolve'), as this is
      the same as Subversion.  (Martin Pool)

    * New ftp transport support (on ftplib), for ftp:// and aftp:// 
      URLs.  (Daniel Silverstone)

    * Commit editor temporary files now start with 'bzr_log.', to allow 
      text editors to match the file name and set up appropriate modes or 
      settings.  (Magnus Therning)

    * Improved performance when integrating changes from a remote weave.  
      (Goffredo Baroncelli)

    * Sftp will attempt to cache the connection, so it is more likely that
      a connection will be reused, rather than requiring multiple password
      requests.

    * bzr revno now takes an optional argument indicating the branch whose
      revno should be printed.  (Michael Ellerman)

    * bzr cat defaults to printing the last version of the file.  
      (#3632, Matthieu Moy)

    * New global option 'bzr --lsprof COMMAND' runs bzr under the lsprof 
      profiler.  (Denys Duchier)

    * Faster commits by reading only the headers of affected weave files. 
      (Denys Duchier)

    * 'bzr add' now takes a --dry-run parameter which shows you what would be
      added, but doesn't actually add anything. (Michael Ellerman)

    * 'bzr add' now lists how many files were ignored per glob.  add --verbose
      lists the specific files.  (Aaron Bentley)

    * 'bzr missing' now supports displaying changes in diverged trees and can
      be limited to show what either end of the comparison is missing.
      (Aaron Bently, with a little prompting from Daniel Silverstone)

  BUG FIXES:

    * SFTP can walk up to the root path without index errors. (Robert Collins)

    * Fix bugs in running bzr with 'python -O'.  (Martin Pool)

    * Error when run with -OO

    * Fix bug in reporting http errors that don't have an http error code.
      (Martin Pool)

    * Handle more cases of pipe errors in display commands

    * Change status to 3 for all errors

    * Files that are added and unlinked before committing are completely
      ignored by diff and status

    * Stores with some compressed texts and some uncompressed texts are now
      able to be used. (John A Meinel)

    * Fix for bzr pull failing sometimes under windows

    * Fix for sftp transport under windows when using interactive auth

    * Show files which are both renamed and modified as such in 'bzr 
      status' output.  (#4503, Daniel Silverstone)

    * Make annotate cope better with revisions committed without a valid 
      email address.  (Marien Zwart)

    * Fix representation of tab characters in commit messages.  (Harald 
      Meland)

    * List of plugin directories in BZR_PLUGIN_PATH environment variable is
      now parsed properly under Windows. (Alexander Belchenko)

    * Show number of revisions pushed/pulled/merged. (Robey Pointer)

    * Keep a cached copy of the basis inventory to speed up operations 
      that need to refer to it.  (Johan Rydberg, Martin Pool)

    * Fix bugs in bzr status display of non-ascii characters.  (Martin 
      Pool)

    * Remove Makefile.in from default ignore list.  (#6413, Tollef Fog 
      Heen, Martin Pool)

    * Fix failure in 'bzr added'.  (Nathan McCallum, Martin Pool)

  TESTING:

    * Fix selftest asking for passwords when there are no SFTP keys.  
      (Robey Pointer, Jelmer Vernooij) 

    * Fix selftest run with 'python -O'.  (Martin Pool)

    * Fix HTTP tests under Windows. (John Arbash Meinel)

    * Make tests work even if HOME is not set (Aaron Bentley)

    * Updated build_tree to use fixed line-endings for tests which read 
      the file cotents and compare. Make some tests use this to pass under
      Windows. (John Arbash Meinel)

    * Skip stat and symlink tests under Windows. (Alexander Belchenko)

    * Delay in selftest/testhashcash is now issued under win32 and Cygwin.
      (John Arbash Meinel)

    * Use terminal width to align verbose test output.  (Martin Pool)

    * Blackbox tests are maintained within the bzrlib.tests.blackbox directory.
      If adding a new test script please add that to
      bzrlib.tests.blackbox.__init__. (Robert Collins)

    * Much better error message if one of the test suites can't be 
      imported.  (Martin Pool)

    * Make check now runs the test suite twice - once with the default locale,
      and once with all locales forced to C, to expose bugs. This is not 
      trivially done within python, so for now its only triggered by running
      Make check. Integrators and packagers who wish to check for full 
      platform support should run 'make check' to test the source.
      (Robert Collins)

    * Tests can now run TestSkipped if they can't execute for any reason.
      (Martin Pool) (NB: TestSkipped should only be raised for correctable
      reasons - see the wiki spec ImprovingBzrTestSuite).

    * Test sftp with relative, absolute-in-homedir and absolute-not-in-homedir
      paths for the transport tests. Introduce blackbox remote sftp tests that
      test the same permutations. (Robert Collins, Robey Pointer)

    * Transport implementation tests are now independent of the local file
      system, which allows tests for esoteric transports, and for features
      not available in the local file system. They also repeat for variations
      on the URL scheme that can introduce issues in the transport code,
      see bzrlib.transport.TransportTestProviderAdapter() for this.
      (Robert Collins).

    * TestCase.build_tree uses the transport interface to build trees, pass
      in a transport parameter to give it an existing connection.
      (Robert Collins).

  INTERNALS:

    * WorkingTree.pull has been split across Branch and WorkingTree,
      to allow Branch only pulls. (Robert Collins)

    * commands.display_command now returns the result of the decorated 
      function. (Robert Collins)

    * LocationConfig now has a set_user_option(key, value) call to save
      a setting in its matching location section (a new one is created
      if needed). (Robert Collins)

    * Branch has two new methods, get_push_location and set_push_location
      to respectively, get and set the push location. (Robert Collins)

    * commands.register_command now takes an optional flag to signal that
      the registrant is planning to decorate an existing command. When 
      given multiple plugins registering a command is not an error, and
      the original command class (whether built in or a plugin based one) is
      returned to the caller. There is a new error 'MustUseDecorated' for
      signalling when a wrapping command should switch to the original
      version. (Robert Collins)

    * Some option parsing errors will raise 'BzrOptionError', allowing 
      granular detection for decorating commands. (Robert Collins).

    * Branch.read_working_inventory has moved to
      WorkingTree.read_working_inventory. This necessitated changes to
      Branch.get_root_id, and a move of Branch.set_inventory to WorkingTree
      as well. To make it clear that a WorkingTree cannot always be obtained
      Branch.working_tree() will raise 'errors.NoWorkingTree' if one cannot
      be obtained. (Robert Collins)

    * All pending merges operations from Branch are now on WorkingTree.
      (Robert Collins)

    * The follow operations from Branch have moved to WorkingTree:
      add()
      commit()
      move()
      rename_one()
      unknowns()
      (Robert Collins)

    * bzrlib.add.smart_add_branch is now smart_add_tree. (Robert Collins)

    * New "rio" serialization format, similar to rfc-822. (Martin Pool)

    * Rename selftests to `bzrlib.tests.test_foo`.  (John A Meinel, Martin 
      Pool)

    * bzrlib.plugin.all_plugins has been changed from an attribute to a 
      query method. (Robert Collins)
 
    * New options to read only the table-of-contents of a weave.  
      (Denys Duchier)

    * Raise NoSuchFile when someone tries to add a non-existant file.
      (Michael Ellerman)

    * Simplify handling of DivergedBranches in cmd_pull().
      (Michael Ellerman)
		   
   
    * Branch.controlfile* logic has moved to lockablefiles.LockableFiles, which
      is exposed as Branch().control_files. Also this has been altered with the
      controlfile pre/suffix replaced by simple method names like 'get' and
      'put'. (Aaron Bentley, Robert Collins).

    * Deprecated functions and methods can now be marked as such using the 
      bzrlib.symbol_versioning module. Marked method have their docstring
      updated and will issue a DeprecationWarning using the warnings module
      when they are used. (Robert Collins)

    * bzrlib.osutils.safe_unicode now exists to provide parameter coercion
      for functions that need unicode strings. (Robert Collins)

bzr 0.6 2005-10-28

  IMPROVEMENTS:
  
    * pull now takes --verbose to show you what revisions are added or removed
      (John A Meinel)

    * merge now takes a --show-base option to include the base text in
      conflicts.
      (Aaron Bentley)

    * The config files are now read using ConfigObj, so '=' should be used as
      a separator, not ':'.
      (Aaron Bentley)

    * New 'bzr commit --strict' option refuses to commit if there are 
      any unknown files in the tree.  To commit, make sure all files are 
      either ignored, added, or deleted.  (Michael Ellerman)

    * The config directory is now ~/.bazaar, and there is a single file 
      ~/.bazaar/bazaar.conf storing email, editor and other preferences.
      (Robert Collins)

    * 'bzr add' no longer takes a --verbose option, and a --quiet option
      has been added that suppresses all output.

    * Improved zsh completion support in contrib/zsh, from Clint
      Adams.

    * Builtin 'bzr annotate' command, by Martin Pool with improvements from 
      Goffredo Baroncelli.
    
    * 'bzr check' now accepts -v for verbose reporting, and checks for
      ghosts in the branch. (Robert Collins)

    * New command 're-sign' which will regenerate the gpg signature for 
      a revision. (Robert Collins)

    * If you set check_signatures=require for a path in 
      ~/.bazaar/branches.conf then bzr will invoke your
      gpg_signing_command (defaults to gpg) and record a digital signature
      of your commit. (Robert Collins)

    * New sftp transport, based on Paramiko.  (Robey Pointer)

    * 'bzr pull' now accepts '--clobber' which will discard local changes
      and make this branch identical to the source branch. (Robert Collins)

    * Just give a quieter warning if a plugin can't be loaded, and 
      put the details in .bzr.log.  (Martin Pool)

    * 'bzr branch' will now set the branch-name to the last component of the
      output directory, if one was supplied.

    * If the option 'post_commit' is set to one (or more) python function
      names (must be in the bzrlib namespace), then they will be invoked
      after the commit has completed, with the branch and revision_id as
      parameters. (Robert Collins)

    * Merge now has a retcode of 1 when conflicts occur. (Robert Collins)

    * --merge-type weave is now supported for file contents.  Tree-shape
      changes are still three-way based.  (Martin Pool, Aaron Bentley)

    * 'bzr check' allows the first revision on revision-history to have
      parents - something that is expected for cheap checkouts, and occurs
      when conversions from baz do not have all history.  (Robert Collins).

   * 'bzr merge' can now graft unrelated trees together, if your specify
     0 as a base. (Aaron Bentley)

   * 'bzr commit branch' and 'bzr commit branch/file1 branch/file2' now work
     (Aaron Bentley)

    * Add '.sconsign*' to default ignore list.  (Alexander Belchenko)

   * 'bzr merge --reprocess' minimizes conflicts

  TESTING:

    * The 'bzr selftest --pattern' option for has been removed, now 
      test specifiers on the command line can be simple strings, or 
      regexps, or both. (Robert Collins)

    * Passing -v to selftest will now show the time each test took to 
      complete, which will aid in analysing performance regressions and
      related questions. (Robert Collins)

    * 'bzr selftest' runs all tests, even if one fails, unless '--one'
      is given. (Martin Pool)

    * There is a new method for TestCaseInTempDir, assertFileEqual, which
      will check that a given content is equal to the content of the named
      file. (Robert Collins)

    * Fix test suite's habit of leaving many temporary log files in $TMPDIR.
      (Martin Pool)

  INTERNALS:

    * New 'testament' command and concept for making gpg-signatures 
      of revisions that are not tied to a particular internal
      representation.  (Martin Pool).

    * Per-revision properties ('revprops') as key-value associated 
      strings on each revision created when the revision is committed.
      Intended mainly for the use of external tools.  (Martin Pool).

    * Config options have moved from bzrlib.osutils to bzrlib.config.
      (Robert Collins)

    * Improved command line option definitions allowing explanations
      for individual options, among other things.  Contributed by 
      Magnus Therning.

    * Config options have moved from bzrlib.osutils to bzrlib.config.
      Configuration is now done via the config.Config interface:
      Depending on whether you have a Branch, a Location or no information
      available, construct a ``*Config``, and use its ``signature_checking``,
      ``username`` and ``user_email`` methods. (Robert Collins)

    * Plugins are now loaded under bzrlib.plugins, not bzrlib.plugin, and
      they are made available for other plugins to use. You should not 
      import other plugins during the __init__ of your plugin though, as 
      no ordering is guaranteed, and the plugins directory is not on the
      python path. (Robert Collins)

    * Branch.relpath has been moved to WorkingTree.relpath. WorkingTree no
      no longer takes an inventory, rather it takes an option branch
      parameter, and if None is given will open the branch at basedir 
      implicitly. (Robert Collins)

    * Cleaner exception structure and error reporting.  Suggested by 
      Scott James Remnant.  (Martin Pool)

    * Branch.remove has been moved to WorkingTree, which has also gained
      lock_read, lock_write and unlock methods for convenience. (Robert
      Collins)

    * Two decorators, needs_read_lock and needs_write_lock have been added
      to the branch module. Use these to cause a function to run in a
      read or write lock respectively. (Robert Collins)

    * Branch.open_containing now returns a tuple (Branch, relative-path),
      which allows direct access to the common case of 'get me this file
      from its branch'. (Robert Collins)

    * Transports can register using register_lazy_transport, and they 
      will be loaded when first used.  (Martin Pool)

    * 'pull' has been factored out of the command as WorkingTree.pull().
      A new option to WorkingTree.pull has been added, clobber, which will
      ignore diverged history and pull anyway.
      (Robert Collins)

    * config.Config has a 'get_user_option' call that accepts an option name.
      This will be looked up in branches.conf and bazaar.conf as normal.
      It is intended that this be used by plugins to support options - 
      options of built in programs should have specific methods on the config.
      (Robert Collins)

    * merge.merge_inner now has tempdir as an optional parameter. (Robert
      Collins)

    * Tree.kind is not recorded at the top level of the hierarchy, as it was
      missing on EmptyTree, leading to a bug with merge on EmptyTrees.
      (Robert Collins)

    * WorkingTree.__del__ has been removed, it was non deterministic and not 
      doing what it was intended to. See WorkingTree.__init__ for a comment
      about future directions. (Robert Collins/Martin Pool)

    * bzrlib.transport.http has been modified so that only 404 urllib errors
      are returned as NoSuchFile. Other exceptions will propogate as normal.
      This allows debuging of actual errors. (Robert Collins)

    * bzrlib.transport.Transport now accepts *ONLY* url escaped relative paths
      to apis like 'put', 'get' and 'has'. This is to provide consistent
      behaviour - it operates on url's only. (Robert Collins)

    * Transports can register using register_lazy_transport, and they 
      will be loaded when first used.  (Martin Pool)

    * 'merge_flex' no longer calls conflict_handler.finalize(), instead that
      is called by merge_inner. This is so that the conflict count can be 
      retrieved (and potentially manipulated) before returning to the caller
      of merge_inner. Likewise 'merge' now returns the conflict count to the
      caller. (Robert Collins)

    * 'revision.revision_graph can handle having only partial history for
      a revision - that is no revisions in the graph with no parents.
      (Robert Collins).

    * New builtins.branch_files uses the standard file_list rules to produce
      a branch and a list of paths, relative to that branch (Aaron Bentley)

    * New TestCase.addCleanup facility.

    * New bzrlib.version_info tuple (similar to sys.version_info), which can
      be used by programs importing bzrlib.

  BUG FIXES:

    * Better handling of branches in directories with non-ascii names. 
      (Joel Rosdahl, Panagiotis Papadakos)

    * Upgrades of trees with no commits will not fail due to accessing
      [-1] in the revision-history. (Andres Salomon)


bzr 0.1.1 2005-10-12

  BUG FIXES:

    * Fix problem in pulling over http from machines that do not 
      allow directories to be listed.

    * Avoid harmless warning about invalid hash cache after 
      upgrading branch format.

  PERFORMANCE: 
  
    * Avoid some unnecessary http operations in branch and pull.


bzr 0.1 2005-10-11

  NOTES:

    * 'bzr branch' over http initially gives a very high estimate
      of completion time but it should fall as the first few 
      revisions are pulled in.  branch is still slow on 
      high-latency connections.

  BUG FIXES:
  
    * bzr-man.py has been updated to work again. Contributed by
      Rob Weir.

    * Locking is now done with fcntl.lockf which works with NFS
      file systems. Contributed by Harald Meland.

    * When a merge encounters a file that has been deleted on
      one side and modified on the other, the old contents are
      written out to foo.BASE and foo.SIDE, where SIDE is this
      or OTHER. Contributed by Aaron Bentley.

    * Export was choosing incorrect file paths for the content of
      the tarball, this has been fixed by Aaron Bentley.

    * Commit will no longer commit without a log message, an 
      error is returned instead. Contributed by Jelmer Vernooij.

    * If you commit a specific file in a sub directory, any of its
      parent directories that are added but not listed will be 
      automatically included. Suggested by Michael Ellerman.

    * bzr commit and upgrade did not correctly record new revisions
      for files with only a change to their executable status.
      bzr will correct this when it encounters it. Fixed by
      Robert Collins

    * HTTP tests now force off the use of http_proxy for the duration.
      Contributed by Gustavo Niemeyer.

    * Fix problems in merging weave-based branches that have 
      different partial views of history.

    * Symlink support: working with symlinks when not in the root of a 
      bzr tree was broken, patch from Scott James Remnant.

  IMPROVEMENTS:

    * 'branch' now accepts a --basis parameter which will take advantage
      of local history when making a new branch. This allows faster 
      branching of remote branches. Contributed by Aaron Bentley.

    * New tree format based on weave files, called version 5.
      Existing branches can be upgraded to this format using 
      'bzr upgrade'.

    * Symlinks are now versionable. Initial patch by 
      Erik Toubro Nielsen, updated to head by Robert Collins.

    * Executable bits are tracked on files. Patch from Gustavo
      Niemeyer.

    * 'bzr status' now shows unknown files inside a selected directory.
      Patch from Heikki Paajanen.

    * Merge conflicts are recorded in .bzr. Two new commands 'conflicts'
      and 'resolve' have needed added, which list and remove those 
      merge conflicts respectively. A conflicted tree cannot be committed
      in. Contributed by Aaron Bentley.

    * 'rm' is now an alias for 'remove'.

    * Stores now split out their content in a single byte prefixed hash,
      dropping the density of files per directory by 256. Contributed by
      Gustavo Niemeyer.

    * 'bzr diff -r branch:URL' will now perform a diff between two branches.
      Contributed by Robert Collins.

    * 'bzr log' with the default formatter will show merged revisions,
      indented to the right. Initial implementation contributed by Gustavo
      Niemeyer, made incremental by Robert Collins.


  INTERNALS:

    * Test case failures have the exception printed after the log 
      for your viewing pleasure.

    * InventoryEntry is now an abstract base class, use one of the
      concrete InventoryDirectory etc classes instead.

    * Branch raises an UnsupportedFormatError when it detects a 
      bzr branch it cannot understand. This allows for precise
      handling of such circumstances.


  TESTING:

    * Removed testsweet module so that tests can be run after 
      bzr installed by 'bzr selftest'.

    * 'bzr selftest' command-line arguments can now be partial ids
      of tests to run, e.g. 'bzr selftest test_weave'

      
bzr 0.0.9 2005-09-23

  BUG FIXES:

    * Fixed "branch -r" option.

    * Fix remote access to branches containing non-compressed history.
      (Robert Collins).

    * Better reliability of http server tests.  (John Arbash-Meinel)

    * Merge graph maximum distance calculation fix.  (Aaron Bentley)
   
    * Various minor bug in windows support have been fixed, largely in the
      test suite. Contributed by Alexander Belchenko.

  IMPROVEMENTS:

    * Status now accepts a -r argument to give status between chosen
      revisions. Contributed by Heikki Paajanen.

    * Revision arguments no longer use +/-/= to control ranges, instead
      there is a 'before' namespace, which limits the successive namespace.
      For example '$ bzr log -r date:yesterday..before:date:today' will
      select everything from yesterday and before today. Contributed by
      Robey Pointer

    * There is now a bzr.bat file created by distutils when building on 
      Windows. Contributed by Alexander Belchenko.

  INTERNALS:

    * Removed uuid() as it was unused.

    * Improved 'fetch' code for pulling revisions from one branch into
      another (used by pull, merged, etc.)


bzr 0.0.8 2005-09-20

  IMPROVEMENTS:

    * Adding a file whose parent directory is not versioned will
      implicitly add the parent, and so on up to the root. This means
      you should never need to explictly add a directory, they'll just
      get added when you add a file in the directory.  Contributed by
      Michael Ellerman.

    * Ignore .DS_Store (contains Mac metadata) by default.  Patch from
      Nir Soffer.

    * If you set BZR_EDITOR in the environment, it is checked in
      preference to EDITOR and the config file for the interactive commit
      editing program. Related to this is a bugfix where a missing program
      set in EDITOR would cause editing to fail, now the fallback program
      for the operating system is still tried.

    * Files that are not directories/symlinks/regular files will no longer
      cause bzr to fail, it will just ignore them by default. You cannot add
      them to the tree though - they are not versionable.


  INTERNALS:

    * Refactor xml packing/unpacking.

  BUG FIXES: 

    * Fixed 'bzr mv' by Ollie Rutherfurd.

    * Fixed strange error when trying to access a nonexistent http
      branch.

    * Make sure that the hashcache gets written out if it can't be
      read.


  PORTABILITY:

    * Various Windows fixes from Ollie Rutherfurd.

    * Quieten warnings about locking; patch from Matt Lavin.


bzr-0.0.7 2005-09-02

  NEW FEATURES:

    * ``bzr shell-complete`` command contributed by Clint Adams to
      help with intelligent shell completion.

    * New expert command ``bzr find-merge-base`` for debugging merges.


  ENHANCEMENTS:

    * Much better merge support.

    * merge3 conflicts are now reported with markers like '<<<<<<<'
      (seven characters) which is the same as CVS and pleases things
      like emacs smerge.


  BUG FIXES:

    * ``bzr upgrade`` no longer fails when trying to fix trees that
      mention revisions that are not present.

    * Fixed bugs in listing plugins from ``bzr plugins``.

    * Fix case of $EDITOR containing options for the editor.

    * Fix log -r refusing to show the last revision.
      (Patch from Goffredo Baroncelli.)


  CHANGES:

    * ``bzr log --show-ids`` shows the revision ids of all parents.

    * Externally provided commands on your $BZRPATH no longer need
      to recognize --bzr-usage to work properly, and can just handle
      --help themselves.


  LIBRARY:

    * Changed trace messages to go through the standard logging
      framework, so that they can more easily be redirected by
      libraries.



bzr-0.0.6 2005-08-18

  NEW FEATURES:

    * Python plugins, automatically loaded from the directories on
      BZR_PLUGIN_PATH or ~/.bzr.conf/plugins by default.

    * New 'bzr mkdir' command.

    * Commit mesage is fetched from an editor if not given on the
      command line; patch from Torsten Marek.

    * ``bzr log -m FOO`` displays commits whose message matches regexp 
      FOO.
      
    * ``bzr add`` with no arguments adds everything under the current directory.

    * ``bzr mv`` does move or rename depending on its arguments, like
      the Unix command.

    * ``bzr missing`` command shows a summary of the differences
      between two trees.  (Merged from John Arbash-Meinel.)

    * An email address for commits to a particular tree can be
      specified by putting it into .bzr/email within a branch.  (Based
      on a patch from Heikki Paajanen.)


  ENHANCEMENTS:

    * Faster working tree operations.


  CHANGES:

    * 3rd-party modules shipped with bzr are copied within the bzrlib
      python package, so that they can be installed by the setup
      script without clashing with anything already existing on the
      system.  (Contributed by Gustavo Niemeyer.)

    * Moved plugins directory to bzrlib/, so that there's a standard
      plugin directory which is not only installed with bzr itself but
      is also available when using bzr from the development tree.
      BZR_PLUGIN_PATH and DEFAULT_PLUGIN_PATH are then added to the
      standard plugins directory.

    * When exporting to a tarball with ``bzr export --format tgz``, put 
      everything under a top directory rather than dumping it into the
      current directory.   This can be overridden with the ``--root`` 
      option.  Patch from William Dodé and John Meinel.

    * New ``bzr upgrade`` command to upgrade the format of a branch,
      replacing ``bzr check --update``.

    * Files within store directories are no longer marked readonly on
      disk.

    * Changed ``bzr log`` output to a more compact form suggested by
      John A Meinel.  Old format is available with the ``--long`` or
      ``-l`` option, patched by William Dodé.

    * By default the commit command refuses to record a revision with
      no changes unless the ``--unchanged`` option is given.

    * The ``--no-plugins``, ``--profile`` and ``--builtin`` command
      line options must come before the command name because they 
      affect what commands are available; all other options must come 
      after the command name because their interpretation depends on
      it.

    * ``branch`` and ``clone`` added as aliases for ``branch``.

    * Default log format is back to the long format; the compact one
      is available with ``--short``.
      
      
  BUG FIXES:
  
    * Fix bugs in committing only selected files or within a subdirectory.


bzr-0.0.5  2005-06-15
  
  CHANGES:

    * ``bzr`` with no command now shows help rather than giving an
      error.  Suggested by Michael Ellerman.

    * ``bzr status`` output format changed, because svn-style output
      doesn't really match the model of bzr.  Now files are grouped by
      status and can be shown with their IDs.  ``bzr status --all``
      shows all versioned files and unknown files but not ignored files.

    * ``bzr log`` runs from most-recent to least-recent, the reverse
      of the previous order.  The previous behaviour can be obtained
      with the ``--forward`` option.
        
    * ``bzr inventory`` by default shows only filenames, and also ids
      if ``--show-ids`` is given, in which case the id is the second
      field.


  ENHANCEMENTS:

    * New 'bzr whoami --email' option shows only the email component
      of the user identification, from Jo Vermeulen.

    * New ``bzr ignore PATTERN`` command.

    * Nicer error message for broken pipe, interrupt and similar
      conditions that don't indicate an internal error.

    * Add ``.*.sw[nop] .git .*.tmp *,v`` to default ignore patterns.

    * Per-branch locks keyed on ``.bzr/branch-lock``, available in
      either read or write mode.

    * New option ``bzr log --show-ids`` shows revision and file ids.

    * New usage ``bzr log FILENAME`` shows only revisions that
      affected that file.

    * Changed format for describing changes in ``bzr log -v``.

    * New option ``bzr commit --file`` to take a message from a file,
      suggested by LarstiQ.

    * New syntax ``bzr status [FILE...]`` contributed by Bartosz
      Oler.  File may be in a branch other than the working directory.

    * ``bzr log`` and ``bzr root`` can be given an http URL instead of
      a filename.

    * Commands can now be defined by external programs or scripts
      in a directory on $BZRPATH.

    * New "stat cache" avoids reading the contents of files if they 
      haven't changed since the previous time.

    * If the Python interpreter is too old, try to find a better one
      or give an error.  Based on a patch from Fredrik Lundh.

    * New optional parameter ``bzr info [BRANCH]``.

    * New form ``bzr commit SELECTED`` to commit only selected files.

    * New form ``bzr log -r FROM:TO`` shows changes in selected
      range; contributed by John A Meinel.

    * New option ``bzr diff --diff-options 'OPTS'`` allows passing
      options through to an external GNU diff.

    * New option ``bzr add --no-recurse`` to add a directory but not
      their contents.

    * ``bzr --version`` now shows more information if bzr is being run
      from a branch.

  
  BUG FIXES:

    * Fixed diff format so that added and removed files will be
      handled properly by patch.  Fix from Lalo Martins.

    * Various fixes for files whose names contain spaces or other
      metacharacters.


  TESTING:

    * Converted black-box test suites from Bourne shell into Python;
      now run using ``./testbzr``.  Various structural improvements to
      the tests.

    * testbzr by default runs the version of bzr found in the same
      directory as the tests, or the one given as the first parameter.

    * testbzr also runs the internal tests, so the only command
      required to check is just ``./testbzr``.

    * testbzr requires python2.4, but can be used to test bzr running
      under a different version.

    * Tests added for many other changes in this release.


  INTERNAL:

    * Included ElementTree library upgraded to 1.2.6 by Fredrik Lundh.

    * Refactor command functions into Command objects based on HCT by
      Scott James Remnant.

    * Better help messages for many commands.

    * Expose bzrlib.open_tracefile() to start the tracefile; until
      this is called trace messages are just discarded.

    * New internal function find_touching_revisions() and hidden
      command touching-revisions trace the changes to a given file.

    * Simpler and faster compare_inventories() function.

    * bzrlib.open_tracefile() takes a tracefilename parameter.

    * New AtomicFile class.

    * New developer commands ``added``, ``modified``.


  PORTABILITY:

    * Cope on Windows on python2.3 by using the weaker random seed.
      2.4 is now only recommended.


bzr-0.0.4  2005-04-22

  ENHANCEMENTS:

    * 'bzr diff' optionally takes a list of files to diff.  Still a bit
      basic.  Patch from QuantumG.

    * More default ignore patterns.

    * New 'bzr log --verbose' shows a list of files changed in the
      changeset.  Patch from Sebastian Cote.

    * Roll over ~/.bzr.log if it gets too large.

    * Command abbreviations 'ci', 'st', 'stat', '?' based on a patch
      by Jason Diamon.

    * New 'bzr help commands' based on a patch from Denys Duchier.


  CHANGES:

    * User email is determined by looking at $BZREMAIL or ~/.bzr.email
      or $EMAIL.  All are decoded by the locale preferred encoding.
      If none of these are present user@hostname is used.  The host's
      fully-qualified name is not used because that tends to fail when
      there are DNS problems.

    * New 'bzr whoami' command instead of username user-email.


  BUG FIXES: 

    * Make commit safe for hardlinked bzr trees.

    * Some Unicode/locale fixes.

    * Partial workaround for difflib.unified_diff not handling
      trailing newlines properly.


  INTERNAL:

    * Allow docstrings for help to be in PEP0257 format.  Patch from
      Matt Brubeck.

    * More tests in test.sh.

    * Write profile data to a temporary file not into working
      directory and delete it when done.

    * Smaller .bzr.log with process ids.


  PORTABILITY:

    * Fix opening of ~/.bzr.log on Windows.  Patch from Andrew
      Bennetts.

    * Some improvements in handling paths on Windows, based on a patch
      from QuantumG.


bzr-0.0.3  2005-04-06

  ENHANCEMENTS:

    * New "directories" internal command lists versioned directories
      in the tree.

    * Can now say "bzr commit --help".

    * New "rename" command to rename one file to a different name
      and/or directory.

    * New "move" command to move one or more files into a different
      directory.

    * New "renames" command lists files renamed since base revision.

    * New cat command contributed by janmar.

  CHANGES:

    * .bzr.log is placed in $HOME (not pwd) and is always written in
      UTF-8.  (Probably not a completely good long-term solution, but
      will do for now.)

  PORTABILITY:

    * Workaround for difflib bug in Python 2.3 that causes an
      exception when comparing empty files.  Reported by Erik Toubro
      Nielsen.

  INTERNAL:

    * Refactored inventory storage to insert a root entry at the top.

  TESTING:

    * Start of shell-based black-box testing in test.sh.


bzr-0.0.2.1

  PORTABILITY:

    * Win32 fixes from Steve Brown.


bzr-0.0.2  "black cube"  2005-03-31

  ENHANCEMENTS:

    * Default ignore list extended (see bzrlib/__init__.py).

    * Patterns in .bzrignore are now added to the default ignore list,
      rather than replacing it.

    * Ignore list isn't reread for every file.

    * More help topics.

    * Reinstate the 'bzr check' command to check invariants of the
      branch.

    * New 'ignored' command lists which files are ignored and why;
      'deleted' lists files deleted in the current working tree.

    * Performance improvements.

    * New global --profile option.
    
    * Ignore patterns like './config.h' now correctly match files in
      the root directory only.


bzr-0.0.1  2005-03-26

  ENHANCEMENTS:

    * More information from info command.

    * Can now say "bzr help COMMAND" for more detailed help.

    * Less file flushing and faster performance when writing logs and
      committing to stores.

    * More useful verbose output from some commands.

  BUG FIXES:

    * Fix inverted display of 'R' and 'M' during 'commit -v'.

  PORTABILITY:

    * Include a subset of ElementTree-1.2.20040618 to make
      installation easier.

    * Fix time.localtime call to work with Python 2.3 (the minimum
      supported).


bzr-0.0.0.69  2005-03-22

  ENHANCEMENTS:

    * First public release.

    * Storage of local versions: init, add, remove, rm, info, log,
      diff, status, etc.<|MERGE_RESOLUTION|>--- conflicted
+++ resolved
@@ -25,23 +25,21 @@
       versionedfiles, repositories, branches, and working trees
       (Aaron Bentley)
 
-<<<<<<< HEAD
+    * New Branch hooks facility, with one initial hook 'set_rh' which triggers
+      whenever the revision history is set. This allows triggering on e.g.
+      push, pull, commit, and so on. Developed for use with the branchrss
+      plugin. See bzrlib.branch.BranchHooks for more details. (Robert Collins)
+
+    * New method ``Branch.push()`` which should be used when pushing from a
+      branch as it makes performance and policy decisions to match the UI
+      level command ``push``. (Robert Collins).
+
     * Add a new method ``Tree.revision_tree`` which allows access to cached
       trees for arbitrary revisions. This allows the in development dirstate
       tree format to provide access to the callers to cached copies of 
       inventory data which are cheaper to access than inventories from the
       repository.
       (Robert Collins, Martin Pool)
-=======
-    * New Branch hooks facility, with one initial hook 'set_rh' which triggers
-      whenever the revision history is set. This allows triggering on e.g.
-      push, pull, commit, and so on. Developed for use with the branchrss
-      plugin. See bzrlib.branch.BranchHooks for more details. (Robert Collins)
-
-    * New method ``Branch.push()`` which should be used when pushing from a
-      branch as it makes performance and policy decisions to match the UI
-      level command ``push``. (Robert Collins).
->>>>>>> 6d9327b1
 
   BUGFIXES:
 
