--- conflicted
+++ resolved
@@ -74,14 +74,12 @@
   chk_bytes root records.
   (Andrew Bennetts, #423506)
 
-<<<<<<< HEAD
 * Registry objects should not use iteritems() when asked to use items().
   (Vincent Ladeuil, #430510)
-=======
+
 * Weave based repositories couldn't be cloned when committers were using
   domains or user ids embedding '.sig'. Now they can.
   (Matthew Fuller, Vincent Ladeuil, #430868)
->>>>>>> ffc79e51
 
 Improvements
 ************
