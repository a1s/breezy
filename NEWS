--------------------
Bazaar Release Notes
--------------------

.. contents::


bzr 1.2 2008-02-15
------------------

  BUG FIXES:

    * Fix failing test in Launchpad plugin. (Martin Pool)


bzr 1.2rc1 2008-02-13
---------------------

  NOTES WHEN UPGRADING:
  
  CHANGES:

    * A new repository format 'development' has been added. This format will
      represent the latest 'in-progress' format that the bzr developers are
      interested in getting early-adopter testing and feedback on.
      ``doc/developers/development-repo.txt`` has detailed information.
      (Robert Collins)

    * BZR_LOG environment variable controls location of .bzr.log trace file. 
      User can suppress writing messages to .bzr.log by using '/dev/null'
      filename (on Linux) or 'NUL' (on Windows). If BZR_LOG variable 
      is not defined but BZR_HOME is defined then default location
      for .bzr.log trace file is ``$BZR_HOME/.bzr.log``.
      (Alexander Belchenko)

    * ``launchpad`` builtin plugin now shipped as separate part in standalone
      bzr.exe, installed to ``C:\Program Files\Bazaar\plugins`` directory, 
      and standalone installer allows user to skip installation of this plugin.
      (Alexander Belchenko)
 
    * Restore auto-detection of plink.exe on Windows. (Dmitry Vasiliev)

  FEATURES:

   * ``branch`` and ``checkout`` can hard-link working tree files, which is
     faster and saves space.  (Aaron Bentley)

  IMPROVEMENTS:

  BUGFIXES:

    * Disable plink's interactive prompt for password.
      (#107593, Dmitry Vasiliev)

    * Include quick-start-summary.svg file to python-based installer(s)
      for Windows. (#192924, Alexander Belchenko)

    * ``merge --preview`` now works for merges that add or modify
      symlinks (James Henstridge)

  API BREAKS:

    * Support for loading plugins from zip files and
      ``bzrlib.plugin.load_from_zip()`` function are deprecated.
      (Alexander Belchenko)

  TESTING:

  INTERNALS:

    * New module ``tools/package_mf.py`` provide custom module finder for
      python packages (improves standard python library's modulefinder.py)
      used by ``setup.py`` script while building standalone bzr.exe.
      (Alexander Belchenko)

    * New remote method ``RemoteBzrDir.find_repositoryV2`` adding support for
      detecting external lookup support on remote repositories. This method is
      now attempted first when lookup up repositories, leading to an extra 
      round trip on older bzr smart servers. (Robert Collins)
 
    * Repository formats have a new supported-feature attribute
      ``supports_external_lookups`` used to indicate repositories which support
      falling back to other repositories when they have partial data.
      (Robert Collins)

    * The bzrdir format registry now accepts an ``alias`` keyword to
      register_metadir, used to indicate that a format name is an alias for
      some other format and thus should not be reported when describing the
      format. (Robert Collins)


bzr 1.2rc1 (not released yet)
-----------------------------

  NOTES WHEN UPGRADING:
  
    * Fetching via the smart protocol may need to reconnect once during a fetch
      if the remote server is running Bazaar 1.1 or earlier, because the client
      attempts to use more efficient requests that confuse older servers.  You
      may be required to re-enter a password or passphrase when this happens.
      This won't happen if the server is upgraded to Bazaar 1.2.
      (Andrew Bennetts)

  CHANGES:

    * Fetching via bzr+ssh will no longer fill ghosts by default (this is
      consistent with pack-0.92 fetching over SFTP). (Robert Collins)

    * Formatting of ``bzr plugins`` output is changed to be more human-
      friendly. Full path of plugins locations will be shown only with
      ``--verbose`` command-line option. (Alexander Belchenko)

    * ``merge`` now prefers to use the submit branch, but will fall back to
      parent branch.  For many users, this has no effect.  But some users who
      pull and merge on the same branch will notice a change.  This change
      makes it easier to work on a branch on two different machines, pulling
      between the machines, while merging from the upstream.
      ``merge --remember`` can now be used to set the submit_branch.
      (Aaron Bentley)

  FEATURES:

    * ``merge --preview`` produces a diff of the changes merge would make,
      but does not actually perform the merge.  (Aaron Bentley)

    * New smart method ``Repository.get_parent_map`` for getting revision
      parent data. This returns additional parent information topologically
      adjacent to the requested data to reduce round trip latency impacts.
      (Robert Collins)

    * New smart method, ``Repository.stream_revisions_chunked``, for fetching
      revision data that streams revision data via a chunked encoding.  This
      avoids buffering large amounts of revision data on the server and on the
      client, and sends less data to the server to request the revisions.
      (Andrew Bennetts, Robert Collins, #178353)

    * The launchpad plugin now handles lp urls of the form
      ``lp://staging/``, ``lp://demo/``, ``lp://dev/`` to use the appropriate
      launchpad instance to do the resolution of the branch identities.
      This is primarily of use to Launchpad developers, but can also
      be used by other users who want to try out Launchpad as
      a branch location without messing up their public Launchpad
      account.  Branches that are pushed to the staging environment
      have an expected lifetime of one day. (Tim Penhey)

  IMPROVEMENTS:

    * Creating a new branch no longer tries to read the entire revision-history
      unnecessarily over smart server operations. (Robert Collins)

    * Fetching between different repository formats with compatible models now
      takes advantage of the smart method to stream revisions.  (Andrew Bennetts)

    * The ``--coverage`` option is now global, rather specific to ``bzr
      selftest``.  (Andrew Bennetts)

    * The ``register-branch`` command will now use the public url of the branch
      containing the current directory, if one has been set and no explicit
      branch is provided.  (Robert Collins)

    * Tweak the ``reannotate`` code path to optimize the 2-parent case.
      Speeds up ``bzr annotate`` with a pack repository by approx 3:2.
      (John Arbash Meinel)

  BUGFIXES:

    * Calculate remote path relative to the shared medium in _SmartClient.  This
      is related to the problem in bug #124089.  (Andrew Bennetts)

    * Cleanly handle connection errors in smart protocol version two, the same
      way as they are handled by version one.  (Andrew Bennetts)

    * Clearer error when ``version-info --custom`` is used without
      ``--template`` (Lukáš Lalinský)

    * Don't raise UnavailableFeature during test setup when medusa is not
      available or tearDown is never called leading to nasty side effects.
      (#137823, Vincent Ladeuil)

    * If a plugin's test suite cannot be loaded, for example because of a syntax
      error in the tests, then ``selftest`` fails, rather than just printing 
      a warning.  (Martin Pool, #189771)
      
    * List possible values for BZR_SSH environment variable in env-variables
      help topic. (Alexander Belchenko, #181842)

    * New methods ``push_log_file`` and ``pop_log_file`` to intercept messages:
      popping the log redirection now precisely restores the previous state,
      which makes it easier to use bzr log output from other programs.
      TestCaseInTempDir no longer depends on a log redirection being established
      by the test framework, which lets bzr tests cleanly run from a normal
      unittest runner.
      (#124153, #124849, Martin Pool, Jonathan Lange)
<<<<<<< HEAD
 
=======

>>>>>>> 5c640721
    * ``pull --quiet`` is now more quiet, in particular a message is no longer
      printed when the remembered pull location is used. (James Westby,
      #185907)

    * ``reconfigure`` can safely be interrupted while fetching.
      (Aaron Bentley, #179316)

    * ``reconfigure`` preserves tags when converting to and from lightweight
      checkouts.  (Aaron Bentley, #182040)

    * Stop polluting /tmp when running selftest.
      (Vincent Ladeuil, #123623)

    * Switch from NFKC => NFC for normalization checks. NFC allows a few
      more characters which should be considered valid.
      (John Arbash Meinel, #185458)

    * The launchpad plugin now uses the ``edge`` xmlrpc server to avoid
      interacting badly with a bug on the launchpad side. (Robert Collins)

    * Unknown hostnames when connecting to a ``bzr://`` URL no longer cause
      tracebacks.  (Andrew Bennetts, #182849)

  API BREAKS:

    * Classes implementing Merge types like Merge3Merger must now accept (and
      honour) a do_merge flag in their constructor.  (Aaron Bentley)

    * ``Repository.add_inventory`` and ``add_revision`` now require the caller
      to previously take a write lock (and start a write group.)
      (Martin Pool)

  TESTING:

    * selftest now accepts --load-list <file> to load a test id list. This
      speeds up running the test suite on a limited set of tests.
      (Vincent Ladeuil)
 
  INTERNALS:

    * Add a new method ``get_result`` to graph search objects. The resulting
      ``SearchResult`` can be used to recreate the search later, which will
      be useful in reducing network traffic. (Robert Collins)

    * Use convenience function to check whether two repository handles 
      are referring to the same repository in ``Repository.get_graph``. 
      (Jelmer Vernooij, #187162)

    * Fetching now passes the find_ghosts flag through to the 
      ``InterRepository.missing_revision_ids`` call consistently for all
      repository types. This will enable faster missing revision discovery with
      bzr+ssh. (Robert Collins)

    * Fix error handling in Repository.insert_data_stream. (Lukas Lalinsky)

    * ``InterRepository.missing_revision_ids`` is now deprecated in favour of
      ``InterRepository.search_missing_revision_ids`` which returns a 
      ``bzrlib.graph.SearchResult`` suitable for making requests from the smart
      server. (Robert Collins)

    * New error ``NoPublicBranch`` for commands that need a public branch to
      operate. (Robert Collins)
 
    * New method ``iter_inventories`` on Repository for access to many
      inventories. This is primarily used by the ``revision_trees`` method, as
      direct access to inventories is discouraged. (Robert Collins)
 
    * New method ``next_with_ghosts`` on the Graph breadth-first-search objects
      which will split out ghosts and present parents into two separate sets,
      useful for code which needs to be aware of ghosts (e.g. fetching data
      cares about ghosts during revision selection). (Robert Collins)

    * Record a timestamp against each mutter to the trace file, relative to the
      first import of bzrlib.  (Andrew Bennetts)

    * ``Repository.get_data_stream`` is now deprecated in favour of
      ``Repository.get_data_stream_for_search`` which allows less network
      traffic when requesting data streams over a smart server. (Robert Collins)

    * ``RemoteBzrDir._get_tree_branch`` no longer triggers ``_ensure_real``,
      removing one round trip on many network operations. (Robert Collins)

    * RemoteTransport's ``recommended_page_size`` method now returns 64k, like
      SFTPTransport and HttpTransportBase.  (Andrew Bennetts)

    * Repository has a new method ``has_revisions`` which signals the presence
      of many revisions by returning a set of the revisions listed which are
      present. This can be done by index queries without reading data for parent
      revision names etc. (Robert Collins)


bzr 1.1 2008-01-15
------------------

(no changes from 1.1rc1)

bzr 1.1rc1 2008-01-05
---------------------

  CHANGES:
   
   * Dotted revision numbers have been revised. Instead of growing longer with
     nested branches the branch number just increases. (eg instead of 1.1.1.1.1
     we now report 1.2.1.) This helps scale long lived branches which have many
     feature branches merged between them. (John Arbash Meinel)

   * The syntax ``bzr diff branch1 branch2`` is no longer supported.
     Use ``bzr diff branch1 --new branch2`` instead. This change has
     been made to remove the ambiguity where ``branch2`` is in fact a
     specific file to diff within ``branch1``.

  FEATURES:

   * New option to use custom template-based formats in  ``bzr version-info``.
     (Lukáš Lalinský)

   * diff '--using' allows an external diff tool to be used for files.
     (Aaron Bentley)

   * New "lca" merge-type for fast everyday merging that also supports
     criss-cross merges.  (Aaron Bentley)

  IMPROVEMENTS:

   * ``annotate`` now doesn't require a working tree. (Lukáš Lalinský,
     #90049)

   * ``branch`` and ``checkout`` can now use files from a working tree to
     to speed up the process.  For checkout, this requires the new
     --files-from flag.  (Aaron Bentley)

   * ``bzr diff`` now sorts files in alphabetical order.  (Aaron Bentley)

   * ``bzr diff`` now works on branches without working trees. Tree-less
     branches can also be compared to each other and to working trees using
     the new diff options ``--old`` and ``--new``. Diffing between branches,
     with or without trees, now supports specific file filtering as well.
     (Ian Clatworthy, #6700)

   * ``bzr pack`` now orders revision texts in topological order, with newest
     at the start of the file, promoting linear reads for ``bzr log`` and the
     like. This partially fixes #154129. (Robert Collins)

   * Merge directives now fetch prerequisites from the target branch if
     needed.  (Aaron Bentley)

   * pycurl now handles digest authentication.
     (Vincent Ladeuil)

   * ``reconfigure`` can now convert from repositories.  (Aaron Bentley)

   * ``-l`` is now a short form for ``--limit`` in ``log``.  (Matt Nordhoff)

   * ``merge`` now warns when merge directives cause cherrypicks.
     (Aaron Bentley)

   * ``split`` now supported, to enable splitting large trees into smaller
     pieces.  (Aaron Bentley)

  BUGFIXES:

   * Avoid AttributeError when unlocking a pack repository when an error occurs.
     (Martin Pool, #180208)

   * Better handle short reads when processing multiple range requests.
     (Vincent Ladeuil, #179368)

   * build_tree acceleration uses the correct path when a file has been moved.
     (Aaron Bentley)

   * ``commit`` now succeeds when a checkout and its master branch share a
     repository.  (Aaron Bentley, #177592)

   * Fixed error reporting of unsupported timezone format in
     ``log --timezone``. (Lukáš Lalinský, #178722)

   * Fixed Unicode encoding error in ``ignored`` when the output is
     redirected to a pipe. (Lukáš Lalinský)

   * Fix traceback when sending large response bodies over the smart protocol
     on Windows. (Andrew Bennetts, #115781)

   * Fix ``urlutils.relative_url`` for the case of two ``file:///`` URLs
     pointed to different logical drives on Windows.
     (Alexander Belchenko, #90847)

   * HTTP test servers are now compatible with the http protocol version 1.1.
     (Vincent Ladeuil, #175524)

   * _KnitParentsProvider.get_parent_map now handles requests for ghosts
     correctly, instead of erroring or attributing incorrect parents to ghosts.
     (Aaron Bentley)

   * ``merge --weave --uncommitted`` now works.  (Aaron Bentley)

   * pycurl authentication handling was broken and incomplete. Fix handling of
     user:pass embedded in the urls.
     (Vincent Ladeuil, #177643)

   * Files inside non-directories are now handled like other conflict types.
     (Aaron Bentley, #177390)

   * ``reconfigure`` is able to convert trees into lightweight checkouts.
     (Aaron Bentley)

   * Reduce lockdir timeout to 0 when running ``bzr serve``.  (Andrew Bennetts,
     #148087)

   * Test that the old ``version_info_format`` functions still work, even
     though they are deprecated. (John Arbash Meinel, ShenMaq, #177872)

   * Transform failures no longer cause ImmortalLimbo errors (Aaron Bentley,
     #137681)

   * ``uncommit`` works even when the commit messages of revisions to be
     removed use characters not supported in the terminal encoding.
     (Aaron Bentley)

   * When dumb http servers return whole files instead of the requested ranges,
     read the remaining bytes by chunks to avoid overflowing network buffers.
     (Vincent Ladeuil, #175886)

  DOCUMENTATION:

   * Minor tweaks made to the bug tracker integration documentation.
     (Ian Clatworthy)

   * Reference material has now be moved out of the User Guide and added
     to the User Reference. The User Reference has gained 4 sections as
     a result: Authenication Settings, Configuration Settings, Conflicts
     and Hooks. All help topics are now dumped into text format in the
     doc/en/user-reference directory for those who like browsing that
     information in their editor. (Ian Clatworthy)

   * *Using Bazaar with Launchpad* tutorial added. (Ian Clatworthy)

  INTERNALS:

    * find_* methods available for BzrDirs, Branches and WorkingTrees.
      (Aaron Bentley)

    * Help topics can now be loaded from files. 
      (Ian Clatworthy, Alexander Belchenko)

    * get_parent_map now always provides tuples as its output.  (Aaron Bentley)

    * Parent Providers should now implement ``get_parent_map`` returning a
      dictionary instead of ``get_parents`` returning a list.
      ``Graph.get_parents`` is now deprecated. (John Arbash Meinel,
      Robert Collins)

    * Patience Diff now supports arbitrary python objects, as long as they
      support ``hash()``. (John Arbash Meinel)

    * Reduce selftest overhead to establish test names by memoization.
      (Vincent Ladeuil)

  API BREAKS:

  TESTING:

   * Modules can now customise their tests by defining a ``load_tests``
     attribute. ``pydoc bzrlib.tests.TestUtil.TestLoader.loadTestsFromModule``
     for the documentation on this attribute. (Robert Collins)

   * New helper function ``bzrlib.tests.condition_id_re`` which helps
     filter tests based on a regular expression search on the tests id.
     (Robert Collins)
    
   * New helper function ``bzrlib.tests.condition_isinstance`` which helps
     filter tests based on class. (Robert Collins)
    
   * New helper function ``bzrlib.tests.exclude_suite_by_condition`` which
     generalises the ``exclude_suite_by_re`` function. (Robert Collins)

   * New helper function ``bzrlib.tests.filter_suite_by_condition`` which
     generalises the ``filter_suite_by_re`` function. (Robert Collins)

   * New helper method ``bzrlib.tests.exclude_tests_by_re`` which gives a new
     TestSuite that does not contain tests from the input that matched a
     regular expression. (Robert Collins)

   * New helper method ``bzrlib.tests.randomize_suite`` which returns a
     randomized copy of the input suite. (Robert Collins)

   * New helper method ``bzrlib.tests.split_suite_by_re`` which splits a test
     suite into two according to a regular expression. (Robert Collins)

   * Parametrize all http tests for the transport implementations, the http
     protocol versions (1.0 and 1.1) and the authentication schemes.
     (Vincent Ladeuil) 

   * The ``exclude_pattern`` and ``random_order`` parameters to the function
     ``bzrlib.tests.filter_suite_by_re`` have been deprecated. (Robert Collins)

   * The method ``bzrlib.tests.sort_suite_by_re`` has been deprecated. It is 
     replaced by the new helper methods added in this release. (Robert Collins)


bzr 1.0 2007-12-14
------------------

  DOCUMENTATION:

   * More improvements and fixes to the User Guide.  (Ian Clatworthy)

   * Add information on cherrypicking/rebasing to the User Guide.
     (Ian Clatworthy)

   * Improve bug tracker integration documentation. (Ian Clatworthy)

   * Minor edits to ``Bazaar in five minutes`` from David Roberts and
     to the rebasing section of the User Guide from Aaron Bentley.
     (Ian Clatworthy)


bzr 1.0rc3 2007-12-11
---------------------

  CHANGES:
   
   * If a traceback occurs, users are now asked to report the bug 
     through Launchpad (https://bugs.launchpad.net/bzr/), rather than 
     by mail to the mailing list.
     (Martin Pool)

  BUGFIXES:

   * Fix Makefile rules for doc generation. (Ian Clatworthy, #175207)

   * Give more feedback during long http downloads by making readv deliver data
     as it arrives for urllib, and issue more requests for pycurl. High latency
     networks are better handled by urllib, the pycurl implementation give more
     feedback but also incur more latency.
     (Vincent Ladeuil, #173010)

   * Implement _make_parents_provider on RemoteRepository, allowing generating
     bundles against branches on a smart server.  (Andrew Bennetts, #147836)

  DOCUMENTATION:

   * Improved user guide.  (Ian Clatworthy)

   * The single-page quick reference guide is now available as a PDF.
     (Ian Clatworthy)

  INTERNALS:

    * readv urllib http implementation is now a real iterator above the
      underlying socket and deliver data as soon as it arrives. 'get' still
      wraps its output in a StringIO.
      (Vincent Ladeuil)


bzr 1.0rc2 2007-12-07
---------------------

  IMPROVEMENTS:

   * Added a --coverage option to selftest. (Andrew Bennetts)

   * Annotate merge (merge-type=weave) now supports cherrypicking.
     (Aaron Bentley)

   * ``bzr commit`` now doesn't print the revision number twice. (Matt
     Nordhoff, #172612)

   * New configuration option ``bugtracker_<tracker_abbrevation>_url`` to
     define locations of bug trackers that are not directly supported by
     bzr or a plugin. The URL will be treated as a template and ``{id}``
     placeholders will be replaced by specific bug IDs.  (Lukáš Lalinský)

   * Support logging single merge revisions with short and line log formatters.
     (Kent Gibson)

   * User Guide enhanced with suggested readability improvements from
     Matt Revell and corrections from John Arbash Meinel. (Ian Clatworthy)

   * Quick Start Guide renamed to Quick Start Card, moved down in
     the catalog, provided in pdf and png format and updated to refer
     to ``send`` instead of ``bundle``. (Ian Clatworthy, #165080)

   * ``switch`` can now be used on heavyweight checkouts as well as
     lightweight ones. After switching a heavyweight checkout, the
     local branch is a mirror/cache of the new bound branch and
     uncommitted changes in the working tree are merged. As a safety
     check, if there are local commits in a checkout which have not
     been committed to the previously bound branch, then ``switch``
     fails unless the ``--force`` option is given. This option is
     now also required if the branch a lightweight checkout is pointing
     to has been moved. (Ian Clatworthy)

  INTERNALS:

    * New -Dhttp debug option reports http connections, requests and responses.
      (Vincent Ladeuil)

    * New -Dmerge debug option, which emits merge plans for merge-type=weave.

  BUGFIXES:

   * Better error message when running ``bzr cat`` on a non-existant branch.
     (Lukáš Lalinský, #133782)

   * Catch OSError 17 (file exists) in final phase of tree transform and show
     filename to user.
     (Alexander Belchenko, #111758)

   * Catch ShortReadvErrors while using pycurl. Also make readv more robust by
     allowing multiple GET requests to be issued if too many ranges are
     required.
     (Vincent Ladeuil, #172701)

   * Check for missing basis texts when fetching from packs to packs.
     (John Arbash Meinel, #165290)

   * Fall back to showing e-mail in ``log --short/--line`` if the 
     committer/author has only e-mail. (Lukáš Lalinský, #157026)

  API BREAKS:

   * Deprecate not passing a ``location`` argument to commit reporters'
     ``started`` methods. (Matt Nordhoff)


bzr 1.0rc1 2007-11-30
---------------------

  NOTES WHEN UPGRADING:

   * The default repository format is now ``pack-0.92``.  This 
     default is used when creating new repositories with ``init`` and 
     ``init-repo``, and when branching over bzr+ssh or bzr+hpss. 
     (See https://bugs.launchpad.net/bugs/164626)

     This format can be read and written by Bazaar 0.92 and later, and 
     data can be transferred to and from older formats.

     To upgrade, please reconcile your repository (``bzr reconcile``), and then
     upgrade (``bzr upgrade``). 
     
     ``pack-0.92`` offers substantially better scaling and performance than the
     previous knits format. Some operations are slower where the code already
     had bad scaling characteristics under knits, the pack format makes such
     operations more visible as part of being more scalable overall. We will
     correct such operations over the coming releases and encourage the filing
     of bugs on any operation which you observe to be slower in a packs
     repository. One particular case that we do not intend to fix is pulling
     data from a pack repository into a knit repository over a high latency
     link;  downgrading such data requires reinsertion of the file texts, and
     this is a classic space/time tradeoff. The current implementation is
     conservative on memory usage because we need to support converting data
     from any tree without problems.  
     (Robert Collins, Martin Pool, #164476)

  CHANGES:

   * Disable detection of plink.exe as possible ssh vendor. Plink vendor
     still available if user selects it explicitly with BZR_SSH environment
     variable. (Alexander Belchenko, workaround for bug #107593)

   * The pack format is now accessible as "pack-0.92", or "pack-0.92-subtree" 
     to enable the subtree functions.
     See http://doc.bazaar-vcs.org/latest/developer/packrepo.html
     (Martin Pool)

  FEATURES:

   * New ``authentication.conf`` file holding the password or other credentials
     for remote servers. This can be used for ssh, sftp, smtp and other 
     supported transports.
     (Vincent Ladeuil)

   * New rich-root and rich-root-pack formats, recording the same data about
     tree roots that's recorded for all other directories.
     (Aaron Bentley, #164639)

   * ``pack-0.92`` repositories can now be reconciled.
     (Robert Collins, #154173)

   * ``switch`` command added for changing the branch a lightweight checkout
     is associated with and updating the tree to reflect the latest content
     accordingly. This command was previously part of the BzrTools plug-in.
     (Ian Clatworthy, Aaron Bentley, David Allouche)

   * ``reconfigure`` command can now convert branches, trees, or checkouts to
     lightweight checkouts.  (Aaron Bentley)

  PERFORMANCE:

   * Commit updates the state of the working tree via a delta rather than
     supplying entirely new basis trees. For commit of a single specified file
     this reduces the wall clock time for commit by roughly a 30%.
     (Robert Collins, Martin Pool)

   * Commit with many automatically found deleted paths no longer performs
     linear scanning for the children of those paths during inventory
     iteration. This should fix commit performance blowing out when many such
     paths occur during commit. (Robert Collins, #156491)

   * Fetch with pack repositories will no longer read the entire history graph.
     (Robert Collins, #88319)

   * Revert takes out an appropriate lock when reverting to a basis tree, and
     does not read the basis inventory twice. (Robert Collins)

   * Diff does not require an inventory to be generated on dirstate trees.
     (Aaron Bentley, #149254)

   * New annotate merge (--merge-type=weave) implementation is fast on
     versionedfiles withough cached annotations, e.g. pack-0.92.
     (Aaron Bentley)

  IMPROVEMENTS:

   * ``bzr merge`` now warns when it encounters a criss-cross merge.
     (Aaron Bentley)

   * ``bzr send`` now doesn't require the target e-mail address to be
     specified on the command line if an interactive e-mail client is used.
     (Lukáš Lalinský)

   * ``bzr tags`` now prints the revision number for each tag, instead of
     the revision id, unless --show-ids is passed. In addition, tags can be
     sorted chronologically instead of lexicographically with --sort=time.
     (Adeodato Simó, #120231)

   * Windows standalone version of bzr is able to load system-wide plugins from
     "plugins" subdirectory in installation directory. In addition standalone
     installer write to the registry (HKLM\SOFTWARE\Bazaar) useful info 
     about paths and bzr version. (Alexander Belchenko, #129298)

  DOCUMENTATION:

  BUG FIXES:

   * A progress bar has been added for knitpack -> knitpack fetching.
     (Robert Collins, #157789, #159147)

   * Branching from a branch via smart server now preserves the repository
     format. (Andrew Bennetts,  #164626)
     
   * ``commit`` is now able to invoke an external editor in a non-ascii
     directory. (Daniel Watkins, #84043)

   * Catch connection errors for ftp.
     (Vincent Ladeuil, #164567)

   * ``check`` no longer reports spurious unreferenced text versions.
     (Robert Collins, John A Meinel, #162931, #165071)

   * Conflicts are now resolved recursively by ``revert``.
     (Aaron Bentley, #102739)

   * Detect invalid transport reuse attempts by catching invalid URLs.
     (Vincent Ladeuil, #161819)

   * Deleting a file without removing it shows a correct diff, not a traceback.
     (Aaron Bentley)

   * Do no use timeout in HttpServer anymore.
     (Vincent Ladeuil, #158972).

   * Don't catch the exceptions related to the http pipeline status before
     retrying an http request or some programming errors may be masked.
     (Vincent Ladeuil, #160012)

   * Fix ``bzr rm`` to not delete modified and ignored files.
     (Lukáš Lalinský, #172598)

   * Fix exception when revisionspec contains merge revisons but log
     formatter doesn't support merge revisions. (Kent Gibson, #148908)

   * Fix exception when ScopeReplacer is assigned to before any members have
     been retrieved.  (Aaron Bentley)

   * Fix multiple connections during checkout --lightweight.
     (Vincent Ladeuil, #159150)

   * Fix possible error in insert_data_stream when copying between 
     pack repositories over bzr+ssh or bzr+http.  
     KnitVersionedFile.get_data_stream now makes sure that requested
     compression parents are sent before any delta hunks that depend 
     on them.
     (Martin Pool, #164637)

   * Fix typo in limiting offsets coalescing for http, leading to
     whole files being downloaded instead of parts.
     (Vincent Ladeuil, #165061)

   * FTP server errors don't error in the error handling code.
     (Robert Collins, #161240)

   * Give a clearer message when a pull fails because the source needs
     to be reconciled.
     (Martin Pool, #164443)

   * It is clearer when a plugin cannot be loaded because of its name, and a
     suggestion for an acceptable name is given. (Daniel Watkins, #103023)

   * Leave port as None in transport objects if user doesn't
     specify a port in urls.
     (vincent Ladeuil, #150860)

   * Make sure Repository.fetch(self) is properly a no-op for all
     Repository implementations. (John Arbash Meinel, #158333)

   * Mark .bzr directories as "hidden" on Windows.
     (Alexander Belchenko, #71147)

   * ``merge --uncommitted`` can now operate on a single file.
     (Aaron Bentley, Lukáš Lalinský, #136890)

   * Obsolete packs are now cleaned up by pack and autopack operations.
     (Robert Collins, #153789)

   * Operations pulling data from a smart server where the underlying
     repositories are not both annotated/both unannotated will now work.
     (Robert Collins, #165304).

   * Reconcile now shows progress bars. (Robert Collins, #159351)

   * ``RemoteBranch`` was not initializing ``self._revision_id_to_revno_map``
     properly. (John Arbash Meinel, #162486)

   * Removing an already-removed file reports the file does not exist. (Daniel
     Watkins, #152811)

   * Rename on Windows is able to change filename case.
     (Alexander Belchenko, #77740)

   * Return error instead of a traceback for ``bzr log -r0``.
     (Kent Gibson, #133751)

   * Return error instead of a traceback when bzr is unable to create
     symlink on some platforms (e.g. on Windows).
     (Alexander Belchenko, workaround for #81689)

   * Revert doesn't crash when restoring a single file from a deleted
     directory. (Aaron Bentley)

   * Stderr output via logging mechanism now goes through encoded wrapper
     and no more uses utf-8, but terminal encoding instead. So all unicode
     strings now should be readable in non-utf-8 terminal.
     (Alexander Belchenko, #54173)

   * The error message when ``move --after`` should be used makes how to do so
     clearer. (Daniel Watkins, #85237)

   * Unicode-safe output from ``bzr info``. The output will be encoded
     using the terminal encoding and unrepresentable characters will be
     replaced by '?'. (Lukáš Lalinský, #151844)

   * Working trees are no longer created when pushing into a local no-trees
     repo. (Daniel Watkins, #50582)

   * Upgrade util/configobj to version 4.4.0.
     (Vincent Ladeuil, #151208).

   * Wrap medusa ftp test server as an FTPServer feature.
     (Vincent Ladeuil, #157752)

  API BREAKS:

   * ``osutils.backup_file`` is deprecated. Actually it's not used in bzrlib
     during very long time. (Alexander Belchenko)

   * The return value of
     ``VersionedFile.iter_lines_added_or_present_in_versions`` has been
     changed. Previously it was an iterator of lines, now it is an iterator of
     (line, version_id) tuples. This change has been made to aid reconcile and
     fetch operations. (Robert Collins)

   * ``bzrlib.repository.get_versioned_file_checker`` is now private.
     (Robert Collins)

   * The Repository format registry default has been removed; it was previously
     obsoleted by the bzrdir format default, which implies a default repository
     format.
     (Martin Pool)

  INTERNALS:

   * Added ``ContainerSerialiser`` and ``ContainerPushParser`` to
     ``bzrlib.pack``.  These classes provide more convenient APIs for generating
     and parsing containers from streams rather than from files.  (Andrew
     Bennetts)

   * New module ``lru_cache`` providing a cache for use by tasks that need
     semi-random access to large amounts of data. (John A Meinel)

   * InventoryEntry.diff is now deprecated.  Please use diff.DiffTree instead.

  TESTING:


bzr 0.92 2007-11-05
-------------------

  CHANGES:

  * New uninstaller on Win32.  (Alexander Belchenko)


bzr 0.92rc1 2007-10-29
----------------------

  NOTES WHEN UPGRADING:

  CHANGES:
  
   * ``bzr`` now returns exit code 4 if an internal error occurred, and 
     3 if a normal error occurred.  (Martin Pool)

   * ``pull``, ``merge`` and ``push`` will no longer silently correct some
     repository index errors that occured as a result of the Weave disk format.
     Instead the ``reconcile`` command needs to be run to correct those
     problems if they exist (and it has been able to fix most such problems
     since bzr 0.8). Some new problems have been identified during this release
     and you should run ``bzr check`` once on every repository to see if you
     need to reconcile. If you cannot ``pull`` or ``merge`` from a remote
     repository due to mismatched parent errors - a symptom of index errors -
     you should simply take a full copy of that remote repository to a clean
     directory outside any local repositories, then run reconcile on it, and
     finally pull from it locally. (And naturally email the repositories owner
     to ask them to upgrade and run reconcile).
     (Robert Collins)

  FEATURES:

   * New ``knitpack-experimental`` repository format. This is interoperable with
     the ``dirstate-tags`` format but uses a smarter storage design that greatly
     speeds up many operations, both local and remote. This new format can be
     used as an option to the ``init``, ``init-repository`` and ``upgrade``
     commands. See http://doc.bazaar-vcs.org/0.92/developers/knitpack.html
     for further details. (Robert Collins)

   * For users of bzr-svn (and those testing the prototype subtree support) that
     wish to try packs, a new ``knitpack-subtree-experimental`` format has also
     been added. This is interoperable with the ``dirstate-subtrees`` format.
     (Robert Collins)

   * New ``reconfigure`` command. (Aaron Bentley)

   * New ``revert --forget-merges`` command, which removes the record of a pending 
     merge without affecting the working tree contents.  (Martin Pool)

   * New ``bzr_remote_path`` configuration variable allows finer control of
     remote bzr locations than BZR_REMOTE_PATH environment variable.
     (Aaron Bentley)

   * New ``launchpad-login`` command to tell Bazaar your Launchpad
     user ID.  This can then be used by other functions of the
     Launchpad plugin. (James Henstridge)

  PERFORMANCE:

   * Commit in quiet mode is now slightly faster as the information to
     output is no longer calculated. (Ian Clatworthy)

   * Commit no longer checks for new text keys during insertion when the
     revision id was deterministically unique. (Robert Collins)

   * Committing a change which is not a merge and does not change the number of
     files in the tree is faster by utilising the data about whether files are
     changed to determine if the tree is unchanged rather than recalculating
     it at the end of the commit process. (Robert Collins)

   * Inventory serialisation no longer double-sha's the content.
     (Robert Collins)

   * Knit text reconstruction now avoids making copies of the lines list for
     interim texts when building a single text. The new ``apply_delta`` method
     on ``KnitContent`` aids this by allowing modification of the revision id
     such objects represent. (Robert Collins)

   * Pack indices are now partially parsed for specific key lookup using a
     bisection approach. (Robert Collins)

   * Partial commits are now approximately 40% faster by walking over the
     unselected current tree more efficiently. (Robert Collins)

   * XML inventory serialisation takes 20% less time while being stricter about
     the contents. (Robert Collins)

   * Graph ``heads()`` queries have been fixed to no longer access all history
     unnecessarily. (Robert Collins)

  IMPROVEMENTS:

   * ``bzr+https://`` smart server across https now supported. 
     (John Ferlito, Martin Pool, #128456)

   * Mutt is now a supported mail client; set ``mail_client=mutt`` in your
     bazaar.conf and ``send`` will use mutt. (Keir Mierle)

   * New option ``-c``/``--change`` for ``merge`` command for cherrypicking 
     changes from one revision. (Alexander Belchenko, #141368)

   * Show encodings, locale and list of plugins in the traceback message.
     (Martin Pool, #63894)

   * Experimental directory formats can now be marked with
     ``experimental = True`` during registration. (Ian Clatworthy)

  DOCUMENTATION:

   * New *Bazaar in Five Minutes* guide.  (Matthew Revell)

   * The hooks reference documentation is now converted to html as expected.
     (Ian Clatworthy)

  BUG FIXES:

   * Connection error reporting for the smart server has been fixed to
     display a user friendly message instead of a traceback.
     (Ian Clatworthy, #115601)

   * Make sure to use ``O_BINARY`` when opening files to check their
     sha1sum. (Alexander Belchenko, John Arbash Meinel, #153493)

   * Fix a problem with Win32 handling of the executable bit.
     (John Arbash Meinel, #149113)

   * ``bzr+ssh://`` and ``sftp://`` URLs that do not specify ports explicitly
     no longer assume that means port 22.  This allows people using OpenSSH to
     override the default port in their ``~/.ssh/config`` if they wish.  This
     fixes a bug introduced in bzr 0.91.  (Andrew Bennetts, #146715)

   * Commands reporting exceptions can now be profiled and still have their
     data correctly dumped to a file. For example, a ``bzr commit`` with
     no changes still reports the operation as pointless but doing so no
     longer throws away the profiling data if this command is run with
     ``--lsprof-file callgrind.out.ci`` say. (Ian Clatworthy)

   * Fallback to ftp when paramiko is not installed and sftp can't be used for
     ``tests/commands`` so that the test suite is still usable without
     paramiko.
     (Vincent Ladeuil, #59150)

   * Fix commit ordering in corner case. (Aaron Bentley, #94975)

   * Fix long standing bug in partial commit when there are renames 
     left in tree. (Robert Collins, #140419)

   * Fix selftest semi-random noise during http related tests.
     (Vincent Ladeuil, #140614)

   * Fix typo in ftp.py making the reconnection fail on temporary errors.
     (Vincent Ladeuil, #154259)

   * Fix failing test by comparing real paths to cover the case where the TMPDIR
     contains a symbolic link.
     (Vincent Ladeuil, #141382).

   * Fix log against smart server branches that don't support tags.
     (James Westby, #140615)

   * Fix pycurl http implementation by defining error codes from
     pycurl instead of relying on an old curl definition.
     (Vincent Ladeuil, #147530)

   * Fix 'unprintable error' message when displaying BzrCheckError and 
     some other exceptions on Python 2.5.
     (Martin Pool, #144633)

   * Fix ``Inventory.copy()`` and add test for it. (Jelmer Vernooij)

   * Handles default value for ListOption in cmd_commit.
     (Vincent Ladeuil, #140432)

   * HttpServer and FtpServer need to be closed properly or a listening socket
     will remain opened.
     (Vincent Ladeuil, #140055)

   * Monitor the .bzr directory created in the top level test
     directory to detect leaking tests.
     (Vincent Ladeuil, #147986)

   * The basename, not the full path, is now used when checking whether
     the profiling dump file begins with ``callgrind.out`` or not. This
     fixes a bug reported by Aaron Bentley on IRC. (Ian Clatworthy)

   * Trivial fix for invoking command ``reconfigure`` without arguments.
     (Rob Weir, #141629)

   * ``WorkingTree.rename_one`` will now raise an error if normalisation of the
     new path causes bzr to be unable to access the file. (Robert Collins)

   * Correctly detect a NoSuchFile when using a filezilla server. (Gary van der
     Merwe)

  API BREAKS:

   * ``bzrlib.index.GraphIndex`` now requires a size parameter to the
     constructor, for enabling bisection searches. (Robert Collins)

   * ``CommitBuilder.record_entry_contents`` now requires the root entry of a
     tree be supplied to it, previously failing to do so would trigger a
     deprecation warning. (Robert Collins)

   * ``KnitVersionedFile.add*`` will no longer cache added records even when
     enable_cache() has been called - the caching feature is now exclusively for
     reading existing data. (Robert Collins)

   * ``ReadOnlyLockError`` is deprecated; ``LockFailed`` is usually more 
     appropriate.  (Martin Pool)

   * Removed ``bzrlib.transport.TransportLogger`` - please see the new
     ``trace+`` transport instead. (Robert Collins)

   * Removed previously deprecated varargs interface to ``TestCase.run_bzr`` and
     deprecated methods ``TestCase.capture`` and ``TestCase.run_bzr_captured``.
     (Martin Pool)

   * Removed previous deprecated ``basis_knit`` parameter to the
     ``KnitVersionedFile`` constructor. (Robert Collins)

   * Special purpose method ``TestCase.run_bzr_decode`` is moved to the test_non_ascii 
     class that needs it.
     (Martin Pool)

   * The class ``bzrlib.repofmt.knitrepo.KnitRepository3`` has been folded into
     ``KnitRepository`` by parameters to the constructor. (Robert Collins)

   * The ``VersionedFile`` interface now allows content checks to be bypassed
     by supplying check_content=False.  This saves nearly 30% of the minimum
     cost to store a version of a file. (Robert Collins)

   * Tree's with bad state such as files with no length or sha will no longer
     be silently accepted by the repository XML serialiser. To serialise
     inventories without such data, pass working=True to write_inventory.
     (Robert Collins)

   * ``VersionedFile.fix_parents`` has been removed as a harmful API.
     ``VersionedFile.join`` will no longer accept different parents on either
     side of a join - it will either ignore them, or error, depending on the
     implementation. See notes when upgrading for more information.
     (Robert Collins)

  INTERNALS:

   * ``bzrlib.transport.Transport.put_file`` now returns the number of bytes
     put by the method call, to allow avoiding stat-after-write or
     housekeeping in callers. (Robert Collins)

   * ``bzrlib.xml_serializer.Serializer`` is now responsible for checking that
     mandatory attributes are present on serialisation and deserialisation.
     This fixes some holes in API usage and allows better separation between
     physical storage and object serialisation. (Robert Collins)

   * New class ``bzrlib.errors.InternalBzrError`` which is just a convenient
     shorthand for deriving from BzrError and setting internal_error = True.
     (Robert Collins)

   * New method ``bzrlib.mutabletree.update_to_one_parent_via_delta`` for
     moving the state of a parent tree to a new version via a delta rather than
     a complete replacement tree. (Robert Collins)

   * New method ``bzrlib.osutils.minimum_path_selection`` useful for removing
     duplication from user input, when a user mentions both a path and an item
     contained within that path. (Robert Collins)

   * New method ``bzrlib.repository.Repository.is_write_locked`` useful for
     determining if a repository is write locked. (Robert Collins)

   * New method on ``bzrlib.tree.Tree`` ``path_content_summary`` provides a
     tuple containing the key information about a path for commit processing
     to complete. (Robert Collins)

   * New method on xml serialisers, write_inventory_to_lines, which matches the
     API used by knits for adding content. (Robert Collins)

   * New module ``bzrlib.bisect_multi`` with generic multiple-bisection-at-once
     logic, currently only available for byte-based lookup
     (``bisect_multi_bytes``). (Robert Collins)

   * New helper ``bzrlib.tuned_gzip.bytes_to_gzip`` which takes a byte string
     and returns a gzipped version of the same. This is used to avoid a bunch
     of api friction during adding of knit hunks. (Robert Collins)

   * New parameter on ``bzrlib.transport.Transport.readv``
     ``adjust_for_latency`` which changes readv from returning strictly the
     requested data to inserted return larger ranges and in forward read order
     to reduce the effect of network latency. (Robert Collins)

   * New parameter yield_parents on ``Inventory.iter_entries_by_dir`` which
     causes the parents of a selected id to be returned recursively, so all the
     paths from the root down to each element of selected_file_ids are
     returned. (Robert Collins)

   * Knit joining has been enhanced to support plain to annotated conversion
     and annotated to plain conversion. (Ian Clatworthy)

   * The CommitBuilder method ``record_entry_contents`` now returns summary
     information about the effect of the commit on the repository. This tuple
     contains an inventory delta item if the entry changed from the basis, and a
     boolean indicating whether a new file graph node was recorded.
     (Robert Collins)

   * The python path used in the Makefile can now be overridden.
     (Andrew Bennetts, Ian Clatworthy)

  TESTING:

   * New transport implementation ``trace+`` which is useful for testing,
     logging activity taken to its _activity attribute. (Robert Collins)

   * When running bzr commands within the test suite, internal exceptions are
     not caught and reported in the usual way, but rather allowed to propagate
     up and be visible to the test suite.  A new API ``run_bzr_catch_user_errors``
     makes this behavior available to other users.
     (Martin Pool)

   * New method ``TestCase.call_catch_warnings`` for testing methods that 
     raises a Python warning.  (Martin Pool)


bzr 0.91 2007-09-26
-------------------

  BUG FIXES:

   * Print a warning instead of aborting the ``python setup.py install``
     process if building of a C extension is not possible.
     (Lukáš Lalinský, Alexander Belchenko)

   * Fix commit ordering in corner case (Aaron Bentley, #94975)

   * Fix ''bzr info bzr://host/'' and other operations on ''bzr://' URLs with
     an implicit port.  We were incorrectly raising PathNotChild due to
     inconsistent treatment of the ''_port'' attribute on the Transport object.
     (Andrew Bennetts, #133965)

   * Make RemoteRepository.sprout cope gracefully with servers that don't
     support the ``Repository.tarball`` request.
     (Andrew Bennetts)


bzr 0.91rc2 2007-09-11
----------------------

   * Replaced incorrect tarball for previous release; a debug statement was left 
     in bzrlib/remote.py.


bzr 0.91rc1 2007-09-11
----------------------

  CHANGES:

   * The default branch and repository format has changed to 
     ``dirstate-tags``, so tag commands are active by default.
     This format is compatible with Bazaar 0.15 and later.
     This incidentally fixes bug #126141.
     (Martin Pool)

   * ``--quiet`` or ``-q`` is no longer a global option. If present, it
     must now appear after the command name. Scripts doing things like
     ``bzr -q missing`` need to be rewritten as ``bzr missing -q``.
     (Ian Clatworthy)

  FEATURES:

   * New option ``--author`` in ``bzr commit`` to specify the author of the
     change, if it's different from the committer. ``bzr log`` and
     ``bzr annotate`` display the author instead of the committer.
     (Lukáš Lalinský)

   * In addition to global options and command specific options, a set of
     standard options are now supported. Standard options are legal for
     all commands. The initial set of standard options are:
     
     * ``--help`` or ``-h`` - display help message
     * ``--verbose`` or ``-v`` - display additional information
     * ``--quiet``  or ``-q`` - only output warnings and errors.

     Unlike global options, standard options can be used in aliases and
     may have command-specific help. (Ian Clatworthy)

   * Verbosity level processing has now been unified. If ``--verbose``
     or ``-v`` is specified on the command line multiple times, the
     verbosity level is made positive the first time then increased.
     If ``--quiet`` or ``-q`` is specified on the command line
     multiple times, the verbosity level is made negative the first
     time then decreased. To get the default verbosity level of zero,
     either specify none of the above , ``--no-verbose`` or ``--no-quiet``.
     Note that most commands currently ignore the magnitude of the
     verbosity level but do respect *quiet vs normal vs verbose* when
     generating output. (Ian Clatworthy)

   * ``Branch.hooks`` now supports ``pre_commit`` hook. The hook's signature
     is documented in BranchHooks constructor. (Nam T. Nguyen, #102747)

   * New ``Repository.stream_knit_data_for_revisions`` request added to the
     network protocol for greatly reduced roundtrips when retrieving a set of
     revisions. (Andrew Bennetts)

  BUG FIXES:

   * ``bzr plugins`` now lists the version number for each plugin in square
     brackets after the path. (Robert Collins, #125421)

   * Pushing, pulling and branching branches with subtree references was not
     copying the subtree weave, preventing the file graph from being accessed
     and causing errors in commits in clones. (Robert Collins)

   * Suppress warning "integer argument expected, got float" from Paramiko,
     which sometimes caused false test failures.  (Martin Pool)

   * Fix bug in bundle 4 that could cause attempts to write data to wrong
     versionedfile.  (Aaron Bentley)

   * Diffs generated using "diff -p" no longer break the patch parser.
     (Aaron Bentley)

   * get_transport treats an empty possible_transports list the same as a non-
     empty one.  (Aaron Bentley)

   * patch verification for merge directives is reactivated, and works with
     CRLF and CR files.  (Aaron Bentley)

   * Accept ..\ as a path in revision specifiers. This fixes for example
     "-r branch:..\other-branch" on Windows.  (Lukáš Lalinský) 

   * ``BZR_PLUGIN_PATH`` may now contain trailing slashes.
     (Blake Winton, #129299)

   * man page no longer lists hidden options (#131667, Aaron Bentley)

   * ``uncommit --help`` now explains the -r option adequately.  (Daniel
     Watkins, #106726)

   * Error messages are now better formatted with parameters (such as
     filenames) quoted when necessary. This avoids confusion when directory
     names ending in a '.' at the end of messages were confused with a
     full stop that may or not have been there. (Daniel Watkins, #129791)

   * Fix ``status FILE -r X..Y``. (Lukáš Lalinský)

   * If a particular command is an alias, ``help`` will show the alias
     instead of claiming there is no help for said alias. (Daniel Watkins,
     #133548)

   * TreeTransform-based operations, like pull, merge, revert, and branch,
     now roll back if they encounter an error.  (Aaron Bentley, #67699)

   * ``bzr commit`` now exits cleanly if a character unsupported by the
     current encoding is used in the commit message.  (Daniel Watkins,
     #116143)

   * bzr send uses default values for ranges when only half of an elipsis
     is specified ("-r..5" or "-r5..").  (#61685, Aaron Bentley)

   * Avoid trouble when Windows ssh calls itself 'plink' but no plink
     binary is present.  (Martin Albisetti, #107155)

   * ``bzr remove`` should remove clean subtrees.  Now it will remove (without
     needing ``--force``) subtrees that contain no files with text changes or
     modified files.  With ``--force`` it removes the subtree regardless of
     text changes or unknown files. Directories with renames in or out (but
     not changed otherwise) will now be removed without needing ``--force``.
     Unknown ignored files will be deleted without needing ``--force``.
     (Marius Kruger, #111665)

   * When two plugins conflict, the source of both the losing and now the
     winning definition is shown.  (Konstantin Mikhaylov, #5454)

   * When committing to a branch, the location being committed to is
     displayed.  (Daniel Watkins, #52479)

   * ``bzr --version`` takes care about encoding of stdout, especially
     when output is redirected. (Alexander Belchenko, #131100)

   * Prompt for an ftp password if none is provided.
     (Vincent Ladeuil, #137044)

   * Reuse bound branch associated transport to avoid multiple
     connections.
     (Vincent Ladeuil, #128076, #131396)

   * Overwrite conflicting tags by ``push`` and ``pull`` if the
     ``--overwrite`` option is specified.  (Lukáš Lalinský, #93947)

   * In checkouts, tags are copied into the master branch when created,
     changed or deleted, and are copied into the checkout when it is 
     updated.  (Martin Pool, #93856, #93860)

   * Print a warning instead of aborting the ``python setup.py install``
     process if building of a C extension is not possible.
     (Lukáš Lalinský, Alexander Belchenko)

  IMPROVEMENTS:

   * Add the option "--show-diff" to the commit command in order to display
     the diff during the commit log creation. (Goffredo Baroncelli)

   * ``pull`` and ``merge`` are much faster at installing bundle format 4.
     (Aaron Bentley)

   * ``pull -v`` no longer includes deltas, making it much faster.
     (Aaron Bentley)

   * ``send`` now sends the directive as an attachment by default.
     (Aaron Bentley, Lukáš Lalinský, Alexander Belchenko)

   * Documentation updates (Martin Albisetti)

   * Help on debug flags is now included in ``help global-options``.
     (Daniel Watkins, #124853)

   * Parameters passed on the command line are checked to ensure they are
     supported by the encoding in use. (Daniel Watkins)

   * The compression used within the bzr repository has changed from zlib
     level 9 to the zlib default level. This improves commit performance with
     only a small increase in space used (and in some cases a reduction in
     space). (Robert Collins)

   * Initial commit no longer SHAs files twice and now reuses the path
     rather than looking it up again, making it faster.
     (Ian Clatworthy)

   * New option ``-c``/``--change`` for ``diff`` and ``status`` to show
     changes in one revision.  (Lukáš Lalinský)

   * If versioned files match a given ignore pattern, a warning is now
     given. (Daniel Watkins, #48623)

   * ``bzr status`` now has -S as a short name for --short and -V as a
     short name for --versioned. These have been added to assist users
     migrating from Subversion: ``bzr status -SV`` is now like
     ``svn status -q``.  (Daniel Watkins, #115990)

   * Added C implementation of  ``PatienceSequenceMatcher``, which is about
     10x faster than the Python version. This speeds up commands that
     need file diffing, such as ``bzr commit`` or ``bzr diff``.
     (Lukáš Lalinský)

   * HACKING has been extended with a large section on core developer tasks.
     (Ian Clatworthy)

   * Add ``branches`` and ``standalone-trees`` as online help topics and
     include them as Concepts within the User Reference.
     (Paul Moore, Ian Clatworthy)

    * ``check`` can detect versionedfile parent references that are
      inconsistent with revision and inventory info, and ``reconcile`` can fix
      them.  These faulty references were generated by 0.8-era releases,
      so repositories which were manipulated by old bzrs should be
      checked, and possibly reconciled ASAP.  (Aaron Bentley, Andrew Bennetts)

  API BREAKS:

   * ``Branch.append_revision`` is removed altogether; please use 
     ``Branch.set_last_revision_info`` instead.  (Martin Pool)

   * CommitBuilder now advertises itself as requiring the root entry to be
     supplied. This only affects foreign repository implementations which reuse
     CommitBuilder directly and have changed record_entry_contents to require
     that the root not be supplied. This should be precisely zero plugins
     affected. (Robert Collins)

   * The ``add_lines`` methods on ``VersionedFile`` implementations has changed
     its return value to include the sha1 and length of the inserted text. This
     allows the avoidance of double-sha1 calculations during commit.
     (Robert Collins)

   * ``Transport.should_cache`` has been removed.  It was not called in the
     previous release.  (Martin Pool)

  TESTING:

   * Tests may now raise TestNotApplicable to indicate they shouldn't be 
     run in a particular scenario.  (Martin Pool)

   * New function multiply_tests_from_modules to give a simpler interface
     to test parameterization.  (Martin Pool, Robert Collins)

   * ``Transport.should_cache`` has been removed.  It was not called in the
     previous release.  (Martin Pool)

   * NULL_REVISION is returned to indicate the null revision, not None.
     (Aaron Bentley)

   * Use UTF-8 encoded StringIO for log tests to avoid failures on
     non-ASCII committer names.  (Lukáš Lalinský)

  INTERNALS:

   * ``bzrlib.plugin.all_plugins`` has been deprecated in favour of
     ``bzrlib.plugin.plugins()`` which returns PlugIn objects that provide
     useful functionality for determining the path of a plugin, its tests, and
     its version information. (Robert Collins)

   * Add the option user_encoding to the function 'show_diff_trees()'
     in order to move the user encoding at the UI level. (Goffredo Baroncelli)

   * Add the function make_commit_message_template_encoded() and the function
     edit_commit_message_encoded() which handle encoded strings.
     This is done in order to mix the commit messages (which is a unicode
     string), and the diff which is a raw string. (Goffredo Baroncelli)

   * CommitBuilder now defaults to using add_lines_with_ghosts, reducing
     overhead on non-weave repositories which don't require all parents to be
     present. (Robert Collins)

   * Deprecated method ``find_previous_heads`` on
     ``bzrlib.inventory.InventoryEntry``. This has been superseded by the use
     of ``parent_candidates`` and a separate heads check via the repository
     API. (Robert Collins)

   * New trace function ``mutter_callsite`` will print out a subset of the
     stack to the log, which can be useful for gathering debug details.
     (Robert Collins)

   * ``bzrlib.pack.ContainerWriter`` now tracks how many records have been
     added via a public attribute records_written. (Robert Collins)

   * New method ``bzrlib.transport.Transport.get_recommended_page_size``.
     This provides a hint to users of transports as to the reasonable
     minimum data to read. In principle this can take latency and
     bandwidth into account on a per-connection basis, but for now it
     just has hard coded values based on the url. (e.g. http:// has a large
     page size, file:// has a small one.) (Robert Collins)

   * New method on ``bzrlib.transport.Transport`` ``open_write_stream`` allows
     incremental addition of data to a file without requiring that all the
     data be buffered in memory. (Robert Collins)

   * New methods on ``bzrlib.knit.KnitVersionedFile``:
     ``get_data_stream(versions)``, ``insert_data_stream(stream)`` and
     ``get_format_signature()``.  These provide some infrastructure for
     efficiently streaming the knit data for a set of versions over the smart
     protocol.

   * Knits with no annotation cache still produce correct annotations.
     (Aaron Bentley)

   * Three new methods have been added to ``bzrlib.trace``:
     ``set_verbosity_level``, ``get_verbosity_level`` and ``is_verbose``.
     ``set_verbosity_level`` expects a numeric value: negative for quiet,
     zero for normal, positive for verbose. The size of the number can be
     used to determine just how quiet or verbose the application should be.
     The existing ``be_quiet`` and ``is_quiet`` routines have been
     integrated into this new scheme. (Ian Clatworthy)

   * Options can now be delcared with a ``custom_callback`` parameter. If
     set, this routine is called after the option is processed. This feature
     is now used by the standard options ``verbose`` and ``quiet`` so that
     setting one implicitly resets the other. (Ian Clatworthy)

   * Rather than declaring a new option from scratch in order to provide
     custom help, a centrally registered option can be decorated using the
     new ``bzrlib.Option.custom_help`` routine. In particular, this routine
     is useful when declaring better help for the ``verbose`` and ``quiet``
     standard options as the base definition of these is now more complex
     than before thanks to their use of a custom callback. (Ian Clatworthy)
      
    * Tree._iter_changes(specific_file=[]) now iterates through no files,
      instead of iterating through all files.  None is used to iterate through
      all files.  (Aaron Bentley)

    * WorkingTree.revert() now accepts None to revert all files.  The use of
      [] to revert all files is deprecated.  (Aaron Bentley)


bzr 0.90 2007-08-28
-------------------

  IMPROVEMENTS:

    * Documentation is now organized into multiple directories with a level
      added for different languages or locales. Added the Mini Tutorial
      and Quick Start Summary (en) documents from the Wiki, improving the
      content and readability of the former. Formatted NEWS as Release Notes
      complete with a Table of Conents, one heading per release. Moved the
      Developer Guide into the main document catalog and provided a link
      from the developer document catalog back to the main one.
      (Ian Clatworthy, Sabin Iacob, Alexander Belchenko)


  API CHANGES:

    * The static convenience method ``BzrDir.create_repository``
      is deprecated.  Callers should instead create a ``BzrDir`` instance
      and call ``create_repository`` on that.  (Martin Pool)


bzr 0.90rc1 2007-08-14
----------------------

  BUGFIXES:

    * ``bzr init`` should connect to the remote location one time only.  We
      have been connecting several times because we forget to pass around the
      Transport object. This modifies ``BzrDir.create_branch_convenience``,
      so that we can give it the Transport we already have.
      (John Arbash Meinel, Vincent Ladeuil, #111702)

    * Get rid of sftp connection cache (get rid of the FTP one too).
      (Vincent Ladeuil, #43731)

    * bzr branch {local|remote} remote don't try to create a working tree
      anymore.
      (Vincent Ladeuil, #112173)

    * All identified multiple connections for a single bzr command have been
      fixed. See bzrlib/tests/commands directory.
      (Vincent Ladeuil)

    * ``bzr rm`` now does not insist on ``--force`` to delete files that
      have been renamed but not otherwise modified.  (Marius Kruger,
      #111664)

    * ``bzr selftest --bench`` no longer emits deprecation warnings
      (Lukáš Lalinský)

    * ``bzr status`` now honours FILE parameters for conflict lists
      (Aaron Bentley, #127606)

    * ``bzr checkout`` now honours -r when reconstituting a working tree.
      It also honours -r 0.  (Aaron Bentley, #127708)

    * ``bzr add *`` no more fails on Windows if working tree contains
      non-ascii file names. (Kuno Meyer, #127361)

    * allow ``easy_install bzr`` runs without fatal errors. 
      (Alexander Belchenko, #125521)

    * Graph._filter_candidate_lca does not raise KeyError if a candidate
      is eliminated just before it would normally be examined.  (Aaron Bentley)

    * SMTP connection failures produce a nice message, not a traceback.
      (Aaron Bentley)

  IMPROVEMENTS:

    * Don't show "dots" progress indicators when run non-interactively, such
      as from cron.  (Martin Pool)

    * ``info`` now formats locations more nicely and lists "submit" and
      "public" branches (Aaron Bentley)

    * New ``pack`` command that will trigger database compression within
      the repository (Robert Collins)

    * Implement ``_KnitIndex._load_data`` in a pyrex extension. The pyrex
      version is approximately 2-3x faster at parsing a ``.kndx`` file.
      Which yields a measurable improvement for commands which have to
      read from the repository, such as a 1s => 0.75s improvement in
      ``bzr diff`` when there are changes to be shown.  (John Arbash Meinel)

    * Merge is now faster.  Depending on the scenario, it can be more than 2x
      faster. (Aaron Bentley)

    * Give a clearer warning, and allow ``python setup.py install`` to
      succeed even if pyrex is not available.
      (John Arbash Meinel)

    * ``DirState._read_dirblocks`` now has an optional Pyrex
      implementation. This improves the speed of any command that has to
      read the entire DirState. (``diff``, ``status``, etc, improve by
      about 10%).
      ``bisect_dirblocks`` has also been improved, which helps all
      ``_get_entry`` type calls (whenever we are searching for a
      particular entry in the in-memory DirState).
      (John Arbash Meinel)

    * ``bzr pull`` and ``bzr push`` no longer do a complete walk of the 
      branch revision history for ui display unless -v is supplied.
      (Robert Collins)

    * ``bzr log -rA..B`` output shifted to the left margin if the log only 
      contains merge revisions. (Kent Gibson) 

    * The ``plugins`` command is now public with improved help.
      (Ian Clatworthy)

    * New bundle and merge directive formats are faster to generate, and

    * Annotate merge now works when there are local changes. (Aaron Bentley)

    * Commit now only shows the progress in terms of directories instead of
      entries. (Ian Clatworthy)

    * Fix ``KnitRepository.get_revision_graph`` to not request the graph 2
      times. This makes ``get_revision_graph`` 2x faster. (John Arbash
      Meinel)

    * Fix ``VersionedFile.get_graph()`` to avoid using
      ``set.difference_update(other)``, which has bad scaling when
      ``other`` is large. This improves ``VF.get_graph([version_id])`` for
      a 12.5k graph from 2.9s down to 200ms. (John Arbash Meinel)

    * The ``--lsprof-file`` option now generates output for KCacheGrind if
      the file starts with ``callgrind.out``. This matches the default file
      filtering done by KCacheGrind's Open Dialog. (Ian Clatworthy)

    * Fix ``bzr update`` to avoid an unnecessary
      ``branch.get_master_branch`` call, which avoids 1 extra connection
      to the remote server. (Partial fix for #128076, John Arbash Meinel)

    * Log errors from the smart server in the trace file, to make debugging 
      test failures (and live failures!) easier.  (Andrew Bennetts)

    * The HTML version of the man page has been superceded by a more
      comprehensive manual called the Bazaar User Reference. This manual
      is completed generated from the online help topics. As part of this
      change, limited reStructuredText is now explicitly supported in help
      topics and command help with 'unnatural' markup being removed prior
      to display by the online help or inclusion in the man page.
      (Ian Clatworthy)

    * HTML documentation now use files extension ``*.html``
      (Alexander Belchenko)

    * The cache of ignore definitions is now cleared in WorkingTree.unlock()
      so that changes to .bzrignore aren't missed. (#129694, Daniel Watkins)

    * ``bzr selftest --strict`` fails if there are any missing features or
      expected test failures. (Daniel Watkins, #111914)

    * Link to registration survey added to README. (Ian Clatworthy)

    * Windows standalone installer show link to registration survey
      when installation finished. (Alexander Belchenko)

  LIBRARY API BREAKS:

    * Deprecated dictionary ``bzrlib.option.SHORT_OPTIONS`` removed.
      Options are now required to provide a help string and it must
      comply with the style guide by being one or more sentences with an
      initial capital and final period. (Martin Pool)

    * KnitIndex.get_parents now returns tuples. (Robert Collins)

    * Ancient unused ``Repository.text_store`` attribute has been removed.
      (Robert Collins)

    * The ``bzrlib.pack`` interface has changed to use tuples of bytestrings
      rather than just bytestrings, making it easier to represent multiple
      element names. As this interface was not used by any internal facilities
      since it was introduced in 0.18 no API compatibility is being preserved.
      The serialised form of these packs is identical with 0.18 when a single
      element tuple is in use. (Robert Collins)

  INTERNALS:

    * merge now uses ``iter_changes`` to calculate changes, which makes room for
      future performance increases.  It is also more consistent with other
      operations that perform comparisons, and reduces reliance on
      Tree.inventory.  (Aaron Bentley)

    * Refactoring of transport classes connected to a remote server.
      ConnectedTransport is a new class that serves as a basis for all
      transports needing to connect to a remote server.  transport.split_url
      have been deprecated, use the static method on the object instead. URL
      tests have been refactored too.
      (Vincent Ladeuil)

    * Better connection sharing for ConnectedTransport objects.
      transport.get_transport() now accepts a 'possible_transports' parameter.
      If a newly requested transport can share a connection with one of the
      list, it will.
      (Vincent Ladeuil)

    * Most functions now accept ``bzrlib.revision.NULL_REVISION`` to indicate
      the null revision, and consider using ``None`` for this purpose
      deprecated.  (Aaron Bentley)

    * New ``index`` module with abstract index functionality. This will be
      used during the planned changes in the repository layer. Currently the
      index layer provides a graph aware immutable index, a builder for the
      same index type to allow creating them, and finally a composer for
      such indices to allow the use of many indices in a single query. The
      index performance is not optimised, however the API is stable to allow
      development on top of the index. (Robert Collins)

    * ``bzrlib.dirstate.cmp_by_dirs`` can be used to compare two paths by
      their directory sections. This is equivalent to comparing
      ``path.split('/')``, only without having to split the paths.
      This has a Pyrex implementation available.
      (John Arbash Meinel)

    * New transport decorator 'unlistable+' which disables the list_dir
      functionality for testing.

    * Deprecated ``change_entry`` in transform.py. (Ian Clatworthy)

    * RevisionTree.get_weave is now deprecated.  Tree.plan_merge is now used
      for performing annotate-merge.  (Aaron Bentley)

    * New EmailMessage class to create email messages. (Adeodato Simó)

    * Unused functions on the private interface KnitIndex have been removed.
      (Robert Collins)

    * New ``knit.KnitGraphIndex`` which provides a ``KnitIndex`` layered on top
      of a ``index.GraphIndex``. (Robert Collins)

    * New ``knit.KnitVersionedFile.iter_parents`` method that allows querying
      the parents of many knit nodes at once, reducing round trips to the 
      underlying index. (Robert Collins)

    * Graph now has an is_ancestor method, various bits use it.
      (Aaron Bentley)

    * The ``-Dhpss`` flag now includes timing information. As well as
      logging when a new connection is opened. (John Arbash Meinel)

    * ``bzrlib.pack.ContainerWriter`` now returns an offset, length tuple to
      callers when inserting data, allowing generation of readv style access
      during pack creation, without needing a separate pass across the output
      pack to gather such details. (Robert Collins)

    * ``bzrlib.pack.make_readv_reader`` allows readv based access to pack
      files that are stored on a transport. (Robert Collins)

    * New ``Repository.has_same_location`` method that reports if two
      repository objects refer to the same repository (although with some risk
      of false negatives).  (Andrew Bennetts)

    * InterTree.compare now passes require_versioned on correctly.
      (Marius Kruger)

    * New methods on Repository - ``start_write_group``,
      ``commit_write_group``, ``abort_write_group`` and ``is_in_write_group`` -
      which provide a clean hook point for transactional Repositories - ones
      where all the data for a fetch or commit needs to be made atomically
      available in one step. This allows the write lock to remain while making
      a series of data insertions.  (e.g. data conversion). (Robert Collins)

    * In ``bzrlib.knit`` the internal interface has been altered to use
      3-tuples (index, pos, length) rather than two-tuples (pos, length) to
      describe where data in a knit is, allowing knits to be split into 
      many files. (Robert Collins)

    * ``bzrlib.knit._KnitData`` split into cache management and physical access
      with two access classes - ``_PackAccess`` and ``_KnitAccess`` defined.
      The former provides access into a .pack file, and the latter provides the
      current production repository form of .knit files. (Robert Collins)

  TESTING:

    * Remove selftest ``--clean-output``, ``--numbered-dirs`` and
      ``--keep-output`` options, which are obsolete now that tests
      are done within directories in $TMPDIR.  (Martin Pool)

    * The SSH_AUTH_SOCK environment variable is now reset to avoid 
      interaction with any running ssh agents.  (Jelmer Vernooij, #125955)

    * run_bzr_subprocess handles parameters the same way as run_bzr:
      either a string or a list of strings should be passed as the first
      parameter.  Varargs-style parameters are deprecated. (Aaron Bentley)


bzr 0.18  2007-07-17
--------------------

  BUGFIXES:

    * Fix 'bzr add' crash under Win32 (Kuno Meyer)


bzr 0.18rc1  2007-07-10
-----------------------

  BUGFIXES:

    * Do not suppress pipe errors, etc. in non-display commands
      (Alexander Belchenko, #87178)

    * Display a useful error message when the user requests to annotate
      a file that is not present in the specified revision.
      (James Westby, #122656)

    * Commands that use status flags now have a reference to 'help
      status-flags'.  (Daniel Watkins, #113436)

    * Work around python-2.4.1 inhability to correctly parse the
      authentication header.
      (Vincent Ladeuil, #121889)

    * Use exact encoding for merge directives. (Adeodato Simó, #120591)

    * Fix tempfile permissions error in smart server tar bundling under
      Windows. (Martin _, #119330)

    * Fix detection of directory entries in the inventory. (James Westby)

    * Fix handling of http code 400: Bad Request When issuing too many ranges.
      (Vincent Ladeuil, #115209)

    * Issue a CONNECT request when connecting to an https server
      via a proxy to enable SSL tunneling.
      (Vincent Ladeuil, #120678)

    * Fix ``bzr log -r`` to support selecting merge revisions, both 
      individually and as part of revision ranges.
      (Kent Gibson, #4663)
 
    * Don't leave cruft behind when failing to acquire a lockdir.
      (Martin Pool, #109169)

    * Don't use the '-f' strace option during tests.
      (Vincent Ladeuil, #102019).

    * Warn when setting ``push_location`` to a value that will be masked by
      locations.conf.  (Aaron Bentley, #122286)

    * Fix commit ordering in corner case (Aaron Bentley, #94975)

    *  Make annotate behave in a non-ASCII world (Adeodato Simó).

  IMPROVEMENTS:

    * The --lsprof-file option now dumps a text rendering of the profiling
      information if the filename ends in ".txt". It will also convert the
      profiling information to a format suitable for KCacheGrind if the
      output filename ends in ".callgrind". Fixes to the lsprofcalltree
      conversion process by Jean Paul Calderone and Itamar were also merged.
      See http://ddaa.net/blog/python/lsprof-calltree. (Ian Clatworthy)

    * ``info`` now defaults to non-verbose mode, displaying only paths and
      abbreviated format info.  ``info -v`` displays all the information
      formerly displayed by ``info``.  (Aaron Bentley, Adeodato Simó)

    * ``bzr missing`` now has better option names ``--this`` and ``--other``.
      (Elliot Murphy)

    * The internal ``weave-list`` command has become ``versionedfile-list``,
      and now lists knits as well as weaves.  (Aaron Bentley)

    * Automatic merge base selection uses a faster algorithm that chooses
      better bases in criss-cross merge situations (Aaron Bentley)

    * Progress reporting in ``commit`` has been improved. The various logical
      stages are now reported on as follows, namely:

      * Collecting changes [Entry x/y] - Stage n/m
      * Saving data locally - Stage n/m
      * Uploading data to master branch - Stage n/m
      * Updating the working tree - Stage n/m
      * Running post commit hooks - Stage n/m
      
      If there is no master branch, the 3rd stage is omitted and the total
      number of stages is adjusted accordingly.

      Each hook that is run after commit is listed with a name (as hooks
      can be slow it is useful feedback).
      (Ian Clatworthy, Robert Collins)

    * Various operations that are now faster due to avoiding unnecessary
      topological sorts. (Aaron Bentley)

    * Make merge directives robust against broken bundles. (Aaron Bentley)

    * The lsprof filename note is emitted via trace.note(), not standard
      output.  (Aaron Bentley)

    * ``bzrlib`` now exports explicit API compatibility information to assist
      library users and plugins. See the ``bzrlib.api`` module for details.
      (Robert Collins)

    * Remove unnecessary lock probes when acquiring a lockdir.
      (Martin Pool)

    * ``bzr --version`` now shows the location of the bzr log file, which
      is especially useful on Windows.  (Martin Pool)

    * -D now supports hooks to get debug tracing of hooks (though its currently
      minimal in nature). (Robert Collins)

    * Long log format reports deltas on merge revisions. 
      (John Arbash Meinel, Kent Gibson)

    * Make initial push over ftp more resilient. (John Arbash Meinel)

    * Print a summary of changes for update just like pull does.
      (Daniel Watkins, #113990)

    * Add a -Dhpss option to trace smart protocol requests and responses.
      (Andrew Bennetts)

  LIBRARY API BREAKS:

    * Testing cleanups - 
      ``bzrlib.repository.RepositoryTestProviderAdapter`` has been moved
      to ``bzrlib.tests.repository_implementations``;
      ``bzrlib.repository.InterRepositoryTestProviderAdapter`` has been moved
      to ``bzrlib.tests.interrepository_implementations``;
      ``bzrlib.transport.TransportTestProviderAdapter`` has moved to 
      ``bzrlib.tests.test_transport_implementations``.
      ``bzrlib.branch.BranchTestProviderAdapter`` has moved to
      ``bzrlib.tests.branch_implementations``.
      ``bzrlib.bzrdir.BzrDirTestProviderAdapter`` has moved to 
      ``bzrlib.tests.bzrdir_implementations``.
      ``bzrlib.versionedfile.InterVersionedFileTestProviderAdapter`` has moved
      to ``bzrlib.tests.interversionedfile_implementations``.
      ``bzrlib.store.revision.RevisionStoreTestProviderAdapter`` has moved to
      ``bzrlib.tests.revisionstore_implementations``.
      ``bzrlib.workingtree.WorkingTreeTestProviderAdapter`` has moved to
      ``bzrlib.tests.workingtree_implementations``.
      These changes are an API break in the testing infrastructure only.
      (Robert Collins)

    * Relocate TestCaseWithRepository to be more central. (Robert Collins)

    * ``bzrlib.add.smart_add_tree`` will no longer perform glob expansion on
      win32. Callers of the function should do this and use the new
      ``MutableTree.smart_add`` method instead. (Robert Collins)

    * ``bzrlib.add.glob_expand_for_win32`` is now
      ``bzrlib.win32utils.glob_expand``.  (Robert Collins)

    * ``bzrlib.add.FastPath`` is now private and moved to 
      ``bzrlib.mutabletree._FastPath``. (Robert Collins, Martin Pool)

    * ``LockDir.wait`` removed.  (Martin Pool)

    * The ``SmartServer`` hooks API has changed for the ``server_started`` and
      ``server_stopped`` hooks. The first parameter is now an iterable of
      backing URLs rather than a single URL. This is to reflect that many
      URLs may map to the external URL of the server. E.g. the server interally
      may have a chrooted URL but also the local file:// URL will be at the 
      same location. (Robert Collins)

  INTERNALS:

    * New SMTPConnection class to unify email handling.  (Adeodato Simó)

    * Fix documentation of BzrError. (Adeodato Simó)

    * Make BzrBadParameter an internal error. (Adeodato Simó)

    * Remove use of 'assert False' to raise an exception unconditionally.
      (Martin Pool)

    * Give a cleaner error when failing to decode knit index entry.
      (Martin Pool)

    * TreeConfig would mistakenly search the top level when asked for options
      from a section. It now respects the section argument and only
      searches the specified section. (James Westby)

    * Improve ``make api-docs`` output. (John Arbash Meinel)

    * Use os.lstat rather than os.stat for osutils.make_readonly and
      osutils.make_writeable. This makes the difftools plugin more
      robust when dangling symlinks are found. (Elliot Murphy)

    * New ``-Dlock`` option to log (to ~/.bzr.log) information on when 
      lockdirs are taken or released.  (Martin Pool)

    * ``bzrlib`` Hooks are now nameable using ``Hooks.name_hook``. This 
      allows a nicer UI when hooks are running as the current hook can
      be displayed. (Robert Collins)

    * ``Transport.get`` has had its interface made more clear for ease of use.
      Retrieval of a directory must now fail with either 'PathError' at open
      time, or raise 'ReadError' on a read. (Robert Collins)

    * New method ``_maybe_expand_globs`` on the ``Command`` class for 
      dealing with unexpanded glob lists - e.g. on the win32 platform. This
      was moved from ``bzrlib.add._prepare_file_list``. (Robert Collins)

    * ``bzrlib.add.smart_add`` and ``bzrlib.add.smart_add_tree`` are now
      deprecated in favour of ``MutableTree.smart_add``. (Robert Collins,
      Martin Pool)

    * New method ``external_url`` on Transport for obtaining the url to
      hand to external processes. (Robert Collins)

    * Teach windows installers to build pyrex/C extensions.
      (Alexander Belchenko)

  TESTING:

    * Removed the ``--keep-output`` option from selftest and clean up test
      directories as they're used.  This reduces the IO load from 
      running the test suite and cuts the time by about half.
      (Andrew Bennetts, Martin Pool)

    * Add scenarios as a public attribute on the TestAdapter classes to allow
      modification of the generated scenarios before adaption and easier
      testing. (Robert Collins)

    * New testing support class ``TestScenarioApplier`` which multiplies
      out a single teste by a list of supplied scenarios. (RobertCollins)

    * Setting ``repository_to_test_repository`` on a repository_implementations
      test will cause it to be called during repository creation, allowing the
      testing of repository classes which are not based around the Format
      concept. For example a repository adapter can be tested in this manner,
      by altering the repository scenarios to include a scenario that sets this
      attribute during the test parameterisation in
      ``bzrlib.tests.repository.repository_implementations``. (Robert Collins)

    * Clean up many of the APIs for blackbox testing of Bazaar.  The standard 
      interface is now self.run_bzr.  The command to run can be passed as
      either a list of parameters, a string containing the command line, or
      (deprecated) varargs parameters.  (Martin Pool)

    * The base TestCase now isolates tests from -D parameters by clearing
      ``debug.debug_flags`` and restores it afterwards. (Robert Collins)

    * Add a relpath parameter to get_transport methods in test framework to
      avoid useless cloning.
      (Vincent Ladeuil, #110448)


bzr 0.17  2007-06-18
--------------------

  BUGFIXES:

    * Fix crash of commit due to wrong lookup of filesystem encoding.
      (Colin Watson, #120647)

    * Revert logging just to stderr in commit as broke unicode filenames.
      (Aaron Bentley, Ian Clatworthy, #120930)


bzr 0.17rc1  2007-06-12
-----------------------

  NOTES WHEN UPGRADING:

    * The kind() and is_executable() APIs on the WorkingTree interface no
      longer implicitly (read) locks and unlocks the tree. This *might*
      impact some plug-ins and tools using this part of the API. If you find
      an issue that may be caused by this change, please let us know,
      particularly the plug-in/tool maintainer. If encountered, the API
      fix is to surround kind() and is_executable() calls with lock_read()
      and unlock() like so::

        work_tree.lock_read()
        try:
            kind = work_tree.kind(...)
        finally:
            work_tree.unlock()

  INTERNALS:
    * Rework of LogFormatter API to provide beginning/end of log hooks and to
      encapsulate the details of the revision to be logged in a LogRevision
      object.
      In long log formats, merge revision ids are only shown when --show-ids
      is specified, and are labelled "revision-id:", as per mainline
      revisions, instead of "merged:". (Kent Gibson)

    * New ``BranchBuilder`` API which allows the construction of particular
      histories quickly. Useful for testing and potentially other applications
      too. (Robert Collins)

  IMPROVEMENTS:
  
    * There are two new help topics, working-trees and repositories that
      attempt to explain these concepts. (James Westby, John Arbash Meinel,
      Aaron Bentley)

    * Added ``bzr log --limit`` to report a limited number of revisions.
      (Kent Gibson, #3659)

    * Revert does not try to preserve file contents that were originally
      produced by reverting to a historical revision.  (Aaron Bentley)

    * ``bzr log --short`` now includes ``[merge]`` for revisions which
      have more than one parent. This is a small improvement to help
      understanding what changes have occurred
      (John Arbash Meinel, #83887)

    * TreeTransform avoids many renames when contructing large trees,
      improving speed.  3.25x speedups have been observed for construction of
      kernel-sized-trees, and checkouts are 1.28x faster.  (Aaron Bentley)

    * Commit on large trees is now faster. In my environment, a commit of
      a small change to the Mozilla tree (55k files) has dropped from
      66 seconds to 32 seconds. For a small tree of 600 files, commit of a
      small change is 33% faster. (Ian Clatworthy)

    * New --create-prefix option to bzr init, like for push.  (Daniel Watkins,
      #56322)

  BUGFIXES:

    * ``bzr push`` should only connect to the remote location one time.
      We have been connecting 3 times because we forget to pass around
      the Transport object. This adds ``BzrDir.clone_on_transport()``, so
      that we can pass in the Transport that we already have.
      (John Arbash Meinel, #75721)

    * ``DirState.set_state_from_inventory()`` needs to properly order
      based on split paths, not just string paths.
      (John Arbash Meinel, #115947)

    * Let TestUIFactoy encode the password prompt with its own stdout.
      (Vincent Ladeuil, #110204)

    * pycurl should take use the range header that takes the range hint
      into account.
      (Vincent Ladeuil, #112719)

    * WorkingTree4.get_file_sha1 no longer raises an exception when invoked
      on a missing file.  (Aaron Bentley, #118186)

    * WorkingTree.remove works correctly with tree references, and when pwd is
      not the tree root. (Aaron Bentley)

    * Merge no longer fails when a file is renamed in one tree and deleted
      in the other. (Aaron Bentley, #110279)

    * ``revision-info`` now accepts dotted revnos, doesn't require a tree,
      and defaults to the last revision (Matthew Fuller, #90048)

    * Tests no longer fail when BZR_REMOTE_PATH is set in the environment.
      (Daniel Watkins, #111958)

    * ``bzr branch -r revid:foo`` can be used to branch any revision in
      your repository. (Previously Branch6 only supported revisions in your
      mainline). (John Arbash Meinel, #115343)

bzr 0.16  2007-05-07
--------------------
  
  BUGFIXES:

    * Handle when you have 2 directories with similar names, but one has a
      hyphen. (``'abc'`` versus ``'abc-2'``). The WT4._iter_changes
      iterator was using direct comparison and ``'abc/a'`` sorts after
      ``'abc-2'``, but ``('abc', 'a')`` sorts before ``('abc-2',)``.
      (John Arbash Meinel, #111227)

    * Handle when someone renames a file on disk without telling bzr.
      Previously we would report the first file as missing, but not show
      the new unknown file. (John Arbash Meinel, #111288)

    * Avoid error when running hooks after pulling into or pushing from
      a branch bound to a smartserver branch.  (Martin Pool, #111968)

  IMPROVEMENTS:

    * Move developer documentation to doc/developers/. This reduces clutter in
      the root of the source tree and allows HACKING to be split into multiple
      files. (Robert Collins, Alexander Belchenko)

    * Clean up the ``WorkingTree4._iter_changes()`` internal loops as well as
      ``DirState.update_entry()``. This optimizes the core logic for ``bzr
      diff`` and ``bzr status`` significantly improving the speed of
      both. (John Arbash Meinel)

bzr 0.16rc2  2007-04-30
-----------------------

  BUGFIXES:

    * Handle the case when you delete a file, and then rename another file
      on top of it. Also handle the case of ``bzr rm --keep foo``. ``bzr
      status`` should show the removed file and an unknown file in its
      place. (John Arbash Meinel, #109993)

    * Bundles properly read and write revision properties that have an
      empty value. And when the value is not ASCII.
      (John Arbash Meinel, #109613)

    * Fix the bzr commit message to be in text mode.
      (Alexander Belchenko, #110901)

    * Also handle when you rename a file and create a file where it used
      to be. (John Arbash Meinel, #110256)

    * ``WorkingTree4._iter_changes`` should not descend into unversioned
      directories. (John Arbash Meinel, #110399)

bzr 0.16rc1  2007-04-26
-----------------------

  NOTES WHEN UPGRADING:

    * ``bzr remove`` and ``bzr rm`` will now remove the working file, if
      it could be recovered again.
      This has been done for consistency with svn and the unix rm command.
      The old ``remove`` behaviour has been retained in the new option
      ``bzr remove --keep``, which will just stop versioning the file,
      but not delete it.
      ``bzr remove --force`` have been added which will always delete the
      files.
      ``bzr remove`` is also more verbose.
      (Marius Kruger, #82602)

  IMPROVEMENTS:

    * Merge directives can now be supplied as input to `merge` and `pull`,
      like bundles can.  (Aaron Bentley)

    * Sending the SIGQUIT signal to bzr, which can be done on Unix by
      pressing Control-Backslash, drops bzr into a debugger.  Type ``'c'``
      to continue.  This can be disabled by setting the environment variable
      ``BZR_SIGQUIT_PDB=0``.  (Martin Pool)

    * selftest now supports --list-only to list tests instead of running
      them. (Ian Clatworthy)

    * selftest now supports --exclude PATTERN (or -x PATTERN) to exclude
      tests with names that match that regular expression.
      (Ian Clatworthy, #102679)

    * selftest now supports --randomize SEED to run tests in a random order.
      SEED is typically the value 'now' meaning 'use the current time'.
      (Ian Clatworthy, #102686)

    * New option ``--fixes`` to commit, which stores bug fixing annotations as
      revision properties. Built-in support for Launchpad, Debian, Trac and
      Bugzilla bug trackers. (Jonathan Lange, James Henstridge, Robert Collins)

    * New API, ``bzrlib.bugtracker.tracker_registry``, for adding support for
      other bug trackers to ``fixes``. (Jonathan Lange, James Henstridge,
      Robert Collins)

    * ``selftest`` has new short options ``-f`` and ``-1``.  (Martin
      Pool)

    * ``bzrlib.tsort.MergeSorter`` optimizations. Change the inner loop
      into using local variables instead of going through ``self._var``.
      Improves the time to ``merge_sort`` a 10k revision graph by
      approximately 40% (~700->400ms).  (John Arbash Meinel)

    * ``make docs`` now creates a man page at ``man1/bzr.1`` fixing bug 107388.
      (Robert Collins)

    * ``bzr help`` now provides cross references to other help topics using
      the _see_also facility on command classes. Likewise the bzr_man
      documentation, and the bzr.1 man page also include this information.
      (Robert Collins)

    * Tags are now included in logs, that use the long log formatter. 
      (Erik Bågfors, Alexander Belchenko)

    * ``bzr help`` provides a clearer message when a help topic cannot be
      found. (Robert Collins, #107656)

    * ``bzr help`` now accepts optional prefixes for command help. The help
      for all commands can now be found at ``bzr help commands/COMMANDNAME``
      as well as ``bzr help COMMANDNAME`` (which only works for commands 
      where the name is not the same as a more general help topic). 
      (Robert Collins)

    * ``bzr help PLUGINNAME`` will now return the module docstring from the
      plugin PLUGINNAME. (Robert Collins, #50408)

    * New help topic ``urlspec`` which lists the availables transports.
      (Goffredo Baroncelli)

    * doc/server.txt updated to document the default bzr:// port
      and also update the blurb about the hpss' current status.
      (Robert Collins, #107125).

    * ``bzr serve`` now listens on interface 0.0.0.0 by default, making it
      serve out to the local LAN (and anyone in the world that can reach the
      machine running ``bzr serve``. (Robert Collins, #98918)

    * A new smart server protocol version has been added.  It prefixes requests
      and responses with an explicit version identifier so that future protocol
      revisions can be dealt with gracefully.  (Andrew Bennetts, Robert Collins)

    * The bzr protocol version 2 indicates success or failure in every response
      without depending on particular commands encoding that consistently,
      allowing future client refactorings to be much more robust about error
      handling. (Robert Collins, Martin Pool, Andrew Bennetts)

    * The smart protocol over HTTP client has been changed to always post to the
      same ``.bzr/smart`` URL under the original location when it can.  This allows
      HTTP servers to only have to pass URLs ending in .bzr/smart to the smart
      server handler, and not arbitrary ``.bzr/*/smart`` URLs.  (Andrew Bennetts)

    * digest authentication is now supported for proxies and HTTP by the urllib
      based http implementation. Tested against Apache 2.0.55 and Squid
      2.6.5. Basic and digest authentication are handled coherently for HTTP
      and proxy: if the user is provided in the url (bzr command line for HTTP,
      proxy environment variables for proxies), the password is prompted for
      (only once). If the password is provided, it is taken into account. Once
      the first authentication is successful, all further authentication
      roundtrips are avoided by preventively setting the right authentication
      header(s).
      (Vincent Ladeuil).

  INTERNALS:

    * bzrlib API compatability with 0.8 has been dropped, cleaning up some
      code paths. (Robert Collins)

    * Change the format of chroot urls so that they can be safely manipulated
      by generic url utilities without causing the resulting urls to have
      escaped the chroot. A side effect of this is that creating a chroot
      requires an explicit action using a ChrootServer.
      (Robert Collins, Andrew Bennetts)

    * Deprecate ``Branch.get_root_id()`` because branches don't have root ids,
      rather than fixing bug #96847.  (Aaron Bentley)

    * ``WorkingTree.apply_inventory_delta`` provides a better alternative to
      ``WorkingTree._write_inventory``.  (Aaron Bentley)

    * Convenience method ``TestCase.expectFailure`` ensures that known failures
      do not silently pass.  (Aaron Bentley)

    * ``Transport.local_abspath`` now raises ``NotLocalUrl`` rather than 
      ``TransportNotPossible``. (Martin Pool, Ian Clatworthy)

    * New SmartServer hooks facility. There are two initial hooks documented
      in ``bzrlib.transport.smart.SmartServerHooks``. The two initial hooks allow
      plugins to execute code upon server startup and shutdown.
      (Robert Collins).

    * SmartServer in standalone mode will now close its listening socket
      when it stops, rather than waiting for garbage collection. This primarily
      fixes test suite hangs when a test tries to connect to a shutdown server.
      It may also help improve behaviour when dealing with a server running
      on a specific port (rather than dynamically assigned ports).
      (Robert Collins)

    * Move most SmartServer code into a new package, bzrlib/smart.
      bzrlib/transport/remote.py contains just the Transport classes that used
      to be in bzrlib/transport/smart.py.  (Andrew Bennetts)

    * urllib http implementation avoid roundtrips associated with
      401 (and 407) errors once the authentication succeeds.
      (Vincent Ladeuil).

    * urlib http now supports querying the user for a proxy password if
      needed. Realm is shown in the prompt for both HTTP and proxy
      authentication when the user is required to type a password. 
      (Vincent Ladeuil).

    * Renamed SmartTransport (and subclasses like SmartTCPTransport) to
      RemoteTransport (and subclasses to RemoteTCPTransport, etc).  This is more
      consistent with its new home in ``bzrlib/transport/remote.py``, and because
      it's not really a "smart" transport, just one that does file operations
      via remote procedure calls.  (Andrew Bennetts)
 
    * The ``lock_write`` method of ``LockableFiles``, ``Repository`` and
      ``Branch`` now accept a ``token`` keyword argument, so that separate
      instances of those objects can share a lock if it has the right token.
      (Andrew Bennetts, Robert Collins)

    * New method ``get_branch_reference`` on ``BzrDir`` allows the detection of
      branch references - which the smart server component needs.

    * The Repository API ``make_working_trees`` is now permitted to return
      False when ``set_make_working_trees`` is not implemented - previously
      an unimplemented ``set_make_working_trees`` implied the result True
      from ``make_working_trees``. This has been changed to accomodate the
      smart server, where it does not make sense (at this point) to ever
      make working trees by default. (Robert Collins)

    * Command objects can now declare related help topics by having _see_also
      set to a list of related topic. (Robert Collins)

    * ``bzrlib.help`` now delegates to the Command class for Command specific
      help. (Robert Collins)

    * New class ``TransportListRegistry``, derived from the Registry class, which 
      simplifies tracking the available Transports. (Goffredo Baroncelli)

    * New function ``Branch.get_revision_id_to_revno_map`` which will
      return a dictionary mapping revision ids to dotted revnos. Since
      dotted revnos are defined in the context of the branch tip, it makes
      sense to generate them from a ``Branch`` object.
      (John Arbash Meinel)

    * Fix the 'Unprintable error' message display to use the repr of the 
      exception that prevented printing the error because the str value
      for it is often not useful in debugging (e.g. KeyError('foo') has a
      str() of 'foo' but a repr of 'KeyError('foo')' which is much more
      useful. (Robert Collins)

    * ``urlutils.normalize_url`` now unescapes unreserved characters, such as "~".
      (Andrew Bennetts)

  BUGFIXES:

    * Don't fail bundle selftest if email has 'two' embedded.  
      (Ian Clatworthy, #98510)

    * Remove ``--verbose`` from ``bzr bundle``. It didn't work anyway.
      (Robert Widhopf-Fenk, #98591)

    * Remove ``--basis`` from the checkout/branch commands - it didn't work
      properly and is no longer beneficial.
      (Robert Collins, #53675, #43486)

    * Don't produce encoding error when adding duplicate files.
      (Aaron Bentley)

    * Fix ``bzr log <file>`` so it only logs the revisions that changed
      the file, and does it faster.
      (Kent Gibson, John Arbash Meinel, #51980, #69477)
 
    * Fix ``InterDirstateTre._iter_changes`` to handle when we come across
      an empty versioned directory, which now has files in it.
      (John Arbash Meinel, #104257)

    * Teach ``common_ancestor`` to shortcut when the tip of one branch is
      inside the ancestry of the other. Saves a lot of graph processing
      (with an ancestry of 16k revisions, ``bzr merge ../already-merged``
      changes from 2m10s to 13s).  (John Arbash Meinel, #103757)

    * Fix ``show_diff_trees`` to handle the case when a file is modified,
      and the containing directory is renamed. (The file path is different
      in this versus base, but it isn't marked as a rename).
      (John Arbash Meinel, #103870)

    * FTP now works even when the FTP server does not support atomic rename.
      (Aaron Bentley, #89436)

    * Correct handling in bundles and merge directives of timezones with
      that are not an integer number of hours offset from UTC.  Always 
      represent the epoch time in UTC to avoid problems with formatting 
      earlier times on win32.  (Martin Pool, Alexander Belchenko, John
      Arbash Meinel)

    * Typo in the help for ``register-branch`` fixed. (Robert Collins, #96770)

    * "dirstate" and "dirstate-tags" formats now produce branches compatible
      with old versions of bzr. (Aaron Bentley, #107168))

    * Handle moving a directory when children have been added, removed,
      and renamed. (John Arbash Meinel, #105479)

    * Don't preventively use basic authentication for proxy before receiving a
      407 error. Otherwise people willing to use other authentication schemes
      may expose their password in the clear (or nearly). This add one
      roundtrip in case basic authentication should be used, but plug the
      security hole.
      (Vincent Ladeuil)

    * Handle http and proxy digest authentication.
      (Vincent Ladeuil, #94034).

  TESTING:

    * Added ``bzrlib.strace.strace`` which will strace a single callable and
      return a StraceResult object which contains just the syscalls involved
      in running it. (Robert Collins)

    * New test method ``reduceLockdirTimeout`` to drop the default (ui-centric)
      default time down to one suitable for tests. (Andrew Bennetts)

    * Add new ``vfs_transport_factory`` attribute on tests which provides the 
      common vfs backing for both the readonly and readwrite transports.
      This allows the RemoteObject tests to back onto local disk or memory,
      and use the existing ``transport_server`` attribute all tests know about
      to be the smart server transport. This in turn allows tests to 
      differentiate between 'transport to access the branch', and 
      'transport which is a VFS' - which matters in Remote* tests.
      (Robert Collins, Andrew Bennetts)

    * The ``make_branch_and_tree`` method for tests will now create a 
      lightweight checkout for the tree if the ``vfs_transport_factory`` is not
      a LocalURLServer. (Robert Collins, Andrew Bennetts)

    * Branch implementation tests have been audited to ensure that all urls 
      passed to Branch APIs use proper urls, except when local-disk paths
      are intended. This is so that tests correctly access the test transport
      which is often not equivalent to local disk in Remote* tests. As part
      of this many tests were adjusted to remove dependencies on local disk
      access.
      (Robert Collins, Andrew Bennetts)

    * Mark bzrlib.tests and bzrlib.tests.TestUtil as providing assertFOO helper
      functions by adding a ``__unittest`` global attribute. (Robert Collins,
      Andrew Bennetts, Martin Pool, Jonathan Lange)

    * Refactored proxy and authentication handling to simplify the
      implementation of new auth schemes for both http and proxy. 
      (Vincent Ladeuil)

bzr 0.15 2007-04-01
-------------------

  BUGFIXES:

    * Handle incompatible repositories as a user issue when fetching.
      (Aaron Bentley)

    * Don't give a recommendation to upgrade when branching or 
      checking out a branch that contains an old-format working tree.
      (Martin Pool)

bzr 0.15rc3  2007-03-26
-----------------------

  CHANGES:
 
    * A warning is now displayed when opening working trees in older 
      formats, to encourage people to upgrade to WorkingTreeFormat4.
      (Martin Pool)

  IMPROVEMENTS:

    * HTTP redirections are now taken into account when a branch (or a
      bundle) is accessed for the first time. A message is issued at each
      redirection to inform the user. In the past, http redirections were
      silently followed for each request which significantly degraded the
      performances. The http redirections are not followed anymore by
      default, instead a RedirectRequested exception is raised. For bzrlib
      users needing to follow http redirections anyway,
      ``bzrlib.transport.do_catching_redirections`` provide an easy transition
      path.  (vila)

  INTERNALS:

    * Added ``ReadLock.temporary_write_lock()`` to allow upgrading an OS read
      lock to an OS write lock. Linux can do this without unlocking, Win32
      needs to unlock in between. (John Arbash Meinel)
 
    * New parameter ``recommend_upgrade`` to ``BzrDir.open_workingtree``
      to silence (when false) warnings about opening old formats.
      (Martin Pool)

    * Fix minor performance regression with bzr-0.15 on pre-dirstate
      trees. (We were reading the working inventory too many times).
      (John Arbash Meinel)

    * Remove ``Branch.get_transaction()`` in favour of a simple cache of
      ``revision_history``.  Branch subclasses should override
      ``_gen_revision_history`` rather than ``revision_history`` to make use of
      this cache, and call ``_clear_revision_history_cache`` and
      ``_cache_revision_history`` at appropriate times. (Andrew Bennetts)

  BUGFIXES:

    * Take ``smtp_server`` from user config into account.
      (vila, #92195)

    * Restore Unicode filename handling for versioned and unversioned files.
      (John Arbash Meinel, #92608)

    * Don't fail during ``bzr commit`` if a file is marked removed, and
      the containing directory is auto-removed.  (John Arbash Meinel, #93681)

    * ``bzr status FILENAME`` failed on Windows because of an uncommon
      errno. (``ERROR_DIRECTORY == 267 != ENOTDIR``).
      (Wouter van Heyst, John Arbash Meinel, #90819)

    * ``bzr checkout source`` should create a local branch in the same
      format as source. (John Arbash Meinel, #93854)

    * ``bzr commit`` with a kind change was failing to update the
      last-changed-revision for directories.  The
      InventoryDirectory._unchanged only looked at the ``parent_id`` and name,
      ignoring the fact that the kind could have changed, too.
      (John Arbash Meinel, #90111)

    * ``bzr mv dir/subdir other`` was incorrectly updating files inside
      the directory. So that there was a chance it would break commit,
      etc. (John Arbash Meinel, #94037)
 
    * Correctly handles mutiple permanent http redirections.
      (vila, #88780)

bzr 0.15rc2  2007-03-14
-----------------------

  NOTES WHEN UPGRADING:
        
    * Release 0.15rc2 of bzr changes the ``bzr init-repo`` command to
      default to ``--trees`` instead of ``--no-trees``.
      Existing shared repositories are not affected.

  IMPROVEMENTS:

    * New ``merge-directive`` command to generate machine- and human-readable
      merge requests.  (Aaron Bentley)

    * New ``submit:`` revision specifier makes it easy to diff against the
      common ancestor with the submit location (Aaron Bentley)

    * Added support for Putty's SSH implementation. (Dmitry Vasiliev)

    * Added ``bzr status --versioned`` to report only versioned files, 
      not unknowns. (Kent Gibson)

    * Merge now autodetects the correct line-ending style for its conflict
      markers.  (Aaron Bentley)

  INTERNALS:

    * Refactored SSH vendor registration into SSHVendorManager class.
      (Dmitry Vasiliev)

  BUGFIXES:

    * New ``--numbered-dirs`` option to ``bzr selftest`` to use
      numbered dirs for TestCaseInTempDir. This is default behavior
      on Windows. Anyone can force named dirs on Windows
      with ``--no-numbered-dirs``. (Alexander Belchenko)

    * Fix ``RevisionSpec_revid`` to handle the Unicode strings passed in
      from the command line. (Marien Zwart, #90501)

    * Fix ``TreeTransform._iter_changes`` when both the source and
      destination are missing. (Aaron Bentley, #88842)

    * Fix commit of merges with symlinks in dirstate trees.
      (Marien Zwart)
    
    * Switch the ``bzr init-repo`` default from --no-trees to --trees. 
      (Wouter van Heyst, #53483)


bzr 0.15rc1  2007-03-07
-----------------------

  SURPRISES:

    * The default disk format has changed. Please run 'bzr upgrade' in your
      working trees to upgrade. This new default is compatible for network
      operations, but not for local operations. That is, if you have two
      versions of bzr installed locally, after upgrading you can only use the
      bzr 0.15 version. This new default does not enable tags or nested-trees
      as they are incompatible with bzr versions before 0.15 over the network.

    * For users of bzrlib: Two major changes have been made to the working tree
      api in bzrlib. The first is that many methods and attributes, including
      the inventory attribute, are no longer valid for use until one of
      ``lock_read``/``lock_write``/``lock_tree_write`` has been called,
      and become invalid again after unlock is called. This has been done
      to improve performance and correctness as part of the dirstate
      development.
      (Robert Collins, John A Meinel, Martin Pool, and others).

    * For users of bzrlib: The attribute 'tree.inventory' should be considered
      readonly. Previously it was possible to directly alter this attribute, or
      its contents, and have the tree notice this. This has been made
      unsupported - it may work in some tree formats, but in the newer dirstate
      format such actions will have no effect and will be ignored, or even
      cause assertions. All operations possible can still be carried out by a
      combination of the tree API, and the bzrlib.transform API. (Robert
      Collins, John A Meinel, Martin Pool, and others).

  IMPROVEMENTS:

    * Support for OS Windows 98. Also .bzr.log on any windows system
      saved in My Documents folder. (Alexander Belchenko)

    * ``bzr mv`` enhanced to support already moved files.
      In the past the mv command would have failed if the source file doesn't
      exist. In this situation ``bzr mv`` would now detect that the file has
      already moved and update the repository accordingly, if the target file
      does exist.
      A new option ``--after`` has been added so that if two files already
      exist, you could notify Bazaar that you have moved a (versioned) file
      and replaced it with another. Thus in this case ``bzr move --after``
      will only update the Bazaar identifier.
      (Steffen Eichenberg, Marius Kruger)

    * ``ls`` now works on treeless branches and remote branches.
      (Aaron Bentley)

    * ``bzr help global-options`` describes the global options.
      (Aaron Bentley)

    * ``bzr pull --overwrite`` will now correctly overwrite checkouts.
      (Robert Collins)

    * Files are now allowed to change kind (e.g. from file to symlink).
      Supported by ``commit``, ``revert`` and ``status``
      (Aaron Bentley)

    * ``inventory`` and ``unknowns`` hidden in favour of ``ls``
      (Aaron Bentley)

    * ``bzr help checkouts`` descibes what checkouts are and some possible
      uses of them. (James Westby, Aaron Bentley)

    * A new ``-d`` option to push, pull and merge overrides the default 
      directory.  (Martin Pool)

    * Branch format 6: smaller, and potentially faster than format 5.  Supports
      ``append_history_only`` mode, where the log view and revnos do not change,
      except by being added to.  Stores policy settings in
      ".bzr/branch/branch.conf".

    * ``append_only`` branches:  Format 6 branches may be configured so that log
      view and revnos are always consistent.  Either create the branch using
      "bzr init --append-revisions-only" or edit the config file as descriped
      in docs/configuration.txt.

    * rebind: Format 6 branches retain the last-used bind location, so if you
      "bzr unbind", you can "bzr bind" to bind to the previously-selected
      bind location.

    * Builtin tags support, created and deleted by the ``tag`` command and
      stored in the branch.  Tags can be accessed with the revisionspec
      ``-rtag:``, and listed with ``bzr tags``.  Tags are not versioned 
      at present. Tags require a network incompatible upgrade. To perform this
      upgrade, run ``bzr upgrade --dirstate-tags`` in your branch and
      repositories. (Martin Pool)

    * The ``bzr://`` transport now has a well-known port number, 4155,
      which it will use by default.  (Andrew Bennetts, Martin Pool)

    * Bazaar now looks for user-installed plugins before looking for site-wide
      plugins. (Jonathan Lange)

    * ``bzr resolve`` now detects and marks resolved text conflicts.
      (Aaron Bentley)

  INTERNALS:

    * Internally revision ids and file ids are now passed around as utf-8
      bytestrings, rather than treating them as Unicode strings. This has
      performance benefits for Knits, since we no longer need to decode the
      revision id for each line of content, nor for each entry in the index.
      This will also help with the future dirstate format.
      (John Arbash Meinel)

    * Reserved ids (any revision-id ending in a colon) are rejected by
      versionedfiles, repositories, branches, and working trees
      (Aaron Bentley)

    * Minor performance improvement by not creating a ProgressBar for
      every KnitIndex we create. (about 90ms for a bzr.dev tree)
      (John Arbash Meinel)

    * New easier to use Branch hooks facility. There are five initial hooks,
      all documented in bzrlib.branch.BranchHooks.__init__ - ``'set_rh'``,
      ``'post_push'``, ``'post_pull'``, ``'post_commit'``,
      ``'post_uncommit'``. These hooks fire after the matching operation
      on a branch has taken place, and were originally added for the
      branchrss plugin. (Robert Collins)

    * New method ``Branch.push()`` which should be used when pushing from a
      branch as it makes performance and policy decisions to match the UI
      level command ``push``. (Robert Collins).

    * Add a new method ``Tree.revision_tree`` which allows access to cached
      trees for arbitrary revisions. This allows the in development dirstate
      tree format to provide access to the callers to cached copies of 
      inventory data which are cheaper to access than inventories from the
      repository.
      (Robert Collins, Martin Pool)

    * New ``Branch.last_revision_info`` method, this is being done to allow
      optimization of requests for both the number of revisions and the last
      revision of a branch with smartservers and potentially future branch
      formats. (Wouter van Heyst, Robert Collins)

    * Allow ``'import bzrlib.plugins.NAME'`` to work when the plugin NAME has not
      yet been loaded by ``load_plugins()``. This allows plugins to depend on each
      other for code reuse without requiring users to perform file-renaming
      gymnastics. (Robert Collins)

    * New Repository method ``'gather_stats'`` for statistic data collection.
      This is expected to grow to cover a number of related uses mainly
      related to bzr info. (Robert Collins)

    * Log formatters are now managed with a registry.
      ``log.register_formatter`` continues to work, but callers accessing
      the FORMATTERS dictionary directly will not.

    * Allow a start message to be passed to the ``edit_commit_message``
      function.  This will be placed in the message offered to the user
      for editing above the separator. It allows a template commit message
      to be used more easily. (James Westby)

    * ``GPGStrategy.sign()`` will now raise ``BzrBadParameterUnicode`` if
      you pass a Unicode string rather than an 8-bit string. Callers need
      to be updated to encode first. (John Arbash Meinel)

    * Branch.push, pull, merge now return Result objects with information
      about what happened, rather than a scattering of various methods.  These
      are also passed to the post hooks.  (Martin Pool)

    * File formats and architecture is in place for managing a forest of trees
      in bzr, and splitting up existing trees into smaller subtrees, and
      finally joining trees to make a larger tree. This is the first iteration
      of this support, and the user-facing aspects still require substantial
      work.  If you wish to experiment with it, use ``bzr upgrade
      --dirstate-with-subtree`` in your working trees and repositories.
      You can use the hidden commands ``split`` and ``join`` and to create
      and manipulate nested trees, but please consider using the nested-trees
      branch, which contains substantial UI improvements, instead.
      http://code.aaronbentley.com/bzr/bzrrepo/nested-trees/
      (Aaron Bentley, Martin Pool, Robert Collins).

  BUGFIXES:

    * ``bzr annotate`` now uses dotted revnos from the viewpoint of the
      branch, rather than the last changed revision of the file.
      (John Arbash Meinel, #82158)

    * Lock operations no longer hang if they encounter a permission problem.
      (Aaron Bentley)

    * ``bzr push`` can resume a push that was canceled before it finished.
      Also, it can push even if the target directory exists if you supply
      the ``--use-existing-dir`` flag.
      (John Arbash Meinel, #30576, #45504)

    * Fix http proxy authentication when user and an optional
      password appears in the ``*_proxy`` vars. (Vincent Ladeuil,
      #83954).

    * ``bzr log branch/file`` works for local treeless branches
      (Aaron Bentley, #84247)

    * Fix problem with UNC paths on Windows 98. (Alexander Belchenko, #84728)

    * Searching location of CA bundle for PyCurl in env variable
      (``CURL_CA_BUNDLE``), and on win32 along the PATH.
      (Alexander Belchenko, #82086)

    * ``bzr init`` works with unicode argument LOCATION.
      (Alexander Belchenko, #85599)

    * Raise ``DependencyNotPresent`` if pycurl do not support https. 
      (Vincent Ladeuil, #85305)

    * Invalid proxy env variables should not cause a traceback.
      (Vincent Ladeuil, #87765)

    * Ignore patterns normalised to use '/' path separator.
      (Kent Gibson, #86451)

    * bzr rocks. It sure does! Fix case. (Vincent Ladeuil, #78026)

    * Fix bzrtools shelve command for removed lines beginning with "--"
      (Johan Dahlberg, #75577)

  TESTING:

    * New ``--first`` option to ``bzr selftest`` to run specified tests
      before the rest of the suite.  (Martin Pool)


bzr 0.14  2007-01-23
--------------------

  IMPROVEMENTS:

    * ``bzr help global-options`` describes the global options. (Aaron Bentley)

  BUG FIXES:
    
    * Skip documentation generation tests if the tools to do so are not
      available. Fixes running selftest for installled copies of bzr. 
      (John Arbash Meinel, #80330)

    * Fix the code that discovers whether bzr is being run from it's
      working tree to handle the case when it isn't but the directory
      it is in is below a repository. (James Westby, #77306)


bzr 0.14rc1  2007-01-16
-----------------------

  IMPROVEMENTS:

    * New connection: ``bzr+http://`` which supports tunnelling the smart
      protocol over an HTTP connection. If writing is enabled on the bzr
      server, then you can write over the http connection.
      (Andrew Bennetts, John Arbash Meinel)

    * Aliases now support quotation marks, so they can contain whitespace
      (Marius Kruger)

    * PyCurlTransport now use a single curl object. By specifying explicitly
      the 'Range' header, we avoid the need to use two different curl objects
      (and two connections to the same server). (Vincent Ladeuil)

    * ``bzr commit`` does not prompt for a message until it is very likely to
      succeed.  (Aaron Bentley)

    * ``bzr conflicts`` now takes --text to list pathnames of text conflicts
      (Aaron Bentley)

    * Fix ``iter_lines_added_or_present_in_versions`` to use a set instead
      of a list while checking if a revision id was requested. Takes 10s
      off of the ``fileids_affected_by_revision_ids`` time, which is 10s
      of the ``bzr branch`` time. Also improve ``fileids_...`` time by
      filtering lines with a regex rather than multiple ``str.find()``
      calls. (saves another 300ms) (John Arbash Meinel)

    * Policy can be set for each configuration key. This allows keys to be
      inherited properly across configuration entries. For example, this
      should enable you to do::
        
        [/home/user/project]
        push_location = sftp://host/srv/project/
        push_location:policy = appendpath

      And then a branch like ``/home/user/project/mybranch`` should get an
      automatic push location of ``sftp://host/srv/project/mybranch``.
      (James Henstridge)

    * Added ``bzr status --short`` to make status report svn style flags
      for each file.  For example::

        $ bzr status --short
        A  foo
        A  bar
        D  baz
        ?  wooley

    * 'bzr selftest --clean-output' allows easily clean temporary tests 
      directories without running tests. (Alexander Belchenko)

    * ``bzr help hidden-commands`` lists all hidden commands. (Aaron Bentley)

    * ``bzr merge`` now has an option ``--pull`` to fall back to pull if
      local is fully merged into remote. (Jan Hudec)

    * ``bzr help formats`` describes available directory formats. (Aaron Bentley)

  INTERNALS:

    * A few tweaks directly to ``fileids_affected_by_revision_ids`` to
      help speed up processing, as well allowing to extract unannotated
      lines. Between the two ``fileids_affected_by_revision_ids`` is
      improved by approx 10%. (John Arbash Meinel)

    * Change Revision serialization to only write out millisecond
      resolution. Rather than expecting floating point serialization to
      preserve more resolution than we need. (Henri Weichers, Martin Pool)

    * Test suite ends cleanly on Windows.  (Vincent Ladeuil)

    * When ``encoding_type`` attribute of class Command is equal to 'exact', 
      force sys.stdout to be a binary stream on Windows, and therefore
      keep exact line-endings (without LF -> CRLF conversion).
      (Alexander Belchenko)

    * Single-letter short options are no longer globally declared.  (Martin
      Pool)

    * Before using detected user/terminal encoding bzr should check
      that Python has corresponding codec. (Alexander Belchenko)

    * Formats for end-user selection are provided via a FormatRegistry (Aaron Bentley)

  BUG FIXES:

    * ``bzr missing --verbose`` was showing adds/removals in the wrong
      direction. (John Arbash Meinel)

    * ``bzr annotate`` now defaults to showing dotted revnos for merged
      revisions. It cuts them off at a depth of 12 characters, but you can
      supply ``--long`` to see the full number. You can also use
      ``--show-ids`` to display the original revision ids, rather than
      revision numbers and committer names. (John Arbash Meinel, #75637)

    * bzr now supports Win32 UNC path (e.g. ``\HOST\path``. 
      (Alexander Belchenko, #57869)

    * Win32-specific: output of cat, bundle and diff commands don't mangle
      line-endings (Alexander Belchenko, #55276)

    * Replace broken fnmatch based ignore pattern matching with custom pattern
      matcher.
      (Kent Gibson, Jan Hudec #57637)

    * pycurl and urllib can detect short reads at different places. Update
      the test suite to test more cases. Also detect http error code 416
      which was raised for that specific bug. Also enhance the urllib
      robustness by detecting invalid ranges (and pycurl's one by detecting
      short reads during the initial GET). (Vincent Ladeuil, #73948)

    * The urllib connection sharing interacts badly with urllib2
      proxy setting (the connections didn't go thru the proxy
      anymore). Defining a proper ProxyHandler solves the
      problem.  (Vincent Ladeuil, #74759)

    * Use urlutils to generate relative URLs, not osutils 
      (Aaron Bentley, #76229)

    * ``bzr status`` in a readonly directory should work without giving
      lots of errors. (John Arbash Meinel, #76299)

    * Mention the revisionspec topic for the revision option help.
      (Wouter van Heyst, #31663)

    * Allow plugins import from zip archives.
      (Alexander Belchenko, #68124)


bzr 0.13  2006-12-05
--------------------
    
  No changes from 0.13rc1
    
bzr 0.13rc1  2006-11-27
-----------------------

  IMPROVEMENTS:

    * New command ``bzr remove-tree`` allows the removal of the working
      tree from a branch.
      (Daniel Silverstone)

    * urllib uses shared keep-alive connections, so http 
      operations are substantially faster.
      (Vincent Ladeuil, #53654)

    * ``bzr export`` allows an optional branch parameter, to export a bzr
      tree from some other url. For example:
      ``bzr export bzr.tar.gz http://bazaar-vcs.org/bzr/bzr.dev``
      (Daniel Silverstone)

    * Added ``bzr help topics`` to the bzr help system. This gives a
      location for general information, outside of a specific command.
      This includes updates for ``bzr help revisionspec`` the first topic
      included. (Goffredo Baroncelli, John Arbash Meinel, #42714)

    * WSGI-compatible HTTP smart server.  See ``doc/http_smart_server.txt``.
      (Andrew Bennetts)

    * Knit files will now cache full texts only when the size of the
      deltas is as large as the size of the fulltext. (Or after 200
      deltas, whichever comes first). This has the most benefit on large
      files with small changes, such as the inventory for a large project.
      (eg For a project with 2500 files, and 7500 revisions, it changes
      the size of inventory.knit from 11MB to 5.4MB) (John Arbash Meinel)

  INTERNALS:

    * New -D option given before the command line turns on debugging output
      for particular areas.  -Derror shows tracebacks on all errors.
      (Martin Pool)

    * Clean up ``bzr selftest --benchmark bundle`` to correct an import,
      and remove benchmarks that take longer than 10min to run.
      (John Arbash Meinel)

    * Use ``time.time()`` instead of ``time.clock()`` to decide on
      progress throttling. Because ``time.clock()`` is actually CPU time,
      so over a high-latency connection, too many updates get throttled.
      (John Arbash Meinel)

    * ``MemoryTransport.list_dir()`` would strip the first character for
      files or directories in root directory. (John Arbash Meinel)

    * New method ``get_branch_reference`` on 'BzrDir' allows the detection of 
      branch references - which the smart server component needs.
  
    * New ``ChrootTransportDecorator``, accessible via the ``chroot+`` url
      prefix.  It disallows any access to locations above a set URL.  (Andrew
      Bennetts)

  BUG FIXES:

    * Now ``_KnitIndex`` properly decode revision ids when loading index data.
      And optimize the knit index parsing code. 
      (Dmitry Vasiliev, John Arbash Meinel)

    * ``bzrlib/bzrdir.py`` was directly referencing ``bzrlib.workingtree``,
      without importing it. This prevented ``bzr upgrade`` from working
      unless a plugin already imported ``bzrlib.workingtree``
      (John Arbash Meinel, #70716)

    * Suppress the traceback on invalid URLs (Vincent Ladeuil, #70803).

    * Give nicer error message when an http server returns a 403
      error code. (Vincent Ladeuil, #57644).

    * When a multi-range http GET request fails, try a single
      range one. If it fails too, forget about ranges. Remember that until 
      the death of the transport and propagates that to the clones.
      (Vincent Ladeuil, #62276, #62029).

    * Handles user/passwords supplied in url from command
      line (for the urllib implementation). Don't request already
      known passwords (Vincent Ladeuil, #42383, #44647, #48527)

    * ``_KnitIndex.add_versions()`` dictionary compresses revision ids as they
      are added. This fixes bug where fetching remote revisions records
      them as full references rather than integers.
      (John Arbash Meinel, #64789)

    * ``bzr ignore`` strips trailing slashes in patterns.
      Also ``bzr ignore`` rejects absolute paths. (Kent Gibson, #4559)

    * ``bzr ignore`` takes multiple arguments. (Cheuksan Edward Wang, #29488)

    * mv correctly handles paths that traverse symlinks. 
      (Aaron Bentley, #66964)

    * Give nicer looking error messages when failing to connect over ssh.
      (John Arbash Meinel, #49172)

    * Pushing to a remote branch does not currently update the remote working
      tree. After a remote push, ``bzr status`` and ``bzr diff`` on the remote
      machine now show that the working tree is out of date.
      (Cheuksan Edward Wang #48136)

    * Use patiencediff instead of difflib for determining deltas to insert
      into knits. This avoids the O(N^3) behavior of difflib. Patience
      diff should be O(N^2). (Cheuksan Edward Wang, #65714)

    * Running ``bzr log`` on nonexistent file gives an error instead of the
      entire log history. (Cheuksan Edward Wang #50793)

    * ``bzr cat`` can look up contents of removed or renamed files. If the
      pathname is ambiguous, i.e. the files in the old and new trees have
      different id's, the default is the file in the new tree. The user can
      use "--name-from-revision" to select the file in the old tree.
      (Cheuksan Edward Wang, #30190)

  TESTING:

    * TestingHTTPRequestHandler really handles the Range header
      (previously it was ignoring it and returning the whole file,).

bzr 0.12  2006-10-30
--------------------

  INTERNALS:

    * Clean up ``bzr selftest --benchmark bundle`` to correct an import,
      and remove benchmarks that take longer than 10min to run.
      (John Arbash Meinel)
  
bzr 0.12rc1  2006-10-23
-----------------------

  IMPROVEMENTS:

    * ``bzr log`` now shows dotted-decimal revision numbers for all revisions,
      rather than just showing a decimal revision number for revisions on the
      mainline. These revision numbers are not yet accepted as input into bzr
      commands such as log, diff etc. (Robert Collins)

    * revisions can now be specified using dotted-decimal revision numbers.
      For instance, ``bzr diff -r 1.2.1..1.2.3``. (Robert Collins)

    * ``bzr help commands`` output is now shorter (Aaron Bentley)

    * ``bzr`` now uses lazy importing to reduce the startup time. This has
      a moderate effect on lots of actions, especially ones that have
      little to do. For example ``bzr rocks`` time is down to 116ms from
      283ms. (John Arbash Meinel)

    * New Registry class to provide name-to-object registry-like support,
      for example for schemes where plugins can register new classes to
      do certain tasks (e.g. log formatters). Also provides lazy registration
      to allow modules to be loaded on request.
      (John Arbash Meinel, Adeodato Simó)

  API INCOMPATABILITY:
  
    * LogFormatter subclasses show now expect the 'revno' parameter to 
      show() to be a string rather than an int. (Robert Collins)

  INTERNALS:

    * ``TestCase.run_bzr``, ``run_bzr_captured``, and ``run_bzr_subprocess``
      can take a ``working_dir='foo'`` parameter, which will change directory 
      for the command. (John Arbash Meinel)

    * ``bzrlib.lazy_regex.lazy_compile`` can be used to create a proxy
      around a regex, which defers compilation until first use. 
      (John Arbash Meinel)

    * ``TestCase.run_bzr_subprocess`` defaults to supplying the
      ``--no-plugins`` parameter to ensure test reproducability, and avoid
      problems with system-wide installed plugins. (John Arbash Meinel)

    * Unique tree root ids are now supported. Newly created trees still
      use the common root id for compatibility with bzr versions before 0.12.
      (Aaron Bentley)

    * ``WorkingTree.set_root_id(None)`` is now deprecated. Please
      pass in ``inventory.ROOT_ID`` if you want the default root id value.
      (Robert Collins, John Arbash Meinel)

    * New method ``WorkingTree.flush()`` which will write the current memory
      inventory out to disk. At the same time, ``read_working_inventory`` will
      no longer trash the current tree inventory if it has been modified within
      the current lock, and the tree will now ``flush()`` automatically on
      ``unlock()``. ``WorkingTree.set_root_id()`` has been updated to take
      advantage of this functionality. (Robert Collins, John Arbash Meinel)

    * ``bzrlib.tsort.merge_sorted`` now accepts ``generate_revnos``. This
      parameter will cause it to add another column to its output, which
      contains the dotted-decimal revno for each revision, as a tuple.
      (Robert Collins)

    * ``LogFormatter.show_merge`` is deprecated in favour of
      ``LogFormatter.show_merge_revno``. (Robert Collins)

  BUG FIXES:

    * Avoid circular imports by creating a deprecated function for
      ``bzrlib.tree.RevisionTree``. Callers should have been using
      ``bzrlib.revisontree.RevisionTree`` anyway. (John Arbash Meinel,
      #63360, #66349)

    * Don't use ``socket.MSG_WAITALL`` as it doesn't exist on all
      platforms. (Martin Pool, #66356)

    * Don't require ``Content-Type`` in range responses. Assume they are a
      single range if ``Content-Type`` does not exist.
      (John Arbash Meinel, #62473)

    * bzr branch/pull no longer complain about progress bar cleanup when
      interrupted during fetch.  (Aaron Bentley, #54000)

    * ``WorkingTree.set_parent_trees()`` uses the trees to directly write
      the basis inventory, rather than going through the repository. This
      allows us to have 1 inventory read, and 2 inventory writes when
      committing a new tree. (John Arbash Meinel)

    * When reverting, files that are not locally modified that do not exist
      in the target are deleted, not just unversioned (Aaron Bentley)

    * When trying to acquire a lock, don't fail immediately. Instead, try
      a few times (up to 1 hour) before timing out. Also, report why the
      lock is unavailable (John Arbash Meinel, #43521, #49556)

    * Leave HttpTransportBase daughter classes decides how they
      implement cloning. (Vincent Ladeuil, #61606)

    * diff3 does not indicate conflicts on clean merge. (Aaron Bentley)

    * If a commit fails, the commit message is stored in a file at the root of
      the tree for later commit. (Cheuksan Edward Wang, Stefan Metzmacher,
      #32054)

  TESTING:

    * New test base class TestCaseWithMemoryTransport offers memory-only
      testing facilities: its not suitable for tests that need to mutate disk
      state, but most tests should not need that and should be converted to
      TestCaseWithMemoryTransport. (Robert Collins)

    * ``TestCase.make_branch_and_memory_tree`` now takes a format
      option to set the BzrDir, Repository and Branch formats of the
      created objects. (Robert Collins, John Arbash Meinel)

bzr 0.11  2006-10-02
--------------------

    * Smart server transport test failures on windows fixed. (Lukáš Lalinský).

bzr 0.11rc2  2006-09-27
-----------------------

  BUG FIXES:

    * Test suite hangs on windows fixed. (Andrew Bennets, Alexander Belchenko).
    
    * Commit performance regression fixed. (Aaron Bentley, Robert Collins, John
      Arbash Meinel).

bzr 0.11rc1  2006-09-25
-----------------------

  IMPROVEMENTS:

    * Knit files now wait to create their contents until the first data is
      added. The old code used to create an empty .knit and a .kndx with just
      the header. However, this caused a lot of extra round trips over sftp.
      This can change the time for ``bzr push`` to create a new remote branch
      from 160s down to 100s. This also affects ``bzr commit`` performance when
      adding new files, ``bzr commit`` on a new kernel-like tree drops from 50s
      down to 40s (John Arbash Meinel, #44692)

    * When an entire subtree has been deleted, commit will now report that
      just the top of the subtree has been deleted, rather than reporting
      all the individual items. (Robert Collins)

    * Commit performs one less XML parse. (Robert Collins)

    * ``bzr checkout`` now operates on readonly branches as well
      as readwrite branches. This fixes bug #39542. (Robert Collins)

    * ``bzr bind`` no longer synchronises history with the master branch.
      Binding should be followed by an update or push to synchronise the 
      two branches. This is closely related to the fix for bug #39542.
      (Robert Collins)

    * ``bzrlib.lazy_import.lazy_import`` function to create on-demand 
      objects.  This allows all imports to stay at the global scope, but
      modules will not actually be imported if they are not used.
      (John Arbash Meinel)

    * Support ``bzr://`` and ``bzr+ssh://`` urls to work with the new RPC-based
      transport which will be used with the upcoming high-performance smart
      server. The new command ``bzr serve`` will invoke bzr in server mode,
      which processes these requests. (Andrew Bennetts, Robert Collins, Martin
      Pool)

    * New command ``bzr version-info`` which can be used to get a summary
      of the current state of the tree. This is especially useful as part
      of a build commands. See ``doc/version_info.txt`` for more information 
      (John Arbash Meinel)

  BUG FIXES:

    * ``'bzr inventory [FILE...]'`` allows restricting the file list to a
      specific set of files. (John Arbash Meinel, #3631)

    * Don't abort when annotating empty files (John Arbash Meinel, #56814)

    * Add ``Stanza.to_unicode()`` which can be passed to another Stanza
      when nesting stanzas. Also, add ``read_stanza_unicode`` to handle when
      reading a nested Stanza. (John Arbash Meinel)

    * Transform._set_mode() needs to stat the right file. 
      (John Arbash Meinel, #56549)

    * Raise WeaveFormatError rather than StopIteration when trying to read
      an empty Weave file. (John Arbash Meinel, #46871)

    * Don't access e.code for generic URLErrors, only HTTPErrors have .code.
      (Vincent Ladeuil, #59835)

    * Handle boundary="" lines properly to allow access through a Squid proxy.
      (John Arbash Meinel, #57723)

    * revert now removes newly-added directories (Aaron Bentley, #54172)

    * ``bzr upgrade sftp://`` shouldn't fail to upgrade v6 branches if there 
      isn't a working tree. (David Allouche, #40679)

    * Give nicer error messages when a user supplies an invalid --revision
      parameter. (John Arbash Meinel, #55420)

    * Handle when LANG is not recognized by python. Emit a warning, but
      just revert to using 'ascii'. (John Arbash Meinel, #35392)

    * Don't use ``preexec_fn`` on win32, as it is not supported by subprocess.
      (John Arbash Meinel)

    * Skip specific tests when the dependencies aren't met. This includes
      some ``setup.py`` tests when ``python-dev`` is not available, and
      some tests that depend on paramiko. (John Arbash Meinel, Mattheiu Moy)

    * Fallback to Paramiko properly, if no ``ssh`` executable exists on
      the system. (Andrew Bennetts, John Arbash Meinel)

    * ``Branch.bind(other_branch)`` no longer takes a write lock on the
      other branch, and will not push or pull between the two branches.
      API users will need to perform a push or pull or update operation if they
      require branch synchronisation to take place. (Robert Collins, #47344)

    * When creating a tarball or zipfile export, export unicode names as utf-8
      paths. This may not work perfectly on all platforms, but has the best
      chance of working in the common case. (John Arbash Meinel, #56816)

    * When committing, only files that exist in working tree or basis tree
      may be specified (Aaron Bentley, #50793)

  PORTABILITY:

    * Fixes to run on Python 2.5 (Brian M. Carlson, Martin Pool, Marien Zwart)

  INTERNALS:

    * TestCaseInTempDir now creates a separate directory for HOME, rather
      than having HOME set to the same location as the working directory.
      (John Arbash Meinel)

    * ``run_bzr_subprocess()`` can take an optional ``env_changes={}`` parameter,
      which will update os.environ inside the spawned child. It also can
      take a ``universal_newlines=True``, which helps when checking the output
      of the command. (John Arbash Meinel)

    * Refactor SFTP vendors to allow easier re-use when ssh is used. 
      (Andrew Bennetts)

    * ``Transport.list_dir()`` and ``Transport.iter_files_recursive()`` should always
      return urlescaped paths. This is now tested (there were bugs in a few
      of the transports) (Andrew Bennetts, David Allouche, John Arbash Meinel)

    * New utility function ``symbol_versioning.deprecation_string``. Returns the
      formatted string for a callable, deprecation format pair. (Robert Collins)

    * New TestCase helper applyDeprecated. This allows you to call a callable
      which is deprecated without it spewing to the screen, just by supplying
      the deprecation format string issued for it. (Robert Collins)

    * Transport.append and Transport.put have been deprecated in favor of
      ``.append_bytes``, ``.append_file``, ``.put_bytes``, and
      ``.put_file``. This removes the ambiguity in what type of object the
      functions take.  ``Transport.non_atomic_put_{bytes,file}`` has also
      been added. Which works similarly to ``Transport.append()`` except for
      SFTP, it doesn't have a round trip when opening the file. Also, it
      provides functionality for creating a parent directory when trying
      to create a file, rather than raise NoSuchFile and forcing the
      caller to repeat their request.
      (John Arbash Meinel)

    * WorkingTree has a new api ``unversion`` which allow the unversioning of
      entries by their file id. (Robert Collins)

    * ``WorkingTree.pending_merges`` is deprecated.  Please use the
      ``get_parent_ids`` (introduced in 0.10) method instead. (Robert Collins)

    * WorkingTree has a new ``lock_tree_write`` method which locks the branch for
      read rather than write. This is appropriate for actions which only need
      the branch data for reference rather than mutation. A new decorator
      ``needs_tree_write_lock`` is provided in the workingtree module. Like the
      ``needs_read_lock`` and ``needs_write_lock`` decorators this allows static 
      declaration of the locking requirements of a function to ensure that
      a lock is taken out for casual scripts. (Robert Collins, #54107)

    * All WorkingTree methods which write to the tree, but not to the branch
      have been converted to use ``needs_tree_write_lock`` rather than 
      ``needs_write_lock``. Also converted is the revert, conflicts and tree
      transform modules. This provides a modest performance improvement on 
      metadir style trees, due to the reduce lock-acquisition, and a more
      significant performance improvement on lightweight checkouts from 
      remote branches, where trivial operations used to pay a significant 
      penalty. It also provides the basis for allowing readonly checkouts.
      (Robert Collins)

    * Special case importing the standard library 'copy' module. This shaves
      off 40ms of startup time, while retaining compatibility. See:
      ``bzrlib/inspect_for_copy.py`` for more details. (John Arbash Meinel)

    * WorkingTree has a new parent class MutableTree which represents the 
      specialisations of Tree which are able to be altered. (Robert Collins)

    * New methods mkdir and ``put_file_bytes_non_atomic`` on MutableTree that
      mutate the tree and its contents. (Robert Collins)

    * Transport behaviour at the root of the URL is now defined and tested.
      (Andrew Bennetts, Robert Collins)

  TESTING:

    * New test helper classs MemoryTree. This is typically accessed via
      ``self.make_branch_and_memory_tree()`` in test cases. (Robert Collins)
      
    * Add ``start_bzr_subprocess`` and ``stop_bzr_subprocess`` to allow test
      code to continue running concurrently with a subprocess of bzr.
      (Andrew Bennetts, Robert Collins)

    * Add a new method ``Transport.get_smart_client()``. This is provided to
      allow upgrades to a richer interface than the VFS one provided by
      Transport. (Andrew Bennetts, Martin Pool)

bzr 0.10  2006-08-29
--------------------
  
  IMPROVEMENTS:
    * 'merge' now takes --uncommitted, to apply uncommitted changes from a
      tree.  (Aaron Bentley)
  
    * 'bzr add --file-ids-from' can be used to specify another path to use
      for creating file ids, rather than generating all new ones. Internally,
      the 'action' passed to ``smart_add_tree()`` can return ``file_ids`` that
      will be used, rather than having bzrlib generate new ones.
      (John Arbash Meinel, #55781)

    * ``bzr selftest --benchmark`` now allows a ``--cache-dir`` parameter.
      This will cache some of the intermediate trees, and decrease the
      setup time for benchmark tests. (John Arbash Meinel)

    * Inverse forms are provided for all boolean options.  For example,
      --strict has --no-strict, --no-recurse has --recurse (Aaron Bentley)

    * Serialize out Inventories directly, rather than using ElementTree.
      Writing out a kernel sized inventory drops from 2s down to ~350ms.
      (Robert Collins, John Arbash Meinel)

  BUG FIXES:

    * Help diffutils 2.8.4 get along with binary tests (Marien Zwart: #57614)

    * Change LockDir so that if the lock directory doesn't exist when
      ``lock_write()`` is called, an attempt will be made to create it.
      (John Arbash Meinel, #56974)

    * ``bzr uncommit`` preserves pending merges. (John Arbash Meinel, #57660)

    * Active FTP transport now works as intended. (ghozzy, #56472)

    * Really fix mutter() so that it won't ever raise a UnicodeError.
      It means it is possible for ~/.bzr.log to contain non UTF-8 characters.
      But it is a debugging log, not a real user file.
      (John Arbash Meinel, #56947, #53880)

    * Change Command handle to allow Unicode command and options.
      At present we cannot register Unicode command names, so we will get
      BzrCommandError('unknown command'), or BzrCommandError('unknown option')
      But that is better than a UnicodeError + a traceback.
      (John Arbash Meinel, #57123)

    * Handle TZ=UTC properly when reading/writing revisions.
      (John Arbash Meinel, #55783, #56290)

    * Use ``GPG_TTY`` to allow gpg --cl to work with gpg-agent in a pipeline,
      (passing text to sign in on stdin). (John Arbash Meinel, #54468)

    * External diff does the right thing for binaries even in foreign 
      languages. (John Arbash Meinel, #56307)

    * Testament handles more cases when content is unicode. Specific bug was
      in handling of revision properties.
      (John Arbash Meinel, Holger Krekel, #54723)

    * The bzr selftest was failing on installed versions due to a bug in a new
      test helper. (John Arbash Meinel, Robert Collins, #58057)

  INTERNALS:

    * ``bzrlib.cache_utf8`` contains ``encode()`` and ``decode()`` functions
      which can be used to cache the conversion between utf8 and Unicode.
      Especially helpful for some of the knit annotation code, which has to
      convert revision ids to utf8 to annotate lines in storage.
      (John Arbash Meinel)

    * ``setup.py`` now searches the filesystem to find all packages which
      need to be installed. This should help make the life of packagers
      easier. (John Arbash Meinel)

bzr 0.9.0  2006-08-11
---------------------

  SURPRISES:

   * The hard-coded built-in ignore rules have been removed. There are
     now two rulesets which are enforced. A user global one in 
     ``~/.bazaar/ignore`` which will apply to every tree, and the tree
     specific one '.bzrignore'.
     ``~/.bazaar/ignore`` will be created if it does not exist, but with
     a more conservative list than the old default.
     This fixes bugs with default rules being enforced no matter what. 
     The old list of ignore rules from bzr is available by
     running 'bzr ignore --old-default-rules'.
     (Robert Collins, Martin Pool, John Arbash Meinel)

   * 'branches.conf' has been changed to 'locations.conf', since it can apply
     to more locations than just branch locations.
     (Aaron Bentley)
   
  IMPROVEMENTS:

   * The revision specifier "revno:" is extended to accept the syntax
     revno:N:branch. For example,
     revno:42:http://bazaar-vcs.org/bzr/bzr.dev/ means revision 42 in
     bzr.dev.  (Matthieu Moy)

   * Tests updates to ensure proper URL handling, UNICODE support, and
     proper printing when the user's terminal encoding cannot display 
     the path of a file that has been versioned.
     ``bzr branch`` can take a target URL rather than only a local directory.
     ``Branch.get_parent()/set_parent()`` now save a relative path if possible,
     and normalize the parent based on root, allowing access across
     different transports. (John Arbash Meinel, Wouter van Heyst, Martin Pool)
     (Malone #48906, #42699, #40675, #5281, #3980, #36363, #43689,
     #42517, #42514)

   * On Unix, detect terminal width using an ioctl not just $COLUMNS.
     Use terminal width for single-line logs from ``bzr log --line`` and
     pending-merge display.  (Robert Widhopf-Fenk, Gustavo Niemeyer)
     (Malone #3507)

   * On Windows, detect terminal width using GetConsoleScreenBufferInfo.
     (Alexander Belchenko)

   * Speedup improvement for 'date:'-revision search. (Guillaume Pinot).

   * Show the correct number of revisions pushed when pushing a new branch.
     (Robert Collins).

   * 'bzr selftest' now shows a progress bar with the number of tests, and 
     progress made. 'make check' shows tests in -v mode, to be more useful
     for the PQM status window. (Robert Collins).
     When using a progress bar, failed tests are printed out, rather than
     being overwritten by the progress bar until the suite finishes.
     (John Arbash Meinel)

   * 'bzr selftest --benchmark' will run a new benchmarking selftest.
     'bzr selftest --benchmark --lsprof-timed' will use lsprofile to generate
     profile data for the individual profiled calls, allowing for fine
     grained analysis of performance.
     (Robert Collins, Martin Pool).

   * 'bzr commit' shows a progress bar. This is useful for commits over sftp
     where commit can take an appreciable time. (Robert Collins)

   * 'bzr add' is now less verbose in telling you what ignore globs were
     matched by files being ignored. Instead it just tells you how many 
     were ignored (because you might reasonably be expecting none to be
     ignored). 'bzr add -v' is unchanged and will report every ignored
     file. (Robert Collins).

   * ftp now has a test server if medusa is installed. As part of testing,
     ftp support has been improved, including support for supplying a
     non-standard port. (John Arbash Meinel).

   * 'bzr log --line' shows the revision number, and uses only the
     first line of the log message (#5162, Alexander Belchenko;
     Matthieu Moy)

   * 'bzr status' has had the --all option removed. The 'bzr ls' command
     should be used to retrieve all versioned files. (Robert Collins)

   * 'bzr bundle OTHER/BRANCH' will create a bundle which can be sent
     over email, and applied on the other end, while maintaining ancestry.
     This bundle can be applied with either 'bzr merge' or 'bzr pull',
     the same way you would apply another branch.
     (John Arbash Meinel, Aaron Bentley)
  
   * 'bzr whoami' can now be used to set your identity from the command line,
     for a branch or globally.  (Robey Pointer)

   * 'bzr checkout' now aliased to 'bzr co', and 'bzr annotate' to 'bzr ann'.
     (Michael Ellerman)

   * 'bzr revert DIRECTORY' now reverts the contents of the directory as well.
     (Aaron Bentley)

   * 'bzr get sftp://foo' gives a better error when paramiko is not present.
     Also updates things like 'http+pycurl://' if pycurl is not present.
     (John Arbash Meinel) (Malone #47821, #52204)

   * New env variable ``BZR_PROGRESS_BAR``, sets the default progress bar type.
     Can be set to 'none' or 'dummy' to disable the progress bar, 'dots' or 
     'tty' to create the respective type. (John Arbash Meinel, #42197, #51107)

   * Improve the help text for 'bzr diff' to explain what various options do.
     (John Arbash Meinel, #6391)

   * 'bzr uncommit -r 10' now uncommits revisions 11.. rather than uncommitting
     revision 10. This makes -r10 more in line with what other commands do.
     'bzr uncommit' also now saves the pending merges of the revisions that
     were removed. So it is safe to uncommit after a merge, fix something,
     and commit again. (John Arbash Meinel, #32526, #31426)

   * 'bzr init' now also works on remote locations.
     (Wouter van Heyst, #48904)

   * HTTP support has been updated. When using pycurl we now support 
     connection keep-alive, which reduces dns requests and round trips.
     And for both urllib and pycurl we support multi-range requests, 
     which decreases the number of round-trips. Performance results for
     ``bzr branch http://bazaar-vcs.org/bzr/bzr.dev/`` indicate
     http branching is now 2-3x faster, and ``bzr pull`` in an existing 
     branch is as much as 4x faster.
     (Michael Ellerman, Johan Rydberg, John Arbash Meinel, #46768)

   * Performance improvements for sftp. Branching and pulling are now up to
     2x faster. Utilize paramiko.readv() support for async requests if it
     is available (paramiko > 1.6) (John Arbash Meinel)

  BUG FIXES:

    * Fix shadowed definition of TestLocationConfig that caused some 
      tests not to run.
      (Erik Bågfors, Michael Ellerman, Martin Pool, #32587)

    * Fix unnecessary requirement of sign-my-commits that it be run from
      a working directory.  (Martin Pool, Robert Collins)

    * 'bzr push location' will only remember the push location if it succeeds
      in connecting to the remote location. (John Arbash Meinel, #49742)

    * 'bzr revert' no longer toggles the executable bit on win32
      (John Arbash Meinel, #45010)

    * Handle broken pipe under win32 correctly. (John Arbash Meinel)
    
    * sftp tests now work correctly on win32 if you have a newer paramiko
      (John Arbash Meinel)

    * Cleanup win32 test suite, and general cleanup of places where
      file handles were being held open. (John Arbash Meinel)

    * When specifying filenames for 'diff -r x..y', the name of the file in the
      working directory can be used, even if its name is different in both x
      and y.

    * File-ids containing single- or double-quotes are handled correctly by
      push. (Aaron Bentley, #52227)

    * Normalize unicode filenames to ensure cross-platform consistency.
      (John Arbash Meinel, #43689)

    * The argument parser can now handle '-' as an argument. Currently
      no code interprets it specially (it is mostly handled as a file named 
      '-'). But plugins, and future operations can use it.
      (John Arbash meinel, #50984)

    * Bundles can properly read binary files with a plain '\r' in them.
      (John Arbash Meinel, #51927)

    * Tuning ``iter_entries()`` to be more efficient (John Arbash Meinel, #5444)

    * Lots of win32 fixes (the test suite passes again).
      (John Arbash Meinel, #50155)

    * Handle openbsd returning None for sys.getfilesystemencoding() (#41183) 

    * Support ftp APPE (append) to allow Knits to be used over ftp (#42592)

    * Removals are only committed if they match the filespec (or if there is
      no filespec).  (#46635, Aaron Bentley)

    * smart-add recurses through all supplied directories 
      (John Arbash Meinel, #52578)

    * Make the bundle reader extra lines before and after the bundle text.
      This allows you to parse an email with the bundle inline.
      (John Arbash Meinel, #49182)

    * Change the file id generator to squash a little bit more. Helps when
      working with long filenames on windows. (Also helps for unicode filenames
      not generating hidden files). (John Arbash Meinel, #43801)

    * Restore terminal mode on C-c while reading sftp password.  (#48923, 
      Nicholas Allen, Martin Pool)

    * Timestamps are rounded to 1ms, and revision entries can be recreated
      exactly. (John Arbash Meinel, Jamie Wilkinson, #40693)

    * Branch.base has changed to a URL, but ~/.bazaar/locations.conf should
      use local paths, since it is user visible (John Arbash Meinel, #53653)

    * ``bzr status foo`` when foo was unversioned used to cause a full delta
      to be generated (John Arbash Meinel, #53638)

    * When reading revision properties, an empty value should be considered
      the empty string, not None (John Arbash Meinel, #47782)

    * ``bzr diff --diff-options`` can now handle binary files being changed.
      Also, the output is consistent when --diff-options is not supplied.
      (John Arbash Meinel, #54651, #52930)

    * Use the right suffixes for loading plugins (John Arbash Meinel, #51810)

    * Fix ``Branch.get_parent()`` to handle the case when the parent is not 
      accessible (John Arbash Meinel, #52976)

  INTERNALS:

    * Combine the ignore rules into a single regex rather than looping over
      them to reduce the threshold where  N^2 behaviour occurs in operations
      like status. (Jan Hudec, Robert Collins).

    * Appending to ``bzrlib.DEFAULT_IGNORE`` is now deprecated. Instead, use
      one of the add functions in bzrlib.ignores. (John Arbash Meinel)

    * 'bzr push' should only push the ancestry of the current revision, not
      all of the history in the repository. This is especially important for
      shared repositories. (John Arbash Meinel)

    * ``bzrlib.delta.compare_trees`` now iterates in alphabetically sorted order,
      rather than randomly walking the inventories. (John Arbash Meinel)

    * Doctests are now run in temporary directories which are cleaned up when
      they finish, rather than using special ScratchDir/ScratchBranch objects.
      (Martin Pool)

    * Split ``check`` into separate methods on the branch and on the repository,
      so that it can be specialized in ways that are useful or efficient for
      different formats.  (Martin Pool, Robert Collins)

    * Deprecate ``Repository.all_revision_ids``; most methods don't really need
      the global revision graph but only that part leading up to a particular
      revision.  (Martin Pool, Robert Collins)

    * Add a BzrDirFormat ``control_formats`` list which allows for control formats
      that do not use '.bzr' to store their data - i.e. '.svn', '.hg' etc.
      (Robert Collins, Jelmer Vernooij).

    * ``bzrlib.diff.external_diff`` can be redirected to any file-like object.
      Uses subprocess instead of spawnvp.
      (James Henstridge, John Arbash Meinel, #4047, #48914)

    * New command line option '--profile-imports', which will install a custom
      importer to log time to import modules and regex compilation time to 
      sys.stderr (John Arbash Meinel)

    * 'EmptyTree' is now deprecated, please use ``repository.revision_tree(None)``
      instead. (Robert Collins)

    * "RevisionTree" is now in bzrlib/revisiontree.py. (Robert Collins)

bzr 0.8.2  2006-05-17
---------------------
  
  BUG FIXES:
   
    * setup.py failed to install launchpad plugin.  (Martin Pool)

bzr 0.8.1  2006-05-16
---------------------

  BUG FIXES:

    * Fix failure to commit a merge in a checkout.  (Martin Pool, 
      Robert Collins, Erik Bågfors, #43959)

    * Nicer messages from 'commit' in the case of renames, and correct
      messages when a merge has occured. (Robert Collins, Martin Pool)

    * Separate functionality from assert statements as they are skipped in
      optimized mode of python. Add the same check to pending merges.
      (Olaf Conradi, #44443)

  CHANGES:

    * Do not show the None revision in output of bzr ancestry. (Olaf Conradi)

    * Add info on standalone branches without a working tree.
      (Olaf Conradi, #44155)

    * Fix bug in knits when raising InvalidRevisionId. (Olaf Conradi, #44284)

  CHANGES:

    * Make editor invocation comply with Debian Policy. First check
      environment variables VISUAL and EDITOR, then try editor from
      alternatives system. If that all fails, fall back to the pre-defined
      list of editors. (Olaf Conradi, #42904)

  NEW FEATURES:

    * New 'register-branch' command registers a public branch into 
      Launchpad.net, where it can be associated with bugs, etc.
      (Martin Pool, Bjorn Tillenius, Robert Collins)

  INTERNALS:

    * New public api in InventoryEntry - ``describe_change(old, new)`` which
      provides a human description of the changes between two old and
      new. (Robert Collins, Martin Pool)

  TESTING:

    * Fix test case for bzr info in upgrading a standalone branch to metadir,
      uses bzrlib api now. (Olaf Conradi)

bzr 0.8  2006-05-08
-------------------

  NOTES WHEN UPGRADING:

    Release 0.8 of bzr introduces a new format for history storage, called
    'knit', as an evolution of to the 'weave' format used in 0.7.  Local 
    and remote operations are faster using knits than weaves.  Several
    operations including 'init', 'init-repo', and 'upgrade' take a 
    --format option that controls this.  Branching from an existing branch
    will keep the same format.

    It is possible to merge, pull and push between branches of different
    formats but this is slower than moving data between homogenous
    branches.  It is therefore recommended (but not required) that you
    upgrade all branches for a project at the same time.  Information on
    formats is shown by 'bzr info'.

    bzr 0.8 now allows creation of 'repositories', which hold the history 
    of files and revisions for several branches.  Previously bzr kept all
    the history for a branch within the .bzr directory at the root of the
    branch, and this is still the default.  To create a repository, use
    the new 'bzr init-repo' command.  Branches exist as directories under
    the repository and contain just a small amount of information
    indicating the current revision of the branch.

    bzr 0.8 also supports 'checkouts', which are similar to in cvs and
    subversion.  Checkouts are associated with a branch (optionally in a
    repository), which contains all the historical information.  The
    result is that a checkout can be deleted without losing any
    already-committed revisions.  A new 'update' command is also available. 

    Repositories and checkouts are not supported with the 0.7 storage
    format.  To use them you must upgrad to either knits, or to the
    'metaweave' format, which uses weaves but changes the .bzr directory
    arrangement.
    

  IMPROVEMENTS:

    * Sftp paths can now be relative, or local, according to the lftp
      convention. Paths now take the form::

          sftp://user:pass@host:port/~/relative/path
          or
          sftp://user:pass@host:port/absolute/path

    * The FTP transport now tries to reconnect after a temporary
      failure. ftp put is made atomic. (Matthieu Moy)

    * The FTP transport now maintains a pool of connections, and
      reuses them to avoid multiple connections to the same host (like
      sftp did). (Daniel Silverstone)

    * The ``bzr_man.py`` file has been removed. To create the man page now,
      use ``./generate_docs.py man``. The new program can also create other files.
      Run ``python generate_docs.py --help`` for usage information.
      (Hans Ulrich Niedermann & James Blackwell).

    * Man Page now gives full help (James Blackwell).
      Help also updated to reflect user config now being stored in .bazaar
      (Hans Ulrich Niedermann)

    * It's now possible to set aliases in bazaar.conf (Erik Bågfors)

    * Pull now accepts a --revision argument (Erik Bågfors)

    * ``bzr re-sign`` now allows multiple revisions to be supplied on the command
      line. You can now use the following command to sign all of your old
      commits::

        find .bzr/revision-store// -name my@email-* \
          | sed 's/.*\/\/..\///' \
          | xargs bzr re-sign

    * Upgrade can now upgrade over the network. (Robert Collins)

    * Two new commands 'bzr checkout' and 'bzr update' allow for CVS/SVN-alike
      behaviour.  By default they will cache history in the checkout, but
      with --lightweight almost all data is kept in the master branch.
      (Robert Collins)

    * 'revert' unversions newly-versioned files, instead of deleting them.

    * 'merge' is more robust.  Conflict messages have changed.

    * 'merge' and 'revert' no longer clobber existing files that end in '~' or
      '.moved'.

    * Default log format can be set in configuration and plugins can register
      their own formatters. (Erik Bågfors)

    * New 'reconcile' command will check branch consistency and repair indexes
      that can become out of sync in pre 0.8 formats. (Robert Collins,
      Daniel Silverstone)

    * New 'bzr init --format' and 'bzr upgrade --format' option to control 
      what storage format is created or produced.  (Robert Collins, 
      Martin Pool)

    * Add parent location to 'bzr info', if there is one.  (Olaf Conradi)

    * New developer commands 'weave-list' and 'weave-join'.  (Martin Pool)

    * New 'init-repository' command, plus support for repositories in 'init'
      and 'branch' (Aaron Bentley, Erik Bågfors, Robert Collins)

    * Improve output of 'info' command. Show all relevant locations related to
      working tree, branch and repository. Use kibibytes for binary quantities.
      Fix off-by-one error in missing revisions of working tree.  Make 'info'
      work on branches, repositories and remote locations.  Show locations
      relative to the shared repository, if applicable.  Show locking status
      of locations.  (Olaf Conradi)

    * Diff and merge now safely handle binary files. (Aaron Bentley)

    * 'pull' and 'push' now normalise the revision history, so that any two
      branches with the same tip revision will have the same output from 'log'.
      (Robert Collins)

    * 'merge' accepts --remember option to store parent location, like 'push'
      and 'pull'. (Olaf Conradi)

    * bzr status and diff when files given as arguments do not exist
      in the relevant trees.  (Martin Pool, #3619)

    * Add '.hg' to the default ignore list.  (Martin Pool)

    * 'knit' is now the default disk format. This improves disk performance and
      utilization, increases incremental pull performance, robustness with SFTP
      and allows checkouts over SFTP to perform acceptably. 
      The initial Knit code was contributed by Johan Rydberg based on a
      specification by Martin Pool.
      (Robert Collins, Aaron Bentley, Johan Rydberg, Martin Pool).

    * New tool to generate all-in-one html version of the manual.  (Alexander
      Belchenko)

    * Hitting CTRL-C while doing an SFTP push will no longer cause stale locks
      to be left in the SFTP repository. (Robert Collins, Martin Pool).

    * New option 'diff --prefix' to control how files are named in diff
      output, with shortcuts '-p0' and '-p1' corresponding to the options for 
      GNU patch.  (Alexander Belchenko, Goffredo Baroncelli, Martin Pool)

    * Add --revision option to 'annotate' command.  (Olaf Conradi)

    * If bzr shows an unexpected revision-history after pulling (perhaps due
      to a reweave) it can now be corrected by 'bzr reconcile'.
      (Robert Collins)

  CHANGES:

    * Commit is now verbose by default, and shows changed filenames and the 
      new revision number.  (Robert Collins, Martin Pool)

    * Unify 'mv', 'move', 'rename'.  (Matthew Fuller, #5379)

    * 'bzr -h' shows help.  (Martin Pool, Ian Bicking, #35940)

    * Make 'pull' and 'push' remember location on failure using --remember.
      (Olaf Conradi)

    * For compatibility, make old format for using weaves inside metadir
      available as 'metaweave' format.  Rename format 'metadir' to 'default'.
      Clean up help for option --format in commands 'init', 'init-repo' and
      'upgrade'.  (Olaf Conradi)

  INTERNALS:
  
    * The internal storage of history, and logical branch identity have now
      been split into Branch, and Repository. The common locking and file 
      management routines are now in bzrlib.lockablefiles. 
      (Aaron Bentley, Robert Collins, Martin Pool)

    * Transports can now raise DependencyNotPresent if they need a library
      which is not installed, and then another implementation will be 
      tried.  (Martin Pool)

    * Remove obsolete (and no-op) `decode` parameter to `Transport.get`.  
      (Martin Pool)

    * Using Tree Transform for merge, revert, tree-building

    * WorkingTree.create, Branch.create, ``WorkingTree.create_standalone``,
      Branch.initialize are now deprecated. Please see ``BzrDir.create_*`` for
      replacement API's. (Robert Collins)

    * New BzrDir class represents the .bzr control directory and manages
      formatting issues. (Robert Collins)

    * New repository.InterRepository class encapsulates Repository to 
      Repository actions and allows for clean selection of optimised code
      paths. (Robert Collins)

    * ``bzrlib.fetch.fetch`` and ``bzrlib.fetch.greedy_fetch`` are now
      deprecated, please use ``branch.fetch`` or ``repository.fetch``
      depending on your needs. (Robert Collins)

    * deprecated methods now have a ``is_deprecated`` flag on them that can
      be checked, if you need to determine whether a given callable is 
      deprecated at runtime. (Robert Collins)

    * Progress bars are now nested - see
      ``bzrlib.ui.ui_factory.nested_progress_bar``.
      (Robert Collins, Robey Pointer)

    * New API call ``get_format_description()`` for each type of format.
      (Olaf Conradi)

    * Changed ``branch.set_parent()`` to accept None to remove parent.
      (Olaf Conradi)

    * Deprecated BzrError AmbiguousBase.  (Olaf Conradi)

    * WorkingTree.branch is now a read only property.  (Robert Collins)

    * bzrlib.ui.text.TextUIFactory now accepts a ``bar_type`` parameter which
      can be None or a factory that will create a progress bar. This is
      useful for testing or for overriding the bzrlib.progress heuristic.
      (Robert Collins)

    * New API method ``get_physical_lock_status()`` to query locks present on a
      transport.  (Olaf Conradi)

    * Repository.reconcile now takes a thorough keyword parameter to allow
      requesting an indepth reconciliation, rather than just a data-loss 
      check. (Robert Collins)

    * ``bzrlib.ui.ui_factory protocol`` now supports ``get_boolean`` to prompt
      the user for yes/no style input. (Robert Collins)

  TESTING:

    * SFTP tests now shortcut the SSH negotiation, reducing test overhead
      for testing SFTP protocol support. (Robey Pointer)

    * Branch formats are now tested once per implementation (see ``bzrlib.
      tests.branch_implementations``. This is analagous to the transport
      interface tests, and has been followed up with working tree,
      repository and BzrDir tests. (Robert Collins)

    * New test base class TestCaseWithTransport provides a transport aware
      test environment, useful for testing any transport-interface using
      code. The test suite option --transport controls the transport used
      by this class (when its not being used as part of implementation
      contract testing). (Robert Collins)

    * Close logging handler on disabling the test log. This will remove the
      handler from the internal list inside python's logging module,
      preventing shutdown from closing it twice.  (Olaf Conradi)

    * Move test case for uncommit to blackbox tests.  (Olaf Conradi)

    * ``run_bzr`` and ``run_bzr_captured`` now accept a 'stdin="foo"'
      parameter which will provide String("foo") to the command as its stdin.

bzr 0.7 2006-01-09
------------------

  CHANGES:

    * .bzrignore is excluded from exports, on the grounds that it's a bzr 
      internal-use file and may not be wanted.  (Jamie Wilkinson)

    * The "bzr directories" command were removed in favor of the new
      --kind option to the "bzr inventory" command.  To list all 
      versioned directories, now use "bzr inventory --kind directory".  
      (Johan Rydberg)

    * Under Windows configuration directory is now ``%APPDATA%\bazaar\2.0``
      by default. (John Arbash Meinel)

    * The parent of Bzr configuration directory can be set by ``BZR_HOME``
      environment variable. Now the path for it is searched in ``BZR_HOME``,
      then in HOME. Under Windows the order is: ``BZR_HOME``, ``APPDATA``
      (usually points to ``C:\Documents and Settings\User Name\Application Data``),
      ``HOME``. (John Arbash Meinel)

    * Plugins with the same name in different directories in the bzr plugin
      path are no longer loaded: only the first successfully loaded one is
      used. (Robert Collins)

    * Use systems' external ssh command to open connections if possible.  
      This gives better integration with user settings such as ProxyCommand.
      (James Henstridge)

    * Permissions on files underneath .bzr/ are inherited from the .bzr 
      directory. So for a shared repository, simply doing 'chmod -R g+w .bzr/'
      will mean that future file will be created with group write permissions.

    * configure.in and config.guess are no longer in the builtin default 
      ignore list.

    * '.sw[nop]' pattern ignored, to ignore vim swap files for nameless
      files.  (John Arbash Meinel, Martin Pool)

  IMPROVEMENTS:

    * "bzr INIT dir" now initializes the specified directory, and creates 
      it if it does not exist.  (John Arbash Meinel)

    * New remerge command (Aaron Bentley)

    * Better zsh completion script.  (Steve Borho)

    * 'bzr diff' now returns 1 when there are changes in the working 
      tree. (Robert Collins)

    * 'bzr push' now exists and can push changes to a remote location. 
      This uses the transport infrastructure, and can store the remote
      location in the ~/.bazaar/branches.conf configuration file.
      (Robert Collins)

    * Test directories are only kept if the test fails and the user requests
      that they be kept.

    * Tweaks to short log printing

    * Added branch nicks, new nick command, printing them in log output. 
      (Aaron Bentley)

    * If ``$BZR_PDB`` is set, pop into the debugger when an uncaught exception 
      occurs.  (Martin Pool)

    * Accept 'bzr resolved' (an alias for 'bzr resolve'), as this is
      the same as Subversion.  (Martin Pool)

    * New ftp transport support (on ftplib), for ftp:// and aftp:// 
      URLs.  (Daniel Silverstone)

    * Commit editor temporary files now start with ``bzr_log.``, to allow 
      text editors to match the file name and set up appropriate modes or 
      settings.  (Magnus Therning)

    * Improved performance when integrating changes from a remote weave.  
      (Goffredo Baroncelli)

    * Sftp will attempt to cache the connection, so it is more likely that
      a connection will be reused, rather than requiring multiple password
      requests.

    * bzr revno now takes an optional argument indicating the branch whose
      revno should be printed.  (Michael Ellerman)

    * bzr cat defaults to printing the last version of the file.  
      (Matthieu Moy, #3632)

    * New global option 'bzr --lsprof COMMAND' runs bzr under the lsprof 
      profiler.  (Denys Duchier)

    * Faster commits by reading only the headers of affected weave files. 
      (Denys Duchier)

    * 'bzr add' now takes a --dry-run parameter which shows you what would be
      added, but doesn't actually add anything. (Michael Ellerman)

    * 'bzr add' now lists how many files were ignored per glob.  add --verbose
      lists the specific files.  (Aaron Bentley)

    * 'bzr missing' now supports displaying changes in diverged trees and can
      be limited to show what either end of the comparison is missing.
      (Aaron Bently, with a little prompting from Daniel Silverstone)

  BUG FIXES:

    * SFTP can walk up to the root path without index errors. (Robert Collins)

    * Fix bugs in running bzr with 'python -O'.  (Martin Pool)

    * Error when run with -OO

    * Fix bug in reporting http errors that don't have an http error code.
      (Martin Pool)

    * Handle more cases of pipe errors in display commands

    * Change status to 3 for all errors

    * Files that are added and unlinked before committing are completely
      ignored by diff and status

    * Stores with some compressed texts and some uncompressed texts are now
      able to be used. (John A Meinel)

    * Fix for bzr pull failing sometimes under windows

    * Fix for sftp transport under windows when using interactive auth

    * Show files which are both renamed and modified as such in 'bzr 
      status' output.  (Daniel Silverstone, #4503)

    * Make annotate cope better with revisions committed without a valid 
      email address.  (Marien Zwart)

    * Fix representation of tab characters in commit messages.
      (Harald Meland)

    * List of plugin directories in ``BZR_PLUGIN_PATH`` environment variable is
      now parsed properly under Windows. (Alexander Belchenko)

    * Show number of revisions pushed/pulled/merged. (Robey Pointer)

    * Keep a cached copy of the basis inventory to speed up operations 
      that need to refer to it.  (Johan Rydberg, Martin Pool)

    * Fix bugs in bzr status display of non-ascii characters.
      (Martin Pool)

    * Remove Makefile.in from default ignore list.
      (Tollef Fog Heen, Martin Pool, #6413)

    * Fix failure in 'bzr added'.  (Nathan McCallum, Martin Pool)

  TESTING:

    * Fix selftest asking for passwords when there are no SFTP keys.  
      (Robey Pointer, Jelmer Vernooij) 

    * Fix selftest run with 'python -O'.  (Martin Pool)

    * Fix HTTP tests under Windows. (John Arbash Meinel)

    * Make tests work even if HOME is not set (Aaron Bentley)

    * Updated ``build_tree`` to use fixed line-endings for tests which read 
      the file cotents and compare. Make some tests use this to pass under
      Windows. (John Arbash Meinel)

    * Skip stat and symlink tests under Windows. (Alexander Belchenko)

    * Delay in selftest/testhashcash is now issued under win32 and Cygwin.
      (John Arbash Meinel)

    * Use terminal width to align verbose test output.  (Martin Pool)

    * Blackbox tests are maintained within the bzrlib.tests.blackbox directory.
      If adding a new test script please add that to
      ``bzrlib.tests.blackbox.__init__``. (Robert Collins)

    * Much better error message if one of the test suites can't be 
      imported.  (Martin Pool)

    * Make check now runs the test suite twice - once with the default locale,
      and once with all locales forced to C, to expose bugs. This is not 
      trivially done within python, so for now its only triggered by running
      Make check. Integrators and packagers who wish to check for full 
      platform support should run 'make check' to test the source.
      (Robert Collins)

    * Tests can now run TestSkipped if they can't execute for any reason.
      (Martin Pool) (NB: TestSkipped should only be raised for correctable
      reasons - see the wiki spec ImprovingBzrTestSuite).

    * Test sftp with relative, absolute-in-homedir and absolute-not-in-homedir
      paths for the transport tests. Introduce blackbox remote sftp tests that
      test the same permutations. (Robert Collins, Robey Pointer)

    * Transport implementation tests are now independent of the local file
      system, which allows tests for esoteric transports, and for features
      not available in the local file system. They also repeat for variations
      on the URL scheme that can introduce issues in the transport code,
      see bzrlib.transport.TransportTestProviderAdapter() for this.
      (Robert Collins).

    * ``TestCase.build_tree`` uses the transport interface to build trees,
      pass in a transport parameter to give it an existing connection.
      (Robert Collins).

  INTERNALS:

    * WorkingTree.pull has been split across Branch and WorkingTree,
      to allow Branch only pulls. (Robert Collins)

    * ``commands.display_command`` now returns the result of the decorated 
      function. (Robert Collins)

    * LocationConfig now has a ``set_user_option(key, value)`` call to save
      a setting in its matching location section (a new one is created
      if needed). (Robert Collins)

    * Branch has two new methods, ``get_push_location`` and
      ``set_push_location`` to respectively, get and set the push location.
      (Robert Collins)

    * ``commands.register_command`` now takes an optional flag to signal that
      the registrant is planning to decorate an existing command. When 
      given multiple plugins registering a command is not an error, and
      the original command class (whether built in or a plugin based one) is
      returned to the caller. There is a new error 'MustUseDecorated' for
      signalling when a wrapping command should switch to the original
      version. (Robert Collins)

    * Some option parsing errors will raise 'BzrOptionError', allowing 
      granular detection for decorating commands. (Robert Collins).

    * ``Branch.read_working_inventory`` has moved to
      ``WorkingTree.read_working_inventory``. This necessitated changes to
      ``Branch.get_root_id``, and a move of ``Branch.set_inventory`` to
      WorkingTree as well. To make it clear that a WorkingTree cannot always
      be obtained ``Branch.working_tree()`` will raise
      ``errors.NoWorkingTree`` if one cannot be obtained. (Robert Collins)

    * All pending merges operations from Branch are now on WorkingTree.
      (Robert Collins)

    * The follow operations from Branch have moved to WorkingTree::

          add()
          commit()
          move()
          rename_one()
          unknowns()

      (Robert Collins)

    * ``bzrlib.add.smart_add_branch`` is now ``smart_add_tree``. (Robert Collins)

    * New "rio" serialization format, similar to rfc-822. (Martin Pool)

    * Rename selftests to ``bzrlib.tests.test_foo``.  (John A Meinel, Martin 
      Pool)

    * ``bzrlib.plugin.all_plugins`` has been changed from an attribute to a 
      query method. (Robert Collins)
 
    * New options to read only the table-of-contents of a weave.  
      (Denys Duchier)

    * Raise NoSuchFile when someone tries to add a non-existant file.
      (Michael Ellerman)

    * Simplify handling of DivergedBranches in ``cmd_pull()``.
      (Michael Ellerman)
   
    * Branch.controlfile* logic has moved to lockablefiles.LockableFiles, which
      is exposed as ``Branch().control_files``. Also this has been altered with the
      controlfile pre/suffix replaced by simple method names like 'get' and
      'put'. (Aaron Bentley, Robert Collins).

    * Deprecated functions and methods can now be marked as such using the 
      ``bzrlib.symbol_versioning`` module. Marked method have their docstring
      updated and will issue a DeprecationWarning using the warnings module
      when they are used. (Robert Collins)

    * ``bzrlib.osutils.safe_unicode`` now exists to provide parameter coercion
      for functions that need unicode strings. (Robert Collins)

bzr 0.6 2005-10-28
------------------

  IMPROVEMENTS:
  
    * pull now takes --verbose to show you what revisions are added or removed
      (John A Meinel)

    * merge now takes a --show-base option to include the base text in
      conflicts.
      (Aaron Bentley)

    * The config files are now read using ConfigObj, so '=' should be used as
      a separator, not ':'.
      (Aaron Bentley)

    * New 'bzr commit --strict' option refuses to commit if there are 
      any unknown files in the tree.  To commit, make sure all files are 
      either ignored, added, or deleted.  (Michael Ellerman)

    * The config directory is now ~/.bazaar, and there is a single file 
      ~/.bazaar/bazaar.conf storing email, editor and other preferences.
      (Robert Collins)

    * 'bzr add' no longer takes a --verbose option, and a --quiet option
      has been added that suppresses all output.

    * Improved zsh completion support in contrib/zsh, from Clint
      Adams.

    * Builtin 'bzr annotate' command, by Martin Pool with improvements from 
      Goffredo Baroncelli.
    
    * 'bzr check' now accepts -v for verbose reporting, and checks for
      ghosts in the branch. (Robert Collins)

    * New command 're-sign' which will regenerate the gpg signature for 
      a revision. (Robert Collins)

    * If you set ``check_signatures=require`` for a path in 
      ``~/.bazaar/branches.conf`` then bzr will invoke your
      ``gpg_signing_command`` (defaults to gpg) and record a digital signature
      of your commit. (Robert Collins)

    * New sftp transport, based on Paramiko.  (Robey Pointer)

    * 'bzr pull' now accepts '--clobber' which will discard local changes
      and make this branch identical to the source branch. (Robert Collins)

    * Just give a quieter warning if a plugin can't be loaded, and 
      put the details in .bzr.log.  (Martin Pool)

    * 'bzr branch' will now set the branch-name to the last component of the
      output directory, if one was supplied.

    * If the option ``post_commit`` is set to one (or more) python function
      names (must be in the bzrlib namespace), then they will be invoked
      after the commit has completed, with the branch and ``revision_id`` as
      parameters. (Robert Collins)

    * Merge now has a retcode of 1 when conflicts occur. (Robert Collins)

    * --merge-type weave is now supported for file contents.  Tree-shape
      changes are still three-way based.  (Martin Pool, Aaron Bentley)

    * 'bzr check' allows the first revision on revision-history to have
      parents - something that is expected for cheap checkouts, and occurs
      when conversions from baz do not have all history.  (Robert Collins).

   * 'bzr merge' can now graft unrelated trees together, if your specify
     0 as a base. (Aaron Bentley)

   * 'bzr commit branch' and 'bzr commit branch/file1 branch/file2' now work
     (Aaron Bentley)

    * Add '.sconsign*' to default ignore list.  (Alexander Belchenko)

   * 'bzr merge --reprocess' minimizes conflicts

  TESTING:

    * The 'bzr selftest --pattern' option for has been removed, now 
      test specifiers on the command line can be simple strings, or 
      regexps, or both. (Robert Collins)

    * Passing -v to selftest will now show the time each test took to 
      complete, which will aid in analysing performance regressions and
      related questions. (Robert Collins)

    * 'bzr selftest' runs all tests, even if one fails, unless '--one'
      is given. (Martin Pool)

    * There is a new method for TestCaseInTempDir, assertFileEqual, which
      will check that a given content is equal to the content of the named
      file. (Robert Collins)

    * Fix test suite's habit of leaving many temporary log files in $TMPDIR.
      (Martin Pool)

  INTERNALS:

    * New 'testament' command and concept for making gpg-signatures 
      of revisions that are not tied to a particular internal
      representation.  (Martin Pool).

    * Per-revision properties ('revprops') as key-value associated 
      strings on each revision created when the revision is committed.
      Intended mainly for the use of external tools.  (Martin Pool).

    * Config options have moved from bzrlib.osutils to bzrlib.config.
      (Robert Collins)

    * Improved command line option definitions allowing explanations
      for individual options, among other things.  Contributed by 
      Magnus Therning.

    * Config options have moved from bzrlib.osutils to bzrlib.config.
      Configuration is now done via the config.Config interface:
      Depending on whether you have a Branch, a Location or no information
      available, construct a ``*Config``, and use its ``signature_checking``,
      ``username`` and ``user_email`` methods. (Robert Collins)

    * Plugins are now loaded under bzrlib.plugins, not bzrlib.plugin, and
      they are made available for other plugins to use. You should not 
      import other plugins during the ``__init__`` of your plugin though, as 
      no ordering is guaranteed, and the plugins directory is not on the
      python path. (Robert Collins)

    * Branch.relpath has been moved to WorkingTree.relpath. WorkingTree no
      no longer takes an inventory, rather it takes an option branch
      parameter, and if None is given will open the branch at basedir 
      implicitly. (Robert Collins)

    * Cleaner exception structure and error reporting.  Suggested by 
      Scott James Remnant.  (Martin Pool)

    * Branch.remove has been moved to WorkingTree, which has also gained
      ``lock_read``, ``lock_write`` and ``unlock`` methods for convenience.
      (Robert Collins)

    * Two decorators, ``needs_read_lock`` and ``needs_write_lock`` have been
      added to the branch module. Use these to cause a function to run in a
      read or write lock respectively. (Robert Collins)

    * ``Branch.open_containing`` now returns a tuple (Branch, relative-path),
      which allows direct access to the common case of 'get me this file
      from its branch'. (Robert Collins)

    * Transports can register using ``register_lazy_transport``, and they 
      will be loaded when first used.  (Martin Pool)

    * 'pull' has been factored out of the command as ``WorkingTree.pull()``.
      A new option to WorkingTree.pull has been added, clobber, which will
      ignore diverged history and pull anyway.
      (Robert Collins)

    * config.Config has a ``get_user_option`` call that accepts an option name.
      This will be looked up in branches.conf and bazaar.conf as normal.
      It is intended that this be used by plugins to support options - 
      options of built in programs should have specific methods on the config.
      (Robert Collins)

    * ``merge.merge_inner`` now has tempdir as an optional parameter.
      (Robert Collins)

    * Tree.kind is not recorded at the top level of the hierarchy, as it was
      missing on EmptyTree, leading to a bug with merge on EmptyTrees.
      (Robert Collins)

    * ``WorkingTree.__del__`` has been removed, it was non deterministic and not 
      doing what it was intended to. See ``WorkingTree.__init__`` for a comment
      about future directions. (Robert Collins/Martin Pool)

    * bzrlib.transport.http has been modified so that only 404 urllib errors
      are returned as NoSuchFile. Other exceptions will propogate as normal.
      This allows debuging of actual errors. (Robert Collins)

    * bzrlib.transport.Transport now accepts *ONLY* url escaped relative paths
      to apis like 'put', 'get' and 'has'. This is to provide consistent
      behaviour - it operates on url's only. (Robert Collins)

    * Transports can register using ``register_lazy_transport``, and they 
      will be loaded when first used.  (Martin Pool)

    * ``merge_flex`` no longer calls ``conflict_handler.finalize()``, instead that
      is called by ``merge_inner``. This is so that the conflict count can be 
      retrieved (and potentially manipulated) before returning to the caller
      of ``merge_inner``. Likewise 'merge' now returns the conflict count to the
      caller. (Robert Collins)

    * ``revision.revision_graph`` can handle having only partial history for
      a revision - that is no revisions in the graph with no parents.
      (Robert Collins).

    * New ``builtins.branch_files`` uses the standard ``file_list`` rules to
      produce a branch and a list of paths, relative to that branch
      (Aaron Bentley)

    * New TestCase.addCleanup facility.

    * New ``bzrlib.version_info`` tuple (similar to ``sys.version_info``),
      which can be used by programs importing bzrlib.

  BUG FIXES:

    * Better handling of branches in directories with non-ascii names. 
      (Joel Rosdahl, Panagiotis Papadakos)

    * Upgrades of trees with no commits will not fail due to accessing
      [-1] in the revision-history. (Andres Salomon)


bzr 0.1.1 2005-10-12
--------------------

  BUG FIXES:

    * Fix problem in pulling over http from machines that do not 
      allow directories to be listed.

    * Avoid harmless warning about invalid hash cache after 
      upgrading branch format.

  PERFORMANCE: 
  
    * Avoid some unnecessary http operations in branch and pull.


bzr 0.1 2005-10-11
------------------

  NOTES:

    * 'bzr branch' over http initially gives a very high estimate
      of completion time but it should fall as the first few 
      revisions are pulled in.  branch is still slow on 
      high-latency connections.

  BUG FIXES:
  
    * bzr-man.py has been updated to work again. Contributed by
      Rob Weir.

    * Locking is now done with fcntl.lockf which works with NFS
      file systems. Contributed by Harald Meland.

    * When a merge encounters a file that has been deleted on
      one side and modified on the other, the old contents are
      written out to foo.BASE and foo.SIDE, where SIDE is this
      or OTHER. Contributed by Aaron Bentley.

    * Export was choosing incorrect file paths for the content of
      the tarball, this has been fixed by Aaron Bentley.

    * Commit will no longer commit without a log message, an 
      error is returned instead. Contributed by Jelmer Vernooij.

    * If you commit a specific file in a sub directory, any of its
      parent directories that are added but not listed will be 
      automatically included. Suggested by Michael Ellerman.

    * bzr commit and upgrade did not correctly record new revisions
      for files with only a change to their executable status.
      bzr will correct this when it encounters it. Fixed by
      Robert Collins

    * HTTP tests now force off the use of ``http_proxy`` for the duration.
      Contributed by Gustavo Niemeyer.

    * Fix problems in merging weave-based branches that have 
      different partial views of history.

    * Symlink support: working with symlinks when not in the root of a 
      bzr tree was broken, patch from Scott James Remnant.

  IMPROVEMENTS:

    * 'branch' now accepts a --basis parameter which will take advantage
      of local history when making a new branch. This allows faster 
      branching of remote branches. Contributed by Aaron Bentley.

    * New tree format based on weave files, called version 5.
      Existing branches can be upgraded to this format using 
      'bzr upgrade'.

    * Symlinks are now versionable. Initial patch by 
      Erik Toubro Nielsen, updated to head by Robert Collins.

    * Executable bits are tracked on files. Patch from Gustavo
      Niemeyer.

    * 'bzr status' now shows unknown files inside a selected directory.
      Patch from Heikki Paajanen.

    * Merge conflicts are recorded in .bzr. Two new commands 'conflicts'
      and 'resolve' have needed added, which list and remove those 
      merge conflicts respectively. A conflicted tree cannot be committed
      in. Contributed by Aaron Bentley.

    * 'rm' is now an alias for 'remove'.

    * Stores now split out their content in a single byte prefixed hash,
      dropping the density of files per directory by 256. Contributed by
      Gustavo Niemeyer.

    * 'bzr diff -r branch:URL' will now perform a diff between two branches.
      Contributed by Robert Collins.

    * 'bzr log' with the default formatter will show merged revisions,
      indented to the right. Initial implementation contributed by Gustavo
      Niemeyer, made incremental by Robert Collins.


  INTERNALS:

    * Test case failures have the exception printed after the log 
      for your viewing pleasure.

    * InventoryEntry is now an abstract base class, use one of the
      concrete InventoryDirectory etc classes instead.

    * Branch raises an UnsupportedFormatError when it detects a 
      bzr branch it cannot understand. This allows for precise
      handling of such circumstances.

    * Remove RevisionReference class; ``Revision.parent_ids`` is now simply a
      list of their ids and ``parent_sha1s`` is a list of their corresponding
      sha1s (for old branches only at the moment.)

    * New method-object style interface for Commit() and Fetch().

    * Renamed ``Branch.last_patch()`` to ``Branch.last_revision()``, since
      we call them revisions not patches.

    * Move ``copy_branch`` to ``bzrlib.clone.copy_branch``.  The destination
      directory is created if it doesn't exist.

    * Inventories now identify the files which were present by 
      giving the revision *of that file*.

    * Inventory and Revision XML contains a version identifier.  
      This must be consistent with the overall branch version
      but allows for more flexibility in future upgrades.

  TESTING:

    * Removed testsweet module so that tests can be run after 
      bzr installed by 'bzr selftest'.

    * 'bzr selftest' command-line arguments can now be partial ids
      of tests to run, e.g. ``bzr selftest test_weave``

      
bzr 0.0.9 2005-09-23
--------------------

  BUG FIXES:

    * Fixed "branch -r" option.

    * Fix remote access to branches containing non-compressed history.
      (Robert Collins).

    * Better reliability of http server tests.  (John Arbash-Meinel)

    * Merge graph maximum distance calculation fix.  (Aaron Bentley)
   
    * Various minor bug in windows support have been fixed, largely in the
      test suite. Contributed by Alexander Belchenko.

  IMPROVEMENTS:

    * Status now accepts a -r argument to give status between chosen
      revisions. Contributed by Heikki Paajanen.

    * Revision arguments no longer use +/-/= to control ranges, instead
      there is a 'before' namespace, which limits the successive namespace.
      For example '$ bzr log -r date:yesterday..before:date:today' will
      select everything from yesterday and before today. Contributed by
      Robey Pointer

    * There is now a bzr.bat file created by distutils when building on 
      Windows. Contributed by Alexander Belchenko.

  INTERNALS:

    * Removed uuid() as it was unused.

    * Improved 'fetch' code for pulling revisions from one branch into
      another (used by pull, merged, etc.)


bzr 0.0.8 2005-09-20
--------------------

  IMPROVEMENTS:

    * Adding a file whose parent directory is not versioned will
      implicitly add the parent, and so on up to the root. This means
      you should never need to explictly add a directory, they'll just
      get added when you add a file in the directory.  Contributed by
      Michael Ellerman.

    * Ignore ``.DS_Store`` (contains Mac metadata) by default.
      (Nir Soffer)

    * If you set ``BZR_EDITOR`` in the environment, it is checked in
      preference to EDITOR and the config file for the interactive commit
      editing program. Related to this is a bugfix where a missing program
      set in EDITOR would cause editing to fail, now the fallback program
      for the operating system is still tried.

    * Files that are not directories/symlinks/regular files will no longer
      cause bzr to fail, it will just ignore them by default. You cannot add
      them to the tree though - they are not versionable.


  INTERNALS:

    * Refactor xml packing/unpacking.

  BUG FIXES: 

    * Fixed 'bzr mv' by Ollie Rutherfurd.

    * Fixed strange error when trying to access a nonexistent http
      branch.

    * Make sure that the hashcache gets written out if it can't be
      read.


  PORTABILITY:

    * Various Windows fixes from Ollie Rutherfurd.

    * Quieten warnings about locking; patch from Matt Lavin.


bzr-0.0.7 2005-09-02
--------------------

  NEW FEATURES:

    * ``bzr shell-complete`` command contributed by Clint Adams to
      help with intelligent shell completion.

    * New expert command ``bzr find-merge-base`` for debugging merges.


  ENHANCEMENTS:

    * Much better merge support.

    * merge3 conflicts are now reported with markers like '<<<<<<<'
      (seven characters) which is the same as CVS and pleases things
      like emacs smerge.


  BUG FIXES:

    * ``bzr upgrade`` no longer fails when trying to fix trees that
      mention revisions that are not present.

    * Fixed bugs in listing plugins from ``bzr plugins``.

    * Fix case of $EDITOR containing options for the editor.

    * Fix log -r refusing to show the last revision.
      (Patch from Goffredo Baroncelli.)


  CHANGES:

    * ``bzr log --show-ids`` shows the revision ids of all parents.

    * Externally provided commands on your $BZRPATH no longer need
      to recognize --bzr-usage to work properly, and can just handle
      --help themselves.


  LIBRARY:

    * Changed trace messages to go through the standard logging
      framework, so that they can more easily be redirected by
      libraries.



bzr-0.0.6 2005-08-18
--------------------

  NEW FEATURES:

    * Python plugins, automatically loaded from the directories on
      ``BZR_PLUGIN_PATH`` or ``~/.bzr.conf/plugins`` by default.

    * New 'bzr mkdir' command.

    * Commit mesage is fetched from an editor if not given on the
      command line; patch from Torsten Marek.

    * ``bzr log -m FOO`` displays commits whose message matches regexp 
      FOO.
      
    * ``bzr add`` with no arguments adds everything under the current directory.

    * ``bzr mv`` does move or rename depending on its arguments, like
      the Unix command.

    * ``bzr missing`` command shows a summary of the differences
      between two trees.  (Merged from John Arbash-Meinel.)

    * An email address for commits to a particular tree can be
      specified by putting it into .bzr/email within a branch.  (Based
      on a patch from Heikki Paajanen.)


  ENHANCEMENTS:

    * Faster working tree operations.


  CHANGES:

    * 3rd-party modules shipped with bzr are copied within the bzrlib
      python package, so that they can be installed by the setup
      script without clashing with anything already existing on the
      system.  (Contributed by Gustavo Niemeyer.)

    * Moved plugins directory to bzrlib/, so that there's a standard
      plugin directory which is not only installed with bzr itself but
      is also available when using bzr from the development tree.
      ``BZR_PLUGIN_PATH`` and ``DEFAULT_PLUGIN_PATH`` are then added to the
      standard plugins directory.

    * When exporting to a tarball with ``bzr export --format tgz``, put 
      everything under a top directory rather than dumping it into the
      current directory.   This can be overridden with the ``--root`` 
      option.  Patch from William Dodé and John Meinel.

    * New ``bzr upgrade`` command to upgrade the format of a branch,
      replacing ``bzr check --update``.

    * Files within store directories are no longer marked readonly on
      disk.

    * Changed ``bzr log`` output to a more compact form suggested by
      John A Meinel.  Old format is available with the ``--long`` or
      ``-l`` option, patched by William Dodé.

    * By default the commit command refuses to record a revision with
      no changes unless the ``--unchanged`` option is given.

    * The ``--no-plugins``, ``--profile`` and ``--builtin`` command
      line options must come before the command name because they 
      affect what commands are available; all other options must come 
      after the command name because their interpretation depends on
      it.

    * ``branch`` and ``clone`` added as aliases for ``branch``.

    * Default log format is back to the long format; the compact one
      is available with ``--short``.
      
      
  BUG FIXES:
  
    * Fix bugs in committing only selected files or within a subdirectory.


bzr-0.0.5  2005-06-15
---------------------
  
  CHANGES:

    * ``bzr`` with no command now shows help rather than giving an
      error.  Suggested by Michael Ellerman.

    * ``bzr status`` output format changed, because svn-style output
      doesn't really match the model of bzr.  Now files are grouped by
      status and can be shown with their IDs.  ``bzr status --all``
      shows all versioned files and unknown files but not ignored files.

    * ``bzr log`` runs from most-recent to least-recent, the reverse
      of the previous order.  The previous behaviour can be obtained
      with the ``--forward`` option.
        
    * ``bzr inventory`` by default shows only filenames, and also ids
      if ``--show-ids`` is given, in which case the id is the second
      field.


  ENHANCEMENTS:

    * New 'bzr whoami --email' option shows only the email component
      of the user identification, from Jo Vermeulen.

    * New ``bzr ignore PATTERN`` command.

    * Nicer error message for broken pipe, interrupt and similar
      conditions that don't indicate an internal error.

    * Add ``.*.sw[nop] .git .*.tmp *,v`` to default ignore patterns.

    * Per-branch locks keyed on ``.bzr/branch-lock``, available in
      either read or write mode.

    * New option ``bzr log --show-ids`` shows revision and file ids.

    * New usage ``bzr log FILENAME`` shows only revisions that
      affected that file.

    * Changed format for describing changes in ``bzr log -v``.

    * New option ``bzr commit --file`` to take a message from a file,
      suggested by LarstiQ.

    * New syntax ``bzr status [FILE...]`` contributed by Bartosz
      Oler.  File may be in a branch other than the working directory.

    * ``bzr log`` and ``bzr root`` can be given an http URL instead of
      a filename.

    * Commands can now be defined by external programs or scripts
      in a directory on $BZRPATH.

    * New "stat cache" avoids reading the contents of files if they 
      haven't changed since the previous time.

    * If the Python interpreter is too old, try to find a better one
      or give an error.  Based on a patch from Fredrik Lundh.

    * New optional parameter ``bzr info [BRANCH]``.

    * New form ``bzr commit SELECTED`` to commit only selected files.

    * New form ``bzr log -r FROM:TO`` shows changes in selected
      range; contributed by John A Meinel.

    * New option ``bzr diff --diff-options 'OPTS'`` allows passing
      options through to an external GNU diff.

    * New option ``bzr add --no-recurse`` to add a directory but not
      their contents.

    * ``bzr --version`` now shows more information if bzr is being run
      from a branch.

  
  BUG FIXES:

    * Fixed diff format so that added and removed files will be
      handled properly by patch.  Fix from Lalo Martins.

    * Various fixes for files whose names contain spaces or other
      metacharacters.


  TESTING:

    * Converted black-box test suites from Bourne shell into Python;
      now run using ``./testbzr``.  Various structural improvements to
      the tests.

    * testbzr by default runs the version of bzr found in the same
      directory as the tests, or the one given as the first parameter.

    * testbzr also runs the internal tests, so the only command
      required to check is just ``./testbzr``.

    * testbzr requires python2.4, but can be used to test bzr running
      under a different version.

    * Tests added for many other changes in this release.


  INTERNAL:

    * Included ElementTree library upgraded to 1.2.6 by Fredrik Lundh.

    * Refactor command functions into Command objects based on HCT by
      Scott James Remnant.

    * Better help messages for many commands.

    * Expose ``bzrlib.open_tracefile()`` to start the tracefile; until
      this is called trace messages are just discarded.

    * New internal function ``find_touching_revisions()`` and hidden
      command touching-revisions trace the changes to a given file.

    * Simpler and faster ``compare_inventories()`` function.

    * ``bzrlib.open_tracefile()`` takes a tracefilename parameter.

    * New AtomicFile class.

    * New developer commands ``added``, ``modified``.


  PORTABILITY:

    * Cope on Windows on python2.3 by using the weaker random seed.
      2.4 is now only recommended.


bzr-0.0.4  2005-04-22
---------------------

  ENHANCEMENTS:

    * 'bzr diff' optionally takes a list of files to diff.  Still a bit
      basic.  Patch from QuantumG.

    * More default ignore patterns.

    * New 'bzr log --verbose' shows a list of files changed in the
      changeset.  Patch from Sebastian Cote.

    * Roll over ~/.bzr.log if it gets too large.

    * Command abbreviations 'ci', 'st', 'stat', '?' based on a patch
      by Jason Diamon.

    * New 'bzr help commands' based on a patch from Denys Duchier.


  CHANGES:

    * User email is determined by looking at $BZREMAIL or ~/.bzr.email
      or $EMAIL.  All are decoded by the locale preferred encoding.
      If none of these are present user@hostname is used.  The host's
      fully-qualified name is not used because that tends to fail when
      there are DNS problems.

    * New 'bzr whoami' command instead of username user-email.


  BUG FIXES: 

    * Make commit safe for hardlinked bzr trees.

    * Some Unicode/locale fixes.

    * Partial workaround for ``difflib.unified_diff`` not handling
      trailing newlines properly.


  INTERNAL:

    * Allow docstrings for help to be in PEP0257 format.  Patch from
      Matt Brubeck.

    * More tests in test.sh.

    * Write profile data to a temporary file not into working
      directory and delete it when done.

    * Smaller .bzr.log with process ids.


  PORTABILITY:

    * Fix opening of ~/.bzr.log on Windows.  Patch from Andrew
      Bennetts.

    * Some improvements in handling paths on Windows, based on a patch
      from QuantumG.


bzr-0.0.3  2005-04-06
---------------------

  ENHANCEMENTS:

    * New "directories" internal command lists versioned directories
      in the tree.

    * Can now say "bzr commit --help".

    * New "rename" command to rename one file to a different name
      and/or directory.

    * New "move" command to move one or more files into a different
      directory.

    * New "renames" command lists files renamed since base revision.

    * New cat command contributed by janmar.

  CHANGES:

    * .bzr.log is placed in $HOME (not pwd) and is always written in
      UTF-8.  (Probably not a completely good long-term solution, but
      will do for now.)

  PORTABILITY:

    * Workaround for difflib bug in Python 2.3 that causes an
      exception when comparing empty files.  Reported by Erik Toubro
      Nielsen.

  INTERNAL:

    * Refactored inventory storage to insert a root entry at the top.

  TESTING:

    * Start of shell-based black-box testing in test.sh.


bzr-0.0.2.1
-----------

  PORTABILITY:

    * Win32 fixes from Steve Brown.


bzr-0.0.2  "black cube"  2005-03-31
-----------------------------------

  ENHANCEMENTS:

    * Default ignore list extended (see bzrlib/__init__.py).

    * Patterns in .bzrignore are now added to the default ignore list,
      rather than replacing it.

    * Ignore list isn't reread for every file.

    * More help topics.

    * Reinstate the 'bzr check' command to check invariants of the
      branch.

    * New 'ignored' command lists which files are ignored and why;
      'deleted' lists files deleted in the current working tree.

    * Performance improvements.

    * New global --profile option.
    
    * Ignore patterns like './config.h' now correctly match files in
      the root directory only.


bzr-0.0.1  2005-03-26
---------------------

  ENHANCEMENTS:

    * More information from info command.

    * Can now say "bzr help COMMAND" for more detailed help.

    * Less file flushing and faster performance when writing logs and
      committing to stores.

    * More useful verbose output from some commands.

  BUG FIXES:

    * Fix inverted display of 'R' and 'M' during 'commit -v'.

  PORTABILITY:

    * Include a subset of ElementTree-1.2.20040618 to make
      installation easier.

    * Fix time.localtime call to work with Python 2.3 (the minimum
      supported).


bzr-0.0.0.69  2005-03-22
------------------------

  ENHANCEMENTS:

    * First public release.

    * Storage of local versions: init, add, remove, rm, info, log,
      diff, status, etc.<|MERGE_RESOLUTION|>--- conflicted
+++ resolved
@@ -4,17 +4,8 @@
 
 .. contents::
 
-
-bzr 1.2 2008-02-15
-------------------
-
-  BUG FIXES:
-
-    * Fix failing test in Launchpad plugin. (Martin Pool)
-
-
-bzr 1.2rc1 2008-02-13
----------------------
+IN DEVELOPMENT
+--------------
 
   NOTES WHEN UPGRADING:
   
@@ -89,8 +80,16 @@
       format. (Robert Collins)
 
 
-bzr 1.2rc1 (not released yet)
------------------------------
+bzr 1.2 2008-02-15
+------------------
+
+  BUG FIXES:
+
+    * Fix failing test in Launchpad plugin. (Martin Pool)
+
+
+bzr 1.2rc1 2008-02-13
+---------------------
 
   NOTES WHEN UPGRADING:
   
@@ -191,11 +190,7 @@
       by the test framework, which lets bzr tests cleanly run from a normal
       unittest runner.
       (#124153, #124849, Martin Pool, Jonathan Lange)
-<<<<<<< HEAD
- 
-=======
-
->>>>>>> 5c640721
+
     * ``pull --quiet`` is now more quiet, in particular a message is no longer
       printed when the remembered pull location is used. (James Westby,
       #185907)
@@ -233,7 +228,7 @@
     * selftest now accepts --load-list <file> to load a test id list. This
       speeds up running the test suite on a limited set of tests.
       (Vincent Ladeuil)
- 
+
   INTERNALS:
 
     * Add a new method ``get_result`` to graph search objects. The resulting
@@ -658,7 +653,7 @@
      variable. (Alexander Belchenko, workaround for bug #107593)
 
    * The pack format is now accessible as "pack-0.92", or "pack-0.92-subtree" 
-     to enable the subtree functions.
+     to enable the subtree functions (for example, for bzr-svn).  
      See http://doc.bazaar-vcs.org/latest/developer/packrepo.html
      (Martin Pool)
 
