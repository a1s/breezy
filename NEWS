####################
Bazaar Release Notes
####################


.. contents:: List of Releases
   :depth: 1

In Development
##############

New Features
************

* ``bzr push`` now checks if uncommitted changes are present in the working
  tree if the ``--strict`` option is used.
  (Vincent Ladeuil, #284038)


Bug Fixes
*********

* Add documentation about diverged branches and how to fix them in the
  centralized workflow with local commits.  Mention ``bzr help
  diverged-branches`` when a push fails because the branches have
  diverged.  (Neil Martinsen-Burrell, #269477)

* Automatic format upgrades triggered by default stacking policies on a
  1.16rc1 (or later) smart server work again.
  (Andrew Bennetts, #388675)

* Better message in ``bzr split`` error suggesting a rich root format.
  (Neil Martinsen-Burrell, #220067)

* ``Branch.set_append_revisions_only`` now works with branches on a smart
  server. (Andrew Bennetts, #365865)

* ``bzr ls DIR --from-root`` now shows only things in DIR, not everything.
  (Ian Clatworthy)

* We now properly request a more minimal set of file texts when fetching
  multiple revisions. (Robert Collins, John Arbash Meinel, #390563)

* Progress bars are now suppressed again when the environment variable
  ``BZR_PROGRESS_BAR`` is set to ``none``.
  (Martin Pool, #339385)

* Reduced memory consumption during ``bzr commit`` of large files. For
  pre 2a formats, should be down to ~3x the size of a file.
  For ``--2a`` format repositories, it is down to the size of the file
  content plus the size of the compressed text.  Related to bug #109114.
  (John Arbash Meinel)

* Repositories using CHK pages (which includes the new 2a format) will no
  longer error during commit or push operations when an autopack operation
  is triggered. (Robert Collins, #365615)

* Stacking will no longer accept requests to stack on the same
  branch/repository. Existing branches that incorrectly reference the same
  repository in a stacking configuration will now raise
  UnstackableLocationError when the branch is opened. This can be fixed by
  removing the stacking location inside ``.bzr/branch``.
  (Robert Collins, #376243)

* Unshelve works correctly when multiple zero-length files are present on
  the shelf. (Aaron Bentley, #363444)

<<<<<<< HEAD
* Progress bars no longer show the network transport scheme or direction.
  (Martin Pool)
=======
>>>>>>> 62ff8031

Internals
*********

* ``chk_map.iter_interesting_nodes`` now properly uses the *intersection*
  of referenced nodes rather than the *union* to determine what
  uninteresting pages we still need to look at. Prior to this,
  incrementally pushing to stacked branch would push the minimal data, but
  fetching everything would request extra texts. There are some unhandled
  cases wrt trees of different depths, but this fixes the common cases.
  (Robert Collins, John Arbash Meinel, #390563)

* Command lookup has had hooks added. ``bzrlib.Command.hooks`` has
  three new hook points: ``get_command``, ``get_missing_command`` and
  ``list_commands``, which allow just-in-time command name provision
  rather than requiring all command names be known a-priori.
  (Robert Collins)

* ``graph.KnownGraph`` has been added. This is a class that can give
  answers to ``heads()`` very quickly. However, it has the assumption that
  the whole graph has already been loaded. This is true during
  ``annotate`` so it is used there with good success (as much as 2x faster
  for files with long ancestry and 'cherrypicked' changes.)
  (John Arbash Meinel, Vincent Ladeuil)

* ``GroupCompress`` repositories now take advantage of the pack hints
  parameter to permit cross-format fetching to incrementally pack the
  converted data. (Robert Collins)

* OS file locks are now taken out using ``CreateFile`` rather than
  ``LockFileEx`` on Windows. The locking remains exclusive with
  ``LockFileEx`` but now it also works on older versions of Windows (such
  as Win98). (Martin <gzlist>)

* pack <=> pack fetching is now done via a ``PackStreamSource`` rather
  than the ``Packer`` code. The user visible change is that we now
  properly fetch the minimum number of texts for non-smart fetching.
  (John Arbash Meinel)

* ``Repository.commit_write_group`` now returns opaque data about what
  was committed, for passing to the ``Repository.pack``. Repositories
  without atomic commits will still return None. (Robert Collins)

* ``Repository.pack`` now takes an optional ``hint`` parameter
  which will support doing partial packs for repositories that can do
  that. (Robert Collins)

* RepositoryFormat has a new attribute 'pack_compresses' which is True
  when doing a pack operation changes the compression of content in the
  repository. (Robert Collins)

* ``StreamSink`` and ``InterDifferingSerialiser`` will call
  ``Repository.pack`` with the hint returned by
  ``Repository.commit_write_group`` if the formats were different and the
  repository can increase compression by doing a pack operation.
  (Robert Collins, #376748)

* ``VersionedFiles._add_text`` is a new api that lets us insert text into
  the repository as a single string, rather than a list of lines. This can
  improve memory overhead and performance of committing large files.
  (Currently a private api, used only by commit). (John Arbash Meinel)


Improvements
************

``bzr ls`` is now faster. On OpenOffice.org, the time drops from 2.4
  to 1.1 seconds. The improvement for ``bzr ls -r-1`` is more
  substantial dropping from 54.3 to 1.1 seconds. (Ian Clatworthy)

* Initial commit performance in ``--2a`` repositories has been improved by
  making it cheaper to build the initial CHKMap. (John Arbash Meinel)

* Resolving a revno to a revision id on a branch accessed via ``bzr://``
  or ``bzr+ssh://`` is now much faster and involves no VFS operations.
  This speeds up commands like ``bzr pull -r 123``.  (Andrew Bennetts)

Documentation
*************

* Avoid bad text wrapping in generated documentation.  Slightly better
  formatting in the user reference.
  (Martin Pool, #249908)

* Minor clarifications to the help for End-Of-Line conversions.
  (Ian Clatworthy)

API Changes
***********

* Removed overspecific error class ``InvalidProgressBarType``.
  (Martin Pool)

* The method ``ProgressView._show_transport_activity`` is now
  ``show_transport_activity`` because it's part of the contract between
  this class and the UI.  (Martin Pool)


bzr 1.16 "It's yesterday in California" 2009-06-18
##################################################
:Codename: yesterday-in-california
:1.16rc1: 2009-06-11
:1.16: 2009-06-18

This version of Bazaar contains the beta release of the new ``2a`` repository
format, suitable for testing by fearless, advanced users. This format or an
updated version of it will become the default format in Bazaar 2.0. Please
read the NEWS entry before even thinking about upgrading to the new format.

Also included are speedups for many operations on huge projects, a bug fix for
pushing stacked new stacked branches to smart servers and the usual bevy of
bug fixes and improvements.


Changes from 1.16rc1 to 1.16final
*********************************

* Fix the nested tree flag check so that upgrade from development formats to
  2a can work correctly.
  (Jelmer Vernooij, #388727)

* Automatic format upgrades triggered by default stacking policies on a
  1.16rc1 (or later) smart server work again.
  (Andrew Bennetts, #388675)


Compatibility Breaks
********************

* Display prompt on stderr (instead of stdout) when querying users so
  that the output of commands can be safely redirected.
  (Vincent Ladeuil, #376582)


New Features
************

* A new repository format ``2a`` has been added.  This is a beta release
  of the the brisbane-core (aka group-compress) project.  This format now
  suitable for wider testing by advanced users willing to deal with some
  bugs.  We would appreciate test reports, either positive or negative.
  Format 2a is substantially smaller and faster for many operations on
  many trees.  This format or an updated version will become the default
  in bzr 2.0.

  This is a rich-root format, so this repository format can be used with
  bzr-svn.  Bazaar branches in previous non-rich-root formats can be
  converted (including by merge, push and pull) to format 2a, but not vice
  versa.  We recommend upgrading previous development formats to 2a.

  Upgrading to this format can take considerable time because it expands
  and more concisely repacks the full history.

  If you use stacked branches, you must upgrade the stacked branches
  before the stacked-on branches.  (See <https://bugs.launchpad.net/bugs/374735>)

* ``--development7-rich-root`` is a new dev format, similar to ``--dev6``
  but using a Revision serializer using bencode rather than XML.
  (Jelmer Vernooij, John Arbash Meinel)

* mail_client=claws now supports --body (and message body hooks).  Also uses
  configured from address.  (Barry Warsaw)

Improvements
************


* ``--development6-rich-root`` can now stack. (Modulo some smart-server
  bugs with stacking and non default formats.)
  (John Arbash Meinel, #373455)

* ``--development6-rich-root`` delays generating a delta index for the
  first object inserted into a group. This has a beneficial impact on
  ``bzr commit`` since each committed texts goes to its own group. For
  committing a 90MB file, it drops peak memory by about 200MB, and speeds
  up commit from 7s => 4s. (John Arbash Meinel)

* Numerous operations are now faster for huge projects, i.e. those
  with a large number of files and/or a large number of revisions,
  particularly when the latest development format is used. These
  operations (and improvements on OpenOffice.org) include:

  * branch in a shared repository (2X faster)
  * branch --no-tree (100X faster)
  * diff (2X faster)
  * tags (70X faster)

  (Ian Clatworthy)

* Pyrex version of ``bencode`` support. This provides optimized support
  for both encoding and decoding, and is now found at ``bzrlib.bencode``.
  ``bzrlib.utils.bencode`` is now deprecated.
  (Alexander Belchenko, Jelmer Vernooij, John Arbash Meinel)


Bug Fixes
*********

* Bazaar can now pass attachment files to the mutt email client.
  (Edwin Grubbs, #384158)

* Better message in ``bzr add`` output suggesting using ``bzr ignored`` to
  see which files can also be added.  (Jason Spashett, #76616)

* ``bzr pull -r 123`` from a stacked branch on a smart server no longer fails.
  Also, the ``Branch.revision_history()`` API now works in the same
  situation.  (Andrew Bennetts, #380314)
  
* ``bzr serve`` on Windows no longer displays a traceback simply because a
  TCP client disconnected. (Andrew Bennetts)

* Clarify the rules for locking and fallback repositories. Fix bugs in how
  ``RemoteRepository`` was handling fallbacks along with the
  ``_real_repository``. (Andrew Bennetts, John Arbash Meinel, #375496)

* Fix a small bug with fetching revisions w/ ghosts into a new stacked
  branch. Not often triggered, because it required ghosts to be part of
  the fetched revisions, not in the stacked-on ancestry.
  (John Arbash Meinel)

* Fix status and commit to work with content filtered trees, addressing
  numerous bad bugs with line-ending support. (Ian Clatworthy, #362030)

* Fix problem of "directory not empty" when contending for a lock over
  sftp.  (Martin Pool, #340352)

* Fix rule handling so that eol is optional, not mandatory.
  (Ian Clatworthy, #379370)

* Pushing a new stacked branch to a 1.15 smart server was broken due to a
  bug in the ``BzrDirFormat.initialize_ex`` smart verb.  This is fixed in
  1.16, but required changes to the network protocol, so the
  ``BzrDirFormat.initialize_ex`` verb has been removed and replaced with a
  corrected ``BzrDirFormat.initialize_ex_1.16`` verb.  1.15 clients will
  still work with a 1.16 server as they will fallback to slower (and
  bug-free) methods.
  (Jonathan Lange, Robert Collins, Andrew Bennetts, #385132)

* Reconcile can now deal with text revisions that originated in revisions 
  that are ghosts. (Jelmer Vernooij, #336749)

* Support cloning of branches with ghosts in the left hand side history.
  (Jelmer Vernooij, #248540)

* The ''bzr diff'' now catches OSError from osutils.rmtree and logs a
  helpful message to the trace file, unless the temp directory really was
  removed (which would be very strange).  Since the diff operation has
  succeeded from the user's perspective, no output is written to stderr 
  or stdout.  (Maritza Mendez, #363837)

* Translate errors received from a smart server in response to a
  ``BzrDirFormat.initialize`` or ``BzrDirFormat.initialize_ex`` request.
  This was causing tracebacks even for mundane errors like
  ``PermissionDenied``.  (Andrew Bennetts, #381329)

Documentation
*************

* Added directory structure and started translation of docs in Russian.
  (Alexey Shtokalo, Alexander Iljin, Alexander Belchenko, Dmitry Vasiliev,
  Volodymyr Kotulskyi)

API Changes
***********

* Added osutils.parent_directories(). (Ian Clatworthy)

* ``bzrlib.progress.ProgressBar``, ``ChildProgress``, ``DotsProgressBar``,
  ``TTYProgressBar`` and ``child_progress`` are now deprecated; use
  ``ui_factory.nested_progress_bar`` instead.  (Martin Pool)

* ``graph.StackedParentsProvider`` is now a public API, replacing
  ``graph._StackedParentsProvider``. The api is now considered stable and ready
  for external users. (Gary van der Merwe)

* ``bzrlib.user_encoding`` is deprecated in favor of
  ``get_user_encoding``.  (Alexander Belchenko)

* TreeTransformBase no longer assumes that limbo is provided via disk.
  DiskTreeTransform now provides disk functionality.  (Aaron Bentley)

Internals
*********

* Remove ``weave.py`` script for accessing internals of old weave-format
  repositories.  (Martin Pool)

Testing
*******

* The number of cores is now correctly detected on OSX. (John Szakmeister)

* The number of cores is also detected on Solaris and win32. (Vincent Ladeuil)

* The number of cores is also detected on FreeBSD. (Matthew Fuller)


bzr 1.15
########
:1.15rc1: 2009-05-16
:1.15: 2009-05-22
:1.15.1: 2009-06-09

The smart server will no longer raise 'NoSuchRevision' when streaming content
with a size mismatch in a reconstructed graph search. New command ``bzr
dpush``. Plugins can now define their own annotation tie-breaker when two
revisions introduce the exact same line.

Changes from 1.15.1 to 1.15.2
*****************************

* Use zdll on Windows to build ``_chk_map_pyx`` extension.
  (Alexander Belchenko)

Changes from 1.15final to 1.15.1
*********************************

* Translate errors received from a smart server in response to a
  ``BzrDirFormat.initialize`` or ``BzrDirFormat.initialize_ex`` request.
  This was causing tracebacks even for mundane errors like
  ``PermissionDenied``.  (Andrew Bennetts, #381329)

Changes from 1.15rc1 to 1.15final
*********************************

* No changes

Compatibility Breaks
********************

* ``bzr ls`` is no longer recursive by default. To recurse, use the
  new ``-R`` option. The old ``--non-recursive`` option has been removed.
  If you alias ``ls`` to ``ls -R``, you can disable recursion using
  ``--no-recursive`` instead.  (Ian Clatworthy)

New Features
************

* New command ``bzr dpush`` that can push changes to foreign 
  branches (svn, git) without setting custom bzr-specific metadata.
  (Jelmer Vernooij)

* The new development format ``--development6-rich-root`` now supports
  stacking. We chose not to use a new format marker, since old clients
  will just fail to open stacked branches, the same as if we used a new
  format flag. (John Arbash Meinel, #373455)

* Plugins can now define their own annotation tie-breaker when two revisions
  introduce the exact same line. See ``bzrlib.annotate._break_annotation_tie``
  Be aware though that this is temporary, private (as indicated by the leading
  '_') and a first step to address the problem. (Vincent Ladeuil, #348459)

* New command ``bzr dpush`` that can push changes to foreign 
  branches (svn, git) without setting custom bzr-specific metadata.
  (Jelmer Vernooij)

* ``bzr send`` will now check the ``child_submit_format`` setting in
  the submit branch to determine what format to use, if none was 
  specified on the command-line.  (Jelmer Vernooij)

Improvements
************

* -Dhpss output now includes the number of VFS calls made to the remote
  server. (Jonathan Lange)

* ``--coverage`` works for code running in threads too.
  (Andrew Bennets, Vincent Ladeuil)

* ``bzr pull`` now has a ``--local`` option to only make changes to the
  local branch, and not the bound master branch.
  (Gary van der Merwe, #194716)

* ``bzr rm *`` is now as fast as ``bzr rm * --keep``. (Johan Walles, #180116)

Bug Fixes
*********

* Adding now works properly when path contains a symbolic link.
  (Geoff Bache, #183831)

* An error is now raised for unknown eol values. (Brian de Alwis, #358199)

* ``bzr merge --weave`` will now generate a conflict if one side deletes a
  line, and the other side modifies the line. (John Arbash Meinel, #328171)

* ``bzr reconfigure --standalone`` no longer raises IncompatibleRepositories.
  (Martin von Gagern, #248932)

* ``bzr send`` works to send emails again using MAPI.
  (Neil Martinsen-Burrell, #346998)

* Check for missing parent inventories in StreamSink.  This prevents
  incomplete stacked branches being created by 1.13 bzr:// and
  bzr+ssh:// clients (which have bug #354036).  Instead, the server now
  causes those clients to send the missing records.  (Andrew Bennetts)

* Correctly handle http servers proposing multiple authentication schemes.
  (Vincent Ladeuil, #366107)

* End-Of-Line content filters are now loaded correctly.
  (Ian Clatworthy, Brian de Alwis, #355280)

* Fix a bug in the pure-python ``GroupCompress`` code when handling copies
  longer than 64KiB. (John Arbash Meinel, #364900)

* Fix TypeError in running ``bzr break-lock`` on some URLs.
  (Alexander Belchenko, Martin Pool, #365891)

* Non-recursive ``bzr ls`` now works properly when a path is specified.
  (Jelmer Vernooij, #357863)

* ssh usernames (defined in ~/.ssh/config) are honoured for bzr+ssh connections.
  (Vincent Ladeuil, #367726)

* Several bugs related to unicode symlinks have been fixed and the test suite
  enhanced to better catch regressions for them. (Vincent Ladeuil)

* The smart server will no longer raise 'NoSuchRevision' when streaming
  content with a size mismatch in a reconstructed graph search: it assumes
  that the client will make sure it is happy with what it got, and this
  sort of mismatch is normal for stacked environments.
  bzr 1.13.0/1 will stream from unstacked branches only - in that case not
  getting all the content expected would be a bug. However the graph
  search is how we figured out what we wanted, so a mismatch is both odd
  and unrecoverable without starting over, and starting over will end up
  with the same data as if we just permitted the mismatch. If data is
  gc'd, doing a new search will find only the truncated data, so sending
  only the truncated data seems reasonable. bzr versions newer than this
  will stream from stacked branches and check the stream to find missing
  content in the stacked-on branch, and thus will handle the situation
  implicitly.  (Robert Collins, #360791)

* Upgrading to, or fetching into a 'rich-root' format will now correctly
  set the root data the same way that reconcile does.
  (Robert Collins, #368921)

* Using unicode Windows API to obtain command-line arguments.
  (Alexander Belchenko, #375934)

Documentation
*************

API Changes
***********

* ``InterPackRepo.fetch`` and ``RepoFetcher`` now raise ``NoSuchRevision``
  instead of ``InstallFailed`` when they detect a missing revision.
  ``InstallFailed`` itself has been deleted. (Jonathan Lange)

* Not passing arguments to ``bzrlib.commands.main()`` will now grab the
  arguments from ``osutils.get_unicode_argv()`` which has proper support
  for unicode arguments on windows. Further, the supplied arguments are now 
  required to be unicode strings, rather than user_encoded strings.
  (Alexander Belchenko)

Internals
*********

* ``bzrlib.branch.Branch.set_parent`` is now present on the base branch
  class and will call ``_set_parent_location`` after doing unicode 
  encoding. (Robert Collins)

* ``bzrlib.remote.RemoteBranch._set_parent_location`` will use a new verb
  ``Branch.set_parent_location`` removing further VFS operations.
  (Robert Collins)

* ``bzrlib.bzrdir.BzrDir._get_config`` now returns a ``TransportConfig``
  or similar when the dir supports configuration settings. The base class
  defaults to None. There is a matching new server verb
  ``BzrDir.get-config_file`` to reduce roundtrips for getting BzrDir
  configuration. (Robert Collins)

* ``bzrlib.tests.ExtendedTestResult`` has new methods ``startTests``
  called before the first test is started, ``done`` called after the last
  test completes, and a new parameter ``strict``. (Robert Collins)

* ``-Dhpss`` when passed to bzr will cause a backtrace to be printed when
  VFS operations are started on a smart server repository. This should not
  occur on regular push and pull operations, and is a key indicator for
  performance regressions. (Robert Collins)

* ``-Dlock`` when passed to the selftest (e.g. ``bzr -Dlock selftest``) will
  cause mismatched physical locks to cause test errors rather than just
  reporting to the screen. (Robert Collins)

* Fallback ``CredentialStore`` instances registered with ``fallback=True``
  are now be able to provide credentials if obtaining credentials 
  via ~/.bazaar/authentication.conf fails. (Jelmer Vernooij, 
  Vincent Ladeuil, #321918)

* New hook ``Lock.lock_broken`` which runs when a lock is
  broken. This is mainly for testing that lock/unlock are
  balanced in tests. (Vincent Ladeuil)

* New MergeDirective hook 'merge_request_body' allows hooks to supply or
  alter a body for the message produced by ``bzr send``.

* New smart server verb ``BzrDir.initialize_ex`` which implements a
  refactoring to the core of clone allowing less round trips on new
  branches. (Robert Collins)

* New method ``Tags.rename_revisions`` that can rename revision ids tags
  are pointing at. (Jelmer Vernooij)

* Updated the bundled ``ConfigObj`` library to 4.6.0 (Matt Nordhoff)

Testing
*******

* ``bzr selftest`` will now fail if lock/unlock are not correctly balanced in
  tests. Using ``-Dlock`` will turn the related failures into warnings.
  (Vincent Ladeuil, Robert Collins)

bzr 1.14
###########
:Codename: brisbane-core
:1.14rc1: 2009-04-06
:1.14rc2: 2009-04-19
:1.14: 2009-04-28
:1.14.1: 2009-05-01

New formats 1.14 and 1.14-rich-root supporting End-Of-Line (EOL) conversions,
keyword templating (via the bzr-keywords plugin) and generic content filtering.
End-of-line conversion is now supported for formats supporting content
filtering.

Changes from 1.14final to 1.14.1
********************************

* Change api_minimum_version back to api_minimum_version = (1, 13, 0)

Changes from 1.14rc2 to 1.14final
*********************************

* Fix a bug in the pure-python ``GroupCompress`` code when handling copies
  longer than 64KiB. (John Arbash Meinel, #364900)

Changes from 1.14rc1 to 1.14rc2
*******************************

* Fix for bug 358037 Revision not in
  bzrlib.groupcompress.GroupCompressVersionedFiles (Brian de Alwis, 
  John A Meinel)

* Fix for bug 354036 ErrorFromSmartServer - AbsentContentFactory object has no
  attribute 'get_bytes_as' exception while pulling from Launchpad 
  (Jean-Francois Roy, Andrew Bennetts, Robert Collins)

* Fix for bug 355280 eol content filters are never loaded and thus never
  applied (Brian de Alwis, Ian Clatworthy)
 
* bzr.dev -r4280  Change _fetch_uses_deltas = False for CHK repos until we can
  write a better fix. (John Arbash Meinel, Robert Collins)

* Fix for bug 361574 uncommit recommends undefined --levels and -n options
  (Marius Kruger, Ian Clatworthy)

* bzr.dev r4289 as cherrypicked at lp:~spiv/bzr/stacking-cherrypick-1.14 
  (Andrew Bennetts, Robert Collins)

Compatibility Breaks
********************

* A previously disabled code path to accelerate getting configuration
  settings from a smart server has been reinstated. We think this *may*
  cause a incompatibility with servers older than bzr 0.15. We intend
  to issue a point release to address this if it turns out to be a
  problem. (Robert Collins, Andrew Bennetts)

* bzr no longer autodetects nested trees as 'tree-references'.  They
  must now be explicitly added tree references.  At the commandline, use
  join --reference instead of add.  (Aaron Bentley)

* The ``--long`` log format (the default) no longer shows merged
  revisions implicitly, making it consistent with the ``short`` and
  ``line`` log formats.  To see merged revisions for just a given
  revision, use ``bzr log -n0 -rX``. To see every merged revision,
  use ``bzr log -n0``.  (Ian Clatworthy)

New Features
************

* New formats ``1.14`` and ``1.14-rich-root`` supporting End-Of-Line
  (EOL) conversions, keyword templating (via the bzr-keywords plugin)
  and generic content filtering. These formats replace the experimental
  ``development-wt5`` and ``development-wt5-rich-root`` formats
  respectively, but have support for filtered views disabled.
  (Ian Clatworthy)

* New ``mv --auto`` option recognizes renames after they occur.
  (Aaron Bentley)

* ``bzr`` can now get passwords from stdin without requiring a controlling
  terminal (i.e. by redirecting stdin). (Vincent Ladeuil)

* ``bzr log`` now supports filtering of multiple files and directories
  and will show changes that touch any of them. Furthermore,
  directory filtering now shows the changes to any children of that
  directory, not just the directory object itself.
  (Ian Clatworthy, #97715)

* ``bzr shelve`` can now apply changes without storing anything on the
  shelf, via the new --destroy option.  (Aaron Bentley)

* ``bzr send`` now accepts --body to specify an initial message body.
  (Aaron bentley)

* ``bzr xxx --usage`` where xxx is a command now shows a usage
  message and the options without the descriptive help sections
  (like Description and Examples). A message is also given
  explaining how to see the complete help, i.e. ``bzr help xxx``.
  (Ian Clatworthy)

* Content filters can now be used to provide custom conversion
  between the canonical format of content (i.e. as stored) and
  the convenience format of content (i.e. as created in working
  trees). See ``bzr help content-filters`` for further details.
  (Ian Clatworthy, Alexander Belchenko)

* End-of-line conversion is now supported for formats supporting
  content filtering. See ``bzr help eol`` for details.
  (Ian Clatworthy)

* Newly-blessed `join` command allows combining two trees into one.
  (Aaron Bentley)

Improvements
************

* A new format name alias ``default-rich-root`` has been added and
  points at the closest relative of the default format that supports 
  rich roots. (Jelmer Vernooij, #338061)

* Branching from a stacked branch using ``bzr*://`` will now stream
  the data when the target repository does not need topological
  ordering, reducing round trips and network overhead. This uses the
  existing smart server methods added in 1.13, so will work on any
  1.13 or newer server. (Robert Collins, Andrew Bennetts)

* ``bzr cat`` and ``bzr export`` now supports a ``--filters`` option
  that displays/saves the content after content filters are applied.
  (Ian Clatworthy)

* ``bzr ignore`` gives a more informative message when existing
  version controlled files match the ignore pattern. (Neil
  Martinsen-Burrell, #248895)

* ``bzr log`` now has ``--include-merges`` as an alias for ``--levels 0``.
  (Ian Clatworthy)

* ``bzr send`` is faster on repositories with deep histories.
  (Ian Clatworthy)

* IPv6 literals are accepted in URLs.
  (stlman, Martin Pool, Jelmer Vernooij, #165014)

* Progress bars now show the rate of network activity for
  ``bzr+ssh://`` and ``bzr://`` connections.  (Andrew Bennetts)

* Prompt for user names if they are not in the configuration. 
  (Jelmer Vernooij, #256612)

* Pushing to a stacked pack-format branch on a 1.12 or older smart server
  now takes many less round trips.  (Andrew Bennetts, Robert Collins,
  #294479)
  
* Streaming push can be done to older repository formats.  This is
  implemented using a new ``Repository.insert_stream_locked`` RPC.
  (Andrew Bennetts, Robert Collins)

* The "ignoring files outside view: .." message has been re-worded
  to "Ignoring files outside view. View is .." to reduce confusion
  about what was being considered and what was being ignored.
  (Ian Clatworthy)

* The ``long`` log formatter now shows [merge] indicators. If
  only one level of revisions is displayed and merges are found,
  the ``long`` and ``short`` log formatters now tell the user
  how to see the hidden merged revisions.  (Ian Clatworthy)

* The ``brisbane-core`` project has delivered its beta format
  ``development6-rich-root``. This format is suitable for judicious
  testing by early adopters. In particular if you are benchmarking bzr
  performance please be sure to test using this format. At this stage
  more information is best obtained by contacting the Bazaar mailing list
  or IRC channel if you are interested in using this format. We will make
  end user documentation available closer to blessing the format as
  production ready. (Robert Collins, John Arbash Meinel, Ian Clatworthy,
  Vincent Ladeuil, Andrew Bennetts, Martin Pool)

* Tildes are no longer escaped. No more %7Euser/project/branch!
  (Jonathan Lange)

Bug Fixes
*********

* Pushing a new stacked branch will also push the parent inventories for
  revisions at the stacking boundary.  This makes sure that the stacked
  branch has enough data to calculate inventory deltas for all of its
  revisions (without requiring the fallback branch).  This avoids
  "'AbsentContentFactory' object has no attribute 'get_bytes_as'" errors
  when fetching the stacked branch from a 1.13 (or later) smart server.
  This partially fixes #354036.  (Andrew Bennetts, Robert Collins)

* End-Of-Line content filters are now loaded correctly.
  (Ian Clatworthy, Brian de Alwis, #355280)

* Authentication plugins now receive all the parameters from the request
  itself (aka host, port, realm, path, etc). Previously, only the 
  authentication section name, username and encoded password were 
  provided. (Jean-Francois Roy)

* bzr gives a better message if an invalid regexp is passed to ``bzr log
  -m``.  (Anne Mohsen, Martin Pool)

* ``bzr split`` now says "See also: join" (Aaron Bentley, #335015)

* ``bzr version-info`` now works in empty branches. (Jelmer Vernooij,
  #313028)

* Fix "is not a stackable format" error when pushing a
  stackable-format branch with an unstackable-format repository to a
  destination with a default stacking policy.  (Andrew Bennetts)

* Fixed incorrect "Source format does not support stacking" warning
  when pushing to a smart server.  (Andrew Bennetts, #334114)

* Fix 'make check-dist-tarball' failure by converting paths to unicode when
  needed. (Vincent Ladeuil, #355454)

* Fixed "Specified file 'x/y/z' is outside current view: " occurring
  on ``bzr add x/y/z`` in formats supporting views when no view is
  defined.  (Ian Clatworthy, #344708)

* It is no longer possible to fetch between repositories while the
  target repository is in a write group. This prevents race conditions
  that prevent the use of RPC's to perform fetch, and thus allows
  optimising more operations. (Robert Collins, Andrew Bennetts)

* ``merge --force`` works again. (Robert Collins, #342105)

* No more warnings are issued about ``sha`` being deprecated under python-2.6.
  (Vincent Ladeuil, #346593)

* Pushing a new branch to a server that has a stacking policy will now
  upgrade from the local branch format when the stacking policy points at
  a branch which is itself stackable, because we know the client can read
  both branches, we know that the trunk for the project can be read too,
  so the upgrade will not inconvenience users. (Robert Collins, #345169)

* Pushing a new stacked branch will also push the parent inventories for
  revisions at the stacking boundary.  This makes sure that the stacked
  branch has enough data to calculate inventory deltas for all of its
  revisions (without requiring the fallback branch).  This avoids
  "'AbsentContentFactory' object has no attribute 'get_bytes_as'" errors
  when fetching the stacked branch from a 1.13 (or later) smart server.
  This partially fixes #354036.  (Andrew Bennetts, Robert Collins)

* The full test suite is passing again on OSX. Several minor issues (mostly
  test related) have been fixed. (Vincent Ladeuil, #355273).

* The GNU Changelog formatter is slightly improved in the case where
  the delta is empty, and now correctly claims not to support tags.
  (Andrea Bolognani)

* Shelve can now shelve changes to a symlink target.
  (James Westby, #341558)

* The help for the ``info`` command has been corrected.
  (Ian Clatworthy, #351931)

* Upgrade will now use a sensible default format if the source repository
  uses rich roots.  (Jelmer Vernooij, #252908)

Documentation
*************

* Expanded the index of the developer documentation. (Eric Siegerman)

* New topic `bzr help debug-flags`.  (Martin Pool)

* The generated manpage now explicitly lists aliases as commands.
  (James Westby, #336998)

API Changes
***********

* APIs deprecated in 1.6 and previous versions of bzr are now removed.
  (Martin Pool)

* ``CommitReporter`` is no longer called with ``unchanged`` status during
  commit - this was a full-tree overhead that bzr no longer performs.
  (Robert Collins)

* New abstract ``UIFactory`` method ``get_username`` which will be called to 
  obtain the username to use when connecting to remote machines. 
  (Jelmer Vernooij)

* New API ``Inventory.filter()`` added that filters an inventory by
  a set of file-ids so that only those fileids, their parents and
  their children are included.  (Ian Clatworthy)

* New sort order for ``get_record_stream`` ``groupcompress`` which
  sorts optimally for use with groupcompress compressors. (John Arbash
  Meinel, Robert Collins)

* Repository APIs ``get_deltas_for_revisions()`` and
  ``get_revision_delta()`` now support an optional ``specific_fileids``
  parameter. If provided, the deltas are filtered so that only those
  file-ids, their parents and their children are included.
  (Ian Clatworthy)

* The ``get_credentials`` and ``set_credentials`` methods of 
  ``AuthenticationConfig`` now accept an optional realm argument.
  (Jean-Francois Roy)

* The ``pb`` argument to ``fetch()`` is deprecated.
  (Martin Pool)

* The ``Serializer`` class and the serializer ``format registry`` have moved
  from ``bzrlib.xml_serializer`` to ``bzrlib.serializer``. (Jelmer Vernooij)

* The smart server jail now hooks into BzrDir.open to prevent any BzrDir
  that is not inside the backing transport from being opened.  See the
  module documentation for ``bzrlib.smart.request`` for details.
  (Andrew Bennetts, Robert Collins)

* ``Tree.get_symlink_target`` now always returns a unicode string result
  or None. Previously it would return the bytes from reading the link
  which could be in any arbitrary encoding. (Robert Collins)

Testing
*******

* ``bzrlib.tests.TestCase`` now fails the test if its own ``setUp``
  and ``tearDown`` weren't called.  This catches faulty tests that
  forget to upcall when overriding ``setUp`` and ``tearDown``.  Those
  faulty tests were not properly isolated.
  (Andrew Bennetts, Robert Collins)

* Fix test_msgeditor.MsgEditorTest test isolation.
  (Vincent Ladeuil, #347130)

* ``medusa`` is not used anymore as an FTP test server starting with
  python2.6. A new FTP test server based on ``pyftplib`` can be used
  instead. This new server is a soft dependency as medusa which is still
  preferred if both are available (modulo python version).
  (Vincent Ladeuil)

Internals
*********

* Added ``chk_map`` for fast, trie-based storage of tuple to string maps.
  (Robert Collins, John Arbash Meinel, Vincent Ladeuil)

* Added ``bzrlib.chk_map`` for fast, trie-based storage of tuple to string
  maps.  (Robert Collins, John Arbash Meinel, Vincent Ladeuil)

* Added ``bzrlib.inventory_delta`` module.  This will be used for
  serializing and deserializing inventory deltas for more efficient
  streaming on the the network.  (Robert Collins, Andrew Bennetts)

* ``Branch._get_config`` has been added, which splits out access to the
  specific config file from the branch. This is used to let RemoteBranch
  avoid constructing real branch objects to access configuration settings.
  (Robert Collins, Andrew Bennetts)

* ``Branch`` now implements ``set_stacked_on_url`` in the base class as
  the implementation is generic and should impact foreign formats. This
  helps performance for ``RemoteBranch`` push operations to new stacked
  branches. (Robert Collins, Andrew Bennetts)

* ``BtreeIndex._spill_mem_keys_to_disk()`` now generates disk index with
  optmizations turned off. This only has effect when processing > 100,000
  keys during something like ``bzr pack``. (John Arbash Meinel)

* ``bzr selftest`` now accepts ``--subunit`` to run in subunit output
  mode. Requires ``lp:subunit`` installed to work, but is not a hard
  dependency. (Robert Collins)

* ``BzrDir.open_branch`` now takes an optional ``ignore_fallbacks``
  parameter for controlling opening of stacked branches.
  (Andrew Bennetts, Robert Collins)
  
* ``CommitBuilder`` has a new method, ``record_iter_changes`` which works
  in terms of an iter_changes iterator rather than full tree scanning.
  (Robert Collins)

* ``DirState`` can now be passed a custom ``SHA1Provider`` object
  enabling it to store the SHA1 and stat of the canonical (post
  content filtered) form. (Ian Clatworthy)

* New ``assertLength`` method based on one Martin has squirreled away
  somewhere. (Robert Collins, Martin Pool)

* New hook ``BzrDir.pre_open`` which runs before opening ``BzrDir``
  objects, allowing better enforcement of the smart server jail when
  dealing with stacked branches. (Robert Collins, Andrew Bennetts)

* New hook ``RioVersionInfoBuilder.revision``, allowing extra entries 
  to be added to the stanza that is printed for a particular revision.
  (Jelmer Vernooij)

* New repository method ``refresh_data`` to cause any repository to
  make visible data inserted into the repository by a smart server
  fetch operation. (Robert Collins, Andrew Bennetts)

* ``register_filter_stack_map`` now takes an optional fallback parameter,
  a callable to invoke if a preference has a value not in the map
  of filter stacks. This enhancement allows, for example,  bzr-svn to
  handle existing svn properties that define a list of keywords to be
  expanded.  (Ian Clatworthy)

* ``RemoteBranchConfig`` will use a new verb ``Branch.set_config_option``
  to write config settings to smart servers that support this, saving
  5 round trips on the stacked streaming acceptance test.
  (Robert Collins, Andrew Bennetts)

* ``RemoteBranch`` now provides ``_get_config`` for access to just the
  branch specific configuration from a remote server, which uses the 
  already existing ``Branch.get_config_file`` smart verb.
  (Robert Collins, Andrew Bennetts)

* ``RemoteRepository`` will now negatively cache missing revisions during
  ``get_parent_map`` while read-locked. Write-locks are unaffected.
  (Robert Collins, Andrew Bennetts)

* Removed ``InterRemoteToOther``, ``InterOtherToRemote`` and
  ``InterPackToRemotePack`` classes, as they are now unnecessary.
  (Andrew Bennetts)

* ``RepositoryFormat`` as a new attribute ``fast_deltas`` to indicate
  whether the repository can efficiently generate deltas between trees
  regardless of tree size. (Robert Collins)

* ``Repository.iter_files_bytes()`` now properly returns an "iterable of
  byte strings" (aka 'chunked') for the content. It previously was
  returning a plain string, which worked, but performed very poorly when
  building a working tree (file.writelines(str) is very inefficient). This
  can have a large effect on ``bzr checkout`` times. (John Arbash Meinel)

* selftest now supports a --parallel option, with values of 'fork' or
  'subprocess' to run the test suite in parallel. Currently only linux
  machine work, other platforms need patches submitted. (Robert Collins,
  Vincent Ladeuil)

* ``tests.run_suite`` has a new parameter ``suite_decorators``, a list of 
  callables to use to decorate the test suite. Such decorators can add or
  remove tests, or even remote the test suite to another machine if
  desired. (Robert Collins)

* The smart server verb ``Repository.get_parent_map`` can now include
  information about ghosts when the special revision ``include-missing:``
  is in the requested parents map list. With this flag, ghosts are
  included as ``missing:REVISION_ID``. (Robert Collins, Andrew Bennetts)

* ``_walk_to_common_revisions`` will now batch up at least 50
  revisions before calling ``get_parent_map`` on the target,
  regardless of ``InterRepository``.
  (Andrew Bennetts, Robert Collins)

bzr 1.13
########

:Codename: paraskavedekatriaphobia
:1.13: 2009-03-14
:1.13rc1: 2009-03-10
:1.13.1: 2009-03-23
:1.13.2: 2009-04-27

GNU Changelog output can now be produced by ``bzr log --gnu-changelog``.  Debug
flags can now be set in ``~/.bazaar/bazaar.conf``.  Lightweight checkouts and
stacked branches should both be much faster over remote connections.  

Changes From 1.13.1 to 1.13.2
*****************************

A regression was found in the 1.13.1 release. When bzr 1.13.1 and earlier push
a stacked branch they do not take care to push all the parent inventories for
the transferred revisions. This means that a smart server serving that branch
often cannot calculate inventory deltas for the branch (because smart server
does not/cannot open fallback repositories). Prior to 1.13 the server did not
have a verb to stream revisions out of a repository, so that's why this bug has
appeared now.

Bug Fixes
*********

* Fix for bug 354036 ErrorFromSmartServer - AbsentContentFactory object has no
  attribute 'get_bytes_as' exception while pulling from Launchpad 
  (Jean-Francois Roy, Andrew Bennetts, Robert Collins)

Changes From 1.13final to 1.13.1
********************************

A couple regessions where found in the 1.13 release. The pyrex-generated C
extensions are missing from the .tar.gz and .zip files.  Documentation on how
to generate GNU ChangeLogs is wrong.

Bug Fixes
*********

* Change ``./bzr``'s ``_script_version`` to match ./bzrlib/__init__.py
  version_info. (Bob Tanner, Martin Pool, #345232)

* Distribution archives for 1.13 do not contain generated C extension modules
  (Jean-Francois Roy, Bob Tanner, #344465)

* GNU ChangeLog output can now be produced by bzr log --format gnu-changelog is
  incorrect (Deejay, Bob Tanner, Martin Pool, Robert Collins, #343928)

* ``merge --force`` works again. (Robert Collins, #342105)

Changes From 1.13rc1 to 1.13final
*********************************

* Fix "is not a stackable format" error when pushing a
  stackable-format branch with an unstackable-format repository to a
  destination with a default stacking policy.  (Andrew Bennetts)

* Progress bars now show the rate of network activity for
  ``bzr+ssh://`` and ``bzr://`` connections.  (Andrew Bennetts)

Compatibility Breaks
********************

* ``bzr log --line`` now indicates which revisions are merges with
  `[merge]` after the date.  Scripts which parse the output of this
  command may need to be adjusted.
  (Neil Martinsen-Burrell)

New Features
************

* ``bzr reconfigure`` now supports --with-trees and --with-no-trees
  options to change the default tree-creation policy of shared
  repositories.  (Matthew Fuller, Marius Kruger, #145033)

* Debug flags can now be set in ``~/.bazaar/bazaar.conf``.
  (Martin Pool)

* Filtered views provide a mask over the tree so that users can focus
  on a subset of a tree when doing their work. See ``Filtered views``
  in chapter 7 of the User Guide and ``bzr help view`` for details.
  (Ian Clatworthy)

* GNU Changelog output can now be produced by ``bzr log --gnu-changelog``.
  (Andrea Bolognani, Martin Pool)

* The ``-Dmemory`` flag now gives memory information on Windows.
  (John Arbash Meinel)

* Multiple authors for a commit can now be recorded by using the "--author"
  option multiple times. (James Westby, #185772)

* New clean-tree command, from bzrtools.  (Aaron Bentley, Jelmer Vernoij)

* New command ``bzr launchpad-open`` opens a Launchpad web page for that
  branch in your web browser, as long as the branch is on Launchpad at all.
  (Jonathan Lange)

* New API for getting bugs fixed by a revision: Revision.iter_bugs().
  (Jonathan Lange)

Improvements
************

* All bzr ``Hooks`` classes are now registered in
  ``bzrlib.hooks.known_hooks``. This removes the separate list from
  ``bzrlib.tests`` and ensures that all hooks registered there are
  correctly isolated by the test suite (previously
  ``MutableTreeHooks`` were not being isolated correctly). Further, 
  documentation for hooks is now dynamically generated from the
  present HookPoints. ``bzr hooks`` will now also report on all the
  hooks present in the ``bzrlib.hooks.known_hooks`` registry.
  (Robert Collins)

* ``bzr add`` no longer prints ``add completed`` on success. Failure
  still prints an error message. (Robert Collins)

* ``bzr branch`` now has a ``--no-tree`` option which turns off the
  generation of a working tree in the new branch.
  (Daniel Watkins, John Klinger, #273993)

* Bazaar will now point out ``bzr+ssh://`` to the user when they 
  use ssh://. (Jelmer Vernooij, #330535)

* ``bzr -v info`` now omits the number of committers branch statistic,
  making it many times faster for large projects. To include that
  statistic in the output, use ``bzr -vv info``.
  (Ian Clatworthy)

* ``bzr push`` to a ``bzr`` url (``bzr://``, ``bzr+ssh://`` etc) will
  stream if the server is version 1.13 or greater, reducing roundtrips
  significantly. (Andrew Bennetts, Robert Collins)

* Lightweight Checkouts and Stacked Branches should both be much
  faster over remote connections. Building the working tree now
  batches up requests into approx 5MB requests, rather than a separate
  request for each file. (John Arbash Meinel)

* Support for GSSAPI authentication when using HTTP or HTTPS. 
  (Jelmer Vernooij)

* The ``bzr shelve`` prompt now includes a '?' help option to explain the
  short options better. (Daniel Watkins, #327429)

* ``bzr lp-open`` now falls back to the push location if it cannot find a
  public location. (Jonathan Lange, #332372)

* ``bzr lp-open`` will try to find the Launchpad URL for the location
  passed on the command line. This makes ``bzr lp-open lp:foo`` work as
  expected. (Jonathan Lange, #332705)

* ``bzr send`` now supports MH-E via ``emacsclient``. (Eric Gillespie)

Bug Fixes
*********

* Allows ``bzr log <FILE>`` to be called in an empty branch without
  backtracing. (Vincent Ladeuil, #346431)

* Bazaar now gives a better message including the filename if it's
  unable to read a file in the working directory, for example because
  of a permission error.  (Martin Pool, #338653)

* ``bzr cat -r<old> <path>`` doesn't traceback anymore when <path> has a
  file id in the working tree different from the one in revision <old>.
  (Vincent Ladeuil, #341517, #253806)

* ``bzr send`` help is more specific about how to apply merge
  directives.  (Neil Martinsen-Burrell, #253470)

* ``bzr missing`` now uses ``Repository.get_revision_delta()`` rather
  than fetching trees and determining a delta itself. (Jelmer
  Vernooij, #315048)

* ``bzr push`` to a smart server no longer causes "Revision
  {set([('null:',)])} not present ..." errors when the branch has
  multiple root revisions. (Andrew Bennetts, #317654)

* ``bzr shelve`` now properly handle patches with no terminating newline.
  (Benoît PIERRE, #303569)

* ``bzr unshelve`` gives a more palatable error if passed a non-integer
  shelf id. (Daniel Watkins)

* Export now handles files that are not present in the tree.
  (James Westby, #174539)

* Fixed incorrect "Source format does not support stacking" warning
  when pushing to a smart server.  (Andrew Bennetts, #334114)
  
* Fixed "sprout() got an unexpected keyword argument 'source_branch'"
  error branching from old repositories.
  (Martin Pool, #321695)

* Make ``bzr push --quiet <non-local location>`` less chatty.
  (Kent Gibson, #221461)

* Many Branch hooks would not fire with ``bzr://`` and ``bzr+ssh://``
  branches, and this was not noticed due to a bug in the test logic
  for branches. This is now fixed and a test added to prevent it
  reoccuring. (Robert Collins, Andrew Bennetts)

* Restore the progress bar on Windows. We were disabling it when TERM
  wasn't set, but Windows doesn't set TERM. (Alexander Belchenko,
  #334808)

* ``setup.py build_ext`` now gives a proper error when an extension
  fails to build. (John Arbash Meinel)

* Symlinks to non ascii file names are now supported.
  (Robert Collins, Vincent Ladeuil, #339055, #272444)    

* Under rare circumstances (aka nobody reported a bug about it), the ftp
  transport could revert to ascii mode. It now stays in binary mode except
  when needed.  (Vincent Ladeuil)

* Unshelve does not generate warnings about progress bars.
  (Aaron Bentley, #328148)

* shelve cleans up properly when unversioned files are specified.
  (Benoît Pierre, Aaron Bentley)

Documentation
*************

* Added ``Organizing your workspace`` to the User Guide appendices,
  summarizing some common ways of organizing trees, branches and
  repositories and the processes/workflows implied/enabled by each.
  (Ian Clatworthy)

* Hooks can now be self documenting. ``bzrlib.hooks.Hooks.create_hook``
  is the entry point for this feature. (Robert Collins)

* The documentation for ``shelve`` and ``unshelve`` has been clarified.
  (Daniel Watkins, #327421, #327425)

API Changes
***********

* ``bzr selftest`` now fails if the bazaar sources contain trailing
  whitespace, non-unix style line endings and files not ending in a
  newline. About 372 files and 3243 lines with trailing whitespace was
  updated to comply with this. The code already complied with the other
  criteria, but now it is enforced. (Marius Kruger)

* ``bzrlib.branch.PushResult`` was renamed to 
  ``bzrlib.branch.BranchPushResult``. (Jelmer Vernooij)

* ``Branch.fetch`` and ``Repository.fetch`` now return None rather
  than a count of copied revisions and failed revisions. A while back
  we stopped ever reporting failed revisions because we started
  erroring instead, and the copied revisions count is not used in the
  UI at all - indeed it only reflects the repository status not
  changes to the branch itself. (Robert Collins)

* ``Inventory.apply_delta`` now raises an AssertionError if a file-id
  appears multiple times within the delta. (Ian Clatworthy)

* MutableTree.commit now favours the "authors" argument, with the old
  "author" argument being deprecated.

* Remove deprecated EmptyTree.  (Martin Pool)

* ``Repository.fetch`` now accepts an optional ``fetch_spec``
  parameter.  A ``SearchResult`` or ``MiniSearchResult`` may be passed
  to ``fetch_spec`` instead of a ``last_revision`` to specify exactly
  which revisions to fetch. (Andrew Bennetts)

* ``RepositoryAcquisitionPolicy.acquire_repository`` now returns a
  tuple of ``(repository, is_new_flag)``, rather than just the
  repository.  (Andrew Bennetts)

* Revision.get_apparent_author() is now deprecated, replaced by
  Revision.get_apparent_authors(), which returns a list. The former
  now returns the first item that would be returned from the second.

* The ``BranchBuilder`` test helper now accepts a ``timestamp``
  parameter to ``build_commit`` and ``build_snapshot``.  (Martin Pool)

* The ``_fetch_*`` attributes on ``Repository`` are now on
  ``RepositoryFormat``, more accurately reflecting their intent (they
  describe a disk format capability, not state of a particular
  repository of that format). (Robert Collins)

Internals
*********

* Branching from a non-stacked branch on a smart protocol is now
  free of virtual file system methods.
  (Robert Collins, Andrew Bennetts)

* Branch and Repository creation on a bzr+ssh://server are now done
  via RPC calls rather than VFS calls, reducing round trips for
  pushing new branches substantially. (Robert Collins)

* ``Branch.clone`` now takes the ``repository_policy`` formerly used
  inside ``BzrDir.clone_on_transport``, allowing stacking to be
  configured before the branch tags and revision tip are set. This
  fixes a race condition cloning stacked branches that would cause
  plugins to have hooks called on non-stacked instances.
  (Robert Collins, #334187)

* ``BzrDir.cloning_metadir`` now has a RPC call. (Robert Collins)

* ``BzrDirFormat.__str__`` now uses the human readable description
  rather than the sometimes-absent disk label. (Robert Collins)

* ``bzrlib.fetch`` is now composed of a sender and a sink component
  allowing for decoupling over a network connection. Fetching from
  or into a RemoteRepository with a 1.13 server will use this to
  stream the operation.
  (Andrew Bennetts, Robert Collins)

* ``bzrlib.tests.run_suite`` accepts a runner_class parameter
  supporting the use of different runners. (Robert Collins)

* Change how file_ids and revision_ids are interned as part of
  inventory deserialization. Now we use the real ``intern()``, rather
  than our own workaround that would also cache a Unicode copy of the
  string, and never emptied the cache. This should slightly reduce
  memory consumption. (John Arbash Meinel)

* New branch method ``create_clone_on_transport`` that returns a
  branch object. (Robert Collins)

* New hook Commands['extend_command'] to allow plugins to access a
  command object before the command is run (or help generated from
  it), without overriding the command. (Robert Collins)

* New version of the ``BzrDir.find_repository`` verb supporting
  ``_network_name`` to support removing more _ensure_real calls.
  (Robert Collins)

* ``RemoteBranchFormat`` no longer claims to have a disk format string.
  (Robert Collins)

* ``Repository`` objects now have ``suspend_write_group`` and
  ``resume_write_group`` methods.  These are currently only useful
  with pack repositories. (Andrew Bennetts, Robert Collins)

* ``BzrDirFormat``, ``BranchFormat`` and ``RepositoryFormat`` objects
  now have a ``network_name`` for passing the format across RPC calls.
  (Robert Collins, Andrew Bennetts)

* ``RepositoryFormat`` objects now all have a new attribute
  ``_serializer`` used by fetch when reserialising is required.
  (Robert Collins, Andrew Bennetts)

* Some methods have been pulled up from ``BzrBranch`` to ``Branch``
  to aid branch types that are not bzr branch objects (like
  RemoteBranch). (Robert Collins, Andrew Bennetts)

* Test adaptation has been made consistent throughout the built in
  tests. ``TestScenarioApplier``, ``multiply_tests_from_modules``,
  ``adapt_tests``, ``adapt_modules`` have all been deleted. Please
  use ``multiply_tests``, or for lower level needs ``apply_scenarios``
  and ``apply_scenario``. (Robert Collins)

* ``TestSkipped`` is now detected by TestCase and passed to the
  ``TestResult`` by calling ``addSkip``. For older TestResult objects,
  where ``addSkip`` is not available, ``addError`` is still called.
  This permits test filtering in subunit to strip out skipped tests
  resulting in a faster fix-shrink-list-run cycle. This is compatible
  with the testtools protocol for skips. (Robert Collins)

* The ``_index`` of ``KnitVersionedFiles`` now supports the ability
  to scan an underlying index that is going to be incorporated into
  the ``KnitVersionedFiles`` object, to determine if it has missing
  delta references. The method is ``scan_unvalidated_index``.
  (Andrew Bennetts, Robert Collins)

* There is a RemoteSink object which handles pushing to smart servers.
  (Andrew Bennetts, Robert Collins)

* ``TransportTraceDecorator`` now logs ``put_bytes_non_atomic`` and
  ``rmdir`` calls. (Robert Collins)

* ``VersionedFiles`` record adapters have had their signature change
  from ``(record, record.get_bytes_as(record.storage_kind))`` to
  ``(record)`` reducing excess duplication and allowing adapters
  to access private data in record to obtain content more
  efficiently. (Robert Collins)

* We no longer probe to see if we should create a working tree during
  clone if we cannot get a local_abspath for the new bzrdir.
  (Robert Collins)


bzr 1.12
########

:Codename: 1234567890
:1.12: 2009-02-13
:1.12rc1: 2009-02-10

This release of Bazaar contains many improvements to the speed,
documentation and functionality of ``bzr log`` and the display of logged
revisions by ``bzr status``.  bzr now also gives a better indication of
progress, both in the way operations are drawn onto a text terminal, and
by showing the rate of network IO.

Changes from RC1 to Final
*************************

* ``bzr init --development-wt5[-rich-root]`` would fail because of
  circular import errors. (John Arbash Meinel, #328135)

* Expanded the help for log and added a new help topic called
  ``log-formats``.  (Ian Clatworthy)

Compatibility Breaks
********************

* By default, ``bzr status`` after a merge now shows just the pending
  merge tip revisions. This improves the signal-to-noise ratio after
  merging from trunk and completes much faster. To see all merged
  revisions, use the new ``-v`` flag.  (Ian Clatworthy)

* ``bzr log --line`` now shows any tags after the date and before
  the commit message. If you have scripts which parse the output
  from this command, you may need to adjust them accordingly.
  (Ian Clatworthy)

* ``bzr log --short`` now shows any additional revision properties
  after the date and before the commit message.  Scripts that parse 
  output of the log command in this situation may need to adjust.
  (Neil Martinsen-Burrell)

* The experimental formats ``1.12-preview`` and ``1.12-preview-rich-root``
  have been renamed ``development-wt5`` and ``development-wt5-rich-root``
  respectively, given they are not ready for release in 1.12.
  (Ian Clatworthy)

* ``read_bundle_from_url`` has been deprecated. (Vincent Ladeuil)

New Features
************

* Add support for filtering ``bzr missing`` on revisions.  Remote revisions
  can be filtered using ``bzr missing -r -20..-10`` and local revisions can
  be filtered using ``bzr missing --my-revision -20..-10``.
  (Marius Kruger)

* ``bzr log -p`` displays the patch diff for each revision.
  When logging a file, the diff only includes changes to that file.
  (Ian Clatworthy, #202331, #227335)

* ``bzr log`` supports a new option called ``-n N`` or ``--level N``.
  A value of 0 (zero) means "show all nested merge revisions" while
  a value of 1 (one) means "show just the top level". Values above
  1 can be used to see a limited amount of nesting. That can be
  useful for seeing the level or two below PQM submits for example.
  To force the ``--short`` and ``--line`` formats to display all nested
  merge revisions just like ``--long`` does by default, use a command
  like ``bzr log --short -n0``. To display just the mainline using
  ``--long`` format, ``bzr log --long -n1``.
  (Ian Clatworthy)

Improvements
************

* ``bzr add`` more clearly communicates success vs failure.
  (Daniel Watkins)

* ``bzr init`` will now print a little less verbose output.
  (Marius Kruger)

* ``bzr log`` is now much faster in many use cases, particularly
  at incrementally displaying results and filtering by a
  revision range. (Ian Clatworthy)

* ``bzr log --short`` and ``bzr log --line`` now show tags, if any,
  for each revision. The tags are shown comma-separated inside
  ``{}``. For short format, the tags appear at the end of line
  before the optional ``[merge]`` indicator. For line format,
  the tags appear after the date. (Ian Clatworthy)

* Progress bars now show the rate of activity for some sftp 
  operations, and they are drawn different.  (Martin Pool, #172741)

* Progress bars now show the rate of activity for urllib and pycurl based
  http client implementations. The operations are tracked at the socket
  level for better precision.
  (Vincent Ladeuil)

* Rule-based preferences can now accept multiple patterns for a set of
  rules.  (Marius Kruger)

* The ``ancestor:`` revision spec will now default to referring to the
  parent of the branch if no other location is given.
  (Daniel Watkins, #198417)

* The debugger started as a result of setting ``$BZR_PDB`` works
  around a bug in ``pdb``, http://bugs.python.org/issue4150.  The bug
  can cause truncated tracebacks in Python versions before 2.6.
  (Andrew Bennetts)

* VirtualVersionedFiles now implements
  ``iter_lines_added_or_present_in_keys``. This allows the creation of 
  new branches based on stacked bzr-svn branches. (#311997)

Bug Fixes
*********

* ``bzr annotate --show-ids`` doesn't give a backtrace on empty files
  anymore.
  (Anne Mohsen, Vincent Ladeuil, #314525)

* ``bzr log FILE`` now correctly shows mainline revisions merging
  a change to FILE when the ``--short`` and ``--line`` log formats
  are used. (Ian Clatworthy, #317417)

* ``bzr log -rX..Y FILE`` now shows the history of FILE provided
  it existed in Y or X, even if the file has since been deleted or
  renamed. If no range is given, the current/basis tree and
  initial tree are searched in that order. More generally, log
  now interprets filenames in their historical context.
  (Ian Clatworthy, #175520)

* ``bzr status`` now reports nonexistent files and continues, then
  errors (with code 3) at the end.  (Karl Fogel, #306394)

* Don't require the present compression base in knits to be the same
  when adding records in knits. (Jelmer Vernooij, #307394)

* Fix a problem with CIFS client/server lag on Windows colliding with
  an invariant-per-process algorithm for generating AtomicFile names
  (Adrian Wilkins, #304023)

* Many socket operations now handle EINTR by retrying the operation.
  Previously EINTR was treated as an unrecoverable failure.  There is
  a new ``until_no_eintr`` helper function in ``bzrlib.osutils``.
  (Andrew Bennetts)

* Support symlinks with non-ascii characters in the symlink filename.
  (Jelmer Vernooij, #319323)

* There was a bug in how we handled resolving when a file is deleted
  in one branch, and modified in the other. If there was a criss-cross
  merge, we would cause the deletion to conflict a second time.
  (Vincent Ladeuil, John Arbash Meinel)

* There was another bug in how we chose the correct intermediate LCA in
  criss-cross merges leading to several kind of changes be incorrectly
  handled.
  (John Arbash Meinel, Vincent Ladeuil)

* Unshelve now handles deleted paths without crashing. (Robert Collins)

Documentation
*************

* Improved plugin developer documentation.  (Martin Pool)

API Changes
***********

* ``ProgressBarStack`` is deprecated; instead use
  ``ui_factory.nested_progress_bar`` to create new progress bars.
  (Martin Pool)

* ForeignVcsMapping() now requires a ForeignVcs object as first
  argument. (Jelmer Vernooij)

* ForeignVcsMapping.show_foreign_revid() has been moved to
  ForeignVcs. (Jelmer Vernooij)

* ``read_bundle_from_url`` is deprecated in favor of
  ``read_mergeable_from_url``.  (Vincent Ladeuil)

* Revision specifiers are now registered in
  ``bzrlib.revisionspec.revspec_registry``, and the old list of 
  revisionspec classes (``bzrlib.revisionspec.SPEC_TYPES``) has been
  deprecated. (Jelmer Vernooij, #321183)

* The progress and UI classes have changed; the main APIs remain the
  same but code that provides a new UI or progress bar class may
  need to be updated.  (Martin Pool)

Internals
*********

* Default User Interface (UI) is CLIUIFactory when bzr runs in a dumb
  terminal. It is sometimes desirable do override this default by forcing
  bzr to use TextUIFactory. This can be achieved by setting the
  BZR_USE_TEXT_UI environment variable (emacs shells, as opposed to
  compile buffers, are such an example).
  (Vincent Ladeuil)

* New API ``Branch.iter_merge_sorted_revisions()`` that iterates over
  ``(revision_id, depth, revno, end_of_merge)`` tuples.
  (Ian Clatworthy)

* New ``Branch.dotted_revno_to_revision_id()`` and
  ``Branch.revision_id_to_dotted_revno()`` APIs that pick the most
  efficient way of doing the mapping.
  (Ian Clatworthy)

* Refactor cmd_serve so that it's a little easier to build commands that
  extend it, and perhaps even a bit easier to read.  (Jonathan Lange)

* ``TreeDelta.show()`` now accepts a ``filter`` parameter allowing log
  formatters to retrict the output.
  (Vincent Ladeuil)


bzr 1.11 "Eyes up!" 2009-01-19
##############################

This first monthly release of Bazaar for 2009 improves Bazaar's operation
in Windows, Mac OS X, and other situations where file names are matched
without regard to capitalization: Bazaar tries to match the case of an
existing file.  This release of Bazaar also improves the efficiency of
Tortoise Windows Shell integration and lets it work on 64-bit platforms.

The UI through which Bazaar supports historic formats has been improved,
so 'bzr help formats' now gives a simpler and shorter list, with clear
advice.

This release also fixes a number of bugs, particularly a glitch that can
occur when there are concurrent writes to a pack repository.

Bug Fixes
*********

* Fix failing test when CompiledChunksToLines is not available.
  (Vincent Ladeuil)

* Stacked branches don't repeatedly open their transport connection.
  (John Arbash Meinel)



bzr 1.11rc1 "Eyes up!" 2009-01-09
#################################

Changes
*******

* Formats using Knit-based repository formats are now explicitly
  marked as deprecated. (Ian Clatworthy)

New Features
************

* Add support for `bzr tags -r 1..2`, that is we now support showing
  tags applicable for a specified revision range. (Marius Kruger)

* ``authentication.conf`` now accepts pluggable read-only credential
  stores. Such a plugin (``netrc_credential_store``) is now included,
  handles the ``$HOME/.netrc`` file and can server as an example to
  implement other plugins.
  (Vincent Ladeuil)

* ``shelve --list`` can now be used to list shelved changes.
  (Aaron Bentley)

Improvements
************

* Add trailing slash to directories in all output of ``bzr ls``, except
  ``bzr ls --null``. (Gordon P. Hemsley, #306424)

* ``bzr revision-info`` now supports a -d option to specify an
  alternative branch. (Michael Hudson)

* Add connection to a C++ implementation of the Windows Shell Extension
  which is able to fully replace the current Python implemented one.
  Advantages include 64bit support and reduction in overhead for
  processes which drag in shell extensions.
  (Mark Hammond)

* Support the Claws mail client directly, rather than via
  xdg-email. This prevents the display of an unnecessary modal
  dialog in Claws, informing the user that a file has been
  attached to the message, and works around bug #291847 in
  xdg-utils which corrupts the destination address.

* When working on a case-insensitive case-preserving file-system, as
  commonly found with Windows, bzr will often ignore the case of the
  arguments specified by the user in preference to the case of an existing
  item on the file-system or in the inventory to help prevent
  counter-intuitive behaviour on Windows. (Mark Hammond)

Bug Fixes
*********
  
* Allow BzrDir implementation to implement backing up of 
  control directory. (#139691)

* ``bzr push`` creating a new stacked branch will now only open a
  single connection to the target machine. (John Arbash Meinel)

* Don't call iteritems on transport_list_registry, because it may
  change during iteration.  (Martin Pool, #277048)

* Don't make a broken branch when pushing an unstackable-format branch
  that's in a stackable shared repository to a location with default
  stack-on location.  (Andrew Bennetts, #291046)

* Don't require embedding user in HTTP(S) URLs do use authentication.conf.
  (Ben Jansen, Vincent Ladeuil, #300347)

* Fix a problem with CIFS client/server lag on windows colliding with
  an invariant-per-process algorithm for generating AtomicFile names
  (Adrian Wilkins, #304023)

* Fix bogus setUp signature in UnavailableFTPServer.
  (Gary van der Merwe, #313498)

* Fix compilation error in ``_dirstate_helpers_c`` on SunOS/Solaris.
  (Jari Aalto)

* Fix SystemError in ``_patiencediff_c`` module by calling
  PyErr_NoMemory() before returning NULL in PatienceSequenceMatcher_new.
  (Andrew Bennetts, #303206)

* Give proper error message for diff with non-existent dotted revno.
  (Marius Kruger, #301969)

* Handle EACCES (permission denied) errors when launching a message
  editor, and emit warnings when a configured editor cannot be
  started. (Andrew Bennetts)

* ``$HOME/.netrc`` file is now recognized as a read-only credential store
  if configured in ``authentication.conf`` with 'password_encoding=netrc'
  in the appropriate sections.
  (Vincent Ladeuil, #103029)

* Opening a stacked branch now properly shares the connection, rather
  than opening a new connection for the stacked-on branch.
  (John Arbash meinel)

* Preserve transport decorators while following redirections.
  (Vincent Ladeuil, #245964, #270863)

* Provides a finer and more robust filter for accepted redirections.
  (Vincent Ladeuil, #303959, #265070)

* ``shelve`` paths are now interpreted relative to the current working
  tree.  (Aaron Bentley)

* ``Transport.readv()`` defaults to not reading more than 100MB in a
  single array. Further ``RemoteTransport.readv`` sets this to 5MB to
  work better with how it splits its requests.
  (John Arbash Meinel, #303538)

* Pack repositories are now able to reload the pack listing and retry
  the current operation if another action causes the data to be
  repacked.  (John Arbash Meinel, #153786)

* ``pull -v`` now respects the log_format configuration variable.
  (Aaron Bentley)

* ``push -v`` now works on non-initial pushes.  (Aaron Bentley)

* Use the short status format when the short format is used for log.
  (Vincent Ladeuil, #87179)

* Allow files to be renamed or moved via remove + add-by-id. (Charles
  Duffy, #314251)

Documentation
*************

* Improved the formats help topic to explain why multiple formats
  exist and to provide guidelines in selecting one. Introduced
  two new supporting help topics: current-formats and other-formats.
  (Ian Clatworthy)

API Changes
***********

* ``LRUCache(after_cleanup_size)`` was renamed to
  ``after_cleanup_count`` and the old name deprecated. The new name is
  used for clarity, and to avoid confusion with
  ``LRUSizeCache(after_cleanup_size)``. (John Arbash Meinel)

* New ``ForeignRepository`` base class, to help with foreign branch 
  support (e.g. svn).  (Jelmer Vernooij)

* ``node_distances`` and ``select_farthest`` can no longer be imported
  from ``bzrlib.graph``.  They can still be imported from
  ``bzrlib.deprecated_graph``, which has been the preferred way to
  import them since before 1.0.  (Andrew Bennetts)
  
* The logic in commit now delegates inventory basis calculations to
  the ``CommitBuilder`` object; this requires that the commit builder
  in use has been updated to support the new ``recording_deletes`` and
  ``record_delete`` methods. (Robert Collins)

Testing
*******

* An HTTPS server is now available (it requires python-2.6). Future bzr
  versions will allow the use of the python-2.6 ssl module that can be
  installed for 2.5 and 2.4.

* ``bzr selftest`` now fails if new trailing white space is added to
  the bazaar sources. It only checks changes not committed yet. This
  means that PQM will now reject changes that introduce new trailing
  whitespace. (Marius Kruger)

* Introduced new experimental formats called ``1.12-preview`` and
  ``1.12-preview-rich-root`` to enable testing of related pending
  features, namely content filtering and filtered views.
  (Ian Clatworthy)

Internals
*********

* Added an ``InventoryEntry`` cache when deserializing inventories.
  Can cut the time to iterate over multiple RevisionsTrees in half.
  (John Arbash Meinel)

* Added ``bzrlib.fifo_cache.FIFOCache`` which is designed to have
  minimal overhead versus using a plain dict for cache hits, at the
  cost of not preserving the 'active' set as well as an ``LRUCache``.
  (John Arbash Meinel)

* ``bzrlib.patience_diff.unified_diff`` now properly uses a tab
  character to separate the filename from the date stamp, and doesn't
  add trailing whitespace when a date stamp is not supplied.
  (Adeodato Simó, John Arbash Meinel)

* ``DirStateWorkingTree`` and ``DirStateWorkingTreeFormat`` added
  as base classes of ``WorkingTree4`` and ``WorkingTreeFormat4``
  respectively. (Ian Clatworthy)

* ``KnitVersionedFiles._check_should_delta()`` now uses the
  ``get_build_details`` api to avoid multiple hits to the index, and
  to properly follow the ``compression_parent`` rather than assuming
  it is the left-hand parent. (John Arbash Meinel)

* ``KnitVersionedFiles.get_record_stream()`` will now chose a
  more optimal ordering when the keys are requested 'unordered'.
  Previously the order was fully random, now the records should be
  returned from each pack in turn, in forward I/O order.
  (John Arbash Meinel)
    
* ``mutter()`` will now flush the ``~/.bzr.log`` if it has been more
  than 2s since the last time it flushed. (John Arbash Meinel)

* New method ``bzrlib.repository.Repository.add_inventory_by_delta``
  allows adding an inventory via an inventory delta, which can be
  more efficient for some repository types. (Robert Collins)

* Repository ``CommitBuilder`` objects can now accumulate an inventory
  delta. To enable this functionality call ``builder.recording_deletes``
  and additionally call ``builder.record_delete`` when a delete
  against the basis occurs. (Robert Collins)

* The default http handler has been changed from pycurl to urllib.
  The default is still pycurl for https connections. (The only
  advantage of pycurl is that it checks ssl certificates.)
  (John Arbash Meinel)

* ``VersionedFiles.get_record_stream()`` can now return objects with a
  storage_kind of ``chunked``. This is a collection (list/tuple) of
  strings. You can use ``osutils.chunks_to_lines()`` to turn them into
  guaranteed 'lines' or you can use ``''.join(chunks)`` to turn it
  into a fulltext. This allows for some very good memory savings when
  asking for many texts that share ancestry, as the individual chunks
  can be shared between versions of the file. (John Arbash Meinel)

* ``pull -v`` and ``push -v`` use new function
  ``bzrlib.log.show_branch_change`` (Aaron Bentley)



bzr 1.10 2008-12-05
###################

Bazaar 1.10 has several performance improvements for copying revisions
(especially for small updates to large projects).  There has also been a
significant amount of effort in polishing stacked branches.  The commands
``shelve`` and ``unshelve`` have become core commands, with an improved
implementation.

The only changes versus bzr-1.10rc1 are bugfixes for stacked branches.

bug Fixes
*********

* Don't set a pack write cache size from RepoFetcher, because the
  cache is not coherent with reads and causes ShortReadvErrors.
  This reverses the change that fixed #294479.
  (Martin Pool, #303856)

* Properly handle when a revision can be inserted as a delta versus
  when it needs to be expanded to a fulltext for stacked branches.
  There was a bug involving merge revisions. As a method to help
  prevent future difficulties, also make stacked fetches sort
  topologically. (John Arbash Meinel, #304841)


bzr 1.10rc1 2008-11-28
######################

This release of Bazaar focuses on performance improvements when pushing
and pulling revisions, both locally and to remote networks.  The popular
``shelve`` and ``unshelve`` commands, used to interactively revert and
restore work in progress, have been merged from bzrtools into the bzr
core.  There are also bug fixes for portability, and for stacked branches.

New Features
************

* New ``commit_message_template`` hook that is called by the commit
  code to generate a template commit message. (Jelmer Vernooij)

* New `shelve` and `unshelve` commands allow undoing and redoing changes.
  (Aaron Bentley)

Improvements
************

* ``(Remote)Branch.copy_content_into`` no longer generates the full revision
  history just to set the last revision info.
  (Andrew Bennetts, John Arbash Meinel)

* Fetches between formats with different serializers (such as
  pack-0.92-subtree and 1.9-rich-root) are faster now.  This is due to
  operating on batches of 100 revisions at time rather than
  one-by-one.  (Andrew Bennetts, John Arbash Meinel)

* Search index files corresponding to pack files we've already used
  before searching others, because they are more likely to have the
  keys we're looking for.  This reduces the number of iix and tix
  files accessed when pushing 1 new revision, for instance.
  (John Arbash Meinel)

* Signatures to transfer are calculated more efficiently in
  ``item_keys_introduced_by``.  (Andrew Bennetts, John Arbash Meinel)

* The generic fetch code can once again copy revisions and signatures
  without extracting them completely to fulltexts and then serializing
  them back down into byte strings. This is a significant performance
  improvement when fetching from a stacked branch.
  (John Arbash Meinel, #300289)

* When making a large readv() request over ``bzr+ssh``, break up the
  request into more manageable chunks. Because the RPC is not yet able
  to stream, this helps keep us from buffering too much information at
  once. (John Arbash Meinel)

Bug Fixes
*********

* Better message when the user needs to set their Launchpad ID.
  (Martin Pool, #289148)

* ``bzr commit --local`` doesn't access the master branch anymore.
  This fixes a regression introduced in 1.9.  (Marius Kruger, #299313)

* Don't call the system ``chdir()`` with an empty path. Sun OS seems
  to give an error in that case.  Also, don't count on ``getcwd()``
  being able to allocate a new buffer, which is a gnu extension.
  (John Arbash Meinel, Martin Pool, Harry Hirsch, #297831)

* Don't crash when requesting log --forward <file> for a revision range
  starting with a dotted revno.
  (Vincent Ladeuil, #300055)

* Don't create text deltas spanning stacked repositories; this could
  cause "Revision X not present in Y" when later accessing them.
  (Martin Pool, #288751)

* Pack repositories are now able to reload the pack listing and retry
  the current operation if another action causes the data to be
  repacked.  (John Arbash Meinel, #153786)

* PermissionDenied errors from smart servers no longer cause
  "PermissionDenied: "None"" on the client.
  (Andrew Bennetts, #299254)

* Pushing to a stacked pack repository now batches writes, the same
  way writes are batched to ordinary pack repository.  This makes
  pushing to a stacked branch over the network much faster.
  (Andrew Bennetts, #294479)

* TooManyConcurrentRequests no longer occur when a fetch fails and
  tries to abort a write group.  This allows the root cause (e.g. a
  network interruption) to be reported.  (Andrew Bennetts, #297014)

* RemoteRepository.get_parent_map now uses fallback repositories.
  (Aaron Bentley, #297991?, #293679?)

API Changes
***********

* ``CommitBuilder`` now validates the strings it will be committing,
  to ensure that they do not have characters that will not be properly
  round-tripped. For now, it just checks for characters that are
  invalid in the XML form. (John Arbash Meinel, #295161)

* Constructor parameters for NewPack (internal to pack repositories)
  have changed incompatibly.

* ``Repository.abort_write_group`` now accepts an optional
  ``suppress_errors`` flag.  Repository implementations that override
  ``abort_write_group`` will need to be updated to accept the new
  argument.  Subclasses that only override ``_abort_write_group``
  don't need to change.

* Transport implementations must provide copy_tree_to_transport.  A default
  implementation is provided for Transport subclasses.

Testing
*******

* ``bzr selftest`` now fails if no doctests are found in a module
  that's expected to have them.  (Martin Pool)

* Doctests now only report the first failure.  (Martin Pool)


bzr 1.9 2008-11-07
##################

This release of Bazaar adds a new repository format, ``1.9``, with smaller
and more efficient index files.  This format can be specified when
creating a new repository, or used to losslessly upgrade an existing
repository.  bzr 1.9 also speeds most operations over the smart server
protocol, makes annotate faster, and uses less memory when making
checkouts or pulling large amounts of data.

Bug Fixes
*********

* Fix "invalid property value 'branch-nick' for None" regression with
  branches bound to svn branches.  (Martin Pool, #293440)

* Fix SSL/https on Python2.6.  (Vincent Ladeuil, #293054)

* ``SFTPTransport.readv()`` had a bug when requests were out-of-order.
  This only triggers some-of-the-time on Knit format repositories.
  (John Arbash Meinel, #293746)


bzr 1.9rc1 2008-10-31
#####################

New Features
************

* New Branch hook ``transform_fallback_location`` allows a function to
  be called when looking up the stacked source. (Michael Hudson)

* New repository formats ``1.9`` and ``1.9-rich-root``. These have all
  the functionality of ``1.6``, but use the new btree indexes.
  These indexes are both smaller and faster for access to historical
  information.  (John Arbash Meinel)

Improvements
************

* ``BTreeIndex`` code now is able to prefetch extra pages to help tune
  the tradeoff between bandwidth and latency. Should be tuned
  appropriately to not impact commands which need minimal information,
  but provide a significant boost to ones that need more context. Only
  has a direct impact on the ``--development2`` format which uses
  btree's for the indexes. (John Arbash Meinel)

* ``bzr dump-btree`` is a hidden command introduced to allow dumping
  the contents of a compressed btree file.  (John Arbash Meinel)

* ``bzr pack`` now tells the index builders to optimize for size. For
  btree index repositories, this can save 25% of the index size
  (mostly in the text indexes). (John Arbash Meinel)

* ``bzr push`` to an existing branch or repository on a smart server
  is faster, due to Bazaar making more use of the ``get_parent_map``
  RPC when querying the remote branch's revision graph.
  (Andrew Bennetts)

* default username for bzr+ssh and sftp can be configured in
  authentication.conf. (Aaron Bentley)

* launchpad-login now provides a default username for bzr+ssh and sftp
  URLs, allowing username-free URLs to work for everyone. (Aaron Bentley)

* ``lp:`` lookups no longer include usernames, making them shareable and
  shorter. (Aaron Bentley)

* New ``PackRepository.autopack`` smart server RPC, which does
  autopacking entirely on the server.  This is much faster than
  autopacking via plain file methods, which downloads a large amount
  of pack data and then re-uploads the same pack data into a single
  file.  This fixes a major (although infrequent) cause of lengthy
  delays when using a smart server.  For example, pushing the 10th
  revision to a repository with 9 packs now takes 44 RPCs rather than
  179, and much less bandwidth too.  This requires Bazaar 1.9 on both
  the client and the server, otherwise the client will fallback to the
  slower method.  (Andrew Bennetts)

Bug Fixes
*********

* A failure to load a plugin due to an IncompatibleAPI exception is
  now correctly reported. (Robert Collins, #279451)

* API versioning support now has a multiple-version checking api
  ``require_any_api``. (Robert Collins, #279447)

* ``bzr branch --stacked`` from a smart server to a standalone branch
  works again.  This fixes a regression in 1.7 and 1.8.
  (Andrew Bennetts, #270397)

* ``bzr co`` uses less memory. It used to unpack the entire WT into
  memory before writing it to disk. This was a little bit faster, but
  consumed lots of memory. (John Arbash Meinel, #269456)

* ``bzr missing --quiet`` no longer prints messages about whether
  there are missing revisions.  The exit code indicates whether there
  were or not.  (Martin Pool, #284748)

* Fixes to the ``annotate`` code. The fast-path which re-used the
  stored deltas was accidentally disabled all the time, instead of
  only when a branch was stacked. Second, the code would accidentally
  re-use a delta even if it wasn't against the left-parent, this
  could only happen if ``bzr reconcile`` decided that the parent
  ordering was incorrect in the file graph.  (John Arbash Meinel)

* "Permission denied" errors that occur when pushing a new branch to a
  smart server no longer cause tracebacks.  (Andrew Bennetts, #278673)

* Some compatibility fixes for building the extensions with MSVC and
  for python2.4. (John Arbash Meinel, #277484)

* The index logic is now able to reload the list of pack files if and
  index ends up disappearing. We still don't reload if the pack data
  itself goes missing after checking the index. This bug appears as a
  transient failure (file not found) when another process is writing
  to the repository.  (John Arbash Meinel, #153786)

* ``bzr switch`` and ``bzr bind`` will now update the branch nickname if
  it was previously set. All checkouts will now refer to the bound branch
  for a nickname if one was not explicitly set.
  (Marius Kruger, #230903)

Documentation
*************

* Improved hook documentation. (Michael Ernst)

API Changes
***********

* commands.plugins_cmds is now a CommandRegistry, not a dict.

Internals
*********

* New AuthenticationConfig.set_credentials method allows easy programmatic
  configuration of authetication credentials.


bzr 1.8 2008-10-16
##################

Bazaar 1.8 includes several fixes that improve working tree performance,
display of revision logs, and merges.  The bzr testsuite now passes on OS
X and Python 2.6, and almost completely passes on Windows.  The
smartserver code has gained several bug fixes and performance
improvements, and can now run server-side hooks within an http server.

Bug Fixes
*********

* Fix "Must end write group" error when another error occurs during
  ``bzr push``.  (Andrew Bennetts, #230902)

Portability
***********

* Some Pyrex versions require the WIN32 macro defined to compile on
  that platform.  (Alexander Belchenko, Martin Pool, #277481)


bzr 1.8rc1 2008-10-07
#####################

Changes
*******

* ``bzr log file`` has been changed. It now uses a different method
  for determining which revisions to show as merging the changes to
  the file. It now only shows revisions which merged the change
  towards your mainline. This simplifies the output, makes it faster,
  and reduces memory consumption.  (John Arbash Meinel)

* ``bzr merge`` now defaults to having ``--reprocess`` set, whenever
  ``--show-base`` is not supplied.  (John Arbash Meinel)

* ``bzr+http//`` will now optionally load plugins and write logs on the
  server. (Marius Kruger)

* ``bzrlib._dirstate_helpers_c.pyx`` does not compile correctly with
  Pyrex 0.9.4.1 (it generates C code which causes segfaults). We
  explicitly blacklist that version of the compiler for that
  extension. Packaged versions will include .c files created with
  pyrex >= 0.9.6 so it doesn't effect releases, only users running
  from the source tree. (John Arbash Meinel, #276868)

Features
********

* bzr is now compatible with python-2.6. python-2.6 is not yet officially
  supported (nor released, tests were conducted with the dev version of
  python-2.6rc2), but all known problems have been fixed.  Feedback
  welcome.
  (Vincent Ladeuil, #269535)

Improvements
************

* ``bzr annotate`` will now include uncommitted changes from the local
  working tree by default. Such uncommitted changes are given the
  revision number they would get if a commit was done, followed with a
  ? to indicate that its not actually known. (Robert Collins, #3439)

* ``bzr branch`` now accepts a ``--standalone`` option, which creates a
  standalone branch regardless of the presence of shared repositories.
  (Daniel Watkins)

* ``bzr push`` is faster in the case there are no new revisions to
  push.  It is also faster if there are no tags in the local branch.
  (Andrew Bennetts)

* File changes during a commit will update the tree stat cache.
  (Robert Collins)

* Location aliases can now accept a trailing path.  (Micheal Hudson)

* New hooks ``Lock.hooks`` when LockDirs are acquired and released.
  (Robert Collins, MartinPool)

* Switching in heavyweight checkouts uses the master branch's context, not
  the checkout's context.  (Adrian Wilkins)

* ``status`` on large trees is now faster, due to optimisations in the
  walkdirs code. Of particular note, the walkdirs code now performs
  a temporary ``chdir()`` while reading a single directory; if your
  platform has non thread-local current working directories (and is
  not windows which has its own implementation), this may introduce a
  race condition during concurrent uses of bzrlib. The bzrlib CLI
  will not encounter this as it is single threaded for working tree
  operations. (Robert Collins)

* The C extensions now build on python 2.4 (Robert Collins, #271939)

* The ``-Dhpss`` debug flag now reports the number of smart server
  calls per medium to stderr.  This is in addition to the existing
  detailed logging to the .bzr.log trace file.  (Andrew Bennetts)

Bug Fixes
*********

* Avoid random failures arising from misinterpreted ``errno`` values
  in ``_readdir_pyx.read_dir``.
  (Martin Pool, #279381)

* Branching from a shared repository on a smart server into a new
  repository now preserves the repository format.
  (Andrew Bennetts, #269214)

* ``bzr log`` now accepts a ``--change`` option.
  (Vincent Ladeuil, #248427)

* ``bzr missing`` now accepts an ``--include-merges`` option.
  (Vincent Ladeuil, #233817)

* Don't try to filter (internally) '.bzr' from the files to be deleted if
  it's not there.
  (Vincent Ladeuil, #272648)

* Fix '_in_buffer' AttributeError when using the -Dhpss debug flag.
  (Andrew Bennetts)

* Fix TooManyConcurrentRequests errors caused by a connection failure
  when doing ``bzr pull`` or ``bzr merge`` from a ``bzr+ssh`` URL.
  (Andrew Bennetts, #246233)

* Fixed ``bzr st -r branch:PATH_TO_BRANCH`` where the other branch
  is in a different repository than the current one.
  (Lukáš Lalinský, #144421)

* Make the first line of the manpage preamble a comment again.
  (David Futcher, #242106)

* Remove use of optional parameter in GSSAPI FTP support, since
  it breaks newer versions of Python-Kerberos. (Jelmer Vernooij)

* The autopacking logic will now always create a single new pack from
  all of the content which it deems is worth moving. This avoids the
  'repack a single pack' bug and should result in better packing
  overall.  (John Arbash Meinel, #242510, #172644)

* Trivial documentation fix.
  (John Arbash Meinel, #270471)

* ``bzr switch`` and ``bzr bind`` will now update the branch nickname if
  it was previously set. All checkouts will now refer to the bound branch
  for a nickname if one was not explicitly set.
  (Marius Kruger, #230903)

Documentation
*************

* Explain revision/range identifiers. (Daniel Clemente)

API Changes
***********

* ``CommitBuilder.record_entry_contents`` returns one more element in
  its result tuple - an optional file system hash for the hash cache
  to use. (Robert Collins)

* ``dirstate.DirState.update_entry`` will now only calculate the sha1
  of a file if it is likely to be needed in determining the output
  of iter_changes. (Robert Collins)

* The PackRepository, RepositoryPackCollection, NewPack classes have a
  slightly changed interface to support different index types; as a
  result other users of these classes need to supply the index types
  they want. (Robert Collins)

Testing
*******

* ``bzrlib.tests.repository_implementations`` has been renamed to
  ``bzrlib.tests.per_repository`` so that we have a common structure
  (and it is shorter). (John Arbash Meinel, #239343)

* ``LocalTransport.abspath()`` now returns a drive letter if the
  transport has one, fixing numerous tests on Windows.
  (Mark Hammond)

* PreviewTree is now tested via intertree_implementations.
  (Aaron Bentley)

* The full test suite is passing again on OSX.
  (Guillermo Gonzalez, Vincent Ladeuil)

* The full test suite passes when run with ``-Eallow_debug``.
  (Andrew Bennetts)

Internals
*********

* A new hook, ``Branch.open``, has been added, which is called when
  branch objects are opened. (Robert Collins)

* ``bzrlib.osutils._walkdirs_utf8`` has been refactored into common
  tree walking, and modular directory listing code to aid future
  performance optimisations and refactoring. (Robert Collins)

* ``bzrlib.trace.debug_memory`` can be used to get a quick memory dump
  in the middle of processing. It only reports memory if
  ``/proc/PID/status`` is available. (John Arbash Meinel)

* New method ``RevisionSpec.as_tree`` for representing the revision
  specifier as a revision tree object. (Lukáš Lalinský)

* New race-free method on MutableTree ``get_file_with_stat`` for use
  when generating stat cache results. (Robert Collins)

* New win32utils.get_local_appdata_location() provides access to a local
  directory for storing data.  (Mark Hammond)

* To be compatible with python-2.6 a few new rules should be
  observed. 'message' attribute can't be used anymore in exception
  classes, 'sha' and 'md5' modules have been deprecated (use
  osutils.[md5|sha]), object__init__ and object.__new__ don't accept
  parameters anymore.
  (Vincent Ladeuil)


bzr 1.7.1 2008-10-01
####################

No changes from 1.7.1rc1.


bzr 1.7.1rc1 2008-09-24
#######################

This release just includes an update to how the merge algorithm handles
file paths when we encounter complex history.

Features
********

* If we encounter a criss-cross in history, use information from
  direct Least Common Ancestors to resolve inventory shape (locations
  of files, adds, deletes, etc). This is similar in concept to using
  ``--lca`` for merging file texts, only applied to paths.
  (John Arbash Meinel)


bzr 1.7 2008-09-23
##################

This release includes many bug fixes and a few performance and feature
improvements.  ``bzr rm`` will now scan for missing files and remove them,
like how ``bzr add`` scans for unknown files and adds them. A bit more
polish has been applied to the stacking code. The b-tree indexing code has
been brought in, with an eye on using it in a future repository format.
There are only minor installer changes since bzr-1.7rc2.

Features
********

* Some small updates to the win32 installer. Include localization
  files found in plugins, and include the builtin distutils as part of
  packaging qbzr. (Mark Hammond)


bzr 1.7rc2 2008-09-17
#####################

A few bug fixes from 1.7rc1. The biggest change is a new
``RemoteBranch.get_stacked_on_url`` rpc. This allows clients that are
trying to access a Stacked branch over the smart protocol, to properly
connect to the stacked-on location.

Bug Fixes
*********

* Branching from a shared repository on a smart server into a new
  repository now preserves the repository format.
  (Andrew Bennetts, #269214)

* Branching from a stacked branch via ``bzr+ssh`` can properly connect
  to the stacked-on branch.  (Martin Pool, #261315)

* ``bzr init`` no longer re-opens the BzrDir multiple times.
  (Vincent Ladeuil)

* Fix '_in_buffer' AttributeError when using the -Dhpss debug flag.
  (Andrew Bennetts)


bzr 1.7rc1 2008-09-09
#####################

This release candidate for bzr 1.7 has several bug fixes and a few
performance and feature improvements.  ``bzr rm`` will now scan for
missing files and remove them, like how ``bzr add`` scans for unknown
files and adds them. A bit more polish has been applied to the stacking
code. The b-tree indexing code has been brought in, with an eye on using
it in a future repository format.


Changes
*******

* ``bzr export`` can now export a subdirectory of a project.
  (Robert Collins)

* ``bzr remove-tree`` will now refuse to remove a tree with uncommitted
  changes, unless the ``--force`` option is specified.
  (Lukáš Lalinský, #74101)

* ``bzr rm`` will now scan for files that are missing and remove just
  them automatically, much as ``bzr add`` scans for new files that
  are not ignored and adds them automatically. (Robert Collins)

Features
********

* Support for GSSAPI authentication when using FTP as documented in
  RFC2228. (Jelmer Vernooij, #49623)

* Add support for IPv6 in the smart server. (Jelmer Vernooij, #165014)

Improvements
************

* A url like ``log+file:///tmp`` will log all access to that Transport
  to ``.bzr.log``, which may help in debugging or profiling.
  (Martin Pool)

* ``bzr branch`` and ``bzr push`` use the default stacking policy if the
  branch format supports it. (Aaron Bentley)

* ``bzr init`` and ``bzr init-repo`` will now print out the same as
  ``bzr info`` if it completed successfully.
  (Marius Kruger)

* ``bzr uncommit`` logs the old tip revision id, and displays how to
  restore the branch to that tip using ``bzr pull``.  This allows you
  to recover if you realize you uncommitted the wrong thing.
  (John Arbash Meinel)

* Fix problems in accessing stacked repositories over ``bzr://``.
  (Martin Pool, #261315)

* ``SFTPTransport.readv()`` was accidentally using ``list += string``,
  which 'works', but adds each character separately to the list,
  rather than using ``list.append(string)``. Fixing this makes the
  SFTP transport a little bit faster (~20%) and use a bit less memory.
  (John Arbash Meinel)

* When reading index files, if we happen to read the whole file in a
  single request treat it as a ``_buffer_all`` request. This happens
  most often on small indexes over remote transports, where we default
  to reading 64kB. It saves a round trip for each small index during
  fetch operations. Also, if we have read more than 50% of an index
  file, trigger a ``_buffer_all`` on the next request. This works
  around some inefficiencies because reads don't fall neatly on page
  boundaries, so we would ignore those bytes, but request them again
  later. This could trigger a total read size of more than the whole
  file. (John Arbash Meinel)

Bug Fixes
*********

* ``bzr rm`` is now aliased to ``bzr del`` for the convenience of svn
  users. (Robert Collins, #205416)

* Catch the infamous "select/poll returned error" which occurs when
  pycurl try to send a body request to an HTTP/1.0 server which has
  already refused to handle the request. (Vincent Ladeuil, #225020)

* Fix ``ObjectNotLocked`` errors when using various commands
  (including ``bzr cat`` and ``bzr annotate``) in combination with a
  smart server URL.  (Andrew Bennetts, #237067)

* ``FTPTransport.stat()`` would return ``0000`` as the permission bits
  for the containing ``.bzr/`` directory (it does not implement
  permissions). This would cause us to set all subdirectories to
  ``0700`` and files to ``0600`` rather than leaving them unmodified.
  Now we ignore ``0000`` as the permissions and assume they are
  invalid. (John Arbash Meinel, #259855)

* Merging from a previously joined branch will no longer cause
  a traceback. (Jelmer Vernooij, #203376)

* Pack operations on windows network shares will work even with large
  files. (Robert Collins, #255656)

* Running ``bzr st PATH_TO_TREE`` will no longer suppress merge
  status. Status is also about 7% faster on mozilla sized trees
  when the path to the root of the tree has been given. Users of
  the internal ``show_tree_status`` function should be aware that
  the show_pending flag is now authoritative for showing pending
  merges, as it was originally. (Robert Collins, #225204)

* Set valid default _param_name for Option so that ListOption can embed
  '-' in names. (Vincent Ladeuil, #263249)

* Show proper error rather than traceback when an unknown revision
  id is specified to ``bzr cat-revision``. (Jelmer Vernooij, #175569)

* Trailing text in the dirstate file could cause the C dirstate parser
  to try to allocate an invalid amount of memory. We now properly
  check and test for parsing a dirstate with invalid trailing data.
  (John Arbash Meinel, #186014)

* Unexpected error responses from a smart server no longer cause the
  client to traceback.  (Andrew Bennetts, #263527)

* Use a Windows api function to get a Unicode host name, rather than
  assuming the host name is ascii.
  (Mark Hammond, John Arbash Meinel, #256550)

* ``WorkingTree4`` trees will now correctly report missing-and-new
  paths in the output of ``iter_changes``. (Robert Collins)

Documentation
*************

* Updated developer documentation.  (Martin Pool)

API Changes
***********

* Exporters now take 4 parameters. (Robert Collins)

* ``Tree.iter_changes`` will now return False for the content change
  field when a file is missing in the basis tree and not present in
  the target tree. Previously it returned True unconditionally.
  (Robert Collins)

* The deprecated ``Branch.abspath`` and unimplemented
  ``Branch.rename_one`` and ``Branch.move`` were removed. (Jelmer Vernooij)

* BzrDir.clone_on_transport implementations must now accept a stacked_on
  parameter.  (Aaron Bentley)

* BzrDir.cloning_metadir implementations must now take a require_stacking
  parameter.  (Aaron Bentley)

Testing
*******

* ``addCleanup`` now takes ``*arguments`` and ``**keyword_arguments``
  which are then passed to the cleanup callable as it is run. In
  addition, addCleanup no longer requires that the callables passed to
  it be unique. (Jonathan Lange)

* Fix some tests that fail on Windows because files are deleted while
  still in use.
  (Mark Hammond)

* ``selftest``'s ``--starting-with`` option can now use predefined
  prefixes so that one can say ``bzr selftest -s bp.loom`` instead of
  ``bzr selftest -s bzrlib.plugins.loom``. (Vincent Ladeuil)

* ``selftest``'s ``--starting-with`` option now accepts multiple values.
  (Vincent Ladeuil)

Internals
*********

* A new plugin interface, ``bzrlib.log.log_adapters``, has been added.
  This allows dynamic log output filtering by plugins.
  (Robert Collins)

* ``bzrlib.btree_index`` is now available, providing a b-tree index
  layer. The design is memory conservative (limited memory cache),
  faster to seek (approx 100 nodes per page, gives 100-way fan out),
  and stores compressed pages allowing more keys per page.
  (Robert Collins, John Arbash Meinel)

* ``bzrlib.diff.DiffTree.show_diff`` now skips changes where the kind
  is unknown in both source and target.
  (Robert Collins, Aaron Bentley)

* ``GraphIndexBuilder.add_node`` and ``BTreeBuilder`` have been
  streamlined a bit. This should make creating large indexes faster.
  (In benchmarking, it now takes less time to create a BTree index than
  it takes to read the GraphIndex one.) (John Arbash Meinel)

* Mail clients for `bzr send` are now listed in a registry.  This
  allows plugins to add new clients by registering them with
  ``bzrlib.mail_client.mail_client_registry``.  All of the built-in
  clients now use this mechanism.  (Neil Martinsen-Burrell)


bzr 1.6.1 2008-09-05
####################

A couple regressions were found in the 1.6 release. There was a
performance issue when using ``bzr+ssh`` to branch large repositories,
and some problems with stacking and ``rich-root`` capable repositories.


bzr 1.6.1rc2 2008-09-03
#######################

Bug Fixes
*********

* Copying between ``rich-root`` and ``rich-root-pack`` (and vice
  versa) was accidentally using the inter-model fetcher, instead of
  recognizing that both were 'rich root' formats.
  (John Arbash Meinel, #264321)


bzr 1.6.1rc1 2008-08-29
#######################

This release fixes a few regressions found in the 1.6 client. Fetching
changes was using an O(N^2) buffering algorithm, so for large projects it
would cause memory thrashing. There is also a specific problem with the
``--1.6-rich-root`` format, which prevented stacking on top of
``--rich-root-pack`` repositories, and could allow users to accidentally
fetch experimental data (``-subtree``) without representing it properly.
The ``--1.6-rich-root`` format has been deprecated and users are
recommended to upgrade to ``--1.6.1-rich-root`` immediately.  Also we
re-introduced a workaround for users who have repositories with incorrect
nodes (not possible if you only used official releases).
I should also clarify that none of this is data loss level issues, but
still sufficient enough to warrant an updated release.

Bug Fixes
*********

* ``RemoteTransport.readv()`` was being inefficient about how it
  buffered the readv data and processed it. It would keep appending to
  the same string (causing many copies) and then pop bytes out of the
  start of the string (causing more copies).
  With this patch "bzr+ssh://local" can improve dramatically,
  especially for projects with large files.
  (John Arbash Meinel)

* Revision texts were always meant to be stored as fulltexts. There
  was a bug in a bzr.dev version that would accidentally create deltas
  when copying from a Pack repo to a Knit repo. This has been fixed,
  but to support those repositories, we know always request full texts
  for Revision texts. (John Arbash Meinel, #261339)

* The previous ``--1.6-rich-root`` format used an incorrect xml
  serializer, which would accidentally support fetching from a
  repository that supported subtrees, even though the local one would
  not. We deprecated that format, and introduced a new one that uses
  the correct serializer ``--1.6.1-rich-root``.
  (John Arbash Meinel, #262333)


bzr 1.6 2008-08-25
##################

Finally, the long awaited bzr 1.6 has been released. This release includes
new features like Stacked Branches, improved weave merge, and an updated
server protocol (now on v3) which will allow for better cross version
compatibility. With this release we have deprecated Knit format
repositories, and recommend that users upgrade them, we will continue to
support reading and writing them for the forseeable future, but we will
not be tuning them for performance as pack repositories have proven to be
better at scaling. This will also be the first release to bundle
TortoiseBzr in the standalone Windows installer.


bzr 1.6rc5 2008-08-19
#####################

Bug Fixes
*********

* Disable automatic detection of stacking based on a containing
  directory of the target. It interacted badly with push, and needs a
  bit more work to get the edges polished before it should happen
  automatically. (John Arbash Meinel, #259275)
  (This change was reverted when merged to bzr.dev)


bzr 1.6rc4 2008-08-18
#####################

Bug Fixes
*********

* Fix a regression in knit => pack fetching.  We had a logic
  inversion, causing the fetch to insert fulltexts in random order,
  rather than preserving deltas.  (John Arbash Meinel, #256757)


bzr 1.6rc3 2008-08-14
#####################

Changes
*******

* Disable reading ``.bzrrules`` as a per-branch rule preferences
  file. The feature was not quite ready for a full release.
  (Robert Collins)

Improvements
************

* Update the windows installer to bundle TortoiseBzr and ``qbzr``
  into the standalone installer. This will be the first official
  windows release that installs Tortoise by default.
  (Mark Hammond)

Bug Fixes
*********

* Fix a regression in ``bzr+http`` support. There was a missing
  function (``_read_line``) that needed to be carried over from
  ``bzr+ssh`` support. (Andrew Bennetts)

* ``GraphIndex`` objects will internally read an entire index if more
  than 1/20th of their keyspace is requested in a single operation.
  This largely mitigates a performance regression in ``bzr log FILE``
  and completely corrects the performance regression in ``bzr log``.
  The regression was caused by removing an accomodation which had been
  supporting the index format in use. A newer index format is in
  development which is substantially faster. (Robert Collins)


bzr 1.6rc2 2008-08-13
#####################

This release candidate has a few minor bug fixes, and some regression
fixes for Windows.

Bug Fixes
*********

* ``bzr upgrade`` on remote branches accessed via bzr:// and
  bzr+ssh:// now works.  (Andrew Bennetts)

* Change the ``get_format_description()`` strings for
  ``RepositoryFormatKnitPack5`` et al to be single line messages.
  (Aaron Bentley)

* Fix for a regression on Win32 where we would try to call
  ``os.listdir()`` on a file and not catch the exception properly.
  (Windows raises a different exception.) This would manifest in
  places like ``bzr rm file`` or ``bzr switch``.
  (Mark Hammond, John Arbash Meinel)

* ``Inventory.copy()`` was failing to set the revision property for
  the root entry. (Jelmer Vernooij)

* sftp transport: added missing ``FileExists`` case to
  ``_translate_io_exception`` (Christophe Troestler, #123475)

* The help for ``bzr ignored`` now suggests ``bzr ls --ignored`` for
  scripting use. (Robert Collins, #3834)

* The default ``annotate`` logic will now always assign the
  last-modified value of a line to one of the revisions that modified
  it, rather than a merge revision. This would happen when both sides
  claimed to have modified the line resulting in the same text. The
  choice is arbitrary but stable, so merges in different directions
  will get the same results.  (John Arbash Meinel, #232188)


bzr 1.6rc1 2008-08-06
#####################

This release candidate for bzr 1.6 solidifies the new branch stacking
feature.  Bazaar now recommends that users upgrade all knit repositories,
because later formats are much faster.  However, we plan to continue read/write and
upgrade support for knit repostories for the forseeable future.  Several
other bugs and performance issues were fixed.

Changes
*******

* Knit format repositories are deprecated and bzr will now emit
  warnings whenever it encounters one.  Use ``bzr upgrade`` to upgrade
  knit repositories to pack format.  (Andrew Bennetts)

Improvements
************

* ``bzr check`` can now be told which elements at a location it should
  check.  (Daniel Watkins)

* Commit now supports ``--exclude`` (or ``-x``) to exclude some files
  from the commit. (Robert Collins, #3117)

* Fetching data between repositories that have the same model but no
  optimised fetcher will not reserialise all the revisions, increasing
  performance. (Robert Collins, John Arbash Meinel)

* Give a more specific error when target branch is not reachable.
  (James Westby)

* Implemented a custom ``walkdirs_utf8`` implementation for win32.
  This uses a pyrex extension to get direct access to the
  ``FindFirstFileW`` style apis, rather than using ``listdir`` +
  ``lstat``. Shows a very strong improvement in commands like
  ``status`` and ``diff`` which have to iterate the working tree.
  Anywhere from 2x-6x faster depending on the size of the tree (bigger
  trees, bigger benefit.) (John Arbash Meinel)

* New registry for log properties handles  and the method in
  LongLogFormatter to display the custom properties returned by the
  registered handlers. (Guillermo Gonzalez, #162469)

Bug Fixes
*********

* Add more tests that stacking does not create deltas spanning
  physical repository boundaries.
  (Martin Pool, #252428)

* Better message about incompatible repositories.
  (Martin Pool, #206258)

* ``bzr branch --stacked`` ensures the destination branch format can
  support stacking, even if the origin does not.
  (Martin Pool)

* ``bzr export`` no longer exports ``.bzrrules``.
  (Ian Clatworthy)

* ``bzr serve --directory=/`` now correctly allows the whole
  filesystem to be accessed on Windows, not just the root of the drive
  that Python is running from.
  (Adrian Wilkins, #240910)

* Deleting directories by hand before running ``bzr rm`` will not
  cause subsequent errors in ``bzr st`` and ``bzr commit``.
  (Robert Collins, #150438)

* Fix a test case that was failing if encoding wasn't UTF-8.
  (John Arbash Meinel, #247585)

* Fix "no buffer space available" error when branching with the new
  smart server protocol to or from Windows.
  (Andrew Bennetts, #246180)

* Fixed problem in branching from smart server.
  (#249256, Michael Hudson, Martin Pool)

* Handle a file turning in to a directory in TreeTransform.
  (James Westby, #248448)

API Changes
***********

* ``MutableTree.commit`` has an extra optional keywork parameter
  ``exclude`` that will be unconditionally supplied by the command
  line UI - plugins that add tree formats may need an update.
  (Robert Collins)

* The API minimum version for plugin compatibility has been raised to
  1.6 - there are significant changes throughout the code base.
  (Robert Collins)

* The generic fetch code now uses three attributes on Repository objects
  to control fetch. The streams requested are controlled via :
  ``_fetch_order`` and ``_fetch_uses_deltas``. Setting these
  appropriately allows different repository implementations to recieve
  data in their optimial form. If the ``_fetch_reconcile`` is set then
  a reconcile operation is triggered at the end of the fetch.
  (Robert Collins)

* The ``put_on_disk`` and ``get_tar_item`` methods in
  ``InventoryEntry`` were deprecated. (Ian Clatworthy)

* ``Repository.is_shared`` doesn't take a read lock. It didn't
  need one in the first place (nobody cached the value, and
  ``RemoteRepository`` wasn't taking one either). This saves a round
  trip when probing Pack repositories, as they read the ``pack-names``
  file when locked. And during probe, locking the repo isn't very
  useful. (John Arbash Meinel)

Internals
*********

* ``bzrlib.branchbuilder.BranchBuilder`` is now much more capable of
  putting together a real history without having to create a full
  WorkingTree. It is recommended that tests that are not directly
  testing the WorkingTree use BranchBuilder instead.  See
  ``BranchBuilder.build_snapshot`` or
  ``TestCaseWithMemoryTree.make_branch_builder``.  (John Arbash Meinel)

* ``bzrlib.builtins.internal_tree_files`` broken into two giving a new
  helper ``safe_relpath_files`` - used by the new ``exclude``
  parameter to commit. (Robert Collins)

* Make it easier to introduce new WorkingTree formats.
  (Ian Clatworthy)

* The code for exporting trees was refactored not to use the
  deprecated ``InventoryEntry`` methods. (Ian Clatworthy)

* RuleSearchers return () instead of [] now when there are no matches.
  (Ian Clatworthy)


bzr 1.6beta3 2008-07-17
#######################

This release adds a new 'stacked branches' feature allowing branches to
share storage without being in the same repository or on the same machine.
(See the user guide for more details.)  It also adds a new hook, improved
weaves, aliases for related locations, faster bzr+ssh push, and several
bug fixes.

Features
********

* New ``pre_change_branch_tip`` hook that is called before the
  branch tip is moved, while the branch is write-locked.  See the User
  Reference for signature details.  (Andrew Bennetts)

* Rule-based preferences can now be defined for selected files in
  selected branches, allowing commands and plugins to provide
  custom behaviour for files matching defined patterns.
  See ``Rule-based preferences`` (part of ``Configuring Bazaar``)
  in the User Guide and ``bzr help rules`` for more information.
  (Ian Clatworthy)

* Sites may suggest a branch to stack new branches on.  (Aaron Bentley)

* Stacked branches are now supported. See ``bzr help branch`` and
  ``bzr help push``.  Branches must be in the ``development1`` format
  to stack, though the stacked-on branch can be of any format.
  (Robert Collins)

Improvements
************

* ``bzr export --format=tgz --root=NAME -`` to export a gzipped tarball
  to stdout; also ``tar`` and ``tbz2``.
  (Martin Pool)

* ``bzr (re)merge --weave`` will now use a standard Weave algorithm,
  rather than the annotation-based merge it was using. It does so by
  building up a Weave of the important texts, without needing to build
  the full ancestry. (John Arbash Meinel, #238895)

* ``bzr send`` documents and better supports ``emacsclient`` (proper
  escaping of mail headers and handling of the MUA Mew).
  (Christophe Troestler)

* Remembered locations can be specified by aliases, e.g. :parent, :public,
  :submit.  (Aaron Bentley)

* The smart protocol now has improved support for setting branches'
  revision info directly.  This makes operations like push
  faster.  The new request method name is
  ``Branch.set_last_revision_ex``.  (Andrew Bennetts)

Bug Fixes
*********

* Bazaar is now able to be a client to the web server of IIS 6 and 7.
  The broken implementations of RFC822 in Python and RFC2046 in IIS
  combined with boundary-line checking in Bazaar previously made this
  impossible. (NB, IIS 5 does not suffer from this problem).
  (Adrian Wilkins, #247585)

* ``bzr log --long`` with a ghost in your mainline now handles that
  ghost properly. (John Arbash Meinel, #243536)

* ``check`` handles the split-up .bzr layout correctly, so no longer
  requires a branch to be present.
  (Daniel Watkins, #64783)

* Clearer message about how to set the PYTHONPATH if bzrlib can't be
  loaded.
  (Martin Pool, #205230)

* Errors about missing libraries are now shown without a traceback,
  and with a suggestion to install the library.  The full traceback is
  still in ``.bzr.log`` and can be shown with ``-Derror``.
  (Martin Pool, #240161)

* Fetch from a stacked branch copies all required data.
  (Aaron Bentley, #248506)

* Handle urls such as ftp://user@host.com@www.host.com where the user
  name contains an @.
  (Neil Martinsen-Burrell, #228058)

* ``needs_read_lock`` and ``needs_write_lock`` now suppress an error during
  ``unlock`` if there was an error in the original function. This helps
  most when there is a failure with a smart server action, since often the
  connection closes and we cannot unlock.
  (Andrew Bennetts, John Arbash Meinel, #125784)

* Obsolete hidden command ``bzr fetch`` removed.
  (Martin Pool, #172870)

* Raise the correct exception when doing ``-rbefore:0`` or ``-c0``.
  (John Arbash Meinel, #239933)

* You can now compare file revisions in Windows diff programs from
  Cygwin Bazaar.
  (Matt McClure, #209281)

* revision_history now tolerates mainline ghosts for Branch format 6.
  (Aaron Bentley, #235055)

* Set locale from environment for third party libs.
  (Martin von Gagern, #128496)

Documentation
*************

* Added *Using stacked branches* to the User Guide.
  (Ian Clatworthy)

* Updated developer documentation.
  (Martin Pool)

Testing
*******

* ``-Dmemory`` will cause /proc/PID/status to be catted before bzr
  exits, allowing low-key analysis of peak memory use. (Robert Collins)

* ``TestCaseWithTransport.make_branch_and_tree`` tries harder to return
  a tree with a ``branch`` attribute of the right format.  This was
  preventing some ``RemoteBranch`` tests from actually running with
  ``RemoteBranch`` instances.  (Andrew Bennetts)

API Changes
***********

* Removed ``Repository.text_store``, ``control_store``, etc.  Instead,
  there are new attributes ``texts, inventories, revisions,
  signatures``, each of which is a ``VersionedFiles``.  See the
  Repository docstring for more details.
  (Robert Collins)

* ``Branch.pull`` now accepts an ``_override_hook_target`` optional
  parameter.  If you have a subclass of ``Branch`` that overrides
  ``pull`` then you should add this parameter.  (Andrew Bennetts)

* ``bzrlib.check.check()`` has been deprecated in favour of the more
  aptly-named ``bzrlib.check.check_branch()``.
  (Daniel Watkins)

* ``Tree.print_file`` and ``Repository.print_file`` are deprecated.
  These methods are bad APIs because they write directly to sys.stdout.
  bzrlib does not use them internally, and there are no direct tests
  for them. (Alexander Belchenko)

Internals
*********

* ``cat`` command no longer uses ``Tree.print_file()`` internally.
  (Alexander Belchenko)

* New class method ``BzrDir.open_containing_tree_branch_or_repository``
  which eases the discovery of the tree, the branch and the repository
  containing a given location.
  (Daniel Watkins)

* New ``versionedfile.KeyMapper`` interface to abstract out the access to
  underlying .knit/.kndx etc files in repositories with partitioned
  storage. (Robert Collins)

* Obsolete developer-use command ``weave-join`` has been removed.
  (Robert Collins)

* ``RemoteToOtherFetcher`` and ``get_data_stream_for_search`` removed,
  to support new ``VersionedFiles`` layering.
  (Robert Collins)


bzr 1.6beta2 2008-06-10
#######################

This release contains further progress towards our 1.6 goals of shallow
repositories, and contains a fix for some user-affecting bugs in the
repository layer.  Building working trees during checkout and branch is
now faster.

Bug Fixes
*********

* Avoid KnitCorrupt error extracting inventories from some repositories.
  (The data is not corrupt; an internal check is detecting a problem
  reading from the repository.)
  (Martin Pool, Andrew Bennetts, Robert Collins, #234748)

* ``bzr status`` was breaking if you merged the same revision twice.
  (John Arbash Meinel, #235407)

* Fix infinite loop consuming 100% CPU when a connection is lost while
  reading a response body via the smart protocol v1 or v2.
  (Andrew Bennetts)

* Inserting a bundle which changes the contents of a file with no trailing
  end of line, causing a knit snapshot in a 'knits' repository will no longer
  cause KnitCorrupt. (Robert Collins)

* ``RemoteBranch.pull`` needs to return the ``self._real_branch``'s
  pull result. It was instead just returning None, which breaks ``bzr
  pull``. (John Arbash Meinel, #238149)

* Sanitize branch nick before using it as an attachment filename in
  ``bzr send``. (Lukáš Lalinský, #210218)

* Squash ``inv_entry.symlink_target`` to a plain string when
  generating DirState details. This prevents from getting a
  ``UnicodeError`` when you have symlinks and non-ascii filenames.
  (John Arbash Meinel, #135320)

Improvements
************

* Added the 'alias' command to set/unset and display aliases. (Tim Penhey)

* ``added``, ``modified``, and ``unknowns`` behaviour made consistent (all three
  now quote paths where required). Added ``--null`` option to ``added`` and
  ``modified`` (for null-separated unknowns, use ``ls --unknown --null``)
  (Adrian Wilkins)

* Faster branching (1.09x) and lightweight checkouts (1.06x) on large trees.
  (Ian Clatworthy, Aaron Bentley)

Documentation
*************

* Added *Bazaar Zen* section to the User Guide. (Ian Clatworthy)

Testing
*******

* Fix the test HTTPServer to be isolated from chdir calls made while it is
  running, allowing it to be used in blackbox tests. (Robert Collins)

API Changes
***********

* ``WorkingTree.set_parent_(ids/trees)`` will now filter out revisions
  which are in the ancestry of other revisions. So if you merge the same
  tree twice, or merge an ancestor of an existing merge, it will only
  record the newest. (If you merge a descendent, it will replace its
  ancestor). (John Arbash Meinel, #235407)

* ``RepositoryPolicy.__init__`` now requires stack_on and stack_on_pwd,
  through the derived classes do not.  (Aaron Bentley)

Internals
*********

* ``bzrlib.bzrdir.BzrDir.sprout`` now accepts ``stacked`` to control
  creating stacked branches. (Robert Collins)

* Knit record serialisation is now stricter on what it will accept, to
  guard against potential internal bugs, or broken input. (Robert Collins)

bzr 1.6beta1 2008-06-02
#######################


Commands that work on the revision history such as push, pull, missing,
uncommit and log are now substantially faster.  This release adds a
translation of some of the user documentation into Spanish.  (Contributions of
other translations would be very welcome.)  Bazaar 1.6beta1 adds a new network
protocol which is used by default and which allows for more efficient transfers
and future extensions.


Notes When Upgrading
********************

* There is a new version of the network protocol used for bzr://, bzr+ssh://
  and bzr+http:// connections.  This will allow more efficient requests and
  responses, and more graceful fallback when a server is too old to
  recognise a request from a more recent client.  Bazaar 1.6 will
  interoperate with 0.16 and later versions, but servers should be upgraded
  when possible.  Bazaar 1.6 no longer interoperates with 0.15 and earlier via
  these protocols.  Use alternatives like SFTP or upgrade those servers.
  (Andrew Bennetts, #83935)

Changes
*******

* Deprecation warnings will not be suppressed when running ``bzr selftest``
  so that developers can see if their code is using deprecated functions.
  (John Arbash Meinel)

Features
********

* Adding ``-Derror`` will now display a traceback when a plugin fails to
  load. (James Westby)

Improvements
************

* ``bzr branch/push/pull -r XXX`` now have a helper function for finding
  the revno of the new revision (``Graph.find_distance_to_null``). This
  should make something like ``bzr branch -r -100`` in a shared, no-trees
  repository much snappier. (John Arbash Meinel)

* ``bzr log --short -r X..Y`` no longer needs to access the full revision
  history. This makes it noticeably faster when logging the last few
  revisions. (John Arbash Meinel)

* ``bzr ls`` now accepts ``-V`` as an alias for ``--versioned``.
  (Jerad Cramp, #165086)

* ``bzr missing`` uses the new ``Graph.find_unique_ancestors`` and
  ``Graph.find_differences`` to determine missing revisions without having
  to search the whole ancestry. (John Arbash Meinel, #174625)

* ``bzr uncommit`` now uses partial history access, rather than always
  extracting the full revision history for a branch. This makes it
  resolve the appropriate revisions much faster (in testing it drops
  uncommit from 1.5s => 0.4s). It also means ``bzr log --short`` is one
  step closer to not using full revision history.
  (John Arbash Meinel, #172649)

Bugfixes
********

* ``bzr merge --lca`` should handle when two revisions have no common
  ancestor other than NULL_REVISION. (John Arbash Meinel, #235715)

* ``bzr status`` was breaking if you merged the same revision twice.
  (John Arbash Meinel, #235407)

* ``bzr push`` with both ``--overwrite`` and ``-r NNN`` options no longer
  fails.  (Andrew Bennetts, #234229)

* Correctly track the base URL of a smart medium when using bzr+http://
  URLs, which was causing spurious "No repository present" errors with
  branches in shared repositories accessed over bzr+http.
  (Andrew Bennetts, #230550)

* Define ``_remote_is_at_least_1_2`` on ``SmartClientMedium`` so that all
  implementations have the attribute.  Fixes 'PyCurlTransport' object has no
  attribute '_remote_is_at_least_1_2' attribute errors.
  (Andrew Bennetts, #220806)

* Failure to delete an obsolete pack file should just give a warning
  message, not a fatal error.  It may for example fail if the file is still
  in use by another process.
  (Martin Pool)

* Fix MemoryError during large fetches over HTTP by limiting the amount of
  data we try to read per ``recv`` call.  The problem was observed with
  Windows and a proxy, but might affect other environments as well.
  (Eric Holmberg, #215426)

* Handle old merge directives correctly in Merger.from_mergeable.  Stricter
  get_parent_map requirements exposed a latent bug here.  (Aaron Bentley)

* Issue a warning and ignore passwords declared in authentication.conf when
  used for an ssh scheme (sftp or bzr+ssh).
  (Vincent Ladeuil, #203186)

* Make both http implementations raise appropriate exceptions on 403
  Forbidden when POSTing smart requests.
  (Vincent Ladeuil, #230223)

* Properly *title* header names in http requests instead of capitalizing
  them.
  (Vincent Ladeuil, #229076)

* The "Unable to obtain lock" error message now also suggests using
  ``bzr break-lock`` to fix it.  (Martin Albisetti, #139202)

* Treat an encoding of '' as ascii; this can happen when bzr is run
  under vim on Mac OS X.
  (Neil Martinsen-Burrell)

* ``VersionedFile.make_mpdiffs()`` was raising an exception that wasn't in
  scope. (Daniel Fischer #235687)

Documentation
*************

* Added directory structure and started translation of docs in spanish.
  (Martin Albisetti, Lucio Albenga)

* Incorporate feedback from Jelmer Vernooij and Neil Martinsen-Burrell
  on the plugin and integration chapters of the User Guide.
  (Ian Clatworthy)

* More Bazaar developer documentation about packaging and release process,
  and about use of Python reprs.
  (Martin Pool, Martin Albisetti)

* Updated Tortise strategy document. (Mark Hammond)

Testing
*******

* ``bzrlib.tests.adapt_tests`` was broken and unused - it has been fixed.
  (Robert Collins)

* Fix the test HTTPServer to be isolated from chdir calls made while it is
  running, allowing it to be used in blackbox tests. (Robert Collins)

* New helper function for splitting test suites
  ``split_suite_by_condition``. (Robert Collins)

Internals
*********

* ``Branch.missing_revisions`` has been deprecated. Similar functionality
  can be obtained using ``bzrlib.missing.find_unmerged``. The api was
  fairly broken, and the function was unused, so we are getting rid of it.
  (John Arbash Meinel)

API Changes
***********

* ``Branch.abspath`` is deprecated; use the Tree or Transport
  instead.  (Martin Pool)

* ``Branch.update_revisions`` now takes an optional ``Graph``
  object. This can be used by ``update_revisions`` when it is
  checking ancestry, and allows callers to prefer request to go to a
  local branch.  (John Arbash Meinel)

* Branch, Repository, Tree and BzrDir should expose a Transport as an
  attribute if they have one, rather than having it indirectly accessible
  as ``.control_files._transport``.  This doesn't add a requirement
  to support a Transport in cases where it was not needed before;
  it just simplifies the way it is reached.  (Martin Pool)

* ``bzr missing --mine-only`` will return status code 0 if you have no
  new revisions, but the remote does. Similarly for ``--theirs-only``.
  The new code only checks one side, so it doesn't know if the other
  side has changes. This seems more accurate with the request anyway.
  It also changes the output to print '[This|Other] branch is up to
  date.' rather than displaying nothing.  (John Arbash Meinel)

* ``LockableFiles.put_utf8``, ``put_bytes`` and ``controlfilename``
  are now deprecated in favor of using Transport operations.
  (Martin Pool)

* Many methods on ``VersionedFile``, ``Repository`` and in
  ``bzrlib.revision``  deprecated before bzrlib 1.5 have been removed.
  (Robert Collins)

* ``RevisionSpec.wants_revision_history`` can be set to False for a given
  ``RevisionSpec``. This will disable the existing behavior of passing in
  the full revision history to ``self._match_on``. Useful for specs that
  don't actually need access to the full history. (John Arbash Meinel)

* The constructors of ``SmartClientMedium`` and its subclasses now require a
  ``base`` parameter.  ``SmartClientMedium`` implementations now also need
  to provide a ``remote_path_from_transport`` method.  (Andrew Bennetts)

* The default permissions for creating new files and directories
  should now be obtained from ``BzrDir._get_file_mode()`` and
  ``_get_dir_mode()``, rather than from LockableFiles.  The ``_set_file_mode``
  and ``_set_dir_mode`` variables on LockableFiles which were advertised
  as a way for plugins to control this are no longer consulted.
  (Martin Pool)

* ``VersionedFile.join`` is deprecated. This method required local
  instances of both versioned file objects and was thus hostile to being
  used for streaming from a smart server. The new get_record_stream and
  insert_record_stream are meant to efficiently replace this method.
  (Robert Collins)

* ``WorkingTree.set_parent_(ids/trees)`` will now filter out revisions
  which are in the ancestry of other revisions. So if you merge the same
  tree twice, or merge an ancestor of an existing merge, it will only
  record the newest. (If you merge a descendent, it will replace its
  ancestor). (John Arbash Meinel, #235407)

* ``WorkingTreeFormat2.stub_initialize_remote`` is now private.
  (Martin Pool)


bzr 1.5 2008-05-16
##################

This release of Bazaar includes several updates to the documentation, and fixes
to prepare for making rich root support the default format. Many bugs have been
squashed, including fixes to log, bzr+ssh inter-operation with older servers.

Changes
*******

* Suppress deprecation warnings when bzrlib is a 'final' release. This way
  users of packaged software won't be bothered with DeprecationWarnings,
  but developers and testers will still see them. (John Arbash Meinel)

Documentation
*************

* Incorporate feedback from Jelmer Vernooij and Neil Martinsen-Burrell
  on the plugin and integration chapters of the User Guide.
  (Ian Clatworthy)


bzr 1.5rc1 2008-05-09
#####################

Changes
*******

* Broader support of GNU Emacs mail clients. Set
  ``mail_client=emacsclient`` in your bazaar.conf and ``send`` will pop the
  bundle in a mail buffer according to the value of ``mail-user-agent``
  variable. (Xavier Maillard)

Improvements
************

* Diff now handles revision specs like "branch:" and "submit:" more
  efficiently.  (Aaron Bentley, #202928)

* More friendly error given when attempt to start the smart server
  on an address already in use. (Andrea Corbellini, #200575)

* Pull completes much faster when there is nothing to pull.
  (Aaron Bentley)

Bugfixes
********

* Authentication.conf can define sections without password.
  (Vincent Ladeuil, #199440)

* Avoid muttering every time a child update does not cause a progress bar
  update. (John Arbash Meinel, #213771)

* ``Branch.reconcile()`` is now implemented. This allows ``bzr reconcile``
  to fix when a Branch has a non-canonical mainline history. ``bzr check``
  also detects this condition. (John Arbash Meinel, #177855)

* ``bzr log -r ..X bzr://`` was failing, because it was getting a request
  for ``revision_id=None`` which was not a string.
  (John Arbash Meinel, #211661)

* ``bzr commit`` now works with Microsoft's FTP service.
  (Andreas Deininger)

* Catch definitions outside sections in authentication.conf.
  (Vincent Ladeuil, #217650)

* Conversion from non-rich-root to rich-root(-pack) updates inventory
  sha1s, even when bundles are used.  (Aaron Bentley, #181391)

* Conversion from non-rich-root to rich-root(-pack) works correctly even
  though search keys are not topologically sorted.  (Aaron Bentley)

* Conversion from non-rich-root to rich-root(-pack) works even when a
  parent revision has a different root id.  (Aaron Bentley, #177874)

* Disable strace testing until strace is fixed (see bug #103133) and emit a
  warning when selftest ends to remind us of leaking tests.
  (Vincent Ladeuil, #226769)

* Fetching all revisions from a repository does not cause pack collisions.
  (Robert Collins, Aaron Bentley, #212908)

* Fix error about "attempt to add line-delta in non-delta knit".
  (Andrew Bennetts, #217701)

* Pushing a branch in "dirstate" format (Branch5) over bzr+ssh would break
  if the remote server was < version 1.2. This was due to a bug in the
  RemoteRepository.get_parent_map() fallback code.
  (John Arbash Meinel, #214894)

* Remove leftover code in ``bzr_branch`` that inappropriately creates
  a ``branch-name`` file in the branch control directory.
  (Martin Pool)

* Set SO_REUSEADDR on server sockets of ``bzr serve`` to avoid problems
  rebinding the socket when starting the server a second time.
  (John Arbash Meinel, Martin Pool, #164288)

* Severe performance degradation in fetching from knit repositories to
  knits and packs due to parsing the entire revisions.kndx on every graph
  walk iteration fixed by using the Repository.get_graph API.  There was
  another regression in knit => knit fetching which re-read the index for
  every revision each side had in common.
  (Robert Collins, John Arbash Meinel)

* When logging the changes to a particular file, there was a bug if there
  were ghosts in the revision ancestry. (John Arbash Meinel, #209948)

* xs4all's ftp server returns a temporary error when trying to list an
  empty directory, rather than returning an empty list. Adding a
  workaround so that we don't get spurious failures.
  (John Arbash Meinel, #215522)

Documentation
*************

* Expanded the User Guide to include new chapters on popular plugins and
  integrating Bazaar into your environment. The *Best practices* chapter
  was renamed to *Miscellaneous topics* as suggested by community
  feedback as well. (Ian Clatworthy)

* Document outlining strategies for TortoiseBzr. (Mark Hammond)

* Improved the documentation on hooks. (Ian Clatworthy)

* Update authentication docs regarding ssh agents.
  (Vincent Ladeuil, #183705)

Testing
*******

* Add ``thread_name_suffix`` parameter to SmartTCPServer_for_testing, to
  make it easy to identify which test spawned a thread with an unhandled
  exception. (Andrew Bennetts)

* New ``--debugflag``/``-E`` option to ``bzr selftest`` for setting
  options for debugging tests, these are complementary to the the -D
  options.  The ``-Dselftest_debug`` global option has been replaced by the
  ``-E=allow_debug`` option for selftest. (Andrew Bennetts)

* Parameterised test ids are preserved correctly to aid diagnosis of test
  failures. (Robert Collins, Andrew Bennetts)

* selftest now accepts --starting-with <id> to load only the tests whose id
  starts with the one specified. This greatly speeds up running the test
  suite on a limited set of tests and can be used to run the tests for a
  single module, a single class or even a single test.  (Vincent Ladeuil)

* The test suite modules have been modified to define load_tests() instead
  of test_suite(). That speeds up selective loading (via --load-list)
  significantly and provides many examples on how to migrate (grep for
  load_tests).  (Vincent Ladeuil)

Internals
*********

* ``Hooks.install_hook`` is now deprecated in favour of
  ``Hooks.install_named_hook`` which adds a required ``name`` parameter, to
  avoid having to call ``Hooks.name_hook``. (Daniel Watkins)

* Implement xml8 serializer.  (Aaron Bentley)

* New form ``@deprecated_method(deprecated_in(1, 5, 0))`` for making
  deprecation wrappers.  (Martin Pool)

* ``Repository.revision_parents`` is now deprecated in favour of
  ``Repository.get_parent_map([revid])[revid]``. (Jelmer Vernooij)

* The Python ``assert`` statement is no longer used in Bazaar source, and
  a test checks this.  (Martin Pool)

API Changes
***********

* ``bzrlib.status.show_pending_merges`` requires the repository to be
  locked by the caller. Callers should have been doing it anyway, but it
  will now raise an exception if they do not. (John Arbash Meinel)

* Repository.get_data_stream, Repository.get_data_stream_for_search(),
  Repository.get_deltas_for_revsions(), Repository.revision_trees(),
  Repository.item_keys_introduced_by() no longer take read locks.
  (Aaron Bentley)

* ``LockableFiles.get_utf8`` and ``.get`` are deprecated, as a start
  towards removing LockableFiles and ``.control_files`` entirely.
  (Martin Pool)

* Methods deprecated prior to 1.1 have been removed.
  (Martin Pool)


bzr 1.4 2008-04-28
##################

This release of Bazaar includes handy improvements to the speed of log and
status, new options for several commands, improved documentation, and better
hooks, including initial code for server-side hooks.  A number of bugs have
been fixed, particularly in interoperability between different formats or
different releases of Bazaar over there network.  There's been substantial
internal work in both the repository and network code to enable new features
and faster performance.

Bug Fixes
*********

* Pushing a branch in "dirstate" format (Branch5) over bzr+ssh would break
  if the remote server was < version 1.2.  This was due to a bug in the
  RemoteRepository.get_parent_map() fallback code.
  (John Arbash Meinel, Andrew Bennetts, #214894)


bzr 1.4rc2 2008-04-21
#####################

Bug Fixes
*********

* ``bzr log -r ..X bzr://`` was failing, because it was getting a request
  for ``revision_id=None`` which was not a string.
  (John Arbash Meinel, #211661)

* Fixed a bug in handling ghost revisions when logging changes in a
  particular file.  (John Arbash Meinel, #209948)

* Fix error about "attempt to add line-delta in non-delta knit".
  (Andrew Bennetts, #205156)

* Fixed performance degradation in fetching from knit repositories to
  knits and packs due to parsing the entire revisions.kndx on every graph
  walk iteration fixed by using the Repository.get_graph API.  There was
  another regression in knit => knit fetching which re-read the index for
  every revision each side had in common.
  (Robert Collins, John Arbash Meinel)


bzr 1.4rc1 2008-04-11
#####################

Changes
*******

* bzr main script cannot be imported (Benjamin Peterson)

* On Linux bzr additionally looks for plugins in arch-independent site
  directory. (Toshio Kuratomi)

* The ``set_rh`` branch hook is now deprecated. Please migrate
  any plugins using this hook to use an alternative, e.g.
  ``post_change_branch_tip``. (Ian Clatworthy)

* When a plugin cannot be loaded as the file path is not a valid
  python module name bzr will now strip a ``bzr_`` prefix from the
  front of the suggested name, as many plugins (e.g. bzr-svn)
  want to be installed without this prefix. It is a common mistake
  to have a folder named "bzr-svn" for that plugin, especially
  as this is what bzr branch lp:bzr-svn will give you. (James Westby,
  Andrew Cowie)

* UniqueIntegerBugTracker now appends bug-ids instead of joining
  them to the base URL. Plugins that register bug trackers may
  need a trailing / added to the base URL if one is not already there.
  (James Wesby, Andrew Cowie)

Features
********

* Added start_commit hook for mutable trees. (Jelmer Vernooij, #186422)

* ``status`` now accepts ``--no-pending`` to show the status without
  listing pending merges, which speeds up the command a lot on large
  histories.  (James Westby, #202830)

* New ``post_change_branch_tip`` hook that is called after the
  branch tip is moved but while the branch is still write-locked.
  See the User Reference for signature details.
  (Ian Clatworthy, James Henstridge)

* Reconfigure can convert a branch to be standalone or to use a shared
  repository.  (Aaron Bentley)

Improvements
************

* The smart protocol now has support for setting branches' revision info
  directly.  This should make operations like push slightly faster, and is a
  step towards server-side hooks.  The new request method name is
  ``Branch.set_last_revision_info``.  (Andrew Bennetts)

* ``bzr commit --fixes`` now recognises "gnome" as a tag by default.
  (James Westby, Andrew Cowie)

* ``bzr switch`` will attempt to find branches to switch to relative to the
  current branch. E.g. ``bzr switch branchname`` will look for
  ``current_branch/../branchname``. (Robert Collins, Jelmer Vernooij,
  Wouter van Heyst)

* Diff is now more specific about execute-bit changes it describes
  (Chad Miller)

* Fetching data over HTTP is a bit faster when urllib is used.  This is done
  by forcing it to recv 64k at a time when reading lines in HTTP headers,
  rather than just 1 byte at a time.  (Andrew Bennetts)

* Log --short and --line are much faster when -r is not specified.
  (Aaron Bentley)

* Merge is faster.  We no longer check a file's existence unnecessarily
  when merging the execute bit.  (Aaron Bentley)

* ``bzr status`` on an explicit list of files no longer shows pending
  merges, making it much faster on large trees. (John Arbash Meinel)

* The launchpad directory service now warns the user if they have not set
  their launchpad login and are trying to resolve a URL using it, just
  in case they want to do a write operation with it.  (James Westby)

* The smart protocol client is slightly faster, because it now only queries
  the server for the protocol version once per connection.  Also, the HTTP
  transport will now automatically probe for and use a smart server if
  one is present.  You can use the new ``nosmart+`` transport decorator
  to get the old behaviour.  (Andrew Bennetts)

* The ``version`` command takes a ``--short`` option to print just the
  version number, for easier use in scripts.  (Martin Pool)

* Various operations with revision specs and commands that calculate
  revnos and revision ids are faster.  (John A. Meinel, Aaron Bentley)

Bugfixes
********

* Add ``root_client_path`` parameter to SmartWSGIApp and
  SmartServerRequest.  This makes it possible to publish filesystem
  locations that don't exactly match URL paths. SmartServerRequest
  subclasses should use the new ``translate_client_path`` and
  ``transport_from_client_path`` methods when dealing with paths received
  from a client to take this into account.  (Andrew Bennetts, #124089)

* ``bzr mv a b`` can be now used also to rename previously renamed
  directories, not only files. (Lukáš Lalinský, #107967)

* ``bzr uncommit --local`` can now remove revisions from the local
  branch to be symmetric with ``bzr commit --local``.
  (John Arbash Meinel, #93412)

* Don't ask for a password if there is no real terminal.
  (Alexander Belchenko, #69851)

* Fix a bug causing a ValueError crash in ``parse_line_delta_iter`` when
  fetching revisions from a knit to pack repository or vice versa using
  bzr:// (including over http or ssh).
  (#208418, Andrew Bennetts, Martin Pool, Robert Collins)

* Fixed ``_get_line`` in ``bzrlib.smart.medium``, which was buggy.  Also
  fixed ``_get_bytes`` in the same module to use the push back buffer.
  These bugs had no known impact in normal use, but were problematic for
  developers working on the code, and were likely to cause real bugs sooner
  or later.  (Andrew Bennetts)

* Implement handling of basename parameter for DefaultMail.  (James Westby)

* Incompatibility with Paramiko versions newer than 1.7.2 was fixed.
  (Andrew Bennetts, #213425)

* Launchpad locations (lp: URLs) can be pulled.  (Aaron Bentley, #181945)

* Merges that add files to deleted root directories complete.  They
  do create conflicts.  (Aaron Bentley, #210092)

* vsftp's return ``550 RNFR command failed.`` supported.
  (Marcus Trautwig, #129786)

Documentation
*************

* Improved documentation on send/merge relationship. (Peter Schuller)

* Minor fixes to the User Guide. (Matthew Fuller)

* Reduced the evangelism in the User Guide. (Ian Clatworthy)

* Added Integrating with Bazaar document for developers (Martin Albisetti)

API Breaks
**********

* Attempting to pull data from a ghost aware repository (e.g. knits) into a
  non-ghost aware repository such as weaves will now fail if there are
  ghosts.  (Robert Collins)

* ``KnitVersionedFile`` no longer accepts an ``access_mode`` parameter, and
  now requires the ``index`` and ``access_method`` parameters to be
  supplied. A compatible shim has been kept in the new function
  ``knit.make_file_knit``. (Robert Collins)

* Log formatters must now provide log_revision instead of show and
  show_merge_revno methods. The latter had been deprecated since the 0.17
  release. (James Westby)

* ``LoopbackSFTP`` is now called ``SocketAsChannelAdapter``.
  (Andrew Bennetts)

* ``osutils.backup_file`` is removed. (Alexander Belchenko)

* ``Repository.get_revision_graph`` is deprecated, with no replacement
  method. The method was size(history) and not desirable. (Robert Collins)

* ``revision.revision_graph`` is deprecated, with no replacement function.
  The function was size(history) and not desirable. (Robert Collins)

* ``Transport.get_shared_medium`` is deprecated.  Use
  ``Transport.get_smart_medium`` instead.  (Andrew Bennetts)

* ``VersionedFile`` factories now accept a get_scope parameter rather
  than using a call to ``transaction_finished``, allowing the removal of
  the fixed list of versioned files per repository. (Robert Collins)

* ``VersionedFile.annotate_iter`` is deprecated. While in principle this
  allowed lower memory use, all users of annotations wanted full file
  annotations, and there is no storage format suitable for incremental
  line-by-line annotation. (Robert Collins)

* ``VersionedFile.clone_text`` is deprecated. This performance optimisation
  is no longer used - reading the content of a file that is undergoing a
  file level merge to identical state on two branches is rare enough, and
  not expensive enough to special case. (Robert Collins)

* ``VersionedFile.clear_cache`` and ``enable_cache`` are deprecated.
  These methods added significant complexity to the ``VersionedFile``
  implementation, but were only used for optimising fetches from knits -
  which can be done from outside the knit layer, or via a caching
  decorator. As knits are not the default format, the complexity is no
  longer worth paying. (Robert Collins)

* ``VersionedFile.create_empty`` is removed. This method presupposed a
  sensible mapping to a transport for individual files, but pack backed
  versioned files have no such mapping. (Robert Collins)

* ``VersionedFile.get_graph`` is deprecated, with no replacement method.
  The method was size(history) and not desirable. (Robert Collins)

* ``VersionedFile.get_graph_with_ghosts`` is deprecated, with no
  replacement method.  The method was size(history) and not desirable.
  (Robert Collins)

* ``VersionedFile.get_parents`` is deprecated, please use
  ``VersionedFile.get_parent_map``. (Robert Collins)

* ``VersionedFile.get_sha1`` is deprecated, please use
  ``VersionedFile.get_sha1s``. (Robert Collins)

* ``VersionedFile.has_ghost`` is now deprecated, as it is both expensive
  and unused outside of a single test. (Robert Collins)

* ``VersionedFile.iter_parents`` is now deprecated in favour of
  ``get_parent_map`` which can be used to instantiate a Graph on a
  VersionedFile. (Robert Collins)

* ``VersionedFileStore`` no longer uses the transaction parameter given
  to most methods; amongst other things this means that the
  get_weave_or_empty method no longer guarantees errors on a missing weave
  in a readonly transaction, and no longer caches versioned file instances
  which reduces memory pressure (but requires more careful management by
  callers to preserve performance). (Robert Collins)

Testing
*******

* New -Dselftest_debug flag disables clearing of the debug flags during
  tests.  This is useful if you want to use e.g. -Dhpss to help debug a
  failing test.  Be aware that using this feature is likely to cause
  spurious test failures if used with the full suite. (Andrew Bennetts)

* selftest --load-list now uses a new more agressive test loader that will
  avoid loading unneeded modules and building their tests. Plugins can use
  this new loader by defining a load_tests function instead of a test_suite
  function. (a forthcoming patch will provide many examples on how to
  implement this).
  (Vincent Ladeuil)

* selftest --load-list now does some sanity checks regarding duplicate test
  IDs and tests present in the list but not found in the actual test suite.
  (Vincent Ladeuil)

* Slightly more concise format for the selftest progress bar, so there's
  more space to show the test name.  (Martin Pool) ::

    [2500/10884, 1fail, 3miss in 1m29s] test_revisionnamespaces.TestRev

* The test suite takes much less memory to run, and is a bit faster.  This
  is done by clearing most attributes of TestCases after running them, if
  they succeeded.  (Andrew Bennetts)

Internals
*********

* Added ``_build_client_protocol`` to ``_SmartClient``.  (Andrew Bennetts)

* Added basic infrastructure for automatic plugin suggestion.
  (Martin Albisetti)

* If a ``LockableFiles`` object is not explicitly unlocked (for example
  because of a missing ``try/finally`` block, it will give a warning but
  not automatically unlock itself.  (Previously they did.)  This
  sometimes caused knock-on errors if for example the network connection
  had already failed, and should not be relied upon by code.
  (Martin Pool, #109520)

* ``make dist`` target to build a release tarball, and also
  ``check-dist-tarball`` and ``dist-upload-escudero``.  (Martin Pool)

* The ``read_response_tuple`` method of ``SmartClientRequestProtocol*``
  classes will now raise ``UnknownSmartMethod`` when appropriate, so that
  callers don't need to try distinguish unknown request errors from other
  errors.  (Andrew Bennetts)

* ``set_make_working_trees`` is now implemented provided on all repository
  implementations (Aaron Bentley)

* ``VersionedFile`` now has a new method ``get_parent_map`` which, like
  ``Graph.get_parent_map`` returns a dict of key:parents. (Robert Collins)


bzr 1.3.1 2008-04-09
####################

No changes from 1.3.1rc1.


bzr 1.3.1rc1 2008-04-04
#######################

Bug Fixes
*********

* Fix a bug causing a ValueError crash in ``parse_line_delta_iter`` when
  fetching revisions from a knit to pack repository or vice versa using
  bzr:// (including over http or ssh).
  (#208418, Andrew Bennetts, Martin Pool, Robert Collins)


bzr 1.3 2008-03-20
##################

Bazaar has become part of the GNU project <http://www.gnu.org>

Many operations that act on history, including ``log`` and ``annotate`` are now
substantially faster.  Several bugs have been fixed and several new options and
features have been added.

Testing
*******

* Avoid spurious failure of ``TestVersion.test_version`` matching
  directory names.
  (#202778, Martin Pool)


bzr 1.3rc1 2008-03-16
#####################

Notes When Upgrading
********************

* The backup directory created by ``upgrade`` is now called
  ``backup.bzr``, not ``.bzr.backup``. (Martin Albisetti)

Changes
*******

* A new repository format 'development' has been added. This format will
  represent the latest 'in-progress' format that the bzr developers are
  interested in getting early-adopter testing and feedback on.
  ``doc/developers/development-repo.txt`` has detailed information.
  (Robert Collins)

* BZR_LOG environment variable controls location of .bzr.log trace file.
  User can suppress writing messages to .bzr.log by using '/dev/null'
  filename (on Linux) or 'NUL' (on Windows). If BZR_LOG variable
  is not defined but BZR_HOME is defined then default location
  for .bzr.log trace file is ``$BZR_HOME/.bzr.log``.
  (Alexander Belchenko, #106117)

* ``launchpad`` builtin plugin now shipped as separate part in standalone
  bzr.exe, installed to ``C:\Program Files\Bazaar\plugins`` directory,
  and standalone installer allows user to skip installation of this plugin.
  (Alexander Belchenko)

* Restore auto-detection of plink.exe on Windows. (Dmitry Vasiliev)

* Version number is now shown as "1.2" or "1.2pr2", without zeroed or
  missing final fields.  (Martin Pool)

Features
********

* ``branch`` and ``checkout`` can hard-link working tree files, which is
  faster and saves space.  (Aaron Bentley)

* ``bzr send`` will now also look at the ``child_submit_to`` setting in
  the submit branch to determine the email address to send to.
  (Jelmer Vernooij)

Improvements
************

* BzrBranch._lefthand_history is faster on pack repos.  (Aaron Bentley)

* Branch6.generate_revision_history is faster.  (Aaron Bentley)

* Directory services can now be registered, allowing special URLs to be
  dereferenced into real URLs.  This is a generalization and cleanup of
  the lp: transport lookup.  (Aaron Bentley)

* Merge directives that are automatically attached to emails have nicer
  filenames, based on branch-nick + revno. (Aaron Bentley)

* ``push`` has a ``--revision`` option, to specify what revision to push up
  to.  (Daniel Watkins)

* Significantly reducing execution time and network traffic for trivial
  case of running ``bzr missing`` command for two identical branches.
  (Alexander Belchenko)

* Speed up operations that look at the revision graph (such as 'bzr log').
  ``KnitPackRepositor.get_revision_graph`` uses ``Graph.iter_ancestry`` to
  extract the revision history. This allows filtering ghosts while
  stepping instead of needing to peek ahead. (John Arbash Meinel)

* The ``hooks`` command lists installed hooks, to assist in debugging.
  (Daniel Watkins)

* Updates to how ``annotate`` work. Should see a measurable improvement in
  performance and memory consumption for file with a lot of merges.
  Also, correctly handle when a line is introduced by both parents (it
  should be attributed to the first merge which notices this, and not
  to all subsequent merges.) (John Arbash Meinel)

Bugfixes
********

* Autopacking no longer holds the full set of inventory lines in
  memory while copying. For large repositories, this can amount to
  hundreds of MB of ram consumption.
  (Ian Clatworthy, John Arbash Meinel)

* Cherrypicking when using ``--format=merge3`` now explictly excludes
  BASE lines. (John Arbash Meinel, #151731)

* Disable plink's interactive prompt for password.
  (#107593, Dmitry Vasiliev)

* Encode command line arguments from unicode to user_encoding before
  invoking external mail client in `bzr send` command.
  (#139318, Alexander Belchenko)

* Fixed problem connecting to ``bzr+https://`` servers.
  (#198793, John Ferlito)

* Improved error reporting in the Launchpad plugin. (Daniel Watkins,
  #196618)

* Include quick-start-summary.svg file to python-based installer(s)
  for Windows. (#192924, Alexander Belchenko)

* lca merge now respects specified files. (Aaron Bentley)

* Make version-info --custom imply --all. (#195560, James Westby)

* ``merge --preview`` now works for merges that add or modify
  symlinks (James Henstridge)

* Redirecting the output from ``bzr merge`` (when the remembered
  location is used) now works. (John Arbash Meinel)

* setup.py script explicitly checks for Python version.
  (Jari Aalto, Alexander Belchenko, #200569)

* UnknownFormatErrors no longer refer to branches regardless of kind of
  unknown format. (Daniel Watkins, #173980)

* Upgrade bundled ConfigObj to version 4.5.2, which properly quotes #
  signs, among other small improvements. (Matt Nordhoff, #86838)

* Use correct indices when emitting LCA conflicts.  This fixes IndexError
  errors.  (Aaron Bentley, #196780)

Documentation
*************

* Explained how to use ``version-info --custom`` in the User Guide.
  (Neil Martinsen-Burrell)

API Breaks
**********

* Support for loading plugins from zip files and
  ``bzrlib.plugin.load_from_zip()`` function are deprecated.
  (Alexander Belchenko)

Testing
*******

* Added missing blackbox tests for ``modified`` (Adrian Wilkins)

* The branch interface tests were invalid for branches using rich-root
  repositories because the empty string is not a valid file-id.
  (Robert Collins)

Internals
*********

* ``Graph.iter_ancestry`` returns the ancestry of revision ids. Similar to
  ``Repository.get_revision_graph()`` except it includes ghosts and you can
  stop part-way through. (John Arbash Meinel)

* New module ``tools/package_mf.py`` provide custom module finder for
  python packages (improves standard python library's modulefinder.py)
  used by ``setup.py`` script while building standalone bzr.exe.
  (Alexander Belchenko)

* New remote method ``RemoteBzrDir.find_repositoryV2`` adding support for
  detecting external lookup support on remote repositories. This method is
  now attempted first when lookup up repositories, leading to an extra
  round trip on older bzr smart servers. (Robert Collins)

* Repository formats have a new supported-feature attribute
  ``supports_external_lookups`` used to indicate repositories which support
  falling back to other repositories when they have partial data.
  (Robert Collins)

* ``Repository.get_revision_graph_with_ghosts`` and
  ``bzrlib.revision.(common_ancestor,MultipleRevisionSources,common_graph)``
  have been deprecated.  (John Arbash Meinel)

* ``Tree.iter_changes`` is now a public API, replacing the work-in-progress
  ``Tree._iter_changes``. The api is now considered stable and ready for
  external users.  (Aaron Bentley)

* The bzrdir format registry now accepts an ``alias`` keyword to
  register_metadir, used to indicate that a format name is an alias for
  some other format and thus should not be reported when describing the
  format. (Robert Collins)


bzr 1.2 2008-02-15
##################

Bug Fixes
*********

* Fix failing test in Launchpad plugin. (Martin Pool)


bzr 1.2rc1 2008-02-13
#####################

Notes When Upgrading
********************

* Fetching via the smart protocol may need to reconnect once during a fetch
  if the remote server is running Bazaar 1.1 or earlier, because the client
  attempts to use more efficient requests that confuse older servers.  You
  may be required to re-enter a password or passphrase when this happens.
  This won't happen if the server is upgraded to Bazaar 1.2.
  (Andrew Bennetts)

Changes
*******

* Fetching via bzr+ssh will no longer fill ghosts by default (this is
  consistent with pack-0.92 fetching over SFTP). (Robert Collins)

* Formatting of ``bzr plugins`` output is changed to be more human-
  friendly. Full path of plugins locations will be shown only with
  ``--verbose`` command-line option. (Alexander Belchenko)

* ``merge`` now prefers to use the submit branch, but will fall back to
  parent branch.  For many users, this has no effect.  But some users who
  pull and merge on the same branch will notice a change.  This change
  makes it easier to work on a branch on two different machines, pulling
  between the machines, while merging from the upstream.
  ``merge --remember`` can now be used to set the submit_branch.
  (Aaron Bentley)

Features
********

* ``merge --preview`` produces a diff of the changes merge would make,
  but does not actually perform the merge.  (Aaron Bentley)

* New smart method ``Repository.get_parent_map`` for getting revision
  parent data. This returns additional parent information topologically
  adjacent to the requested data to reduce round trip latency impacts.
  (Robert Collins)

* New smart method, ``Repository.stream_revisions_chunked``, for fetching
  revision data that streams revision data via a chunked encoding.  This
  avoids buffering large amounts of revision data on the server and on the
  client, and sends less data to the server to request the revisions.
  (Andrew Bennetts, Robert Collins, #178353)

* The launchpad plugin now handles lp urls of the form
  ``lp://staging/``, ``lp://demo/``, ``lp://dev/`` to use the appropriate
  launchpad instance to do the resolution of the branch identities.
  This is primarily of use to Launchpad developers, but can also
  be used by other users who want to try out Launchpad as
  a branch location without messing up their public Launchpad
  account.  Branches that are pushed to the staging environment
  have an expected lifetime of one day. (Tim Penhey)

Improvements
************

* Creating a new branch no longer tries to read the entire revision-history
  unnecessarily over smart server operations. (Robert Collins)

* Fetching between different repository formats with compatible models now
  takes advantage of the smart method to stream revisions.  (Andrew Bennetts)

* The ``--coverage`` option is now global, rather specific to ``bzr
  selftest``.  (Andrew Bennetts)

* The ``register-branch`` command will now use the public url of the branch
  containing the current directory, if one has been set and no explicit
  branch is provided.  (Robert Collins)

* Tweak the ``reannotate`` code path to optimize the 2-parent case.
  Speeds up ``bzr annotate`` with a pack repository by approx 3:2.
  (John Arbash Meinel)

Bugfixes
********

* Calculate remote path relative to the shared medium in _SmartClient.  This
  is related to the problem in bug #124089.  (Andrew Bennetts)

* Cleanly handle connection errors in smart protocol version two, the same
  way as they are handled by version one.  (Andrew Bennetts)

* Clearer error when ``version-info --custom`` is used without
  ``--template`` (Lukáš Lalinský)

* Don't raise UnavailableFeature during test setup when medusa is not
  available or tearDown is never called leading to nasty side effects.
  (#137823, Vincent Ladeuil)

* If a plugin's test suite cannot be loaded, for example because of a syntax
  error in the tests, then ``selftest`` fails, rather than just printing
  a warning.  (Martin Pool, #189771)

* List possible values for BZR_SSH environment variable in env-variables
  help topic. (Alexander Belchenko, #181842)

* New methods ``push_log_file`` and ``pop_log_file`` to intercept messages:
  popping the log redirection now precisely restores the previous state,
  which makes it easier to use bzr log output from other programs.
  TestCaseInTempDir no longer depends on a log redirection being established
  by the test framework, which lets bzr tests cleanly run from a normal
  unittest runner.
  (#124153, #124849, Martin Pool, Jonathan Lange)

* ``pull --quiet`` is now more quiet, in particular a message is no longer
  printed when the remembered pull location is used. (James Westby,
  #185907)

* ``reconfigure`` can safely be interrupted while fetching.
  (Aaron Bentley, #179316)

* ``reconfigure`` preserves tags when converting to and from lightweight
  checkouts.  (Aaron Bentley, #182040)

* Stop polluting /tmp when running selftest.
  (Vincent Ladeuil, #123623)

* Switch from NFKC => NFC for normalization checks. NFC allows a few
  more characters which should be considered valid.
  (John Arbash Meinel, #185458)

* The launchpad plugin now uses the ``edge`` xmlrpc server to avoid
  interacting badly with a bug on the launchpad side. (Robert Collins)

* Unknown hostnames when connecting to a ``bzr://`` URL no longer cause
  tracebacks.  (Andrew Bennetts, #182849)

API Breaks
**********

* Classes implementing Merge types like Merge3Merger must now accept (and
  honour) a do_merge flag in their constructor.  (Aaron Bentley)

* ``Repository.add_inventory`` and ``add_revision`` now require the caller
  to previously take a write lock (and start a write group.)
  (Martin Pool)

Testing
*******

* selftest now accepts --load-list <file> to load a test id list. This
  speeds up running the test suite on a limited set of tests.
  (Vincent Ladeuil)

Internals
*********

* Add a new method ``get_result`` to graph search objects. The resulting
  ``SearchResult`` can be used to recreate the search later, which will
  be useful in reducing network traffic. (Robert Collins)

* Use convenience function to check whether two repository handles
  are referring to the same repository in ``Repository.get_graph``.
  (Jelmer Vernooij, #187162)

* Fetching now passes the find_ghosts flag through to the
  ``InterRepository.missing_revision_ids`` call consistently for all
  repository types. This will enable faster missing revision discovery with
  bzr+ssh. (Robert Collins)

* Fix error handling in Repository.insert_data_stream. (Lukas Lalinsky)

* ``InterRepository.missing_revision_ids`` is now deprecated in favour of
  ``InterRepository.search_missing_revision_ids`` which returns a
  ``bzrlib.graph.SearchResult`` suitable for making requests from the smart
  server. (Robert Collins)

* New error ``NoPublicBranch`` for commands that need a public branch to
  operate. (Robert Collins)

* New method ``iter_inventories`` on Repository for access to many
  inventories. This is primarily used by the ``revision_trees`` method, as
  direct access to inventories is discouraged. (Robert Collins)

* New method ``next_with_ghosts`` on the Graph breadth-first-search objects
  which will split out ghosts and present parents into two separate sets,
  useful for code which needs to be aware of ghosts (e.g. fetching data
  cares about ghosts during revision selection). (Robert Collins)

* Record a timestamp against each mutter to the trace file, relative to the
  first import of bzrlib.  (Andrew Bennetts)

* ``Repository.get_data_stream`` is now deprecated in favour of
  ``Repository.get_data_stream_for_search`` which allows less network
  traffic when requesting data streams over a smart server. (Robert Collins)

* ``RemoteBzrDir._get_tree_branch`` no longer triggers ``_ensure_real``,
  removing one round trip on many network operations. (Robert Collins)

* RemoteTransport's ``recommended_page_size`` method now returns 64k, like
  SFTPTransport and HttpTransportBase.  (Andrew Bennetts)

* Repository has a new method ``has_revisions`` which signals the presence
  of many revisions by returning a set of the revisions listed which are
  present. This can be done by index queries without reading data for parent
  revision names etc. (Robert Collins)


bzr 1.1 2008-01-15
##################

(no changes from 1.1rc1)

bzr 1.1rc1 2008-01-05
#####################

Changes
*******

* Dotted revision numbers have been revised. Instead of growing longer with
  nested branches the branch number just increases. (eg instead of 1.1.1.1.1
  we now report 1.2.1.) This helps scale long lived branches which have many
  feature branches merged between them. (John Arbash Meinel)

* The syntax ``bzr diff branch1 branch2`` is no longer supported.
  Use ``bzr diff branch1 --new branch2`` instead. This change has
  been made to remove the ambiguity where ``branch2`` is in fact a
  specific file to diff within ``branch1``.

Features
********

* New option to use custom template-based formats in  ``bzr version-info``.
  (Lukáš Lalinský)

* diff '--using' allows an external diff tool to be used for files.
  (Aaron Bentley)

* New "lca" merge-type for fast everyday merging that also supports
  criss-cross merges.  (Aaron Bentley)

Improvements
************

* ``annotate`` now doesn't require a working tree. (Lukáš Lalinský,
  #90049)

* ``branch`` and ``checkout`` can now use files from a working tree to
  to speed up the process.  For checkout, this requires the new
  --files-from flag.  (Aaron Bentley)

* ``bzr diff`` now sorts files in alphabetical order.  (Aaron Bentley)

* ``bzr diff`` now works on branches without working trees. Tree-less
  branches can also be compared to each other and to working trees using
  the new diff options ``--old`` and ``--new``. Diffing between branches,
  with or without trees, now supports specific file filtering as well.
  (Ian Clatworthy, #6700)

* ``bzr pack`` now orders revision texts in topological order, with newest
  at the start of the file, promoting linear reads for ``bzr log`` and the
  like. This partially fixes #154129. (Robert Collins)

* Merge directives now fetch prerequisites from the target branch if
  needed.  (Aaron Bentley)

* pycurl now handles digest authentication.
  (Vincent Ladeuil)

* ``reconfigure`` can now convert from repositories.  (Aaron Bentley)

* ``-l`` is now a short form for ``--limit`` in ``log``.  (Matt Nordhoff)

* ``merge`` now warns when merge directives cause cherrypicks.
  (Aaron Bentley)

* ``split`` now supported, to enable splitting large trees into smaller
  pieces.  (Aaron Bentley)

Bugfixes
********

* Avoid AttributeError when unlocking a pack repository when an error occurs.
  (Martin Pool, #180208)

* Better handle short reads when processing multiple range requests.
  (Vincent Ladeuil, #179368)

* build_tree acceleration uses the correct path when a file has been moved.
  (Aaron Bentley)

* ``commit`` now succeeds when a checkout and its master branch share a
  repository.  (Aaron Bentley, #177592)

* Fixed error reporting of unsupported timezone format in
  ``log --timezone``. (Lukáš Lalinský, #178722)

* Fixed Unicode encoding error in ``ignored`` when the output is
  redirected to a pipe. (Lukáš Lalinský)

* Fix traceback when sending large response bodies over the smart protocol
  on Windows. (Andrew Bennetts, #115781)

* Fix ``urlutils.relative_url`` for the case of two ``file:///`` URLs
  pointed to different logical drives on Windows.
  (Alexander Belchenko, #90847)

* HTTP test servers are now compatible with the http protocol version 1.1.
  (Vincent Ladeuil, #175524)

* _KnitParentsProvider.get_parent_map now handles requests for ghosts
  correctly, instead of erroring or attributing incorrect parents to ghosts.
  (Aaron Bentley)

* ``merge --weave --uncommitted`` now works.  (Aaron Bentley)

* pycurl authentication handling was broken and incomplete. Fix handling of
  user:pass embedded in the urls.
  (Vincent Ladeuil, #177643)

* Files inside non-directories are now handled like other conflict types.
  (Aaron Bentley, #177390)

* ``reconfigure`` is able to convert trees into lightweight checkouts.
  (Aaron Bentley)

* Reduce lockdir timeout to 0 when running ``bzr serve``.  (Andrew Bennetts,
  #148087)

* Test that the old ``version_info_format`` functions still work, even
  though they are deprecated. (John Arbash Meinel, ShenMaq, #177872)

* Transform failures no longer cause ImmortalLimbo errors (Aaron Bentley,
  #137681)

* ``uncommit`` works even when the commit messages of revisions to be
  removed use characters not supported in the terminal encoding.
  (Aaron Bentley)

* When dumb http servers return whole files instead of the requested ranges,
  read the remaining bytes by chunks to avoid overflowing network buffers.
  (Vincent Ladeuil, #175886)

Documentation
*************

* Minor tweaks made to the bug tracker integration documentation.
  (Ian Clatworthy)

* Reference material has now be moved out of the User Guide and added
  to the User Reference. The User Reference has gained 4 sections as
  a result: Authenication Settings, Configuration Settings, Conflicts
  and Hooks. All help topics are now dumped into text format in the
  doc/en/user-reference directory for those who like browsing that
  information in their editor. (Ian Clatworthy)

* *Using Bazaar with Launchpad* tutorial added. (Ian Clatworthy)

Internals
*********

* find_* methods available for BzrDirs, Branches and WorkingTrees.
  (Aaron Bentley)

* Help topics can now be loaded from files.
  (Ian Clatworthy, Alexander Belchenko)

* get_parent_map now always provides tuples as its output.  (Aaron Bentley)

* Parent Providers should now implement ``get_parent_map`` returning a
  dictionary instead of ``get_parents`` returning a list.
  ``Graph.get_parents`` is now deprecated. (John Arbash Meinel,
  Robert Collins)

* Patience Diff now supports arbitrary python objects, as long as they
  support ``hash()``. (John Arbash Meinel)

* Reduce selftest overhead to establish test names by memoization.
  (Vincent Ladeuil)

API Breaks
**********

Testing
*******

* Modules can now customise their tests by defining a ``load_tests``
  attribute. ``pydoc bzrlib.tests.TestUtil.TestLoader.loadTestsFromModule``
  for the documentation on this attribute. (Robert Collins)

* New helper function ``bzrlib.tests.condition_id_re`` which helps
  filter tests based on a regular expression search on the tests id.
  (Robert Collins)

* New helper function ``bzrlib.tests.condition_isinstance`` which helps
  filter tests based on class. (Robert Collins)

* New helper function ``bzrlib.tests.exclude_suite_by_condition`` which
  generalises the ``exclude_suite_by_re`` function. (Robert Collins)

* New helper function ``bzrlib.tests.filter_suite_by_condition`` which
  generalises the ``filter_suite_by_re`` function. (Robert Collins)

* New helper method ``bzrlib.tests.exclude_tests_by_re`` which gives a new
  TestSuite that does not contain tests from the input that matched a
  regular expression. (Robert Collins)

* New helper method ``bzrlib.tests.randomize_suite`` which returns a
  randomized copy of the input suite. (Robert Collins)

* New helper method ``bzrlib.tests.split_suite_by_re`` which splits a test
  suite into two according to a regular expression. (Robert Collins)

* Parametrize all http tests for the transport implementations, the http
  protocol versions (1.0 and 1.1) and the authentication schemes.
  (Vincent Ladeuil)

* The ``exclude_pattern`` and ``random_order`` parameters to the function
  ``bzrlib.tests.filter_suite_by_re`` have been deprecated. (Robert Collins)

* The method ``bzrlib.tests.sort_suite_by_re`` has been deprecated. It is
  replaced by the new helper methods added in this release. (Robert Collins)


bzr 1.0 2007-12-14
##################

Documentation
*************

* More improvements and fixes to the User Guide.  (Ian Clatworthy)

* Add information on cherrypicking/rebasing to the User Guide.
  (Ian Clatworthy)

* Improve bug tracker integration documentation. (Ian Clatworthy)

* Minor edits to ``Bazaar in five minutes`` from David Roberts and
  to the rebasing section of the User Guide from Aaron Bentley.
  (Ian Clatworthy)


bzr 1.0rc3 2007-12-11
#####################

Changes
*******

* If a traceback occurs, users are now asked to report the bug
  through Launchpad (https://bugs.launchpad.net/bzr/), rather than
  by mail to the mailing list.
  (Martin Pool)

Bugfixes
********

* Fix Makefile rules for doc generation. (Ian Clatworthy, #175207)

* Give more feedback during long http downloads by making readv deliver data
  as it arrives for urllib, and issue more requests for pycurl. High latency
  networks are better handled by urllib, the pycurl implementation give more
  feedback but also incur more latency.
  (Vincent Ladeuil, #173010)

* Implement _make_parents_provider on RemoteRepository, allowing generating
  bundles against branches on a smart server.  (Andrew Bennetts, #147836)

Documentation
*************

* Improved user guide.  (Ian Clatworthy)

* The single-page quick reference guide is now available as a PDF.
  (Ian Clatworthy)

Internals
*********

* readv urllib http implementation is now a real iterator above the
  underlying socket and deliver data as soon as it arrives. 'get' still
  wraps its output in a StringIO.
  (Vincent Ladeuil)


bzr 1.0rc2 2007-12-07
#####################

Improvements
************

* Added a --coverage option to selftest. (Andrew Bennetts)

* Annotate merge (merge-type=weave) now supports cherrypicking.
  (Aaron Bentley)

* ``bzr commit`` now doesn't print the revision number twice. (Matt
  Nordhoff, #172612)

* New configuration option ``bugtracker_<tracker_abbrevation>_url`` to
  define locations of bug trackers that are not directly supported by
  bzr or a plugin. The URL will be treated as a template and ``{id}``
  placeholders will be replaced by specific bug IDs.  (Lukáš Lalinský)

* Support logging single merge revisions with short and line log formatters.
  (Kent Gibson)

* User Guide enhanced with suggested readability improvements from
  Matt Revell and corrections from John Arbash Meinel. (Ian Clatworthy)

* Quick Start Guide renamed to Quick Start Card, moved down in
  the catalog, provided in pdf and png format and updated to refer
  to ``send`` instead of ``bundle``. (Ian Clatworthy, #165080)

* ``switch`` can now be used on heavyweight checkouts as well as
  lightweight ones. After switching a heavyweight checkout, the
  local branch is a mirror/cache of the new bound branch and
  uncommitted changes in the working tree are merged. As a safety
  check, if there are local commits in a checkout which have not
  been committed to the previously bound branch, then ``switch``
  fails unless the ``--force`` option is given. This option is
  now also required if the branch a lightweight checkout is pointing
  to has been moved. (Ian Clatworthy)

Internals
*********

* New -Dhttp debug option reports http connections, requests and responses.
  (Vincent Ladeuil)

* New -Dmerge debug option, which emits merge plans for merge-type=weave.

Bugfixes
********

* Better error message when running ``bzr cat`` on a non-existant branch.
  (Lukáš Lalinský, #133782)

* Catch OSError 17 (file exists) in final phase of tree transform and show
  filename to user.
  (Alexander Belchenko, #111758)

* Catch ShortReadvErrors while using pycurl. Also make readv more robust by
  allowing multiple GET requests to be issued if too many ranges are
  required.
  (Vincent Ladeuil, #172701)

* Check for missing basis texts when fetching from packs to packs.
  (John Arbash Meinel, #165290)

* Fall back to showing e-mail in ``log --short/--line`` if the
  committer/author has only e-mail. (Lukáš Lalinský, #157026)

API Breaks
**********

* Deprecate not passing a ``location`` argument to commit reporters'
  ``started`` methods. (Matt Nordhoff)


bzr 1.0rc1 2007-11-30
#####################

Notes When Upgrading
********************

* The default repository format is now ``pack-0.92``.  This
  default is used when creating new repositories with ``init`` and
  ``init-repo``, and when branching over bzr+ssh or bzr+hpss.
  (See https://bugs.launchpad.net/bugs/164626)

  This format can be read and written by Bazaar 0.92 and later, and
  data can be transferred to and from older formats.

  To upgrade, please reconcile your repository (``bzr reconcile``), and then
  upgrade (``bzr upgrade``).

  ``pack-0.92`` offers substantially better scaling and performance than the
  previous knits format. Some operations are slower where the code already
  had bad scaling characteristics under knits, the pack format makes such
  operations more visible as part of being more scalable overall. We will
  correct such operations over the coming releases and encourage the filing
  of bugs on any operation which you observe to be slower in a packs
  repository. One particular case that we do not intend to fix is pulling
  data from a pack repository into a knit repository over a high latency
  link;  downgrading such data requires reinsertion of the file texts, and
  this is a classic space/time tradeoff. The current implementation is
  conservative on memory usage because we need to support converting data
  from any tree without problems.
  (Robert Collins, Martin Pool, #164476)

Changes
*******

* Disable detection of plink.exe as possible ssh vendor. Plink vendor
  still available if user selects it explicitly with BZR_SSH environment
  variable. (Alexander Belchenko, workaround for bug #107593)

* The pack format is now accessible as "pack-0.92", or "pack-0.92-subtree"
  to enable the subtree functions (for example, for bzr-svn).
  (Martin Pool)

Features
********

* New ``authentication.conf`` file holding the password or other credentials
  for remote servers. This can be used for ssh, sftp, smtp and other
  supported transports.
  (Vincent Ladeuil)

* New rich-root and rich-root-pack formats, recording the same data about
  tree roots that's recorded for all other directories.
  (Aaron Bentley, #164639)

* ``pack-0.92`` repositories can now be reconciled.
  (Robert Collins, #154173)

* ``switch`` command added for changing the branch a lightweight checkout
  is associated with and updating the tree to reflect the latest content
  accordingly. This command was previously part of the BzrTools plug-in.
  (Ian Clatworthy, Aaron Bentley, David Allouche)

* ``reconfigure`` command can now convert branches, trees, or checkouts to
  lightweight checkouts.  (Aaron Bentley)

Performance
***********

* Commit updates the state of the working tree via a delta rather than
  supplying entirely new basis trees. For commit of a single specified file
  this reduces the wall clock time for commit by roughly a 30%.
  (Robert Collins, Martin Pool)

* Commit with many automatically found deleted paths no longer performs
  linear scanning for the children of those paths during inventory
  iteration. This should fix commit performance blowing out when many such
  paths occur during commit. (Robert Collins, #156491)

* Fetch with pack repositories will no longer read the entire history graph.
  (Robert Collins, #88319)

* Revert takes out an appropriate lock when reverting to a basis tree, and
  does not read the basis inventory twice. (Robert Collins)

* Diff does not require an inventory to be generated on dirstate trees.
  (Aaron Bentley, #149254)

* New annotate merge (--merge-type=weave) implementation is fast on
  versionedfiles withough cached annotations, e.g. pack-0.92.
  (Aaron Bentley)

Improvements
************

* ``bzr merge`` now warns when it encounters a criss-cross merge.
  (Aaron Bentley)

* ``bzr send`` now doesn't require the target e-mail address to be
  specified on the command line if an interactive e-mail client is used.
  (Lukáš Lalinský)

* ``bzr tags`` now prints the revision number for each tag, instead of
  the revision id, unless --show-ids is passed. In addition, tags can be
  sorted chronologically instead of lexicographically with --sort=time.
  (Adeodato Simó, #120231)

* Windows standalone version of bzr is able to load system-wide plugins from
  "plugins" subdirectory in installation directory. In addition standalone
  installer write to the registry (HKLM\SOFTWARE\Bazaar) useful info
  about paths and bzr version. (Alexander Belchenko, #129298)

Documentation
*************

Bug Fixes
*********

* A progress bar has been added for knitpack -> knitpack fetching.
  (Robert Collins, #157789, #159147)

* Branching from a branch via smart server now preserves the repository
  format. (Andrew Bennetts,  #164626)

* ``commit`` is now able to invoke an external editor in a non-ascii
  directory. (Daniel Watkins, #84043)

* Catch connection errors for ftp.
  (Vincent Ladeuil, #164567)

* ``check`` no longer reports spurious unreferenced text versions.
  (Robert Collins, John A Meinel, #162931, #165071)

* Conflicts are now resolved recursively by ``revert``.
  (Aaron Bentley, #102739)

* Detect invalid transport reuse attempts by catching invalid URLs.
  (Vincent Ladeuil, #161819)

* Deleting a file without removing it shows a correct diff, not a traceback.
  (Aaron Bentley)

* Do no use timeout in HttpServer anymore.
  (Vincent Ladeuil, #158972).

* Don't catch the exceptions related to the http pipeline status before
  retrying an http request or some programming errors may be masked.
  (Vincent Ladeuil, #160012)

* Fix ``bzr rm`` to not delete modified and ignored files.
  (Lukáš Lalinský, #172598)

* Fix exception when revisionspec contains merge revisons but log
  formatter doesn't support merge revisions. (Kent Gibson, #148908)

* Fix exception when ScopeReplacer is assigned to before any members have
  been retrieved.  (Aaron Bentley)

* Fix multiple connections during checkout --lightweight.
  (Vincent Ladeuil, #159150)

* Fix possible error in insert_data_stream when copying between
  pack repositories over bzr+ssh or bzr+http.
  KnitVersionedFile.get_data_stream now makes sure that requested
  compression parents are sent before any delta hunks that depend
  on them.
  (Martin Pool, #164637)

* Fix typo in limiting offsets coalescing for http, leading to
  whole files being downloaded instead of parts.
  (Vincent Ladeuil, #165061)

* FTP server errors don't error in the error handling code.
  (Robert Collins, #161240)

* Give a clearer message when a pull fails because the source needs
  to be reconciled.
  (Martin Pool, #164443)

* It is clearer when a plugin cannot be loaded because of its name, and a
  suggestion for an acceptable name is given. (Daniel Watkins, #103023)

* Leave port as None in transport objects if user doesn't
  specify a port in urls.
  (vincent Ladeuil, #150860)

* Make sure Repository.fetch(self) is properly a no-op for all
  Repository implementations. (John Arbash Meinel, #158333)

* Mark .bzr directories as "hidden" on Windows.
  (Alexander Belchenko, #71147)

* ``merge --uncommitted`` can now operate on a single file.
  (Aaron Bentley, Lukáš Lalinský, #136890)

* Obsolete packs are now cleaned up by pack and autopack operations.
  (Robert Collins, #153789)

* Operations pulling data from a smart server where the underlying
  repositories are not both annotated/both unannotated will now work.
  (Robert Collins, #165304).

* Reconcile now shows progress bars. (Robert Collins, #159351)

* ``RemoteBranch`` was not initializing ``self._revision_id_to_revno_map``
  properly. (John Arbash Meinel, #162486)

* Removing an already-removed file reports the file does not exist. (Daniel
  Watkins, #152811)

* Rename on Windows is able to change filename case.
  (Alexander Belchenko, #77740)

* Return error instead of a traceback for ``bzr log -r0``.
  (Kent Gibson, #133751)

* Return error instead of a traceback when bzr is unable to create
  symlink on some platforms (e.g. on Windows).
  (Alexander Belchenko, workaround for #81689)

* Revert doesn't crash when restoring a single file from a deleted
  directory. (Aaron Bentley)

* Stderr output via logging mechanism now goes through encoded wrapper
  and no more uses utf-8, but terminal encoding instead. So all unicode
  strings now should be readable in non-utf-8 terminal.
  (Alexander Belchenko, #54173)

* The error message when ``move --after`` should be used makes how to do so
  clearer. (Daniel Watkins, #85237)

* Unicode-safe output from ``bzr info``. The output will be encoded
  using the terminal encoding and unrepresentable characters will be
  replaced by '?'. (Lukáš Lalinský, #151844)

* Working trees are no longer created when pushing into a local no-trees
  repo. (Daniel Watkins, #50582)

* Upgrade util/configobj to version 4.4.0.
  (Vincent Ladeuil, #151208).

* Wrap medusa ftp test server as an FTPServer feature.
  (Vincent Ladeuil, #157752)

API Breaks
**********

* ``osutils.backup_file`` is deprecated. Actually it's not used in bzrlib
  during very long time. (Alexander Belchenko)

* The return value of
  ``VersionedFile.iter_lines_added_or_present_in_versions`` has been
  changed. Previously it was an iterator of lines, now it is an iterator of
  (line, version_id) tuples. This change has been made to aid reconcile and
  fetch operations. (Robert Collins)

* ``bzrlib.repository.get_versioned_file_checker`` is now private.
  (Robert Collins)

* The Repository format registry default has been removed; it was previously
  obsoleted by the bzrdir format default, which implies a default repository
  format.
  (Martin Pool)

Internals
*********

* Added ``ContainerSerialiser`` and ``ContainerPushParser`` to
  ``bzrlib.pack``.  These classes provide more convenient APIs for generating
  and parsing containers from streams rather than from files.  (Andrew
  Bennetts)

* New module ``lru_cache`` providing a cache for use by tasks that need
  semi-random access to large amounts of data. (John A Meinel)

* InventoryEntry.diff is now deprecated.  Please use diff.DiffTree instead.


bzr 0.92 2007-11-05
###################

Changes
*******

  * New uninstaller on Win32.  (Alexander Belchenko)


bzr 0.92rc1 2007-10-29
######################

Changes
*******

* ``bzr`` now returns exit code 4 if an internal error occurred, and
  3 if a normal error occurred.  (Martin Pool)

* ``pull``, ``merge`` and ``push`` will no longer silently correct some
  repository index errors that occured as a result of the Weave disk format.
  Instead the ``reconcile`` command needs to be run to correct those
  problems if they exist (and it has been able to fix most such problems
  since bzr 0.8). Some new problems have been identified during this release
  and you should run ``bzr check`` once on every repository to see if you
  need to reconcile. If you cannot ``pull`` or ``merge`` from a remote
  repository due to mismatched parent errors - a symptom of index errors -
  you should simply take a full copy of that remote repository to a clean
  directory outside any local repositories, then run reconcile on it, and
  finally pull from it locally. (And naturally email the repositories owner
  to ask them to upgrade and run reconcile).
  (Robert Collins)

Features
********

* New ``knitpack-experimental`` repository format. This is interoperable with
  the ``dirstate-tags`` format but uses a smarter storage design that greatly
  speeds up many operations, both local and remote. This new format can be
  used as an option to the ``init``, ``init-repository`` and ``upgrade``
  commands. (Robert Collins)

* For users of bzr-svn (and those testing the prototype subtree support) that
  wish to try packs, a new ``knitpack-subtree-experimental`` format has also
  been added. This is interoperable with the ``dirstate-subtrees`` format.
  (Robert Collins)

* New ``reconfigure`` command. (Aaron Bentley)

* New ``revert --forget-merges`` command, which removes the record of a pending
  merge without affecting the working tree contents.  (Martin Pool)

* New ``bzr_remote_path`` configuration variable allows finer control of
  remote bzr locations than BZR_REMOTE_PATH environment variable.
  (Aaron Bentley)

* New ``launchpad-login`` command to tell Bazaar your Launchpad
  user ID.  This can then be used by other functions of the
  Launchpad plugin. (James Henstridge)

Performance
***********

* Commit in quiet mode is now slightly faster as the information to
  output is no longer calculated. (Ian Clatworthy)

* Commit no longer checks for new text keys during insertion when the
  revision id was deterministically unique. (Robert Collins)

* Committing a change which is not a merge and does not change the number of
  files in the tree is faster by utilising the data about whether files are
  changed to determine if the tree is unchanged rather than recalculating
  it at the end of the commit process. (Robert Collins)

* Inventory serialisation no longer double-sha's the content.
  (Robert Collins)

* Knit text reconstruction now avoids making copies of the lines list for
  interim texts when building a single text. The new ``apply_delta`` method
  on ``KnitContent`` aids this by allowing modification of the revision id
  such objects represent. (Robert Collins)

* Pack indices are now partially parsed for specific key lookup using a
  bisection approach. (Robert Collins)

* Partial commits are now approximately 40% faster by walking over the
  unselected current tree more efficiently. (Robert Collins)

* XML inventory serialisation takes 20% less time while being stricter about
  the contents. (Robert Collins)

* Graph ``heads()`` queries have been fixed to no longer access all history
  unnecessarily. (Robert Collins)

Improvements
************

* ``bzr+https://`` smart server across https now supported.
  (John Ferlito, Martin Pool, #128456)

* Mutt is now a supported mail client; set ``mail_client=mutt`` in your
  bazaar.conf and ``send`` will use mutt. (Keir Mierle)

* New option ``-c``/``--change`` for ``merge`` command for cherrypicking
  changes from one revision. (Alexander Belchenko, #141368)

* Show encodings, locale and list of plugins in the traceback message.
  (Martin Pool, #63894)

* Experimental directory formats can now be marked with
  ``experimental = True`` during registration. (Ian Clatworthy)

Documentation
*************

* New *Bazaar in Five Minutes* guide.  (Matthew Revell)

* The hooks reference documentation is now converted to html as expected.
  (Ian Clatworthy)

Bug Fixes
*********

* Connection error reporting for the smart server has been fixed to
  display a user friendly message instead of a traceback.
  (Ian Clatworthy, #115601)

* Make sure to use ``O_BINARY`` when opening files to check their
  sha1sum. (Alexander Belchenko, John Arbash Meinel, #153493)

* Fix a problem with Win32 handling of the executable bit.
  (John Arbash Meinel, #149113)

* ``bzr+ssh://`` and ``sftp://`` URLs that do not specify ports explicitly
  no longer assume that means port 22.  This allows people using OpenSSH to
  override the default port in their ``~/.ssh/config`` if they wish.  This
  fixes a bug introduced in bzr 0.91.  (Andrew Bennetts, #146715)

* Commands reporting exceptions can now be profiled and still have their
  data correctly dumped to a file. For example, a ``bzr commit`` with
  no changes still reports the operation as pointless but doing so no
  longer throws away the profiling data if this command is run with
  ``--lsprof-file callgrind.out.ci`` say. (Ian Clatworthy)

* Fallback to ftp when paramiko is not installed and sftp can't be used for
  ``tests/commands`` so that the test suite is still usable without
  paramiko.
  (Vincent Ladeuil, #59150)

* Fix commit ordering in corner case. (Aaron Bentley, #94975)

* Fix long standing bug in partial commit when there are renames
  left in tree. (Robert Collins, #140419)

* Fix selftest semi-random noise during http related tests.
  (Vincent Ladeuil, #140614)

* Fix typo in ftp.py making the reconnection fail on temporary errors.
  (Vincent Ladeuil, #154259)

* Fix failing test by comparing real paths to cover the case where the TMPDIR
  contains a symbolic link.
  (Vincent Ladeuil, #141382).

* Fix log against smart server branches that don't support tags.
  (James Westby, #140615)

* Fix pycurl http implementation by defining error codes from
  pycurl instead of relying on an old curl definition.
  (Vincent Ladeuil, #147530)

* Fix 'unprintable error' message when displaying BzrCheckError and
  some other exceptions on Python 2.5.
  (Martin Pool, #144633)

* Fix ``Inventory.copy()`` and add test for it. (Jelmer Vernooij)

* Handles default value for ListOption in cmd_commit.
  (Vincent Ladeuil, #140432)

* HttpServer and FtpServer need to be closed properly or a listening socket
  will remain opened.
  (Vincent Ladeuil, #140055)

* Monitor the .bzr directory created in the top level test
  directory to detect leaking tests.
  (Vincent Ladeuil, #147986)

* The basename, not the full path, is now used when checking whether
  the profiling dump file begins with ``callgrind.out`` or not. This
  fixes a bug reported by Aaron Bentley on IRC. (Ian Clatworthy)

* Trivial fix for invoking command ``reconfigure`` without arguments.
  (Rob Weir, #141629)

* ``WorkingTree.rename_one`` will now raise an error if normalisation of the
  new path causes bzr to be unable to access the file. (Robert Collins)

* Correctly detect a NoSuchFile when using a filezilla server. (Gary van der
  Merwe)

API Breaks
**********

* ``bzrlib.index.GraphIndex`` now requires a size parameter to the
  constructor, for enabling bisection searches. (Robert Collins)

* ``CommitBuilder.record_entry_contents`` now requires the root entry of a
  tree be supplied to it, previously failing to do so would trigger a
  deprecation warning. (Robert Collins)

* ``KnitVersionedFile.add*`` will no longer cache added records even when
  enable_cache() has been called - the caching feature is now exclusively for
  reading existing data. (Robert Collins)

* ``ReadOnlyLockError`` is deprecated; ``LockFailed`` is usually more
  appropriate.  (Martin Pool)

* Removed ``bzrlib.transport.TransportLogger`` - please see the new
  ``trace+`` transport instead. (Robert Collins)

* Removed previously deprecated varargs interface to ``TestCase.run_bzr`` and
  deprecated methods ``TestCase.capture`` and ``TestCase.run_bzr_captured``.
  (Martin Pool)

* Removed previous deprecated ``basis_knit`` parameter to the
  ``KnitVersionedFile`` constructor. (Robert Collins)

* Special purpose method ``TestCase.run_bzr_decode`` is moved to the test_non_ascii
  class that needs it.
  (Martin Pool)

* The class ``bzrlib.repofmt.knitrepo.KnitRepository3`` has been folded into
  ``KnitRepository`` by parameters to the constructor. (Robert Collins)

* The ``VersionedFile`` interface now allows content checks to be bypassed
  by supplying check_content=False.  This saves nearly 30% of the minimum
  cost to store a version of a file. (Robert Collins)

* Tree's with bad state such as files with no length or sha will no longer
  be silently accepted by the repository XML serialiser. To serialise
  inventories without such data, pass working=True to write_inventory.
  (Robert Collins)

* ``VersionedFile.fix_parents`` has been removed as a harmful API.
  ``VersionedFile.join`` will no longer accept different parents on either
  side of a join - it will either ignore them, or error, depending on the
  implementation. See notes when upgrading for more information.
  (Robert Collins)

Internals
*********

* ``bzrlib.transport.Transport.put_file`` now returns the number of bytes
  put by the method call, to allow avoiding stat-after-write or
  housekeeping in callers. (Robert Collins)

* ``bzrlib.xml_serializer.Serializer`` is now responsible for checking that
  mandatory attributes are present on serialisation and deserialisation.
  This fixes some holes in API usage and allows better separation between
  physical storage and object serialisation. (Robert Collins)

* New class ``bzrlib.errors.InternalBzrError`` which is just a convenient
  shorthand for deriving from BzrError and setting internal_error = True.
  (Robert Collins)

* New method ``bzrlib.mutabletree.update_to_one_parent_via_delta`` for
  moving the state of a parent tree to a new version via a delta rather than
  a complete replacement tree. (Robert Collins)

* New method ``bzrlib.osutils.minimum_path_selection`` useful for removing
  duplication from user input, when a user mentions both a path and an item
  contained within that path. (Robert Collins)

* New method ``bzrlib.repository.Repository.is_write_locked`` useful for
  determining if a repository is write locked. (Robert Collins)

* New method on ``bzrlib.tree.Tree`` ``path_content_summary`` provides a
  tuple containing the key information about a path for commit processing
  to complete. (Robert Collins)

* New method on xml serialisers, write_inventory_to_lines, which matches the
  API used by knits for adding content. (Robert Collins)

* New module ``bzrlib.bisect_multi`` with generic multiple-bisection-at-once
  logic, currently only available for byte-based lookup
  (``bisect_multi_bytes``). (Robert Collins)

* New helper ``bzrlib.tuned_gzip.bytes_to_gzip`` which takes a byte string
  and returns a gzipped version of the same. This is used to avoid a bunch
  of api friction during adding of knit hunks. (Robert Collins)

* New parameter on ``bzrlib.transport.Transport.readv``
  ``adjust_for_latency`` which changes readv from returning strictly the
  requested data to inserted return larger ranges and in forward read order
  to reduce the effect of network latency. (Robert Collins)

* New parameter yield_parents on ``Inventory.iter_entries_by_dir`` which
  causes the parents of a selected id to be returned recursively, so all the
  paths from the root down to each element of selected_file_ids are
  returned. (Robert Collins)

* Knit joining has been enhanced to support plain to annotated conversion
  and annotated to plain conversion. (Ian Clatworthy)

* The CommitBuilder method ``record_entry_contents`` now returns summary
  information about the effect of the commit on the repository. This tuple
  contains an inventory delta item if the entry changed from the basis, and a
  boolean indicating whether a new file graph node was recorded.
  (Robert Collins)

* The python path used in the Makefile can now be overridden.
  (Andrew Bennetts, Ian Clatworthy)

Testing
*******

* New transport implementation ``trace+`` which is useful for testing,
  logging activity taken to its _activity attribute. (Robert Collins)

* When running bzr commands within the test suite, internal exceptions are
  not caught and reported in the usual way, but rather allowed to propagate
  up and be visible to the test suite.  A new API ``run_bzr_catch_user_errors``
  makes this behavior available to other users.
  (Martin Pool)

* New method ``TestCase.call_catch_warnings`` for testing methods that
  raises a Python warning.  (Martin Pool)


bzr 0.91 2007-09-26
###################

Bug Fixes
*********

* Print a warning instead of aborting the ``python setup.py install``
  process if building of a C extension is not possible.
  (Lukáš Lalinský, Alexander Belchenko)

* Fix commit ordering in corner case (Aaron Bentley, #94975)

* Fix ''bzr info bzr://host/'' and other operations on ''bzr://' URLs with
  an implicit port.  We were incorrectly raising PathNotChild due to
  inconsistent treatment of the ''_port'' attribute on the Transport object.
  (Andrew Bennetts, #133965)

* Make RemoteRepository.sprout cope gracefully with servers that don't
  support the ``Repository.tarball`` request.
  (Andrew Bennetts)


bzr 0.91rc2 2007-09-11
######################

* Replaced incorrect tarball for previous release; a debug statement was left
  in bzrlib/remote.py.


bzr 0.91rc1 2007-09-11
######################

Changes
*******

* The default branch and repository format has changed to
  ``dirstate-tags``, so tag commands are active by default.
  This format is compatible with Bazaar 0.15 and later.
  This incidentally fixes bug #126141.
  (Martin Pool)

* ``--quiet`` or ``-q`` is no longer a global option. If present, it
  must now appear after the command name. Scripts doing things like
  ``bzr -q missing`` need to be rewritten as ``bzr missing -q``.
  (Ian Clatworthy)

Features
********

* New option ``--author`` in ``bzr commit`` to specify the author of the
  change, if it's different from the committer. ``bzr log`` and
  ``bzr annotate`` display the author instead of the committer.
  (Lukáš Lalinský)

* In addition to global options and command specific options, a set of
  standard options are now supported. Standard options are legal for
  all commands. The initial set of standard options are:

  * ``--help`` or ``-h`` - display help message
  * ``--verbose`` or ``-v`` - display additional information
  * ``--quiet``  or ``-q`` - only output warnings and errors.

  Unlike global options, standard options can be used in aliases and
  may have command-specific help. (Ian Clatworthy)

* Verbosity level processing has now been unified. If ``--verbose``
  or ``-v`` is specified on the command line multiple times, the
  verbosity level is made positive the first time then increased.
  If ``--quiet`` or ``-q`` is specified on the command line
  multiple times, the verbosity level is made negative the first
  time then decreased. To get the default verbosity level of zero,
  either specify none of the above , ``--no-verbose`` or ``--no-quiet``.
  Note that most commands currently ignore the magnitude of the
  verbosity level but do respect *quiet vs normal vs verbose* when
  generating output. (Ian Clatworthy)

* ``Branch.hooks`` now supports ``pre_commit`` hook. The hook's signature
  is documented in BranchHooks constructor. (Nam T. Nguyen, #102747)

* New ``Repository.stream_knit_data_for_revisions`` request added to the
  network protocol for greatly reduced roundtrips when retrieving a set of
  revisions. (Andrew Bennetts)

Bug Fixes
*********

* ``bzr plugins`` now lists the version number for each plugin in square
  brackets after the path. (Robert Collins, #125421)

* Pushing, pulling and branching branches with subtree references was not
  copying the subtree weave, preventing the file graph from being accessed
  and causing errors in commits in clones. (Robert Collins)

* Suppress warning "integer argument expected, got float" from Paramiko,
  which sometimes caused false test failures.  (Martin Pool)

* Fix bug in bundle 4 that could cause attempts to write data to wrong
  versionedfile.  (Aaron Bentley)

* Diffs generated using "diff -p" no longer break the patch parser.
  (Aaron Bentley)

* get_transport treats an empty possible_transports list the same as a non-
  empty one.  (Aaron Bentley)

* patch verification for merge directives is reactivated, and works with
  CRLF and CR files.  (Aaron Bentley)

* Accept ..\ as a path in revision specifiers. This fixes for example
  "-r branch:..\other-branch" on Windows.  (Lukáš Lalinský)

* ``BZR_PLUGIN_PATH`` may now contain trailing slashes.
  (Blake Winton, #129299)

* man page no longer lists hidden options (#131667, Aaron Bentley)

* ``uncommit --help`` now explains the -r option adequately.  (Daniel
  Watkins, #106726)

* Error messages are now better formatted with parameters (such as
  filenames) quoted when necessary. This avoids confusion when directory
  names ending in a '.' at the end of messages were confused with a
  full stop that may or not have been there. (Daniel Watkins, #129791)

* Fix ``status FILE -r X..Y``. (Lukáš Lalinský)

* If a particular command is an alias, ``help`` will show the alias
  instead of claiming there is no help for said alias. (Daniel Watkins,
  #133548)

* TreeTransform-based operations, like pull, merge, revert, and branch,
  now roll back if they encounter an error.  (Aaron Bentley, #67699)

* ``bzr commit`` now exits cleanly if a character unsupported by the
  current encoding is used in the commit message.  (Daniel Watkins,
  #116143)

* bzr send uses default values for ranges when only half of an elipsis
  is specified ("-r..5" or "-r5..").  (#61685, Aaron Bentley)

* Avoid trouble when Windows ssh calls itself 'plink' but no plink
  binary is present.  (Martin Albisetti, #107155)

* ``bzr remove`` should remove clean subtrees.  Now it will remove (without
  needing ``--force``) subtrees that contain no files with text changes or
  modified files.  With ``--force`` it removes the subtree regardless of
  text changes or unknown files. Directories with renames in or out (but
  not changed otherwise) will now be removed without needing ``--force``.
  Unknown ignored files will be deleted without needing ``--force``.
  (Marius Kruger, #111665)

* When two plugins conflict, the source of both the losing and now the
  winning definition is shown.  (Konstantin Mikhaylov, #5454)

* When committing to a branch, the location being committed to is
  displayed.  (Daniel Watkins, #52479)

* ``bzr --version`` takes care about encoding of stdout, especially
  when output is redirected. (Alexander Belchenko, #131100)

* Prompt for an ftp password if none is provided.
  (Vincent Ladeuil, #137044)

* Reuse bound branch associated transport to avoid multiple
  connections.
  (Vincent Ladeuil, #128076, #131396)

* Overwrite conflicting tags by ``push`` and ``pull`` if the
  ``--overwrite`` option is specified.  (Lukáš Lalinský, #93947)

* In checkouts, tags are copied into the master branch when created,
  changed or deleted, and are copied into the checkout when it is
  updated.  (Martin Pool, #93856, #93860)

* Print a warning instead of aborting the ``python setup.py install``
  process if building of a C extension is not possible.
  (Lukáš Lalinský, Alexander Belchenko)

Improvements
************

* Add the option "--show-diff" to the commit command in order to display
  the diff during the commit log creation. (Goffredo Baroncelli)

* ``pull`` and ``merge`` are much faster at installing bundle format 4.
  (Aaron Bentley)

* ``pull -v`` no longer includes deltas, making it much faster.
  (Aaron Bentley)

* ``send`` now sends the directive as an attachment by default.
  (Aaron Bentley, Lukáš Lalinský, Alexander Belchenko)

* Documentation updates (Martin Albisetti)

* Help on debug flags is now included in ``help global-options``.
  (Daniel Watkins, #124853)

* Parameters passed on the command line are checked to ensure they are
  supported by the encoding in use. (Daniel Watkins)

* The compression used within the bzr repository has changed from zlib
  level 9 to the zlib default level. This improves commit performance with
  only a small increase in space used (and in some cases a reduction in
  space). (Robert Collins)

* Initial commit no longer SHAs files twice and now reuses the path
  rather than looking it up again, making it faster.
  (Ian Clatworthy)

* New option ``-c``/``--change`` for ``diff`` and ``status`` to show
  changes in one revision.  (Lukáš Lalinský)

* If versioned files match a given ignore pattern, a warning is now
  given. (Daniel Watkins, #48623)

* ``bzr status`` now has -S as a short name for --short and -V as a
  short name for --versioned. These have been added to assist users
  migrating from Subversion: ``bzr status -SV`` is now like
  ``svn status -q``.  (Daniel Watkins, #115990)

* Added C implementation of  ``PatienceSequenceMatcher``, which is about
  10x faster than the Python version. This speeds up commands that
  need file diffing, such as ``bzr commit`` or ``bzr diff``.
  (Lukáš Lalinský)

* HACKING has been extended with a large section on core developer tasks.
  (Ian Clatworthy)

* Add ``branches`` and ``standalone-trees`` as online help topics and
  include them as Concepts within the User Reference.
  (Paul Moore, Ian Clatworthy)

* ``check`` can detect versionedfile parent references that are
  inconsistent with revision and inventory info, and ``reconcile`` can fix
  them.  These faulty references were generated by 0.8-era releases,
  so repositories which were manipulated by old bzrs should be
  checked, and possibly reconciled ASAP.  (Aaron Bentley, Andrew Bennetts)

API Breaks
**********

* ``Branch.append_revision`` is removed altogether; please use
  ``Branch.set_last_revision_info`` instead.  (Martin Pool)

* CommitBuilder now advertises itself as requiring the root entry to be
  supplied. This only affects foreign repository implementations which reuse
  CommitBuilder directly and have changed record_entry_contents to require
  that the root not be supplied. This should be precisely zero plugins
  affected. (Robert Collins)

* The ``add_lines`` methods on ``VersionedFile`` implementations has changed
  its return value to include the sha1 and length of the inserted text. This
  allows the avoidance of double-sha1 calculations during commit.
  (Robert Collins)

* ``Transport.should_cache`` has been removed.  It was not called in the
  previous release.  (Martin Pool)

Testing
*******

* Tests may now raise TestNotApplicable to indicate they shouldn't be
  run in a particular scenario.  (Martin Pool)

* New function multiply_tests_from_modules to give a simpler interface
  to test parameterization.  (Martin Pool, Robert Collins)

* ``Transport.should_cache`` has been removed.  It was not called in the
  previous release.  (Martin Pool)

* NULL_REVISION is returned to indicate the null revision, not None.
  (Aaron Bentley)

* Use UTF-8 encoded StringIO for log tests to avoid failures on
  non-ASCII committer names.  (Lukáš Lalinský)

Internals
*********

* ``bzrlib.plugin.all_plugins`` has been deprecated in favour of
  ``bzrlib.plugin.plugins()`` which returns PlugIn objects that provide
  useful functionality for determining the path of a plugin, its tests, and
  its version information. (Robert Collins)

* Add the option user_encoding to the function 'show_diff_trees()'
  in order to move the user encoding at the UI level. (Goffredo Baroncelli)

* Add the function make_commit_message_template_encoded() and the function
  edit_commit_message_encoded() which handle encoded strings.
  This is done in order to mix the commit messages (which is a unicode
  string), and the diff which is a raw string. (Goffredo Baroncelli)

* CommitBuilder now defaults to using add_lines_with_ghosts, reducing
  overhead on non-weave repositories which don't require all parents to be
  present. (Robert Collins)

* Deprecated method ``find_previous_heads`` on
  ``bzrlib.inventory.InventoryEntry``. This has been superseded by the use
  of ``parent_candidates`` and a separate heads check via the repository
  API. (Robert Collins)

* New trace function ``mutter_callsite`` will print out a subset of the
  stack to the log, which can be useful for gathering debug details.
  (Robert Collins)

* ``bzrlib.pack.ContainerWriter`` now tracks how many records have been
  added via a public attribute records_written. (Robert Collins)

* New method ``bzrlib.transport.Transport.get_recommended_page_size``.
  This provides a hint to users of transports as to the reasonable
  minimum data to read. In principle this can take latency and
  bandwidth into account on a per-connection basis, but for now it
  just has hard coded values based on the url. (e.g. http:// has a large
  page size, file:// has a small one.) (Robert Collins)

* New method on ``bzrlib.transport.Transport`` ``open_write_stream`` allows
  incremental addition of data to a file without requiring that all the
  data be buffered in memory. (Robert Collins)

* New methods on ``bzrlib.knit.KnitVersionedFile``:
  ``get_data_stream(versions)``, ``insert_data_stream(stream)`` and
  ``get_format_signature()``.  These provide some infrastructure for
  efficiently streaming the knit data for a set of versions over the smart
  protocol.

* Knits with no annotation cache still produce correct annotations.
  (Aaron Bentley)

* Three new methods have been added to ``bzrlib.trace``:
  ``set_verbosity_level``, ``get_verbosity_level`` and ``is_verbose``.
  ``set_verbosity_level`` expects a numeric value: negative for quiet,
  zero for normal, positive for verbose. The size of the number can be
  used to determine just how quiet or verbose the application should be.
  The existing ``be_quiet`` and ``is_quiet`` routines have been
  integrated into this new scheme. (Ian Clatworthy)

* Options can now be delcared with a ``custom_callback`` parameter. If
  set, this routine is called after the option is processed. This feature
  is now used by the standard options ``verbose`` and ``quiet`` so that
  setting one implicitly resets the other. (Ian Clatworthy)

* Rather than declaring a new option from scratch in order to provide
  custom help, a centrally registered option can be decorated using the
  new ``bzrlib.Option.custom_help`` routine. In particular, this routine
  is useful when declaring better help for the ``verbose`` and ``quiet``
  standard options as the base definition of these is now more complex
  than before thanks to their use of a custom callback. (Ian Clatworthy)

* Tree._iter_changes(specific_file=[]) now iterates through no files,
  instead of iterating through all files.  None is used to iterate through
  all files.  (Aaron Bentley)

* WorkingTree.revert() now accepts None to revert all files.  The use of
  [] to revert all files is deprecated.  (Aaron Bentley)


bzr 0.90 2007-08-28
###################

Improvements
************

* Documentation is now organized into multiple directories with a level
  added for different languages or locales. Added the Mini Tutorial
  and Quick Start Summary (en) documents from the Wiki, improving the
  content and readability of the former. Formatted NEWS as Release Notes
  complete with a Table of Conents, one heading per release. Moved the
  Developer Guide into the main document catalog and provided a link
  from the developer document catalog back to the main one.
  (Ian Clatworthy, Sabin Iacob, Alexander Belchenko)


API Changes
***********

* The static convenience method ``BzrDir.create_repository``
  is deprecated.  Callers should instead create a ``BzrDir`` instance
  and call ``create_repository`` on that.  (Martin Pool)


bzr 0.90rc1 2007-08-14
######################

Bugfixes
********

* ``bzr init`` should connect to the remote location one time only.  We
  have been connecting several times because we forget to pass around the
  Transport object. This modifies ``BzrDir.create_branch_convenience``,
  so that we can give it the Transport we already have.
  (John Arbash Meinel, Vincent Ladeuil, #111702)

* Get rid of sftp connection cache (get rid of the FTP one too).
  (Vincent Ladeuil, #43731)

* bzr branch {local|remote} remote don't try to create a working tree
  anymore.
  (Vincent Ladeuil, #112173)

* All identified multiple connections for a single bzr command have been
  fixed. See bzrlib/tests/commands directory.
  (Vincent Ladeuil)

* ``bzr rm`` now does not insist on ``--force`` to delete files that
  have been renamed but not otherwise modified.  (Marius Kruger,
  #111664)

* ``bzr selftest --bench`` no longer emits deprecation warnings
  (Lukáš Lalinský)

* ``bzr status`` now honours FILE parameters for conflict lists
  (Aaron Bentley, #127606)

* ``bzr checkout`` now honours -r when reconstituting a working tree.
  It also honours -r 0.  (Aaron Bentley, #127708)

* ``bzr add *`` no more fails on Windows if working tree contains
  non-ascii file names. (Kuno Meyer, #127361)

* allow ``easy_install bzr`` runs without fatal errors.
  (Alexander Belchenko, #125521)

* Graph._filter_candidate_lca does not raise KeyError if a candidate
  is eliminated just before it would normally be examined.  (Aaron Bentley)

* SMTP connection failures produce a nice message, not a traceback.
  (Aaron Bentley)

Improvements
************

* Don't show "dots" progress indicators when run non-interactively, such
  as from cron.  (Martin Pool)

* ``info`` now formats locations more nicely and lists "submit" and
  "public" branches (Aaron Bentley)

* New ``pack`` command that will trigger database compression within
  the repository (Robert Collins)

* Implement ``_KnitIndex._load_data`` in a pyrex extension. The pyrex
  version is approximately 2-3x faster at parsing a ``.kndx`` file.
  Which yields a measurable improvement for commands which have to
  read from the repository, such as a 1s => 0.75s improvement in
  ``bzr diff`` when there are changes to be shown.  (John Arbash Meinel)

* Merge is now faster.  Depending on the scenario, it can be more than 2x
  faster. (Aaron Bentley)

* Give a clearer warning, and allow ``python setup.py install`` to
  succeed even if pyrex is not available.
  (John Arbash Meinel)

* ``DirState._read_dirblocks`` now has an optional Pyrex
  implementation. This improves the speed of any command that has to
  read the entire DirState. (``diff``, ``status``, etc, improve by
  about 10%).
  ``bisect_dirblocks`` has also been improved, which helps all
  ``_get_entry`` type calls (whenever we are searching for a
  particular entry in the in-memory DirState).
  (John Arbash Meinel)

* ``bzr pull`` and ``bzr push`` no longer do a complete walk of the
  branch revision history for ui display unless -v is supplied.
  (Robert Collins)

* ``bzr log -rA..B`` output shifted to the left margin if the log only
  contains merge revisions. (Kent Gibson)

* The ``plugins`` command is now public with improved help.
  (Ian Clatworthy)

* New bundle and merge directive formats are faster to generate, and

* Annotate merge now works when there are local changes. (Aaron Bentley)

* Commit now only shows the progress in terms of directories instead of
  entries. (Ian Clatworthy)

* Fix ``KnitRepository.get_revision_graph`` to not request the graph 2
  times. This makes ``get_revision_graph`` 2x faster. (John Arbash
  Meinel)

* Fix ``VersionedFile.get_graph()`` to avoid using
  ``set.difference_update(other)``, which has bad scaling when
  ``other`` is large. This improves ``VF.get_graph([version_id])`` for
  a 12.5k graph from 2.9s down to 200ms. (John Arbash Meinel)

* The ``--lsprof-file`` option now generates output for KCacheGrind if
  the file starts with ``callgrind.out``. This matches the default file
  filtering done by KCacheGrind's Open Dialog. (Ian Clatworthy)

* Fix ``bzr update`` to avoid an unnecessary
  ``branch.get_master_branch`` call, which avoids 1 extra connection
  to the remote server. (Partial fix for #128076, John Arbash Meinel)

* Log errors from the smart server in the trace file, to make debugging
  test failures (and live failures!) easier.  (Andrew Bennetts)

* The HTML version of the man page has been superceded by a more
  comprehensive manual called the Bazaar User Reference. This manual
  is completed generated from the online help topics. As part of this
  change, limited reStructuredText is now explicitly supported in help
  topics and command help with 'unnatural' markup being removed prior
  to display by the online help or inclusion in the man page.
  (Ian Clatworthy)

* HTML documentation now use files extension ``*.html``
  (Alexander Belchenko)

* The cache of ignore definitions is now cleared in WorkingTree.unlock()
  so that changes to .bzrignore aren't missed. (#129694, Daniel Watkins)

* ``bzr selftest --strict`` fails if there are any missing features or
  expected test failures. (Daniel Watkins, #111914)

* Link to registration survey added to README. (Ian Clatworthy)

* Windows standalone installer show link to registration survey
  when installation finished. (Alexander Belchenko)

Library API Breaks
******************

* Deprecated dictionary ``bzrlib.option.SHORT_OPTIONS`` removed.
  Options are now required to provide a help string and it must
  comply with the style guide by being one or more sentences with an
  initial capital and final period. (Martin Pool)

* KnitIndex.get_parents now returns tuples. (Robert Collins)

* Ancient unused ``Repository.text_store`` attribute has been removed.
  (Robert Collins)

* The ``bzrlib.pack`` interface has changed to use tuples of bytestrings
  rather than just bytestrings, making it easier to represent multiple
  element names. As this interface was not used by any internal facilities
  since it was introduced in 0.18 no API compatibility is being preserved.
  The serialised form of these packs is identical with 0.18 when a single
  element tuple is in use. (Robert Collins)

Internals
*********

* merge now uses ``iter_changes`` to calculate changes, which makes room for
  future performance increases.  It is also more consistent with other
  operations that perform comparisons, and reduces reliance on
  Tree.inventory.  (Aaron Bentley)

* Refactoring of transport classes connected to a remote server.
  ConnectedTransport is a new class that serves as a basis for all
  transports needing to connect to a remote server.  transport.split_url
  have been deprecated, use the static method on the object instead. URL
  tests have been refactored too.
  (Vincent Ladeuil)

* Better connection sharing for ConnectedTransport objects.
  transport.get_transport() now accepts a 'possible_transports' parameter.
  If a newly requested transport can share a connection with one of the
  list, it will.
  (Vincent Ladeuil)

* Most functions now accept ``bzrlib.revision.NULL_REVISION`` to indicate
  the null revision, and consider using ``None`` for this purpose
  deprecated.  (Aaron Bentley)

* New ``index`` module with abstract index functionality. This will be
  used during the planned changes in the repository layer. Currently the
  index layer provides a graph aware immutable index, a builder for the
  same index type to allow creating them, and finally a composer for
  such indices to allow the use of many indices in a single query. The
  index performance is not optimised, however the API is stable to allow
  development on top of the index. (Robert Collins)

* ``bzrlib.dirstate.cmp_by_dirs`` can be used to compare two paths by
  their directory sections. This is equivalent to comparing
  ``path.split('/')``, only without having to split the paths.
  This has a Pyrex implementation available.
  (John Arbash Meinel)

* New transport decorator 'unlistable+' which disables the list_dir
  functionality for testing.

* Deprecated ``change_entry`` in transform.py. (Ian Clatworthy)

* RevisionTree.get_weave is now deprecated.  Tree.plan_merge is now used
  for performing annotate-merge.  (Aaron Bentley)

* New EmailMessage class to create email messages. (Adeodato Simó)

* Unused functions on the private interface KnitIndex have been removed.
  (Robert Collins)

* New ``knit.KnitGraphIndex`` which provides a ``KnitIndex`` layered on top
  of a ``index.GraphIndex``. (Robert Collins)

* New ``knit.KnitVersionedFile.iter_parents`` method that allows querying
  the parents of many knit nodes at once, reducing round trips to the
  underlying index. (Robert Collins)

* Graph now has an is_ancestor method, various bits use it.
  (Aaron Bentley)

* The ``-Dhpss`` flag now includes timing information. As well as
  logging when a new connection is opened. (John Arbash Meinel)

* ``bzrlib.pack.ContainerWriter`` now returns an offset, length tuple to
  callers when inserting data, allowing generation of readv style access
  during pack creation, without needing a separate pass across the output
  pack to gather such details. (Robert Collins)

* ``bzrlib.pack.make_readv_reader`` allows readv based access to pack
  files that are stored on a transport. (Robert Collins)

* New ``Repository.has_same_location`` method that reports if two
  repository objects refer to the same repository (although with some risk
  of false negatives).  (Andrew Bennetts)

* InterTree.compare now passes require_versioned on correctly.
  (Marius Kruger)

* New methods on Repository - ``start_write_group``,
  ``commit_write_group``, ``abort_write_group`` and ``is_in_write_group`` -
  which provide a clean hook point for transactional Repositories - ones
  where all the data for a fetch or commit needs to be made atomically
  available in one step. This allows the write lock to remain while making
  a series of data insertions.  (e.g. data conversion). (Robert Collins)

* In ``bzrlib.knit`` the internal interface has been altered to use
  3-tuples (index, pos, length) rather than two-tuples (pos, length) to
  describe where data in a knit is, allowing knits to be split into
  many files. (Robert Collins)

* ``bzrlib.knit._KnitData`` split into cache management and physical access
  with two access classes - ``_PackAccess`` and ``_KnitAccess`` defined.
  The former provides access into a .pack file, and the latter provides the
  current production repository form of .knit files. (Robert Collins)

Testing
*******

* Remove selftest ``--clean-output``, ``--numbered-dirs`` and
  ``--keep-output`` options, which are obsolete now that tests
  are done within directories in $TMPDIR.  (Martin Pool)

* The SSH_AUTH_SOCK environment variable is now reset to avoid
  interaction with any running ssh agents.  (Jelmer Vernooij, #125955)

* run_bzr_subprocess handles parameters the same way as run_bzr:
  either a string or a list of strings should be passed as the first
  parameter.  Varargs-style parameters are deprecated. (Aaron Bentley)


bzr 0.18  2007-07-17
####################

Bugfixes
********

* Fix 'bzr add' crash under Win32 (Kuno Meyer)


bzr 0.18rc1  2007-07-10
#######################

Bugfixes
********

* Do not suppress pipe errors, etc. in non-display commands
  (Alexander Belchenko, #87178)

* Display a useful error message when the user requests to annotate
  a file that is not present in the specified revision.
  (James Westby, #122656)

* Commands that use status flags now have a reference to 'help
  status-flags'.  (Daniel Watkins, #113436)

* Work around python-2.4.1 inhability to correctly parse the
  authentication header.
  (Vincent Ladeuil, #121889)

* Use exact encoding for merge directives. (Adeodato Simó, #120591)

* Fix tempfile permissions error in smart server tar bundling under
  Windows. (Martin _, #119330)

* Fix detection of directory entries in the inventory. (James Westby)

* Fix handling of http code 400: Bad Request When issuing too many ranges.
  (Vincent Ladeuil, #115209)

* Issue a CONNECT request when connecting to an https server
  via a proxy to enable SSL tunneling.
  (Vincent Ladeuil, #120678)

* Fix ``bzr log -r`` to support selecting merge revisions, both
  individually and as part of revision ranges.
  (Kent Gibson, #4663)

* Don't leave cruft behind when failing to acquire a lockdir.
  (Martin Pool, #109169)

* Don't use the '-f' strace option during tests.
  (Vincent Ladeuil, #102019).

* Warn when setting ``push_location`` to a value that will be masked by
  locations.conf.  (Aaron Bentley, #122286)

* Fix commit ordering in corner case (Aaron Bentley, #94975)

*  Make annotate behave in a non-ASCII world (Adeodato Simó).

Improvements
************

* The --lsprof-file option now dumps a text rendering of the profiling
  information if the filename ends in ".txt". It will also convert the
  profiling information to a format suitable for KCacheGrind if the
  output filename ends in ".callgrind". Fixes to the lsprofcalltree
  conversion process by Jean Paul Calderone and Itamar were also merged.
  See http://ddaa.net/blog/python/lsprof-calltree. (Ian Clatworthy)

* ``info`` now defaults to non-verbose mode, displaying only paths and
  abbreviated format info.  ``info -v`` displays all the information
  formerly displayed by ``info``.  (Aaron Bentley, Adeodato Simó)

* ``bzr missing`` now has better option names ``--this`` and ``--other``.
  (Elliot Murphy)

* The internal ``weave-list`` command has become ``versionedfile-list``,
  and now lists knits as well as weaves.  (Aaron Bentley)

* Automatic merge base selection uses a faster algorithm that chooses
  better bases in criss-cross merge situations (Aaron Bentley)

* Progress reporting in ``commit`` has been improved. The various logical
  stages are now reported on as follows, namely:

  * Collecting changes [Entry x/y] - Stage n/m
  * Saving data locally - Stage n/m
  * Uploading data to master branch - Stage n/m
  * Updating the working tree - Stage n/m
  * Running post commit hooks - Stage n/m

  If there is no master branch, the 3rd stage is omitted and the total
  number of stages is adjusted accordingly.

  Each hook that is run after commit is listed with a name (as hooks
  can be slow it is useful feedback).
  (Ian Clatworthy, Robert Collins)

* Various operations that are now faster due to avoiding unnecessary
  topological sorts. (Aaron Bentley)

* Make merge directives robust against broken bundles. (Aaron Bentley)

* The lsprof filename note is emitted via trace.note(), not standard
  output.  (Aaron Bentley)

* ``bzrlib`` now exports explicit API compatibility information to assist
  library users and plugins. See the ``bzrlib.api`` module for details.
  (Robert Collins)

* Remove unnecessary lock probes when acquiring a lockdir.
  (Martin Pool)

* ``bzr --version`` now shows the location of the bzr log file, which
  is especially useful on Windows.  (Martin Pool)

* -D now supports hooks to get debug tracing of hooks (though its currently
  minimal in nature). (Robert Collins)

* Long log format reports deltas on merge revisions.
  (John Arbash Meinel, Kent Gibson)

* Make initial push over ftp more resilient. (John Arbash Meinel)

* Print a summary of changes for update just like pull does.
  (Daniel Watkins, #113990)

* Add a -Dhpss option to trace smart protocol requests and responses.
  (Andrew Bennetts)

Library API Breaks
******************

* Testing cleanups -
  ``bzrlib.repository.RepositoryTestProviderAdapter`` has been moved
  to ``bzrlib.tests.repository_implementations``;
  ``bzrlib.repository.InterRepositoryTestProviderAdapter`` has been moved
  to ``bzrlib.tests.interrepository_implementations``;
  ``bzrlib.transport.TransportTestProviderAdapter`` has moved to
  ``bzrlib.tests.test_transport_implementations``.
  ``bzrlib.branch.BranchTestProviderAdapter`` has moved to
  ``bzrlib.tests.branch_implementations``.
  ``bzrlib.bzrdir.BzrDirTestProviderAdapter`` has moved to
  ``bzrlib.tests.bzrdir_implementations``.
  ``bzrlib.versionedfile.InterVersionedFileTestProviderAdapter`` has moved
  to ``bzrlib.tests.interversionedfile_implementations``.
  ``bzrlib.store.revision.RevisionStoreTestProviderAdapter`` has moved to
  ``bzrlib.tests.revisionstore_implementations``.
  ``bzrlib.workingtree.WorkingTreeTestProviderAdapter`` has moved to
  ``bzrlib.tests.workingtree_implementations``.
  These changes are an API break in the testing infrastructure only.
  (Robert Collins)

* Relocate TestCaseWithRepository to be more central. (Robert Collins)

* ``bzrlib.add.smart_add_tree`` will no longer perform glob expansion on
  win32. Callers of the function should do this and use the new
  ``MutableTree.smart_add`` method instead. (Robert Collins)

* ``bzrlib.add.glob_expand_for_win32`` is now
  ``bzrlib.win32utils.glob_expand``.  (Robert Collins)

* ``bzrlib.add.FastPath`` is now private and moved to
  ``bzrlib.mutabletree._FastPath``. (Robert Collins, Martin Pool)

* ``LockDir.wait`` removed.  (Martin Pool)

* The ``SmartServer`` hooks API has changed for the ``server_started`` and
  ``server_stopped`` hooks. The first parameter is now an iterable of
  backing URLs rather than a single URL. This is to reflect that many
  URLs may map to the external URL of the server. E.g. the server interally
  may have a chrooted URL but also the local file:// URL will be at the
  same location. (Robert Collins)

Internals
*********

* New SMTPConnection class to unify email handling.  (Adeodato Simó)

* Fix documentation of BzrError. (Adeodato Simó)

* Make BzrBadParameter an internal error. (Adeodato Simó)

* Remove use of 'assert False' to raise an exception unconditionally.
  (Martin Pool)

* Give a cleaner error when failing to decode knit index entry.
  (Martin Pool)

* TreeConfig would mistakenly search the top level when asked for options
  from a section. It now respects the section argument and only
  searches the specified section. (James Westby)

* Improve ``make api-docs`` output. (John Arbash Meinel)

* Use os.lstat rather than os.stat for osutils.make_readonly and
  osutils.make_writeable. This makes the difftools plugin more
  robust when dangling symlinks are found. (Elliot Murphy)

* New ``-Dlock`` option to log (to ~/.bzr.log) information on when
  lockdirs are taken or released.  (Martin Pool)

* ``bzrlib`` Hooks are now nameable using ``Hooks.name_hook``. This
  allows a nicer UI when hooks are running as the current hook can
  be displayed. (Robert Collins)

* ``Transport.get`` has had its interface made more clear for ease of use.
  Retrieval of a directory must now fail with either 'PathError' at open
  time, or raise 'ReadError' on a read. (Robert Collins)

* New method ``_maybe_expand_globs`` on the ``Command`` class for
  dealing with unexpanded glob lists - e.g. on the win32 platform. This
  was moved from ``bzrlib.add._prepare_file_list``. (Robert Collins)

* ``bzrlib.add.smart_add`` and ``bzrlib.add.smart_add_tree`` are now
  deprecated in favour of ``MutableTree.smart_add``. (Robert Collins,
  Martin Pool)

* New method ``external_url`` on Transport for obtaining the url to
  hand to external processes. (Robert Collins)

* Teach windows installers to build pyrex/C extensions.
  (Alexander Belchenko)

Testing
*******

* Removed the ``--keep-output`` option from selftest and clean up test
  directories as they're used.  This reduces the IO load from
  running the test suite and cuts the time by about half.
  (Andrew Bennetts, Martin Pool)

* Add scenarios as a public attribute on the TestAdapter classes to allow
  modification of the generated scenarios before adaption and easier
  testing. (Robert Collins)

* New testing support class ``TestScenarioApplier`` which multiplies
  out a single teste by a list of supplied scenarios. (RobertCollins)

* Setting ``repository_to_test_repository`` on a repository_implementations
  test will cause it to be called during repository creation, allowing the
  testing of repository classes which are not based around the Format
  concept. For example a repository adapter can be tested in this manner,
  by altering the repository scenarios to include a scenario that sets this
  attribute during the test parameterisation in
  ``bzrlib.tests.repository.repository_implementations``. (Robert Collins)

* Clean up many of the APIs for blackbox testing of Bazaar.  The standard
  interface is now self.run_bzr.  The command to run can be passed as
  either a list of parameters, a string containing the command line, or
  (deprecated) varargs parameters.  (Martin Pool)

* The base TestCase now isolates tests from -D parameters by clearing
  ``debug.debug_flags`` and restores it afterwards. (Robert Collins)

* Add a relpath parameter to get_transport methods in test framework to
  avoid useless cloning.
  (Vincent Ladeuil, #110448)


bzr 0.17  2007-06-18
####################

Bugfixes
********

* Fix crash of commit due to wrong lookup of filesystem encoding.
  (Colin Watson, #120647)

* Revert logging just to stderr in commit as broke unicode filenames.
  (Aaron Bentley, Ian Clatworthy, #120930)


bzr 0.17rc1  2007-06-12
#######################

Notes When Upgrading
********************

* The kind() and is_executable() APIs on the WorkingTree interface no
  longer implicitly (read) locks and unlocks the tree. This *might*
  impact some plug-ins and tools using this part of the API. If you find
  an issue that may be caused by this change, please let us know,
  particularly the plug-in/tool maintainer. If encountered, the API
  fix is to surround kind() and is_executable() calls with lock_read()
  and unlock() like so::

    work_tree.lock_read()
    try:
        kind = work_tree.kind(...)
    finally:
        work_tree.unlock()

Internals
*********
* Rework of LogFormatter API to provide beginning/end of log hooks and to
  encapsulate the details of the revision to be logged in a LogRevision
  object.
  In long log formats, merge revision ids are only shown when --show-ids
  is specified, and are labelled "revision-id:", as per mainline
  revisions, instead of "merged:". (Kent Gibson)

* New ``BranchBuilder`` API which allows the construction of particular
  histories quickly. Useful for testing and potentially other applications
  too. (Robert Collins)

Improvements
************

* There are two new help topics, working-trees and repositories that
  attempt to explain these concepts. (James Westby, John Arbash Meinel,
  Aaron Bentley)

* Added ``bzr log --limit`` to report a limited number of revisions.
  (Kent Gibson, #3659)

* Revert does not try to preserve file contents that were originally
  produced by reverting to a historical revision.  (Aaron Bentley)

* ``bzr log --short`` now includes ``[merge]`` for revisions which
  have more than one parent. This is a small improvement to help
  understanding what changes have occurred
  (John Arbash Meinel, #83887)

* TreeTransform avoids many renames when contructing large trees,
  improving speed.  3.25x speedups have been observed for construction of
  kernel-sized-trees, and checkouts are 1.28x faster.  (Aaron Bentley)

* Commit on large trees is now faster. In my environment, a commit of
  a small change to the Mozilla tree (55k files) has dropped from
  66 seconds to 32 seconds. For a small tree of 600 files, commit of a
  small change is 33% faster. (Ian Clatworthy)

* New --create-prefix option to bzr init, like for push.  (Daniel Watkins,
  #56322)

Bugfixes
********

* ``bzr push`` should only connect to the remote location one time.
  We have been connecting 3 times because we forget to pass around
  the Transport object. This adds ``BzrDir.clone_on_transport()``, so
  that we can pass in the Transport that we already have.
  (John Arbash Meinel, #75721)

* ``DirState.set_state_from_inventory()`` needs to properly order
  based on split paths, not just string paths.
  (John Arbash Meinel, #115947)

* Let TestUIFactoy encode the password prompt with its own stdout.
  (Vincent Ladeuil, #110204)

* pycurl should take use the range header that takes the range hint
  into account.
  (Vincent Ladeuil, #112719)

* WorkingTree4.get_file_sha1 no longer raises an exception when invoked
  on a missing file.  (Aaron Bentley, #118186)

* WorkingTree.remove works correctly with tree references, and when pwd is
  not the tree root. (Aaron Bentley)

* Merge no longer fails when a file is renamed in one tree and deleted
  in the other. (Aaron Bentley, #110279)

* ``revision-info`` now accepts dotted revnos, doesn't require a tree,
  and defaults to the last revision (Matthew Fuller, #90048)

* Tests no longer fail when BZR_REMOTE_PATH is set in the environment.
  (Daniel Watkins, #111958)

* ``bzr branch -r revid:foo`` can be used to branch any revision in
  your repository. (Previously Branch6 only supported revisions in your
  mainline). (John Arbash Meinel, #115343)

bzr 0.16  2007-05-07
####################

Bugfixes
********

* Handle when you have 2 directories with similar names, but one has a
  hyphen. (``'abc'`` versus ``'abc-2'``). The WT4._iter_changes
  iterator was using direct comparison and ``'abc/a'`` sorts after
  ``'abc-2'``, but ``('abc', 'a')`` sorts before ``('abc-2',)``.
  (John Arbash Meinel, #111227)

* Handle when someone renames a file on disk without telling bzr.
  Previously we would report the first file as missing, but not show
  the new unknown file. (John Arbash Meinel, #111288)

* Avoid error when running hooks after pulling into or pushing from
  a branch bound to a smartserver branch.  (Martin Pool, #111968)

Improvements
************

* Move developer documentation to doc/developers/. This reduces clutter in
  the root of the source tree and allows HACKING to be split into multiple
  files. (Robert Collins, Alexander Belchenko)

* Clean up the ``WorkingTree4._iter_changes()`` internal loops as well as
  ``DirState.update_entry()``. This optimizes the core logic for ``bzr
  diff`` and ``bzr status`` significantly improving the speed of
  both. (John Arbash Meinel)

bzr 0.16rc2  2007-04-30
#######################

Bugfixes
********

* Handle the case when you delete a file, and then rename another file
  on top of it. Also handle the case of ``bzr rm --keep foo``. ``bzr
  status`` should show the removed file and an unknown file in its
  place. (John Arbash Meinel, #109993)

* Bundles properly read and write revision properties that have an
  empty value. And when the value is not ASCII.
  (John Arbash Meinel, #109613)

* Fix the bzr commit message to be in text mode.
  (Alexander Belchenko, #110901)

* Also handle when you rename a file and create a file where it used
  to be. (John Arbash Meinel, #110256)

* ``WorkingTree4._iter_changes`` should not descend into unversioned
  directories. (John Arbash Meinel, #110399)

bzr 0.16rc1  2007-04-26
#######################

Notes When Upgrading
********************

* ``bzr remove`` and ``bzr rm`` will now remove the working file, if
  it could be recovered again.
  This has been done for consistency with svn and the unix rm command.
  The old ``remove`` behaviour has been retained in the new option
  ``bzr remove --keep``, which will just stop versioning the file,
  but not delete it.
  ``bzr remove --force`` have been added which will always delete the
  files.
  ``bzr remove`` is also more verbose.
  (Marius Kruger, #82602)

Improvements
************

* Merge directives can now be supplied as input to `merge` and `pull`,
  like bundles can.  (Aaron Bentley)

* Sending the SIGQUIT signal to bzr, which can be done on Unix by
  pressing Control-Backslash, drops bzr into a debugger.  Type ``'c'``
  to continue.  This can be disabled by setting the environment variable
  ``BZR_SIGQUIT_PDB=0``.  (Martin Pool)

* selftest now supports --list-only to list tests instead of running
  them. (Ian Clatworthy)

* selftest now supports --exclude PATTERN (or -x PATTERN) to exclude
  tests with names that match that regular expression.
  (Ian Clatworthy, #102679)

* selftest now supports --randomize SEED to run tests in a random order.
  SEED is typically the value 'now' meaning 'use the current time'.
  (Ian Clatworthy, #102686)

* New option ``--fixes`` to commit, which stores bug fixing annotations as
  revision properties. Built-in support for Launchpad, Debian, Trac and
  Bugzilla bug trackers. (Jonathan Lange, James Henstridge, Robert Collins)

* New API, ``bzrlib.bugtracker.tracker_registry``, for adding support for
  other bug trackers to ``fixes``. (Jonathan Lange, James Henstridge,
  Robert Collins)

* ``selftest`` has new short options ``-f`` and ``-1``.  (Martin
  Pool)

* ``bzrlib.tsort.MergeSorter`` optimizations. Change the inner loop
  into using local variables instead of going through ``self._var``.
  Improves the time to ``merge_sort`` a 10k revision graph by
  approximately 40% (~700->400ms).  (John Arbash Meinel)

* ``make docs`` now creates a man page at ``man1/bzr.1`` fixing bug 107388.
  (Robert Collins)

* ``bzr help`` now provides cross references to other help topics using
  the _see_also facility on command classes. Likewise the bzr_man
  documentation, and the bzr.1 man page also include this information.
  (Robert Collins)

* Tags are now included in logs, that use the long log formatter.
  (Erik Bågfors, Alexander Belchenko)

* ``bzr help`` provides a clearer message when a help topic cannot be
  found. (Robert Collins, #107656)

* ``bzr help`` now accepts optional prefixes for command help. The help
  for all commands can now be found at ``bzr help commands/COMMANDNAME``
  as well as ``bzr help COMMANDNAME`` (which only works for commands
  where the name is not the same as a more general help topic).
  (Robert Collins)

* ``bzr help PLUGINNAME`` will now return the module docstring from the
  plugin PLUGINNAME. (Robert Collins, #50408)

* New help topic ``urlspec`` which lists the availables transports.
  (Goffredo Baroncelli)

* doc/server.txt updated to document the default bzr:// port
  and also update the blurb about the hpss' current status.
  (Robert Collins, #107125).

* ``bzr serve`` now listens on interface 0.0.0.0 by default, making it
  serve out to the local LAN (and anyone in the world that can reach the
  machine running ``bzr serve``. (Robert Collins, #98918)

* A new smart server protocol version has been added.  It prefixes requests
  and responses with an explicit version identifier so that future protocol
  revisions can be dealt with gracefully.  (Andrew Bennetts, Robert Collins)

* The bzr protocol version 2 indicates success or failure in every response
  without depending on particular commands encoding that consistently,
  allowing future client refactorings to be much more robust about error
  handling. (Robert Collins, Martin Pool, Andrew Bennetts)

* The smart protocol over HTTP client has been changed to always post to the
  same ``.bzr/smart`` URL under the original location when it can.  This allows
  HTTP servers to only have to pass URLs ending in .bzr/smart to the smart
  server handler, and not arbitrary ``.bzr/*/smart`` URLs.  (Andrew Bennetts)

* digest authentication is now supported for proxies and HTTP by the urllib
  based http implementation. Tested against Apache 2.0.55 and Squid
  2.6.5. Basic and digest authentication are handled coherently for HTTP
  and proxy: if the user is provided in the url (bzr command line for HTTP,
  proxy environment variables for proxies), the password is prompted for
  (only once). If the password is provided, it is taken into account. Once
  the first authentication is successful, all further authentication
  roundtrips are avoided by preventively setting the right authentication
  header(s).
  (Vincent Ladeuil).

Internals
*********

* bzrlib API compatability with 0.8 has been dropped, cleaning up some
  code paths. (Robert Collins)

* Change the format of chroot urls so that they can be safely manipulated
  by generic url utilities without causing the resulting urls to have
  escaped the chroot. A side effect of this is that creating a chroot
  requires an explicit action using a ChrootServer.
  (Robert Collins, Andrew Bennetts)

* Deprecate ``Branch.get_root_id()`` because branches don't have root ids,
  rather than fixing bug #96847.  (Aaron Bentley)

* ``WorkingTree.apply_inventory_delta`` provides a better alternative to
  ``WorkingTree._write_inventory``.  (Aaron Bentley)

* Convenience method ``TestCase.expectFailure`` ensures that known failures
  do not silently pass.  (Aaron Bentley)

* ``Transport.local_abspath`` now raises ``NotLocalUrl`` rather than
  ``TransportNotPossible``. (Martin Pool, Ian Clatworthy)

* New SmartServer hooks facility. There are two initial hooks documented
  in ``bzrlib.transport.smart.SmartServerHooks``. The two initial hooks allow
  plugins to execute code upon server startup and shutdown.
  (Robert Collins).

* SmartServer in standalone mode will now close its listening socket
  when it stops, rather than waiting for garbage collection. This primarily
  fixes test suite hangs when a test tries to connect to a shutdown server.
  It may also help improve behaviour when dealing with a server running
  on a specific port (rather than dynamically assigned ports).
  (Robert Collins)

* Move most SmartServer code into a new package, bzrlib/smart.
  bzrlib/transport/remote.py contains just the Transport classes that used
  to be in bzrlib/transport/smart.py.  (Andrew Bennetts)

* urllib http implementation avoid roundtrips associated with
  401 (and 407) errors once the authentication succeeds.
  (Vincent Ladeuil).

* urlib http now supports querying the user for a proxy password if
  needed. Realm is shown in the prompt for both HTTP and proxy
  authentication when the user is required to type a password.
  (Vincent Ladeuil).

* Renamed SmartTransport (and subclasses like SmartTCPTransport) to
  RemoteTransport (and subclasses to RemoteTCPTransport, etc).  This is more
  consistent with its new home in ``bzrlib/transport/remote.py``, and because
  it's not really a "smart" transport, just one that does file operations
  via remote procedure calls.  (Andrew Bennetts)

* The ``lock_write`` method of ``LockableFiles``, ``Repository`` and
  ``Branch`` now accept a ``token`` keyword argument, so that separate
  instances of those objects can share a lock if it has the right token.
  (Andrew Bennetts, Robert Collins)

* New method ``get_branch_reference`` on ``BzrDir`` allows the detection of
  branch references - which the smart server component needs.

* The Repository API ``make_working_trees`` is now permitted to return
  False when ``set_make_working_trees`` is not implemented - previously
  an unimplemented ``set_make_working_trees`` implied the result True
  from ``make_working_trees``. This has been changed to accomodate the
  smart server, where it does not make sense (at this point) to ever
  make working trees by default. (Robert Collins)

* Command objects can now declare related help topics by having _see_also
  set to a list of related topic. (Robert Collins)

* ``bzrlib.help`` now delegates to the Command class for Command specific
  help. (Robert Collins)

* New class ``TransportListRegistry``, derived from the Registry class, which
  simplifies tracking the available Transports. (Goffredo Baroncelli)

* New function ``Branch.get_revision_id_to_revno_map`` which will
  return a dictionary mapping revision ids to dotted revnos. Since
  dotted revnos are defined in the context of the branch tip, it makes
  sense to generate them from a ``Branch`` object.
  (John Arbash Meinel)

* Fix the 'Unprintable error' message display to use the repr of the
  exception that prevented printing the error because the str value
  for it is often not useful in debugging (e.g. KeyError('foo') has a
  str() of 'foo' but a repr of 'KeyError('foo')' which is much more
  useful. (Robert Collins)

* ``urlutils.normalize_url`` now unescapes unreserved characters, such as "~".
  (Andrew Bennetts)

Bugfixes
********

* Don't fail bundle selftest if email has 'two' embedded.
  (Ian Clatworthy, #98510)

* Remove ``--verbose`` from ``bzr bundle``. It didn't work anyway.
  (Robert Widhopf-Fenk, #98591)

* Remove ``--basis`` from the checkout/branch commands - it didn't work
  properly and is no longer beneficial.
  (Robert Collins, #53675, #43486)

* Don't produce encoding error when adding duplicate files.
  (Aaron Bentley)

* Fix ``bzr log <file>`` so it only logs the revisions that changed
  the file, and does it faster.
  (Kent Gibson, John Arbash Meinel, #51980, #69477)

* Fix ``InterDirstateTre._iter_changes`` to handle when we come across
  an empty versioned directory, which now has files in it.
  (John Arbash Meinel, #104257)

* Teach ``common_ancestor`` to shortcut when the tip of one branch is
  inside the ancestry of the other. Saves a lot of graph processing
  (with an ancestry of 16k revisions, ``bzr merge ../already-merged``
  changes from 2m10s to 13s).  (John Arbash Meinel, #103757)

* Fix ``show_diff_trees`` to handle the case when a file is modified,
  and the containing directory is renamed. (The file path is different
  in this versus base, but it isn't marked as a rename).
  (John Arbash Meinel, #103870)

* FTP now works even when the FTP server does not support atomic rename.
  (Aaron Bentley, #89436)

* Correct handling in bundles and merge directives of timezones with
  that are not an integer number of hours offset from UTC.  Always
  represent the epoch time in UTC to avoid problems with formatting
  earlier times on win32.  (Martin Pool, Alexander Belchenko, John
  Arbash Meinel)

* Typo in the help for ``register-branch`` fixed. (Robert Collins, #96770)

* "dirstate" and "dirstate-tags" formats now produce branches compatible
  with old versions of bzr. (Aaron Bentley, #107168))

* Handle moving a directory when children have been added, removed,
  and renamed. (John Arbash Meinel, #105479)

* Don't preventively use basic authentication for proxy before receiving a
  407 error. Otherwise people willing to use other authentication schemes
  may expose their password in the clear (or nearly). This add one
  roundtrip in case basic authentication should be used, but plug the
  security hole.
  (Vincent Ladeuil)

* Handle http and proxy digest authentication.
  (Vincent Ladeuil, #94034).

Testing
*******

* Added ``bzrlib.strace.strace`` which will strace a single callable and
  return a StraceResult object which contains just the syscalls involved
  in running it. (Robert Collins)

* New test method ``reduceLockdirTimeout`` to drop the default (ui-centric)
  default time down to one suitable for tests. (Andrew Bennetts)

* Add new ``vfs_transport_factory`` attribute on tests which provides the
  common vfs backing for both the readonly and readwrite transports.
  This allows the RemoteObject tests to back onto local disk or memory,
  and use the existing ``transport_server`` attribute all tests know about
  to be the smart server transport. This in turn allows tests to
  differentiate between 'transport to access the branch', and
  'transport which is a VFS' - which matters in Remote* tests.
  (Robert Collins, Andrew Bennetts)

* The ``make_branch_and_tree`` method for tests will now create a
  lightweight checkout for the tree if the ``vfs_transport_factory`` is not
  a LocalURLServer. (Robert Collins, Andrew Bennetts)

* Branch implementation tests have been audited to ensure that all urls
  passed to Branch APIs use proper urls, except when local-disk paths
  are intended. This is so that tests correctly access the test transport
  which is often not equivalent to local disk in Remote* tests. As part
  of this many tests were adjusted to remove dependencies on local disk
  access.
  (Robert Collins, Andrew Bennetts)

* Mark bzrlib.tests and bzrlib.tests.TestUtil as providing assertFOO helper
  functions by adding a ``__unittest`` global attribute. (Robert Collins,
  Andrew Bennetts, Martin Pool, Jonathan Lange)

* Refactored proxy and authentication handling to simplify the
  implementation of new auth schemes for both http and proxy.
  (Vincent Ladeuil)

bzr 0.15 2007-04-01
###################

Bugfixes
********

* Handle incompatible repositories as a user issue when fetching.
  (Aaron Bentley)

* Don't give a recommendation to upgrade when branching or
  checking out a branch that contains an old-format working tree.
  (Martin Pool)

bzr 0.15rc3  2007-03-26
#######################

Changes
*******

* A warning is now displayed when opening working trees in older
  formats, to encourage people to upgrade to WorkingTreeFormat4.
  (Martin Pool)

Improvements
************

* HTTP redirections are now taken into account when a branch (or a
  bundle) is accessed for the first time. A message is issued at each
  redirection to inform the user. In the past, http redirections were
  silently followed for each request which significantly degraded the
  performances. The http redirections are not followed anymore by
  default, instead a RedirectRequested exception is raised. For bzrlib
  users needing to follow http redirections anyway,
  ``bzrlib.transport.do_catching_redirections`` provide an easy transition
  path.  (vila)

Internals
*********

* Added ``ReadLock.temporary_write_lock()`` to allow upgrading an OS read
  lock to an OS write lock. Linux can do this without unlocking, Win32
  needs to unlock in between. (John Arbash Meinel)

* New parameter ``recommend_upgrade`` to ``BzrDir.open_workingtree``
  to silence (when false) warnings about opening old formats.
  (Martin Pool)

* Fix minor performance regression with bzr-0.15 on pre-dirstate
  trees. (We were reading the working inventory too many times).
  (John Arbash Meinel)

* Remove ``Branch.get_transaction()`` in favour of a simple cache of
  ``revision_history``.  Branch subclasses should override
  ``_gen_revision_history`` rather than ``revision_history`` to make use of
  this cache, and call ``_clear_revision_history_cache`` and
  ``_cache_revision_history`` at appropriate times. (Andrew Bennetts)

Bugfixes
********

* Take ``smtp_server`` from user config into account.
  (vila, #92195)

* Restore Unicode filename handling for versioned and unversioned files.
  (John Arbash Meinel, #92608)

* Don't fail during ``bzr commit`` if a file is marked removed, and
  the containing directory is auto-removed.  (John Arbash Meinel, #93681)

* ``bzr status FILENAME`` failed on Windows because of an uncommon
  errno. (``ERROR_DIRECTORY == 267 != ENOTDIR``).
  (Wouter van Heyst, John Arbash Meinel, #90819)

* ``bzr checkout source`` should create a local branch in the same
  format as source. (John Arbash Meinel, #93854)

* ``bzr commit`` with a kind change was failing to update the
  last-changed-revision for directories.  The
  InventoryDirectory._unchanged only looked at the ``parent_id`` and name,
  ignoring the fact that the kind could have changed, too.
  (John Arbash Meinel, #90111)

* ``bzr mv dir/subdir other`` was incorrectly updating files inside
  the directory. So that there was a chance it would break commit,
  etc. (John Arbash Meinel, #94037)

* Correctly handles mutiple permanent http redirections.
  (vila, #88780)

bzr 0.15rc2  2007-03-14
#######################

Notes When Upgrading
********************

* Release 0.15rc2 of bzr changes the ``bzr init-repo`` command to
  default to ``--trees`` instead of ``--no-trees``.
  Existing shared repositories are not affected.

Improvements
************

* New ``merge-directive`` command to generate machine- and human-readable
  merge requests.  (Aaron Bentley)

* New ``submit:`` revision specifier makes it easy to diff against the
  common ancestor with the submit location (Aaron Bentley)

* Added support for Putty's SSH implementation. (Dmitry Vasiliev)

* Added ``bzr status --versioned`` to report only versioned files,
  not unknowns. (Kent Gibson)

* Merge now autodetects the correct line-ending style for its conflict
  markers.  (Aaron Bentley)

Internals
*********

* Refactored SSH vendor registration into SSHVendorManager class.
  (Dmitry Vasiliev)

Bugfixes
********

* New ``--numbered-dirs`` option to ``bzr selftest`` to use
  numbered dirs for TestCaseInTempDir. This is default behavior
  on Windows. Anyone can force named dirs on Windows
  with ``--no-numbered-dirs``. (Alexander Belchenko)

* Fix ``RevisionSpec_revid`` to handle the Unicode strings passed in
  from the command line. (Marien Zwart, #90501)

* Fix ``TreeTransform._iter_changes`` when both the source and
  destination are missing. (Aaron Bentley, #88842)

* Fix commit of merges with symlinks in dirstate trees.
  (Marien Zwart)

* Switch the ``bzr init-repo`` default from --no-trees to --trees.
  (Wouter van Heyst, #53483)


bzr 0.15rc1  2007-03-07
#######################

Surprises
*********

* The default disk format has changed. Please run 'bzr upgrade' in your
  working trees to upgrade. This new default is compatible for network
  operations, but not for local operations. That is, if you have two
  versions of bzr installed locally, after upgrading you can only use the
  bzr 0.15 version. This new default does not enable tags or nested-trees
  as they are incompatible with bzr versions before 0.15 over the network.

* For users of bzrlib: Two major changes have been made to the working tree
  api in bzrlib. The first is that many methods and attributes, including
  the inventory attribute, are no longer valid for use until one of
  ``lock_read``/``lock_write``/``lock_tree_write`` has been called,
  and become invalid again after unlock is called. This has been done
  to improve performance and correctness as part of the dirstate
  development.
  (Robert Collins, John A Meinel, Martin Pool, and others).

* For users of bzrlib: The attribute 'tree.inventory' should be considered
  readonly. Previously it was possible to directly alter this attribute, or
  its contents, and have the tree notice this. This has been made
  unsupported - it may work in some tree formats, but in the newer dirstate
  format such actions will have no effect and will be ignored, or even
  cause assertions. All operations possible can still be carried out by a
  combination of the tree API, and the bzrlib.transform API. (Robert
  Collins, John A Meinel, Martin Pool, and others).

Improvements
************

* Support for OS Windows 98. Also .bzr.log on any windows system
  saved in My Documents folder. (Alexander Belchenko)

* ``bzr mv`` enhanced to support already moved files.
  In the past the mv command would have failed if the source file doesn't
  exist. In this situation ``bzr mv`` would now detect that the file has
  already moved and update the repository accordingly, if the target file
  does exist.
  A new option ``--after`` has been added so that if two files already
  exist, you could notify Bazaar that you have moved a (versioned) file
  and replaced it with another. Thus in this case ``bzr move --after``
  will only update the Bazaar identifier.
  (Steffen Eichenberg, Marius Kruger)

* ``ls`` now works on treeless branches and remote branches.
  (Aaron Bentley)

* ``bzr help global-options`` describes the global options.
  (Aaron Bentley)

* ``bzr pull --overwrite`` will now correctly overwrite checkouts.
  (Robert Collins)

* Files are now allowed to change kind (e.g. from file to symlink).
  Supported by ``commit``, ``revert`` and ``status``
  (Aaron Bentley)

* ``inventory`` and ``unknowns`` hidden in favour of ``ls``
  (Aaron Bentley)

* ``bzr help checkouts`` descibes what checkouts are and some possible
  uses of them. (James Westby, Aaron Bentley)

* A new ``-d`` option to push, pull and merge overrides the default
  directory.  (Martin Pool)

* Branch format 6: smaller, and potentially faster than format 5.  Supports
  ``append_history_only`` mode, where the log view and revnos do not change,
  except by being added to.  Stores policy settings in
  ".bzr/branch/branch.conf".

* ``append_only`` branches:  Format 6 branches may be configured so that log
  view and revnos are always consistent.  Either create the branch using
  "bzr init --append-revisions-only" or edit the config file as descriped
  in docs/configuration.txt.

* rebind: Format 6 branches retain the last-used bind location, so if you
  "bzr unbind", you can "bzr bind" to bind to the previously-selected
  bind location.

* Builtin tags support, created and deleted by the ``tag`` command and
  stored in the branch.  Tags can be accessed with the revisionspec
  ``-rtag:``, and listed with ``bzr tags``.  Tags are not versioned
  at present. Tags require a network incompatible upgrade. To perform this
  upgrade, run ``bzr upgrade --dirstate-tags`` in your branch and
  repositories. (Martin Pool)

* The ``bzr://`` transport now has a well-known port number, 4155,
  which it will use by default.  (Andrew Bennetts, Martin Pool)

* Bazaar now looks for user-installed plugins before looking for site-wide
  plugins. (Jonathan Lange)

* ``bzr resolve`` now detects and marks resolved text conflicts.
  (Aaron Bentley)

Internals
*********

* Internally revision ids and file ids are now passed around as utf-8
  bytestrings, rather than treating them as Unicode strings. This has
  performance benefits for Knits, since we no longer need to decode the
  revision id for each line of content, nor for each entry in the index.
  This will also help with the future dirstate format.
  (John Arbash Meinel)

* Reserved ids (any revision-id ending in a colon) are rejected by
  versionedfiles, repositories, branches, and working trees
  (Aaron Bentley)

* Minor performance improvement by not creating a ProgressBar for
  every KnitIndex we create. (about 90ms for a bzr.dev tree)
  (John Arbash Meinel)

* New easier to use Branch hooks facility. There are five initial hooks,
  all documented in bzrlib.branch.BranchHooks.__init__ - ``'set_rh'``,
  ``'post_push'``, ``'post_pull'``, ``'post_commit'``,
  ``'post_uncommit'``. These hooks fire after the matching operation
  on a branch has taken place, and were originally added for the
  branchrss plugin. (Robert Collins)

* New method ``Branch.push()`` which should be used when pushing from a
  branch as it makes performance and policy decisions to match the UI
  level command ``push``. (Robert Collins).

* Add a new method ``Tree.revision_tree`` which allows access to cached
  trees for arbitrary revisions. This allows the in development dirstate
  tree format to provide access to the callers to cached copies of
  inventory data which are cheaper to access than inventories from the
  repository.
  (Robert Collins, Martin Pool)

* New ``Branch.last_revision_info`` method, this is being done to allow
  optimization of requests for both the number of revisions and the last
  revision of a branch with smartservers and potentially future branch
  formats. (Wouter van Heyst, Robert Collins)

* Allow ``'import bzrlib.plugins.NAME'`` to work when the plugin NAME has not
  yet been loaded by ``load_plugins()``. This allows plugins to depend on each
  other for code reuse without requiring users to perform file-renaming
  gymnastics. (Robert Collins)

* New Repository method ``'gather_stats'`` for statistic data collection.
  This is expected to grow to cover a number of related uses mainly
  related to bzr info. (Robert Collins)

* Log formatters are now managed with a registry.
  ``log.register_formatter`` continues to work, but callers accessing
  the FORMATTERS dictionary directly will not.

* Allow a start message to be passed to the ``edit_commit_message``
  function.  This will be placed in the message offered to the user
  for editing above the separator. It allows a template commit message
  to be used more easily. (James Westby)

* ``GPGStrategy.sign()`` will now raise ``BzrBadParameterUnicode`` if
  you pass a Unicode string rather than an 8-bit string. Callers need
  to be updated to encode first. (John Arbash Meinel)

* Branch.push, pull, merge now return Result objects with information
  about what happened, rather than a scattering of various methods.  These
  are also passed to the post hooks.  (Martin Pool)

* File formats and architecture is in place for managing a forest of trees
  in bzr, and splitting up existing trees into smaller subtrees, and
  finally joining trees to make a larger tree. This is the first iteration
  of this support, and the user-facing aspects still require substantial
  work.  If you wish to experiment with it, use ``bzr upgrade
  --dirstate-with-subtree`` in your working trees and repositories.
  You can use the hidden commands ``split`` and ``join`` and to create
  and manipulate nested trees, but please consider using the nested-trees
  branch, which contains substantial UI improvements, instead.
  http://code.aaronbentley.com/bzr/bzrrepo/nested-trees/
  (Aaron Bentley, Martin Pool, Robert Collins).

Bugfixes
********

* ``bzr annotate`` now uses dotted revnos from the viewpoint of the
  branch, rather than the last changed revision of the file.
  (John Arbash Meinel, #82158)

* Lock operations no longer hang if they encounter a permission problem.
  (Aaron Bentley)

* ``bzr push`` can resume a push that was canceled before it finished.
  Also, it can push even if the target directory exists if you supply
  the ``--use-existing-dir`` flag.
  (John Arbash Meinel, #30576, #45504)

* Fix http proxy authentication when user and an optional
  password appears in the ``*_proxy`` vars. (Vincent Ladeuil,
  #83954).

* ``bzr log branch/file`` works for local treeless branches
  (Aaron Bentley, #84247)

* Fix problem with UNC paths on Windows 98. (Alexander Belchenko, #84728)

* Searching location of CA bundle for PyCurl in env variable
  (``CURL_CA_BUNDLE``), and on win32 along the PATH.
  (Alexander Belchenko, #82086)

* ``bzr init`` works with unicode argument LOCATION.
  (Alexander Belchenko, #85599)

* Raise ``DependencyNotPresent`` if pycurl do not support https.
  (Vincent Ladeuil, #85305)

* Invalid proxy env variables should not cause a traceback.
  (Vincent Ladeuil, #87765)

* Ignore patterns normalised to use '/' path separator.
  (Kent Gibson, #86451)

* bzr rocks. It sure does! Fix case. (Vincent Ladeuil, #78026)

* Fix bzrtools shelve command for removed lines beginning with "--"
  (Johan Dahlberg, #75577)

Testing
*******

* New ``--first`` option to ``bzr selftest`` to run specified tests
  before the rest of the suite.  (Martin Pool)


bzr 0.14  2007-01-23
####################

Improvements
************

* ``bzr help global-options`` describes the global options. (Aaron Bentley)

Bug Fixes
*********

* Skip documentation generation tests if the tools to do so are not
  available. Fixes running selftest for installled copies of bzr.
  (John Arbash Meinel, #80330)

* Fix the code that discovers whether bzr is being run from it's
  working tree to handle the case when it isn't but the directory
  it is in is below a repository. (James Westby, #77306)


bzr 0.14rc1  2007-01-16
#######################

Improvements
************

* New connection: ``bzr+http://`` which supports tunnelling the smart
  protocol over an HTTP connection. If writing is enabled on the bzr
  server, then you can write over the http connection.
  (Andrew Bennetts, John Arbash Meinel)

* Aliases now support quotation marks, so they can contain whitespace
  (Marius Kruger)

* PyCurlTransport now use a single curl object. By specifying explicitly
  the 'Range' header, we avoid the need to use two different curl objects
  (and two connections to the same server). (Vincent Ladeuil)

* ``bzr commit`` does not prompt for a message until it is very likely to
  succeed.  (Aaron Bentley)

* ``bzr conflicts`` now takes --text to list pathnames of text conflicts
  (Aaron Bentley)

* Fix ``iter_lines_added_or_present_in_versions`` to use a set instead
  of a list while checking if a revision id was requested. Takes 10s
  off of the ``fileids_affected_by_revision_ids`` time, which is 10s
  of the ``bzr branch`` time. Also improve ``fileids_...`` time by
  filtering lines with a regex rather than multiple ``str.find()``
  calls. (saves another 300ms) (John Arbash Meinel)

* Policy can be set for each configuration key. This allows keys to be
  inherited properly across configuration entries. For example, this
  should enable you to do::

    [/home/user/project]
    push_location = sftp://host/srv/project/
    push_location:policy = appendpath

  And then a branch like ``/home/user/project/mybranch`` should get an
  automatic push location of ``sftp://host/srv/project/mybranch``.
  (James Henstridge)

* Added ``bzr status --short`` to make status report svn style flags
  for each file.  For example::

    $ bzr status --short
    A  foo
    A  bar
    D  baz
    ?  wooley

* 'bzr selftest --clean-output' allows easily clean temporary tests
  directories without running tests. (Alexander Belchenko)

* ``bzr help hidden-commands`` lists all hidden commands. (Aaron Bentley)

* ``bzr merge`` now has an option ``--pull`` to fall back to pull if
  local is fully merged into remote. (Jan Hudec)

* ``bzr help formats`` describes available directory formats. (Aaron Bentley)

Internals
*********

* A few tweaks directly to ``fileids_affected_by_revision_ids`` to
  help speed up processing, as well allowing to extract unannotated
  lines. Between the two ``fileids_affected_by_revision_ids`` is
  improved by approx 10%. (John Arbash Meinel)

* Change Revision serialization to only write out millisecond
  resolution. Rather than expecting floating point serialization to
  preserve more resolution than we need. (Henri Weichers, Martin Pool)

* Test suite ends cleanly on Windows.  (Vincent Ladeuil)

* When ``encoding_type`` attribute of class Command is equal to 'exact',
  force sys.stdout to be a binary stream on Windows, and therefore
  keep exact line-endings (without LF -> CRLF conversion).
  (Alexander Belchenko)

* Single-letter short options are no longer globally declared.  (Martin
  Pool)

* Before using detected user/terminal encoding bzr should check
  that Python has corresponding codec. (Alexander Belchenko)

* Formats for end-user selection are provided via a FormatRegistry (Aaron Bentley)

Bug Fixes
*********

* ``bzr missing --verbose`` was showing adds/removals in the wrong
  direction. (John Arbash Meinel)

* ``bzr annotate`` now defaults to showing dotted revnos for merged
  revisions. It cuts them off at a depth of 12 characters, but you can
  supply ``--long`` to see the full number. You can also use
  ``--show-ids`` to display the original revision ids, rather than
  revision numbers and committer names. (John Arbash Meinel, #75637)

* bzr now supports Win32 UNC path (e.g. ``\HOST\path``.
  (Alexander Belchenko, #57869)

* Win32-specific: output of cat, bundle and diff commands don't mangle
  line-endings (Alexander Belchenko, #55276)

* Replace broken fnmatch based ignore pattern matching with custom pattern
  matcher.
  (Kent Gibson, Jan Hudec #57637)

* pycurl and urllib can detect short reads at different places. Update
  the test suite to test more cases. Also detect http error code 416
  which was raised for that specific bug. Also enhance the urllib
  robustness by detecting invalid ranges (and pycurl's one by detecting
  short reads during the initial GET). (Vincent Ladeuil, #73948)

* The urllib connection sharing interacts badly with urllib2
  proxy setting (the connections didn't go thru the proxy
  anymore). Defining a proper ProxyHandler solves the
  problem.  (Vincent Ladeuil, #74759)

* Use urlutils to generate relative URLs, not osutils
  (Aaron Bentley, #76229)

* ``bzr status`` in a readonly directory should work without giving
  lots of errors. (John Arbash Meinel, #76299)

* Mention the revisionspec topic for the revision option help.
  (Wouter van Heyst, #31663)

* Allow plugins import from zip archives.
  (Alexander Belchenko, #68124)


bzr 0.13  2006-12-05
####################

No changes from 0.13rc


bzr 0.13rc1  2006-11-27
#######################

Improvements
************

* New command ``bzr remove-tree`` allows the removal of the working
  tree from a branch.
  (Daniel Silverstone)

* urllib uses shared keep-alive connections, so http
  operations are substantially faster.
  (Vincent Ladeuil, #53654)

* ``bzr export`` allows an optional branch parameter, to export a bzr
  tree from some other url. For example:
  ``bzr export bzr.tar.gz http://bazaar-vcs.org/bzr/bzr.dev``
  (Daniel Silverstone)

* Added ``bzr help topics`` to the bzr help system. This gives a
  location for general information, outside of a specific command.
  This includes updates for ``bzr help revisionspec`` the first topic
  included. (Goffredo Baroncelli, John Arbash Meinel, #42714)

* WSGI-compatible HTTP smart server.  See ``doc/http_smart_server.txt``.
  (Andrew Bennetts)

* Knit files will now cache full texts only when the size of the
  deltas is as large as the size of the fulltext. (Or after 200
  deltas, whichever comes first). This has the most benefit on large
  files with small changes, such as the inventory for a large project.
  (eg For a project with 2500 files, and 7500 revisions, it changes
  the size of inventory.knit from 11MB to 5.4MB) (John Arbash Meinel)

Internals
*********

* New -D option given before the command line turns on debugging output
  for particular areas.  -Derror shows tracebacks on all errors.
  (Martin Pool)

* Clean up ``bzr selftest --benchmark bundle`` to correct an import,
  and remove benchmarks that take longer than 10min to run.
  (John Arbash Meinel)

* Use ``time.time()`` instead of ``time.clock()`` to decide on
  progress throttling. Because ``time.clock()`` is actually CPU time,
  so over a high-latency connection, too many updates get throttled.
  (John Arbash Meinel)

* ``MemoryTransport.list_dir()`` would strip the first character for
  files or directories in root directory. (John Arbash Meinel)

* New method ``get_branch_reference`` on 'BzrDir' allows the detection of
  branch references - which the smart server component needs.

* New ``ChrootTransportDecorator``, accessible via the ``chroot+`` url
  prefix.  It disallows any access to locations above a set URL.  (Andrew
  Bennetts)

Bug Fixes
*********

* Now ``_KnitIndex`` properly decode revision ids when loading index data.
  And optimize the knit index parsing code.
  (Dmitry Vasiliev, John Arbash Meinel)

* ``bzrlib/bzrdir.py`` was directly referencing ``bzrlib.workingtree``,
  without importing it. This prevented ``bzr upgrade`` from working
  unless a plugin already imported ``bzrlib.workingtree``
  (John Arbash Meinel, #70716)

* Suppress the traceback on invalid URLs (Vincent Ladeuil, #70803).

* Give nicer error message when an http server returns a 403
  error code. (Vincent Ladeuil, #57644).

* When a multi-range http GET request fails, try a single
  range one. If it fails too, forget about ranges. Remember that until
  the death of the transport and propagates that to the clones.
  (Vincent Ladeuil, #62276, #62029).

* Handles user/passwords supplied in url from command
  line (for the urllib implementation). Don't request already
  known passwords (Vincent Ladeuil, #42383, #44647, #48527)

* ``_KnitIndex.add_versions()`` dictionary compresses revision ids as they
  are added. This fixes bug where fetching remote revisions records
  them as full references rather than integers.
  (John Arbash Meinel, #64789)

* ``bzr ignore`` strips trailing slashes in patterns.
  Also ``bzr ignore`` rejects absolute paths. (Kent Gibson, #4559)

* ``bzr ignore`` takes multiple arguments. (Cheuksan Edward Wang, #29488)

* mv correctly handles paths that traverse symlinks.
  (Aaron Bentley, #66964)

* Give nicer looking error messages when failing to connect over ssh.
  (John Arbash Meinel, #49172)

* Pushing to a remote branch does not currently update the remote working
  tree. After a remote push, ``bzr status`` and ``bzr diff`` on the remote
  machine now show that the working tree is out of date.
  (Cheuksan Edward Wang #48136)

* Use patiencediff instead of difflib for determining deltas to insert
  into knits. This avoids the O(N^3) behavior of difflib. Patience
  diff should be O(N^2). (Cheuksan Edward Wang, #65714)

* Running ``bzr log`` on nonexistent file gives an error instead of the
  entire log history. (Cheuksan Edward Wang #50793)

* ``bzr cat`` can look up contents of removed or renamed files. If the
  pathname is ambiguous, i.e. the files in the old and new trees have
  different id's, the default is the file in the new tree. The user can
  use "--name-from-revision" to select the file in the old tree.
  (Cheuksan Edward Wang, #30190)

Testing
*******

* TestingHTTPRequestHandler really handles the Range header
  (previously it was ignoring it and returning the whole file,).

bzr 0.12  2006-10-30
####################

Internals
*********

* Clean up ``bzr selftest --benchmark bundle`` to correct an import,
  and remove benchmarks that take longer than 10min to run.
  (John Arbash Meinel)

bzr 0.12rc1  2006-10-23
#######################

Improvements
************

* ``bzr log`` now shows dotted-decimal revision numbers for all revisions,
  rather than just showing a decimal revision number for revisions on the
  mainline. These revision numbers are not yet accepted as input into bzr
  commands such as log, diff etc. (Robert Collins)

* revisions can now be specified using dotted-decimal revision numbers.
  For instance, ``bzr diff -r 1.2.1..1.2.3``. (Robert Collins)

* ``bzr help commands`` output is now shorter (Aaron Bentley)

* ``bzr`` now uses lazy importing to reduce the startup time. This has
  a moderate effect on lots of actions, especially ones that have
  little to do. For example ``bzr rocks`` time is down to 116ms from
  283ms. (John Arbash Meinel)

* New Registry class to provide name-to-object registry-like support,
  for example for schemes where plugins can register new classes to
  do certain tasks (e.g. log formatters). Also provides lazy registration
  to allow modules to be loaded on request.
  (John Arbash Meinel, Adeodato Simó)

API Incompatability
*******************

* LogFormatter subclasses show now expect the 'revno' parameter to
  show() to be a string rather than an int. (Robert Collins)

Internals
*********

* ``TestCase.run_bzr``, ``run_bzr_captured``, and ``run_bzr_subprocess``
  can take a ``working_dir='foo'`` parameter, which will change directory
  for the command. (John Arbash Meinel)

* ``bzrlib.lazy_regex.lazy_compile`` can be used to create a proxy
  around a regex, which defers compilation until first use.
  (John Arbash Meinel)

* ``TestCase.run_bzr_subprocess`` defaults to supplying the
  ``--no-plugins`` parameter to ensure test reproducability, and avoid
  problems with system-wide installed plugins. (John Arbash Meinel)

* Unique tree root ids are now supported. Newly created trees still
  use the common root id for compatibility with bzr versions before 0.12.
  (Aaron Bentley)

* ``WorkingTree.set_root_id(None)`` is now deprecated. Please
  pass in ``inventory.ROOT_ID`` if you want the default root id value.
  (Robert Collins, John Arbash Meinel)

* New method ``WorkingTree.flush()`` which will write the current memory
  inventory out to disk. At the same time, ``read_working_inventory`` will
  no longer trash the current tree inventory if it has been modified within
  the current lock, and the tree will now ``flush()`` automatically on
  ``unlock()``. ``WorkingTree.set_root_id()`` has been updated to take
  advantage of this functionality. (Robert Collins, John Arbash Meinel)

* ``bzrlib.tsort.merge_sorted`` now accepts ``generate_revnos``. This
  parameter will cause it to add another column to its output, which
  contains the dotted-decimal revno for each revision, as a tuple.
  (Robert Collins)

* ``LogFormatter.show_merge`` is deprecated in favour of
  ``LogFormatter.show_merge_revno``. (Robert Collins)

Bug Fixes
*********

* Avoid circular imports by creating a deprecated function for
  ``bzrlib.tree.RevisionTree``. Callers should have been using
  ``bzrlib.revisontree.RevisionTree`` anyway. (John Arbash Meinel,
  #63360, #66349)

* Don't use ``socket.MSG_WAITALL`` as it doesn't exist on all
  platforms. (Martin Pool, #66356)

* Don't require ``Content-Type`` in range responses. Assume they are a
  single range if ``Content-Type`` does not exist.
  (John Arbash Meinel, #62473)

* bzr branch/pull no longer complain about progress bar cleanup when
  interrupted during fetch.  (Aaron Bentley, #54000)

* ``WorkingTree.set_parent_trees()`` uses the trees to directly write
  the basis inventory, rather than going through the repository. This
  allows us to have 1 inventory read, and 2 inventory writes when
  committing a new tree. (John Arbash Meinel)

* When reverting, files that are not locally modified that do not exist
  in the target are deleted, not just unversioned (Aaron Bentley)

* When trying to acquire a lock, don't fail immediately. Instead, try
  a few times (up to 1 hour) before timing out. Also, report why the
  lock is unavailable (John Arbash Meinel, #43521, #49556)

* Leave HttpTransportBase daughter classes decides how they
  implement cloning. (Vincent Ladeuil, #61606)

* diff3 does not indicate conflicts on clean merge. (Aaron Bentley)

* If a commit fails, the commit message is stored in a file at the root of
  the tree for later commit. (Cheuksan Edward Wang, Stefan Metzmacher,
  #32054)

Testing
*******

* New test base class TestCaseWithMemoryTransport offers memory-only
  testing facilities: its not suitable for tests that need to mutate disk
  state, but most tests should not need that and should be converted to
  TestCaseWithMemoryTransport. (Robert Collins)

* ``TestCase.make_branch_and_memory_tree`` now takes a format
  option to set the BzrDir, Repository and Branch formats of the
  created objects. (Robert Collins, John Arbash Meinel)

bzr 0.11  2006-10-02
####################

* Smart server transport test failures on windows fixed. (Lukáš Lalinský).

bzr 0.11rc2  2006-09-27
#######################

Bug Fixes
*********

* Test suite hangs on windows fixed. (Andrew Bennets, Alexander Belchenko).

* Commit performance regression fixed. (Aaron Bentley, Robert Collins, John
  Arbash Meinel).

bzr 0.11rc1  2006-09-25
#######################

Improvements
************

* Knit files now wait to create their contents until the first data is
  added. The old code used to create an empty .knit and a .kndx with just
  the header. However, this caused a lot of extra round trips over sftp.
  This can change the time for ``bzr push`` to create a new remote branch
  from 160s down to 100s. This also affects ``bzr commit`` performance when
  adding new files, ``bzr commit`` on a new kernel-like tree drops from 50s
  down to 40s (John Arbash Meinel, #44692)

* When an entire subtree has been deleted, commit will now report that
  just the top of the subtree has been deleted, rather than reporting
  all the individual items. (Robert Collins)

* Commit performs one less XML parse. (Robert Collins)

* ``bzr checkout`` now operates on readonly branches as well
  as readwrite branches. This fixes bug #39542. (Robert Collins)

* ``bzr bind`` no longer synchronises history with the master branch.
  Binding should be followed by an update or push to synchronise the
  two branches. This is closely related to the fix for bug #39542.
  (Robert Collins)

* ``bzrlib.lazy_import.lazy_import`` function to create on-demand
  objects.  This allows all imports to stay at the global scope, but
  modules will not actually be imported if they are not used.
  (John Arbash Meinel)

* Support ``bzr://`` and ``bzr+ssh://`` urls to work with the new RPC-based
  transport which will be used with the upcoming high-performance smart
  server. The new command ``bzr serve`` will invoke bzr in server mode,
  which processes these requests. (Andrew Bennetts, Robert Collins, Martin
  Pool)

* New command ``bzr version-info`` which can be used to get a summary
  of the current state of the tree. This is especially useful as part
  of a build commands. See ``doc/version_info.txt`` for more information
  (John Arbash Meinel)

Bug Fixes
*********

* ``'bzr inventory [FILE...]'`` allows restricting the file list to a
  specific set of files. (John Arbash Meinel, #3631)

* Don't abort when annotating empty files (John Arbash Meinel, #56814)

* Add ``Stanza.to_unicode()`` which can be passed to another Stanza
  when nesting stanzas. Also, add ``read_stanza_unicode`` to handle when
  reading a nested Stanza. (John Arbash Meinel)

* Transform._set_mode() needs to stat the right file.
  (John Arbash Meinel, #56549)

* Raise WeaveFormatError rather than StopIteration when trying to read
  an empty Weave file. (John Arbash Meinel, #46871)

* Don't access e.code for generic URLErrors, only HTTPErrors have .code.
  (Vincent Ladeuil, #59835)

* Handle boundary="" lines properly to allow access through a Squid proxy.
  (John Arbash Meinel, #57723)

* revert now removes newly-added directories (Aaron Bentley, #54172)

* ``bzr upgrade sftp://`` shouldn't fail to upgrade v6 branches if there
  isn't a working tree. (David Allouche, #40679)

* Give nicer error messages when a user supplies an invalid --revision
  parameter. (John Arbash Meinel, #55420)

* Handle when LANG is not recognized by python. Emit a warning, but
  just revert to using 'ascii'. (John Arbash Meinel, #35392)

* Don't use ``preexec_fn`` on win32, as it is not supported by subprocess.
  (John Arbash Meinel)

* Skip specific tests when the dependencies aren't met. This includes
  some ``setup.py`` tests when ``python-dev`` is not available, and
  some tests that depend on paramiko. (John Arbash Meinel, Mattheiu Moy)

* Fallback to Paramiko properly, if no ``ssh`` executable exists on
  the system. (Andrew Bennetts, John Arbash Meinel)

* ``Branch.bind(other_branch)`` no longer takes a write lock on the
  other branch, and will not push or pull between the two branches.
  API users will need to perform a push or pull or update operation if they
  require branch synchronisation to take place. (Robert Collins, #47344)

* When creating a tarball or zipfile export, export unicode names as utf-8
  paths. This may not work perfectly on all platforms, but has the best
  chance of working in the common case. (John Arbash Meinel, #56816)

* When committing, only files that exist in working tree or basis tree
  may be specified (Aaron Bentley, #50793)

Portability
***********

* Fixes to run on Python 2.5 (Brian M. Carlson, Martin Pool, Marien Zwart)

Internals
*********

* TestCaseInTempDir now creates a separate directory for HOME, rather
  than having HOME set to the same location as the working directory.
  (John Arbash Meinel)

* ``run_bzr_subprocess()`` can take an optional ``env_changes={}`` parameter,
  which will update os.environ inside the spawned child. It also can
  take a ``universal_newlines=True``, which helps when checking the output
  of the command. (John Arbash Meinel)

* Refactor SFTP vendors to allow easier re-use when ssh is used.
  (Andrew Bennetts)

* ``Transport.list_dir()`` and ``Transport.iter_files_recursive()`` should always
  return urlescaped paths. This is now tested (there were bugs in a few
  of the transports) (Andrew Bennetts, David Allouche, John Arbash Meinel)

* New utility function ``symbol_versioning.deprecation_string``. Returns the
  formatted string for a callable, deprecation format pair. (Robert Collins)

* New TestCase helper applyDeprecated. This allows you to call a callable
  which is deprecated without it spewing to the screen, just by supplying
  the deprecation format string issued for it. (Robert Collins)

* Transport.append and Transport.put have been deprecated in favor of
  ``.append_bytes``, ``.append_file``, ``.put_bytes``, and
  ``.put_file``. This removes the ambiguity in what type of object the
  functions take.  ``Transport.non_atomic_put_{bytes,file}`` has also
  been added. Which works similarly to ``Transport.append()`` except for
  SFTP, it doesn't have a round trip when opening the file. Also, it
  provides functionality for creating a parent directory when trying
  to create a file, rather than raise NoSuchFile and forcing the
  caller to repeat their request.
  (John Arbash Meinel)

* WorkingTree has a new api ``unversion`` which allow the unversioning of
  entries by their file id. (Robert Collins)

* ``WorkingTree.pending_merges`` is deprecated.  Please use the
  ``get_parent_ids`` (introduced in 0.10) method instead. (Robert Collins)

* WorkingTree has a new ``lock_tree_write`` method which locks the branch for
  read rather than write. This is appropriate for actions which only need
  the branch data for reference rather than mutation. A new decorator
  ``needs_tree_write_lock`` is provided in the workingtree module. Like the
  ``needs_read_lock`` and ``needs_write_lock`` decorators this allows static
  declaration of the locking requirements of a function to ensure that
  a lock is taken out for casual scripts. (Robert Collins, #54107)

* All WorkingTree methods which write to the tree, but not to the branch
  have been converted to use ``needs_tree_write_lock`` rather than
  ``needs_write_lock``. Also converted is the revert, conflicts and tree
  transform modules. This provides a modest performance improvement on
  metadir style trees, due to the reduce lock-acquisition, and a more
  significant performance improvement on lightweight checkouts from
  remote branches, where trivial operations used to pay a significant
  penalty. It also provides the basis for allowing readonly checkouts.
  (Robert Collins)

* Special case importing the standard library 'copy' module. This shaves
  off 40ms of startup time, while retaining compatibility. See:
  ``bzrlib/inspect_for_copy.py`` for more details. (John Arbash Meinel)

* WorkingTree has a new parent class MutableTree which represents the
  specialisations of Tree which are able to be altered. (Robert Collins)

* New methods mkdir and ``put_file_bytes_non_atomic`` on MutableTree that
  mutate the tree and its contents. (Robert Collins)

* Transport behaviour at the root of the URL is now defined and tested.
  (Andrew Bennetts, Robert Collins)

Testing
*******

* New test helper classs MemoryTree. This is typically accessed via
  ``self.make_branch_and_memory_tree()`` in test cases. (Robert Collins)

* Add ``start_bzr_subprocess`` and ``stop_bzr_subprocess`` to allow test
  code to continue running concurrently with a subprocess of bzr.
  (Andrew Bennetts, Robert Collins)

* Add a new method ``Transport.get_smart_client()``. This is provided to
  allow upgrades to a richer interface than the VFS one provided by
  Transport. (Andrew Bennetts, Martin Pool)

bzr 0.10  2006-08-29
####################

Improvements
************
* 'merge' now takes --uncommitted, to apply uncommitted changes from a
  tree.  (Aaron Bentley)

* 'bzr add --file-ids-from' can be used to specify another path to use
  for creating file ids, rather than generating all new ones. Internally,
  the 'action' passed to ``smart_add_tree()`` can return ``file_ids`` that
  will be used, rather than having bzrlib generate new ones.
  (John Arbash Meinel, #55781)

* ``bzr selftest --benchmark`` now allows a ``--cache-dir`` parameter.
  This will cache some of the intermediate trees, and decrease the
  setup time for benchmark tests. (John Arbash Meinel)

* Inverse forms are provided for all boolean options.  For example,
  --strict has --no-strict, --no-recurse has --recurse (Aaron Bentley)

* Serialize out Inventories directly, rather than using ElementTree.
  Writing out a kernel sized inventory drops from 2s down to ~350ms.
  (Robert Collins, John Arbash Meinel)

Bug Fixes
*********

* Help diffutils 2.8.4 get along with binary tests (Marien Zwart: #57614)

* Change LockDir so that if the lock directory doesn't exist when
  ``lock_write()`` is called, an attempt will be made to create it.
  (John Arbash Meinel, #56974)

* ``bzr uncommit`` preserves pending merges. (John Arbash Meinel, #57660)

* Active FTP transport now works as intended. (ghozzy, #56472)

* Really fix mutter() so that it won't ever raise a UnicodeError.
  It means it is possible for ~/.bzr.log to contain non UTF-8 characters.
  But it is a debugging log, not a real user file.
  (John Arbash Meinel, #56947, #53880)

* Change Command handle to allow Unicode command and options.
  At present we cannot register Unicode command names, so we will get
  BzrCommandError('unknown command'), or BzrCommandError('unknown option')
  But that is better than a UnicodeError + a traceback.
  (John Arbash Meinel, #57123)

* Handle TZ=UTC properly when reading/writing revisions.
  (John Arbash Meinel, #55783, #56290)

* Use ``GPG_TTY`` to allow gpg --cl to work with gpg-agent in a pipeline,
  (passing text to sign in on stdin). (John Arbash Meinel, #54468)

* External diff does the right thing for binaries even in foreign
  languages. (John Arbash Meinel, #56307)

* Testament handles more cases when content is unicode. Specific bug was
  in handling of revision properties.
  (John Arbash Meinel, Holger Krekel, #54723)

* The bzr selftest was failing on installed versions due to a bug in a new
  test helper. (John Arbash Meinel, Robert Collins, #58057)

Internals
*********

* ``bzrlib.cache_utf8`` contains ``encode()`` and ``decode()`` functions
  which can be used to cache the conversion between utf8 and Unicode.
  Especially helpful for some of the knit annotation code, which has to
  convert revision ids to utf8 to annotate lines in storage.
  (John Arbash Meinel)

* ``setup.py`` now searches the filesystem to find all packages which
  need to be installed. This should help make the life of packagers
  easier. (John Arbash Meinel)

bzr 0.9.0  2006-08-11
#####################

Surprises
*********

* The hard-coded built-in ignore rules have been removed. There are
  now two rulesets which are enforced. A user global one in
  ``~/.bazaar/ignore`` which will apply to every tree, and the tree
  specific one '.bzrignore'.
  ``~/.bazaar/ignore`` will be created if it does not exist, but with
  a more conservative list than the old default.
  This fixes bugs with default rules being enforced no matter what.
  The old list of ignore rules from bzr is available by
  running 'bzr ignore --old-default-rules'.
  (Robert Collins, Martin Pool, John Arbash Meinel)

* 'branches.conf' has been changed to 'locations.conf', since it can apply
  to more locations than just branch locations.
  (Aaron Bentley)

Improvements
************

* The revision specifier "revno:" is extended to accept the syntax
  revno:N:branch. For example,
  revno:42:http://bazaar-vcs.org/bzr/bzr.dev/ means revision 42 in
  bzr.dev.  (Matthieu Moy)

* Tests updates to ensure proper URL handling, UNICODE support, and
  proper printing when the user's terminal encoding cannot display
  the path of a file that has been versioned.
  ``bzr branch`` can take a target URL rather than only a local directory.
  ``Branch.get_parent()/set_parent()`` now save a relative path if possible,
  and normalize the parent based on root, allowing access across
  different transports. (John Arbash Meinel, Wouter van Heyst, Martin Pool)
  (Malone #48906, #42699, #40675, #5281, #3980, #36363, #43689,
  #42517, #42514)

* On Unix, detect terminal width using an ioctl not just $COLUMNS.
  Use terminal width for single-line logs from ``bzr log --line`` and
  pending-merge display.  (Robert Widhopf-Fenk, Gustavo Niemeyer)
  (Malone #3507)

* On Windows, detect terminal width using GetConsoleScreenBufferInfo.
  (Alexander Belchenko)

* Speedup improvement for 'date:'-revision search. (Guillaume Pinot).

* Show the correct number of revisions pushed when pushing a new branch.
  (Robert Collins).

* 'bzr selftest' now shows a progress bar with the number of tests, and
  progress made. 'make check' shows tests in -v mode, to be more useful
  for the PQM status window. (Robert Collins).
  When using a progress bar, failed tests are printed out, rather than
  being overwritten by the progress bar until the suite finishes.
  (John Arbash Meinel)

* 'bzr selftest --benchmark' will run a new benchmarking selftest.
  'bzr selftest --benchmark --lsprof-timed' will use lsprofile to generate
  profile data for the individual profiled calls, allowing for fine
  grained analysis of performance.
  (Robert Collins, Martin Pool).

* 'bzr commit' shows a progress bar. This is useful for commits over sftp
  where commit can take an appreciable time. (Robert Collins)

* 'bzr add' is now less verbose in telling you what ignore globs were
  matched by files being ignored. Instead it just tells you how many
  were ignored (because you might reasonably be expecting none to be
  ignored). 'bzr add -v' is unchanged and will report every ignored
  file. (Robert Collins).

* ftp now has a test server if medusa is installed. As part of testing,
  ftp support has been improved, including support for supplying a
  non-standard port. (John Arbash Meinel).

* 'bzr log --line' shows the revision number, and uses only the
  first line of the log message (#5162, Alexander Belchenko;
  Matthieu Moy)

* 'bzr status' has had the --all option removed. The 'bzr ls' command
  should be used to retrieve all versioned files. (Robert Collins)

* 'bzr bundle OTHER/BRANCH' will create a bundle which can be sent
  over email, and applied on the other end, while maintaining ancestry.
  This bundle can be applied with either 'bzr merge' or 'bzr pull',
  the same way you would apply another branch.
  (John Arbash Meinel, Aaron Bentley)

* 'bzr whoami' can now be used to set your identity from the command line,
  for a branch or globally.  (Robey Pointer)

* 'bzr checkout' now aliased to 'bzr co', and 'bzr annotate' to 'bzr ann'.
  (Michael Ellerman)

* 'bzr revert DIRECTORY' now reverts the contents of the directory as well.
  (Aaron Bentley)

* 'bzr get sftp://foo' gives a better error when paramiko is not present.
  Also updates things like 'http+pycurl://' if pycurl is not present.
  (John Arbash Meinel) (Malone #47821, #52204)

* New env variable ``BZR_PROGRESS_BAR``, sets the default progress bar type.
  Can be set to 'none' or 'dummy' to disable the progress bar, 'dots' or
  'tty' to create the respective type. (John Arbash Meinel, #42197, #51107)

* Improve the help text for 'bzr diff' to explain what various options do.
  (John Arbash Meinel, #6391)

* 'bzr uncommit -r 10' now uncommits revisions 11.. rather than uncommitting
  revision 10. This makes -r10 more in line with what other commands do.
  'bzr uncommit' also now saves the pending merges of the revisions that
  were removed. So it is safe to uncommit after a merge, fix something,
  and commit again. (John Arbash Meinel, #32526, #31426)

* 'bzr init' now also works on remote locations.
  (Wouter van Heyst, #48904)

* HTTP support has been updated. When using pycurl we now support
  connection keep-alive, which reduces dns requests and round trips.
  And for both urllib and pycurl we support multi-range requests,
  which decreases the number of round-trips. Performance results for
  ``bzr branch http://bazaar-vcs.org/bzr/bzr.dev/`` indicate
  http branching is now 2-3x faster, and ``bzr pull`` in an existing
  branch is as much as 4x faster.
  (Michael Ellerman, Johan Rydberg, John Arbash Meinel, #46768)

* Performance improvements for sftp. Branching and pulling are now up to
  2x faster. Utilize paramiko.readv() support for async requests if it
  is available (paramiko > 1.6) (John Arbash Meinel)

Bug Fixes
*********

* Fix shadowed definition of TestLocationConfig that caused some
  tests not to run.
  (Erik Bågfors, Michael Ellerman, Martin Pool, #32587)

* Fix unnecessary requirement of sign-my-commits that it be run from
  a working directory.  (Martin Pool, Robert Collins)

* 'bzr push location' will only remember the push location if it succeeds
  in connecting to the remote location. (John Arbash Meinel, #49742)

* 'bzr revert' no longer toggles the executable bit on win32
  (John Arbash Meinel, #45010)

* Handle broken pipe under win32 correctly. (John Arbash Meinel)

* sftp tests now work correctly on win32 if you have a newer paramiko
  (John Arbash Meinel)

* Cleanup win32 test suite, and general cleanup of places where
  file handles were being held open. (John Arbash Meinel)

* When specifying filenames for 'diff -r x..y', the name of the file in the
  working directory can be used, even if its name is different in both x
  and y.

* File-ids containing single- or double-quotes are handled correctly by
  push. (Aaron Bentley, #52227)

* Normalize unicode filenames to ensure cross-platform consistency.
  (John Arbash Meinel, #43689)

* The argument parser can now handle '-' as an argument. Currently
  no code interprets it specially (it is mostly handled as a file named
  '-'). But plugins, and future operations can use it.
  (John Arbash meinel, #50984)

* Bundles can properly read binary files with a plain '\r' in them.
  (John Arbash Meinel, #51927)

* Tuning ``iter_entries()`` to be more efficient (John Arbash Meinel, #5444)

* Lots of win32 fixes (the test suite passes again).
  (John Arbash Meinel, #50155)

* Handle openbsd returning None for sys.getfilesystemencoding() (#41183)

* Support ftp APPE (append) to allow Knits to be used over ftp (#42592)

* Removals are only committed if they match the filespec (or if there is
  no filespec).  (#46635, Aaron Bentley)

* smart-add recurses through all supplied directories
  (John Arbash Meinel, #52578)

* Make the bundle reader extra lines before and after the bundle text.
  This allows you to parse an email with the bundle inline.
  (John Arbash Meinel, #49182)

* Change the file id generator to squash a little bit more. Helps when
  working with long filenames on windows. (Also helps for unicode filenames
  not generating hidden files). (John Arbash Meinel, #43801)

* Restore terminal mode on C-c while reading sftp password.  (#48923,
  Nicholas Allen, Martin Pool)

* Timestamps are rounded to 1ms, and revision entries can be recreated
  exactly. (John Arbash Meinel, Jamie Wilkinson, #40693)

* Branch.base has changed to a URL, but ~/.bazaar/locations.conf should
  use local paths, since it is user visible (John Arbash Meinel, #53653)

* ``bzr status foo`` when foo was unversioned used to cause a full delta
  to be generated (John Arbash Meinel, #53638)

* When reading revision properties, an empty value should be considered
  the empty string, not None (John Arbash Meinel, #47782)

* ``bzr diff --diff-options`` can now handle binary files being changed.
  Also, the output is consistent when --diff-options is not supplied.
  (John Arbash Meinel, #54651, #52930)

* Use the right suffixes for loading plugins (John Arbash Meinel, #51810)

* Fix ``Branch.get_parent()`` to handle the case when the parent is not
  accessible (John Arbash Meinel, #52976)

Internals
*********

* Combine the ignore rules into a single regex rather than looping over
  them to reduce the threshold where  N^2 behaviour occurs in operations
  like status. (Jan Hudec, Robert Collins).

* Appending to ``bzrlib.DEFAULT_IGNORE`` is now deprecated. Instead, use
  one of the add functions in bzrlib.ignores. (John Arbash Meinel)

* 'bzr push' should only push the ancestry of the current revision, not
  all of the history in the repository. This is especially important for
  shared repositories. (John Arbash Meinel)

* ``bzrlib.delta.compare_trees`` now iterates in alphabetically sorted order,
  rather than randomly walking the inventories. (John Arbash Meinel)

* Doctests are now run in temporary directories which are cleaned up when
  they finish, rather than using special ScratchDir/ScratchBranch objects.
  (Martin Pool)

* Split ``check`` into separate methods on the branch and on the repository,
  so that it can be specialized in ways that are useful or efficient for
  different formats.  (Martin Pool, Robert Collins)

* Deprecate ``Repository.all_revision_ids``; most methods don't really need
  the global revision graph but only that part leading up to a particular
  revision.  (Martin Pool, Robert Collins)

* Add a BzrDirFormat ``control_formats`` list which allows for control formats
  that do not use '.bzr' to store their data - i.e. '.svn', '.hg' etc.
  (Robert Collins, Jelmer Vernooij).

* ``bzrlib.diff.external_diff`` can be redirected to any file-like object.
  Uses subprocess instead of spawnvp.
  (James Henstridge, John Arbash Meinel, #4047, #48914)

* New command line option '--profile-imports', which will install a custom
  importer to log time to import modules and regex compilation time to
  sys.stderr (John Arbash Meinel)

* 'EmptyTree' is now deprecated, please use ``repository.revision_tree(None)``
  instead. (Robert Collins)

* "RevisionTree" is now in bzrlib/revisiontree.py. (Robert Collins)

bzr 0.8.2  2006-05-17
#####################

Bug Fixes
*********

* setup.py failed to install launchpad plugin.  (Martin Pool)

bzr 0.8.1  2006-05-16
#####################

Bug Fixes
*********

* Fix failure to commit a merge in a checkout.  (Martin Pool,
  Robert Collins, Erik Bågfors, #43959)

* Nicer messages from 'commit' in the case of renames, and correct
  messages when a merge has occured. (Robert Collins, Martin Pool)

* Separate functionality from assert statements as they are skipped in
  optimized mode of python. Add the same check to pending merges.
  (Olaf Conradi, #44443)

Changes
*******

* Do not show the None revision in output of bzr ancestry. (Olaf Conradi)

* Add info on standalone branches without a working tree.
  (Olaf Conradi, #44155)

* Fix bug in knits when raising InvalidRevisionId. (Olaf Conradi, #44284)

Changes
*******

* Make editor invocation comply with Debian Policy. First check
  environment variables VISUAL and EDITOR, then try editor from
  alternatives system. If that all fails, fall back to the pre-defined
  list of editors. (Olaf Conradi, #42904)

New Features
************

* New 'register-branch' command registers a public branch into
  Launchpad.net, where it can be associated with bugs, etc.
  (Martin Pool, Bjorn Tillenius, Robert Collins)

Internals
*********

* New public api in InventoryEntry - ``describe_change(old, new)`` which
  provides a human description of the changes between two old and
  new. (Robert Collins, Martin Pool)

Testing
*******

* Fix test case for bzr info in upgrading a standalone branch to metadir,
  uses bzrlib api now. (Olaf Conradi)

bzr 0.8  2006-05-08
###################

Notes When Upgrading
********************

Release 0.8 of bzr introduces a new format for history storage, called
'knit', as an evolution of to the 'weave' format used in 0.7.  Local
and remote operations are faster using knits than weaves.  Several
operations including 'init', 'init-repo', and 'upgrade' take a
--format option that controls this.  Branching from an existing branch
will keep the same format.

It is possible to merge, pull and push between branches of different
formats but this is slower than moving data between homogenous
branches.  It is therefore recommended (but not required) that you
upgrade all branches for a project at the same time.  Information on
formats is shown by 'bzr info'.

bzr 0.8 now allows creation of 'repositories', which hold the history
of files and revisions for several branches.  Previously bzr kept all
the history for a branch within the .bzr directory at the root of the
branch, and this is still the default.  To create a repository, use
the new 'bzr init-repo' command.  Branches exist as directories under
the repository and contain just a small amount of information
indicating the current revision of the branch.

bzr 0.8 also supports 'checkouts', which are similar to in cvs and
subversion.  Checkouts are associated with a branch (optionally in a
repository), which contains all the historical information.  The
result is that a checkout can be deleted without losing any
already-committed revisions.  A new 'update' command is also available.

Repositories and checkouts are not supported with the 0.7 storage
format.  To use them you must upgrad to either knits, or to the
'metaweave' format, which uses weaves but changes the .bzr directory
arrangement.


Improvements
************

* sftp paths can now be relative, or local, according to the lftp
  convention. Paths now take the form::

      sftp://user:pass@host:port/~/relative/path
      or
      sftp://user:pass@host:port/absolute/path

* The FTP transport now tries to reconnect after a temporary
  failure. ftp put is made atomic. (Matthieu Moy)

* The FTP transport now maintains a pool of connections, and
  reuses them to avoid multiple connections to the same host (like
  sftp did). (Daniel Silverstone)

* The ``bzr_man.py`` file has been removed. To create the man page now,
  use ``./generate_docs.py man``. The new program can also create other files.
  Run ``python generate_docs.py --help`` for usage information.
  (Hans Ulrich Niedermann & James Blackwell).

* Man Page now gives full help (James Blackwell).
  Help also updated to reflect user config now being stored in .bazaar
  (Hans Ulrich Niedermann)

* It's now possible to set aliases in bazaar.conf (Erik Bågfors)

* Pull now accepts a --revision argument (Erik Bågfors)

* ``bzr re-sign`` now allows multiple revisions to be supplied on the command
  line. You can now use the following command to sign all of your old
  commits::

    find .bzr/revision-store// -name my@email-* \
      | sed 's/.*\/\/..\///' \
      | xargs bzr re-sign

* Upgrade can now upgrade over the network. (Robert Collins)

* Two new commands 'bzr checkout' and 'bzr update' allow for CVS/SVN-alike
  behaviour.  By default they will cache history in the checkout, but
  with --lightweight almost all data is kept in the master branch.
  (Robert Collins)

* 'revert' unversions newly-versioned files, instead of deleting them.

* 'merge' is more robust.  Conflict messages have changed.

* 'merge' and 'revert' no longer clobber existing files that end in '~' or
  '.moved'.

* Default log format can be set in configuration and plugins can register
  their own formatters. (Erik Bågfors)

* New 'reconcile' command will check branch consistency and repair indexes
  that can become out of sync in pre 0.8 formats. (Robert Collins,
  Daniel Silverstone)

* New 'bzr init --format' and 'bzr upgrade --format' option to control
  what storage format is created or produced.  (Robert Collins,
  Martin Pool)

* Add parent location to 'bzr info', if there is one.  (Olaf Conradi)

* New developer commands 'weave-list' and 'weave-join'.  (Martin Pool)

* New 'init-repository' command, plus support for repositories in 'init'
  and 'branch' (Aaron Bentley, Erik Bågfors, Robert Collins)

* Improve output of 'info' command. Show all relevant locations related to
  working tree, branch and repository. Use kibibytes for binary quantities.
  Fix off-by-one error in missing revisions of working tree.  Make 'info'
  work on branches, repositories and remote locations.  Show locations
  relative to the shared repository, if applicable.  Show locking status
  of locations.  (Olaf Conradi)

* Diff and merge now safely handle binary files. (Aaron Bentley)

* 'pull' and 'push' now normalise the revision history, so that any two
  branches with the same tip revision will have the same output from 'log'.
  (Robert Collins)

* 'merge' accepts --remember option to store parent location, like 'push'
  and 'pull'. (Olaf Conradi)

* bzr status and diff when files given as arguments do not exist
  in the relevant trees.  (Martin Pool, #3619)

* Add '.hg' to the default ignore list.  (Martin Pool)

* 'knit' is now the default disk format. This improves disk performance and
  utilization, increases incremental pull performance, robustness with SFTP
  and allows checkouts over SFTP to perform acceptably.
  The initial Knit code was contributed by Johan Rydberg based on a
  specification by Martin Pool.
  (Robert Collins, Aaron Bentley, Johan Rydberg, Martin Pool).

* New tool to generate all-in-one html version of the manual.  (Alexander
  Belchenko)

* Hitting CTRL-C while doing an SFTP push will no longer cause stale locks
  to be left in the SFTP repository. (Robert Collins, Martin Pool).

* New option 'diff --prefix' to control how files are named in diff
  output, with shortcuts '-p0' and '-p1' corresponding to the options for
  GNU patch.  (Alexander Belchenko, Goffredo Baroncelli, Martin Pool)

* Add --revision option to 'annotate' command.  (Olaf Conradi)

* If bzr shows an unexpected revision-history after pulling (perhaps due
  to a reweave) it can now be corrected by 'bzr reconcile'.
  (Robert Collins)

Changes
*******

* Commit is now verbose by default, and shows changed filenames and the
  new revision number.  (Robert Collins, Martin Pool)

* Unify 'mv', 'move', 'rename'.  (Matthew Fuller, #5379)

* 'bzr -h' shows help.  (Martin Pool, Ian Bicking, #35940)

* Make 'pull' and 'push' remember location on failure using --remember.
  (Olaf Conradi)

* For compatibility, make old format for using weaves inside metadir
  available as 'metaweave' format.  Rename format 'metadir' to 'default'.
  Clean up help for option --format in commands 'init', 'init-repo' and
  'upgrade'.  (Olaf Conradi)

Internals
*********

* The internal storage of history, and logical branch identity have now
  been split into Branch, and Repository. The common locking and file
  management routines are now in bzrlib.lockablefiles.
  (Aaron Bentley, Robert Collins, Martin Pool)

* Transports can now raise DependencyNotPresent if they need a library
  which is not installed, and then another implementation will be
  tried.  (Martin Pool)

* Remove obsolete (and no-op) `decode` parameter to `Transport.get`.
  (Martin Pool)

* Using Tree Transform for merge, revert, tree-building

* WorkingTree.create, Branch.create, ``WorkingTree.create_standalone``,
  Branch.initialize are now deprecated. Please see ``BzrDir.create_*`` for
  replacement API's. (Robert Collins)

* New BzrDir class represents the .bzr control directory and manages
  formatting issues. (Robert Collins)

* New repository.InterRepository class encapsulates Repository to
  Repository actions and allows for clean selection of optimised code
  paths. (Robert Collins)

* ``bzrlib.fetch.fetch`` and ``bzrlib.fetch.greedy_fetch`` are now
  deprecated, please use ``branch.fetch`` or ``repository.fetch``
  depending on your needs. (Robert Collins)

* deprecated methods now have a ``is_deprecated`` flag on them that can
  be checked, if you need to determine whether a given callable is
  deprecated at runtime. (Robert Collins)

* Progress bars are now nested - see
  ``bzrlib.ui.ui_factory.nested_progress_bar``.
  (Robert Collins, Robey Pointer)

* New API call ``get_format_description()`` for each type of format.
  (Olaf Conradi)

* Changed ``branch.set_parent()`` to accept None to remove parent.
  (Olaf Conradi)

* Deprecated BzrError AmbiguousBase.  (Olaf Conradi)

* WorkingTree.branch is now a read only property.  (Robert Collins)

* bzrlib.ui.text.TextUIFactory now accepts a ``bar_type`` parameter which
  can be None or a factory that will create a progress bar. This is
  useful for testing or for overriding the bzrlib.progress heuristic.
  (Robert Collins)

* New API method ``get_physical_lock_status()`` to query locks present on a
  transport.  (Olaf Conradi)

* Repository.reconcile now takes a thorough keyword parameter to allow
  requesting an indepth reconciliation, rather than just a data-loss
  check. (Robert Collins)

* ``bzrlib.ui.ui_factory protocol`` now supports ``get_boolean`` to prompt
  the user for yes/no style input. (Robert Collins)

Testing
*******

* SFTP tests now shortcut the SSH negotiation, reducing test overhead
  for testing SFTP protocol support. (Robey Pointer)

* Branch formats are now tested once per implementation (see ``bzrlib.
  tests.branch_implementations``. This is analagous to the transport
  interface tests, and has been followed up with working tree,
  repository and BzrDir tests. (Robert Collins)

* New test base class TestCaseWithTransport provides a transport aware
  test environment, useful for testing any transport-interface using
  code. The test suite option --transport controls the transport used
  by this class (when its not being used as part of implementation
  contract testing). (Robert Collins)

* Close logging handler on disabling the test log. This will remove the
  handler from the internal list inside python's logging module,
  preventing shutdown from closing it twice.  (Olaf Conradi)

* Move test case for uncommit to blackbox tests.  (Olaf Conradi)

* ``run_bzr`` and ``run_bzr_captured`` now accept a 'stdin="foo"'
  parameter which will provide String("foo") to the command as its stdin.

bzr 0.7 2006-01-09
##################

Changes
*******

* .bzrignore is excluded from exports, on the grounds that it's a bzr
  internal-use file and may not be wanted.  (Jamie Wilkinson)

* The "bzr directories" command were removed in favor of the new
  --kind option to the "bzr inventory" command.  To list all
  versioned directories, now use "bzr inventory --kind directory".
  (Johan Rydberg)

* Under Windows configuration directory is now ``%APPDATA%\bazaar\2.0``
  by default. (John Arbash Meinel)

* The parent of Bzr configuration directory can be set by ``BZR_HOME``
  environment variable. Now the path for it is searched in ``BZR_HOME``,
  then in HOME. Under Windows the order is: ``BZR_HOME``, ``APPDATA``
  (usually points to ``C:\Documents and Settings\User Name\Application Data``),
  ``HOME``. (John Arbash Meinel)

* Plugins with the same name in different directories in the bzr plugin
  path are no longer loaded: only the first successfully loaded one is
  used. (Robert Collins)

* Use systems' external ssh command to open connections if possible.
  This gives better integration with user settings such as ProxyCommand.
  (James Henstridge)

* Permissions on files underneath .bzr/ are inherited from the .bzr
  directory. So for a shared repository, simply doing 'chmod -R g+w .bzr/'
  will mean that future file will be created with group write permissions.

* configure.in and config.guess are no longer in the builtin default
  ignore list.

* '.sw[nop]' pattern ignored, to ignore vim swap files for nameless
  files.  (John Arbash Meinel, Martin Pool)

Improvements
************

* "bzr INIT dir" now initializes the specified directory, and creates
  it if it does not exist.  (John Arbash Meinel)

* New remerge command (Aaron Bentley)

* Better zsh completion script.  (Steve Borho)

* 'bzr diff' now returns 1 when there are changes in the working
  tree. (Robert Collins)

* 'bzr push' now exists and can push changes to a remote location.
  This uses the transport infrastructure, and can store the remote
  location in the ~/.bazaar/branches.conf configuration file.
  (Robert Collins)

* Test directories are only kept if the test fails and the user requests
  that they be kept.

* Tweaks to short log printing

* Added branch nicks, new nick command, printing them in log output.
  (Aaron Bentley)

* If ``$BZR_PDB`` is set, pop into the debugger when an uncaught exception
  occurs.  (Martin Pool)

* Accept 'bzr resolved' (an alias for 'bzr resolve'), as this is
  the same as Subversion.  (Martin Pool)

* New ftp transport support (on ftplib), for ftp:// and aftp://
  URLs.  (Daniel Silverstone)

* Commit editor temporary files now start with ``bzr_log.``, to allow
  text editors to match the file name and set up appropriate modes or
  settings.  (Magnus Therning)

* Improved performance when integrating changes from a remote weave.
  (Goffredo Baroncelli)

* Sftp will attempt to cache the connection, so it is more likely that
  a connection will be reused, rather than requiring multiple password
  requests.

* bzr revno now takes an optional argument indicating the branch whose
  revno should be printed.  (Michael Ellerman)

* bzr cat defaults to printing the last version of the file.
  (Matthieu Moy, #3632)

* New global option 'bzr --lsprof COMMAND' runs bzr under the lsprof
  profiler.  (Denys Duchier)

* Faster commits by reading only the headers of affected weave files.
  (Denys Duchier)

* 'bzr add' now takes a --dry-run parameter which shows you what would be
  added, but doesn't actually add anything. (Michael Ellerman)

* 'bzr add' now lists how many files were ignored per glob.  add --verbose
  lists the specific files.  (Aaron Bentley)

* 'bzr missing' now supports displaying changes in diverged trees and can
  be limited to show what either end of the comparison is missing.
  (Aaron Bently, with a little prompting from Daniel Silverstone)

Bug Fixes
*********

* SFTP can walk up to the root path without index errors. (Robert Collins)

* Fix bugs in running bzr with 'python -O'.  (Martin Pool)

* Error when run with -OO

* Fix bug in reporting http errors that don't have an http error code.
  (Martin Pool)

* Handle more cases of pipe errors in display commands

* Change status to 3 for all errors

* Files that are added and unlinked before committing are completely
  ignored by diff and status

* Stores with some compressed texts and some uncompressed texts are now
  able to be used. (John A Meinel)

* Fix for bzr pull failing sometimes under windows

* Fix for sftp transport under windows when using interactive auth

* Show files which are both renamed and modified as such in 'bzr
  status' output.  (Daniel Silverstone, #4503)

* Make annotate cope better with revisions committed without a valid
  email address.  (Marien Zwart)

* Fix representation of tab characters in commit messages.
  (Harald Meland)

* List of plugin directories in ``BZR_PLUGIN_PATH`` environment variable is
  now parsed properly under Windows. (Alexander Belchenko)

* Show number of revisions pushed/pulled/merged. (Robey Pointer)

* Keep a cached copy of the basis inventory to speed up operations
  that need to refer to it.  (Johan Rydberg, Martin Pool)

* Fix bugs in bzr status display of non-ascii characters.
  (Martin Pool)

* Remove Makefile.in from default ignore list.
  (Tollef Fog Heen, Martin Pool, #6413)

* Fix failure in 'bzr added'.  (Nathan McCallum, Martin Pool)

Testing
*******

* Fix selftest asking for passwords when there are no SFTP keys.
  (Robey Pointer, Jelmer Vernooij)

* Fix selftest run with 'python -O'.  (Martin Pool)

* Fix HTTP tests under Windows. (John Arbash Meinel)

* Make tests work even if HOME is not set (Aaron Bentley)

* Updated ``build_tree`` to use fixed line-endings for tests which read
  the file cotents and compare. Make some tests use this to pass under
  Windows. (John Arbash Meinel)

* Skip stat and symlink tests under Windows. (Alexander Belchenko)

* Delay in selftest/testhashcash is now issued under win32 and Cygwin.
  (John Arbash Meinel)

* Use terminal width to align verbose test output.  (Martin Pool)

* Blackbox tests are maintained within the bzrlib.tests.blackbox directory.
  If adding a new test script please add that to
  ``bzrlib.tests.blackbox.__init__``. (Robert Collins)

* Much better error message if one of the test suites can't be
  imported.  (Martin Pool)

* Make check now runs the test suite twice - once with the default locale,
  and once with all locales forced to C, to expose bugs. This is not
  trivially done within python, so for now its only triggered by running
  Make check. Integrators and packagers who wish to check for full
  platform support should run 'make check' to test the source.
  (Robert Collins)

* Tests can now run TestSkipped if they can't execute for any reason.
  (Martin Pool) (NB: TestSkipped should only be raised for correctable
  reasons - see the wiki spec ImprovingBzrTestSuite).

* Test sftp with relative, absolute-in-homedir and absolute-not-in-homedir
  paths for the transport tests. Introduce blackbox remote sftp tests that
  test the same permutations. (Robert Collins, Robey Pointer)

* Transport implementation tests are now independent of the local file
  system, which allows tests for esoteric transports, and for features
  not available in the local file system. They also repeat for variations
  on the URL scheme that can introduce issues in the transport code,
  see bzrlib.transport.TransportTestProviderAdapter() for this.
  (Robert Collins).

* ``TestCase.build_tree`` uses the transport interface to build trees,
  pass in a transport parameter to give it an existing connection.
  (Robert Collins).

Internals
*********

* WorkingTree.pull has been split across Branch and WorkingTree,
  to allow Branch only pulls. (Robert Collins)

* ``commands.display_command`` now returns the result of the decorated
  function. (Robert Collins)

* LocationConfig now has a ``set_user_option(key, value)`` call to save
  a setting in its matching location section (a new one is created
  if needed). (Robert Collins)

* Branch has two new methods, ``get_push_location`` and
  ``set_push_location`` to respectively, get and set the push location.
  (Robert Collins)

* ``commands.register_command`` now takes an optional flag to signal that
  the registrant is planning to decorate an existing command. When
  given multiple plugins registering a command is not an error, and
  the original command class (whether built in or a plugin based one) is
  returned to the caller. There is a new error 'MustUseDecorated' for
  signalling when a wrapping command should switch to the original
  version. (Robert Collins)

* Some option parsing errors will raise 'BzrOptionError', allowing
  granular detection for decorating commands. (Robert Collins).

* ``Branch.read_working_inventory`` has moved to
  ``WorkingTree.read_working_inventory``. This necessitated changes to
  ``Branch.get_root_id``, and a move of ``Branch.set_inventory`` to
  WorkingTree as well. To make it clear that a WorkingTree cannot always
  be obtained ``Branch.working_tree()`` will raise
  ``errors.NoWorkingTree`` if one cannot be obtained. (Robert Collins)

* All pending merges operations from Branch are now on WorkingTree.
  (Robert Collins)

* The follow operations from Branch have moved to WorkingTree::

      add()
      commit()
      move()
      rename_one()
      unknowns()

  (Robert Collins)

* ``bzrlib.add.smart_add_branch`` is now ``smart_add_tree``. (Robert Collins)

* New "rio" serialization format, similar to rfc-822. (Martin Pool)

* Rename selftests to ``bzrlib.tests.test_foo``.  (John A Meinel, Martin
  Pool)

* ``bzrlib.plugin.all_plugins`` has been changed from an attribute to a
  query method. (Robert Collins)

* New options to read only the table-of-contents of a weave.
  (Denys Duchier)

* Raise NoSuchFile when someone tries to add a non-existant file.
  (Michael Ellerman)

* Simplify handling of DivergedBranches in ``cmd_pull()``.
  (Michael Ellerman)

* Branch.controlfile* logic has moved to lockablefiles.LockableFiles, which
  is exposed as ``Branch().control_files``. Also this has been altered with the
  controlfile pre/suffix replaced by simple method names like 'get' and
  'put'. (Aaron Bentley, Robert Collins).

* Deprecated functions and methods can now be marked as such using the
  ``bzrlib.symbol_versioning`` module. Marked method have their docstring
  updated and will issue a DeprecationWarning using the warnings module
  when they are used. (Robert Collins)

* ``bzrlib.osutils.safe_unicode`` now exists to provide parameter coercion
  for functions that need unicode strings. (Robert Collins)

bzr 0.6 2005-10-28
##################

Improvements
************

* pull now takes --verbose to show you what revisions are added or removed
  (John A Meinel)

* merge now takes a --show-base option to include the base text in
  conflicts.
  (Aaron Bentley)

* The config files are now read using ConfigObj, so '=' should be used as
  a separator, not ':'.
  (Aaron Bentley)

* New 'bzr commit --strict' option refuses to commit if there are
  any unknown files in the tree.  To commit, make sure all files are
  either ignored, added, or deleted.  (Michael Ellerman)

* The config directory is now ~/.bazaar, and there is a single file
  ~/.bazaar/bazaar.conf storing email, editor and other preferences.
  (Robert Collins)

* 'bzr add' no longer takes a --verbose option, and a --quiet option
  has been added that suppresses all output.

* Improved zsh completion support in contrib/zsh, from Clint
  Adams.

* Builtin 'bzr annotate' command, by Martin Pool with improvements from
  Goffredo Baroncelli.

* 'bzr check' now accepts -v for verbose reporting, and checks for
  ghosts in the branch. (Robert Collins)

* New command 're-sign' which will regenerate the gpg signature for
  a revision. (Robert Collins)

* If you set ``check_signatures=require`` for a path in
  ``~/.bazaar/branches.conf`` then bzr will invoke your
  ``gpg_signing_command`` (defaults to gpg) and record a digital signature
  of your commit. (Robert Collins)

* New sftp transport, based on Paramiko.  (Robey Pointer)

* 'bzr pull' now accepts '--clobber' which will discard local changes
  and make this branch identical to the source branch. (Robert Collins)

* Just give a quieter warning if a plugin can't be loaded, and
  put the details in .bzr.log.  (Martin Pool)

* 'bzr branch' will now set the branch-name to the last component of the
  output directory, if one was supplied.

* If the option ``post_commit`` is set to one (or more) python function
  names (must be in the bzrlib namespace), then they will be invoked
  after the commit has completed, with the branch and ``revision_id`` as
  parameters. (Robert Collins)

* Merge now has a retcode of 1 when conflicts occur. (Robert Collins)

* --merge-type weave is now supported for file contents.  Tree-shape
  changes are still three-way based.  (Martin Pool, Aaron Bentley)

* 'bzr check' allows the first revision on revision-history to have
  parents - something that is expected for cheap checkouts, and occurs
  when conversions from baz do not have all history.  (Robert Collins).

* 'bzr merge' can now graft unrelated trees together, if your specify
  0 as a base. (Aaron Bentley)

* 'bzr commit branch' and 'bzr commit branch/file1 branch/file2' now work
  (Aaron Bentley)

* Add '.sconsign*' to default ignore list.  (Alexander Belchenko)

* 'bzr merge --reprocess' minimizes conflicts

Testing
*******

* The 'bzr selftest --pattern' option for has been removed, now
  test specifiers on the command line can be simple strings, or
  regexps, or both. (Robert Collins)

* Passing -v to selftest will now show the time each test took to
  complete, which will aid in analysing performance regressions and
  related questions. (Robert Collins)

* 'bzr selftest' runs all tests, even if one fails, unless '--one'
  is given. (Martin Pool)

* There is a new method for TestCaseInTempDir, assertFileEqual, which
  will check that a given content is equal to the content of the named
  file. (Robert Collins)

* Fix test suite's habit of leaving many temporary log files in $TMPDIR.
  (Martin Pool)

Internals
*********

* New 'testament' command and concept for making gpg-signatures
  of revisions that are not tied to a particular internal
  representation.  (Martin Pool).

* Per-revision properties ('revprops') as key-value associated
  strings on each revision created when the revision is committed.
  Intended mainly for the use of external tools.  (Martin Pool).

* Config options have moved from bzrlib.osutils to bzrlib.config.
  (Robert Collins)

* Improved command line option definitions allowing explanations
  for individual options, among other things.  Contributed by
  Magnus Therning.

* Config options have moved from bzrlib.osutils to bzrlib.config.
  Configuration is now done via the config.Config interface:
  Depending on whether you have a Branch, a Location or no information
  available, construct a ``*Config``, and use its ``signature_checking``,
  ``username`` and ``user_email`` methods. (Robert Collins)

* Plugins are now loaded under bzrlib.plugins, not bzrlib.plugin, and
  they are made available for other plugins to use. You should not
  import other plugins during the ``__init__`` of your plugin though, as
  no ordering is guaranteed, and the plugins directory is not on the
  python path. (Robert Collins)

* Branch.relpath has been moved to WorkingTree.relpath. WorkingTree no
  no longer takes an inventory, rather it takes an option branch
  parameter, and if None is given will open the branch at basedir
  implicitly. (Robert Collins)

* Cleaner exception structure and error reporting.  Suggested by
  Scott James Remnant.  (Martin Pool)

* Branch.remove has been moved to WorkingTree, which has also gained
  ``lock_read``, ``lock_write`` and ``unlock`` methods for convenience.
  (Robert Collins)

* Two decorators, ``needs_read_lock`` and ``needs_write_lock`` have been
  added to the branch module. Use these to cause a function to run in a
  read or write lock respectively. (Robert Collins)

* ``Branch.open_containing`` now returns a tuple (Branch, relative-path),
  which allows direct access to the common case of 'get me this file
  from its branch'. (Robert Collins)

* Transports can register using ``register_lazy_transport``, and they
  will be loaded when first used.  (Martin Pool)

* 'pull' has been factored out of the command as ``WorkingTree.pull()``.
  A new option to WorkingTree.pull has been added, clobber, which will
  ignore diverged history and pull anyway.
  (Robert Collins)

* config.Config has a ``get_user_option`` call that accepts an option name.
  This will be looked up in branches.conf and bazaar.conf as normal.
  It is intended that this be used by plugins to support options -
  options of built in programs should have specific methods on the config.
  (Robert Collins)

* ``merge.merge_inner`` now has tempdir as an optional parameter.
  (Robert Collins)

* Tree.kind is not recorded at the top level of the hierarchy, as it was
  missing on EmptyTree, leading to a bug with merge on EmptyTrees.
  (Robert Collins)

* ``WorkingTree.__del__`` has been removed, it was non deterministic and not
  doing what it was intended to. See ``WorkingTree.__init__`` for a comment
  about future directions. (Robert Collins/Martin Pool)

* bzrlib.transport.http has been modified so that only 404 urllib errors
  are returned as NoSuchFile. Other exceptions will propagate as normal.
  This allows debuging of actual errors. (Robert Collins)

* bzrlib.transport.Transport now accepts *ONLY* url escaped relative paths
  to apis like 'put', 'get' and 'has'. This is to provide consistent
  behaviour - it operates on url's only. (Robert Collins)

* Transports can register using ``register_lazy_transport``, and they
  will be loaded when first used.  (Martin Pool)

* ``merge_flex`` no longer calls ``conflict_handler.finalize()``, instead that
  is called by ``merge_inner``. This is so that the conflict count can be
  retrieved (and potentially manipulated) before returning to the caller
  of ``merge_inner``. Likewise 'merge' now returns the conflict count to the
  caller. (Robert Collins)

* ``revision.revision_graph`` can handle having only partial history for
  a revision - that is no revisions in the graph with no parents.
  (Robert Collins).

* New ``builtins.branch_files`` uses the standard ``file_list`` rules to
  produce a branch and a list of paths, relative to that branch
  (Aaron Bentley)

* New TestCase.addCleanup facility.

* New ``bzrlib.version_info`` tuple (similar to ``sys.version_info``),
  which can be used by programs importing bzrlib.

Bug Fixes
*********

* Better handling of branches in directories with non-ascii names.
  (Joel Rosdahl, Panagiotis Papadakos)

* Upgrades of trees with no commits will not fail due to accessing
  [-1] in the revision-history. (Andres Salomon)


bzr 0.1.1 2005-10-12
####################

Bug Fixes
*********

* Fix problem in pulling over http from machines that do not
  allow directories to be listed.

* Avoid harmless warning about invalid hash cache after
  upgrading branch format.

Performance
***********

* Avoid some unnecessary http operations in branch and pull.


bzr 0.1 2005-10-11
##################

Notes
*****

* 'bzr branch' over http initially gives a very high estimate
  of completion time but it should fall as the first few
  revisions are pulled in.  branch is still slow on
  high-latency connections.

Bug Fixes
*********

* bzr-man.py has been updated to work again. Contributed by
  Rob Weir.

* Locking is now done with fcntl.lockf which works with NFS
  file systems. Contributed by Harald Meland.

* When a merge encounters a file that has been deleted on
  one side and modified on the other, the old contents are
  written out to foo.BASE and foo.SIDE, where SIDE is this
  or OTHER. Contributed by Aaron Bentley.

* Export was choosing incorrect file paths for the content of
  the tarball, this has been fixed by Aaron Bentley.

* Commit will no longer commit without a log message, an
  error is returned instead. Contributed by Jelmer Vernooij.

* If you commit a specific file in a sub directory, any of its
  parent directories that are added but not listed will be
  automatically included. Suggested by Michael Ellerman.

* bzr commit and upgrade did not correctly record new revisions
  for files with only a change to their executable status.
  bzr will correct this when it encounters it. Fixed by
  Robert Collins

* HTTP tests now force off the use of ``http_proxy`` for the duration.
  Contributed by Gustavo Niemeyer.

* Fix problems in merging weave-based branches that have
  different partial views of history.

* Symlink support: working with symlinks when not in the root of a
  bzr tree was broken, patch from Scott James Remnant.

Improvements
************

* 'branch' now accepts a --basis parameter which will take advantage
  of local history when making a new branch. This allows faster
  branching of remote branches. Contributed by Aaron Bentley.

* New tree format based on weave files, called version 5.
  Existing branches can be upgraded to this format using
  'bzr upgrade'.

* Symlinks are now versionable. Initial patch by
  Erik Toubro Nielsen, updated to head by Robert Collins.

* Executable bits are tracked on files. Patch from Gustavo
  Niemeyer.

* 'bzr status' now shows unknown files inside a selected directory.
  Patch from Heikki Paajanen.

* Merge conflicts are recorded in .bzr. Two new commands 'conflicts'
  and 'resolve' have needed added, which list and remove those
  merge conflicts respectively. A conflicted tree cannot be committed
  in. Contributed by Aaron Bentley.

* 'rm' is now an alias for 'remove'.

* Stores now split out their content in a single byte prefixed hash,
  dropping the density of files per directory by 256. Contributed by
  Gustavo Niemeyer.

* 'bzr diff -r branch:URL' will now perform a diff between two branches.
  Contributed by Robert Collins.

* 'bzr log' with the default formatter will show merged revisions,
  indented to the right. Initial implementation contributed by Gustavo
  Niemeyer, made incremental by Robert Collins.


Internals
*********

* Test case failures have the exception printed after the log
  for your viewing pleasure.

* InventoryEntry is now an abstract base class, use one of the
  concrete InventoryDirectory etc classes instead.

* Branch raises an UnsupportedFormatError when it detects a
  bzr branch it cannot understand. This allows for precise
  handling of such circumstances.

* Remove RevisionReference class; ``Revision.parent_ids`` is now simply a
  list of their ids and ``parent_sha1s`` is a list of their corresponding
  sha1s (for old branches only at the moment.)

* New method-object style interface for Commit() and Fetch().

* Renamed ``Branch.last_patch()`` to ``Branch.last_revision()``, since
  we call them revisions not patches.

* Move ``copy_branch`` to ``bzrlib.clone.copy_branch``.  The destination
  directory is created if it doesn't exist.

* Inventories now identify the files which were present by
  giving the revision *of that file*.

* Inventory and Revision XML contains a version identifier.
  This must be consistent with the overall branch version
  but allows for more flexibility in future upgrades.

Testing
*******

* Removed testsweet module so that tests can be run after
  bzr installed by 'bzr selftest'.

* 'bzr selftest' command-line arguments can now be partial ids
  of tests to run, e.g. ``bzr selftest test_weave``


bzr 0.0.9 2005-09-23
####################

Bug Fixes
*********

* Fixed "branch -r" option.

* Fix remote access to branches containing non-compressed history.
  (Robert Collins).

* Better reliability of http server tests.  (John Arbash-Meinel)

* Merge graph maximum distance calculation fix.  (Aaron Bentley)

* Various minor bug in windows support have been fixed, largely in the
  test suite. Contributed by Alexander Belchenko.

Improvements
************

* Status now accepts a -r argument to give status between chosen
  revisions. Contributed by Heikki Paajanen.

* Revision arguments no longer use +/-/= to control ranges, instead
  there is a 'before' namespace, which limits the successive namespace.
  For example '$ bzr log -r date:yesterday..before:date:today' will
  select everything from yesterday and before today. Contributed by
  Robey Pointer

* There is now a bzr.bat file created by distutils when building on
  Windows. Contributed by Alexander Belchenko.

Internals
*********

* Removed uuid() as it was unused.

* Improved 'fetch' code for pulling revisions from one branch into
  another (used by pull, merged, etc.)


bzr 0.0.8 2005-09-20
####################

Improvements
************

* Adding a file whose parent directory is not versioned will
  implicitly add the parent, and so on up to the root. This means
  you should never need to explictly add a directory, they'll just
  get added when you add a file in the directory.  Contributed by
  Michael Ellerman.

* Ignore ``.DS_Store`` (contains Mac metadata) by default.
  (Nir Soffer)

* If you set ``BZR_EDITOR`` in the environment, it is checked in
  preference to EDITOR and the config file for the interactive commit
  editing program. Related to this is a bugfix where a missing program
  set in EDITOR would cause editing to fail, now the fallback program
  for the operating system is still tried.

* Files that are not directories/symlinks/regular files will no longer
  cause bzr to fail, it will just ignore them by default. You cannot add
  them to the tree though - they are not versionable.


Internals
*********

* Refactor xml packing/unpacking.

Bug Fixes
*********

* Fixed 'bzr mv' by Ollie Rutherfurd.

* Fixed strange error when trying to access a nonexistent http
  branch.

* Make sure that the hashcache gets written out if it can't be
  read.


Portability
***********

* Various Windows fixes from Ollie Rutherfurd.

* Quieten warnings about locking; patch from Matt Lavin.


bzr-0.0.7 2005-09-02
####################

New Features
************

* ``bzr shell-complete`` command contributed by Clint Adams to
  help with intelligent shell completion.

* New expert command ``bzr find-merge-base`` for debugging merges.


Enhancements
************

* Much better merge support.

* merge3 conflicts are now reported with markers like '<<<<<<<'
  (seven characters) which is the same as CVS and pleases things
  like emacs smerge.


Bug Fixes
*********

* ``bzr upgrade`` no longer fails when trying to fix trees that
  mention revisions that are not present.

* Fixed bugs in listing plugins from ``bzr plugins``.

* Fix case of $EDITOR containing options for the editor.

* Fix log -r refusing to show the last revision.
  (Patch from Goffredo Baroncelli.)


Changes
*******

* ``bzr log --show-ids`` shows the revision ids of all parents.

* Externally provided commands on your $BZRPATH no longer need
  to recognize --bzr-usage to work properly, and can just handle
  --help themselves.


Library
*******

* Changed trace messages to go through the standard logging
  framework, so that they can more easily be redirected by
  libraries.



bzr-0.0.6 2005-08-18
####################

New Features
************

* Python plugins, automatically loaded from the directories on
  ``BZR_PLUGIN_PATH`` or ``~/.bzr.conf/plugins`` by default.

* New 'bzr mkdir' command.

* Commit mesage is fetched from an editor if not given on the
  command line; patch from Torsten Marek.

* ``bzr log -m FOO`` displays commits whose message matches regexp
  FOO.

* ``bzr add`` with no arguments adds everything under the current directory.

* ``bzr mv`` does move or rename depending on its arguments, like
  the Unix command.

* ``bzr missing`` command shows a summary of the differences
  between two trees.  (Merged from John Arbash-Meinel.)

* An email address for commits to a particular tree can be
  specified by putting it into .bzr/email within a branch.  (Based
  on a patch from Heikki Paajanen.)


Enhancements
************

* Faster working tree operations.


Changes
*******

* 3rd-party modules shipped with bzr are copied within the bzrlib
  python package, so that they can be installed by the setup
  script without clashing with anything already existing on the
  system.  (Contributed by Gustavo Niemeyer.)

* Moved plugins directory to bzrlib/, so that there's a standard
  plugin directory which is not only installed with bzr itself but
  is also available when using bzr from the development tree.
  ``BZR_PLUGIN_PATH`` and ``DEFAULT_PLUGIN_PATH`` are then added to the
  standard plugins directory.

* When exporting to a tarball with ``bzr export --format tgz``, put
  everything under a top directory rather than dumping it into the
  current directory.   This can be overridden with the ``--root``
  option.  Patch from William Dodé and John Meinel.

* New ``bzr upgrade`` command to upgrade the format of a branch,
  replacing ``bzr check --update``.

* Files within store directories are no longer marked readonly on
  disk.

* Changed ``bzr log`` output to a more compact form suggested by
  John A Meinel.  Old format is available with the ``--long`` or
  ``-l`` option, patched by William Dodé.

* By default the commit command refuses to record a revision with
  no changes unless the ``--unchanged`` option is given.

* The ``--no-plugins``, ``--profile`` and ``--builtin`` command
  line options must come before the command name because they
  affect what commands are available; all other options must come
  after the command name because their interpretation depends on
  it.

* ``branch`` and ``clone`` added as aliases for ``branch``.

* Default log format is back to the long format; the compact one
  is available with ``--short``.


Bug Fixes
*********

* Fix bugs in committing only selected files or within a subdirectory.


bzr-0.0.5  2005-06-15
#####################

Changes
*******

* ``bzr`` with no command now shows help rather than giving an
  error.  Suggested by Michael Ellerman.

* ``bzr status`` output format changed, because svn-style output
  doesn't really match the model of bzr.  Now files are grouped by
  status and can be shown with their IDs.  ``bzr status --all``
  shows all versioned files and unknown files but not ignored files.

* ``bzr log`` runs from most-recent to least-recent, the reverse
  of the previous order.  The previous behaviour can be obtained
  with the ``--forward`` option.

* ``bzr inventory`` by default shows only filenames, and also ids
  if ``--show-ids`` is given, in which case the id is the second
  field.


Enhancements
************

* New 'bzr whoami --email' option shows only the email component
  of the user identification, from Jo Vermeulen.

* New ``bzr ignore PATTERN`` command.

* Nicer error message for broken pipe, interrupt and similar
  conditions that don't indicate an internal error.

* Add ``.*.sw[nop] .git .*.tmp *,v`` to default ignore patterns.

* Per-branch locks keyed on ``.bzr/branch-lock``, available in
  either read or write mode.

* New option ``bzr log --show-ids`` shows revision and file ids.

* New usage ``bzr log FILENAME`` shows only revisions that
  affected that file.

* Changed format for describing changes in ``bzr log -v``.

* New option ``bzr commit --file`` to take a message from a file,
  suggested by LarstiQ.

* New syntax ``bzr status [FILE...]`` contributed by Bartosz
  Oler.  File may be in a branch other than the working directory.

* ``bzr log`` and ``bzr root`` can be given an http URL instead of
  a filename.

* Commands can now be defined by external programs or scripts
  in a directory on $BZRPATH.

* New "stat cache" avoids reading the contents of files if they
  haven't changed since the previous time.

* If the Python interpreter is too old, try to find a better one
  or give an error.  Based on a patch from Fredrik Lundh.

* New optional parameter ``bzr info [BRANCH]``.

* New form ``bzr commit SELECTED`` to commit only selected files.

* New form ``bzr log -r FROM:TO`` shows changes in selected
  range; contributed by John A Meinel.

* New option ``bzr diff --diff-options 'OPTS'`` allows passing
  options through to an external GNU diff.

* New option ``bzr add --no-recurse`` to add a directory but not
  their contents.

* ``bzr --version`` now shows more information if bzr is being run
  from a branch.


Bug Fixes
*********

* Fixed diff format so that added and removed files will be
  handled properly by patch.  Fix from Lalo Martins.

* Various fixes for files whose names contain spaces or other
  metacharacters.


Testing
*******

* Converted black-box test suites from Bourne shell into Python;
  now run using ``./testbzr``.  Various structural improvements to
  the tests.

* testbzr by default runs the version of bzr found in the same
  directory as the tests, or the one given as the first parameter.

* testbzr also runs the internal tests, so the only command
  required to check is just ``./testbzr``.

* testbzr requires python2.4, but can be used to test bzr running
  under a different version.

* Tests added for many other changes in this release.


Internal
********

* Included ElementTree library upgraded to 1.2.6 by Fredrik Lundh.

* Refactor command functions into Command objects based on HCT by
  Scott James Remnant.

* Better help messages for many commands.

* Expose ``bzrlib.open_tracefile()`` to start the tracefile; until
  this is called trace messages are just discarded.

* New internal function ``find_touching_revisions()`` and hidden
  command touching-revisions trace the changes to a given file.

* Simpler and faster ``compare_inventories()`` function.

* ``bzrlib.open_tracefile()`` takes a tracefilename parameter.

* New AtomicFile class.

* New developer commands ``added``, ``modified``.


Portability
***********

* Cope on Windows on python2.3 by using the weaker random seed.
  2.4 is now only recommended.


bzr-0.0.4  2005-04-22
#####################

Enhancements
************

* 'bzr diff' optionally takes a list of files to diff.  Still a bit
  basic.  Patch from QuantumG.

* More default ignore patterns.

* New 'bzr log --verbose' shows a list of files changed in the
  changeset.  Patch from Sebastian Cote.

* Roll over ~/.bzr.log if it gets too large.

* Command abbreviations 'ci', 'st', 'stat', '?' based on a patch
  by Jason Diamon.

* New 'bzr help commands' based on a patch from Denys Duchier.


Changes
*******

* User email is determined by looking at $BZREMAIL or ~/.bzr.email
  or $EMAIL.  All are decoded by the locale preferred encoding.
  If none of these are present user@hostname is used.  The host's
  fully-qualified name is not used because that tends to fail when
  there are DNS problems.

* New 'bzr whoami' command instead of username user-email.


Bug Fixes
*********

* Make commit safe for hardlinked bzr trees.

* Some Unicode/locale fixes.

* Partial workaround for ``difflib.unified_diff`` not handling
  trailing newlines properly.


Internal
********

* Allow docstrings for help to be in PEP0257 format.  Patch from
  Matt Brubeck.

* More tests in test.sh.

* Write profile data to a temporary file not into working
  directory and delete it when done.

* Smaller .bzr.log with process ids.


Portability
***********

* Fix opening of ~/.bzr.log on Windows.  Patch from Andrew
  Bennetts.

* Some improvements in handling paths on Windows, based on a patch
  from QuantumG.


bzr-0.0.3  2005-04-06
#####################

Enhancements
************

* New "directories" internal command lists versioned directories
  in the tree.

* Can now say "bzr commit --help".

* New "rename" command to rename one file to a different name
  and/or directory.

* New "move" command to move one or more files into a different
  directory.

* New "renames" command lists files renamed since base revision.

* New cat command contributed by janmar.

Changes
*******

* .bzr.log is placed in $HOME (not pwd) and is always written in
  UTF-8.  (Probably not a completely good long-term solution, but
  will do for now.)

Portability
***********

* Workaround for difflib bug in Python 2.3 that causes an
  exception when comparing empty files.  Reported by Erik Toubro
  Nielsen.

Internal
********

* Refactored inventory storage to insert a root entry at the top.

Testing
*******

* Start of shell-based black-box testing in test.sh.


bzr-0.0.2.1
###########

Portability
***********

* Win32 fixes from Steve Brown.


bzr-0.0.2  "black cube"  2005-03-31
###################################

Enhancements
************

* Default ignore list extended (see bzrlib/__init__.py).

* Patterns in .bzrignore are now added to the default ignore list,
  rather than replacing it.

* Ignore list isn't reread for every file.

* More help topics.

* Reinstate the 'bzr check' command to check invariants of the
  branch.

* New 'ignored' command lists which files are ignored and why;
  'deleted' lists files deleted in the current working tree.

* Performance improvements.

* New global --profile option.

* Ignore patterns like './config.h' now correctly match files in
  the root directory only.


bzr-0.0.1  2005-03-26
#####################

Enhancements
************

* More information from info command.

* Can now say "bzr help COMMAND" for more detailed help.

* Less file flushing and faster performance when writing logs and
  committing to stores.

* More useful verbose output from some commands.

Bug Fixes
*********

* Fix inverted display of 'R' and 'M' during 'commit -v'.

Portability
***********

* Include a subset of ElementTree-1.2.20040618 to make
  installation easier.

* Fix time.localtime call to work with Python 2.3 (the minimum
  supported).


bzr-0.0.0.69  2005-03-22
########################

Enhancements
************

* First public release.

* Storage of local versions: init, add, remove, rm, info, log,
  diff, status, etc.

..
   vim: tw=74 ft=rst ff=unix<|MERGE_RESOLUTION|>--- conflicted
+++ resolved
@@ -65,11 +65,8 @@
 * Unshelve works correctly when multiple zero-length files are present on
   the shelf. (Aaron Bentley, #363444)
 
-<<<<<<< HEAD
 * Progress bars no longer show the network transport scheme or direction.
   (Martin Pool)
-=======
->>>>>>> 62ff8031
 
 Internals
 *********
