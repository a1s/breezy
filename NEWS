--- conflicted
+++ resolved
@@ -135,16 +135,14 @@
 
     * Fix problem with UNC paths on Windows 98. (Alexander Belchenko, #84728)
 
-<<<<<<< HEAD
+    * Searching location of CA bundle for PyCurl in env variable (CURL_CA_BUNDLE),
+      and on win32 along the PATH. (Alexander Belchenko, #82086)
+
+    * ``bzr init`` works with unicode argument LOCATION.
+      (Alexander Belchenko, #85599)
+
     * Raise DependencyNotPresent if pycurl do not support https. (Vincent
       Ladeuil, #85305)
-=======
-    * Searching location of CA bundle for PyCurl in env variable (CURL_CA_BUNDLE),
-      and on win32 along the PATH. (Alexander Belchenko, #82086)
-
-    * ``bzr init`` works with unicode argument LOCATION.
-      (Alexander Belchenko, #85599)
->>>>>>> 6bed03d6
 
   TESTING:
 
