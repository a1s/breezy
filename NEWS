--- conflicted
+++ resolved
@@ -89,17 +89,15 @@
 
   BUG FIXES:
 
-<<<<<<< HEAD
     * API versioning support now has a multiple-version checking api
       ``require_any_api``. (Robert Collins, #279447)
 
-    * A failure to load a plugin due to an IncompatibleAPI exception is
-      now correctly reported. (Robert Collins, #279451)
-=======
     * Avoid random failures arising from misinterpreted ``errno`` values
       in ``_readdir_pyx.read_dir``.
       (Martin Pool, #279381)
->>>>>>> 4a3ff035
+
+    * A failure to load a plugin due to an IncompatibleAPI exception is
+      now correctly reported. (Robert Collins, #279451)
 
     * Branching from a shared repository on a smart server into a new
       repository now preserves the repository format.
