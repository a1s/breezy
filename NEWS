####################
Bazaar Release Notes
####################

.. contents:: List of Releases
   :depth: 1


bzr 2.1.0b3 (not released yet)
##############################

:Codename:
:2.1.0b3: ???

Compatibility Breaks
********************

New Features
************

Bug Fixes
*********

* Hooks daughter classes should always call the base constructor.
  (Alexander Belchenko, Vincent Ladeuil, #389648) 

* Sanitize commit messages that come in from the '-m' flag. We translate
  '\r\n' => '\n' and a plain '\r' => '\n'. The storage layer doesn't
  allow those because XML store silently translate it anyway. (The parser
  auto-translates \r\n => \n in ways that are hard for us to catch.)

Improvements
************

Documentation
*************

API Changes
***********

Internals
*********

Testing
*******

* KnownFailure is now signalled to ``ExtendedTestResult`` using the same
  method that Python 2.7 uses - ``addExpectedFailure``. (Robert Collins)

* TestNotApplicable is now handled within the TestCase.run method rather
  than being looked for within ``ExtendedTestResult.addError``. This
  provides better handling with other ``TestResult`` objects, degrading to
  sucess rather than error. (Robert Collins)

* The private method ``_testConcluded`` on ``ExtendedTestResult`` has been
  removed - it was empty and unused. (Robert Collins)

* UnavailableFeature is now handled within the TestCase.run method rather
  than being looked for within addError. If the Result object does not
  have an addNotSupported method, addSkip is attempted instead, and
  failing that addSuccess. (Robert Collins)

* When a TestResult does not have an addSkip method, skipped tests are now
  reported as successful tests, rather than as errors. This change is
  to make it possible to get a clean test run with a less capable
  TestResult. (Robert Collins)



bzr 2.0.3 (not released yet)
############################

:Codename: template
:2.0.3: ???

Compatibility Breaks
********************

New Features
************

Bug Fixes
*********

Improvements
************

Documentation
*************

API Changes
***********

Internals
*********

Testing
*******


bzr 2.1.0b2
###########

:Codename: a load off my mind
:2.1.0b2: 2009-11-02

This is our second feature-filled release since 2.0, pushing us down the
path to a 2.1.0. Once again, all bugfixes in 2.0.2 are present in 2.1.0b2.

Key highlights in this release are: improved handling of
failures-during-cleanup for commit, fixing a long-standing bug with
``bzr+http`` and shared repositories, all ``lp:`` urls to be resolved
behind proxies, and a new StaticTuple datatype, allowing us to reduce
memory consumption (50%) and garbage collector overhead (40% faster) for
many operations.

Bug Fixes
*********

* ``bzr+http`` servers no longer give spurious jail break errors when
  serving branches inside a shared repository.  (Andrew Bennetts, #348308)

* Errors during commit are handled more robustly so that knock-on errors
  are less likely to occur, and will not obscure the original error if
  they do occur.  This fixes some causes of ``TooManyConcurrentRequests``
  and similar errors.  (Andrew Bennetts, #429747, #243391)

* Launchpad urls can now be resolved from behind proxies.
<<<<<<< HEAD
  (Gordon Tyler, Vincent Ladeuil, #186920, #475585)
=======
  (Gordon Tyler, Vincent Ladeuil, #186920)
>>>>>>> b823e9da

* Reduce the strictness for StaticTuple, instead add a debug flag
  ``-Dstatic_tuple`` which will change apis to be strict and raise errors.
  This way, most users won't see failures, but developers can improve
  internals. (John Arbash Meinel, #471193)

* TreeTransform.adjust_path updates the limbo paths of descendants of adjusted
  files.  (Aaron Bentley)

* Unicode paths are now handled correctly and consistently by the smart
  server.  (Andrew Bennetts, Michael Hudson, #458762)

Improvements
************

* When reading index files, we now use a ``StaticTuple`` rather than a
  plain ``tuple`` object. This generally gives a 20% decrease in peak
  memory, and can give a performance boost up to 40% on large projects.
  (John Arbash Meinel)

* Peak memory under certain operations has been reduced significantly.
  (eg, 'bzr branch launchpad standalone' is cut in half)
  (John Arbash Meinel)

Documentation
*************

* Filtered views user documentation upgraded to refer to format 2a
  instead of pre-2.0 formats. (Ian Clatworthy)

API Changes
***********

* Remove deprecated ``CLIUIFactory``.  (Martin Pool)

* ``UIFactory`` now has new ``show_error``, ``show_message`` and
  ``show_warning`` methods, which can be hooked by non-text UIs.  
  (Martin Pool)

Internals
*********

* Added ``bzrlib._simple_set_pyx``. This is a hybrid between a Set and a
  Dict (it only holds keys, but you can lookup the object located at a
  given key). It has significantly reduced memory consumption versus the
  builtin objects (1/2 the size of Set, 1/3rd the size of Dict). This is
  used as the interning structure for StaticTuple objects.
  (John Arbash Meinel)

* ``bzrlib._static_tuple_c.StaticTuple`` is now available and used by
  the btree index parser and the chk map parser. This class functions
  similarly to ``tuple`` objects. However, it can only point to a limited
  collection of types.  (Currently StaticTuple, str, unicode, None, bool,
  int, long, float, but not subclasses).  This allows us to remove it from
  the garbage collector (it cannot be in a cycle), it also allows us to
  intern the objects. In testing, this can reduce peak memory by 20-40%,
  and significantly improve performance by removing objects from being
  inspected by the garbage collector.  (John Arbash Meinel)

* ``GroupCompressBlock._ensure_content()`` will now release the
  ``zlib.decompressobj()`` when the first request is for all of the
  content. (Previously it would only be released if you made a request for
  part of the content, and then all of it later.) This turns out to be a
  significant memory savings, as a ``zstream`` carries around approx 260kB
  of internal state and buffers. (For branching bzr.dev this drops peak
  memory from 382MB => 345MB.) (John Arbash Meinel)

* When streaming content between ``2a`` format repositories, we now clear
  caches from earlier versioned files. (So 'revisions' is cleared when we
  start reading 'inventories', etc.) This can have a significant impact on
  peak memory for initial copies (~200MB). (John Arbash Meinel)


bzr 2.0.2
#########

:Codename: after the scare
:2.0.2: 2009-11-02

The second in our "let's keep the stable bugfixes flowing" series. As
expected this has a few (~9) bugfixes relative to 2.0.1, and no major api
changes or features.

Bug Fixes
*********

* Avoid "NoneType has no attribute st_mode" error when files disappear
  from a directory while it's being read.  (Martin Pool, #446033)

* Content filters are now applied correctly after revert.
  (Ian Clatworthy)

* Diff parsing handles "Binary files differ" hunks.  (Aaron Bentley, #436325)

* Fetching from stacked pre-2a repository via a smart server no longer
  fails intermittently with "second push failed to complete".
  (Andrew Bennetts, #437626)

* Fix typos left after test_selftest refactoring.
  (Vincent Ladeuil, Matt Nordhoff, #461149)

* Fixed ``ObjectNotLocked`` errors during ``bzr log -r NNN somefile``.
  (Andrew Bennetts, #445171)
  
* PreviewTree file names are not limited by the encoding of the temp
  directory's filesystem. (Aaron Bentley, #436794)

Improvements
************

* ``bzr log`` now read-locks branches exactly once, so makes better use of
  data caches.  (Andrew Bennetts)

Documentation
*************

* Filtered views user documentation upgraded to refer to format 2a
  instead of pre-2.0 formats. (Ian Clatworthy)


bzr 2.1.0b1
###########

:Codename: While the cat is away
:2.1.0b1: 2009-10-14

This is the first development release in the new split "stable" and
"development" series. As such, the release is a snapshot of bzr.dev
without creating a release candidate first. This release includes a
fair amount of internal changes, with deprecated code being removed,
and several new feature developments. People looking for a stable code
base with only bugfixes should focus on the 2.0.1 release. All bugfixes
present in 2.0.1 are present in 2.1.0b1.

Highlights include support for ``bzr+ssh://host/~/homedir`` style urls,
finer control over the plugin search path via extended BZR_PLUGIN_PATH
syntax, visible warnings when extension modules fail to load, and improved
error handling during unlocking.


New Features
************

* Bazaar can now send mail through Apple OS X Mail.app. 
  (Brian de Alwis)

* ``bzr+ssh`` and ``bzr`` paths can now be relative to home directories
  specified in the URL.  Paths starting with a path segment of ``~`` are
  relative to the home directory of the user running the server, and paths
  starting with ``~user`` are relative to the home directory of the named
  user.  For example, for a user "bob" with a home directory of
  ``/home/bob``, these URLs are all equivalent:

  * ``bzr+ssh://bob@host/~/repo``
  * ``bzr+ssh://bob@host/~bob/repo``
  * ``bzr+ssh://bob@host/home/bob/repo``

  If ``bzr serve`` was invoked with a ``--directory`` argument, then no
  home directories outside that directory will be accessible via this
  method.

  This is a feature of ``bzr serve``, so pre-2.1 clients will
  automatically benefit from this feature when ``bzr`` on the server is
  upgraded.  (Andrew Bennetts, #109143)

* Extensions can now be compiled if either Cython or Pyrex is available.
  Currently Pyrex is preferred, but that may change in the future.
  (Arkanes)

* Give more control on BZR_PLUGIN_PATH by providing a way to refer to or
  disable the user, site and core plugin directories.
  (Vincent Ladeuil, #412930, #316192, #145612)

Bug Fixes
*********

* Bazaar's native protocol code now correctly handles EINTR, which most
  noticeably occurs if you break in to the debugger while connected to a
  bzr+ssh server.  You can now can continue from the debugger (by typing
  'c') and the process continues.  However, note that pressing C-\ in the
  shell may still kill the SSH process, which is bug 162509, so you must
  sent a signal to the bzr process specifically, for example by typing
  ``kill -QUIT PID`` in another shell.  (Martin Pool, #341535)

* ``bzr add`` in a tree that has files with ``\r`` or ``\n`` in the
  filename will issue a warning and skip over those files.
  (Robert Collins, #3918)

* ``bzr dpush`` now aborts if uncommitted changes (including pending merges)
  are present in the working tree. The configuration option ``dpush_strict``
  can be used to set the default for this behavior.
  (Vincent Ladeuil, #438158)

* ``bzr merge`` and ``bzr remove-tree`` now requires --force if pending
  merges are present in the working tree.
  (Vincent Ladeuil, #426344)

* Clearer message when Bazaar runs out of memory, instead of a ``MemoryError``
  traceback.  (Martin Pool, #109115)

* Don't give a warning on Windows when failing to import ``_readdir_pyx``
  as it is never built. (John Arbash Meinel, #430645)

* Don't restrict the command name used to run the test suite.
  (Vincent Ladeuil, #419950)

* ftp transports were built differently when the kerberos python module was
  present leading to obscure failures related to ASCII/BINARY modes.
  (Vincent Ladeuil, #443041)

* Network streams now decode adjacent records of the same type into a
  single stream, reducing layering churn. (Robert Collins)

* PreviewTree behaves correctly when get_file_mtime is invoked on an unmodified
  file. (Aaron Bentley, #251532)

* Registry objects should not use iteritems() when asked to use items().
  (Vincent Ladeuil, #430510)

* Weave based repositories couldn't be cloned when committers were using
  domains or user ids embedding '.sig'. Now they can.
  (Matthew Fuller, Vincent Ladeuil, #430868)

Improvements
************

* Revision specifiers can now be given in a more DWIM form, without
  needing explicit prefixes for specifiers like tags or revision id's.
  See ``bzr help revisionspec`` for full details.  (Matthew Fuller)

* Bazaar gives a warning before exiting, and writes into ``.bzr.log``, if 
  compiled extensions can't be loaded.  This typically indicates a
  packaging or installation problem.  In this case Bazaar will keep
  running using pure-Python versions, but this may be substantially
  slower.  The warning can be disabled by setting
  ``ignore_missing_extensions = True`` in ``bazaar.conf``.
  See also <https://answers.launchpad.net/bzr/+faq/703>.
  (Martin Pool, #406113, #430529)

* Secondary errors that occur during Branch.unlock and Repository.unlock
  no longer obscure the original error.  These methods now use a new
  decorator, ``only_raises``.  This fixes many causes of
  ``TooManyConcurrentRequests`` and similar errors.
  (Andrew Bennetts, #429747)

Documentation
*************

* Describe the new shell-like test feature. (Vincent Ladeuil)

* Help on hooks no longer says 'Not deprecated' for hooks that are
  currently supported. (Ian Clatworthy, #422415)

API Changes
***********

* ``bzrlib.user_encoding`` has been removed; use
  ``bzrlib.osutils.get_user_encoding`` instead.  (Martin Pool)

* ``bzrlib.tests`` now uses ``stopTestRun`` for its ``TestResult``
  subclasses - the same as python's unittest module. (Robert Collins)
  
* ``diff._get_trees_to_diff`` has been renamed to 
  ``diff.get_trees_and_branches_to_diff``. It is now a public API, and it 
  returns the old and new branches. (Gary van der Merwe)

* ``bzrlib.trace.log_error``, ``error`` and ``info`` have been deprecated.
  (Martin Pool)

* ``MutableTree.has_changes()`` does not require a tree parameter anymore. It
  now defaults to comparing to the basis tree. It now checks for pending
  merges too.  ``Merger.check_basis`` has been deprecated and replaced by the
  corresponding has_changes() calls. ``Merge.compare_basis``,
  ``Merger.file_revisions`` and ``Merger.ensure_revision_trees`` have also
  been deprecated.
  (Vincent Ladeuil, #440631)

* ``ProgressTask.note`` is deprecated.
  (Martin Pool)

Internals
*********

* Added ``-Drelock`` debug flag.  It will ``note`` a message every time a
  repository or branch object is unlocked then relocked the same way.
  (Andrew Bennetts)
  
* ``BTreeLeafParser.extract_key`` has been tweaked slightly to reduce
  mallocs while parsing the index (approx 3=>1 mallocs per key read).
  This results in a 10% speedup while reading an index.
  (John Arbash Meinel)

* The ``bzrlib.lsprof`` module has a new class ``BzrProfiler`` which makes
  profiling in some situations like callbacks and generators easier.
  (Robert Collins)

Testing
*******

* Passing ``--lsprof-tests -v`` to bzr selftest will cause lsprof output to
  be output for every test. Note that this is very verbose! (Robert Collins)

* Setting ``BZR_TEST_PDB=1`` when running selftest will cause a pdb
  post_mortem to be triggered when a test failure occurs. (Robert Collins)

* Shell-like tests can now be written. Code in ``bzrlib/tests/script.py`` ,
  documentation in ``developers/testing.txt`` for details.
  (Vincent Ladeuil)

* Some tests could end up with the same id, that was dormant for
  a long time.
  (Vincent Ladeuil, #442980)

* Stop showing the number of tests due to missing features in the test
  progress bar.  (Martin Pool)

* Test parameterisation now does a shallow copy, not a deep copy of the test
  to be parameterised. This is not expected to break external use of test
  parameterisation, and is substantially faster. (Robert Collins)

* Tests that try to open a bzr dir on an arbitrary transport will now
  fail unless they have explicitly permitted the transport via
  ``self.permit_url``. The standard test factories such as ``self.get_url``
  will permit the urls they provide automatically, so only exceptional
  tests should need to do this. (Robert Collins)

* The break-in test no longer cares about clean shutdown of the child,
  instead it is happy if the debugger starts up. (Robert  Collins)

* The full test suite is expected to pass when the C extensions are not
  present. (Vincent Ladeuil, #430749)


bzr 2.0.1
#########

:Codename: Stability First
:2.0.1: 2009-10-14

The first of our new ongoing bugfix-only stable releases has arrived. It
includes a collection of 12 bugfixes applied to bzr 2.0.0, but does not
include any of the feature development in the 2.1.0 series.


Bug Fixes
*********

* ``bzr add`` in a tree that has files with ``\r`` or ``\n`` in the
  filename will issue a warning and skip over those files.
  (Robert Collins, #3918)

* bzr will attempt to authenticate with SSH servers that support
  ``keyboard-interactive`` auth but not ``password`` auth when using
  Paramiko.   (Andrew Bennetts, #433846)

* Fixed fetches from a stacked branch on a smart server that were failing
  with some combinations of remote and local formats.  This was causing
  "unknown object type identifier 60" errors.  (Andrew Bennetts, #427736)

* Fixed ``ObjectNotLocked`` errors when doing some log and diff operations
  on branches via a smart server.  (Andrew Bennetts, #389413)

* Handle things like ``bzr add foo`` and ``bzr rm foo`` when the tree is
  at the root of a drive. ``osutils._cicp_canonical_relpath`` always
  assumed that ``abspath()`` returned a path that did not have a trailing
  ``/``, but that is not true when working at the root of the filesystem.
  (John Arbash Meinel, Jason Spashett, #322807)

* Hide deprecation warnings for 'final' releases for python2.6.
  (John Arbash Meinel, #440062)

* Improve the time for ``bzr log DIR`` for 2a format repositories.
  We had been using the same code path as for <2a formats, which required
  iterating over all objects in all revisions.
  (John Arbash Meinel, #374730)

* Make sure that we unlock the tree if we fail to create a TreeTransform
  object when doing a merge, and there is limbo, or pending-deletions
  directory.  (Gary van der Merwe, #427773)

* Occasional IndexError on renamed files have been fixed. Operations that
  set a full inventory in the working tree will now go via the
  apply_inventory_delta code path which is simpler and easier to
  understand than dirstates set_state_from_inventory method. This may
  have a small performance impact on operations built on _write_inventory,
  but such operations are already doing full tree scans, so no radical
  performance change should be observed. (Robert Collins, #403322)

* Retrieving file text or mtime from a _PreviewTree has good performance when
  there are many changes.  (Aaron Bentley)

* The CHK index pages now use an unlimited cache size. With a limited
  cache and a large project, the random access of chk pages could cause us
  to download the entire cix file many times.
  (John Arbash Meinel, #402623)

* When a file kind becomes unversionable after being added, a sensible
  error will be shown instead of a traceback. (Robert Collins, #438569)

Documentation
*************

* Improved README. (Ian Clatworthy)

* Improved upgrade documentation for Launchpad branches.
  (Barry Warsaw)


bzr 2.0.0
#########

:2.0.0: 2009-09-22
:Codename: Instant Karma

This release of Bazaar makes the 2a (previously 'brisbane-core') format
the default when new branches or repositories are created.  This format is
substantially smaller and faster for many operations.  Most of the work in
this release focuses on bug fixes and stabilization, covering both 2a and
previous formats.  (See the Upgrade Guide for information on migrating
existing projects.)

This release also improves the documentation content and presentation,
including adding Windows HtmlHelp manuals.

The Bazaar team decided that 2.0 will be a long-term supported release,
with bugfix-only 2.0.x releases based on it, continuing for at least six
months or until the following stable release.

Changes from 2.0.0rc2 to final
******************************

* Officially branded as 2.0.0 rather than 2.0 to clarify between things
  that "want to happen on the 2.0.x stable series" versus things that want
  to "land in 2.0.0". (Changes how bzrlib._format_version_tuple() handles
  micro = 0.) (John Arbash Meinel)


bzr 2.0.0rc2
############

:2.0.0rc2: 2009-09-10

New Features
************

* Added post_commit hook for mutable trees. This allows the keywords
  plugin to expand keywords on files changed by the commit.
  (Ian Clatworthy, #408841)

Bug Fixes
*********

* Bazaar's native protocol code now correctly handles EINTR, which most
  noticeably occurs if you break in to the debugger while connected to a
  bzr+ssh server.  You can now can continue from the debugger (by typing
  'c') and the process continues.  However, note that pressing C-\ in the
  shell may still kill the SSH process, which is bug 162509, so you must
  sent a signal to the bzr process specifically, for example by typing
  ``kill -QUIT PID`` in another shell.  (Martin Pool, #341535)

* ``bzr check`` in pack-0.92, 1.6 and 1.9 format repositories will no
  longer report incorrect errors about ``Missing inventory ('TREE_ROOT', ...)``
  (Robert Collins, #416732)

* ``bzr info -v`` on a 2a format still claimed that it was a "Development
  format" (John Arbash Meinel, #424392)

* ``bzr log stacked-branch`` shows the full log including
  revisions that are in the fallback repository. (Regressed in 2.0rc1).
  (John Arbash Meinel, #419241)

* Clearer message when Bazaar runs out of memory, instead of a ``MemoryError``
  traceback.  (Martin Pool, #109115)

* Conversion to 2a will create a single pack for all the new revisions (as
  long as it ran without interruption). This improves both ``bzr upgrade``
  and ``bzr pull`` or ``bzr merge`` from local branches in older formats.
  The autopack logic that occurs every 100 revisions during local
  conversions was not returning that pack's identifier, which resulted in
  the partial packs created during the conversion not being consolidated
  at the end of the conversion process. (Robert Collins, #423818)

* Fetches from 2a to 2a are now again requested in 'groupcompress' order.
  Groups that are seen as 'underutilized' will be repacked on-the-fly.
  This means that when the source is fully packed, there is minimal
  overhead during the fetch, but if the source is poorly packed the result
  is a fairly well packed repository (not as good as 'bzr pack' but
  good-enough.) (Robert Collins, John Arbash Meinel, #402652)

* Fix a potential segmentation fault when doing 'log' of a branch that had
  ghosts in its mainline.  (Evaluating None as a tuple is bad.)
  (John Arbash Meinel, #419241)

* ``groupcompress`` sort order is now more stable, rather than relying on
  ``topo_sort`` ordering. The implementation is now
  ``KnownGraph.gc_sort``. (John Arbash Meinel)

* Local data conversion will generate correct deltas. This is a critical
  bugfix vs 2.0rc1, and all 2.0rc1 users should upgrade to 2.0rc2 before
  converting repositories. (Robert Collins, #422849)

* Network streams now decode adjacent records of the same type into a
  single stream, reducing layering churn. (Robert Collins)

* Prevent some kinds of incomplete data from being committed to a 2a
  repository, such as revisions without inventories, a missing chk_bytes
  record for an inventory, or a missing text referenced by an inventory.
  (Andrew Bennetts, #423506, #406687)
  
Documentation
*************

* Fix assertion error about "_remember_remote_is_before" when pushing to
  older smart servers.
  (Andrew Bennetts, #418931)

* Help on hooks no longer says 'Not deprecated' for hooks that are
  currently supported. (Ian Clatworthy, #422415)

* PDF and CHM (Windows HtmlHelp) formats are now supported for the
  user documentation. The HTML documentation is better broken up into
  topics. (Ian Clatworthy)

* The developer and foreign language documents are now separated
  out so that searching in the HTML and CHM files produces more
  useful results. (Ian Clatworthy)

* The main table of contents now provides links to the new Migration Docs
  and Plugins Guide. (Ian Clatworthy)


bzr 2.0.0rc1
############

:Codename: no worries
:2.0.0rc1: 2009-08-26

Compatibility Breaks
********************

* The default format for bzr is now ``2a``. This format brings many
  significant performance and size improvements. bzr can pull from
  any existing repository into a ``2a`` one, but can only transfer
  from ``2a`` into ``rich-root`` repositories. The Upgrade guide
  has more information about this change. (Robert Collins)

* On Windows auto-detection of Putty's plink.exe is disabled.
  Default SSH client for Windows is paramiko. User still can force
  usage of plink if explicitly set environment variable BZR_SSH=plink.
  (#414743, Alexander Belchenko)

New Features
************

* ``bzr branch --switch`` can now switch the checkout in the current directory
  to the newly created branch. (Lukáš Lalinský)

Bug Fixes
*********

* Further tweaks to handling of ``bzr add`` messages about ignored files.
  (Jason Spashett, #76616)

* Fetches were being requested in 'groupcompress' order, but weren't
  recombining the groups. Thus they would 'fragment' to get the correct
  order, but not 'recombine' to actually benefit from it. Until we get
  recombining to work, switching to 'unordered' fetches avoids the
  fragmentation. (John Arbash Meinel, #402645)

* Fix a pycurl related test failure on karmic by recognizing an error
  raised by newer versions of pycurl.
  (Vincent Ladeuil, #306264)

* Fix a test failure on karmic by making a locale test more robust.
  (Vincent Ladeuil, #413514)

* Fix IndexError printing CannotBindAddress errors.
  (Martin Pool, #286871)

* Fix "Revision ... not present" errors when upgrading stacked branches,
  or when doing fetches from a stacked source to a stacked target.
  (Andrew Bennetts, #399140)

* ``bzr branch`` of 2a repositories over HTTP is much faster.  bzr now
  batches together small fetches from 2a repositories, rather than
  fetching only a few hundred bytes at a time.
  (Andrew Bennetts, #402657)

Improvements
************

* A better description of the platform is shown in crash tracebacks, ``bzr
  --version`` and ``bzr selftest``.
  (Martin Pool, #409137)

* bzr can now (again) capture crash data through the apport library, 
  so that a single human-readable file can be attached to bug reports.
  This can be disabled by using ``-Dno_apport`` on the command line, or by
  putting ``no_apport`` into the ``debug_flags`` section of
  ``bazaar.conf``.
  (Martin Pool, Robert Collins, #389328)

* ``bzr push`` locally on windows will no longer give a locking error with
  dirstate based formats. (Robert Collins)

* ``bzr shelve`` and ``bzr unshelve`` now work on windows.
  (Robert Collins, #305006)

* Commit of specific files no longer prevents using the iter_changes
  codepath. On 2a repositories, commit of specific files should now be as
  fast, or slightly faster, than a full commit. (Robert Collins)

* The internal core code that handles specific file operations like
  ``bzr st FILENAME`` or ``bzr commit FILENAME`` has been changed to
  include the parent directories if they have altered, and when a
  directory stops being a directory its children are always included. This
  fixes a number of causes for ``InconsistentDelta`` errors, and permits
  faster commit of specific paths. (Robert Collins, #347649)

Documentation
*************

* New developer documentation for content filtering.
  (Martin Pool)

API Changes
***********

* ``bzrlib.shelf_ui`` has had the ``from_args`` convenience methods of its
  classes changed to manage lock lifetime of the trees they open in a way
  consistent with reader-exclusive locks. (Robert Collins, #305006)

Testing
*******

bzr 1.18.1
##########

:Codename:     nein nein nein!
:1.18.1:       2009-09-09

This release fixes two small but worthwhile bugs relevant to users on
Microsoft Windows: some commands that failed on with locking errors will
now work, and a bug that caused poor performance after committing a file
with line-ending conversion has now been fixed.  It also fixes a bug in
pushing to older servers.

Bug Fixes
*********

* Fixed a problem where using content filtering and especially end-of-line
  conversion will commit too many copies a file.
  (Martin Pool, #415508)

* Fix assertion error about ``_remember_remote_is_before`` in
  ``set_tags_bytes`` when pushing to older smart servers.  
  (Andrew Bennetts, Alexander Belchenko, #418931)

Improvements
************

* ``bzr push`` locally on Windows will no longer give a locking error with
  dirstate based formats. (Robert Collins)

* ``bzr shelve`` and ``bzr unshelve`` now work on Windows.
  (Robert Collins, #305006)

API Changes
***********

* ``bzrlib.shelf_ui`` has had the ``from_args`` convenience methods of its
  classes changed to manage lock lifetime of the trees they open in a way
  consistent with reader-exclusive locks. (Robert Collins, #305006)

* ``Tree.path_content_summary`` may return a size of None, when called on
  a tree with content filtering where the size of the canonical form
  cannot be cheaply determined.  (Martin Pool)

* When manually creating transport servers in test cases, a new helper
  ``TestCase.start_server`` that registers a cleanup and starts the server
  should be used. (Robert Collins)

bzr 1.18
########

Compatibility Breaks
********************

* Committing directly to a stacked branch from a lightweight checkout will
  no longer work. In previous versions this would appear to work but would
  generate repositories with insufficient data to create deltas, leading
  to later errors when branching or reading from the repository.
  (Robert Collins, bug #375013)

New Features
************

Bug Fixes
*********

* Fetching from 2a branches from a version-2 bzr protocol would fail to
  copy the internal inventory pages from the CHK store. This cannot happen
  in normal use as all 2a compatible clients and servers support the
  version-3 protocol, but it does cause test suite failures when testing
  downlevel protocol behaviour. (Robert Collins)

* Fix a test failure on karmic by making a locale test more robust.
  (Vincent Ladeuil, #413514)

* Fixed "Pack ... already exists" error when running ``bzr pack`` on a
  fully packed 2a repository.  (Andrew Bennetts, #382463)

* Further tweaks to handling of ``bzr add`` messages about ignored files.
  (Jason Spashett, #76616)

* Properly handle fetching into a stacked branch while converting the
  data, especially when there are also ghosts. The code was filling in
  parent inventories incorrectly, and also not handling when one of the
  parents was a ghost. (John Arbash Meinel, #402778, #412198)

* ``RemoteStreamSource.get_stream_for_missing_keys`` will fetch CHK
  inventory pages when appropriate (by falling back to the vfs stream
  source).  (Andrew Bennetts, #406686)

* StreamSource generates rich roots from non-rich root sources correctly
  now.  (Andrew Bennetts, #368921)

* When deciding whether a repository was compatible for upgrading or
  fetching, we previously incorrectly checked the default repository
  format for the bzrdir format, rather than the format that was actually
  present on disk.  (Martin Pool, #408824)

Improvements
************

* A better description of the platform is shown in crash tracebacks, ``bzr
  --version`` and ``bzr selftest``.
  (Martin Pool, #409137)

* Cross-format fetches (such as between 1.9-rich-root and 2a) via the
  smart server are more efficient now.  They send inventory deltas rather
  than full inventories.  The smart server has two new requests,
  ``Repository.get_stream_1.19`` and ``Repository.insert_stream_1.19`` to
  support this.  (Andrew Bennetts, #374738, #385826)

* Extracting the full ancestry and computing the ``merge_sort`` is now
  significantly faster. This effects things like ``bzr log -n0``. (For
  example, ``bzr log -r -10..-1 -n0 bzr.dev`` is 2.5s down to 1.0s.
  (John Arbash Meinel)

Documentation
*************

API Changes
***********

Internals
*********

* ``-Dstrict_locks`` can now be used to check that read and write locks
  are treated properly w.r.t. exclusivity. (We don't try to take an OS
  read lock on a file that we already have an OS write lock on.) This is
  now set by default for all tests, if you have a test which cannot be
  fixed, you can use ``self.thisFailsStrictLockCheck()`` as a
  compatibility knob. (John Arbash Meinel)

* InterDifferingSerializer is now only used locally.  Other fetches that
  would have used InterDifferingSerializer now use the more network
  friendly StreamSource, which now automatically does the same
  transformations as InterDifferingSerializer.  (Andrew Bennetts)

* ``KnownGraph`` now has a ``.topo_sort`` and ``.merge_sort`` member which
  are implemented in pyrex and significantly faster. This is exposed along
  with ``CombinedGraphIndex.find_ancestry()`` as
  ``VersionedFiles.get_known_graph_ancestry(keys)``.
  (John Arbash Meinel)

* RemoteBranch.open now honours ignore_fallbacks correctly on bzr-v2
  protocols. (Robert Collins)

* The index code now has some specialized routines to extract the full
  ancestry of a key in a more efficient manner.
  ``CombinedGraphIndex.find_ancestry()``. (Time to get ancestry for
  bzr.dev drops from 1.5s down to 300ms. For OOo from 33s => 10.5s) (John
  Arbash Meinel)

Testing
*******

* Install the test ssl certificate and key so that installed bzr
  can run the https tests. (Denys Duchier, #392401)
  

bzr 1.18rc1
###########

:Codename: little traveller
:1.18:    2009-08-20
:1.18rc1: 2009-08-10

This release of Bazaar marches on towards the 2.0 release in which the 2a
'brisbane-core' format becomes generally recommended.  Most of the work in
this release now focusses on bug fixes and stabilization, covering both 2a
and previous formats.  There is a new text-mode interactive merge feature,
a new guide to migration to 2a format in the user documentation, and
pushing branches to a smart server is now much faster.  

The Bazaar team decided that 2.0 will be a long-term supported release,
with bugfix-only releases based on it continuing for at least six months
or until the following stable release.

There are no changes from 1.18rc1 to 1.18.

New Features
************

* ``bzr merge --interactive`` applies a user-selected portion of the
  merge.  The UI is similar to ``shelve``.  (Aaron Bentley)

* ``bzr reconfigure`` now takes options ``--stacked-on URL`` and
  ``--unstacked`` to change stacking of a branch.
  (Martin Pool, #391411)

Bug Fixes
*********

* Annotating on a stacked branch will now succeed in simple scenarios.
  There are still some complex scenarios where it will fail (bug #399884)
  (John Arbash Meinel, #393366)

* A progress bar is no longer left dangling when ``bzr selftest``
  completes, and the progress bar updates with zero latency so the
  displayed test name is always the one that's actually running.
  (Martin Pool, #123688)

* Authenticating against an ssh server now uses ``auth_none`` to determine
  if password authentication is even supported. This fixes a bug where
  users would be prompted for a launchpad password, even though launchpad
  only supports publickey authentication. (John Arbash Meinel, #375867)

* BranchBuilder now accepts timezone to avoid test failures in countries far
  from GMT. (Vincent Ladeuil, #397716)

* ``bzr commit`` no longer saves the unversioning of missing files until
  the commit has completed on the branch. This means that aborting a
  commit that found a missing file will leave the tree unedited.
  (Robert Collins, #282402)

* ``bzr mv`` no longer takes out branch locks, which allows it to work
  when the branch is readonly. (Robert Collins, #216541)

* ``bzr revert .`` no longer generates an InconsistentDelta error when
  there are missing subtrees. (Robert Collins, #367632)

* ``bzr send`` now generates valid bundles with ``--2a`` formats. However,
  do to internal changes necessary to support this, older clients will
  fail when trying to insert them. For newer clients, the bundle can be
  used to apply the changes to any rich-root compatible format.
  (John Arbash Meinel, #393349)

* Cope with FTP servers that don't support restart/append by falling back
  to reading and then rewriting the whole file, such as TahoeLAFS.  (This
  fallback may be slow for some access patterns.)  (Nils Durner, #294709)

* Encode the paths in ``mbcs`` encoding on Windows when spawning an
  external diff client. This at least allows supporting filenames that are
  not ascii, but are present in the current locale. Ideally we would be
  able to pass the Unicode path, but that would be client dependent.
  (John Arbash Meinel, #382709)

* Fix a compile bug on Solaris having to do with const and
  pointer-to-pointers. (John Arbash Meinel, #408441)

* Fixed a NameError that occurs when merging or pulling from a URL that
  causes a redirection loop when bzr tries to read a URL as a bundle.
  (Andrew Bennetts, #400847)

* Fix ``AttributeError: 'TestUIFactory' object has no attribute 'tick'``
  running send and similar commands on 2a formats.
  (Martin Pool, #408201)
  
* Fix crash in some invocations of ``bzr status`` in format 2a.
  (Martin Pool, #403523)

* Fixed export to existing directory: if directory is empty then export 
  will succeed, otherwise it fails with error.
  (Alexander Belchenko, #406174)

* Fixed spurious "Source branch does not support stacking" warning when
  pushing. (Andrew Bennetts, #388908)

* Fixed spurious transport activity indicator appearing while tests are
  running.  (Martin Pool, #343532)

* Merge now correctly handles empty right-hand revision specs.
  (Aaron Bentley, #333961)

* Renames to lexographically lower basenames in trees that have never been
  committed to will no longer corrupt the dirstate. This was caused by an
  bug in the dirstate update_minimal method. (Robert Collins, #395556)

* Requests for unknown methods no longer cause the smart server to log
  lots of backtraces about ``UnknownSmartMethod``, ``do_chunk`` or
  ``do_end``.  (Andrew Bennetts, #338561)

* Shelve will not shelve the initial add of the tree root.  (Aaron Bentley)

* Streaming from bzr servers where there is a chain of stacked branches
  (A stacked on B stacked on C) will now work. (Robert Collins, #406597)

* The environment variable ``BZR_PROGRESS_BAR`` set to either ``text`` or ``none``
  always forces progress bars either on or off respectively.  Otherwise,
  they're turned on if ``TERM`` is not ``dumb`` and stderr is a terminal.
  bzr always uses the 'text' user interface when run as a command, so
  ``BZR_USE_TEXT_UI`` is no longer needed.
  (Martin Pool, #339385, #387717)

* The optional ``_knit_load_data_pyx`` C extension was never being
  imported.  This caused significant slowdowns when reading data from
  repositories.  (Andrew Bennetts, #405653)
  
* The ``--hardlink`` option to ``branch`` and ``checkout`` is not
  supported at the moment on workingtree formats that can do content
  filtering.  (See <https://bugs.edge.launchpad.net/bzr/+bug/408193>.)
  bzr now says so, rather than just ignoring the option.  (Martin Pool)

* There was a bug in ``osutils.relpath`` that was only triggered on
  Windows. Essentially if you were at the root of a drive, and did
  something to a branch/repo on another drive, we would go into an
  infinite loop while trying to find a 'relative path'.
  (John Arbash Meinel, #394227)

* ``WorkingTree4.unversion`` will no longer fail to unversion ids which
  were present in a parent tree but renamed in the working tree.
  (Robert Collins, #187207)

Improvements
************

* Can now rename/move files even if they have been removed from the inventory.
  (Marius Kruger)

* Pushing branches with tags via ``bzr://`` and ``bzr+ssh://`` is much
  faster, using a new ``Branch.set_tags_bytes`` smart server verb rather
  than VFS methods.  For example, pushes of small branches with tags take
  11 rather than 18 smart server requests.  (Andrew Bennetts, #398608)

* Sending Ctrl-Break on Windows will now drop you into the debugger, in
  the same way that sending Ctrl-\\ does on other platforms.
  (John Arbash Meinel)

Documentation
*************

* Added Bazaar 2.0 Upgrade Guide. (Ian Clatworthy)

API Changes
***********

* ``CLIUIFactory`` is deprecated; use ``TextUIFactory`` instead if you
  need to subclass or create a specific class, or better yet the existing
  ``make_ui_for_terminal``.  ``SilentUIFactory`` is clarified to do no
  user interaction at all, rather than trying to read from stdin but not
  writing any output, which would be strange if reading prompts or
  passwords.  (Martin Pool)

* New TransformPreview.commit() allows committing without a working tree.
  (Aaron Bentley)

* ``pb`` parameter to ``TextTestResult`` is deprecated and ignored.
  (Martin Pool)

* ProgressTasks now prefer to talk direct to their ProgressView not to the
  UIFactory. 
  (Martin Pool)

* ``WorkingTree._check`` now requires a references dict with keys matching
  those returned by ``WorkingTree._get_check_refs``. (Robert Collins)

Internals
*********

* ``CHKInventory.path2id`` uses the parent_id to basename hash to avoid
  reading the entries along the path, reducing work to lookup ids from
  paths. (Robert Collins)

* ``CHKMap.apply_delta`` now raises ``InconsistentDelta`` if a delta adds
  as new a key which was already mapped. (Robert Collins)

* Inventory delta application catches more cases of corruption and can
  prevent corrupt deltas from affecting consistency of data structures on
  disk. (Robert Collins)

* --subunit support now adds timestamps if the subunit version supports
  it. (Robert Collins)

* The Windows all-in-one installer now bundles the PyQt image format
  plugins, which allows previewing more images as part of 'qdiff'.
  (Alexander Belchenko)


Testing
*******

* Merge directive cherrypick tests must use the same root id.
  (Martin Pool, #409684)

* Spurious failure in ``check`` tests on rich-root formats fixed.
  (Martin Pool, #408199)

* The ``bzrlib.tests.TextTestRunner`` will no longer call
  ``countTestsCases`` on the test being run. Progress information is
  instead handled by having the test passed in call ``result.progress``
  before running its contents. This improves the behaviour when using
  ``TextTestRunner`` with test suites that don't support
  ``countTestsCases``. (Robert Collins)


bzr 1.17.1 (unreleased)
#######################

Bug Fixes
*********

* The optional ``_knit_load_data_pyx`` C extension was never being
  imported.  This caused significant slowdowns when reading data from
  knit format repositories.  (Andrew Bennetts, #405653)
  

bzr 1.17
########
:Codename: so-late-its-brunch
:1.17rc1: 2009-07-13
:1.17: 2009-07-20


Bazaar continues to blaze a straight and shining path to the 2.0 release and
the elevation of the ``2a`` beta format to the full glory of "supported and
stable".

Highlights in this release include greatly reduced memory consumption during
commits, faster ``ls``, faster ``annotate``, faster network operations if
you're specifying a revision number and the final destruction of those
annoying progress bar artifacts.


Changes from 1.17rc1 to 1.17final
*********************************

* Change an extension to call the python ``frozenset()`` rather than the C
  api ``PyFrozenSet_New``. It turns out that python2.4 did not expose the
  C api. (John Arbash Meinel, #399366)

* Fixes for the Makefile and the rename of ``generate_docs.py`` to
  ``tools/generate_docs.py`` to allow everything to be built on Windows.
  (John Arbash Meinel, #399356)

* ``bzr serve`` once again applies a ``ChrootServer`` to the given
  directory before serving it. (Andrew Bennetts, #400535)


Compatibility Breaks
********************

* ``bzr register-branch`` from the Launchpad plugin now refers to "project"
  instead of "product" which is the correct Launchpad terminology.  The
  --product option is deprecated and users should switch to using --project.
  (Neil Martinsen-Burrell, #238764)


New Features
************

* ``bzr push`` now aborts if uncommitted changes (including pending merges)
  are present in the working tree (if one is present) and no revision is
  specified. The configuration option ``push_strict`` can be used to set the
  default for this behavior.  (Vincent Ladeuil, #284038, #322808, #65286)

* ``bzr revno`` and ``bzr revision-info`` now have a ``--tree`` option to
  show revision info for the working tree instead of the branch.
  (Matthew Fuller, John Arbash Meinel)

* ``bzr send`` now aborts if uncommitted changes (including pending merges)
  are present in the working tree and no revision is specified. The
  configuration option ``send_strict`` can be used to set the default for this
  behavior.
  (Vincent Ladeuil, #206577)

* ``bzr switch --create-branch/-b`` can now be used to create and switch
  to a new branch. Supplying a name without a ``/`` will create the branch
  relative to the existing branch. (similar to how ``bzr switch name``
  works when the branch already exists.) (John Arbash Meinel)


Bug Fixes
*********

* Accept uppercase "Y/N" to prompts such as from break lock. 
  (#335182, Tim Powell, Martin Pool)

* Add documentation about diverged branches and how to fix them in the
  centralized workflow with local commits.  Mention ``bzr help
  diverged-branches`` when a push fails because the branches have
  diverged.  (Neil Martinsen-Burrell, #269477)

* Annotate would sometimes 'latch on' to trivial lines, causing important
  lines to be incorrectly annotated. (John Arbash Meinel, #387952)

* Automatic format upgrades triggered by default stacking policies on a
  1.16rc1 (or later) smart server work again.
  (Andrew Bennetts, #388675)

* Avoid progress bar artifacts being left behind on the screen.
  (Martin Pool, #321935)

* Better message in ``bzr split`` error suggesting a rich root format.
  (Neil Martinsen-Burrell, #220067)

* ``Branch.set_append_revisions_only`` now works with branches on a smart
  server. (Andrew Bennetts, #365865)

* By default, ``bzr branch`` will fail if the target directory exists, but
  does not already have a control directory.  The flag ``--use-existing-dir``
  will allow operation to proceed.  (Alexander Belchenko, #307554)

* ``bzr ls DIR --from-root`` now shows only things in DIR, not everything.
  (Ian Clatworthy)

* Fetch between repositories does not error if they have inconsistent data
  that should be irrelevant to the fetch operation. (Aaron Bentley)

* Fix ``AttributeError`` exception when reconfiguring lightweight checkout 
  of a remote repository.
  (Jelmer Vernooij, #332194)

* Fix bug in decoding v3 smart server messages when receiving multiple
  lots of excess bytes after an end-of-message.
  (Andrew Bennetts)

* Force deletion of readonly files during merge, update and other tree
  transforms.
  (Craig Hewetson, Martin Pool, #218206)

* Force socket shutdown in threaded http test servers to avoid client hangs
  (pycurl).  (Vincent Ladeuil, #383920).

* ``LRUCache`` will maintain the linked list pointers even if a nodes
  cleanup function raises an exception. (John Arbash Meinel, #396838)

* Progress bars are now suppressed again when the environment variable
  ``BZR_PROGRESS_BAR`` is set to ``none``.
  (Martin Pool, #339385)

* Reduced memory consumption during ``bzr commit`` of large files. For
  pre 2a formats, should be down to ~3x the size of a file.
  For ``--2a`` format repositories, it is down to the size of the file
  content plus the size of the compressed text.  Related to bug #109114.
  (John Arbash Meinel)

* Set hidden attribute on .bzr directory below unicode path should never
  fail with error. The operation should succeed even if bzr unable to set 
  the attribute.  (Alexander Belchenko, related to bug #335362).
  
* Stacking will no longer accept requests to stack on the same
  branch/repository. Existing branches that incorrectly reference the same
  repository in a stacking configuration will now raise
  UnstackableLocationError when the branch is opened. This can be fixed by
  removing the stacking location inside ``.bzr/branch``.
  (Robert Collins, #376243)

* The ``log+`` decorator, useful in debugging or profiling, could cause
  "AttributeError: 'list' object has no attribute 'next'".  This is now
  fixed.  The log decorator no longer shows the elapsed time or transfer
  rate because they're available in the log prefixes and the transport
  activity display respectively.
  (Martin Pool, #340347)

* Unshelve works correctly when multiple zero-length files are present on
  the shelf. (Aaron Bentley, #363444)

* Progress bars no longer show the network transport scheme or direction.
  (Martin Pool)

* launchpad-login now respects the 'verbose' option.
  (Jonathan Lange, #217031)


Internals
*********

* ``bzrlib.user_encoding`` is now officially deprecated. It is not
  possible to write a deprecation wrapper, but the variable will be
  removed in the near future. Use ``bzrlib.osutils.get_user_encoding()``
  instead. (Alexander Belchenko)

* Command lookup has had hooks added. ``bzrlib.Command.hooks`` has
  three new hook points: ``get_command``, ``get_missing_command`` and
  ``list_commands``, which allow just-in-time command name provision
  rather than requiring all command names be known a-priori.
  (Robert Collins)

* ``get_app_path`` from win32utils.py now supports REG_EXPAND_SZ data type
  and can read path to wordpad.exe. (Alexander Belchenko, #392046)

* ``graph.KnownGraph`` has been added. This is a class that can give
  answers to ``heads()`` very quickly. However, it has the assumption that
  the whole graph has already been loaded. This is true during
  ``annotate`` so it is used there with good success (as much as 2x faster
  for files with long ancestry and 'cherrypicked' changes.)
  (John Arbash Meinel, Vincent Ladeuil)

* OS file locks are now taken out using ``CreateFile`` rather than
  ``LockFileEx`` on Windows. The locking remains exclusive with
  ``LockFileEx`` but now it also works on older versions of Windows (such
  as Win98). (Martin <gzlist>)

* pack <=> pack fetching is now done via a ``PackStreamSource`` rather
  than the ``Packer`` code. The user visible change is that we now
  properly fetch the minimum number of texts for non-smart fetching.
  (John Arbash Meinel)


* ``VersionedFiles._add_text`` is a new api that lets us insert text into
  the repository as a single string, rather than a list of lines. This can
  improve memory overhead and performance of committing large files.
  (Currently a private api, used only by commit). (John Arbash Meinel)


Improvements
************

* ``bzr annotate`` can now be significantly faster. The time for
  ``bzr annotate NEWS`` is down to 7s from 22s in 1.16. Files with long
  histories and lots of 'duplicate insertions' will be improved more than
  others. (John Arbash Meinel, Vincent Ladeuil)

* ``bzr ls`` is now faster. On OpenOffice.org, the time drops from 2.4
  to 1.1 seconds. The improvement for ``bzr ls -r-1`` is more
  substantial dropping from 54.3 to 1.1 seconds. (Ian Clatworthy)

* Improve "Path(s) are not versioned" error reporting for some commands.
  (Benoît PIERRE)

* Initial commit performance in ``--2a`` repositories has been improved by
  making it cheaper to build the initial CHKMap. (John Arbash Meinel)

* Resolving a revno to a revision id on a branch accessed via ``bzr://``
  or ``bzr+ssh://`` is now much faster and involves no VFS operations.
  This speeds up commands like ``bzr pull -r 123``.  (Andrew Bennetts)

* ``revision-info`` now properly aligns the revnos/revids in the output
  and doesn't traceback when given revisions not in the current branch.
  Performance is also significantly improved when requesting multiple revs
  at once.  (Matthew Fuller, John Arbash Meinel)

* Tildes are no longer escaped by Transports. (Andy Kilner)


Documentation
*************

* Avoid bad text wrapping in generated documentation.  Slightly better
  formatting in the user reference.
  (Martin Pool, #249908)

* Minor clarifications to the help for End-Of-Line conversions.
  (Ian Clatworthy)

API Changes
***********

* Removed overspecific error class ``InvalidProgressBarType``.
  (Martin Pool)

* The method ``ProgressView._show_transport_activity`` is now
  ``show_transport_activity`` because it's part of the contract between
  this class and the UI.  (Martin Pool)


bzr 1.16.1
##########

:Released: 2009-06-26

End user testing of the 2a format revealed two serious bugs. The first,
#365615, caused bzr to raise AbsentContentFactory errors when autopacking.
This meant that commits or pushes to 2a-format repositories failed
intermittently.

The second bug, #390563, caused the smart server to raise AbsentContentFactory
when streaming 2a stacked 2a-format branches. This particularly affected
branches stored on Launchpad in the 2a format.

Both of these bugs cause command failures only, neither of them cause data
corruption or data loss. And, of course, both of these bugs are now fixed.

Bug Fixes
*********

* We now properly request a more minimal set of file texts when fetching
  multiple revisions. (Robert Collins, John Arbash Meinel, #390563)

* Repositories using CHK pages (which includes the new 2a format) will no
  longer error during commit or push operations when an autopack operation
  is triggered. (Robert Collins, #365615)

* ``chk_map.iter_interesting_nodes`` now properly uses the *intersection*
  of referenced nodes rather than the *union* to determine what
  uninteresting pages we still need to look at. Prior to this,
  incrementally pushing to stacked branch would push the minimal data, but
  fetching everything would request extra texts. There are some unhandled
  cases wrt trees of different depths, but this fixes the common cases.
  (Robert Collins, John Arbash Meinel, #390563)

* ``GroupCompress`` repositories now take advantage of the pack hints
  parameter to permit cross-format fetching to incrementally pack the
  converted data. (Robert Collins)

* ``Repository.commit_write_group`` now returns opaque data about what
  was committed, for passing to the ``Repository.pack``. Repositories
  without atomic commits will still return None. (Robert Collins)

* ``Repository.pack`` now takes an optional ``hint`` parameter
  which will support doing partial packs for repositories that can do
  that. (Robert Collins)

* RepositoryFormat has a new attribute 'pack_compresses' which is True
  when doing a pack operation changes the compression of content in the
  repository. (Robert Collins)

* ``StreamSink`` and ``InterDifferingSerialiser`` will call
  ``Repository.pack`` with the hint returned by
  ``Repository.commit_write_group`` if the formats were different and the
  repository can increase compression by doing a pack operation.
  (Robert Collins, #376748)


bzr 1.16
########
:Codename: yesterday-in-california
:1.16rc1: 2009-06-11
:1.16: 2009-06-18

This version of Bazaar contains the beta release of the new ``2a`` repository
format, suitable for testing by fearless, advanced users. This format or an
updated version of it will become the default format in Bazaar 2.0. Please
read the NEWS entry before even thinking about upgrading to the new format.

Also included are speedups for many operations on huge projects, a bug fix for
pushing stacked new stacked branches to smart servers and the usual bevy of
bug fixes and improvements.


Changes from 1.16rc1 to 1.16final
*********************************

* Fix the nested tree flag check so that upgrade from development formats to
  2a can work correctly.
  (Jelmer Vernooij, #388727)

* Automatic format upgrades triggered by default stacking policies on a
  1.16rc1 (or later) smart server work again.
  (Andrew Bennetts, #388675)


Compatibility Breaks
********************

* Display prompt on stderr (instead of stdout) when querying users so
  that the output of commands can be safely redirected.
  (Vincent Ladeuil, #376582)


New Features
************

* A new repository format ``2a`` has been added.  This is a beta release
  of the brisbane-core (aka group-compress) project.  This format now
  suitable for wider testing by advanced users willing to deal with some
  bugs.  We would appreciate test reports, either positive or negative.
  Format 2a is substantially smaller and faster for many operations on
  many trees.  This format or an updated version will become the default
  in bzr 2.0.

  This is a rich-root format, so this repository format can be used with
  bzr-svn.  Bazaar branches in previous non-rich-root formats can be
  converted (including by merge, push and pull) to format 2a, but not vice
  versa.  We recommend upgrading previous development formats to 2a.

  Upgrading to this format can take considerable time because it expands
  and more concisely repacks the full history.

  If you use stacked branches, you must upgrade the stacked branches
  before the stacked-on branches.  (See <https://bugs.launchpad.net/bugs/374735>)

* ``--development7-rich-root`` is a new dev format, similar to ``--dev6``
  but using a Revision serializer using bencode rather than XML.
  (Jelmer Vernooij, John Arbash Meinel)

* mail_client=claws now supports --body (and message body hooks).  Also uses
  configured from address.  (Barry Warsaw)

Improvements
************


* ``--development6-rich-root`` can now stack. (Modulo some smart-server
  bugs with stacking and non default formats.)
  (John Arbash Meinel, #373455)

* ``--development6-rich-root`` delays generating a delta index for the
  first object inserted into a group. This has a beneficial impact on
  ``bzr commit`` since each committed texts goes to its own group. For
  committing a 90MB file, it drops peak memory by about 200MB, and speeds
  up commit from 7s => 4s. (John Arbash Meinel)

* Numerous operations are now faster for huge projects, i.e. those
  with a large number of files and/or a large number of revisions,
  particularly when the latest development format is used. These
  operations (and improvements on OpenOffice.org) include:

  * branch in a shared repository (2X faster)
  * branch --no-tree (100X faster)
  * diff (2X faster)
  * tags (70X faster)

  (Ian Clatworthy)

* Pyrex version of ``bencode`` support. This provides optimized support
  for both encoding and decoding, and is now found at ``bzrlib.bencode``.
  ``bzrlib.utils.bencode`` is now deprecated.
  (Alexander Belchenko, Jelmer Vernooij, John Arbash Meinel)


Bug Fixes
*********

* Bazaar can now pass attachment files to the mutt email client.
  (Edwin Grubbs, #384158)

* Better message in ``bzr add`` output suggesting using ``bzr ignored`` to
  see which files can also be added.  (Jason Spashett, #76616)

* ``bzr pull -r 123`` from a stacked branch on a smart server no longer fails.
  Also, the ``Branch.revision_history()`` API now works in the same
  situation.  (Andrew Bennetts, #380314)
  
* ``bzr serve`` on Windows no longer displays a traceback simply because a
  TCP client disconnected. (Andrew Bennetts)

* Clarify the rules for locking and fallback repositories. Fix bugs in how
  ``RemoteRepository`` was handling fallbacks along with the
  ``_real_repository``. (Andrew Bennetts, John Arbash Meinel, #375496)

* Fix a small bug with fetching revisions w/ ghosts into a new stacked
  branch. Not often triggered, because it required ghosts to be part of
  the fetched revisions, not in the stacked-on ancestry.
  (John Arbash Meinel)

* Fix status and commit to work with content filtered trees, addressing
  numerous bad bugs with line-ending support. (Ian Clatworthy, #362030)

* Fix problem of "directory not empty" when contending for a lock over
  sftp.  (Martin Pool, #340352)

* Fix rule handling so that eol is optional, not mandatory.
  (Ian Clatworthy, #379370)

* Pushing a new stacked branch to a 1.15 smart server was broken due to a
  bug in the ``BzrDirFormat.initialize_ex`` smart verb.  This is fixed in
  1.16, but required changes to the network protocol, so the
  ``BzrDirFormat.initialize_ex`` verb has been removed and replaced with a
  corrected ``BzrDirFormat.initialize_ex_1.16`` verb.  1.15 clients will
  still work with a 1.16 server as they will fallback to slower (and
  bug-free) methods.
  (Jonathan Lange, Robert Collins, Andrew Bennetts, #385132)

* Reconcile can now deal with text revisions that originated in revisions 
  that are ghosts. (Jelmer Vernooij, #336749)

* Support cloning of branches with ghosts in the left hand side history.
  (Jelmer Vernooij, #248540)

* The ''bzr diff'' now catches OSError from osutils.rmtree and logs a
  helpful message to the trace file, unless the temp directory really was
  removed (which would be very strange).  Since the diff operation has
  succeeded from the user's perspective, no output is written to stderr 
  or stdout.  (Maritza Mendez, #363837)

* Translate errors received from a smart server in response to a
  ``BzrDirFormat.initialize`` or ``BzrDirFormat.initialize_ex`` request.
  This was causing tracebacks even for mundane errors like
  ``PermissionDenied``.  (Andrew Bennetts, #381329)

Documentation
*************

* Added directory structure and started translation of docs in Russian.
  (Alexey Shtokalo, Alexander Iljin, Alexander Belchenko, Dmitry Vasiliev,
  Volodymyr Kotulskyi)

API Changes
***********

* Added osutils.parent_directories(). (Ian Clatworthy)

* ``bzrlib.progress.ProgressBar``, ``ChildProgress``, ``DotsProgressBar``,
  ``TTYProgressBar`` and ``child_progress`` are now deprecated; use
  ``ui_factory.nested_progress_bar`` instead.  (Martin Pool)

* ``graph.StackedParentsProvider`` is now a public API, replacing
  ``graph._StackedParentsProvider``. The api is now considered stable and ready
  for external users. (Gary van der Merwe)

* ``bzrlib.user_encoding`` is deprecated in favor of
  ``get_user_encoding``.  (Alexander Belchenko)

* TreeTransformBase no longer assumes that limbo is provided via disk.
  DiskTreeTransform now provides disk functionality.  (Aaron Bentley)

Internals
*********

* Remove ``weave.py`` script for accessing internals of old weave-format
  repositories.  (Martin Pool)

Testing
*******

* ``make check`` no longer repeats the test run in ``LANG=C``.
  (Martin Pool, #386180)

* The number of cores is now correctly detected on OSX. (John Szakmeister)

* The number of cores is also detected on Solaris and win32. (Vincent Ladeuil)

* The number of cores is also detected on FreeBSD. (Matthew Fuller)


bzr 1.15
########
:1.15rc1: 2009-05-16
:1.15: 2009-05-22
:1.15.1: 2009-06-09

The smart server will no longer raise 'NoSuchRevision' when streaming content
with a size mismatch in a reconstructed graph search. New command ``bzr
dpush``. Plugins can now define their own annotation tie-breaker when two
revisions introduce the exact same line.

Changes from 1.15.1 to 1.15.2
*****************************

* Use zdll on Windows to build ``_chk_map_pyx`` extension.
  (Alexander Belchenko)

Changes from 1.15final to 1.15.1
*********************************

* Translate errors received from a smart server in response to a
  ``BzrDirFormat.initialize`` or ``BzrDirFormat.initialize_ex`` request.
  This was causing tracebacks even for mundane errors like
  ``PermissionDenied``.  (Andrew Bennetts, #381329)

Changes from 1.15rc1 to 1.15final
*********************************

* No changes

Compatibility Breaks
********************

* ``bzr ls`` is no longer recursive by default. To recurse, use the
  new ``-R`` option. The old ``--non-recursive`` option has been removed.
  If you alias ``ls`` to ``ls -R``, you can disable recursion using
  ``--no-recursive`` instead.  (Ian Clatworthy)

New Features
************

* New command ``bzr dpush`` that can push changes to foreign 
  branches (svn, git) without setting custom bzr-specific metadata.
  (Jelmer Vernooij)

* The new development format ``--development6-rich-root`` now supports
  stacking. We chose not to use a new format marker, since old clients
  will just fail to open stacked branches, the same as if we used a new
  format flag. (John Arbash Meinel, #373455)

* Plugins can now define their own annotation tie-breaker when two revisions
  introduce the exact same line. See ``bzrlib.annotate._break_annotation_tie``
  Be aware though that this is temporary, private (as indicated by the leading
  '_') and a first step to address the problem. (Vincent Ladeuil, #348459)

* New command ``bzr dpush`` that can push changes to foreign 
  branches (svn, git) without setting custom bzr-specific metadata.
  (Jelmer Vernooij)

* ``bzr send`` will now check the ``child_submit_format`` setting in
  the submit branch to determine what format to use, if none was 
  specified on the command-line.  (Jelmer Vernooij)

Improvements
************

* -Dhpss output now includes the number of VFS calls made to the remote
  server. (Jonathan Lange)

* ``--coverage`` works for code running in threads too.
  (Andrew Bennets, Vincent Ladeuil)

* ``bzr pull`` now has a ``--local`` option to only make changes to the
  local branch, and not the bound master branch.
  (Gary van der Merwe, #194716)

* ``bzr rm *`` is now as fast as ``bzr rm * --keep``. (Johan Walles, #180116)

Bug Fixes
*********

* Adding now works properly when path contains a symbolic link.
  (Geoff Bache, #183831)

* An error is now raised for unknown eol values. (Brian de Alwis, #358199)

* ``bzr merge --weave`` will now generate a conflict if one side deletes a
  line, and the other side modifies the line. (John Arbash Meinel, #328171)

* ``bzr reconfigure --standalone`` no longer raises IncompatibleRepositories.
  (Martin von Gagern, #248932)

* ``bzr send`` works to send emails again using MAPI.
  (Neil Martinsen-Burrell, #346998)

* Check for missing parent inventories in StreamSink.  This prevents
  incomplete stacked branches being created by 1.13 bzr:// and
  bzr+ssh:// clients (which have bug #354036).  Instead, the server now
  causes those clients to send the missing records.  (Andrew Bennetts)

* Correctly handle http servers proposing multiple authentication schemes.
  (Vincent Ladeuil, #366107)

* End-Of-Line content filters are now loaded correctly.
  (Ian Clatworthy, Brian de Alwis, #355280)

* Fix a bug in the pure-python ``GroupCompress`` code when handling copies
  longer than 64KiB. (John Arbash Meinel, #364900)

* Fix TypeError in running ``bzr break-lock`` on some URLs.
  (Alexander Belchenko, Martin Pool, #365891)

* Non-recursive ``bzr ls`` now works properly when a path is specified.
  (Jelmer Vernooij, #357863)

* ssh usernames (defined in ~/.ssh/config) are honoured for bzr+ssh connections.
  (Vincent Ladeuil, #367726)

* Several bugs related to unicode symlinks have been fixed and the test suite
  enhanced to better catch regressions for them. (Vincent Ladeuil)

* The smart server will no longer raise 'NoSuchRevision' when streaming
  content with a size mismatch in a reconstructed graph search: it assumes
  that the client will make sure it is happy with what it got, and this
  sort of mismatch is normal for stacked environments.
  bzr 1.13.0/1 will stream from unstacked branches only - in that case not
  getting all the content expected would be a bug. However the graph
  search is how we figured out what we wanted, so a mismatch is both odd
  and unrecoverable without starting over, and starting over will end up
  with the same data as if we just permitted the mismatch. If data is
  gc'd, doing a new search will find only the truncated data, so sending
  only the truncated data seems reasonable. bzr versions newer than this
  will stream from stacked branches and check the stream to find missing
  content in the stacked-on branch, and thus will handle the situation
  implicitly.  (Robert Collins, #360791)

* Upgrading to, or fetching into a 'rich-root' format will now correctly
  set the root data the same way that reconcile does.
  (Robert Collins, #368921)

* Using unicode Windows API to obtain command-line arguments.
  (Alexander Belchenko, #375934)

Documentation
*************

API Changes
***********

* ``InterPackRepo.fetch`` and ``RepoFetcher`` now raise ``NoSuchRevision``
  instead of ``InstallFailed`` when they detect a missing revision.
  ``InstallFailed`` itself has been deleted. (Jonathan Lange)

* Not passing arguments to ``bzrlib.commands.main()`` will now grab the
  arguments from ``osutils.get_unicode_argv()`` which has proper support
  for unicode arguments on windows. Further, the supplied arguments are now 
  required to be unicode strings, rather than user_encoded strings.
  (Alexander Belchenko)

Internals
*********

* ``bzrlib.branch.Branch.set_parent`` is now present on the base branch
  class and will call ``_set_parent_location`` after doing unicode 
  encoding. (Robert Collins)

* ``bzrlib.remote.RemoteBranch._set_parent_location`` will use a new verb
  ``Branch.set_parent_location`` removing further VFS operations.
  (Robert Collins)

* ``bzrlib.bzrdir.BzrDir._get_config`` now returns a ``TransportConfig``
  or similar when the dir supports configuration settings. The base class
  defaults to None. There is a matching new server verb
  ``BzrDir.get-config_file`` to reduce roundtrips for getting BzrDir
  configuration. (Robert Collins)

* ``bzrlib.tests.ExtendedTestResult`` has new methods ``startTests``
  called before the first test is started, ``done`` called after the last
  test completes, and a new parameter ``strict``. (Robert Collins)

* ``-Dhpss`` when passed to bzr will cause a backtrace to be printed when
  VFS operations are started on a smart server repository. This should not
  occur on regular push and pull operations, and is a key indicator for
  performance regressions. (Robert Collins)

* ``-Dlock`` when passed to the selftest (e.g. ``bzr -Dlock selftest``) will
  cause mismatched physical locks to cause test errors rather than just
  reporting to the screen. (Robert Collins)

* -Dprogress will cause pdb to start up if a progress view jumps
  backwards. (Robert Collins)

* Fallback ``CredentialStore`` instances registered with ``fallback=True``
  are now be able to provide credentials if obtaining credentials 
  via ~/.bazaar/authentication.conf fails. (Jelmer Vernooij, 
  Vincent Ladeuil, #321918)

* New hook ``Lock.lock_broken`` which runs when a lock is
  broken. This is mainly for testing that lock/unlock are
  balanced in tests. (Vincent Ladeuil)

* New MergeDirective hook 'merge_request_body' allows hooks to supply or
  alter a body for the message produced by ``bzr send``.

* New smart server verb ``BzrDir.initialize_ex`` which implements a
  refactoring to the core of clone allowing less round trips on new
  branches. (Robert Collins)

* New method ``Tags.rename_revisions`` that can rename revision ids tags
  are pointing at. (Jelmer Vernooij)

* Updated the bundled ``ConfigObj`` library to 4.6.0 (Matt Nordhoff)

Testing
*******

* ``bzr selftest`` will now fail if lock/unlock are not correctly balanced in
  tests. Using ``-Dlock`` will turn the related failures into warnings.
  (Vincent Ladeuil, Robert Collins)

bzr 1.14
########
:Codename: brisbane-core
:1.14rc1: 2009-04-06
:1.14rc2: 2009-04-19
:1.14: 2009-04-28
:1.14.1: 2009-05-01

New formats 1.14 and 1.14-rich-root supporting End-Of-Line (EOL) conversions,
keyword templating (via the bzr-keywords plugin) and generic content filtering.
End-of-line conversion is now supported for formats supporting content
filtering.

Changes from 1.14final to 1.14.1
********************************

* Change api_minimum_version back to api_minimum_version = (1, 13, 0)

Changes from 1.14rc2 to 1.14final
*********************************

* Fix a bug in the pure-python ``GroupCompress`` code when handling copies
  longer than 64KiB. (John Arbash Meinel, #364900)

Changes from 1.14rc1 to 1.14rc2
*******************************

* Fix for bug 358037 Revision not in
  bzrlib.groupcompress.GroupCompressVersionedFiles (Brian de Alwis, 
  John A Meinel)

* Fix for bug 354036 ErrorFromSmartServer - AbsentContentFactory object has no
  attribute 'get_bytes_as' exception while pulling from Launchpad 
  (Jean-Francois Roy, Andrew Bennetts, Robert Collins)

* Fix for bug 355280 eol content filters are never loaded and thus never
  applied (Brian de Alwis, Ian Clatworthy)
 
* bzr.dev -r4280  Change _fetch_uses_deltas = False for CHK repos until we can
  write a better fix. (John Arbash Meinel, Robert Collins)

* Fix for bug 361574 uncommit recommends undefined --levels and -n options
  (Marius Kruger, Ian Clatworthy)

* bzr.dev r4289 as cherrypicked at lp:~spiv/bzr/stacking-cherrypick-1.14 
  (Andrew Bennetts, Robert Collins)

Compatibility Breaks
********************

* A previously disabled code path to accelerate getting configuration
  settings from a smart server has been reinstated. We think this *may*
  cause a incompatibility with servers older than bzr 0.15. We intend
  to issue a point release to address this if it turns out to be a
  problem. (Robert Collins, Andrew Bennetts)

* bzr no longer autodetects nested trees as 'tree-references'.  They
  must now be explicitly added tree references.  At the commandline, use
  join --reference instead of add.  (Aaron Bentley)

* The ``--long`` log format (the default) no longer shows merged
  revisions implicitly, making it consistent with the ``short`` and
  ``line`` log formats.  To see merged revisions for just a given
  revision, use ``bzr log -n0 -rX``. To see every merged revision,
  use ``bzr log -n0``.  (Ian Clatworthy)

New Features
************

* New formats ``1.14`` and ``1.14-rich-root`` supporting End-Of-Line
  (EOL) conversions, keyword templating (via the bzr-keywords plugin)
  and generic content filtering. These formats replace the experimental
  ``development-wt5`` and ``development-wt5-rich-root`` formats
  respectively, but have support for filtered views disabled.
  (Ian Clatworthy)

* New ``mv --auto`` option recognizes renames after they occur.
  (Aaron Bentley)

* ``bzr`` can now get passwords from stdin without requiring a controlling
  terminal (i.e. by redirecting stdin). (Vincent Ladeuil)

* ``bzr log`` now supports filtering of multiple files and directories
  and will show changes that touch any of them. Furthermore,
  directory filtering now shows the changes to any children of that
  directory, not just the directory object itself.
  (Ian Clatworthy, #97715)

* ``bzr shelve`` can now apply changes without storing anything on the
  shelf, via the new --destroy option.  (Aaron Bentley)

* ``bzr send`` now accepts --body to specify an initial message body.
  (Aaron bentley)

* ``bzr xxx --usage`` where xxx is a command now shows a usage
  message and the options without the descriptive help sections
  (like Description and Examples). A message is also given
  explaining how to see the complete help, i.e. ``bzr help xxx``.
  (Ian Clatworthy)

* Content filters can now be used to provide custom conversion
  between the canonical format of content (i.e. as stored) and
  the convenience format of content (i.e. as created in working
  trees). See ``bzr help content-filters`` for further details.
  (Ian Clatworthy, Alexander Belchenko)

* End-of-line conversion is now supported for formats supporting
  content filtering. See ``bzr help eol`` for details.
  (Ian Clatworthy)

* Newly-blessed `join` command allows combining two trees into one.
  (Aaron Bentley)

Improvements
************

* A new format name alias ``default-rich-root`` has been added and
  points at the closest relative of the default format that supports 
  rich roots. (Jelmer Vernooij, #338061)

* Branching from a stacked branch using ``bzr*://`` will now stream
  the data when the target repository does not need topological
  ordering, reducing round trips and network overhead. This uses the
  existing smart server methods added in 1.13, so will work on any
  1.13 or newer server. (Robert Collins, Andrew Bennetts)

* ``bzr cat`` and ``bzr export`` now supports a ``--filters`` option
  that displays/saves the content after content filters are applied.
  (Ian Clatworthy)

* ``bzr ignore`` gives a more informative message when existing
  version controlled files match the ignore pattern. (Neil
  Martinsen-Burrell, #248895)

* ``bzr log`` now has ``--include-merges`` as an alias for ``--levels 0``.
  (Ian Clatworthy)

* ``bzr send`` is faster on repositories with deep histories.
  (Ian Clatworthy)

* IPv6 literals are accepted in URLs.
  (stlman, Martin Pool, Jelmer Vernooij, #165014)

* Progress bars now show the rate of network activity for
  ``bzr+ssh://`` and ``bzr://`` connections.  (Andrew Bennetts)

* Prompt for user names if they are not in the configuration. 
  (Jelmer Vernooij, #256612)

* Pushing to a stacked pack-format branch on a 1.12 or older smart server
  now takes many less round trips.  (Andrew Bennetts, Robert Collins,
  #294479)
  
* Streaming push can be done to older repository formats.  This is
  implemented using a new ``Repository.insert_stream_locked`` RPC.
  (Andrew Bennetts, Robert Collins)

* The "ignoring files outside view: .." message has been re-worded
  to "Ignoring files outside view. View is .." to reduce confusion
  about what was being considered and what was being ignored.
  (Ian Clatworthy)

* The ``long`` log formatter now shows [merge] indicators. If
  only one level of revisions is displayed and merges are found,
  the ``long`` and ``short`` log formatters now tell the user
  how to see the hidden merged revisions.  (Ian Clatworthy)

* The ``brisbane-core`` project has delivered its beta format
  ``development6-rich-root``. This format is suitable for judicious
  testing by early adopters. In particular if you are benchmarking bzr
  performance please be sure to test using this format. At this stage
  more information is best obtained by contacting the Bazaar mailing list
  or IRC channel if you are interested in using this format. We will make
  end user documentation available closer to blessing the format as
  production ready. (Robert Collins, John Arbash Meinel, Ian Clatworthy,
  Vincent Ladeuil, Andrew Bennetts, Martin Pool)

* Tildes are no longer escaped. No more %7Euser/project/branch!
  (Jonathan Lange)

Bug Fixes
*********

* Pushing a new stacked branch will also push the parent inventories for
  revisions at the stacking boundary.  This makes sure that the stacked
  branch has enough data to calculate inventory deltas for all of its
  revisions (without requiring the fallback branch).  This avoids
  "'AbsentContentFactory' object has no attribute 'get_bytes_as'" errors
  when fetching the stacked branch from a 1.13 (or later) smart server.
  This partially fixes #354036.  (Andrew Bennetts, Robert Collins)

* End-Of-Line content filters are now loaded correctly.
  (Ian Clatworthy, Brian de Alwis, #355280)

* Authentication plugins now receive all the parameters from the request
  itself (aka host, port, realm, path, etc). Previously, only the 
  authentication section name, username and encoded password were 
  provided. (Jean-Francois Roy)

* bzr gives a better message if an invalid regexp is passed to ``bzr log
  -m``.  (Anne Mohsen, Martin Pool)

* ``bzr split`` now says "See also: join" (Aaron Bentley, #335015)

* ``bzr version-info`` now works in empty branches. (Jelmer Vernooij,
  #313028)

* Fix "is not a stackable format" error when pushing a
  stackable-format branch with an unstackable-format repository to a
  destination with a default stacking policy.  (Andrew Bennetts)

* Fixed incorrect "Source format does not support stacking" warning
  when pushing to a smart server.  (Andrew Bennetts, #334114)

* Fix 'make check-dist-tarball' failure by converting paths to unicode when
  needed. (Vincent Ladeuil, #355454)

* Fixed "Specified file 'x/y/z' is outside current view: " occurring
  on ``bzr add x/y/z`` in formats supporting views when no view is
  defined.  (Ian Clatworthy, #344708)

* It is no longer possible to fetch between repositories while the
  target repository is in a write group. This prevents race conditions
  that prevent the use of RPC's to perform fetch, and thus allows
  optimising more operations. (Robert Collins, Andrew Bennetts)

* ``merge --force`` works again. (Robert Collins, #342105)

* No more warnings are issued about ``sha`` being deprecated under python-2.6.
  (Vincent Ladeuil, #346593)

* Pushing a new branch to a server that has a stacking policy will now
  upgrade from the local branch format when the stacking policy points at
  a branch which is itself stackable, because we know the client can read
  both branches, we know that the trunk for the project can be read too,
  so the upgrade will not inconvenience users. (Robert Collins, #345169)

* Pushing a new stacked branch will also push the parent inventories for
  revisions at the stacking boundary.  This makes sure that the stacked
  branch has enough data to calculate inventory deltas for all of its
  revisions (without requiring the fallback branch).  This avoids
  "'AbsentContentFactory' object has no attribute 'get_bytes_as'" errors
  when fetching the stacked branch from a 1.13 (or later) smart server.
  This partially fixes #354036.  (Andrew Bennetts, Robert Collins)

* The full test suite is passing again on OSX. Several minor issues (mostly
  test related) have been fixed. (Vincent Ladeuil, #355273).

* The GNU Changelog formatter is slightly improved in the case where
  the delta is empty, and now correctly claims not to support tags.
  (Andrea Bolognani)

* Shelve can now shelve changes to a symlink target.
  (James Westby, #341558)

* The help for the ``info`` command has been corrected.
  (Ian Clatworthy, #351931)

* Upgrade will now use a sensible default format if the source repository
  uses rich roots.  (Jelmer Vernooij, #252908)

Documentation
*************

* Expanded the index of the developer documentation. (Eric Siegerman)

* New topic `bzr help debug-flags`.  (Martin Pool)

* The generated manpage now explicitly lists aliases as commands.
  (James Westby, #336998)

API Changes
***********

* APIs deprecated in 1.6 and previous versions of bzr are now removed.
  (Martin Pool)

* ``CommitReporter`` is no longer called with ``unchanged`` status during
  commit - this was a full-tree overhead that bzr no longer performs.
  (Robert Collins)

* New abstract ``UIFactory`` method ``get_username`` which will be called to 
  obtain the username to use when connecting to remote machines. 
  (Jelmer Vernooij)

* New API ``Inventory.filter()`` added that filters an inventory by
  a set of file-ids so that only those fileids, their parents and
  their children are included.  (Ian Clatworthy)

* New sort order for ``get_record_stream`` ``groupcompress`` which
  sorts optimally for use with groupcompress compressors. (John Arbash
  Meinel, Robert Collins)

* Repository APIs ``get_deltas_for_revisions()`` and
  ``get_revision_delta()`` now support an optional ``specific_fileids``
  parameter. If provided, the deltas are filtered so that only those
  file-ids, their parents and their children are included.
  (Ian Clatworthy)

* The ``get_credentials`` and ``set_credentials`` methods of 
  ``AuthenticationConfig`` now accept an optional realm argument.
  (Jean-Francois Roy)

* The ``pb`` argument to ``fetch()`` is deprecated.
  (Martin Pool)

* The ``Serializer`` class and the serializer ``format registry`` have moved
  from ``bzrlib.xml_serializer`` to ``bzrlib.serializer``. (Jelmer Vernooij)

* The smart server jail now hooks into BzrDir.open to prevent any BzrDir
  that is not inside the backing transport from being opened.  See the
  module documentation for ``bzrlib.smart.request`` for details.
  (Andrew Bennetts, Robert Collins)

* ``Tree.get_symlink_target`` now always returns a unicode string result
  or None. Previously it would return the bytes from reading the link
  which could be in any arbitrary encoding. (Robert Collins)

Testing
*******

* ``bzrlib.tests.TestCase`` now fails the test if its own ``setUp``
  and ``tearDown`` weren't called.  This catches faulty tests that
  forget to upcall when overriding ``setUp`` and ``tearDown``.  Those
  faulty tests were not properly isolated.
  (Andrew Bennetts, Robert Collins)

* Fix test_msgeditor.MsgEditorTest test isolation.
  (Vincent Ladeuil, #347130)

* ``medusa`` is not used anymore as an FTP test server starting with
  python2.6. A new FTP test server based on ``pyftplib`` can be used
  instead. This new server is a soft dependency as medusa which is still
  preferred if both are available (modulo python version).
  (Vincent Ladeuil)

Internals
*********

* Added ``chk_map`` for fast, trie-based storage of tuple to string maps.
  (Robert Collins, John Arbash Meinel, Vincent Ladeuil)

* Added ``bzrlib.chk_map`` for fast, trie-based storage of tuple to string
  maps.  (Robert Collins, John Arbash Meinel, Vincent Ladeuil)

* Added ``bzrlib.inventory_delta`` module.  This will be used for
  serializing and deserializing inventory deltas for more efficient
  streaming on the network.  (Robert Collins, Andrew Bennetts)

* ``Branch._get_config`` has been added, which splits out access to the
  specific config file from the branch. This is used to let RemoteBranch
  avoid constructing real branch objects to access configuration settings.
  (Robert Collins, Andrew Bennetts)

* ``Branch`` now implements ``set_stacked_on_url`` in the base class as
  the implementation is generic and should impact foreign formats. This
  helps performance for ``RemoteBranch`` push operations to new stacked
  branches. (Robert Collins, Andrew Bennetts)

* ``BtreeIndex._spill_mem_keys_to_disk()`` now generates disk index with
  optmizations turned off. This only has effect when processing > 100,000
  keys during something like ``bzr pack``. (John Arbash Meinel)

* ``bzr selftest`` now accepts ``--subunit`` to run in subunit output
  mode. Requires ``lp:subunit`` installed to work, but is not a hard
  dependency. (Robert Collins)

* ``BzrDir.open_branch`` now takes an optional ``ignore_fallbacks``
  parameter for controlling opening of stacked branches.
  (Andrew Bennetts, Robert Collins)
  
* ``CommitBuilder`` has a new method, ``record_iter_changes`` which works
  in terms of an iter_changes iterator rather than full tree scanning.
  (Robert Collins)

* ``DirState`` can now be passed a custom ``SHA1Provider`` object
  enabling it to store the SHA1 and stat of the canonical (post
  content filtered) form. (Ian Clatworthy)

* New ``assertLength`` method based on one Martin has squirreled away
  somewhere. (Robert Collins, Martin Pool)

* New hook ``BzrDir.pre_open`` which runs before opening ``BzrDir``
  objects, allowing better enforcement of the smart server jail when
  dealing with stacked branches. (Robert Collins, Andrew Bennetts)

* New hook ``RioVersionInfoBuilder.revision``, allowing extra entries 
  to be added to the stanza that is printed for a particular revision.
  (Jelmer Vernooij)

* New repository method ``refresh_data`` to cause any repository to
  make visible data inserted into the repository by a smart server
  fetch operation. (Robert Collins, Andrew Bennetts)

* ``register_filter_stack_map`` now takes an optional fallback parameter,
  a callable to invoke if a preference has a value not in the map
  of filter stacks. This enhancement allows, for example,  bzr-svn to
  handle existing svn properties that define a list of keywords to be
  expanded.  (Ian Clatworthy)

* ``RemoteBranchConfig`` will use a new verb ``Branch.set_config_option``
  to write config settings to smart servers that support this, saving
  5 round trips on the stacked streaming acceptance test.
  (Robert Collins, Andrew Bennetts)

* ``RemoteBranch`` now provides ``_get_config`` for access to just the
  branch specific configuration from a remote server, which uses the 
  already existing ``Branch.get_config_file`` smart verb.
  (Robert Collins, Andrew Bennetts)

* ``RemoteRepository`` will now negatively cache missing revisions during
  ``get_parent_map`` while read-locked. Write-locks are unaffected.
  (Robert Collins, Andrew Bennetts)

* Removed ``InterRemoteToOther``, ``InterOtherToRemote`` and
  ``InterPackToRemotePack`` classes, as they are now unnecessary.
  (Andrew Bennetts)

* ``RepositoryFormat`` as a new attribute ``fast_deltas`` to indicate
  whether the repository can efficiently generate deltas between trees
  regardless of tree size. (Robert Collins)

* ``Repository.iter_files_bytes()`` now properly returns an "iterable of
  byte strings" (aka 'chunked') for the content. It previously was
  returning a plain string, which worked, but performed very poorly when
  building a working tree (file.writelines(str) is very inefficient). This
  can have a large effect on ``bzr checkout`` times. (John Arbash Meinel)

* selftest now supports a --parallel option, with values of 'fork' or
  'subprocess' to run the test suite in parallel. Currently only linux
  machine work, other platforms need patches submitted. (Robert Collins,
  Vincent Ladeuil)

* ``tests.run_suite`` has a new parameter ``suite_decorators``, a list of 
  callables to use to decorate the test suite. Such decorators can add or
  remove tests, or even remote the test suite to another machine if
  desired. (Robert Collins)

* The smart server verb ``Repository.get_parent_map`` can now include
  information about ghosts when the special revision ``include-missing:``
  is in the requested parents map list. With this flag, ghosts are
  included as ``missing:REVISION_ID``. (Robert Collins, Andrew Bennetts)

* ``_walk_to_common_revisions`` will now batch up at least 50
  revisions before calling ``get_parent_map`` on the target,
  regardless of ``InterRepository``.
  (Andrew Bennetts, Robert Collins)

bzr 1.13
########

:Codename: paraskavedekatriaphobia
:1.13: 2009-03-14
:1.13rc1: 2009-03-10
:1.13.1: 2009-03-23
:1.13.2: 2009-04-27

GNU Changelog output can now be produced by ``bzr log --gnu-changelog``.  Debug
flags can now be set in ``~/.bazaar/bazaar.conf``.  Lightweight checkouts and
stacked branches should both be much faster over remote connections.  

Changes From 1.13.1 to 1.13.2
*****************************

A regression was found in the 1.13.1 release. When bzr 1.13.1 and earlier push
a stacked branch they do not take care to push all the parent inventories for
the transferred revisions. This means that a smart server serving that branch
often cannot calculate inventory deltas for the branch (because smart server
does not/cannot open fallback repositories). Prior to 1.13 the server did not
have a verb to stream revisions out of a repository, so that's why this bug has
appeared now.

Bug Fixes
*********

* Fix for bug 354036 ErrorFromSmartServer - AbsentContentFactory object has no
  attribute 'get_bytes_as' exception while pulling from Launchpad 
  (Jean-Francois Roy, Andrew Bennetts, Robert Collins)

Changes From 1.13final to 1.13.1
********************************

A couple regessions where found in the 1.13 release. The pyrex-generated C
extensions are missing from the .tar.gz and .zip files.  Documentation on how
to generate GNU ChangeLogs is wrong.

Bug Fixes
*********

* Change ``./bzr``'s ``_script_version`` to match ./bzrlib/__init__.py
  version_info. (Bob Tanner, Martin Pool, #345232)

* Distribution archives for 1.13 do not contain generated C extension modules
  (Jean-Francois Roy, Bob Tanner, #344465)

* GNU ChangeLog output can now be produced by bzr log --format gnu-changelog is
  incorrect (Deejay, Bob Tanner, Martin Pool, Robert Collins, #343928)

* ``merge --force`` works again. (Robert Collins, #342105)

Changes From 1.13rc1 to 1.13final
*********************************

* Fix "is not a stackable format" error when pushing a
  stackable-format branch with an unstackable-format repository to a
  destination with a default stacking policy.  (Andrew Bennetts)

* Progress bars now show the rate of network activity for
  ``bzr+ssh://`` and ``bzr://`` connections.  (Andrew Bennetts)

Compatibility Breaks
********************

* ``bzr log --line`` now indicates which revisions are merges with
  `[merge]` after the date.  Scripts which parse the output of this
  command may need to be adjusted.
  (Neil Martinsen-Burrell)

New Features
************

* ``bzr reconfigure`` now supports --with-trees and --with-no-trees
  options to change the default tree-creation policy of shared
  repositories.  (Matthew Fuller, Marius Kruger, #145033)

* Debug flags can now be set in ``~/.bazaar/bazaar.conf``.
  (Martin Pool)

* Filtered views provide a mask over the tree so that users can focus
  on a subset of a tree when doing their work. See ``Filtered views``
  in chapter 7 of the User Guide and ``bzr help view`` for details.
  (Ian Clatworthy)

* GNU Changelog output can now be produced by ``bzr log --gnu-changelog``.
  (Andrea Bolognani, Martin Pool)

* The ``-Dmemory`` flag now gives memory information on Windows.
  (John Arbash Meinel)

* Multiple authors for a commit can now be recorded by using the "--author"
  option multiple times. (James Westby, #185772)

* New clean-tree command, from bzrtools.  (Aaron Bentley, Jelmer Vernoij)

* New command ``bzr launchpad-open`` opens a Launchpad web page for that
  branch in your web browser, as long as the branch is on Launchpad at all.
  (Jonathan Lange)

* New API for getting bugs fixed by a revision: Revision.iter_bugs().
  (Jonathan Lange)

Improvements
************

* All bzr ``Hooks`` classes are now registered in
  ``bzrlib.hooks.known_hooks``. This removes the separate list from
  ``bzrlib.tests`` and ensures that all hooks registered there are
  correctly isolated by the test suite (previously
  ``MutableTreeHooks`` were not being isolated correctly). Further, 
  documentation for hooks is now dynamically generated from the
  present HookPoints. ``bzr hooks`` will now also report on all the
  hooks present in the ``bzrlib.hooks.known_hooks`` registry.
  (Robert Collins)

* ``bzr add`` no longer prints ``add completed`` on success. Failure
  still prints an error message. (Robert Collins)

* ``bzr branch`` now has a ``--no-tree`` option which turns off the
  generation of a working tree in the new branch.
  (Daniel Watkins, John Klinger, #273993)

* Bazaar will now point out ``bzr+ssh://`` to the user when they 
  use ssh://. (Jelmer Vernooij, #330535)

* ``bzr -v info`` now omits the number of committers branch statistic,
  making it many times faster for large projects. To include that
  statistic in the output, use ``bzr -vv info``.
  (Ian Clatworthy)

* ``bzr push`` to a ``bzr`` url (``bzr://``, ``bzr+ssh://`` etc) will
  stream if the server is version 1.13 or greater, reducing roundtrips
  significantly. (Andrew Bennetts, Robert Collins)

* Lightweight Checkouts and Stacked Branches should both be much
  faster over remote connections. Building the working tree now
  batches up requests into approx 5MB requests, rather than a separate
  request for each file. (John Arbash Meinel)

* Support for GSSAPI authentication when using HTTP or HTTPS. 
  (Jelmer Vernooij)

* The ``bzr shelve`` prompt now includes a '?' help option to explain the
  short options better. (Daniel Watkins, #327429)

* ``bzr lp-open`` now falls back to the push location if it cannot find a
  public location. (Jonathan Lange, #332372)

* ``bzr lp-open`` will try to find the Launchpad URL for the location
  passed on the command line. This makes ``bzr lp-open lp:foo`` work as
  expected. (Jonathan Lange, #332705)

* ``bzr send`` now supports MH-E via ``emacsclient``. (Eric Gillespie)

Bug Fixes
*********

* Allows ``bzr log <FILE>`` to be called in an empty branch without
  backtracing. (Vincent Ladeuil, #346431)

* Bazaar now gives a better message including the filename if it's
  unable to read a file in the working directory, for example because
  of a permission error.  (Martin Pool, #338653)

* ``bzr cat -r<old> <path>`` doesn't traceback anymore when <path> has a
  file id in the working tree different from the one in revision <old>.
  (Vincent Ladeuil, #341517, #253806)

* ``bzr send`` help is more specific about how to apply merge
  directives.  (Neil Martinsen-Burrell, #253470)

* ``bzr missing`` now uses ``Repository.get_revision_delta()`` rather
  than fetching trees and determining a delta itself. (Jelmer
  Vernooij, #315048)

* ``bzr push`` to a smart server no longer causes "Revision
  {set([('null:',)])} not present ..." errors when the branch has
  multiple root revisions. (Andrew Bennetts, #317654)

* ``bzr shelve`` now properly handle patches with no terminating newline.
  (Benoît PIERRE, #303569)

* ``bzr unshelve`` gives a more palatable error if passed a non-integer
  shelf id. (Daniel Watkins)

* Export now handles files that are not present in the tree.
  (James Westby, #174539)

* Fixed incorrect "Source format does not support stacking" warning
  when pushing to a smart server.  (Andrew Bennetts, #334114)
  
* Fixed "sprout() got an unexpected keyword argument 'source_branch'"
  error branching from old repositories.
  (Martin Pool, #321695)

* Make ``bzr push --quiet <non-local location>`` less chatty.
  (Kent Gibson, #221461)

* Many Branch hooks would not fire with ``bzr://`` and ``bzr+ssh://``
  branches, and this was not noticed due to a bug in the test logic
  for branches. This is now fixed and a test added to prevent it
  reoccuring. (Robert Collins, Andrew Bennetts)

* Restore the progress bar on Windows. We were disabling it when TERM
  wasn't set, but Windows doesn't set TERM. (Alexander Belchenko,
  #334808)

* ``setup.py build_ext`` now gives a proper error when an extension
  fails to build. (John Arbash Meinel)

* Symlinks to non ascii file names are now supported.
  (Robert Collins, Vincent Ladeuil, #339055, #272444)    

* Under rare circumstances (aka nobody reported a bug about it), the ftp
  transport could revert to ascii mode. It now stays in binary mode except
  when needed.  (Vincent Ladeuil)

* Unshelve does not generate warnings about progress bars.
  (Aaron Bentley, #328148)

* shelve cleans up properly when unversioned files are specified.
  (Benoît Pierre, Aaron Bentley)

Documentation
*************

* Added ``Organizing your workspace`` to the User Guide appendices,
  summarizing some common ways of organizing trees, branches and
  repositories and the processes/workflows implied/enabled by each.
  (Ian Clatworthy)

* Hooks can now be self documenting. ``bzrlib.hooks.Hooks.create_hook``
  is the entry point for this feature. (Robert Collins)

* The documentation for ``shelve`` and ``unshelve`` has been clarified.
  (Daniel Watkins, #327421, #327425)

API Changes
***********

* ``bzr selftest`` now fails if the bazaar sources contain trailing
  whitespace, non-unix style line endings and files not ending in a
  newline. About 372 files and 3243 lines with trailing whitespace was
  updated to comply with this. The code already complied with the other
  criteria, but now it is enforced. (Marius Kruger)

* ``bzrlib.branch.PushResult`` was renamed to 
  ``bzrlib.branch.BranchPushResult``. (Jelmer Vernooij)

* ``Branch.fetch`` and ``Repository.fetch`` now return None rather
  than a count of copied revisions and failed revisions. A while back
  we stopped ever reporting failed revisions because we started
  erroring instead, and the copied revisions count is not used in the
  UI at all - indeed it only reflects the repository status not
  changes to the branch itself. (Robert Collins)

* ``Inventory.apply_delta`` now raises an AssertionError if a file-id
  appears multiple times within the delta. (Ian Clatworthy)

* MutableTree.commit now favours the "authors" argument, with the old
  "author" argument being deprecated.

* Remove deprecated EmptyTree.  (Martin Pool)

* ``Repository.fetch`` now accepts an optional ``fetch_spec``
  parameter.  A ``SearchResult`` or ``MiniSearchResult`` may be passed
  to ``fetch_spec`` instead of a ``last_revision`` to specify exactly
  which revisions to fetch. (Andrew Bennetts)

* ``RepositoryAcquisitionPolicy.acquire_repository`` now returns a
  tuple of ``(repository, is_new_flag)``, rather than just the
  repository.  (Andrew Bennetts)

* Revision.get_apparent_author() is now deprecated, replaced by
  Revision.get_apparent_authors(), which returns a list. The former
  now returns the first item that would be returned from the second.

* The ``BranchBuilder`` test helper now accepts a ``timestamp``
  parameter to ``build_commit`` and ``build_snapshot``.  (Martin Pool)

* The ``_fetch_*`` attributes on ``Repository`` are now on
  ``RepositoryFormat``, more accurately reflecting their intent (they
  describe a disk format capability, not state of a particular
  repository of that format). (Robert Collins)

Internals
*********

* Branching from a non-stacked branch on a smart protocol is now
  free of virtual file system methods.
  (Robert Collins, Andrew Bennetts)

* Branch and Repository creation on a bzr+ssh://server are now done
  via RPC calls rather than VFS calls, reducing round trips for
  pushing new branches substantially. (Robert Collins)

* ``Branch.clone`` now takes the ``repository_policy`` formerly used
  inside ``BzrDir.clone_on_transport``, allowing stacking to be
  configured before the branch tags and revision tip are set. This
  fixes a race condition cloning stacked branches that would cause
  plugins to have hooks called on non-stacked instances.
  (Robert Collins, #334187)

* ``BzrDir.cloning_metadir`` now has a RPC call. (Robert Collins)

* ``BzrDirFormat.__str__`` now uses the human readable description
  rather than the sometimes-absent disk label. (Robert Collins)

* ``bzrlib.fetch`` is now composed of a sender and a sink component
  allowing for decoupling over a network connection. Fetching from
  or into a RemoteRepository with a 1.13 server will use this to
  stream the operation.
  (Andrew Bennetts, Robert Collins)

* ``bzrlib.tests.run_suite`` accepts a runner_class parameter
  supporting the use of different runners. (Robert Collins)

* Change how file_ids and revision_ids are interned as part of
  inventory deserialization. Now we use the real ``intern()``, rather
  than our own workaround that would also cache a Unicode copy of the
  string, and never emptied the cache. This should slightly reduce
  memory consumption. (John Arbash Meinel)

* New branch method ``create_clone_on_transport`` that returns a
  branch object. (Robert Collins)

* New hook Commands['extend_command'] to allow plugins to access a
  command object before the command is run (or help generated from
  it), without overriding the command. (Robert Collins)

* New version of the ``BzrDir.find_repository`` verb supporting
  ``_network_name`` to support removing more _ensure_real calls.
  (Robert Collins)

* ``RemoteBranchFormat`` no longer claims to have a disk format string.
  (Robert Collins)

* ``Repository`` objects now have ``suspend_write_group`` and
  ``resume_write_group`` methods.  These are currently only useful
  with pack repositories. (Andrew Bennetts, Robert Collins)

* ``BzrDirFormat``, ``BranchFormat`` and ``RepositoryFormat`` objects
  now have a ``network_name`` for passing the format across RPC calls.
  (Robert Collins, Andrew Bennetts)

* ``RepositoryFormat`` objects now all have a new attribute
  ``_serializer`` used by fetch when reserialising is required.
  (Robert Collins, Andrew Bennetts)

* Some methods have been pulled up from ``BzrBranch`` to ``Branch``
  to aid branch types that are not bzr branch objects (like
  RemoteBranch). (Robert Collins, Andrew Bennetts)

* Test adaptation has been made consistent throughout the built in
  tests. ``TestScenarioApplier``, ``multiply_tests_from_modules``,
  ``adapt_tests``, ``adapt_modules`` have all been deleted. Please
  use ``multiply_tests``, or for lower level needs ``apply_scenarios``
  and ``apply_scenario``. (Robert Collins)

* ``TestSkipped`` is now detected by TestCase and passed to the
  ``TestResult`` by calling ``addSkip``. For older TestResult objects,
  where ``addSkip`` is not available, ``addError`` is still called.
  This permits test filtering in subunit to strip out skipped tests
  resulting in a faster fix-shrink-list-run cycle. This is compatible
  with the testtools protocol for skips. (Robert Collins)

* The ``_index`` of ``KnitVersionedFiles`` now supports the ability
  to scan an underlying index that is going to be incorporated into
  the ``KnitVersionedFiles`` object, to determine if it has missing
  delta references. The method is ``scan_unvalidated_index``.
  (Andrew Bennetts, Robert Collins)

* There is a RemoteSink object which handles pushing to smart servers.
  (Andrew Bennetts, Robert Collins)

* ``TransportTraceDecorator`` now logs ``put_bytes_non_atomic`` and
  ``rmdir`` calls. (Robert Collins)

* ``VersionedFiles`` record adapters have had their signature change
  from ``(record, record.get_bytes_as(record.storage_kind))`` to
  ``(record)`` reducing excess duplication and allowing adapters
  to access private data in record to obtain content more
  efficiently. (Robert Collins)

* We no longer probe to see if we should create a working tree during
  clone if we cannot get a local_abspath for the new bzrdir.
  (Robert Collins)


bzr 1.12
########

:Codename: 1234567890
:1.12: 2009-02-13
:1.12rc1: 2009-02-10

This release of Bazaar contains many improvements to the speed,
documentation and functionality of ``bzr log`` and the display of logged
revisions by ``bzr status``.  bzr now also gives a better indication of
progress, both in the way operations are drawn onto a text terminal, and
by showing the rate of network IO.

Changes from RC1 to Final
*************************

* ``bzr init --development-wt5[-rich-root]`` would fail because of
  circular import errors. (John Arbash Meinel, #328135)

* Expanded the help for log and added a new help topic called
  ``log-formats``.  (Ian Clatworthy)

Compatibility Breaks
********************

* By default, ``bzr status`` after a merge now shows just the pending
  merge tip revisions. This improves the signal-to-noise ratio after
  merging from trunk and completes much faster. To see all merged
  revisions, use the new ``-v`` flag.  (Ian Clatworthy)

* ``bzr log --line`` now shows any tags after the date and before
  the commit message. If you have scripts which parse the output
  from this command, you may need to adjust them accordingly.
  (Ian Clatworthy)

* ``bzr log --short`` now shows any additional revision properties
  after the date and before the commit message.  Scripts that parse 
  output of the log command in this situation may need to adjust.
  (Neil Martinsen-Burrell)

* The experimental formats ``1.12-preview`` and ``1.12-preview-rich-root``
  have been renamed ``development-wt5`` and ``development-wt5-rich-root``
  respectively, given they are not ready for release in 1.12.
  (Ian Clatworthy)

* ``read_bundle_from_url`` has been deprecated. (Vincent Ladeuil)

New Features
************

* Add support for filtering ``bzr missing`` on revisions.  Remote revisions
  can be filtered using ``bzr missing -r -20..-10`` and local revisions can
  be filtered using ``bzr missing --my-revision -20..-10``.
  (Marius Kruger)

* ``bzr log -p`` displays the patch diff for each revision.
  When logging a file, the diff only includes changes to that file.
  (Ian Clatworthy, #202331, #227335)

* ``bzr log`` supports a new option called ``-n N`` or ``--level N``.
  A value of 0 (zero) means "show all nested merge revisions" while
  a value of 1 (one) means "show just the top level". Values above
  1 can be used to see a limited amount of nesting. That can be
  useful for seeing the level or two below PQM submits for example.
  To force the ``--short`` and ``--line`` formats to display all nested
  merge revisions just like ``--long`` does by default, use a command
  like ``bzr log --short -n0``. To display just the mainline using
  ``--long`` format, ``bzr log --long -n1``.
  (Ian Clatworthy)

Improvements
************

* ``bzr add`` more clearly communicates success vs failure.
  (Daniel Watkins)

* ``bzr init`` will now print a little less verbose output.
  (Marius Kruger)

* ``bzr log`` is now much faster in many use cases, particularly
  at incrementally displaying results and filtering by a
  revision range. (Ian Clatworthy)

* ``bzr log --short`` and ``bzr log --line`` now show tags, if any,
  for each revision. The tags are shown comma-separated inside
  ``{}``. For short format, the tags appear at the end of line
  before the optional ``[merge]`` indicator. For line format,
  the tags appear after the date. (Ian Clatworthy)

* Progress bars now show the rate of activity for some sftp 
  operations, and they are drawn different.  (Martin Pool, #172741)

* Progress bars now show the rate of activity for urllib and pycurl based
  http client implementations. The operations are tracked at the socket
  level for better precision.
  (Vincent Ladeuil)

* Rule-based preferences can now accept multiple patterns for a set of
  rules.  (Marius Kruger)

* The ``ancestor:`` revision spec will now default to referring to the
  parent of the branch if no other location is given.
  (Daniel Watkins, #198417)

* The debugger started as a result of setting ``$BZR_PDB`` works
  around a bug in ``pdb``, http://bugs.python.org/issue4150.  The bug
  can cause truncated tracebacks in Python versions before 2.6.
  (Andrew Bennetts)

* VirtualVersionedFiles now implements
  ``iter_lines_added_or_present_in_keys``. This allows the creation of 
  new branches based on stacked bzr-svn branches. (#311997)

Bug Fixes
*********

* ``bzr annotate --show-ids`` doesn't give a backtrace on empty files
  anymore.
  (Anne Mohsen, Vincent Ladeuil, #314525)

* ``bzr log FILE`` now correctly shows mainline revisions merging
  a change to FILE when the ``--short`` and ``--line`` log formats
  are used. (Ian Clatworthy, #317417)

* ``bzr log -rX..Y FILE`` now shows the history of FILE provided
  it existed in Y or X, even if the file has since been deleted or
  renamed. If no range is given, the current/basis tree and
  initial tree are searched in that order. More generally, log
  now interprets filenames in their historical context.
  (Ian Clatworthy, #175520)

* ``bzr status`` now reports nonexistent files and continues, then
  errors (with code 3) at the end.  (Karl Fogel, #306394)

* Don't require the present compression base in knits to be the same
  when adding records in knits. (Jelmer Vernooij, #307394)

* Fix a problem with CIFS client/server lag on Windows colliding with
  an invariant-per-process algorithm for generating AtomicFile names
  (Adrian Wilkins, #304023)

* Many socket operations now handle EINTR by retrying the operation.
  Previously EINTR was treated as an unrecoverable failure.  There is
  a new ``until_no_eintr`` helper function in ``bzrlib.osutils``.
  (Andrew Bennetts)

* Support symlinks with non-ascii characters in the symlink filename.
  (Jelmer Vernooij, #319323)

* There was a bug in how we handled resolving when a file is deleted
  in one branch, and modified in the other. If there was a criss-cross
  merge, we would cause the deletion to conflict a second time.
  (Vincent Ladeuil, John Arbash Meinel)

* There was another bug in how we chose the correct intermediate LCA in
  criss-cross merges leading to several kind of changes be incorrectly
  handled.
  (John Arbash Meinel, Vincent Ladeuil)

* Unshelve now handles deleted paths without crashing. (Robert Collins)

Documentation
*************

* Improved plugin developer documentation.  (Martin Pool)

API Changes
***********

* ``ProgressBarStack`` is deprecated; instead use
  ``ui_factory.nested_progress_bar`` to create new progress bars.
  (Martin Pool)

* ForeignVcsMapping() now requires a ForeignVcs object as first
  argument. (Jelmer Vernooij)

* ForeignVcsMapping.show_foreign_revid() has been moved to
  ForeignVcs. (Jelmer Vernooij)

* ``read_bundle_from_url`` is deprecated in favor of
  ``read_mergeable_from_url``.  (Vincent Ladeuil)

* Revision specifiers are now registered in
  ``bzrlib.revisionspec.revspec_registry``, and the old list of 
  revisionspec classes (``bzrlib.revisionspec.SPEC_TYPES``) has been
  deprecated. (Jelmer Vernooij, #321183)

* The progress and UI classes have changed; the main APIs remain the
  same but code that provides a new UI or progress bar class may
  need to be updated.  (Martin Pool)

Internals
*********

* Default User Interface (UI) is CLIUIFactory when bzr runs in a dumb
  terminal. It is sometimes desirable do override this default by forcing
  bzr to use TextUIFactory. This can be achieved by setting the
  BZR_USE_TEXT_UI environment variable (emacs shells, as opposed to
  compile buffers, are such an example).
  (Vincent Ladeuil)

* New API ``Branch.iter_merge_sorted_revisions()`` that iterates over
  ``(revision_id, depth, revno, end_of_merge)`` tuples.
  (Ian Clatworthy)

* New ``Branch.dotted_revno_to_revision_id()`` and
  ``Branch.revision_id_to_dotted_revno()`` APIs that pick the most
  efficient way of doing the mapping.
  (Ian Clatworthy)

* Refactor cmd_serve so that it's a little easier to build commands that
  extend it, and perhaps even a bit easier to read.  (Jonathan Lange)

* ``TreeDelta.show()`` now accepts a ``filter`` parameter allowing log
  formatters to retrict the output.
  (Vincent Ladeuil)


bzr 1.11
########

:Codename: "Eyes up!"
:Released: 2009-01-19

This first monthly release of Bazaar for 2009 improves Bazaar's operation
in Windows, Mac OS X, and other situations where file names are matched
without regard to capitalization: Bazaar tries to match the case of an
existing file.  This release of Bazaar also improves the efficiency of
Tortoise Windows Shell integration and lets it work on 64-bit platforms.

The UI through which Bazaar supports historic formats has been improved,
so 'bzr help formats' now gives a simpler and shorter list, with clear
advice.

This release also fixes a number of bugs, particularly a glitch that can
occur when there are concurrent writes to a pack repository.

Bug Fixes
*********

* Fix failing test when CompiledChunksToLines is not available.
  (Vincent Ladeuil)

* Stacked branches don't repeatedly open their transport connection.
  (John Arbash Meinel)



bzr 1.11rc1
###########

:Codename: "Eyes up!"
:Released: 2009-01-09

Changes
*******

* Formats using Knit-based repository formats are now explicitly
  marked as deprecated. (Ian Clatworthy)

New Features
************

* Add support for `bzr tags -r 1..2`, that is we now support showing
  tags applicable for a specified revision range. (Marius Kruger)

* ``authentication.conf`` now accepts pluggable read-only credential
  stores. Such a plugin (``netrc_credential_store``) is now included,
  handles the ``$HOME/.netrc`` file and can server as an example to
  implement other plugins.
  (Vincent Ladeuil)

* ``shelve --list`` can now be used to list shelved changes.
  (Aaron Bentley)

Improvements
************

* Add trailing slash to directories in all output of ``bzr ls``, except
  ``bzr ls --null``. (Gordon P. Hemsley, #306424)

* ``bzr revision-info`` now supports a -d option to specify an
  alternative branch. (Michael Hudson)

* Add connection to a C++ implementation of the Windows Shell Extension
  which is able to fully replace the current Python implemented one.
  Advantages include 64bit support and reduction in overhead for
  processes which drag in shell extensions.
  (Mark Hammond)

* Support the Claws mail client directly, rather than via
  xdg-email. This prevents the display of an unnecessary modal
  dialog in Claws, informing the user that a file has been
  attached to the message, and works around bug #291847 in
  xdg-utils which corrupts the destination address.

* When working on a case-insensitive case-preserving file-system, as
  commonly found with Windows, bzr will often ignore the case of the
  arguments specified by the user in preference to the case of an existing
  item on the file-system or in the inventory to help prevent
  counter-intuitive behaviour on Windows. (Mark Hammond)

Bug Fixes
*********
  
* Allow BzrDir implementation to implement backing up of 
  control directory. (#139691)

* ``bzr push`` creating a new stacked branch will now only open a
  single connection to the target machine. (John Arbash Meinel)

* Don't call iteritems on transport_list_registry, because it may
  change during iteration.  (Martin Pool, #277048)

* Don't make a broken branch when pushing an unstackable-format branch
  that's in a stackable shared repository to a location with default
  stack-on location.  (Andrew Bennetts, #291046)

* Don't require embedding user in HTTP(S) URLs do use authentication.conf.
  (Ben Jansen, Vincent Ladeuil, #300347)

* Fix a problem with CIFS client/server lag on windows colliding with
  an invariant-per-process algorithm for generating AtomicFile names
  (Adrian Wilkins, #304023)

* Fix bogus setUp signature in UnavailableFTPServer.
  (Gary van der Merwe, #313498)

* Fix compilation error in ``_dirstate_helpers_c`` on SunOS/Solaris.
  (Jari Aalto)

* Fix SystemError in ``_patiencediff_c`` module by calling
  PyErr_NoMemory() before returning NULL in PatienceSequenceMatcher_new.
  (Andrew Bennetts, #303206)

* Give proper error message for diff with non-existent dotted revno.
  (Marius Kruger, #301969)

* Handle EACCES (permission denied) errors when launching a message
  editor, and emit warnings when a configured editor cannot be
  started. (Andrew Bennetts)

* ``$HOME/.netrc`` file is now recognized as a read-only credential store
  if configured in ``authentication.conf`` with 'password_encoding=netrc'
  in the appropriate sections.
  (Vincent Ladeuil, #103029)

* Opening a stacked branch now properly shares the connection, rather
  than opening a new connection for the stacked-on branch.
  (John Arbash meinel)

* Preserve transport decorators while following redirections.
  (Vincent Ladeuil, #245964, #270863)

* Provides a finer and more robust filter for accepted redirections.
  (Vincent Ladeuil, #303959, #265070)

* ``shelve`` paths are now interpreted relative to the current working
  tree.  (Aaron Bentley)

* ``Transport.readv()`` defaults to not reading more than 100MB in a
  single array. Further ``RemoteTransport.readv`` sets this to 5MB to
  work better with how it splits its requests.
  (John Arbash Meinel, #303538)

* Pack repositories are now able to reload the pack listing and retry
  the current operation if another action causes the data to be
  repacked.  (John Arbash Meinel, #153786)

* ``pull -v`` now respects the log_format configuration variable.
  (Aaron Bentley)

* ``push -v`` now works on non-initial pushes.  (Aaron Bentley)

* Use the short status format when the short format is used for log.
  (Vincent Ladeuil, #87179)

* Allow files to be renamed or moved via remove + add-by-id. (Charles
  Duffy, #314251)

Documentation
*************

* Improved the formats help topic to explain why multiple formats
  exist and to provide guidelines in selecting one. Introduced
  two new supporting help topics: current-formats and other-formats.
  (Ian Clatworthy)

API Changes
***********

* ``LRUCache(after_cleanup_size)`` was renamed to
  ``after_cleanup_count`` and the old name deprecated. The new name is
  used for clarity, and to avoid confusion with
  ``LRUSizeCache(after_cleanup_size)``. (John Arbash Meinel)

* New ``ForeignRepository`` base class, to help with foreign branch 
  support (e.g. svn).  (Jelmer Vernooij)

* ``node_distances`` and ``select_farthest`` can no longer be imported
  from ``bzrlib.graph``.  They can still be imported from
  ``bzrlib.deprecated_graph``, which has been the preferred way to
  import them since before 1.0.  (Andrew Bennetts)
  
* The logic in commit now delegates inventory basis calculations to
  the ``CommitBuilder`` object; this requires that the commit builder
  in use has been updated to support the new ``recording_deletes`` and
  ``record_delete`` methods. (Robert Collins)

Testing
*******

* An HTTPS server is now available (it requires python-2.6). Future bzr
  versions will allow the use of the python-2.6 ssl module that can be
  installed for 2.5 and 2.4.

* ``bzr selftest`` now fails if new trailing white space is added to
  the bazaar sources. It only checks changes not committed yet. This
  means that PQM will now reject changes that introduce new trailing
  whitespace. (Marius Kruger)

* Introduced new experimental formats called ``1.12-preview`` and
  ``1.12-preview-rich-root`` to enable testing of related pending
  features, namely content filtering and filtered views.
  (Ian Clatworthy)

Internals
*********

* Added an ``InventoryEntry`` cache when deserializing inventories.
  Can cut the time to iterate over multiple RevisionsTrees in half.
  (John Arbash Meinel)

* Added ``bzrlib.fifo_cache.FIFOCache`` which is designed to have
  minimal overhead versus using a plain dict for cache hits, at the
  cost of not preserving the 'active' set as well as an ``LRUCache``.
  (John Arbash Meinel)

* ``bzrlib.patience_diff.unified_diff`` now properly uses a tab
  character to separate the filename from the date stamp, and doesn't
  add trailing whitespace when a date stamp is not supplied.
  (Adeodato Simó, John Arbash Meinel)

* ``DirStateWorkingTree`` and ``DirStateWorkingTreeFormat`` added
  as base classes of ``WorkingTree4`` and ``WorkingTreeFormat4``
  respectively. (Ian Clatworthy)

* ``KnitVersionedFiles._check_should_delta()`` now uses the
  ``get_build_details`` api to avoid multiple hits to the index, and
  to properly follow the ``compression_parent`` rather than assuming
  it is the left-hand parent. (John Arbash Meinel)

* ``KnitVersionedFiles.get_record_stream()`` will now chose a
  more optimal ordering when the keys are requested 'unordered'.
  Previously the order was fully random, now the records should be
  returned from each pack in turn, in forward I/O order.
  (John Arbash Meinel)
    
* ``mutter()`` will now flush the ``~/.bzr.log`` if it has been more
  than 2s since the last time it flushed. (John Arbash Meinel)

* New method ``bzrlib.repository.Repository.add_inventory_by_delta``
  allows adding an inventory via an inventory delta, which can be
  more efficient for some repository types. (Robert Collins)

* Repository ``CommitBuilder`` objects can now accumulate an inventory
  delta. To enable this functionality call ``builder.recording_deletes``
  and additionally call ``builder.record_delete`` when a delete
  against the basis occurs. (Robert Collins)

* The default http handler has been changed from pycurl to urllib.
  The default is still pycurl for https connections. (The only
  advantage of pycurl is that it checks ssl certificates.)
  (John Arbash Meinel)

* ``VersionedFiles.get_record_stream()`` can now return objects with a
  storage_kind of ``chunked``. This is a collection (list/tuple) of
  strings. You can use ``osutils.chunks_to_lines()`` to turn them into
  guaranteed 'lines' or you can use ``''.join(chunks)`` to turn it
  into a fulltext. This allows for some very good memory savings when
  asking for many texts that share ancestry, as the individual chunks
  can be shared between versions of the file. (John Arbash Meinel)

* ``pull -v`` and ``push -v`` use new function
  ``bzrlib.log.show_branch_change`` (Aaron Bentley)



bzr 1.10
########

:Released: 2008-12-05

Bazaar 1.10 has several performance improvements for copying revisions
(especially for small updates to large projects).  There has also been a
significant amount of effort in polishing stacked branches.  The commands
``shelve`` and ``unshelve`` have become core commands, with an improved
implementation.

The only changes versus bzr-1.10rc1 are bugfixes for stacked branches.

bug Fixes
*********

* Don't set a pack write cache size from RepoFetcher, because the
  cache is not coherent with reads and causes ShortReadvErrors.
  This reverses the change that fixed #294479.
  (Martin Pool, #303856)

* Properly handle when a revision can be inserted as a delta versus
  when it needs to be expanded to a fulltext for stacked branches.
  There was a bug involving merge revisions. As a method to help
  prevent future difficulties, also make stacked fetches sort
  topologically. (John Arbash Meinel, #304841)


bzr 1.10rc1
###########

:Released: 2008-11-28

This release of Bazaar focuses on performance improvements when pushing
and pulling revisions, both locally and to remote networks.  The popular
``shelve`` and ``unshelve`` commands, used to interactively revert and
restore work in progress, have been merged from bzrtools into the bzr
core.  There are also bug fixes for portability, and for stacked branches.

New Features
************

* New ``commit_message_template`` hook that is called by the commit
  code to generate a template commit message. (Jelmer Vernooij)

* New `shelve` and `unshelve` commands allow undoing and redoing changes.
  (Aaron Bentley)

Improvements
************

* ``(Remote)Branch.copy_content_into`` no longer generates the full revision
  history just to set the last revision info.
  (Andrew Bennetts, John Arbash Meinel)

* Fetches between formats with different serializers (such as
  pack-0.92-subtree and 1.9-rich-root) are faster now.  This is due to
  operating on batches of 100 revisions at time rather than
  one-by-one.  (Andrew Bennetts, John Arbash Meinel)

* Search index files corresponding to pack files we've already used
  before searching others, because they are more likely to have the
  keys we're looking for.  This reduces the number of iix and tix
  files accessed when pushing 1 new revision, for instance.
  (John Arbash Meinel)

* Signatures to transfer are calculated more efficiently in
  ``item_keys_introduced_by``.  (Andrew Bennetts, John Arbash Meinel)

* The generic fetch code can once again copy revisions and signatures
  without extracting them completely to fulltexts and then serializing
  them back down into byte strings. This is a significant performance
  improvement when fetching from a stacked branch.
  (John Arbash Meinel, #300289)

* When making a large readv() request over ``bzr+ssh``, break up the
  request into more manageable chunks. Because the RPC is not yet able
  to stream, this helps keep us from buffering too much information at
  once. (John Arbash Meinel)

Bug Fixes
*********

* Better message when the user needs to set their Launchpad ID.
  (Martin Pool, #289148)

* ``bzr commit --local`` doesn't access the master branch anymore.
  This fixes a regression introduced in 1.9.  (Marius Kruger, #299313)

* Don't call the system ``chdir()`` with an empty path. Sun OS seems
  to give an error in that case.  Also, don't count on ``getcwd()``
  being able to allocate a new buffer, which is a gnu extension.
  (John Arbash Meinel, Martin Pool, Harry Hirsch, #297831)

* Don't crash when requesting log --forward <file> for a revision range
  starting with a dotted revno.
  (Vincent Ladeuil, #300055)

* Don't create text deltas spanning stacked repositories; this could
  cause "Revision X not present in Y" when later accessing them.
  (Martin Pool, #288751)

* Pack repositories are now able to reload the pack listing and retry
  the current operation if another action causes the data to be
  repacked.  (John Arbash Meinel, #153786)

* PermissionDenied errors from smart servers no longer cause
  "PermissionDenied: "None"" on the client.
  (Andrew Bennetts, #299254)

* Pushing to a stacked pack repository now batches writes, the same
  way writes are batched to ordinary pack repository.  This makes
  pushing to a stacked branch over the network much faster.
  (Andrew Bennetts, #294479)

* TooManyConcurrentRequests no longer occur when a fetch fails and
  tries to abort a write group.  This allows the root cause (e.g. a
  network interruption) to be reported.  (Andrew Bennetts, #297014)

* RemoteRepository.get_parent_map now uses fallback repositories.
  (Aaron Bentley, #297991?, #293679?)

API Changes
***********

* ``CommitBuilder`` now validates the strings it will be committing,
  to ensure that they do not have characters that will not be properly
  round-tripped. For now, it just checks for characters that are
  invalid in the XML form. (John Arbash Meinel, #295161)

* Constructor parameters for NewPack (internal to pack repositories)
  have changed incompatibly.

* ``Repository.abort_write_group`` now accepts an optional
  ``suppress_errors`` flag.  Repository implementations that override
  ``abort_write_group`` will need to be updated to accept the new
  argument.  Subclasses that only override ``_abort_write_group``
  don't need to change.

* Transport implementations must provide copy_tree_to_transport.  A default
  implementation is provided for Transport subclasses.

Testing
*******

* ``bzr selftest`` now fails if no doctests are found in a module
  that's expected to have them.  (Martin Pool)

* Doctests now only report the first failure.  (Martin Pool)


bzr 1.9
#######

:Released: 2008-11-07

This release of Bazaar adds a new repository format, ``1.9``, with smaller
and more efficient index files.  This format can be specified when
creating a new repository, or used to losslessly upgrade an existing
repository.  bzr 1.9 also speeds most operations over the smart server
protocol, makes annotate faster, and uses less memory when making
checkouts or pulling large amounts of data.

Bug Fixes
*********

* Fix "invalid property value 'branch-nick' for None" regression with
  branches bound to svn branches.  (Martin Pool, #293440)

* Fix SSL/https on Python2.6.  (Vincent Ladeuil, #293054)

* ``SFTPTransport.readv()`` had a bug when requests were out-of-order.
  This only triggers some-of-the-time on Knit format repositories.
  (John Arbash Meinel, #293746)


bzr 1.9rc1
##########

:Released: 2008-10-31

New Features
************

* New Branch hook ``transform_fallback_location`` allows a function to
  be called when looking up the stacked source. (Michael Hudson)

* New repository formats ``1.9`` and ``1.9-rich-root``. These have all
  the functionality of ``1.6``, but use the new btree indexes.
  These indexes are both smaller and faster for access to historical
  information.  (John Arbash Meinel)

Improvements
************

* ``BTreeIndex`` code now is able to prefetch extra pages to help tune
  the tradeoff between bandwidth and latency. Should be tuned
  appropriately to not impact commands which need minimal information,
  but provide a significant boost to ones that need more context. Only
  has a direct impact on the ``--development2`` format which uses
  btree's for the indexes. (John Arbash Meinel)

* ``bzr dump-btree`` is a hidden command introduced to allow dumping
  the contents of a compressed btree file.  (John Arbash Meinel)

* ``bzr pack`` now tells the index builders to optimize for size. For
  btree index repositories, this can save 25% of the index size
  (mostly in the text indexes). (John Arbash Meinel)

* ``bzr push`` to an existing branch or repository on a smart server
  is faster, due to Bazaar making more use of the ``get_parent_map``
  RPC when querying the remote branch's revision graph.
  (Andrew Bennetts)

* default username for bzr+ssh and sftp can be configured in
  authentication.conf. (Aaron Bentley)

* launchpad-login now provides a default username for bzr+ssh and sftp
  URLs, allowing username-free URLs to work for everyone. (Aaron Bentley)

* ``lp:`` lookups no longer include usernames, making them shareable and
  shorter. (Aaron Bentley)

* New ``PackRepository.autopack`` smart server RPC, which does
  autopacking entirely on the server.  This is much faster than
  autopacking via plain file methods, which downloads a large amount
  of pack data and then re-uploads the same pack data into a single
  file.  This fixes a major (although infrequent) cause of lengthy
  delays when using a smart server.  For example, pushing the 10th
  revision to a repository with 9 packs now takes 44 RPCs rather than
  179, and much less bandwidth too.  This requires Bazaar 1.9 on both
  the client and the server, otherwise the client will fallback to the
  slower method.  (Andrew Bennetts)

Bug Fixes
*********

* A failure to load a plugin due to an IncompatibleAPI exception is
  now correctly reported. (Robert Collins, #279451)

* API versioning support now has a multiple-version checking api
  ``require_any_api``. (Robert Collins, #279447)

* ``bzr branch --stacked`` from a smart server to a standalone branch
  works again.  This fixes a regression in 1.7 and 1.8.
  (Andrew Bennetts, #270397)

* ``bzr co`` uses less memory. It used to unpack the entire WT into
  memory before writing it to disk. This was a little bit faster, but
  consumed lots of memory. (John Arbash Meinel, #269456)

* ``bzr missing --quiet`` no longer prints messages about whether
  there are missing revisions.  The exit code indicates whether there
  were or not.  (Martin Pool, #284748)

* Fixes to the ``annotate`` code. The fast-path which re-used the
  stored deltas was accidentally disabled all the time, instead of
  only when a branch was stacked. Second, the code would accidentally
  re-use a delta even if it wasn't against the left-parent, this
  could only happen if ``bzr reconcile`` decided that the parent
  ordering was incorrect in the file graph.  (John Arbash Meinel)

* "Permission denied" errors that occur when pushing a new branch to a
  smart server no longer cause tracebacks.  (Andrew Bennetts, #278673)

* Some compatibility fixes for building the extensions with MSVC and
  for python2.4. (John Arbash Meinel, #277484)

* The index logic is now able to reload the list of pack files if and
  index ends up disappearing. We still don't reload if the pack data
  itself goes missing after checking the index. This bug appears as a
  transient failure (file not found) when another process is writing
  to the repository.  (John Arbash Meinel, #153786)

* ``bzr switch`` and ``bzr bind`` will now update the branch nickname if
  it was previously set. All checkouts will now refer to the bound branch
  for a nickname if one was not explicitly set.
  (Marius Kruger, #230903)

Documentation
*************

* Improved hook documentation. (Michael Ernst)

API Changes
***********

* commands.plugins_cmds is now a CommandRegistry, not a dict.

Internals
*********

* New AuthenticationConfig.set_credentials method allows easy programmatic
  configuration of authetication credentials.


bzr 1.8
#######

:Released: 2008-10-16

Bazaar 1.8 includes several fixes that improve working tree performance,
display of revision logs, and merges.  The bzr testsuite now passes on OS
X and Python 2.6, and almost completely passes on Windows.  The
smartserver code has gained several bug fixes and performance
improvements, and can now run server-side hooks within an http server.

Bug Fixes
*********

* Fix "Must end write group" error when another error occurs during
  ``bzr push``.  (Andrew Bennetts, #230902)

Portability
***********

* Some Pyrex versions require the WIN32 macro defined to compile on
  that platform.  (Alexander Belchenko, Martin Pool, #277481)


bzr 1.8rc1
##########

:Released: 2008-10-07

Changes
*******

* ``bzr log file`` has been changed. It now uses a different method
  for determining which revisions to show as merging the changes to
  the file. It now only shows revisions which merged the change
  towards your mainline. This simplifies the output, makes it faster,
  and reduces memory consumption.  (John Arbash Meinel)

* ``bzr merge`` now defaults to having ``--reprocess`` set, whenever
  ``--show-base`` is not supplied.  (John Arbash Meinel)

* ``bzr+http//`` will now optionally load plugins and write logs on the
  server. (Marius Kruger)

* ``bzrlib._dirstate_helpers_c.pyx`` does not compile correctly with
  Pyrex 0.9.4.1 (it generates C code which causes segfaults). We
  explicitly blacklist that version of the compiler for that
  extension. Packaged versions will include .c files created with
  pyrex >= 0.9.6 so it doesn't effect releases, only users running
  from the source tree. (John Arbash Meinel, #276868)

Features
********

* bzr is now compatible with python-2.6. python-2.6 is not yet officially
  supported (nor released, tests were conducted with the dev version of
  python-2.6rc2), but all known problems have been fixed.  Feedback
  welcome.
  (Vincent Ladeuil, #269535)

Improvements
************

* ``bzr annotate`` will now include uncommitted changes from the local
  working tree by default. Such uncommitted changes are given the
  revision number they would get if a commit was done, followed with a
  ? to indicate that its not actually known. (Robert Collins, #3439)

* ``bzr branch`` now accepts a ``--standalone`` option, which creates a
  standalone branch regardless of the presence of shared repositories.
  (Daniel Watkins)

* ``bzr push`` is faster in the case there are no new revisions to
  push.  It is also faster if there are no tags in the local branch.
  (Andrew Bennetts)

* File changes during a commit will update the tree stat cache.
  (Robert Collins)

* Location aliases can now accept a trailing path.  (Micheal Hudson)

* New hooks ``Lock.hooks`` when LockDirs are acquired and released.
  (Robert Collins, MartinPool)

* Switching in heavyweight checkouts uses the master branch's context, not
  the checkout's context.  (Adrian Wilkins)

* ``status`` on large trees is now faster, due to optimisations in the
  walkdirs code. Of particular note, the walkdirs code now performs
  a temporary ``chdir()`` while reading a single directory; if your
  platform has non thread-local current working directories (and is
  not windows which has its own implementation), this may introduce a
  race condition during concurrent uses of bzrlib. The bzrlib CLI
  will not encounter this as it is single threaded for working tree
  operations. (Robert Collins)

* The C extensions now build on python 2.4 (Robert Collins, #271939)

* The ``-Dhpss`` debug flag now reports the number of smart server
  calls per medium to stderr.  This is in addition to the existing
  detailed logging to the .bzr.log trace file.  (Andrew Bennetts)

Bug Fixes
*********

* Avoid random failures arising from misinterpreted ``errno`` values
  in ``_readdir_pyx.read_dir``.
  (Martin Pool, #279381)

* Branching from a shared repository on a smart server into a new
  repository now preserves the repository format.
  (Andrew Bennetts, #269214)

* ``bzr log`` now accepts a ``--change`` option.
  (Vincent Ladeuil, #248427)

* ``bzr missing`` now accepts an ``--include-merges`` option.
  (Vincent Ladeuil, #233817)

* Don't try to filter (internally) '.bzr' from the files to be deleted if
  it's not there.
  (Vincent Ladeuil, #272648)

* Fix '_in_buffer' AttributeError when using the -Dhpss debug flag.
  (Andrew Bennetts)

* Fix TooManyConcurrentRequests errors caused by a connection failure
  when doing ``bzr pull`` or ``bzr merge`` from a ``bzr+ssh`` URL.
  (Andrew Bennetts, #246233)

* Fixed ``bzr st -r branch:PATH_TO_BRANCH`` where the other branch
  is in a different repository than the current one.
  (Lukáš Lalinský, #144421)

* Make the first line of the manpage preamble a comment again.
  (David Futcher, #242106)

* Remove use of optional parameter in GSSAPI FTP support, since
  it breaks newer versions of Python-Kerberos. (Jelmer Vernooij)

* The autopacking logic will now always create a single new pack from
  all of the content which it deems is worth moving. This avoids the
  'repack a single pack' bug and should result in better packing
  overall.  (John Arbash Meinel, #242510, #172644)

* Trivial documentation fix.
  (John Arbash Meinel, #270471)

* ``bzr switch`` and ``bzr bind`` will now update the branch nickname if
  it was previously set. All checkouts will now refer to the bound branch
  for a nickname if one was not explicitly set.
  (Marius Kruger, #230903)

Documentation
*************

* Explain revision/range identifiers. (Daniel Clemente)

API Changes
***********

* ``CommitBuilder.record_entry_contents`` returns one more element in
  its result tuple - an optional file system hash for the hash cache
  to use. (Robert Collins)

* ``dirstate.DirState.update_entry`` will now only calculate the sha1
  of a file if it is likely to be needed in determining the output
  of iter_changes. (Robert Collins)

* The PackRepository, RepositoryPackCollection, NewPack classes have a
  slightly changed interface to support different index types; as a
  result other users of these classes need to supply the index types
  they want. (Robert Collins)

Testing
*******

* ``bzrlib.tests.repository_implementations`` has been renamed to
  ``bzrlib.tests.per_repository`` so that we have a common structure
  (and it is shorter). (John Arbash Meinel, #239343)

* ``LocalTransport.abspath()`` now returns a drive letter if the
  transport has one, fixing numerous tests on Windows.
  (Mark Hammond)

* PreviewTree is now tested via intertree_implementations.
  (Aaron Bentley)

* The full test suite is passing again on OSX.
  (Guillermo Gonzalez, Vincent Ladeuil)

* The full test suite passes when run with ``-Eallow_debug``.
  (Andrew Bennetts)

Internals
*********

* A new hook, ``Branch.open``, has been added, which is called when
  branch objects are opened. (Robert Collins)

* ``bzrlib.osutils._walkdirs_utf8`` has been refactored into common
  tree walking, and modular directory listing code to aid future
  performance optimisations and refactoring. (Robert Collins)

* ``bzrlib.trace.debug_memory`` can be used to get a quick memory dump
  in the middle of processing. It only reports memory if
  ``/proc/PID/status`` is available. (John Arbash Meinel)

* New method ``RevisionSpec.as_tree`` for representing the revision
  specifier as a revision tree object. (Lukáš Lalinský)

* New race-free method on MutableTree ``get_file_with_stat`` for use
  when generating stat cache results. (Robert Collins)

* New win32utils.get_local_appdata_location() provides access to a local
  directory for storing data.  (Mark Hammond)

* To be compatible with python-2.6 a few new rules should be
  observed. 'message' attribute can't be used anymore in exception
  classes, 'sha' and 'md5' modules have been deprecated (use
  osutils.[md5|sha]), object__init__ and object.__new__ don't accept
  parameters anymore.
  (Vincent Ladeuil)


bzr 1.7.1
#########

:Released:  2008-10-01

No changes from 1.7.1rc1.


bzr 1.7.1rc1
############

:Released: 2008-09-24

This release just includes an update to how the merge algorithm handles
file paths when we encounter complex history.

Features
********

* If we encounter a criss-cross in history, use information from
  direct Least Common Ancestors to resolve inventory shape (locations
  of files, adds, deletes, etc). This is similar in concept to using
  ``--lca`` for merging file texts, only applied to paths.
  (John Arbash Meinel)


bzr 1.7
#######

:Released: 2008-09-23

This release includes many bug fixes and a few performance and feature
improvements.  ``bzr rm`` will now scan for missing files and remove them,
like how ``bzr add`` scans for unknown files and adds them. A bit more
polish has been applied to the stacking code. The b-tree indexing code has
been brought in, with an eye on using it in a future repository format.
There are only minor installer changes since bzr-1.7rc2.

Features
********

* Some small updates to the win32 installer. Include localization
  files found in plugins, and include the builtin distutils as part of
  packaging qbzr. (Mark Hammond)


bzr 1.7rc2
##########

:Released: 2008-09-17

A few bug fixes from 1.7rc1. The biggest change is a new
``RemoteBranch.get_stacked_on_url`` rpc. This allows clients that are
trying to access a Stacked branch over the smart protocol, to properly
connect to the stacked-on location.

Bug Fixes
*********

* Branching from a shared repository on a smart server into a new
  repository now preserves the repository format.
  (Andrew Bennetts, #269214)

* Branching from a stacked branch via ``bzr+ssh`` can properly connect
  to the stacked-on branch.  (Martin Pool, #261315)

* ``bzr init`` no longer re-opens the BzrDir multiple times.
  (Vincent Ladeuil)

* Fix '_in_buffer' AttributeError when using the -Dhpss debug flag.
  (Andrew Bennetts)


bzr 1.7rc1
##########

:Released: 2008-09-09

This release candidate for bzr 1.7 has several bug fixes and a few
performance and feature improvements.  ``bzr rm`` will now scan for
missing files and remove them, like how ``bzr add`` scans for unknown
files and adds them. A bit more polish has been applied to the stacking
code. The b-tree indexing code has been brought in, with an eye on using
it in a future repository format.


Changes
*******

* ``bzr export`` can now export a subdirectory of a project.
  (Robert Collins)

* ``bzr remove-tree`` will now refuse to remove a tree with uncommitted
  changes, unless the ``--force`` option is specified.
  (Lukáš Lalinský, #74101)

* ``bzr rm`` will now scan for files that are missing and remove just
  them automatically, much as ``bzr add`` scans for new files that
  are not ignored and adds them automatically. (Robert Collins)

Features
********

* Support for GSSAPI authentication when using FTP as documented in
  RFC2228. (Jelmer Vernooij, #49623)

* Add support for IPv6 in the smart server. (Jelmer Vernooij, #165014)

Improvements
************

* A url like ``log+file:///tmp`` will log all access to that Transport
  to ``.bzr.log``, which may help in debugging or profiling.
  (Martin Pool)

* ``bzr branch`` and ``bzr push`` use the default stacking policy if the
  branch format supports it. (Aaron Bentley)

* ``bzr init`` and ``bzr init-repo`` will now print out the same as
  ``bzr info`` if it completed successfully.
  (Marius Kruger)

* ``bzr uncommit`` logs the old tip revision id, and displays how to
  restore the branch to that tip using ``bzr pull``.  This allows you
  to recover if you realize you uncommitted the wrong thing.
  (John Arbash Meinel)

* Fix problems in accessing stacked repositories over ``bzr://``.
  (Martin Pool, #261315)

* ``SFTPTransport.readv()`` was accidentally using ``list += string``,
  which 'works', but adds each character separately to the list,
  rather than using ``list.append(string)``. Fixing this makes the
  SFTP transport a little bit faster (~20%) and use a bit less memory.
  (John Arbash Meinel)

* When reading index files, if we happen to read the whole file in a
  single request treat it as a ``_buffer_all`` request. This happens
  most often on small indexes over remote transports, where we default
  to reading 64kB. It saves a round trip for each small index during
  fetch operations. Also, if we have read more than 50% of an index
  file, trigger a ``_buffer_all`` on the next request. This works
  around some inefficiencies because reads don't fall neatly on page
  boundaries, so we would ignore those bytes, but request them again
  later. This could trigger a total read size of more than the whole
  file. (John Arbash Meinel)

Bug Fixes
*********

* ``bzr rm`` is now aliased to ``bzr del`` for the convenience of svn
  users. (Robert Collins, #205416)

* Catch the infamous "select/poll returned error" which occurs when
  pycurl try to send a body request to an HTTP/1.0 server which has
  already refused to handle the request. (Vincent Ladeuil, #225020)

* Fix ``ObjectNotLocked`` errors when using various commands
  (including ``bzr cat`` and ``bzr annotate``) in combination with a
  smart server URL.  (Andrew Bennetts, #237067)

* ``FTPTransport.stat()`` would return ``0000`` as the permission bits
  for the containing ``.bzr/`` directory (it does not implement
  permissions). This would cause us to set all subdirectories to
  ``0700`` and files to ``0600`` rather than leaving them unmodified.
  Now we ignore ``0000`` as the permissions and assume they are
  invalid. (John Arbash Meinel, #259855)

* Merging from a previously joined branch will no longer cause
  a traceback. (Jelmer Vernooij, #203376)

* Pack operations on windows network shares will work even with large
  files. (Robert Collins, #255656)

* Running ``bzr st PATH_TO_TREE`` will no longer suppress merge
  status. Status is also about 7% faster on mozilla sized trees
  when the path to the root of the tree has been given. Users of
  the internal ``show_tree_status`` function should be aware that
  the show_pending flag is now authoritative for showing pending
  merges, as it was originally. (Robert Collins, #225204)

* Set valid default _param_name for Option so that ListOption can embed
  '-' in names. (Vincent Ladeuil, #263249)

* Show proper error rather than traceback when an unknown revision
  id is specified to ``bzr cat-revision``. (Jelmer Vernooij, #175569)

* Trailing text in the dirstate file could cause the C dirstate parser
  to try to allocate an invalid amount of memory. We now properly
  check and test for parsing a dirstate with invalid trailing data.
  (John Arbash Meinel, #186014)

* Unexpected error responses from a smart server no longer cause the
  client to traceback.  (Andrew Bennetts, #263527)

* Use a Windows api function to get a Unicode host name, rather than
  assuming the host name is ascii.
  (Mark Hammond, John Arbash Meinel, #256550)

* ``WorkingTree4`` trees will now correctly report missing-and-new
  paths in the output of ``iter_changes``. (Robert Collins)

Documentation
*************

* Updated developer documentation.  (Martin Pool)

API Changes
***********

* Exporters now take 4 parameters. (Robert Collins)

* ``Tree.iter_changes`` will now return False for the content change
  field when a file is missing in the basis tree and not present in
  the target tree. Previously it returned True unconditionally.
  (Robert Collins)

* The deprecated ``Branch.abspath`` and unimplemented
  ``Branch.rename_one`` and ``Branch.move`` were removed. (Jelmer Vernooij)

* BzrDir.clone_on_transport implementations must now accept a stacked_on
  parameter.  (Aaron Bentley)

* BzrDir.cloning_metadir implementations must now take a require_stacking
  parameter.  (Aaron Bentley)

Testing
*******

* ``addCleanup`` now takes ``*arguments`` and ``**keyword_arguments``
  which are then passed to the cleanup callable as it is run. In
  addition, addCleanup no longer requires that the callables passed to
  it be unique. (Jonathan Lange)

* Fix some tests that fail on Windows because files are deleted while
  still in use.
  (Mark Hammond)

* ``selftest``'s ``--starting-with`` option can now use predefined
  prefixes so that one can say ``bzr selftest -s bp.loom`` instead of
  ``bzr selftest -s bzrlib.plugins.loom``. (Vincent Ladeuil)

* ``selftest``'s ``--starting-with`` option now accepts multiple values.
  (Vincent Ladeuil)

Internals
*********

* A new plugin interface, ``bzrlib.log.log_adapters``, has been added.
  This allows dynamic log output filtering by plugins.
  (Robert Collins)

* ``bzrlib.btree_index`` is now available, providing a b-tree index
  layer. The design is memory conservative (limited memory cache),
  faster to seek (approx 100 nodes per page, gives 100-way fan out),
  and stores compressed pages allowing more keys per page.
  (Robert Collins, John Arbash Meinel)

* ``bzrlib.diff.DiffTree.show_diff`` now skips changes where the kind
  is unknown in both source and target.
  (Robert Collins, Aaron Bentley)

* ``GraphIndexBuilder.add_node`` and ``BTreeBuilder`` have been
  streamlined a bit. This should make creating large indexes faster.
  (In benchmarking, it now takes less time to create a BTree index than
  it takes to read the GraphIndex one.) (John Arbash Meinel)

* Mail clients for `bzr send` are now listed in a registry.  This
  allows plugins to add new clients by registering them with
  ``bzrlib.mail_client.mail_client_registry``.  All of the built-in
  clients now use this mechanism.  (Neil Martinsen-Burrell)


bzr 1.6.1
#########

:Released: 2008-09-05

A couple regressions were found in the 1.6 release. There was a
performance issue when using ``bzr+ssh`` to branch large repositories,
and some problems with stacking and ``rich-root`` capable repositories.


bzr 1.6.1rc2
############

:Released: 2008-09-03

Bug Fixes
*********

* Copying between ``rich-root`` and ``rich-root-pack`` (and vice
  versa) was accidentally using the inter-model fetcher, instead of
  recognizing that both were 'rich root' formats.
  (John Arbash Meinel, #264321)


bzr 1.6.1rc1
############

:Released: 2008-08-29

This release fixes a few regressions found in the 1.6 client. Fetching
changes was using an O(N^2) buffering algorithm, so for large projects it
would cause memory thrashing. There is also a specific problem with the
``--1.6-rich-root`` format, which prevented stacking on top of
``--rich-root-pack`` repositories, and could allow users to accidentally
fetch experimental data (``-subtree``) without representing it properly.
The ``--1.6-rich-root`` format has been deprecated and users are
recommended to upgrade to ``--1.6.1-rich-root`` immediately.  Also we
re-introduced a workaround for users who have repositories with incorrect
nodes (not possible if you only used official releases).
I should also clarify that none of this is data loss level issues, but
still sufficient enough to warrant an updated release.

Bug Fixes
*********

* ``RemoteTransport.readv()`` was being inefficient about how it
  buffered the readv data and processed it. It would keep appending to
  the same string (causing many copies) and then pop bytes out of the
  start of the string (causing more copies).
  With this patch "bzr+ssh://local" can improve dramatically,
  especially for projects with large files.
  (John Arbash Meinel)

* Revision texts were always meant to be stored as fulltexts. There
  was a bug in a bzr.dev version that would accidentally create deltas
  when copying from a Pack repo to a Knit repo. This has been fixed,
  but to support those repositories, we know always request full texts
  for Revision texts. (John Arbash Meinel, #261339)

* The previous ``--1.6-rich-root`` format used an incorrect xml
  serializer, which would accidentally support fetching from a
  repository that supported subtrees, even though the local one would
  not. We deprecated that format, and introduced a new one that uses
  the correct serializer ``--1.6.1-rich-root``.
  (John Arbash Meinel, #262333)


bzr 1.6
#######

:Released: 2008-08-25

Finally, the long awaited bzr 1.6 has been released. This release includes
new features like Stacked Branches, improved weave merge, and an updated
server protocol (now on v3) which will allow for better cross version
compatibility. With this release we have deprecated Knit format
repositories, and recommend that users upgrade them, we will continue to
support reading and writing them for the forseeable future, but we will
not be tuning them for performance as pack repositories have proven to be
better at scaling. This will also be the first release to bundle
TortoiseBzr in the standalone Windows installer.


bzr 1.6rc5
##########

:Released: 2008-08-19

Bug Fixes
*********

* Disable automatic detection of stacking based on a containing
  directory of the target. It interacted badly with push, and needs a
  bit more work to get the edges polished before it should happen
  automatically. (John Arbash Meinel, #259275)
  (This change was reverted when merged to bzr.dev)


bzr 1.6rc4
##########

:Released: 2008-08-18

Bug Fixes
*********

* Fix a regression in knit => pack fetching.  We had a logic
  inversion, causing the fetch to insert fulltexts in random order,
  rather than preserving deltas.  (John Arbash Meinel, #256757)


bzr 1.6rc3
##########

:Released: 2008-08-14

Changes
*******

* Disable reading ``.bzrrules`` as a per-branch rule preferences
  file. The feature was not quite ready for a full release.
  (Robert Collins)

Improvements
************

* Update the windows installer to bundle TortoiseBzr and ``qbzr``
  into the standalone installer. This will be the first official
  windows release that installs Tortoise by default.
  (Mark Hammond)

Bug Fixes
*********

* Fix a regression in ``bzr+http`` support. There was a missing
  function (``_read_line``) that needed to be carried over from
  ``bzr+ssh`` support. (Andrew Bennetts)

* ``GraphIndex`` objects will internally read an entire index if more
  than 1/20th of their keyspace is requested in a single operation.
  This largely mitigates a performance regression in ``bzr log FILE``
  and completely corrects the performance regression in ``bzr log``.
  The regression was caused by removing an accomodation which had been
  supporting the index format in use. A newer index format is in
  development which is substantially faster. (Robert Collins)


bzr 1.6rc2
##########

:Released: 2008-08-13

This release candidate has a few minor bug fixes, and some regression
fixes for Windows.

Bug Fixes
*********

* ``bzr upgrade`` on remote branches accessed via bzr:// and
  bzr+ssh:// now works.  (Andrew Bennetts)

* Change the ``get_format_description()`` strings for
  ``RepositoryFormatKnitPack5`` et al to be single line messages.
  (Aaron Bentley)

* Fix for a regression on Win32 where we would try to call
  ``os.listdir()`` on a file and not catch the exception properly.
  (Windows raises a different exception.) This would manifest in
  places like ``bzr rm file`` or ``bzr switch``.
  (Mark Hammond, John Arbash Meinel)

* ``Inventory.copy()`` was failing to set the revision property for
  the root entry. (Jelmer Vernooij)

* sftp transport: added missing ``FileExists`` case to
  ``_translate_io_exception`` (Christophe Troestler, #123475)

* The help for ``bzr ignored`` now suggests ``bzr ls --ignored`` for
  scripting use. (Robert Collins, #3834)

* The default ``annotate`` logic will now always assign the
  last-modified value of a line to one of the revisions that modified
  it, rather than a merge revision. This would happen when both sides
  claimed to have modified the line resulting in the same text. The
  choice is arbitrary but stable, so merges in different directions
  will get the same results.  (John Arbash Meinel, #232188)


bzr 1.6rc1
##########

:Released: 2008-08-06

This release candidate for bzr 1.6 solidifies the new branch stacking
feature.  Bazaar now recommends that users upgrade all knit repositories,
because later formats are much faster.  However, we plan to continue read/write and
upgrade support for knit repostories for the forseeable future.  Several
other bugs and performance issues were fixed.

Changes
*******

* Knit format repositories are deprecated and bzr will now emit
  warnings whenever it encounters one.  Use ``bzr upgrade`` to upgrade
  knit repositories to pack format.  (Andrew Bennetts)

Improvements
************

* ``bzr check`` can now be told which elements at a location it should
  check.  (Daniel Watkins)

* Commit now supports ``--exclude`` (or ``-x``) to exclude some files
  from the commit. (Robert Collins, #3117)

* Fetching data between repositories that have the same model but no
  optimised fetcher will not reserialise all the revisions, increasing
  performance. (Robert Collins, John Arbash Meinel)

* Give a more specific error when target branch is not reachable.
  (James Westby)

* Implemented a custom ``walkdirs_utf8`` implementation for win32.
  This uses a pyrex extension to get direct access to the
  ``FindFirstFileW`` style apis, rather than using ``listdir`` +
  ``lstat``. Shows a very strong improvement in commands like
  ``status`` and ``diff`` which have to iterate the working tree.
  Anywhere from 2x-6x faster depending on the size of the tree (bigger
  trees, bigger benefit.) (John Arbash Meinel)

* New registry for log properties handles  and the method in
  LongLogFormatter to display the custom properties returned by the
  registered handlers. (Guillermo Gonzalez, #162469)

Bug Fixes
*********

* Add more tests that stacking does not create deltas spanning
  physical repository boundaries.
  (Martin Pool, #252428)

* Better message about incompatible repositories.
  (Martin Pool, #206258)

* ``bzr branch --stacked`` ensures the destination branch format can
  support stacking, even if the origin does not.
  (Martin Pool)

* ``bzr export`` no longer exports ``.bzrrules``.
  (Ian Clatworthy)

* ``bzr serve --directory=/`` now correctly allows the whole
  filesystem to be accessed on Windows, not just the root of the drive
  that Python is running from.
  (Adrian Wilkins, #240910)

* Deleting directories by hand before running ``bzr rm`` will not
  cause subsequent errors in ``bzr st`` and ``bzr commit``.
  (Robert Collins, #150438)

* Fix a test case that was failing if encoding wasn't UTF-8.
  (John Arbash Meinel, #247585)

* Fix "no buffer space available" error when branching with the new
  smart server protocol to or from Windows.
  (Andrew Bennetts, #246180)

* Fixed problem in branching from smart server.
  (#249256, Michael Hudson, Martin Pool)

* Handle a file turning in to a directory in TreeTransform.
  (James Westby, #248448)

API Changes
***********

* ``MutableTree.commit`` has an extra optional keywork parameter
  ``exclude`` that will be unconditionally supplied by the command
  line UI - plugins that add tree formats may need an update.
  (Robert Collins)

* The API minimum version for plugin compatibility has been raised to
  1.6 - there are significant changes throughout the code base.
  (Robert Collins)

* The generic fetch code now uses three attributes on Repository objects
  to control fetch. The streams requested are controlled via :
  ``_fetch_order`` and ``_fetch_uses_deltas``. Setting these
  appropriately allows different repository implementations to recieve
  data in their optimial form. If the ``_fetch_reconcile`` is set then
  a reconcile operation is triggered at the end of the fetch.
  (Robert Collins)

* The ``put_on_disk`` and ``get_tar_item`` methods in
  ``InventoryEntry`` were deprecated. (Ian Clatworthy)

* ``Repository.is_shared`` doesn't take a read lock. It didn't
  need one in the first place (nobody cached the value, and
  ``RemoteRepository`` wasn't taking one either). This saves a round
  trip when probing Pack repositories, as they read the ``pack-names``
  file when locked. And during probe, locking the repo isn't very
  useful. (John Arbash Meinel)

Internals
*********

* ``bzrlib.branchbuilder.BranchBuilder`` is now much more capable of
  putting together a real history without having to create a full
  WorkingTree. It is recommended that tests that are not directly
  testing the WorkingTree use BranchBuilder instead.  See
  ``BranchBuilder.build_snapshot`` or
  ``TestCaseWithMemoryTree.make_branch_builder``.  (John Arbash Meinel)

* ``bzrlib.builtins.internal_tree_files`` broken into two giving a new
  helper ``safe_relpath_files`` - used by the new ``exclude``
  parameter to commit. (Robert Collins)

* Make it easier to introduce new WorkingTree formats.
  (Ian Clatworthy)

* The code for exporting trees was refactored not to use the
  deprecated ``InventoryEntry`` methods. (Ian Clatworthy)

* RuleSearchers return () instead of [] now when there are no matches.
  (Ian Clatworthy)


bzr 1.6beta3
############

:Released: 2008-07-17

This release adds a new 'stacked branches' feature allowing branches to
share storage without being in the same repository or on the same machine.
(See the user guide for more details.)  It also adds a new hook, improved
weaves, aliases for related locations, faster bzr+ssh push, and several
bug fixes.

Features
********

* New ``pre_change_branch_tip`` hook that is called before the
  branch tip is moved, while the branch is write-locked.  See the User
  Reference for signature details.  (Andrew Bennetts)

* Rule-based preferences can now be defined for selected files in
  selected branches, allowing commands and plugins to provide
  custom behaviour for files matching defined patterns.
  See ``Rule-based preferences`` (part of ``Configuring Bazaar``)
  in the User Guide and ``bzr help rules`` for more information.
  (Ian Clatworthy)

* Sites may suggest a branch to stack new branches on.  (Aaron Bentley)

* Stacked branches are now supported. See ``bzr help branch`` and
  ``bzr help push``.  Branches must be in the ``development1`` format
  to stack, though the stacked-on branch can be of any format.
  (Robert Collins)

Improvements
************

* ``bzr export --format=tgz --root=NAME -`` to export a gzipped tarball
  to stdout; also ``tar`` and ``tbz2``.
  (Martin Pool)

* ``bzr (re)merge --weave`` will now use a standard Weave algorithm,
  rather than the annotation-based merge it was using. It does so by
  building up a Weave of the important texts, without needing to build
  the full ancestry. (John Arbash Meinel, #238895)

* ``bzr send`` documents and better supports ``emacsclient`` (proper
  escaping of mail headers and handling of the MUA Mew).
  (Christophe Troestler)

* Remembered locations can be specified by aliases, e.g. :parent, :public,
  :submit.  (Aaron Bentley)

* The smart protocol now has improved support for setting branches'
  revision info directly.  This makes operations like push
  faster.  The new request method name is
  ``Branch.set_last_revision_ex``.  (Andrew Bennetts)

Bug Fixes
*********

* Bazaar is now able to be a client to the web server of IIS 6 and 7.
  The broken implementations of RFC822 in Python and RFC2046 in IIS
  combined with boundary-line checking in Bazaar previously made this
  impossible. (NB, IIS 5 does not suffer from this problem).
  (Adrian Wilkins, #247585)

* ``bzr log --long`` with a ghost in your mainline now handles that
  ghost properly. (John Arbash Meinel, #243536)

* ``check`` handles the split-up .bzr layout correctly, so no longer
  requires a branch to be present.
  (Daniel Watkins, #64783)

* Clearer message about how to set the PYTHONPATH if bzrlib can't be
  loaded.
  (Martin Pool, #205230)

* Errors about missing libraries are now shown without a traceback,
  and with a suggestion to install the library.  The full traceback is
  still in ``.bzr.log`` and can be shown with ``-Derror``.
  (Martin Pool, #240161)

* Fetch from a stacked branch copies all required data.
  (Aaron Bentley, #248506)

* Handle urls such as ftp://user@host.com@www.host.com where the user
  name contains an @.
  (Neil Martinsen-Burrell, #228058)

* ``needs_read_lock`` and ``needs_write_lock`` now suppress an error during
  ``unlock`` if there was an error in the original function. This helps
  most when there is a failure with a smart server action, since often the
  connection closes and we cannot unlock.
  (Andrew Bennetts, John Arbash Meinel, #125784)

* Obsolete hidden command ``bzr fetch`` removed.
  (Martin Pool, #172870)

* Raise the correct exception when doing ``-rbefore:0`` or ``-c0``.
  (John Arbash Meinel, #239933)

* You can now compare file revisions in Windows diff programs from
  Cygwin Bazaar.
  (Matt McClure, #209281)

* revision_history now tolerates mainline ghosts for Branch format 6.
  (Aaron Bentley, #235055)

* Set locale from environment for third party libs.
  (Martin von Gagern, #128496)

Documentation
*************

* Added *Using stacked branches* to the User Guide.
  (Ian Clatworthy)

* Updated developer documentation.
  (Martin Pool)

Testing
*******

* ``-Dmemory`` will cause /proc/PID/status to be catted before bzr
  exits, allowing low-key analysis of peak memory use. (Robert Collins)

* ``TestCaseWithTransport.make_branch_and_tree`` tries harder to return
  a tree with a ``branch`` attribute of the right format.  This was
  preventing some ``RemoteBranch`` tests from actually running with
  ``RemoteBranch`` instances.  (Andrew Bennetts)

API Changes
***********

* Removed ``Repository.text_store``, ``control_store``, etc.  Instead,
  there are new attributes ``texts, inventories, revisions,
  signatures``, each of which is a ``VersionedFiles``.  See the
  Repository docstring for more details.
  (Robert Collins)

* ``Branch.pull`` now accepts an ``_override_hook_target`` optional
  parameter.  If you have a subclass of ``Branch`` that overrides
  ``pull`` then you should add this parameter.  (Andrew Bennetts)

* ``bzrlib.check.check()`` has been deprecated in favour of the more
  aptly-named ``bzrlib.check.check_branch()``.
  (Daniel Watkins)

* ``Tree.print_file`` and ``Repository.print_file`` are deprecated.
  These methods are bad APIs because they write directly to sys.stdout.
  bzrlib does not use them internally, and there are no direct tests
  for them. (Alexander Belchenko)

Internals
*********

* ``cat`` command no longer uses ``Tree.print_file()`` internally.
  (Alexander Belchenko)

* New class method ``BzrDir.open_containing_tree_branch_or_repository``
  which eases the discovery of the tree, the branch and the repository
  containing a given location.
  (Daniel Watkins)

* New ``versionedfile.KeyMapper`` interface to abstract out the access to
  underlying .knit/.kndx etc files in repositories with partitioned
  storage. (Robert Collins)

* Obsolete developer-use command ``weave-join`` has been removed.
  (Robert Collins)

* ``RemoteToOtherFetcher`` and ``get_data_stream_for_search`` removed,
  to support new ``VersionedFiles`` layering.
  (Robert Collins)


bzr 1.6beta2
############

:Released: 2008-06-10

This release contains further progress towards our 1.6 goals of shallow
repositories, and contains a fix for some user-affecting bugs in the
repository layer.  Building working trees during checkout and branch is
now faster.

Bug Fixes
*********

* Avoid KnitCorrupt error extracting inventories from some repositories.
  (The data is not corrupt; an internal check is detecting a problem
  reading from the repository.)
  (Martin Pool, Andrew Bennetts, Robert Collins, #234748)

* ``bzr status`` was breaking if you merged the same revision twice.
  (John Arbash Meinel, #235407)

* Fix infinite loop consuming 100% CPU when a connection is lost while
  reading a response body via the smart protocol v1 or v2.
  (Andrew Bennetts)

* Inserting a bundle which changes the contents of a file with no trailing
  end of line, causing a knit snapshot in a 'knits' repository will no longer
  cause KnitCorrupt. (Robert Collins)

* ``RemoteBranch.pull`` needs to return the ``self._real_branch``'s
  pull result. It was instead just returning None, which breaks ``bzr
  pull``. (John Arbash Meinel, #238149)

* Sanitize branch nick before using it as an attachment filename in
  ``bzr send``. (Lukáš Lalinský, #210218)

* Squash ``inv_entry.symlink_target`` to a plain string when
  generating DirState details. This prevents from getting a
  ``UnicodeError`` when you have symlinks and non-ascii filenames.
  (John Arbash Meinel, #135320)

Improvements
************

* Added the 'alias' command to set/unset and display aliases. (Tim Penhey)

* ``added``, ``modified``, and ``unknowns`` behaviour made consistent (all three
  now quote paths where required). Added ``--null`` option to ``added`` and
  ``modified`` (for null-separated unknowns, use ``ls --unknown --null``)
  (Adrian Wilkins)

* Faster branching (1.09x) and lightweight checkouts (1.06x) on large trees.
  (Ian Clatworthy, Aaron Bentley)

Documentation
*************

* Added *Bazaar Zen* section to the User Guide. (Ian Clatworthy)

Testing
*******

* Fix the test HTTPServer to be isolated from chdir calls made while it is
  running, allowing it to be used in blackbox tests. (Robert Collins)

API Changes
***********

* ``WorkingTree.set_parent_(ids/trees)`` will now filter out revisions
  which are in the ancestry of other revisions. So if you merge the same
  tree twice, or merge an ancestor of an existing merge, it will only
  record the newest. (If you merge a descendent, it will replace its
  ancestor). (John Arbash Meinel, #235407)

* ``RepositoryPolicy.__init__`` now requires stack_on and stack_on_pwd,
  through the derived classes do not.  (Aaron Bentley)

Internals
*********

* ``bzrlib.bzrdir.BzrDir.sprout`` now accepts ``stacked`` to control
  creating stacked branches. (Robert Collins)

* Knit record serialisation is now stricter on what it will accept, to
  guard against potential internal bugs, or broken input. (Robert Collins)

bzr 1.6beta1
############

:Released: 2008-06-02

Commands that work on the revision history such as push, pull, missing,
uncommit and log are now substantially faster.  This release adds a
translation of some of the user documentation into Spanish.  (Contributions of
other translations would be very welcome.)  Bazaar 1.6beta1 adds a new network
protocol which is used by default and which allows for more efficient transfers
and future extensions.


Notes When Upgrading
********************

* There is a new version of the network protocol used for bzr://, bzr+ssh://
  and bzr+http:// connections.  This will allow more efficient requests and
  responses, and more graceful fallback when a server is too old to
  recognise a request from a more recent client.  Bazaar 1.6 will
  interoperate with 0.16 and later versions, but servers should be upgraded
  when possible.  Bazaar 1.6 no longer interoperates with 0.15 and earlier via
  these protocols.  Use alternatives like SFTP or upgrade those servers.
  (Andrew Bennetts, #83935)

Changes
*******

* Deprecation warnings will not be suppressed when running ``bzr selftest``
  so that developers can see if their code is using deprecated functions.
  (John Arbash Meinel)

Features
********

* Adding ``-Derror`` will now display a traceback when a plugin fails to
  load. (James Westby)

Improvements
************

* ``bzr branch/push/pull -r XXX`` now have a helper function for finding
  the revno of the new revision (``Graph.find_distance_to_null``). This
  should make something like ``bzr branch -r -100`` in a shared, no-trees
  repository much snappier. (John Arbash Meinel)

* ``bzr log --short -r X..Y`` no longer needs to access the full revision
  history. This makes it noticeably faster when logging the last few
  revisions. (John Arbash Meinel)

* ``bzr ls`` now accepts ``-V`` as an alias for ``--versioned``.
  (Jerad Cramp, #165086)

* ``bzr missing`` uses the new ``Graph.find_unique_ancestors`` and
  ``Graph.find_differences`` to determine missing revisions without having
  to search the whole ancestry. (John Arbash Meinel, #174625)

* ``bzr uncommit`` now uses partial history access, rather than always
  extracting the full revision history for a branch. This makes it
  resolve the appropriate revisions much faster (in testing it drops
  uncommit from 1.5s => 0.4s). It also means ``bzr log --short`` is one
  step closer to not using full revision history.
  (John Arbash Meinel, #172649)

Bugfixes
********

* ``bzr merge --lca`` should handle when two revisions have no common
  ancestor other than NULL_REVISION. (John Arbash Meinel, #235715)

* ``bzr status`` was breaking if you merged the same revision twice.
  (John Arbash Meinel, #235407)

* ``bzr push`` with both ``--overwrite`` and ``-r NNN`` options no longer
  fails.  (Andrew Bennetts, #234229)

* Correctly track the base URL of a smart medium when using bzr+http://
  URLs, which was causing spurious "No repository present" errors with
  branches in shared repositories accessed over bzr+http.
  (Andrew Bennetts, #230550)

* Define ``_remote_is_at_least_1_2`` on ``SmartClientMedium`` so that all
  implementations have the attribute.  Fixes 'PyCurlTransport' object has no
  attribute '_remote_is_at_least_1_2' attribute errors.
  (Andrew Bennetts, #220806)

* Failure to delete an obsolete pack file should just give a warning
  message, not a fatal error.  It may for example fail if the file is still
  in use by another process.
  (Martin Pool)

* Fix MemoryError during large fetches over HTTP by limiting the amount of
  data we try to read per ``recv`` call.  The problem was observed with
  Windows and a proxy, but might affect other environments as well.
  (Eric Holmberg, #215426)

* Handle old merge directives correctly in Merger.from_mergeable.  Stricter
  get_parent_map requirements exposed a latent bug here.  (Aaron Bentley)

* Issue a warning and ignore passwords declared in authentication.conf when
  used for an ssh scheme (sftp or bzr+ssh).
  (Vincent Ladeuil, #203186)

* Make both http implementations raise appropriate exceptions on 403
  Forbidden when POSTing smart requests.
  (Vincent Ladeuil, #230223)

* Properly *title* header names in http requests instead of capitalizing
  them.
  (Vincent Ladeuil, #229076)

* The "Unable to obtain lock" error message now also suggests using
  ``bzr break-lock`` to fix it.  (Martin Albisetti, #139202)

* Treat an encoding of '' as ascii; this can happen when bzr is run
  under vim on Mac OS X.
  (Neil Martinsen-Burrell)

* ``VersionedFile.make_mpdiffs()`` was raising an exception that wasn't in
  scope. (Daniel Fischer #235687)

Documentation
*************

* Added directory structure and started translation of docs in spanish.
  (Martin Albisetti, Lucio Albenga)

* Incorporate feedback from Jelmer Vernooij and Neil Martinsen-Burrell
  on the plugin and integration chapters of the User Guide.
  (Ian Clatworthy)

* More Bazaar developer documentation about packaging and release process,
  and about use of Python reprs.
  (Martin Pool, Martin Albisetti)

* Updated Tortise strategy document. (Mark Hammond)

Testing
*******

* ``bzrlib.tests.adapt_tests`` was broken and unused - it has been fixed.
  (Robert Collins)

* Fix the test HTTPServer to be isolated from chdir calls made while it is
  running, allowing it to be used in blackbox tests. (Robert Collins)

* New helper function for splitting test suites
  ``split_suite_by_condition``. (Robert Collins)

Internals
*********

* ``Branch.missing_revisions`` has been deprecated. Similar functionality
  can be obtained using ``bzrlib.missing.find_unmerged``. The api was
  fairly broken, and the function was unused, so we are getting rid of it.
  (John Arbash Meinel)

API Changes
***********

* ``Branch.abspath`` is deprecated; use the Tree or Transport
  instead.  (Martin Pool)

* ``Branch.update_revisions`` now takes an optional ``Graph``
  object. This can be used by ``update_revisions`` when it is
  checking ancestry, and allows callers to prefer request to go to a
  local branch.  (John Arbash Meinel)

* Branch, Repository, Tree and BzrDir should expose a Transport as an
  attribute if they have one, rather than having it indirectly accessible
  as ``.control_files._transport``.  This doesn't add a requirement
  to support a Transport in cases where it was not needed before;
  it just simplifies the way it is reached.  (Martin Pool)

* ``bzr missing --mine-only`` will return status code 0 if you have no
  new revisions, but the remote does. Similarly for ``--theirs-only``.
  The new code only checks one side, so it doesn't know if the other
  side has changes. This seems more accurate with the request anyway.
  It also changes the output to print '[This|Other] branch is up to
  date.' rather than displaying nothing.  (John Arbash Meinel)

* ``LockableFiles.put_utf8``, ``put_bytes`` and ``controlfilename``
  are now deprecated in favor of using Transport operations.
  (Martin Pool)

* Many methods on ``VersionedFile``, ``Repository`` and in
  ``bzrlib.revision``  deprecated before bzrlib 1.5 have been removed.
  (Robert Collins)

* ``RevisionSpec.wants_revision_history`` can be set to False for a given
  ``RevisionSpec``. This will disable the existing behavior of passing in
  the full revision history to ``self._match_on``. Useful for specs that
  don't actually need access to the full history. (John Arbash Meinel)

* The constructors of ``SmartClientMedium`` and its subclasses now require a
  ``base`` parameter.  ``SmartClientMedium`` implementations now also need
  to provide a ``remote_path_from_transport`` method.  (Andrew Bennetts)

* The default permissions for creating new files and directories
  should now be obtained from ``BzrDir._get_file_mode()`` and
  ``_get_dir_mode()``, rather than from LockableFiles.  The ``_set_file_mode``
  and ``_set_dir_mode`` variables on LockableFiles which were advertised
  as a way for plugins to control this are no longer consulted.
  (Martin Pool)

* ``VersionedFile.join`` is deprecated. This method required local
  instances of both versioned file objects and was thus hostile to being
  used for streaming from a smart server. The new get_record_stream and
  insert_record_stream are meant to efficiently replace this method.
  (Robert Collins)

* ``WorkingTree.set_parent_(ids/trees)`` will now filter out revisions
  which are in the ancestry of other revisions. So if you merge the same
  tree twice, or merge an ancestor of an existing merge, it will only
  record the newest. (If you merge a descendent, it will replace its
  ancestor). (John Arbash Meinel, #235407)

* ``WorkingTreeFormat2.stub_initialize_remote`` is now private.
  (Martin Pool)


bzr 1.5
#######

:Released: 2008-05-16

This release of Bazaar includes several updates to the documentation, and fixes
to prepare for making rich root support the default format. Many bugs have been
squashed, including fixes to log, bzr+ssh inter-operation with older servers.

Changes
*******

* Suppress deprecation warnings when bzrlib is a 'final' release. This way
  users of packaged software won't be bothered with DeprecationWarnings,
  but developers and testers will still see them. (John Arbash Meinel)

Documentation
*************

* Incorporate feedback from Jelmer Vernooij and Neil Martinsen-Burrell
  on the plugin and integration chapters of the User Guide.
  (Ian Clatworthy)


bzr 1.5rc1
##########

:Released: 2008-05-09

Changes
*******

* Broader support of GNU Emacs mail clients. Set
  ``mail_client=emacsclient`` in your bazaar.conf and ``send`` will pop the
  bundle in a mail buffer according to the value of ``mail-user-agent``
  variable. (Xavier Maillard)

Improvements
************

* Diff now handles revision specs like "branch:" and "submit:" more
  efficiently.  (Aaron Bentley, #202928)

* More friendly error given when attempt to start the smart server
  on an address already in use. (Andrea Corbellini, #200575)

* Pull completes much faster when there is nothing to pull.
  (Aaron Bentley)

Bugfixes
********

* Authentication.conf can define sections without password.
  (Vincent Ladeuil, #199440)

* Avoid muttering every time a child update does not cause a progress bar
  update. (John Arbash Meinel, #213771)

* ``Branch.reconcile()`` is now implemented. This allows ``bzr reconcile``
  to fix when a Branch has a non-canonical mainline history. ``bzr check``
  also detects this condition. (John Arbash Meinel, #177855)

* ``bzr log -r ..X bzr://`` was failing, because it was getting a request
  for ``revision_id=None`` which was not a string.
  (John Arbash Meinel, #211661)

* ``bzr commit`` now works with Microsoft's FTP service.
  (Andreas Deininger)

* Catch definitions outside sections in authentication.conf.
  (Vincent Ladeuil, #217650)

* Conversion from non-rich-root to rich-root(-pack) updates inventory
  sha1s, even when bundles are used.  (Aaron Bentley, #181391)

* Conversion from non-rich-root to rich-root(-pack) works correctly even
  though search keys are not topologically sorted.  (Aaron Bentley)

* Conversion from non-rich-root to rich-root(-pack) works even when a
  parent revision has a different root id.  (Aaron Bentley, #177874)

* Disable strace testing until strace is fixed (see bug #103133) and emit a
  warning when selftest ends to remind us of leaking tests.
  (Vincent Ladeuil, #226769)

* Fetching all revisions from a repository does not cause pack collisions.
  (Robert Collins, Aaron Bentley, #212908)

* Fix error about "attempt to add line-delta in non-delta knit".
  (Andrew Bennetts, #217701)

* Pushing a branch in "dirstate" format (Branch5) over bzr+ssh would break
  if the remote server was < version 1.2. This was due to a bug in the
  RemoteRepository.get_parent_map() fallback code.
  (John Arbash Meinel, #214894)

* Remove leftover code in ``bzr_branch`` that inappropriately creates
  a ``branch-name`` file in the branch control directory.
  (Martin Pool)

* Set SO_REUSEADDR on server sockets of ``bzr serve`` to avoid problems
  rebinding the socket when starting the server a second time.
  (John Arbash Meinel, Martin Pool, #164288)

* Severe performance degradation in fetching from knit repositories to
  knits and packs due to parsing the entire revisions.kndx on every graph
  walk iteration fixed by using the Repository.get_graph API.  There was
  another regression in knit => knit fetching which re-read the index for
  every revision each side had in common.
  (Robert Collins, John Arbash Meinel)

* When logging the changes to a particular file, there was a bug if there
  were ghosts in the revision ancestry. (John Arbash Meinel, #209948)

* xs4all's ftp server returns a temporary error when trying to list an
  empty directory, rather than returning an empty list. Adding a
  workaround so that we don't get spurious failures.
  (John Arbash Meinel, #215522)

Documentation
*************

* Expanded the User Guide to include new chapters on popular plugins and
  integrating Bazaar into your environment. The *Best practices* chapter
  was renamed to *Miscellaneous topics* as suggested by community
  feedback as well. (Ian Clatworthy)

* Document outlining strategies for TortoiseBzr. (Mark Hammond)

* Improved the documentation on hooks. (Ian Clatworthy)

* Update authentication docs regarding ssh agents.
  (Vincent Ladeuil, #183705)

Testing
*******

* Add ``thread_name_suffix`` parameter to SmartTCPServer_for_testing, to
  make it easy to identify which test spawned a thread with an unhandled
  exception. (Andrew Bennetts)

* New ``--debugflag``/``-E`` option to ``bzr selftest`` for setting
  options for debugging tests, these are complementary to the -D
  options.  The ``-Dselftest_debug`` global option has been replaced by the
  ``-E=allow_debug`` option for selftest. (Andrew Bennetts)

* Parameterised test ids are preserved correctly to aid diagnosis of test
  failures. (Robert Collins, Andrew Bennetts)

* selftest now accepts --starting-with <id> to load only the tests whose id
  starts with the one specified. This greatly speeds up running the test
  suite on a limited set of tests and can be used to run the tests for a
  single module, a single class or even a single test.  (Vincent Ladeuil)

* The test suite modules have been modified to define load_tests() instead
  of test_suite(). That speeds up selective loading (via --load-list)
  significantly and provides many examples on how to migrate (grep for
  load_tests).  (Vincent Ladeuil)

Internals
*********

* ``Hooks.install_hook`` is now deprecated in favour of
  ``Hooks.install_named_hook`` which adds a required ``name`` parameter, to
  avoid having to call ``Hooks.name_hook``. (Daniel Watkins)

* Implement xml8 serializer.  (Aaron Bentley)

* New form ``@deprecated_method(deprecated_in(1, 5, 0))`` for making
  deprecation wrappers.  (Martin Pool)

* ``Repository.revision_parents`` is now deprecated in favour of
  ``Repository.get_parent_map([revid])[revid]``. (Jelmer Vernooij)

* The Python ``assert`` statement is no longer used in Bazaar source, and
  a test checks this.  (Martin Pool)

API Changes
***********

* ``bzrlib.status.show_pending_merges`` requires the repository to be
  locked by the caller. Callers should have been doing it anyway, but it
  will now raise an exception if they do not. (John Arbash Meinel)

* Repository.get_data_stream, Repository.get_data_stream_for_search(),
  Repository.get_deltas_for_revsions(), Repository.revision_trees(),
  Repository.item_keys_introduced_by() no longer take read locks.
  (Aaron Bentley)

* ``LockableFiles.get_utf8`` and ``.get`` are deprecated, as a start
  towards removing LockableFiles and ``.control_files`` entirely.
  (Martin Pool)

* Methods deprecated prior to 1.1 have been removed.
  (Martin Pool)


bzr 1.4 
#######

:Released: 2008-04-28

This release of Bazaar includes handy improvements to the speed of log and
status, new options for several commands, improved documentation, and better
hooks, including initial code for server-side hooks.  A number of bugs have
been fixed, particularly in interoperability between different formats or
different releases of Bazaar over there network.  There's been substantial
internal work in both the repository and network code to enable new features
and faster performance.

Bug Fixes
*********

* Pushing a branch in "dirstate" format (Branch5) over bzr+ssh would break
  if the remote server was < version 1.2.  This was due to a bug in the
  RemoteRepository.get_parent_map() fallback code.
  (John Arbash Meinel, Andrew Bennetts, #214894)


bzr 1.4rc2
##########

:Released: 2008-04-21

Bug Fixes
*********

* ``bzr log -r ..X bzr://`` was failing, because it was getting a request
  for ``revision_id=None`` which was not a string.
  (John Arbash Meinel, #211661)

* Fixed a bug in handling ghost revisions when logging changes in a
  particular file.  (John Arbash Meinel, #209948)

* Fix error about "attempt to add line-delta in non-delta knit".
  (Andrew Bennetts, #205156)

* Fixed performance degradation in fetching from knit repositories to
  knits and packs due to parsing the entire revisions.kndx on every graph
  walk iteration fixed by using the Repository.get_graph API.  There was
  another regression in knit => knit fetching which re-read the index for
  every revision each side had in common.
  (Robert Collins, John Arbash Meinel)


bzr 1.4rc1
##########

:Released: 2008-04-11

Changes
*******

* bzr main script cannot be imported (Benjamin Peterson)

* On Linux bzr additionally looks for plugins in arch-independent site
  directory. (Toshio Kuratomi)

* The ``set_rh`` branch hook is now deprecated. Please migrate
  any plugins using this hook to use an alternative, e.g.
  ``post_change_branch_tip``. (Ian Clatworthy)

* When a plugin cannot be loaded as the file path is not a valid
  python module name bzr will now strip a ``bzr_`` prefix from the
  front of the suggested name, as many plugins (e.g. bzr-svn)
  want to be installed without this prefix. It is a common mistake
  to have a folder named "bzr-svn" for that plugin, especially
  as this is what bzr branch lp:bzr-svn will give you. (James Westby,
  Andrew Cowie)

* UniqueIntegerBugTracker now appends bug-ids instead of joining
  them to the base URL. Plugins that register bug trackers may
  need a trailing / added to the base URL if one is not already there.
  (James Wesby, Andrew Cowie)

Features
********

* Added start_commit hook for mutable trees. (Jelmer Vernooij, #186422)

* ``status`` now accepts ``--no-pending`` to show the status without
  listing pending merges, which speeds up the command a lot on large
  histories.  (James Westby, #202830)

* New ``post_change_branch_tip`` hook that is called after the
  branch tip is moved but while the branch is still write-locked.
  See the User Reference for signature details.
  (Ian Clatworthy, James Henstridge)

* Reconfigure can convert a branch to be standalone or to use a shared
  repository.  (Aaron Bentley)

Improvements
************

* The smart protocol now has support for setting branches' revision info
  directly.  This should make operations like push slightly faster, and is a
  step towards server-side hooks.  The new request method name is
  ``Branch.set_last_revision_info``.  (Andrew Bennetts)

* ``bzr commit --fixes`` now recognises "gnome" as a tag by default.
  (James Westby, Andrew Cowie)

* ``bzr switch`` will attempt to find branches to switch to relative to the
  current branch. E.g. ``bzr switch branchname`` will look for
  ``current_branch/../branchname``. (Robert Collins, Jelmer Vernooij,
  Wouter van Heyst)

* Diff is now more specific about execute-bit changes it describes
  (Chad Miller)

* Fetching data over HTTP is a bit faster when urllib is used.  This is done
  by forcing it to recv 64k at a time when reading lines in HTTP headers,
  rather than just 1 byte at a time.  (Andrew Bennetts)

* Log --short and --line are much faster when -r is not specified.
  (Aaron Bentley)

* Merge is faster.  We no longer check a file's existence unnecessarily
  when merging the execute bit.  (Aaron Bentley)

* ``bzr status`` on an explicit list of files no longer shows pending
  merges, making it much faster on large trees. (John Arbash Meinel)

* The launchpad directory service now warns the user if they have not set
  their launchpad login and are trying to resolve a URL using it, just
  in case they want to do a write operation with it.  (James Westby)

* The smart protocol client is slightly faster, because it now only queries
  the server for the protocol version once per connection.  Also, the HTTP
  transport will now automatically probe for and use a smart server if
  one is present.  You can use the new ``nosmart+`` transport decorator
  to get the old behaviour.  (Andrew Bennetts)

* The ``version`` command takes a ``--short`` option to print just the
  version number, for easier use in scripts.  (Martin Pool)

* Various operations with revision specs and commands that calculate
  revnos and revision ids are faster.  (John A. Meinel, Aaron Bentley)

Bugfixes
********

* Add ``root_client_path`` parameter to SmartWSGIApp and
  SmartServerRequest.  This makes it possible to publish filesystem
  locations that don't exactly match URL paths. SmartServerRequest
  subclasses should use the new ``translate_client_path`` and
  ``transport_from_client_path`` methods when dealing with paths received
  from a client to take this into account.  (Andrew Bennetts, #124089)

* ``bzr mv a b`` can be now used also to rename previously renamed
  directories, not only files. (Lukáš Lalinský, #107967)

* ``bzr uncommit --local`` can now remove revisions from the local
  branch to be symmetric with ``bzr commit --local``.
  (John Arbash Meinel, #93412)

* Don't ask for a password if there is no real terminal.
  (Alexander Belchenko, #69851)

* Fix a bug causing a ValueError crash in ``parse_line_delta_iter`` when
  fetching revisions from a knit to pack repository or vice versa using
  bzr:// (including over http or ssh).
  (#208418, Andrew Bennetts, Martin Pool, Robert Collins)

* Fixed ``_get_line`` in ``bzrlib.smart.medium``, which was buggy.  Also
  fixed ``_get_bytes`` in the same module to use the push back buffer.
  These bugs had no known impact in normal use, but were problematic for
  developers working on the code, and were likely to cause real bugs sooner
  or later.  (Andrew Bennetts)

* Implement handling of basename parameter for DefaultMail.  (James Westby)

* Incompatibility with Paramiko versions newer than 1.7.2 was fixed.
  (Andrew Bennetts, #213425)

* Launchpad locations (lp: URLs) can be pulled.  (Aaron Bentley, #181945)

* Merges that add files to deleted root directories complete.  They
  do create conflicts.  (Aaron Bentley, #210092)

* vsftp's return ``550 RNFR command failed.`` supported.
  (Marcus Trautwig, #129786)

Documentation
*************

* Improved documentation on send/merge relationship. (Peter Schuller)

* Minor fixes to the User Guide. (Matthew Fuller)

* Reduced the evangelism in the User Guide. (Ian Clatworthy)

* Added Integrating with Bazaar document for developers (Martin Albisetti)

API Breaks
**********

* Attempting to pull data from a ghost aware repository (e.g. knits) into a
  non-ghost aware repository such as weaves will now fail if there are
  ghosts.  (Robert Collins)

* ``KnitVersionedFile`` no longer accepts an ``access_mode`` parameter, and
  now requires the ``index`` and ``access_method`` parameters to be
  supplied. A compatible shim has been kept in the new function
  ``knit.make_file_knit``. (Robert Collins)

* Log formatters must now provide log_revision instead of show and
  show_merge_revno methods. The latter had been deprecated since the 0.17
  release. (James Westby)

* ``LoopbackSFTP`` is now called ``SocketAsChannelAdapter``.
  (Andrew Bennetts)

* ``osutils.backup_file`` is removed. (Alexander Belchenko)

* ``Repository.get_revision_graph`` is deprecated, with no replacement
  method. The method was size(history) and not desirable. (Robert Collins)

* ``revision.revision_graph`` is deprecated, with no replacement function.
  The function was size(history) and not desirable. (Robert Collins)

* ``Transport.get_shared_medium`` is deprecated.  Use
  ``Transport.get_smart_medium`` instead.  (Andrew Bennetts)

* ``VersionedFile`` factories now accept a get_scope parameter rather
  than using a call to ``transaction_finished``, allowing the removal of
  the fixed list of versioned files per repository. (Robert Collins)

* ``VersionedFile.annotate_iter`` is deprecated. While in principle this
  allowed lower memory use, all users of annotations wanted full file
  annotations, and there is no storage format suitable for incremental
  line-by-line annotation. (Robert Collins)

* ``VersionedFile.clone_text`` is deprecated. This performance optimisation
  is no longer used - reading the content of a file that is undergoing a
  file level merge to identical state on two branches is rare enough, and
  not expensive enough to special case. (Robert Collins)

* ``VersionedFile.clear_cache`` and ``enable_cache`` are deprecated.
  These methods added significant complexity to the ``VersionedFile``
  implementation, but were only used for optimising fetches from knits -
  which can be done from outside the knit layer, or via a caching
  decorator. As knits are not the default format, the complexity is no
  longer worth paying. (Robert Collins)

* ``VersionedFile.create_empty`` is removed. This method presupposed a
  sensible mapping to a transport for individual files, but pack backed
  versioned files have no such mapping. (Robert Collins)

* ``VersionedFile.get_graph`` is deprecated, with no replacement method.
  The method was size(history) and not desirable. (Robert Collins)

* ``VersionedFile.get_graph_with_ghosts`` is deprecated, with no
  replacement method.  The method was size(history) and not desirable.
  (Robert Collins)

* ``VersionedFile.get_parents`` is deprecated, please use
  ``VersionedFile.get_parent_map``. (Robert Collins)

* ``VersionedFile.get_sha1`` is deprecated, please use
  ``VersionedFile.get_sha1s``. (Robert Collins)

* ``VersionedFile.has_ghost`` is now deprecated, as it is both expensive
  and unused outside of a single test. (Robert Collins)

* ``VersionedFile.iter_parents`` is now deprecated in favour of
  ``get_parent_map`` which can be used to instantiate a Graph on a
  VersionedFile. (Robert Collins)

* ``VersionedFileStore`` no longer uses the transaction parameter given
  to most methods; amongst other things this means that the
  get_weave_or_empty method no longer guarantees errors on a missing weave
  in a readonly transaction, and no longer caches versioned file instances
  which reduces memory pressure (but requires more careful management by
  callers to preserve performance). (Robert Collins)

Testing
*******

* New -Dselftest_debug flag disables clearing of the debug flags during
  tests.  This is useful if you want to use e.g. -Dhpss to help debug a
  failing test.  Be aware that using this feature is likely to cause
  spurious test failures if used with the full suite. (Andrew Bennetts)

* selftest --load-list now uses a new more agressive test loader that will
  avoid loading unneeded modules and building their tests. Plugins can use
  this new loader by defining a load_tests function instead of a test_suite
  function. (a forthcoming patch will provide many examples on how to
  implement this).
  (Vincent Ladeuil)

* selftest --load-list now does some sanity checks regarding duplicate test
  IDs and tests present in the list but not found in the actual test suite.
  (Vincent Ladeuil)

* Slightly more concise format for the selftest progress bar, so there's
  more space to show the test name.  (Martin Pool) ::

    [2500/10884, 1fail, 3miss in 1m29s] test_revisionnamespaces.TestRev

* The test suite takes much less memory to run, and is a bit faster.  This
  is done by clearing most attributes of TestCases after running them, if
  they succeeded.  (Andrew Bennetts)

Internals
*********

* Added ``_build_client_protocol`` to ``_SmartClient``.  (Andrew Bennetts)

* Added basic infrastructure for automatic plugin suggestion.
  (Martin Albisetti)

* If a ``LockableFiles`` object is not explicitly unlocked (for example
  because of a missing ``try/finally`` block, it will give a warning but
  not automatically unlock itself.  (Previously they did.)  This
  sometimes caused knock-on errors if for example the network connection
  had already failed, and should not be relied upon by code.
  (Martin Pool, #109520)

* ``make dist`` target to build a release tarball, and also
  ``check-dist-tarball`` and ``dist-upload-escudero``.  (Martin Pool)

* The ``read_response_tuple`` method of ``SmartClientRequestProtocol*``
  classes will now raise ``UnknownSmartMethod`` when appropriate, so that
  callers don't need to try distinguish unknown request errors from other
  errors.  (Andrew Bennetts)

* ``set_make_working_trees`` is now implemented provided on all repository
  implementations (Aaron Bentley)

* ``VersionedFile`` now has a new method ``get_parent_map`` which, like
  ``Graph.get_parent_map`` returns a dict of key:parents. (Robert Collins)


bzr 1.3.1
#########

:Released: 2008-04-09

No changes from 1.3.1rc1.


bzr 1.3.1rc1
############

:Released: 2008-04-04

Bug Fixes
*********

* Fix a bug causing a ValueError crash in ``parse_line_delta_iter`` when
  fetching revisions from a knit to pack repository or vice versa using
  bzr:// (including over http or ssh).
  (#208418, Andrew Bennetts, Martin Pool, Robert Collins)


bzr 1.3
#######

:Released: 2008-03-20

Bazaar has become part of the GNU project <http://www.gnu.org>

Many operations that act on history, including ``log`` and ``annotate`` are now
substantially faster.  Several bugs have been fixed and several new options and
features have been added.

Testing
*******

* Avoid spurious failure of ``TestVersion.test_version`` matching
  directory names.
  (#202778, Martin Pool)


bzr 1.3rc1
##########

:Released: 2008-03-16

Notes When Upgrading
********************

* The backup directory created by ``upgrade`` is now called
  ``backup.bzr``, not ``.bzr.backup``. (Martin Albisetti)

Changes
*******

* A new repository format 'development' has been added. This format will
  represent the latest 'in-progress' format that the bzr developers are
  interested in getting early-adopter testing and feedback on.
  ``doc/developers/development-repo.txt`` has detailed information.
  (Robert Collins)

* BZR_LOG environment variable controls location of .bzr.log trace file.
  User can suppress writing messages to .bzr.log by using '/dev/null'
  filename (on Linux) or 'NUL' (on Windows). If BZR_LOG variable
  is not defined but BZR_HOME is defined then default location
  for .bzr.log trace file is ``$BZR_HOME/.bzr.log``.
  (Alexander Belchenko, #106117)

* ``launchpad`` builtin plugin now shipped as separate part in standalone
  bzr.exe, installed to ``C:\Program Files\Bazaar\plugins`` directory,
  and standalone installer allows user to skip installation of this plugin.
  (Alexander Belchenko)

* Restore auto-detection of plink.exe on Windows. (Dmitry Vasiliev)

* Version number is now shown as "1.2" or "1.2pr2", without zeroed or
  missing final fields.  (Martin Pool)

Features
********

* ``branch`` and ``checkout`` can hard-link working tree files, which is
  faster and saves space.  (Aaron Bentley)

* ``bzr send`` will now also look at the ``child_submit_to`` setting in
  the submit branch to determine the email address to send to.
  (Jelmer Vernooij)

Improvements
************

* BzrBranch._lefthand_history is faster on pack repos.  (Aaron Bentley)

* Branch6.generate_revision_history is faster.  (Aaron Bentley)

* Directory services can now be registered, allowing special URLs to be
  dereferenced into real URLs.  This is a generalization and cleanup of
  the lp: transport lookup.  (Aaron Bentley)

* Merge directives that are automatically attached to emails have nicer
  filenames, based on branch-nick + revno. (Aaron Bentley)

* ``push`` has a ``--revision`` option, to specify what revision to push up
  to.  (Daniel Watkins)

* Significantly reducing execution time and network traffic for trivial
  case of running ``bzr missing`` command for two identical branches.
  (Alexander Belchenko)

* Speed up operations that look at the revision graph (such as 'bzr log').
  ``KnitPackRepositor.get_revision_graph`` uses ``Graph.iter_ancestry`` to
  extract the revision history. This allows filtering ghosts while
  stepping instead of needing to peek ahead. (John Arbash Meinel)

* The ``hooks`` command lists installed hooks, to assist in debugging.
  (Daniel Watkins)

* Updates to how ``annotate`` work. Should see a measurable improvement in
  performance and memory consumption for file with a lot of merges.
  Also, correctly handle when a line is introduced by both parents (it
  should be attributed to the first merge which notices this, and not
  to all subsequent merges.) (John Arbash Meinel)

Bugfixes
********

* Autopacking no longer holds the full set of inventory lines in
  memory while copying. For large repositories, this can amount to
  hundreds of MB of ram consumption.
  (Ian Clatworthy, John Arbash Meinel)

* Cherrypicking when using ``--format=merge3`` now explictly excludes
  BASE lines. (John Arbash Meinel, #151731)

* Disable plink's interactive prompt for password.
  (#107593, Dmitry Vasiliev)

* Encode command line arguments from unicode to user_encoding before
  invoking external mail client in `bzr send` command.
  (#139318, Alexander Belchenko)

* Fixed problem connecting to ``bzr+https://`` servers.
  (#198793, John Ferlito)

* Improved error reporting in the Launchpad plugin. (Daniel Watkins,
  #196618)

* Include quick-start-summary.svg file to python-based installer(s)
  for Windows. (#192924, Alexander Belchenko)

* lca merge now respects specified files. (Aaron Bentley)

* Make version-info --custom imply --all. (#195560, James Westby)

* ``merge --preview`` now works for merges that add or modify
  symlinks (James Henstridge)

* Redirecting the output from ``bzr merge`` (when the remembered
  location is used) now works. (John Arbash Meinel)

* setup.py script explicitly checks for Python version.
  (Jari Aalto, Alexander Belchenko, #200569)

* UnknownFormatErrors no longer refer to branches regardless of kind of
  unknown format. (Daniel Watkins, #173980)

* Upgrade bundled ConfigObj to version 4.5.2, which properly quotes #
  signs, among other small improvements. (Matt Nordhoff, #86838)

* Use correct indices when emitting LCA conflicts.  This fixes IndexError
  errors.  (Aaron Bentley, #196780)

Documentation
*************

* Explained how to use ``version-info --custom`` in the User Guide.
  (Neil Martinsen-Burrell)

API Breaks
**********

* Support for loading plugins from zip files and
  ``bzrlib.plugin.load_from_zip()`` function are deprecated.
  (Alexander Belchenko)

Testing
*******

* Added missing blackbox tests for ``modified`` (Adrian Wilkins)

* The branch interface tests were invalid for branches using rich-root
  repositories because the empty string is not a valid file-id.
  (Robert Collins)

Internals
*********

* ``Graph.iter_ancestry`` returns the ancestry of revision ids. Similar to
  ``Repository.get_revision_graph()`` except it includes ghosts and you can
  stop part-way through. (John Arbash Meinel)

* New module ``tools/package_mf.py`` provide custom module finder for
  python packages (improves standard python library's modulefinder.py)
  used by ``setup.py`` script while building standalone bzr.exe.
  (Alexander Belchenko)

* New remote method ``RemoteBzrDir.find_repositoryV2`` adding support for
  detecting external lookup support on remote repositories. This method is
  now attempted first when lookup up repositories, leading to an extra
  round trip on older bzr smart servers. (Robert Collins)

* Repository formats have a new supported-feature attribute
  ``supports_external_lookups`` used to indicate repositories which support
  falling back to other repositories when they have partial data.
  (Robert Collins)

* ``Repository.get_revision_graph_with_ghosts`` and
  ``bzrlib.revision.(common_ancestor,MultipleRevisionSources,common_graph)``
  have been deprecated.  (John Arbash Meinel)

* ``Tree.iter_changes`` is now a public API, replacing the work-in-progress
  ``Tree._iter_changes``. The api is now considered stable and ready for
  external users.  (Aaron Bentley)

* The bzrdir format registry now accepts an ``alias`` keyword to
  register_metadir, used to indicate that a format name is an alias for
  some other format and thus should not be reported when describing the
  format. (Robert Collins)


bzr 1.2
#######

:Released: 2008-02-15

Bug Fixes
*********

* Fix failing test in Launchpad plugin. (Martin Pool)


bzr 1.2rc1
##########

:Released: 2008-02-13

Notes When Upgrading
********************

* Fetching via the smart protocol may need to reconnect once during a fetch
  if the remote server is running Bazaar 1.1 or earlier, because the client
  attempts to use more efficient requests that confuse older servers.  You
  may be required to re-enter a password or passphrase when this happens.
  This won't happen if the server is upgraded to Bazaar 1.2.
  (Andrew Bennetts)

Changes
*******

* Fetching via bzr+ssh will no longer fill ghosts by default (this is
  consistent with pack-0.92 fetching over SFTP). (Robert Collins)

* Formatting of ``bzr plugins`` output is changed to be more human-
  friendly. Full path of plugins locations will be shown only with
  ``--verbose`` command-line option. (Alexander Belchenko)

* ``merge`` now prefers to use the submit branch, but will fall back to
  parent branch.  For many users, this has no effect.  But some users who
  pull and merge on the same branch will notice a change.  This change
  makes it easier to work on a branch on two different machines, pulling
  between the machines, while merging from the upstream.
  ``merge --remember`` can now be used to set the submit_branch.
  (Aaron Bentley)

Features
********

* ``merge --preview`` produces a diff of the changes merge would make,
  but does not actually perform the merge.  (Aaron Bentley)

* New smart method ``Repository.get_parent_map`` for getting revision
  parent data. This returns additional parent information topologically
  adjacent to the requested data to reduce round trip latency impacts.
  (Robert Collins)

* New smart method, ``Repository.stream_revisions_chunked``, for fetching
  revision data that streams revision data via a chunked encoding.  This
  avoids buffering large amounts of revision data on the server and on the
  client, and sends less data to the server to request the revisions.
  (Andrew Bennetts, Robert Collins, #178353)

* The launchpad plugin now handles lp urls of the form
  ``lp://staging/``, ``lp://demo/``, ``lp://dev/`` to use the appropriate
  launchpad instance to do the resolution of the branch identities.
  This is primarily of use to Launchpad developers, but can also
  be used by other users who want to try out Launchpad as
  a branch location without messing up their public Launchpad
  account.  Branches that are pushed to the staging environment
  have an expected lifetime of one day. (Tim Penhey)

Improvements
************

* Creating a new branch no longer tries to read the entire revision-history
  unnecessarily over smart server operations. (Robert Collins)

* Fetching between different repository formats with compatible models now
  takes advantage of the smart method to stream revisions.  (Andrew Bennetts)

* The ``--coverage`` option is now global, rather specific to ``bzr
  selftest``.  (Andrew Bennetts)

* The ``register-branch`` command will now use the public url of the branch
  containing the current directory, if one has been set and no explicit
  branch is provided.  (Robert Collins)

* Tweak the ``reannotate`` code path to optimize the 2-parent case.
  Speeds up ``bzr annotate`` with a pack repository by approx 3:2.
  (John Arbash Meinel)

Bugfixes
********

* Calculate remote path relative to the shared medium in _SmartClient.  This
  is related to the problem in bug #124089.  (Andrew Bennetts)

* Cleanly handle connection errors in smart protocol version two, the same
  way as they are handled by version one.  (Andrew Bennetts)

* Clearer error when ``version-info --custom`` is used without
  ``--template`` (Lukáš Lalinský)

* Don't raise UnavailableFeature during test setup when medusa is not
  available or tearDown is never called leading to nasty side effects.
  (#137823, Vincent Ladeuil)

* If a plugin's test suite cannot be loaded, for example because of a syntax
  error in the tests, then ``selftest`` fails, rather than just printing
  a warning.  (Martin Pool, #189771)

* List possible values for BZR_SSH environment variable in env-variables
  help topic. (Alexander Belchenko, #181842)

* New methods ``push_log_file`` and ``pop_log_file`` to intercept messages:
  popping the log redirection now precisely restores the previous state,
  which makes it easier to use bzr log output from other programs.
  TestCaseInTempDir no longer depends on a log redirection being established
  by the test framework, which lets bzr tests cleanly run from a normal
  unittest runner.
  (#124153, #124849, Martin Pool, Jonathan Lange)

* ``pull --quiet`` is now more quiet, in particular a message is no longer
  printed when the remembered pull location is used. (James Westby,
  #185907)

* ``reconfigure`` can safely be interrupted while fetching.
  (Aaron Bentley, #179316)

* ``reconfigure`` preserves tags when converting to and from lightweight
  checkouts.  (Aaron Bentley, #182040)

* Stop polluting /tmp when running selftest.
  (Vincent Ladeuil, #123363)

* Switch from NFKC => NFC for normalization checks. NFC allows a few
  more characters which should be considered valid.
  (John Arbash Meinel, #185458)

* The launchpad plugin now uses the ``edge`` xmlrpc server to avoid
  interacting badly with a bug on the launchpad side. (Robert Collins)

* Unknown hostnames when connecting to a ``bzr://`` URL no longer cause
  tracebacks.  (Andrew Bennetts, #182849)

API Breaks
**********

* Classes implementing Merge types like Merge3Merger must now accept (and
  honour) a do_merge flag in their constructor.  (Aaron Bentley)

* ``Repository.add_inventory`` and ``add_revision`` now require the caller
  to previously take a write lock (and start a write group.)
  (Martin Pool)

Testing
*******

* selftest now accepts --load-list <file> to load a test id list. This
  speeds up running the test suite on a limited set of tests.
  (Vincent Ladeuil)

Internals
*********

* Add a new method ``get_result`` to graph search objects. The resulting
  ``SearchResult`` can be used to recreate the search later, which will
  be useful in reducing network traffic. (Robert Collins)

* Use convenience function to check whether two repository handles
  are referring to the same repository in ``Repository.get_graph``.
  (Jelmer Vernooij, #187162)

* Fetching now passes the find_ghosts flag through to the
  ``InterRepository.missing_revision_ids`` call consistently for all
  repository types. This will enable faster missing revision discovery with
  bzr+ssh. (Robert Collins)

* Fix error handling in Repository.insert_data_stream. (Lukas Lalinsky)

* ``InterRepository.missing_revision_ids`` is now deprecated in favour of
  ``InterRepository.search_missing_revision_ids`` which returns a
  ``bzrlib.graph.SearchResult`` suitable for making requests from the smart
  server. (Robert Collins)

* New error ``NoPublicBranch`` for commands that need a public branch to
  operate. (Robert Collins)

* New method ``iter_inventories`` on Repository for access to many
  inventories. This is primarily used by the ``revision_trees`` method, as
  direct access to inventories is discouraged. (Robert Collins)

* New method ``next_with_ghosts`` on the Graph breadth-first-search objects
  which will split out ghosts and present parents into two separate sets,
  useful for code which needs to be aware of ghosts (e.g. fetching data
  cares about ghosts during revision selection). (Robert Collins)

* Record a timestamp against each mutter to the trace file, relative to the
  first import of bzrlib.  (Andrew Bennetts)

* ``Repository.get_data_stream`` is now deprecated in favour of
  ``Repository.get_data_stream_for_search`` which allows less network
  traffic when requesting data streams over a smart server. (Robert Collins)

* ``RemoteBzrDir._get_tree_branch`` no longer triggers ``_ensure_real``,
  removing one round trip on many network operations. (Robert Collins)

* RemoteTransport's ``recommended_page_size`` method now returns 64k, like
  SFTPTransport and HttpTransportBase.  (Andrew Bennetts)

* Repository has a new method ``has_revisions`` which signals the presence
  of many revisions by returning a set of the revisions listed which are
  present. This can be done by index queries without reading data for parent
  revision names etc. (Robert Collins)


bzr 1.1
#######

:Released: 2008-01-15

(no changes from 1.1rc1)

bzr 1.1rc1
##########

:Released: 2008-01-05

Changes
*******

* Dotted revision numbers have been revised. Instead of growing longer with
  nested branches the branch number just increases. (eg instead of 1.1.1.1.1
  we now report 1.2.1.) This helps scale long lived branches which have many
  feature branches merged between them. (John Arbash Meinel)

* The syntax ``bzr diff branch1 branch2`` is no longer supported.
  Use ``bzr diff branch1 --new branch2`` instead. This change has
  been made to remove the ambiguity where ``branch2`` is in fact a
  specific file to diff within ``branch1``.

Features
********

* New option to use custom template-based formats in  ``bzr version-info``.
  (Lukáš Lalinský)

* diff '--using' allows an external diff tool to be used for files.
  (Aaron Bentley)

* New "lca" merge-type for fast everyday merging that also supports
  criss-cross merges.  (Aaron Bentley)

Improvements
************

* ``annotate`` now doesn't require a working tree. (Lukáš Lalinský,
  #90049)

* ``branch`` and ``checkout`` can now use files from a working tree to
  to speed up the process.  For checkout, this requires the new
  --files-from flag.  (Aaron Bentley)

* ``bzr diff`` now sorts files in alphabetical order.  (Aaron Bentley)

* ``bzr diff`` now works on branches without working trees. Tree-less
  branches can also be compared to each other and to working trees using
  the new diff options ``--old`` and ``--new``. Diffing between branches,
  with or without trees, now supports specific file filtering as well.
  (Ian Clatworthy, #6700)

* ``bzr pack`` now orders revision texts in topological order, with newest
  at the start of the file, promoting linear reads for ``bzr log`` and the
  like. This partially fixes #154129. (Robert Collins)

* Merge directives now fetch prerequisites from the target branch if
  needed.  (Aaron Bentley)

* pycurl now handles digest authentication.
  (Vincent Ladeuil)

* ``reconfigure`` can now convert from repositories.  (Aaron Bentley)

* ``-l`` is now a short form for ``--limit`` in ``log``.  (Matt Nordhoff)

* ``merge`` now warns when merge directives cause cherrypicks.
  (Aaron Bentley)

* ``split`` now supported, to enable splitting large trees into smaller
  pieces.  (Aaron Bentley)

Bugfixes
********

* Avoid AttributeError when unlocking a pack repository when an error occurs.
  (Martin Pool, #180208)

* Better handle short reads when processing multiple range requests.
  (Vincent Ladeuil, #179368)

* build_tree acceleration uses the correct path when a file has been moved.
  (Aaron Bentley)

* ``commit`` now succeeds when a checkout and its master branch share a
  repository.  (Aaron Bentley, #177592)

* Fixed error reporting of unsupported timezone format in
  ``log --timezone``. (Lukáš Lalinský, #178722)

* Fixed Unicode encoding error in ``ignored`` when the output is
  redirected to a pipe. (Lukáš Lalinský)

* Fix traceback when sending large response bodies over the smart protocol
  on Windows. (Andrew Bennetts, #115781)

* Fix ``urlutils.relative_url`` for the case of two ``file:///`` URLs
  pointed to different logical drives on Windows.
  (Alexander Belchenko, #90847)

* HTTP test servers are now compatible with the http protocol version 1.1.
  (Vincent Ladeuil, #175524)

* _KnitParentsProvider.get_parent_map now handles requests for ghosts
  correctly, instead of erroring or attributing incorrect parents to ghosts.
  (Aaron Bentley)

* ``merge --weave --uncommitted`` now works.  (Aaron Bentley)

* pycurl authentication handling was broken and incomplete. Fix handling of
  user:pass embedded in the urls.
  (Vincent Ladeuil, #177643)

* Files inside non-directories are now handled like other conflict types.
  (Aaron Bentley, #177390)

* ``reconfigure`` is able to convert trees into lightweight checkouts.
  (Aaron Bentley)

* Reduce lockdir timeout to 0 when running ``bzr serve``.  (Andrew Bennetts,
  #148087)

* Test that the old ``version_info_format`` functions still work, even
  though they are deprecated. (John Arbash Meinel, ShenMaq, #177872)

* Transform failures no longer cause ImmortalLimbo errors (Aaron Bentley,
  #137681)

* ``uncommit`` works even when the commit messages of revisions to be
  removed use characters not supported in the terminal encoding.
  (Aaron Bentley)

* When dumb http servers return whole files instead of the requested ranges,
  read the remaining bytes by chunks to avoid overflowing network buffers.
  (Vincent Ladeuil, #175886)

Documentation
*************

* Minor tweaks made to the bug tracker integration documentation.
  (Ian Clatworthy)

* Reference material has now be moved out of the User Guide and added
  to the User Reference. The User Reference has gained 4 sections as
  a result: Authenication Settings, Configuration Settings, Conflicts
  and Hooks. All help topics are now dumped into text format in the
  doc/en/user-reference directory for those who like browsing that
  information in their editor. (Ian Clatworthy)

* *Using Bazaar with Launchpad* tutorial added. (Ian Clatworthy)

Internals
*********

* find_* methods available for BzrDirs, Branches and WorkingTrees.
  (Aaron Bentley)

* Help topics can now be loaded from files.
  (Ian Clatworthy, Alexander Belchenko)

* get_parent_map now always provides tuples as its output.  (Aaron Bentley)

* Parent Providers should now implement ``get_parent_map`` returning a
  dictionary instead of ``get_parents`` returning a list.
  ``Graph.get_parents`` is now deprecated. (John Arbash Meinel,
  Robert Collins)

* Patience Diff now supports arbitrary python objects, as long as they
  support ``hash()``. (John Arbash Meinel)

* Reduce selftest overhead to establish test names by memoization.
  (Vincent Ladeuil)

API Breaks
**********

Testing
*******

* Modules can now customise their tests by defining a ``load_tests``
  attribute. ``pydoc bzrlib.tests.TestUtil.TestLoader.loadTestsFromModule``
  for the documentation on this attribute. (Robert Collins)

* New helper function ``bzrlib.tests.condition_id_re`` which helps
  filter tests based on a regular expression search on the tests id.
  (Robert Collins)

* New helper function ``bzrlib.tests.condition_isinstance`` which helps
  filter tests based on class. (Robert Collins)

* New helper function ``bzrlib.tests.exclude_suite_by_condition`` which
  generalises the ``exclude_suite_by_re`` function. (Robert Collins)

* New helper function ``bzrlib.tests.filter_suite_by_condition`` which
  generalises the ``filter_suite_by_re`` function. (Robert Collins)

* New helper method ``bzrlib.tests.exclude_tests_by_re`` which gives a new
  TestSuite that does not contain tests from the input that matched a
  regular expression. (Robert Collins)

* New helper method ``bzrlib.tests.randomize_suite`` which returns a
  randomized copy of the input suite. (Robert Collins)

* New helper method ``bzrlib.tests.split_suite_by_re`` which splits a test
  suite into two according to a regular expression. (Robert Collins)

* Parametrize all http tests for the transport implementations, the http
  protocol versions (1.0 and 1.1) and the authentication schemes.
  (Vincent Ladeuil)

* The ``exclude_pattern`` and ``random_order`` parameters to the function
  ``bzrlib.tests.filter_suite_by_re`` have been deprecated. (Robert Collins)

* The method ``bzrlib.tests.sort_suite_by_re`` has been deprecated. It is
  replaced by the new helper methods added in this release. (Robert Collins)


bzr 1.0
#######

:Released: 2007-12-14

Documentation
*************

* More improvements and fixes to the User Guide.  (Ian Clatworthy)

* Add information on cherrypicking/rebasing to the User Guide.
  (Ian Clatworthy)

* Improve bug tracker integration documentation. (Ian Clatworthy)

* Minor edits to ``Bazaar in five minutes`` from David Roberts and
  to the rebasing section of the User Guide from Aaron Bentley.
  (Ian Clatworthy)


bzr 1.0rc3
##########

:Released: 2007-12-11

Changes
*******

* If a traceback occurs, users are now asked to report the bug
  through Launchpad (https://bugs.launchpad.net/bzr/), rather than
  by mail to the mailing list.
  (Martin Pool)

Bugfixes
********

* Fix Makefile rules for doc generation. (Ian Clatworthy, #175207)

* Give more feedback during long http downloads by making readv deliver data
  as it arrives for urllib, and issue more requests for pycurl. High latency
  networks are better handled by urllib, the pycurl implementation give more
  feedback but also incur more latency.
  (Vincent Ladeuil, #173010)

* Implement _make_parents_provider on RemoteRepository, allowing generating
  bundles against branches on a smart server.  (Andrew Bennetts, #147836)

Documentation
*************

* Improved user guide.  (Ian Clatworthy)

* The single-page quick reference guide is now available as a PDF.
  (Ian Clatworthy)

Internals
*********

* readv urllib http implementation is now a real iterator above the
  underlying socket and deliver data as soon as it arrives. 'get' still
  wraps its output in a StringIO.
  (Vincent Ladeuil)


bzr 1.0rc2
##########

:Released: 2007-12-07

Improvements
************

* Added a --coverage option to selftest. (Andrew Bennetts)

* Annotate merge (merge-type=weave) now supports cherrypicking.
  (Aaron Bentley)

* ``bzr commit`` now doesn't print the revision number twice. (Matt
  Nordhoff, #172612)

* New configuration option ``bugtracker_<tracker_abbrevation>_url`` to
  define locations of bug trackers that are not directly supported by
  bzr or a plugin. The URL will be treated as a template and ``{id}``
  placeholders will be replaced by specific bug IDs.  (Lukáš Lalinský)

* Support logging single merge revisions with short and line log formatters.
  (Kent Gibson)

* User Guide enhanced with suggested readability improvements from
  Matt Revell and corrections from John Arbash Meinel. (Ian Clatworthy)

* Quick Start Guide renamed to Quick Start Card, moved down in
  the catalog, provided in pdf and png format and updated to refer
  to ``send`` instead of ``bundle``. (Ian Clatworthy, #165080)

* ``switch`` can now be used on heavyweight checkouts as well as
  lightweight ones. After switching a heavyweight checkout, the
  local branch is a mirror/cache of the new bound branch and
  uncommitted changes in the working tree are merged. As a safety
  check, if there are local commits in a checkout which have not
  been committed to the previously bound branch, then ``switch``
  fails unless the ``--force`` option is given. This option is
  now also required if the branch a lightweight checkout is pointing
  to has been moved. (Ian Clatworthy)

Internals
*********

* New -Dhttp debug option reports http connections, requests and responses.
  (Vincent Ladeuil)

* New -Dmerge debug option, which emits merge plans for merge-type=weave.

Bugfixes
********

* Better error message when running ``bzr cat`` on a non-existant branch.
  (Lukáš Lalinský, #133782)

* Catch OSError 17 (file exists) in final phase of tree transform and show
  filename to user.
  (Alexander Belchenko, #111758)

* Catch ShortReadvErrors while using pycurl. Also make readv more robust by
  allowing multiple GET requests to be issued if too many ranges are
  required.
  (Vincent Ladeuil, #172701)

* Check for missing basis texts when fetching from packs to packs.
  (John Arbash Meinel, #165290)

* Fall back to showing e-mail in ``log --short/--line`` if the
  committer/author has only e-mail. (Lukáš Lalinský, #157026)

API Breaks
**********

* Deprecate not passing a ``location`` argument to commit reporters'
  ``started`` methods. (Matt Nordhoff)


bzr 1.0rc1
##########

:Released: 2007-11-30

Notes When Upgrading
********************

* The default repository format is now ``pack-0.92``.  This
  default is used when creating new repositories with ``init`` and
  ``init-repo``, and when branching over bzr+ssh or bzr+hpss.
  (See https://bugs.launchpad.net/bugs/164626)

  This format can be read and written by Bazaar 0.92 and later, and
  data can be transferred to and from older formats.

  To upgrade, please reconcile your repository (``bzr reconcile``), and then
  upgrade (``bzr upgrade``).

  ``pack-0.92`` offers substantially better scaling and performance than the
  previous knits format. Some operations are slower where the code already
  had bad scaling characteristics under knits, the pack format makes such
  operations more visible as part of being more scalable overall. We will
  correct such operations over the coming releases and encourage the filing
  of bugs on any operation which you observe to be slower in a packs
  repository. One particular case that we do not intend to fix is pulling
  data from a pack repository into a knit repository over a high latency
  link;  downgrading such data requires reinsertion of the file texts, and
  this is a classic space/time tradeoff. The current implementation is
  conservative on memory usage because we need to support converting data
  from any tree without problems.
  (Robert Collins, Martin Pool, #164476)

Changes
*******

* Disable detection of plink.exe as possible ssh vendor. Plink vendor
  still available if user selects it explicitly with BZR_SSH environment
  variable. (Alexander Belchenko, workaround for bug #107593)

* The pack format is now accessible as "pack-0.92", or "pack-0.92-subtree"
  to enable the subtree functions (for example, for bzr-svn).
  (Martin Pool)

Features
********

* New ``authentication.conf`` file holding the password or other credentials
  for remote servers. This can be used for ssh, sftp, smtp and other
  supported transports.
  (Vincent Ladeuil)

* New rich-root and rich-root-pack formats, recording the same data about
  tree roots that's recorded for all other directories.
  (Aaron Bentley, #164639)

* ``pack-0.92`` repositories can now be reconciled.
  (Robert Collins, #154173)

* ``switch`` command added for changing the branch a lightweight checkout
  is associated with and updating the tree to reflect the latest content
  accordingly. This command was previously part of the BzrTools plug-in.
  (Ian Clatworthy, Aaron Bentley, David Allouche)

* ``reconfigure`` command can now convert branches, trees, or checkouts to
  lightweight checkouts.  (Aaron Bentley)

Performance
***********

* Commit updates the state of the working tree via a delta rather than
  supplying entirely new basis trees. For commit of a single specified file
  this reduces the wall clock time for commit by roughly a 30%.
  (Robert Collins, Martin Pool)

* Commit with many automatically found deleted paths no longer performs
  linear scanning for the children of those paths during inventory
  iteration. This should fix commit performance blowing out when many such
  paths occur during commit. (Robert Collins, #156491)

* Fetch with pack repositories will no longer read the entire history graph.
  (Robert Collins, #88319)

* Revert takes out an appropriate lock when reverting to a basis tree, and
  does not read the basis inventory twice. (Robert Collins)

* Diff does not require an inventory to be generated on dirstate trees.
  (Aaron Bentley, #149254)

* New annotate merge (--merge-type=weave) implementation is fast on
  versionedfiles withough cached annotations, e.g. pack-0.92.
  (Aaron Bentley)

Improvements
************

* ``bzr merge`` now warns when it encounters a criss-cross merge.
  (Aaron Bentley)

* ``bzr send`` now doesn't require the target e-mail address to be
  specified on the command line if an interactive e-mail client is used.
  (Lukáš Lalinský)

* ``bzr tags`` now prints the revision number for each tag, instead of
  the revision id, unless --show-ids is passed. In addition, tags can be
  sorted chronologically instead of lexicographically with --sort=time.
  (Adeodato Simó, #120231)

* Windows standalone version of bzr is able to load system-wide plugins from
  "plugins" subdirectory in installation directory. In addition standalone
  installer write to the registry (HKLM\SOFTWARE\Bazaar) useful info
  about paths and bzr version. (Alexander Belchenko, #129298)

Documentation
*************

Bug Fixes
*********

* A progress bar has been added for knitpack -> knitpack fetching.
  (Robert Collins, #157789, #159147)

* Branching from a branch via smart server now preserves the repository
  format. (Andrew Bennetts,  #164626)

* ``commit`` is now able to invoke an external editor in a non-ascii
  directory. (Daniel Watkins, #84043)

* Catch connection errors for ftp.
  (Vincent Ladeuil, #164567)

* ``check`` no longer reports spurious unreferenced text versions.
  (Robert Collins, John A Meinel, #162931, #165071)

* Conflicts are now resolved recursively by ``revert``.
  (Aaron Bentley, #102739)

* Detect invalid transport reuse attempts by catching invalid URLs.
  (Vincent Ladeuil, #161819)

* Deleting a file without removing it shows a correct diff, not a traceback.
  (Aaron Bentley)

* Do no use timeout in HttpServer anymore.
  (Vincent Ladeuil, #158972).

* Don't catch the exceptions related to the http pipeline status before
  retrying an http request or some programming errors may be masked.
  (Vincent Ladeuil, #160012)

* Fix ``bzr rm`` to not delete modified and ignored files.
  (Lukáš Lalinský, #172598)

* Fix exception when revisionspec contains merge revisons but log
  formatter doesn't support merge revisions. (Kent Gibson, #148908)

* Fix exception when ScopeReplacer is assigned to before any members have
  been retrieved.  (Aaron Bentley)

* Fix multiple connections during checkout --lightweight.
  (Vincent Ladeuil, #159150)

* Fix possible error in insert_data_stream when copying between
  pack repositories over bzr+ssh or bzr+http.
  KnitVersionedFile.get_data_stream now makes sure that requested
  compression parents are sent before any delta hunks that depend
  on them.
  (Martin Pool, #164637)

* Fix typo in limiting offsets coalescing for http, leading to
  whole files being downloaded instead of parts.
  (Vincent Ladeuil, #165061)

* FTP server errors don't error in the error handling code.
  (Robert Collins, #161240)

* Give a clearer message when a pull fails because the source needs
  to be reconciled.
  (Martin Pool, #164443)

* It is clearer when a plugin cannot be loaded because of its name, and a
  suggestion for an acceptable name is given. (Daniel Watkins, #103023)

* Leave port as None in transport objects if user doesn't
  specify a port in urls.
  (vincent Ladeuil, #150860)

* Make sure Repository.fetch(self) is properly a no-op for all
  Repository implementations. (John Arbash Meinel, #158333)

* Mark .bzr directories as "hidden" on Windows.
  (Alexander Belchenko, #71147)

* ``merge --uncommitted`` can now operate on a single file.
  (Aaron Bentley, Lukáš Lalinský, #136890)

* Obsolete packs are now cleaned up by pack and autopack operations.
  (Robert Collins, #153789)

* Operations pulling data from a smart server where the underlying
  repositories are not both annotated/both unannotated will now work.
  (Robert Collins, #165304).

* Reconcile now shows progress bars. (Robert Collins, #159351)

* ``RemoteBranch`` was not initializing ``self._revision_id_to_revno_map``
  properly. (John Arbash Meinel, #162486)

* Removing an already-removed file reports the file does not exist. (Daniel
  Watkins, #152811)

* Rename on Windows is able to change filename case.
  (Alexander Belchenko, #77740)

* Return error instead of a traceback for ``bzr log -r0``.
  (Kent Gibson, #133751)

* Return error instead of a traceback when bzr is unable to create
  symlink on some platforms (e.g. on Windows).
  (Alexander Belchenko, workaround for #81689)

* Revert doesn't crash when restoring a single file from a deleted
  directory. (Aaron Bentley)

* Stderr output via logging mechanism now goes through encoded wrapper
  and no more uses utf-8, but terminal encoding instead. So all unicode
  strings now should be readable in non-utf-8 terminal.
  (Alexander Belchenko, #54173)

* The error message when ``move --after`` should be used makes how to do so
  clearer. (Daniel Watkins, #85237)

* Unicode-safe output from ``bzr info``. The output will be encoded
  using the terminal encoding and unrepresentable characters will be
  replaced by '?'. (Lukáš Lalinský, #151844)

* Working trees are no longer created when pushing into a local no-trees
  repo. (Daniel Watkins, #50582)

* Upgrade util/configobj to version 4.4.0.
  (Vincent Ladeuil, #151208).

* Wrap medusa ftp test server as an FTPServer feature.
  (Vincent Ladeuil, #157752)

API Breaks
**********

* ``osutils.backup_file`` is deprecated. Actually it's not used in bzrlib
  during very long time. (Alexander Belchenko)

* The return value of
  ``VersionedFile.iter_lines_added_or_present_in_versions`` has been
  changed. Previously it was an iterator of lines, now it is an iterator of
  (line, version_id) tuples. This change has been made to aid reconcile and
  fetch operations. (Robert Collins)

* ``bzrlib.repository.get_versioned_file_checker`` is now private.
  (Robert Collins)

* The Repository format registry default has been removed; it was previously
  obsoleted by the bzrdir format default, which implies a default repository
  format.
  (Martin Pool)

Internals
*********

* Added ``ContainerSerialiser`` and ``ContainerPushParser`` to
  ``bzrlib.pack``.  These classes provide more convenient APIs for generating
  and parsing containers from streams rather than from files.  (Andrew
  Bennetts)

* New module ``lru_cache`` providing a cache for use by tasks that need
  semi-random access to large amounts of data. (John A Meinel)

* InventoryEntry.diff is now deprecated.  Please use diff.DiffTree instead.


bzr 0.92
########

:Released: 2007-11-05

Changes
*******

  * New uninstaller on Win32.  (Alexander Belchenko)


bzr 0.92rc1
###########

:Released: 2007-10-29

Changes
*******

* ``bzr`` now returns exit code 4 if an internal error occurred, and
  3 if a normal error occurred.  (Martin Pool)

* ``pull``, ``merge`` and ``push`` will no longer silently correct some
  repository index errors that occured as a result of the Weave disk format.
  Instead the ``reconcile`` command needs to be run to correct those
  problems if they exist (and it has been able to fix most such problems
  since bzr 0.8). Some new problems have been identified during this release
  and you should run ``bzr check`` once on every repository to see if you
  need to reconcile. If you cannot ``pull`` or ``merge`` from a remote
  repository due to mismatched parent errors - a symptom of index errors -
  you should simply take a full copy of that remote repository to a clean
  directory outside any local repositories, then run reconcile on it, and
  finally pull from it locally. (And naturally email the repositories owner
  to ask them to upgrade and run reconcile).
  (Robert Collins)

Features
********

* New ``knitpack-experimental`` repository format. This is interoperable with
  the ``dirstate-tags`` format but uses a smarter storage design that greatly
  speeds up many operations, both local and remote. This new format can be
  used as an option to the ``init``, ``init-repository`` and ``upgrade``
  commands. (Robert Collins)

* For users of bzr-svn (and those testing the prototype subtree support) that
  wish to try packs, a new ``knitpack-subtree-experimental`` format has also
  been added. This is interoperable with the ``dirstate-subtrees`` format.
  (Robert Collins)

* New ``reconfigure`` command. (Aaron Bentley)

* New ``revert --forget-merges`` command, which removes the record of a pending
  merge without affecting the working tree contents.  (Martin Pool)

* New ``bzr_remote_path`` configuration variable allows finer control of
  remote bzr locations than BZR_REMOTE_PATH environment variable.
  (Aaron Bentley)

* New ``launchpad-login`` command to tell Bazaar your Launchpad
  user ID.  This can then be used by other functions of the
  Launchpad plugin. (James Henstridge)

Performance
***********

* Commit in quiet mode is now slightly faster as the information to
  output is no longer calculated. (Ian Clatworthy)

* Commit no longer checks for new text keys during insertion when the
  revision id was deterministically unique. (Robert Collins)

* Committing a change which is not a merge and does not change the number of
  files in the tree is faster by utilising the data about whether files are
  changed to determine if the tree is unchanged rather than recalculating
  it at the end of the commit process. (Robert Collins)

* Inventory serialisation no longer double-sha's the content.
  (Robert Collins)

* Knit text reconstruction now avoids making copies of the lines list for
  interim texts when building a single text. The new ``apply_delta`` method
  on ``KnitContent`` aids this by allowing modification of the revision id
  such objects represent. (Robert Collins)

* Pack indices are now partially parsed for specific key lookup using a
  bisection approach. (Robert Collins)

* Partial commits are now approximately 40% faster by walking over the
  unselected current tree more efficiently. (Robert Collins)

* XML inventory serialisation takes 20% less time while being stricter about
  the contents. (Robert Collins)

* Graph ``heads()`` queries have been fixed to no longer access all history
  unnecessarily. (Robert Collins)

Improvements
************

* ``bzr+https://`` smart server across https now supported.
  (John Ferlito, Martin Pool, #128456)

* Mutt is now a supported mail client; set ``mail_client=mutt`` in your
  bazaar.conf and ``send`` will use mutt. (Keir Mierle)

* New option ``-c``/``--change`` for ``merge`` command for cherrypicking
  changes from one revision. (Alexander Belchenko, #141368)

* Show encodings, locale and list of plugins in the traceback message.
  (Martin Pool, #63894)

* Experimental directory formats can now be marked with
  ``experimental = True`` during registration. (Ian Clatworthy)

Documentation
*************

* New *Bazaar in Five Minutes* guide.  (Matthew Revell)

* The hooks reference documentation is now converted to html as expected.
  (Ian Clatworthy)

Bug Fixes
*********

* Connection error reporting for the smart server has been fixed to
  display a user friendly message instead of a traceback.
  (Ian Clatworthy, #115601)

* Make sure to use ``O_BINARY`` when opening files to check their
  sha1sum. (Alexander Belchenko, John Arbash Meinel, #153493)

* Fix a problem with Win32 handling of the executable bit.
  (John Arbash Meinel, #149113)

* ``bzr+ssh://`` and ``sftp://`` URLs that do not specify ports explicitly
  no longer assume that means port 22.  This allows people using OpenSSH to
  override the default port in their ``~/.ssh/config`` if they wish.  This
  fixes a bug introduced in bzr 0.91.  (Andrew Bennetts, #146715)

* Commands reporting exceptions can now be profiled and still have their
  data correctly dumped to a file. For example, a ``bzr commit`` with
  no changes still reports the operation as pointless but doing so no
  longer throws away the profiling data if this command is run with
  ``--lsprof-file callgrind.out.ci`` say. (Ian Clatworthy)

* Fallback to ftp when paramiko is not installed and sftp can't be used for
  ``tests/commands`` so that the test suite is still usable without
  paramiko.
  (Vincent Ladeuil, #59150)

* Fix commit ordering in corner case. (Aaron Bentley, #94975)

* Fix long standing bug in partial commit when there are renames
  left in tree. (Robert Collins, #140419)

* Fix selftest semi-random noise during http related tests.
  (Vincent Ladeuil, #140614)

* Fix typo in ftp.py making the reconnection fail on temporary errors.
  (Vincent Ladeuil, #154259)

* Fix failing test by comparing real paths to cover the case where the TMPDIR
  contains a symbolic link.
  (Vincent Ladeuil, #141382).

* Fix log against smart server branches that don't support tags.
  (James Westby, #140615)

* Fix pycurl http implementation by defining error codes from
  pycurl instead of relying on an old curl definition.
  (Vincent Ladeuil, #147530)

* Fix 'unprintable error' message when displaying BzrCheckError and
  some other exceptions on Python 2.5.
  (Martin Pool, #144633)

* Fix ``Inventory.copy()`` and add test for it. (Jelmer Vernooij)

* Handles default value for ListOption in cmd_commit.
  (Vincent Ladeuil, #140432)

* HttpServer and FtpServer need to be closed properly or a listening socket
  will remain opened.
  (Vincent Ladeuil, #140055)

* Monitor the .bzr directory created in the top level test
  directory to detect leaking tests.
  (Vincent Ladeuil, #147986)

* The basename, not the full path, is now used when checking whether
  the profiling dump file begins with ``callgrind.out`` or not. This
  fixes a bug reported by Aaron Bentley on IRC. (Ian Clatworthy)

* Trivial fix for invoking command ``reconfigure`` without arguments.
  (Rob Weir, #141629)

* ``WorkingTree.rename_one`` will now raise an error if normalisation of the
  new path causes bzr to be unable to access the file. (Robert Collins)

* Correctly detect a NoSuchFile when using a filezilla server. (Gary van der
  Merwe)

API Breaks
**********

* ``bzrlib.index.GraphIndex`` now requires a size parameter to the
  constructor, for enabling bisection searches. (Robert Collins)

* ``CommitBuilder.record_entry_contents`` now requires the root entry of a
  tree be supplied to it, previously failing to do so would trigger a
  deprecation warning. (Robert Collins)

* ``KnitVersionedFile.add*`` will no longer cache added records even when
  enable_cache() has been called - the caching feature is now exclusively for
  reading existing data. (Robert Collins)

* ``ReadOnlyLockError`` is deprecated; ``LockFailed`` is usually more
  appropriate.  (Martin Pool)

* Removed ``bzrlib.transport.TransportLogger`` - please see the new
  ``trace+`` transport instead. (Robert Collins)

* Removed previously deprecated varargs interface to ``TestCase.run_bzr`` and
  deprecated methods ``TestCase.capture`` and ``TestCase.run_bzr_captured``.
  (Martin Pool)

* Removed previous deprecated ``basis_knit`` parameter to the
  ``KnitVersionedFile`` constructor. (Robert Collins)

* Special purpose method ``TestCase.run_bzr_decode`` is moved to the test_non_ascii
  class that needs it.
  (Martin Pool)

* The class ``bzrlib.repofmt.knitrepo.KnitRepository3`` has been folded into
  ``KnitRepository`` by parameters to the constructor. (Robert Collins)

* The ``VersionedFile`` interface now allows content checks to be bypassed
  by supplying check_content=False.  This saves nearly 30% of the minimum
  cost to store a version of a file. (Robert Collins)

* Tree's with bad state such as files with no length or sha will no longer
  be silently accepted by the repository XML serialiser. To serialise
  inventories without such data, pass working=True to write_inventory.
  (Robert Collins)

* ``VersionedFile.fix_parents`` has been removed as a harmful API.
  ``VersionedFile.join`` will no longer accept different parents on either
  side of a join - it will either ignore them, or error, depending on the
  implementation. See notes when upgrading for more information.
  (Robert Collins)

Internals
*********

* ``bzrlib.transport.Transport.put_file`` now returns the number of bytes
  put by the method call, to allow avoiding stat-after-write or
  housekeeping in callers. (Robert Collins)

* ``bzrlib.xml_serializer.Serializer`` is now responsible for checking that
  mandatory attributes are present on serialisation and deserialisation.
  This fixes some holes in API usage and allows better separation between
  physical storage and object serialisation. (Robert Collins)

* New class ``bzrlib.errors.InternalBzrError`` which is just a convenient
  shorthand for deriving from BzrError and setting internal_error = True.
  (Robert Collins)

* New method ``bzrlib.mutabletree.update_to_one_parent_via_delta`` for
  moving the state of a parent tree to a new version via a delta rather than
  a complete replacement tree. (Robert Collins)

* New method ``bzrlib.osutils.minimum_path_selection`` useful for removing
  duplication from user input, when a user mentions both a path and an item
  contained within that path. (Robert Collins)

* New method ``bzrlib.repository.Repository.is_write_locked`` useful for
  determining if a repository is write locked. (Robert Collins)

* New method on ``bzrlib.tree.Tree`` ``path_content_summary`` provides a
  tuple containing the key information about a path for commit processing
  to complete. (Robert Collins)

* New method on xml serialisers, write_inventory_to_lines, which matches the
  API used by knits for adding content. (Robert Collins)

* New module ``bzrlib.bisect_multi`` with generic multiple-bisection-at-once
  logic, currently only available for byte-based lookup
  (``bisect_multi_bytes``). (Robert Collins)

* New helper ``bzrlib.tuned_gzip.bytes_to_gzip`` which takes a byte string
  and returns a gzipped version of the same. This is used to avoid a bunch
  of api friction during adding of knit hunks. (Robert Collins)

* New parameter on ``bzrlib.transport.Transport.readv``
  ``adjust_for_latency`` which changes readv from returning strictly the
  requested data to inserted return larger ranges and in forward read order
  to reduce the effect of network latency. (Robert Collins)

* New parameter yield_parents on ``Inventory.iter_entries_by_dir`` which
  causes the parents of a selected id to be returned recursively, so all the
  paths from the root down to each element of selected_file_ids are
  returned. (Robert Collins)

* Knit joining has been enhanced to support plain to annotated conversion
  and annotated to plain conversion. (Ian Clatworthy)

* The CommitBuilder method ``record_entry_contents`` now returns summary
  information about the effect of the commit on the repository. This tuple
  contains an inventory delta item if the entry changed from the basis, and a
  boolean indicating whether a new file graph node was recorded.
  (Robert Collins)

* The python path used in the Makefile can now be overridden.
  (Andrew Bennetts, Ian Clatworthy)

Testing
*******

* New transport implementation ``trace+`` which is useful for testing,
  logging activity taken to its _activity attribute. (Robert Collins)

* When running bzr commands within the test suite, internal exceptions are
  not caught and reported in the usual way, but rather allowed to propagate
  up and be visible to the test suite.  A new API ``run_bzr_catch_user_errors``
  makes this behavior available to other users.
  (Martin Pool)

* New method ``TestCase.call_catch_warnings`` for testing methods that
  raises a Python warning.  (Martin Pool)


bzr 0.91
########

:Released: 2007-09-26

Bug Fixes
*********

* Print a warning instead of aborting the ``python setup.py install``
  process if building of a C extension is not possible.
  (Lukáš Lalinský, Alexander Belchenko)

* Fix commit ordering in corner case (Aaron Bentley, #94975)

* Fix ''bzr info bzr://host/'' and other operations on ''bzr://' URLs with
  an implicit port.  We were incorrectly raising PathNotChild due to
  inconsistent treatment of the ''_port'' attribute on the Transport object.
  (Andrew Bennetts, #133965)

* Make RemoteRepository.sprout cope gracefully with servers that don't
  support the ``Repository.tarball`` request.
  (Andrew Bennetts)


bzr 0.91rc2
###########

:Released: 2007-09-11

* Replaced incorrect tarball for previous release; a debug statement was left
  in bzrlib/remote.py.


bzr 0.91rc1
###########

:Released: 2007-09-11

Changes
*******

* The default branch and repository format has changed to
  ``dirstate-tags``, so tag commands are active by default.
  This format is compatible with Bazaar 0.15 and later.
  This incidentally fixes bug #126141.
  (Martin Pool)

* ``--quiet`` or ``-q`` is no longer a global option. If present, it
  must now appear after the command name. Scripts doing things like
  ``bzr -q missing`` need to be rewritten as ``bzr missing -q``.
  (Ian Clatworthy)

Features
********

* New option ``--author`` in ``bzr commit`` to specify the author of the
  change, if it's different from the committer. ``bzr log`` and
  ``bzr annotate`` display the author instead of the committer.
  (Lukáš Lalinský)

* In addition to global options and command specific options, a set of
  standard options are now supported. Standard options are legal for
  all commands. The initial set of standard options are:

  * ``--help`` or ``-h`` - display help message
  * ``--verbose`` or ``-v`` - display additional information
  * ``--quiet``  or ``-q`` - only output warnings and errors.

  Unlike global options, standard options can be used in aliases and
  may have command-specific help. (Ian Clatworthy)

* Verbosity level processing has now been unified. If ``--verbose``
  or ``-v`` is specified on the command line multiple times, the
  verbosity level is made positive the first time then increased.
  If ``--quiet`` or ``-q`` is specified on the command line
  multiple times, the verbosity level is made negative the first
  time then decreased. To get the default verbosity level of zero,
  either specify none of the above , ``--no-verbose`` or ``--no-quiet``.
  Note that most commands currently ignore the magnitude of the
  verbosity level but do respect *quiet vs normal vs verbose* when
  generating output. (Ian Clatworthy)

* ``Branch.hooks`` now supports ``pre_commit`` hook. The hook's signature
  is documented in BranchHooks constructor. (Nam T. Nguyen, #102747)

* New ``Repository.stream_knit_data_for_revisions`` request added to the
  network protocol for greatly reduced roundtrips when retrieving a set of
  revisions. (Andrew Bennetts)

Bug Fixes
*********

* ``bzr plugins`` now lists the version number for each plugin in square
  brackets after the path. (Robert Collins, #125421)

* Pushing, pulling and branching branches with subtree references was not
  copying the subtree weave, preventing the file graph from being accessed
  and causing errors in commits in clones. (Robert Collins)

* Suppress warning "integer argument expected, got float" from Paramiko,
  which sometimes caused false test failures.  (Martin Pool)

* Fix bug in bundle 4 that could cause attempts to write data to wrong
  versionedfile.  (Aaron Bentley)

* Diffs generated using "diff -p" no longer break the patch parser.
  (Aaron Bentley)

* get_transport treats an empty possible_transports list the same as a non-
  empty one.  (Aaron Bentley)

* patch verification for merge directives is reactivated, and works with
  CRLF and CR files.  (Aaron Bentley)

* Accept ..\ as a path in revision specifiers. This fixes for example
  "-r branch:..\other-branch" on Windows.  (Lukáš Lalinský)

* ``BZR_PLUGIN_PATH`` may now contain trailing slashes.
  (Blake Winton, #129299)

* man page no longer lists hidden options (#131667, Aaron Bentley)

* ``uncommit --help`` now explains the -r option adequately.  (Daniel
  Watkins, #106726)

* Error messages are now better formatted with parameters (such as
  filenames) quoted when necessary. This avoids confusion when directory
  names ending in a '.' at the end of messages were confused with a
  full stop that may or not have been there. (Daniel Watkins, #129791)

* Fix ``status FILE -r X..Y``. (Lukáš Lalinský)

* If a particular command is an alias, ``help`` will show the alias
  instead of claiming there is no help for said alias. (Daniel Watkins,
  #133548)

* TreeTransform-based operations, like pull, merge, revert, and branch,
  now roll back if they encounter an error.  (Aaron Bentley, #67699)

* ``bzr commit`` now exits cleanly if a character unsupported by the
  current encoding is used in the commit message.  (Daniel Watkins,
  #116143)

* bzr send uses default values for ranges when only half of an elipsis
  is specified ("-r..5" or "-r5..").  (#61685, Aaron Bentley)

* Avoid trouble when Windows ssh calls itself 'plink' but no plink
  binary is present.  (Martin Albisetti, #107155)

* ``bzr remove`` should remove clean subtrees.  Now it will remove (without
  needing ``--force``) subtrees that contain no files with text changes or
  modified files.  With ``--force`` it removes the subtree regardless of
  text changes or unknown files. Directories with renames in or out (but
  not changed otherwise) will now be removed without needing ``--force``.
  Unknown ignored files will be deleted without needing ``--force``.
  (Marius Kruger, #111665)

* When two plugins conflict, the source of both the losing and now the
  winning definition is shown.  (Konstantin Mikhaylov, #5454)

* When committing to a branch, the location being committed to is
  displayed.  (Daniel Watkins, #52479)

* ``bzr --version`` takes care about encoding of stdout, especially
  when output is redirected. (Alexander Belchenko, #131100)

* Prompt for an ftp password if none is provided.
  (Vincent Ladeuil, #137044)

* Reuse bound branch associated transport to avoid multiple
  connections.
  (Vincent Ladeuil, #128076, #131396)

* Overwrite conflicting tags by ``push`` and ``pull`` if the
  ``--overwrite`` option is specified.  (Lukáš Lalinský, #93947)

* In checkouts, tags are copied into the master branch when created,
  changed or deleted, and are copied into the checkout when it is
  updated.  (Martin Pool, #93856, #93860)

* Print a warning instead of aborting the ``python setup.py install``
  process if building of a C extension is not possible.
  (Lukáš Lalinský, Alexander Belchenko)

Improvements
************

* Add the option "--show-diff" to the commit command in order to display
  the diff during the commit log creation. (Goffredo Baroncelli)

* ``pull`` and ``merge`` are much faster at installing bundle format 4.
  (Aaron Bentley)

* ``pull -v`` no longer includes deltas, making it much faster.
  (Aaron Bentley)

* ``send`` now sends the directive as an attachment by default.
  (Aaron Bentley, Lukáš Lalinský, Alexander Belchenko)

* Documentation updates (Martin Albisetti)

* Help on debug flags is now included in ``help global-options``.
  (Daniel Watkins, #124853)

* Parameters passed on the command line are checked to ensure they are
  supported by the encoding in use. (Daniel Watkins)

* The compression used within the bzr repository has changed from zlib
  level 9 to the zlib default level. This improves commit performance with
  only a small increase in space used (and in some cases a reduction in
  space). (Robert Collins)

* Initial commit no longer SHAs files twice and now reuses the path
  rather than looking it up again, making it faster.
  (Ian Clatworthy)

* New option ``-c``/``--change`` for ``diff`` and ``status`` to show
  changes in one revision.  (Lukáš Lalinský)

* If versioned files match a given ignore pattern, a warning is now
  given. (Daniel Watkins, #48623)

* ``bzr status`` now has -S as a short name for --short and -V as a
  short name for --versioned. These have been added to assist users
  migrating from Subversion: ``bzr status -SV`` is now like
  ``svn status -q``.  (Daniel Watkins, #115990)

* Added C implementation of  ``PatienceSequenceMatcher``, which is about
  10x faster than the Python version. This speeds up commands that
  need file diffing, such as ``bzr commit`` or ``bzr diff``.
  (Lukáš Lalinský)

* HACKING has been extended with a large section on core developer tasks.
  (Ian Clatworthy)

* Add ``branches`` and ``standalone-trees`` as online help topics and
  include them as Concepts within the User Reference.
  (Paul Moore, Ian Clatworthy)

* ``check`` can detect versionedfile parent references that are
  inconsistent with revision and inventory info, and ``reconcile`` can fix
  them.  These faulty references were generated by 0.8-era releases,
  so repositories which were manipulated by old bzrs should be
  checked, and possibly reconciled ASAP.  (Aaron Bentley, Andrew Bennetts)

API Breaks
**********

* ``Branch.append_revision`` is removed altogether; please use
  ``Branch.set_last_revision_info`` instead.  (Martin Pool)

* CommitBuilder now advertises itself as requiring the root entry to be
  supplied. This only affects foreign repository implementations which reuse
  CommitBuilder directly and have changed record_entry_contents to require
  that the root not be supplied. This should be precisely zero plugins
  affected. (Robert Collins)

* The ``add_lines`` methods on ``VersionedFile`` implementations has changed
  its return value to include the sha1 and length of the inserted text. This
  allows the avoidance of double-sha1 calculations during commit.
  (Robert Collins)

* ``Transport.should_cache`` has been removed.  It was not called in the
  previous release.  (Martin Pool)

Testing
*******

* Tests may now raise TestNotApplicable to indicate they shouldn't be
  run in a particular scenario.  (Martin Pool)

* New function multiply_tests_from_modules to give a simpler interface
  to test parameterization.  (Martin Pool, Robert Collins)

* ``Transport.should_cache`` has been removed.  It was not called in the
  previous release.  (Martin Pool)

* NULL_REVISION is returned to indicate the null revision, not None.
  (Aaron Bentley)

* Use UTF-8 encoded StringIO for log tests to avoid failures on
  non-ASCII committer names.  (Lukáš Lalinský)

Internals
*********

* ``bzrlib.plugin.all_plugins`` has been deprecated in favour of
  ``bzrlib.plugin.plugins()`` which returns PlugIn objects that provide
  useful functionality for determining the path of a plugin, its tests, and
  its version information. (Robert Collins)

* Add the option user_encoding to the function 'show_diff_trees()'
  in order to move the user encoding at the UI level. (Goffredo Baroncelli)

* Add the function make_commit_message_template_encoded() and the function
  edit_commit_message_encoded() which handle encoded strings.
  This is done in order to mix the commit messages (which is a unicode
  string), and the diff which is a raw string. (Goffredo Baroncelli)

* CommitBuilder now defaults to using add_lines_with_ghosts, reducing
  overhead on non-weave repositories which don't require all parents to be
  present. (Robert Collins)

* Deprecated method ``find_previous_heads`` on
  ``bzrlib.inventory.InventoryEntry``. This has been superseded by the use
  of ``parent_candidates`` and a separate heads check via the repository
  API. (Robert Collins)

* New trace function ``mutter_callsite`` will print out a subset of the
  stack to the log, which can be useful for gathering debug details.
  (Robert Collins)

* ``bzrlib.pack.ContainerWriter`` now tracks how many records have been
  added via a public attribute records_written. (Robert Collins)

* New method ``bzrlib.transport.Transport.get_recommended_page_size``.
  This provides a hint to users of transports as to the reasonable
  minimum data to read. In principle this can take latency and
  bandwidth into account on a per-connection basis, but for now it
  just has hard coded values based on the url. (e.g. http:// has a large
  page size, file:// has a small one.) (Robert Collins)

* New method on ``bzrlib.transport.Transport`` ``open_write_stream`` allows
  incremental addition of data to a file without requiring that all the
  data be buffered in memory. (Robert Collins)

* New methods on ``bzrlib.knit.KnitVersionedFile``:
  ``get_data_stream(versions)``, ``insert_data_stream(stream)`` and
  ``get_format_signature()``.  These provide some infrastructure for
  efficiently streaming the knit data for a set of versions over the smart
  protocol.

* Knits with no annotation cache still produce correct annotations.
  (Aaron Bentley)

* Three new methods have been added to ``bzrlib.trace``:
  ``set_verbosity_level``, ``get_verbosity_level`` and ``is_verbose``.
  ``set_verbosity_level`` expects a numeric value: negative for quiet,
  zero for normal, positive for verbose. The size of the number can be
  used to determine just how quiet or verbose the application should be.
  The existing ``be_quiet`` and ``is_quiet`` routines have been
  integrated into this new scheme. (Ian Clatworthy)

* Options can now be delcared with a ``custom_callback`` parameter. If
  set, this routine is called after the option is processed. This feature
  is now used by the standard options ``verbose`` and ``quiet`` so that
  setting one implicitly resets the other. (Ian Clatworthy)

* Rather than declaring a new option from scratch in order to provide
  custom help, a centrally registered option can be decorated using the
  new ``bzrlib.Option.custom_help`` routine. In particular, this routine
  is useful when declaring better help for the ``verbose`` and ``quiet``
  standard options as the base definition of these is now more complex
  than before thanks to their use of a custom callback. (Ian Clatworthy)

* Tree._iter_changes(specific_file=[]) now iterates through no files,
  instead of iterating through all files.  None is used to iterate through
  all files.  (Aaron Bentley)

* WorkingTree.revert() now accepts None to revert all files.  The use of
  [] to revert all files is deprecated.  (Aaron Bentley)


bzr 0.90
########

:Released: 2007-08-28

Improvements
************

* Documentation is now organized into multiple directories with a level
  added for different languages or locales. Added the Mini Tutorial
  and Quick Start Summary (en) documents from the Wiki, improving the
  content and readability of the former. Formatted NEWS as Release Notes
  complete with a Table of Conents, one heading per release. Moved the
  Developer Guide into the main document catalog and provided a link
  from the developer document catalog back to the main one.
  (Ian Clatworthy, Sabin Iacob, Alexander Belchenko)


API Changes
***********

* The static convenience method ``BzrDir.create_repository``
  is deprecated.  Callers should instead create a ``BzrDir`` instance
  and call ``create_repository`` on that.  (Martin Pool)


bzr 0.90rc1
###########

:Released: 2007-08-14

Bugfixes
********

* ``bzr init`` should connect to the remote location one time only.  We
  have been connecting several times because we forget to pass around the
  Transport object. This modifies ``BzrDir.create_branch_convenience``,
  so that we can give it the Transport we already have.
  (John Arbash Meinel, Vincent Ladeuil, #111702)

* Get rid of sftp connection cache (get rid of the FTP one too).
  (Vincent Ladeuil, #43731)

* bzr branch {local|remote} remote don't try to create a working tree
  anymore.
  (Vincent Ladeuil, #112173)

* All identified multiple connections for a single bzr command have been
  fixed. See bzrlib/tests/commands directory.
  (Vincent Ladeuil)

* ``bzr rm`` now does not insist on ``--force`` to delete files that
  have been renamed but not otherwise modified.  (Marius Kruger,
  #111664)

* ``bzr selftest --bench`` no longer emits deprecation warnings
  (Lukáš Lalinský)

* ``bzr status`` now honours FILE parameters for conflict lists
  (Aaron Bentley, #127606)

* ``bzr checkout`` now honours -r when reconstituting a working tree.
  It also honours -r 0.  (Aaron Bentley, #127708)

* ``bzr add *`` no more fails on Windows if working tree contains
  non-ascii file names. (Kuno Meyer, #127361)

* allow ``easy_install bzr`` runs without fatal errors.
  (Alexander Belchenko, #125521)

* Graph._filter_candidate_lca does not raise KeyError if a candidate
  is eliminated just before it would normally be examined.  (Aaron Bentley)

* SMTP connection failures produce a nice message, not a traceback.
  (Aaron Bentley)

Improvements
************

* Don't show "dots" progress indicators when run non-interactively, such
  as from cron.  (Martin Pool)

* ``info`` now formats locations more nicely and lists "submit" and
  "public" branches (Aaron Bentley)

* New ``pack`` command that will trigger database compression within
  the repository (Robert Collins)

* Implement ``_KnitIndex._load_data`` in a pyrex extension. The pyrex
  version is approximately 2-3x faster at parsing a ``.kndx`` file.
  Which yields a measurable improvement for commands which have to
  read from the repository, such as a 1s => 0.75s improvement in
  ``bzr diff`` when there are changes to be shown.  (John Arbash Meinel)

* Merge is now faster.  Depending on the scenario, it can be more than 2x
  faster. (Aaron Bentley)

* Give a clearer warning, and allow ``python setup.py install`` to
  succeed even if pyrex is not available.
  (John Arbash Meinel)

* ``DirState._read_dirblocks`` now has an optional Pyrex
  implementation. This improves the speed of any command that has to
  read the entire DirState. (``diff``, ``status``, etc, improve by
  about 10%).
  ``bisect_dirblocks`` has also been improved, which helps all
  ``_get_entry`` type calls (whenever we are searching for a
  particular entry in the in-memory DirState).
  (John Arbash Meinel)

* ``bzr pull`` and ``bzr push`` no longer do a complete walk of the
  branch revision history for ui display unless -v is supplied.
  (Robert Collins)

* ``bzr log -rA..B`` output shifted to the left margin if the log only
  contains merge revisions. (Kent Gibson)

* The ``plugins`` command is now public with improved help.
  (Ian Clatworthy)

* New bundle and merge directive formats are faster to generate, and

* Annotate merge now works when there are local changes. (Aaron Bentley)

* Commit now only shows the progress in terms of directories instead of
  entries. (Ian Clatworthy)

* Fix ``KnitRepository.get_revision_graph`` to not request the graph 2
  times. This makes ``get_revision_graph`` 2x faster. (John Arbash
  Meinel)

* Fix ``VersionedFile.get_graph()`` to avoid using
  ``set.difference_update(other)``, which has bad scaling when
  ``other`` is large. This improves ``VF.get_graph([version_id])`` for
  a 12.5k graph from 2.9s down to 200ms. (John Arbash Meinel)

* The ``--lsprof-file`` option now generates output for KCacheGrind if
  the file starts with ``callgrind.out``. This matches the default file
  filtering done by KCacheGrind's Open Dialog. (Ian Clatworthy)

* Fix ``bzr update`` to avoid an unnecessary
  ``branch.get_master_branch`` call, which avoids 1 extra connection
  to the remote server. (Partial fix for #128076, John Arbash Meinel)

* Log errors from the smart server in the trace file, to make debugging
  test failures (and live failures!) easier.  (Andrew Bennetts)

* The HTML version of the man page has been superceded by a more
  comprehensive manual called the Bazaar User Reference. This manual
  is completed generated from the online help topics. As part of this
  change, limited reStructuredText is now explicitly supported in help
  topics and command help with 'unnatural' markup being removed prior
  to display by the online help or inclusion in the man page.
  (Ian Clatworthy)

* HTML documentation now use files extension ``*.html``
  (Alexander Belchenko)

* The cache of ignore definitions is now cleared in WorkingTree.unlock()
  so that changes to .bzrignore aren't missed. (#129694, Daniel Watkins)

* ``bzr selftest --strict`` fails if there are any missing features or
  expected test failures. (Daniel Watkins, #111914)

* Link to registration survey added to README. (Ian Clatworthy)

* Windows standalone installer show link to registration survey
  when installation finished. (Alexander Belchenko)

Library API Breaks
******************

* Deprecated dictionary ``bzrlib.option.SHORT_OPTIONS`` removed.
  Options are now required to provide a help string and it must
  comply with the style guide by being one or more sentences with an
  initial capital and final period. (Martin Pool)

* KnitIndex.get_parents now returns tuples. (Robert Collins)

* Ancient unused ``Repository.text_store`` attribute has been removed.
  (Robert Collins)

* The ``bzrlib.pack`` interface has changed to use tuples of bytestrings
  rather than just bytestrings, making it easier to represent multiple
  element names. As this interface was not used by any internal facilities
  since it was introduced in 0.18 no API compatibility is being preserved.
  The serialised form of these packs is identical with 0.18 when a single
  element tuple is in use. (Robert Collins)

Internals
*********

* merge now uses ``iter_changes`` to calculate changes, which makes room for
  future performance increases.  It is also more consistent with other
  operations that perform comparisons, and reduces reliance on
  Tree.inventory.  (Aaron Bentley)

* Refactoring of transport classes connected to a remote server.
  ConnectedTransport is a new class that serves as a basis for all
  transports needing to connect to a remote server.  transport.split_url
  have been deprecated, use the static method on the object instead. URL
  tests have been refactored too.
  (Vincent Ladeuil)

* Better connection sharing for ConnectedTransport objects.
  transport.get_transport() now accepts a 'possible_transports' parameter.
  If a newly requested transport can share a connection with one of the
  list, it will.
  (Vincent Ladeuil)

* Most functions now accept ``bzrlib.revision.NULL_REVISION`` to indicate
  the null revision, and consider using ``None`` for this purpose
  deprecated.  (Aaron Bentley)

* New ``index`` module with abstract index functionality. This will be
  used during the planned changes in the repository layer. Currently the
  index layer provides a graph aware immutable index, a builder for the
  same index type to allow creating them, and finally a composer for
  such indices to allow the use of many indices in a single query. The
  index performance is not optimised, however the API is stable to allow
  development on top of the index. (Robert Collins)

* ``bzrlib.dirstate.cmp_by_dirs`` can be used to compare two paths by
  their directory sections. This is equivalent to comparing
  ``path.split('/')``, only without having to split the paths.
  This has a Pyrex implementation available.
  (John Arbash Meinel)

* New transport decorator 'unlistable+' which disables the list_dir
  functionality for testing.

* Deprecated ``change_entry`` in transform.py. (Ian Clatworthy)

* RevisionTree.get_weave is now deprecated.  Tree.plan_merge is now used
  for performing annotate-merge.  (Aaron Bentley)

* New EmailMessage class to create email messages. (Adeodato Simó)

* Unused functions on the private interface KnitIndex have been removed.
  (Robert Collins)

* New ``knit.KnitGraphIndex`` which provides a ``KnitIndex`` layered on top
  of a ``index.GraphIndex``. (Robert Collins)

* New ``knit.KnitVersionedFile.iter_parents`` method that allows querying
  the parents of many knit nodes at once, reducing round trips to the
  underlying index. (Robert Collins)

* Graph now has an is_ancestor method, various bits use it.
  (Aaron Bentley)

* The ``-Dhpss`` flag now includes timing information. As well as
  logging when a new connection is opened. (John Arbash Meinel)

* ``bzrlib.pack.ContainerWriter`` now returns an offset, length tuple to
  callers when inserting data, allowing generation of readv style access
  during pack creation, without needing a separate pass across the output
  pack to gather such details. (Robert Collins)

* ``bzrlib.pack.make_readv_reader`` allows readv based access to pack
  files that are stored on a transport. (Robert Collins)

* New ``Repository.has_same_location`` method that reports if two
  repository objects refer to the same repository (although with some risk
  of false negatives).  (Andrew Bennetts)

* InterTree.compare now passes require_versioned on correctly.
  (Marius Kruger)

* New methods on Repository - ``start_write_group``,
  ``commit_write_group``, ``abort_write_group`` and ``is_in_write_group`` -
  which provide a clean hook point for transactional Repositories - ones
  where all the data for a fetch or commit needs to be made atomically
  available in one step. This allows the write lock to remain while making
  a series of data insertions.  (e.g. data conversion). (Robert Collins)

* In ``bzrlib.knit`` the internal interface has been altered to use
  3-tuples (index, pos, length) rather than two-tuples (pos, length) to
  describe where data in a knit is, allowing knits to be split into
  many files. (Robert Collins)

* ``bzrlib.knit._KnitData`` split into cache management and physical access
  with two access classes - ``_PackAccess`` and ``_KnitAccess`` defined.
  The former provides access into a .pack file, and the latter provides the
  current production repository form of .knit files. (Robert Collins)

Testing
*******

* Remove selftest ``--clean-output``, ``--numbered-dirs`` and
  ``--keep-output`` options, which are obsolete now that tests
  are done within directories in $TMPDIR.  (Martin Pool)

* The SSH_AUTH_SOCK environment variable is now reset to avoid
  interaction with any running ssh agents.  (Jelmer Vernooij, #125955)

* run_bzr_subprocess handles parameters the same way as run_bzr:
  either a string or a list of strings should be passed as the first
  parameter.  Varargs-style parameters are deprecated. (Aaron Bentley)


bzr 0.18
########

:Released:  2007-07-17

Bugfixes
********

* Fix 'bzr add' crash under Win32 (Kuno Meyer)


bzr 0.18rc1
###########

:Released:  2007-07-10

Bugfixes
********

* Do not suppress pipe errors, etc. in non-display commands
  (Alexander Belchenko, #87178)

* Display a useful error message when the user requests to annotate
  a file that is not present in the specified revision.
  (James Westby, #122656)

* Commands that use status flags now have a reference to 'help
  status-flags'.  (Daniel Watkins, #113436)

* Work around python-2.4.1 inhability to correctly parse the
  authentication header.
  (Vincent Ladeuil, #121889)

* Use exact encoding for merge directives. (Adeodato Simó, #120591)

* Fix tempfile permissions error in smart server tar bundling under
  Windows. (Martin _, #119330)

* Fix detection of directory entries in the inventory. (James Westby)

* Fix handling of http code 400: Bad Request When issuing too many ranges.
  (Vincent Ladeuil, #115209)

* Issue a CONNECT request when connecting to an https server
  via a proxy to enable SSL tunneling.
  (Vincent Ladeuil, #120678)

* Fix ``bzr log -r`` to support selecting merge revisions, both
  individually and as part of revision ranges.
  (Kent Gibson, #4663)

* Don't leave cruft behind when failing to acquire a lockdir.
  (Martin Pool, #109169)

* Don't use the '-f' strace option during tests.
  (Vincent Ladeuil, #102019).

* Warn when setting ``push_location`` to a value that will be masked by
  locations.conf.  (Aaron Bentley, #122286)

* Fix commit ordering in corner case (Aaron Bentley, #94975)

*  Make annotate behave in a non-ASCII world (Adeodato Simó).

Improvements
************

* The --lsprof-file option now dumps a text rendering of the profiling
  information if the filename ends in ".txt". It will also convert the
  profiling information to a format suitable for KCacheGrind if the
  output filename ends in ".callgrind". Fixes to the lsprofcalltree
  conversion process by Jean Paul Calderone and Itamar were also merged.
  See http://ddaa.net/blog/python/lsprof-calltree. (Ian Clatworthy)

* ``info`` now defaults to non-verbose mode, displaying only paths and
  abbreviated format info.  ``info -v`` displays all the information
  formerly displayed by ``info``.  (Aaron Bentley, Adeodato Simó)

* ``bzr missing`` now has better option names ``--this`` and ``--other``.
  (Elliot Murphy)

* The internal ``weave-list`` command has become ``versionedfile-list``,
  and now lists knits as well as weaves.  (Aaron Bentley)

* Automatic merge base selection uses a faster algorithm that chooses
  better bases in criss-cross merge situations (Aaron Bentley)

* Progress reporting in ``commit`` has been improved. The various logical
  stages are now reported on as follows, namely:

  * Collecting changes [Entry x/y] - Stage n/m
  * Saving data locally - Stage n/m
  * Uploading data to master branch - Stage n/m
  * Updating the working tree - Stage n/m
  * Running post commit hooks - Stage n/m

  If there is no master branch, the 3rd stage is omitted and the total
  number of stages is adjusted accordingly.

  Each hook that is run after commit is listed with a name (as hooks
  can be slow it is useful feedback).
  (Ian Clatworthy, Robert Collins)

* Various operations that are now faster due to avoiding unnecessary
  topological sorts. (Aaron Bentley)

* Make merge directives robust against broken bundles. (Aaron Bentley)

* The lsprof filename note is emitted via trace.note(), not standard
  output.  (Aaron Bentley)

* ``bzrlib`` now exports explicit API compatibility information to assist
  library users and plugins. See the ``bzrlib.api`` module for details.
  (Robert Collins)

* Remove unnecessary lock probes when acquiring a lockdir.
  (Martin Pool)

* ``bzr --version`` now shows the location of the bzr log file, which
  is especially useful on Windows.  (Martin Pool)

* -D now supports hooks to get debug tracing of hooks (though its currently
  minimal in nature). (Robert Collins)

* Long log format reports deltas on merge revisions.
  (John Arbash Meinel, Kent Gibson)

* Make initial push over ftp more resilient. (John Arbash Meinel)

* Print a summary of changes for update just like pull does.
  (Daniel Watkins, #113990)

* Add a -Dhpss option to trace smart protocol requests and responses.
  (Andrew Bennetts)

Library API Breaks
******************

* Testing cleanups -
  ``bzrlib.repository.RepositoryTestProviderAdapter`` has been moved
  to ``bzrlib.tests.repository_implementations``;
  ``bzrlib.repository.InterRepositoryTestProviderAdapter`` has been moved
  to ``bzrlib.tests.interrepository_implementations``;
  ``bzrlib.transport.TransportTestProviderAdapter`` has moved to
  ``bzrlib.tests.test_transport_implementations``.
  ``bzrlib.branch.BranchTestProviderAdapter`` has moved to
  ``bzrlib.tests.branch_implementations``.
  ``bzrlib.bzrdir.BzrDirTestProviderAdapter`` has moved to
  ``bzrlib.tests.bzrdir_implementations``.
  ``bzrlib.versionedfile.InterVersionedFileTestProviderAdapter`` has moved
  to ``bzrlib.tests.interversionedfile_implementations``.
  ``bzrlib.store.revision.RevisionStoreTestProviderAdapter`` has moved to
  ``bzrlib.tests.revisionstore_implementations``.
  ``bzrlib.workingtree.WorkingTreeTestProviderAdapter`` has moved to
  ``bzrlib.tests.workingtree_implementations``.
  These changes are an API break in the testing infrastructure only.
  (Robert Collins)

* Relocate TestCaseWithRepository to be more central. (Robert Collins)

* ``bzrlib.add.smart_add_tree`` will no longer perform glob expansion on
  win32. Callers of the function should do this and use the new
  ``MutableTree.smart_add`` method instead. (Robert Collins)

* ``bzrlib.add.glob_expand_for_win32`` is now
  ``bzrlib.win32utils.glob_expand``.  (Robert Collins)

* ``bzrlib.add.FastPath`` is now private and moved to
  ``bzrlib.mutabletree._FastPath``. (Robert Collins, Martin Pool)

* ``LockDir.wait`` removed.  (Martin Pool)

* The ``SmartServer`` hooks API has changed for the ``server_started`` and
  ``server_stopped`` hooks. The first parameter is now an iterable of
  backing URLs rather than a single URL. This is to reflect that many
  URLs may map to the external URL of the server. E.g. the server interally
  may have a chrooted URL but also the local file:// URL will be at the
  same location. (Robert Collins)

Internals
*********

* New SMTPConnection class to unify email handling.  (Adeodato Simó)

* Fix documentation of BzrError. (Adeodato Simó)

* Make BzrBadParameter an internal error. (Adeodato Simó)

* Remove use of 'assert False' to raise an exception unconditionally.
  (Martin Pool)

* Give a cleaner error when failing to decode knit index entry.
  (Martin Pool)

* TreeConfig would mistakenly search the top level when asked for options
  from a section. It now respects the section argument and only
  searches the specified section. (James Westby)

* Improve ``make api-docs`` output. (John Arbash Meinel)

* Use os.lstat rather than os.stat for osutils.make_readonly and
  osutils.make_writeable. This makes the difftools plugin more
  robust when dangling symlinks are found. (Elliot Murphy)

* New ``-Dlock`` option to log (to ~/.bzr.log) information on when
  lockdirs are taken or released.  (Martin Pool)

* ``bzrlib`` Hooks are now nameable using ``Hooks.name_hook``. This
  allows a nicer UI when hooks are running as the current hook can
  be displayed. (Robert Collins)

* ``Transport.get`` has had its interface made more clear for ease of use.
  Retrieval of a directory must now fail with either 'PathError' at open
  time, or raise 'ReadError' on a read. (Robert Collins)

* New method ``_maybe_expand_globs`` on the ``Command`` class for
  dealing with unexpanded glob lists - e.g. on the win32 platform. This
  was moved from ``bzrlib.add._prepare_file_list``. (Robert Collins)

* ``bzrlib.add.smart_add`` and ``bzrlib.add.smart_add_tree`` are now
  deprecated in favour of ``MutableTree.smart_add``. (Robert Collins,
  Martin Pool)

* New method ``external_url`` on Transport for obtaining the url to
  hand to external processes. (Robert Collins)

* Teach windows installers to build pyrex/C extensions.
  (Alexander Belchenko)

Testing
*******

* Removed the ``--keep-output`` option from selftest and clean up test
  directories as they're used.  This reduces the IO load from
  running the test suite and cuts the time by about half.
  (Andrew Bennetts, Martin Pool)

* Add scenarios as a public attribute on the TestAdapter classes to allow
  modification of the generated scenarios before adaption and easier
  testing. (Robert Collins)

* New testing support class ``TestScenarioApplier`` which multiplies
  out a single teste by a list of supplied scenarios. (RobertCollins)

* Setting ``repository_to_test_repository`` on a repository_implementations
  test will cause it to be called during repository creation, allowing the
  testing of repository classes which are not based around the Format
  concept. For example a repository adapter can be tested in this manner,
  by altering the repository scenarios to include a scenario that sets this
  attribute during the test parameterisation in
  ``bzrlib.tests.repository.repository_implementations``. (Robert Collins)

* Clean up many of the APIs for blackbox testing of Bazaar.  The standard
  interface is now self.run_bzr.  The command to run can be passed as
  either a list of parameters, a string containing the command line, or
  (deprecated) varargs parameters.  (Martin Pool)

* The base TestCase now isolates tests from -D parameters by clearing
  ``debug.debug_flags`` and restores it afterwards. (Robert Collins)

* Add a relpath parameter to get_transport methods in test framework to
  avoid useless cloning.
  (Vincent Ladeuil, #110448)


bzr 0.17
########

:Released:  2007-06-18

Bugfixes
********

* Fix crash of commit due to wrong lookup of filesystem encoding.
  (Colin Watson, #120647)

* Revert logging just to stderr in commit as broke unicode filenames.
  (Aaron Bentley, Ian Clatworthy, #120930)


bzr 0.17rc1
###########

:Released:  2007-06-12

Notes When Upgrading
********************

* The kind() and is_executable() APIs on the WorkingTree interface no
  longer implicitly (read) locks and unlocks the tree. This *might*
  impact some plug-ins and tools using this part of the API. If you find
  an issue that may be caused by this change, please let us know,
  particularly the plug-in/tool maintainer. If encountered, the API
  fix is to surround kind() and is_executable() calls with lock_read()
  and unlock() like so::

    work_tree.lock_read()
    try:
        kind = work_tree.kind(...)
    finally:
        work_tree.unlock()

Internals
*********
* Rework of LogFormatter API to provide beginning/end of log hooks and to
  encapsulate the details of the revision to be logged in a LogRevision
  object.
  In long log formats, merge revision ids are only shown when --show-ids
  is specified, and are labelled "revision-id:", as per mainline
  revisions, instead of "merged:". (Kent Gibson)

* New ``BranchBuilder`` API which allows the construction of particular
  histories quickly. Useful for testing and potentially other applications
  too. (Robert Collins)

Improvements
************

* There are two new help topics, working-trees and repositories that
  attempt to explain these concepts. (James Westby, John Arbash Meinel,
  Aaron Bentley)

* Added ``bzr log --limit`` to report a limited number of revisions.
  (Kent Gibson, #3659)

* Revert does not try to preserve file contents that were originally
  produced by reverting to a historical revision.  (Aaron Bentley)

* ``bzr log --short`` now includes ``[merge]`` for revisions which
  have more than one parent. This is a small improvement to help
  understanding what changes have occurred
  (John Arbash Meinel, #83887)

* TreeTransform avoids many renames when contructing large trees,
  improving speed.  3.25x speedups have been observed for construction of
  kernel-sized-trees, and checkouts are 1.28x faster.  (Aaron Bentley)

* Commit on large trees is now faster. In my environment, a commit of
  a small change to the Mozilla tree (55k files) has dropped from
  66 seconds to 32 seconds. For a small tree of 600 files, commit of a
  small change is 33% faster. (Ian Clatworthy)

* New --create-prefix option to bzr init, like for push.  (Daniel Watkins,
  #56322)

Bugfixes
********

* ``bzr push`` should only connect to the remote location one time.
  We have been connecting 3 times because we forget to pass around
  the Transport object. This adds ``BzrDir.clone_on_transport()``, so
  that we can pass in the Transport that we already have.
  (John Arbash Meinel, #75721)

* ``DirState.set_state_from_inventory()`` needs to properly order
  based on split paths, not just string paths.
  (John Arbash Meinel, #115947)

* Let TestUIFactoy encode the password prompt with its own stdout.
  (Vincent Ladeuil, #110204)

* pycurl should take use the range header that takes the range hint
  into account.
  (Vincent Ladeuil, #112719)

* WorkingTree4.get_file_sha1 no longer raises an exception when invoked
  on a missing file.  (Aaron Bentley, #118186)

* WorkingTree.remove works correctly with tree references, and when pwd is
  not the tree root. (Aaron Bentley)

* Merge no longer fails when a file is renamed in one tree and deleted
  in the other. (Aaron Bentley, #110279)

* ``revision-info`` now accepts dotted revnos, doesn't require a tree,
  and defaults to the last revision (Matthew Fuller, #90048)

* Tests no longer fail when BZR_REMOTE_PATH is set in the environment.
  (Daniel Watkins, #111958)

* ``bzr branch -r revid:foo`` can be used to branch any revision in
  your repository. (Previously Branch6 only supported revisions in your
  mainline). (John Arbash Meinel, #115343)

bzr 0.16
########

:Released:  2007-05-07

Bugfixes
********

* Handle when you have 2 directories with similar names, but one has a
  hyphen. (``'abc'`` versus ``'abc-2'``). The WT4._iter_changes
  iterator was using direct comparison and ``'abc/a'`` sorts after
  ``'abc-2'``, but ``('abc', 'a')`` sorts before ``('abc-2',)``.
  (John Arbash Meinel, #111227)

* Handle when someone renames a file on disk without telling bzr.
  Previously we would report the first file as missing, but not show
  the new unknown file. (John Arbash Meinel, #111288)

* Avoid error when running hooks after pulling into or pushing from
  a branch bound to a smartserver branch.  (Martin Pool, #111968)

Improvements
************

* Move developer documentation to doc/developers/. This reduces clutter in
  the root of the source tree and allows HACKING to be split into multiple
  files. (Robert Collins, Alexander Belchenko)

* Clean up the ``WorkingTree4._iter_changes()`` internal loops as well as
  ``DirState.update_entry()``. This optimizes the core logic for ``bzr
  diff`` and ``bzr status`` significantly improving the speed of
  both. (John Arbash Meinel)

bzr 0.16rc2
###########

:Released:  2007-04-30

Bugfixes
********

* Handle the case when you delete a file, and then rename another file
  on top of it. Also handle the case of ``bzr rm --keep foo``. ``bzr
  status`` should show the removed file and an unknown file in its
  place. (John Arbash Meinel, #109993)

* Bundles properly read and write revision properties that have an
  empty value. And when the value is not ASCII.
  (John Arbash Meinel, #109613)

* Fix the bzr commit message to be in text mode.
  (Alexander Belchenko, #110901)

* Also handle when you rename a file and create a file where it used
  to be. (John Arbash Meinel, #110256)

* ``WorkingTree4._iter_changes`` should not descend into unversioned
  directories. (John Arbash Meinel, #110399)

bzr 0.16rc1
###########

:Released:  2007-04-26

Notes When Upgrading
********************

* ``bzr remove`` and ``bzr rm`` will now remove the working file, if
  it could be recovered again.
  This has been done for consistency with svn and the unix rm command.
  The old ``remove`` behaviour has been retained in the new option
  ``bzr remove --keep``, which will just stop versioning the file,
  but not delete it.
  ``bzr remove --force`` have been added which will always delete the
  files.
  ``bzr remove`` is also more verbose.
  (Marius Kruger, #82602)

Improvements
************

* Merge directives can now be supplied as input to `merge` and `pull`,
  like bundles can.  (Aaron Bentley)

* Sending the SIGQUIT signal to bzr, which can be done on Unix by
  pressing Control-Backslash, drops bzr into a debugger.  Type ``'c'``
  to continue.  This can be disabled by setting the environment variable
  ``BZR_SIGQUIT_PDB=0``.  (Martin Pool)

* selftest now supports --list-only to list tests instead of running
  them. (Ian Clatworthy)

* selftest now supports --exclude PATTERN (or -x PATTERN) to exclude
  tests with names that match that regular expression.
  (Ian Clatworthy, #102679)

* selftest now supports --randomize SEED to run tests in a random order.
  SEED is typically the value 'now' meaning 'use the current time'.
  (Ian Clatworthy, #102686)

* New option ``--fixes`` to commit, which stores bug fixing annotations as
  revision properties. Built-in support for Launchpad, Debian, Trac and
  Bugzilla bug trackers. (Jonathan Lange, James Henstridge, Robert Collins)

* New API, ``bzrlib.bugtracker.tracker_registry``, for adding support for
  other bug trackers to ``fixes``. (Jonathan Lange, James Henstridge,
  Robert Collins)

* ``selftest`` has new short options ``-f`` and ``-1``.  (Martin
  Pool)

* ``bzrlib.tsort.MergeSorter`` optimizations. Change the inner loop
  into using local variables instead of going through ``self._var``.
  Improves the time to ``merge_sort`` a 10k revision graph by
  approximately 40% (~700->400ms).  (John Arbash Meinel)

* ``make docs`` now creates a man page at ``man1/bzr.1`` fixing bug 107388.
  (Robert Collins)

* ``bzr help`` now provides cross references to other help topics using
  the _see_also facility on command classes. Likewise the bzr_man
  documentation, and the bzr.1 man page also include this information.
  (Robert Collins)

* Tags are now included in logs, that use the long log formatter.
  (Erik Bågfors, Alexander Belchenko)

* ``bzr help`` provides a clearer message when a help topic cannot be
  found. (Robert Collins, #107656)

* ``bzr help`` now accepts optional prefixes for command help. The help
  for all commands can now be found at ``bzr help commands/COMMANDNAME``
  as well as ``bzr help COMMANDNAME`` (which only works for commands
  where the name is not the same as a more general help topic).
  (Robert Collins)

* ``bzr help PLUGINNAME`` will now return the module docstring from the
  plugin PLUGINNAME. (Robert Collins, #50408)

* New help topic ``urlspec`` which lists the availables transports.
  (Goffredo Baroncelli)

* doc/server.txt updated to document the default bzr:// port
  and also update the blurb about the hpss' current status.
  (Robert Collins, #107125).

* ``bzr serve`` now listens on interface 0.0.0.0 by default, making it
  serve out to the local LAN (and anyone in the world that can reach the
  machine running ``bzr serve``. (Robert Collins, #98918)

* A new smart server protocol version has been added.  It prefixes requests
  and responses with an explicit version identifier so that future protocol
  revisions can be dealt with gracefully.  (Andrew Bennetts, Robert Collins)

* The bzr protocol version 2 indicates success or failure in every response
  without depending on particular commands encoding that consistently,
  allowing future client refactorings to be much more robust about error
  handling. (Robert Collins, Martin Pool, Andrew Bennetts)

* The smart protocol over HTTP client has been changed to always post to the
  same ``.bzr/smart`` URL under the original location when it can.  This allows
  HTTP servers to only have to pass URLs ending in .bzr/smart to the smart
  server handler, and not arbitrary ``.bzr/*/smart`` URLs.  (Andrew Bennetts)

* digest authentication is now supported for proxies and HTTP by the urllib
  based http implementation. Tested against Apache 2.0.55 and Squid
  2.6.5. Basic and digest authentication are handled coherently for HTTP
  and proxy: if the user is provided in the url (bzr command line for HTTP,
  proxy environment variables for proxies), the password is prompted for
  (only once). If the password is provided, it is taken into account. Once
  the first authentication is successful, all further authentication
  roundtrips are avoided by preventively setting the right authentication
  header(s).
  (Vincent Ladeuil).

Internals
*********

* bzrlib API compatability with 0.8 has been dropped, cleaning up some
  code paths. (Robert Collins)

* Change the format of chroot urls so that they can be safely manipulated
  by generic url utilities without causing the resulting urls to have
  escaped the chroot. A side effect of this is that creating a chroot
  requires an explicit action using a ChrootServer.
  (Robert Collins, Andrew Bennetts)

* Deprecate ``Branch.get_root_id()`` because branches don't have root ids,
  rather than fixing bug #96847.  (Aaron Bentley)

* ``WorkingTree.apply_inventory_delta`` provides a better alternative to
  ``WorkingTree._write_inventory``.  (Aaron Bentley)

* Convenience method ``TestCase.expectFailure`` ensures that known failures
  do not silently pass.  (Aaron Bentley)

* ``Transport.local_abspath`` now raises ``NotLocalUrl`` rather than
  ``TransportNotPossible``. (Martin Pool, Ian Clatworthy)

* New SmartServer hooks facility. There are two initial hooks documented
  in ``bzrlib.transport.smart.SmartServerHooks``. The two initial hooks allow
  plugins to execute code upon server startup and shutdown.
  (Robert Collins).

* SmartServer in standalone mode will now close its listening socket
  when it stops, rather than waiting for garbage collection. This primarily
  fixes test suite hangs when a test tries to connect to a shutdown server.
  It may also help improve behaviour when dealing with a server running
  on a specific port (rather than dynamically assigned ports).
  (Robert Collins)

* Move most SmartServer code into a new package, bzrlib/smart.
  bzrlib/transport/remote.py contains just the Transport classes that used
  to be in bzrlib/transport/smart.py.  (Andrew Bennetts)

* urllib http implementation avoid roundtrips associated with
  401 (and 407) errors once the authentication succeeds.
  (Vincent Ladeuil).

* urlib http now supports querying the user for a proxy password if
  needed. Realm is shown in the prompt for both HTTP and proxy
  authentication when the user is required to type a password.
  (Vincent Ladeuil).

* Renamed SmartTransport (and subclasses like SmartTCPTransport) to
  RemoteTransport (and subclasses to RemoteTCPTransport, etc).  This is more
  consistent with its new home in ``bzrlib/transport/remote.py``, and because
  it's not really a "smart" transport, just one that does file operations
  via remote procedure calls.  (Andrew Bennetts)

* The ``lock_write`` method of ``LockableFiles``, ``Repository`` and
  ``Branch`` now accept a ``token`` keyword argument, so that separate
  instances of those objects can share a lock if it has the right token.
  (Andrew Bennetts, Robert Collins)

* New method ``get_branch_reference`` on ``BzrDir`` allows the detection of
  branch references - which the smart server component needs.

* The Repository API ``make_working_trees`` is now permitted to return
  False when ``set_make_working_trees`` is not implemented - previously
  an unimplemented ``set_make_working_trees`` implied the result True
  from ``make_working_trees``. This has been changed to accomodate the
  smart server, where it does not make sense (at this point) to ever
  make working trees by default. (Robert Collins)

* Command objects can now declare related help topics by having _see_also
  set to a list of related topic. (Robert Collins)

* ``bzrlib.help`` now delegates to the Command class for Command specific
  help. (Robert Collins)

* New class ``TransportListRegistry``, derived from the Registry class, which
  simplifies tracking the available Transports. (Goffredo Baroncelli)

* New function ``Branch.get_revision_id_to_revno_map`` which will
  return a dictionary mapping revision ids to dotted revnos. Since
  dotted revnos are defined in the context of the branch tip, it makes
  sense to generate them from a ``Branch`` object.
  (John Arbash Meinel)

* Fix the 'Unprintable error' message display to use the repr of the
  exception that prevented printing the error because the str value
  for it is often not useful in debugging (e.g. KeyError('foo') has a
  str() of 'foo' but a repr of 'KeyError('foo')' which is much more
  useful. (Robert Collins)

* ``urlutils.normalize_url`` now unescapes unreserved characters, such as "~".
  (Andrew Bennetts)

Bugfixes
********

* Don't fail bundle selftest if email has 'two' embedded.
  (Ian Clatworthy, #98510)

* Remove ``--verbose`` from ``bzr bundle``. It didn't work anyway.
  (Robert Widhopf-Fenk, #98591)

* Remove ``--basis`` from the checkout/branch commands - it didn't work
  properly and is no longer beneficial.
  (Robert Collins, #53675, #43486)

* Don't produce encoding error when adding duplicate files.
  (Aaron Bentley)

* Fix ``bzr log <file>`` so it only logs the revisions that changed
  the file, and does it faster.
  (Kent Gibson, John Arbash Meinel, #51980, #69477)

* Fix ``InterDirstateTre._iter_changes`` to handle when we come across
  an empty versioned directory, which now has files in it.
  (John Arbash Meinel, #104257)

* Teach ``common_ancestor`` to shortcut when the tip of one branch is
  inside the ancestry of the other. Saves a lot of graph processing
  (with an ancestry of 16k revisions, ``bzr merge ../already-merged``
  changes from 2m10s to 13s).  (John Arbash Meinel, #103757)

* Fix ``show_diff_trees`` to handle the case when a file is modified,
  and the containing directory is renamed. (The file path is different
  in this versus base, but it isn't marked as a rename).
  (John Arbash Meinel, #103870)

* FTP now works even when the FTP server does not support atomic rename.
  (Aaron Bentley, #89436)

* Correct handling in bundles and merge directives of timezones with
  that are not an integer number of hours offset from UTC.  Always
  represent the epoch time in UTC to avoid problems with formatting
  earlier times on win32.  (Martin Pool, Alexander Belchenko, John
  Arbash Meinel)

* Typo in the help for ``register-branch`` fixed. (Robert Collins, #96770)

* "dirstate" and "dirstate-tags" formats now produce branches compatible
  with old versions of bzr. (Aaron Bentley, #107168))

* Handle moving a directory when children have been added, removed,
  and renamed. (John Arbash Meinel, #105479)

* Don't preventively use basic authentication for proxy before receiving a
  407 error. Otherwise people willing to use other authentication schemes
  may expose their password in the clear (or nearly). This add one
  roundtrip in case basic authentication should be used, but plug the
  security hole.
  (Vincent Ladeuil)

* Handle http and proxy digest authentication.
  (Vincent Ladeuil, #94034).

Testing
*******

* Added ``bzrlib.strace.strace`` which will strace a single callable and
  return a StraceResult object which contains just the syscalls involved
  in running it. (Robert Collins)

* New test method ``reduceLockdirTimeout`` to drop the default (ui-centric)
  default time down to one suitable for tests. (Andrew Bennetts)

* Add new ``vfs_transport_factory`` attribute on tests which provides the
  common vfs backing for both the readonly and readwrite transports.
  This allows the RemoteObject tests to back onto local disk or memory,
  and use the existing ``transport_server`` attribute all tests know about
  to be the smart server transport. This in turn allows tests to
  differentiate between 'transport to access the branch', and
  'transport which is a VFS' - which matters in Remote* tests.
  (Robert Collins, Andrew Bennetts)

* The ``make_branch_and_tree`` method for tests will now create a
  lightweight checkout for the tree if the ``vfs_transport_factory`` is not
  a LocalURLServer. (Robert Collins, Andrew Bennetts)

* Branch implementation tests have been audited to ensure that all urls
  passed to Branch APIs use proper urls, except when local-disk paths
  are intended. This is so that tests correctly access the test transport
  which is often not equivalent to local disk in Remote* tests. As part
  of this many tests were adjusted to remove dependencies on local disk
  access.
  (Robert Collins, Andrew Bennetts)

* Mark bzrlib.tests and bzrlib.tests.TestUtil as providing assertFOO helper
  functions by adding a ``__unittest`` global attribute. (Robert Collins,
  Andrew Bennetts, Martin Pool, Jonathan Lange)

* Refactored proxy and authentication handling to simplify the
  implementation of new auth schemes for both http and proxy.
  (Vincent Ladeuil)

bzr 0.15
########

:Released: 2007-04-01

Bugfixes
********

* Handle incompatible repositories as a user issue when fetching.
  (Aaron Bentley)

* Don't give a recommendation to upgrade when branching or
  checking out a branch that contains an old-format working tree.
  (Martin Pool)

bzr 0.15rc3
###########

:Released:  2007-03-26

Changes
*******

* A warning is now displayed when opening working trees in older
  formats, to encourage people to upgrade to WorkingTreeFormat4.
  (Martin Pool)

Improvements
************

* HTTP redirections are now taken into account when a branch (or a
  bundle) is accessed for the first time. A message is issued at each
  redirection to inform the user. In the past, http redirections were
  silently followed for each request which significantly degraded the
  performances. The http redirections are not followed anymore by
  default, instead a RedirectRequested exception is raised. For bzrlib
  users needing to follow http redirections anyway,
  ``bzrlib.transport.do_catching_redirections`` provide an easy transition
  path.  (vila)

Internals
*********

* Added ``ReadLock.temporary_write_lock()`` to allow upgrading an OS read
  lock to an OS write lock. Linux can do this without unlocking, Win32
  needs to unlock in between. (John Arbash Meinel)

* New parameter ``recommend_upgrade`` to ``BzrDir.open_workingtree``
  to silence (when false) warnings about opening old formats.
  (Martin Pool)

* Fix minor performance regression with bzr-0.15 on pre-dirstate
  trees. (We were reading the working inventory too many times).
  (John Arbash Meinel)

* Remove ``Branch.get_transaction()`` in favour of a simple cache of
  ``revision_history``.  Branch subclasses should override
  ``_gen_revision_history`` rather than ``revision_history`` to make use of
  this cache, and call ``_clear_revision_history_cache`` and
  ``_cache_revision_history`` at appropriate times. (Andrew Bennetts)

Bugfixes
********

* Take ``smtp_server`` from user config into account.
  (vila, #92195)

* Restore Unicode filename handling for versioned and unversioned files.
  (John Arbash Meinel, #92608)

* Don't fail during ``bzr commit`` if a file is marked removed, and
  the containing directory is auto-removed.  (John Arbash Meinel, #93681)

* ``bzr status FILENAME`` failed on Windows because of an uncommon
  errno. (``ERROR_DIRECTORY == 267 != ENOTDIR``).
  (Wouter van Heyst, John Arbash Meinel, #90819)

* ``bzr checkout source`` should create a local branch in the same
  format as source. (John Arbash Meinel, #93854)

* ``bzr commit`` with a kind change was failing to update the
  last-changed-revision for directories.  The
  InventoryDirectory._unchanged only looked at the ``parent_id`` and name,
  ignoring the fact that the kind could have changed, too.
  (John Arbash Meinel, #90111)

* ``bzr mv dir/subdir other`` was incorrectly updating files inside
  the directory. So that there was a chance it would break commit,
  etc. (John Arbash Meinel, #94037)

* Correctly handles mutiple permanent http redirections.
  (vila, #88780)

bzr 0.15rc2
###########

:Released:  2007-03-14

Notes When Upgrading
********************

* Release 0.15rc2 of bzr changes the ``bzr init-repo`` command to
  default to ``--trees`` instead of ``--no-trees``.
  Existing shared repositories are not affected.

Improvements
************

* New ``merge-directive`` command to generate machine- and human-readable
  merge requests.  (Aaron Bentley)

* New ``submit:`` revision specifier makes it easy to diff against the
  common ancestor with the submit location (Aaron Bentley)

* Added support for Putty's SSH implementation. (Dmitry Vasiliev)

* Added ``bzr status --versioned`` to report only versioned files,
  not unknowns. (Kent Gibson)

* Merge now autodetects the correct line-ending style for its conflict
  markers.  (Aaron Bentley)

Internals
*********

* Refactored SSH vendor registration into SSHVendorManager class.
  (Dmitry Vasiliev)

Bugfixes
********

* New ``--numbered-dirs`` option to ``bzr selftest`` to use
  numbered dirs for TestCaseInTempDir. This is default behavior
  on Windows. Anyone can force named dirs on Windows
  with ``--no-numbered-dirs``. (Alexander Belchenko)

* Fix ``RevisionSpec_revid`` to handle the Unicode strings passed in
  from the command line. (Marien Zwart, #90501)

* Fix ``TreeTransform._iter_changes`` when both the source and
  destination are missing. (Aaron Bentley, #88842)

* Fix commit of merges with symlinks in dirstate trees.
  (Marien Zwart)

* Switch the ``bzr init-repo`` default from --no-trees to --trees.
  (Wouter van Heyst, #53483)


bzr 0.15rc1
###########

:Released:  2007-03-07

Surprises
*********

* The default disk format has changed. Please run 'bzr upgrade' in your
  working trees to upgrade. This new default is compatible for network
  operations, but not for local operations. That is, if you have two
  versions of bzr installed locally, after upgrading you can only use the
  bzr 0.15 version. This new default does not enable tags or nested-trees
  as they are incompatible with bzr versions before 0.15 over the network.

* For users of bzrlib: Two major changes have been made to the working tree
  api in bzrlib. The first is that many methods and attributes, including
  the inventory attribute, are no longer valid for use until one of
  ``lock_read``/``lock_write``/``lock_tree_write`` has been called,
  and become invalid again after unlock is called. This has been done
  to improve performance and correctness as part of the dirstate
  development.
  (Robert Collins, John A Meinel, Martin Pool, and others).

* For users of bzrlib: The attribute 'tree.inventory' should be considered
  readonly. Previously it was possible to directly alter this attribute, or
  its contents, and have the tree notice this. This has been made
  unsupported - it may work in some tree formats, but in the newer dirstate
  format such actions will have no effect and will be ignored, or even
  cause assertions. All operations possible can still be carried out by a
  combination of the tree API, and the bzrlib.transform API. (Robert
  Collins, John A Meinel, Martin Pool, and others).

Improvements
************

* Support for OS Windows 98. Also .bzr.log on any windows system
  saved in My Documents folder. (Alexander Belchenko)

* ``bzr mv`` enhanced to support already moved files.
  In the past the mv command would have failed if the source file doesn't
  exist. In this situation ``bzr mv`` would now detect that the file has
  already moved and update the repository accordingly, if the target file
  does exist.
  A new option ``--after`` has been added so that if two files already
  exist, you could notify Bazaar that you have moved a (versioned) file
  and replaced it with another. Thus in this case ``bzr move --after``
  will only update the Bazaar identifier.
  (Steffen Eichenberg, Marius Kruger)

* ``ls`` now works on treeless branches and remote branches.
  (Aaron Bentley)

* ``bzr help global-options`` describes the global options.
  (Aaron Bentley)

* ``bzr pull --overwrite`` will now correctly overwrite checkouts.
  (Robert Collins)

* Files are now allowed to change kind (e.g. from file to symlink).
  Supported by ``commit``, ``revert`` and ``status``
  (Aaron Bentley)

* ``inventory`` and ``unknowns`` hidden in favour of ``ls``
  (Aaron Bentley)

* ``bzr help checkouts`` descibes what checkouts are and some possible
  uses of them. (James Westby, Aaron Bentley)

* A new ``-d`` option to push, pull and merge overrides the default
  directory.  (Martin Pool)

* Branch format 6: smaller, and potentially faster than format 5.  Supports
  ``append_history_only`` mode, where the log view and revnos do not change,
  except by being added to.  Stores policy settings in
  ".bzr/branch/branch.conf".

* ``append_only`` branches:  Format 6 branches may be configured so that log
  view and revnos are always consistent.  Either create the branch using
  "bzr init --append-revisions-only" or edit the config file as descriped
  in docs/configuration.txt.

* rebind: Format 6 branches retain the last-used bind location, so if you
  "bzr unbind", you can "bzr bind" to bind to the previously-selected
  bind location.

* Builtin tags support, created and deleted by the ``tag`` command and
  stored in the branch.  Tags can be accessed with the revisionspec
  ``-rtag:``, and listed with ``bzr tags``.  Tags are not versioned
  at present. Tags require a network incompatible upgrade. To perform this
  upgrade, run ``bzr upgrade --dirstate-tags`` in your branch and
  repositories. (Martin Pool)

* The ``bzr://`` transport now has a well-known port number, 4155,
  which it will use by default.  (Andrew Bennetts, Martin Pool)

* Bazaar now looks for user-installed plugins before looking for site-wide
  plugins. (Jonathan Lange)

* ``bzr resolve`` now detects and marks resolved text conflicts.
  (Aaron Bentley)

Internals
*********

* Internally revision ids and file ids are now passed around as utf-8
  bytestrings, rather than treating them as Unicode strings. This has
  performance benefits for Knits, since we no longer need to decode the
  revision id for each line of content, nor for each entry in the index.
  This will also help with the future dirstate format.
  (John Arbash Meinel)

* Reserved ids (any revision-id ending in a colon) are rejected by
  versionedfiles, repositories, branches, and working trees
  (Aaron Bentley)

* Minor performance improvement by not creating a ProgressBar for
  every KnitIndex we create. (about 90ms for a bzr.dev tree)
  (John Arbash Meinel)

* New easier to use Branch hooks facility. There are five initial hooks,
  all documented in bzrlib.branch.BranchHooks.__init__ - ``'set_rh'``,
  ``'post_push'``, ``'post_pull'``, ``'post_commit'``,
  ``'post_uncommit'``. These hooks fire after the matching operation
  on a branch has taken place, and were originally added for the
  branchrss plugin. (Robert Collins)

* New method ``Branch.push()`` which should be used when pushing from a
  branch as it makes performance and policy decisions to match the UI
  level command ``push``. (Robert Collins).

* Add a new method ``Tree.revision_tree`` which allows access to cached
  trees for arbitrary revisions. This allows the in development dirstate
  tree format to provide access to the callers to cached copies of
  inventory data which are cheaper to access than inventories from the
  repository.
  (Robert Collins, Martin Pool)

* New ``Branch.last_revision_info`` method, this is being done to allow
  optimization of requests for both the number of revisions and the last
  revision of a branch with smartservers and potentially future branch
  formats. (Wouter van Heyst, Robert Collins)

* Allow ``'import bzrlib.plugins.NAME'`` to work when the plugin NAME has not
  yet been loaded by ``load_plugins()``. This allows plugins to depend on each
  other for code reuse without requiring users to perform file-renaming
  gymnastics. (Robert Collins)

* New Repository method ``'gather_stats'`` for statistic data collection.
  This is expected to grow to cover a number of related uses mainly
  related to bzr info. (Robert Collins)

* Log formatters are now managed with a registry.
  ``log.register_formatter`` continues to work, but callers accessing
  the FORMATTERS dictionary directly will not.

* Allow a start message to be passed to the ``edit_commit_message``
  function.  This will be placed in the message offered to the user
  for editing above the separator. It allows a template commit message
  to be used more easily. (James Westby)

* ``GPGStrategy.sign()`` will now raise ``BzrBadParameterUnicode`` if
  you pass a Unicode string rather than an 8-bit string. Callers need
  to be updated to encode first. (John Arbash Meinel)

* Branch.push, pull, merge now return Result objects with information
  about what happened, rather than a scattering of various methods.  These
  are also passed to the post hooks.  (Martin Pool)

* File formats and architecture is in place for managing a forest of trees
  in bzr, and splitting up existing trees into smaller subtrees, and
  finally joining trees to make a larger tree. This is the first iteration
  of this support, and the user-facing aspects still require substantial
  work.  If you wish to experiment with it, use ``bzr upgrade
  --dirstate-with-subtree`` in your working trees and repositories.
  You can use the hidden commands ``split`` and ``join`` and to create
  and manipulate nested trees, but please consider using the nested-trees
  branch, which contains substantial UI improvements, instead.
  http://code.aaronbentley.com/bzr/bzrrepo/nested-trees/
  (Aaron Bentley, Martin Pool, Robert Collins).

Bugfixes
********

* ``bzr annotate`` now uses dotted revnos from the viewpoint of the
  branch, rather than the last changed revision of the file.
  (John Arbash Meinel, #82158)

* Lock operations no longer hang if they encounter a permission problem.
  (Aaron Bentley)

* ``bzr push`` can resume a push that was canceled before it finished.
  Also, it can push even if the target directory exists if you supply
  the ``--use-existing-dir`` flag.
  (John Arbash Meinel, #30576, #45504)

* Fix http proxy authentication when user and an optional
  password appears in the ``*_proxy`` vars. (Vincent Ladeuil,
  #83954).

* ``bzr log branch/file`` works for local treeless branches
  (Aaron Bentley, #84247)

* Fix problem with UNC paths on Windows 98. (Alexander Belchenko, #84728)

* Searching location of CA bundle for PyCurl in env variable
  (``CURL_CA_BUNDLE``), and on win32 along the PATH.
  (Alexander Belchenko, #82086)

* ``bzr init`` works with unicode argument LOCATION.
  (Alexander Belchenko, #85599)

* Raise ``DependencyNotPresent`` if pycurl do not support https.
  (Vincent Ladeuil, #85305)

* Invalid proxy env variables should not cause a traceback.
  (Vincent Ladeuil, #87765)

* Ignore patterns normalised to use '/' path separator.
  (Kent Gibson, #86451)

* bzr rocks. It sure does! Fix case. (Vincent Ladeuil, #78026)

* Fix bzrtools shelve command for removed lines beginning with "--"
  (Johan Dahlberg, #75577)

Testing
*******

* New ``--first`` option to ``bzr selftest`` to run specified tests
  before the rest of the suite.  (Martin Pool)


bzr 0.14
########

:Released:  2007-01-23

Improvements
************

* ``bzr help global-options`` describes the global options. (Aaron Bentley)

Bug Fixes
*********

* Skip documentation generation tests if the tools to do so are not
  available. Fixes running selftest for installled copies of bzr.
  (John Arbash Meinel, #80330)

* Fix the code that discovers whether bzr is being run from it's
  working tree to handle the case when it isn't but the directory
  it is in is below a repository. (James Westby, #77306)


bzr 0.14rc1
###########

:Released:  2007-01-16

Improvements
************

* New connection: ``bzr+http://`` which supports tunnelling the smart
  protocol over an HTTP connection. If writing is enabled on the bzr
  server, then you can write over the http connection.
  (Andrew Bennetts, John Arbash Meinel)

* Aliases now support quotation marks, so they can contain whitespace
  (Marius Kruger)

* PyCurlTransport now use a single curl object. By specifying explicitly
  the 'Range' header, we avoid the need to use two different curl objects
  (and two connections to the same server). (Vincent Ladeuil)

* ``bzr commit`` does not prompt for a message until it is very likely to
  succeed.  (Aaron Bentley)

* ``bzr conflicts`` now takes --text to list pathnames of text conflicts
  (Aaron Bentley)

* Fix ``iter_lines_added_or_present_in_versions`` to use a set instead
  of a list while checking if a revision id was requested. Takes 10s
  off of the ``fileids_affected_by_revision_ids`` time, which is 10s
  of the ``bzr branch`` time. Also improve ``fileids_...`` time by
  filtering lines with a regex rather than multiple ``str.find()``
  calls. (saves another 300ms) (John Arbash Meinel)

* Policy can be set for each configuration key. This allows keys to be
  inherited properly across configuration entries. For example, this
  should enable you to do::

    [/home/user/project]
    push_location = sftp://host/srv/project/
    push_location:policy = appendpath

  And then a branch like ``/home/user/project/mybranch`` should get an
  automatic push location of ``sftp://host/srv/project/mybranch``.
  (James Henstridge)

* Added ``bzr status --short`` to make status report svn style flags
  for each file.  For example::

    $ bzr status --short
    A  foo
    A  bar
    D  baz
    ?  wooley

* 'bzr selftest --clean-output' allows easily clean temporary tests
  directories without running tests. (Alexander Belchenko)

* ``bzr help hidden-commands`` lists all hidden commands. (Aaron Bentley)

* ``bzr merge`` now has an option ``--pull`` to fall back to pull if
  local is fully merged into remote. (Jan Hudec)

* ``bzr help formats`` describes available directory formats. (Aaron Bentley)

Internals
*********

* A few tweaks directly to ``fileids_affected_by_revision_ids`` to
  help speed up processing, as well allowing to extract unannotated
  lines. Between the two ``fileids_affected_by_revision_ids`` is
  improved by approx 10%. (John Arbash Meinel)

* Change Revision serialization to only write out millisecond
  resolution. Rather than expecting floating point serialization to
  preserve more resolution than we need. (Henri Weichers, Martin Pool)

* Test suite ends cleanly on Windows.  (Vincent Ladeuil)

* When ``encoding_type`` attribute of class Command is equal to 'exact',
  force sys.stdout to be a binary stream on Windows, and therefore
  keep exact line-endings (without LF -> CRLF conversion).
  (Alexander Belchenko)

* Single-letter short options are no longer globally declared.  (Martin
  Pool)

* Before using detected user/terminal encoding bzr should check
  that Python has corresponding codec. (Alexander Belchenko)

* Formats for end-user selection are provided via a FormatRegistry (Aaron Bentley)

Bug Fixes
*********

* ``bzr missing --verbose`` was showing adds/removals in the wrong
  direction. (John Arbash Meinel)

* ``bzr annotate`` now defaults to showing dotted revnos for merged
  revisions. It cuts them off at a depth of 12 characters, but you can
  supply ``--long`` to see the full number. You can also use
  ``--show-ids`` to display the original revision ids, rather than
  revision numbers and committer names. (John Arbash Meinel, #75637)

* bzr now supports Win32 UNC path (e.g. ``\HOST\path``.
  (Alexander Belchenko, #57869)

* Win32-specific: output of cat, bundle and diff commands don't mangle
  line-endings (Alexander Belchenko, #55276)

* Replace broken fnmatch based ignore pattern matching with custom pattern
  matcher.
  (Kent Gibson, Jan Hudec #57637)

* pycurl and urllib can detect short reads at different places. Update
  the test suite to test more cases. Also detect http error code 416
  which was raised for that specific bug. Also enhance the urllib
  robustness by detecting invalid ranges (and pycurl's one by detecting
  short reads during the initial GET). (Vincent Ladeuil, #73948)

* The urllib connection sharing interacts badly with urllib2
  proxy setting (the connections didn't go thru the proxy
  anymore). Defining a proper ProxyHandler solves the
  problem.  (Vincent Ladeuil, #74759)

* Use urlutils to generate relative URLs, not osutils
  (Aaron Bentley, #76229)

* ``bzr status`` in a readonly directory should work without giving
  lots of errors. (John Arbash Meinel, #76299)

* Mention the revisionspec topic for the revision option help.
  (Wouter van Heyst, #31663)

* Allow plugins import from zip archives.
  (Alexander Belchenko, #68124)


bzr 0.13
########

:Released:  2006-12-05

No changes from 0.13rc


bzr 0.13rc1
###########

:Released:  2006-11-27

Improvements
************

* New command ``bzr remove-tree`` allows the removal of the working
  tree from a branch.
  (Daniel Silverstone)

* urllib uses shared keep-alive connections, so http
  operations are substantially faster.
  (Vincent Ladeuil, #53654)

* ``bzr export`` allows an optional branch parameter, to export a bzr
  tree from some other url. For example:
  ``bzr export bzr.tar.gz http://bazaar-vcs.org/bzr/bzr.dev``
  (Daniel Silverstone)

* Added ``bzr help topics`` to the bzr help system. This gives a
  location for general information, outside of a specific command.
  This includes updates for ``bzr help revisionspec`` the first topic
  included. (Goffredo Baroncelli, John Arbash Meinel, #42714)

* WSGI-compatible HTTP smart server.  See ``doc/http_smart_server.txt``.
  (Andrew Bennetts)

* Knit files will now cache full texts only when the size of the
  deltas is as large as the size of the fulltext. (Or after 200
  deltas, whichever comes first). This has the most benefit on large
  files with small changes, such as the inventory for a large project.
  (eg For a project with 2500 files, and 7500 revisions, it changes
  the size of inventory.knit from 11MB to 5.4MB) (John Arbash Meinel)

Internals
*********

* New -D option given before the command line turns on debugging output
  for particular areas.  -Derror shows tracebacks on all errors.
  (Martin Pool)

* Clean up ``bzr selftest --benchmark bundle`` to correct an import,
  and remove benchmarks that take longer than 10min to run.
  (John Arbash Meinel)

* Use ``time.time()`` instead of ``time.clock()`` to decide on
  progress throttling. Because ``time.clock()`` is actually CPU time,
  so over a high-latency connection, too many updates get throttled.
  (John Arbash Meinel)

* ``MemoryTransport.list_dir()`` would strip the first character for
  files or directories in root directory. (John Arbash Meinel)

* New method ``get_branch_reference`` on 'BzrDir' allows the detection of
  branch references - which the smart server component needs.

* New ``ChrootTransportDecorator``, accessible via the ``chroot+`` url
  prefix.  It disallows any access to locations above a set URL.  (Andrew
  Bennetts)

Bug Fixes
*********

* Now ``_KnitIndex`` properly decode revision ids when loading index data.
  And optimize the knit index parsing code.
  (Dmitry Vasiliev, John Arbash Meinel)

* ``bzrlib/bzrdir.py`` was directly referencing ``bzrlib.workingtree``,
  without importing it. This prevented ``bzr upgrade`` from working
  unless a plugin already imported ``bzrlib.workingtree``
  (John Arbash Meinel, #70716)

* Suppress the traceback on invalid URLs (Vincent Ladeuil, #70803).

* Give nicer error message when an http server returns a 403
  error code. (Vincent Ladeuil, #57644).

* When a multi-range http GET request fails, try a single
  range one. If it fails too, forget about ranges. Remember that until
  the death of the transport and propagates that to the clones.
  (Vincent Ladeuil, #62276, #62029).

* Handles user/passwords supplied in url from command
  line (for the urllib implementation). Don't request already
  known passwords (Vincent Ladeuil, #42383, #44647, #48527)

* ``_KnitIndex.add_versions()`` dictionary compresses revision ids as they
  are added. This fixes bug where fetching remote revisions records
  them as full references rather than integers.
  (John Arbash Meinel, #64789)

* ``bzr ignore`` strips trailing slashes in patterns.
  Also ``bzr ignore`` rejects absolute paths. (Kent Gibson, #4559)

* ``bzr ignore`` takes multiple arguments. (Cheuksan Edward Wang, #29488)

* mv correctly handles paths that traverse symlinks.
  (Aaron Bentley, #66964)

* Give nicer looking error messages when failing to connect over ssh.
  (John Arbash Meinel, #49172)

* Pushing to a remote branch does not currently update the remote working
  tree. After a remote push, ``bzr status`` and ``bzr diff`` on the remote
  machine now show that the working tree is out of date.
  (Cheuksan Edward Wang #48136)

* Use patiencediff instead of difflib for determining deltas to insert
  into knits. This avoids the O(N^3) behavior of difflib. Patience
  diff should be O(N^2). (Cheuksan Edward Wang, #65714)

* Running ``bzr log`` on nonexistent file gives an error instead of the
  entire log history. (Cheuksan Edward Wang #50793)

* ``bzr cat`` can look up contents of removed or renamed files. If the
  pathname is ambiguous, i.e. the files in the old and new trees have
  different id's, the default is the file in the new tree. The user can
  use "--name-from-revision" to select the file in the old tree.
  (Cheuksan Edward Wang, #30190)

Testing
*******

* TestingHTTPRequestHandler really handles the Range header
  (previously it was ignoring it and returning the whole file,).

bzr 0.12
########

:Released:  2006-10-30

Internals
*********

* Clean up ``bzr selftest --benchmark bundle`` to correct an import,
  and remove benchmarks that take longer than 10min to run.
  (John Arbash Meinel)

bzr 0.12rc1
###########

:Released:  2006-10-23

Improvements
************

* ``bzr log`` now shows dotted-decimal revision numbers for all revisions,
  rather than just showing a decimal revision number for revisions on the
  mainline. These revision numbers are not yet accepted as input into bzr
  commands such as log, diff etc. (Robert Collins)

* revisions can now be specified using dotted-decimal revision numbers.
  For instance, ``bzr diff -r 1.2.1..1.2.3``. (Robert Collins)

* ``bzr help commands`` output is now shorter (Aaron Bentley)

* ``bzr`` now uses lazy importing to reduce the startup time. This has
  a moderate effect on lots of actions, especially ones that have
  little to do. For example ``bzr rocks`` time is down to 116ms from
  283ms. (John Arbash Meinel)

* New Registry class to provide name-to-object registry-like support,
  for example for schemes where plugins can register new classes to
  do certain tasks (e.g. log formatters). Also provides lazy registration
  to allow modules to be loaded on request.
  (John Arbash Meinel, Adeodato Simó)

API Incompatability
*******************

* LogFormatter subclasses show now expect the 'revno' parameter to
  show() to be a string rather than an int. (Robert Collins)

Internals
*********

* ``TestCase.run_bzr``, ``run_bzr_captured``, and ``run_bzr_subprocess``
  can take a ``working_dir='foo'`` parameter, which will change directory
  for the command. (John Arbash Meinel)

* ``bzrlib.lazy_regex.lazy_compile`` can be used to create a proxy
  around a regex, which defers compilation until first use.
  (John Arbash Meinel)

* ``TestCase.run_bzr_subprocess`` defaults to supplying the
  ``--no-plugins`` parameter to ensure test reproducability, and avoid
  problems with system-wide installed plugins. (John Arbash Meinel)

* Unique tree root ids are now supported. Newly created trees still
  use the common root id for compatibility with bzr versions before 0.12.
  (Aaron Bentley)

* ``WorkingTree.set_root_id(None)`` is now deprecated. Please
  pass in ``inventory.ROOT_ID`` if you want the default root id value.
  (Robert Collins, John Arbash Meinel)

* New method ``WorkingTree.flush()`` which will write the current memory
  inventory out to disk. At the same time, ``read_working_inventory`` will
  no longer trash the current tree inventory if it has been modified within
  the current lock, and the tree will now ``flush()`` automatically on
  ``unlock()``. ``WorkingTree.set_root_id()`` has been updated to take
  advantage of this functionality. (Robert Collins, John Arbash Meinel)

* ``bzrlib.tsort.merge_sorted`` now accepts ``generate_revnos``. This
  parameter will cause it to add another column to its output, which
  contains the dotted-decimal revno for each revision, as a tuple.
  (Robert Collins)

* ``LogFormatter.show_merge`` is deprecated in favour of
  ``LogFormatter.show_merge_revno``. (Robert Collins)

Bug Fixes
*********

* Avoid circular imports by creating a deprecated function for
  ``bzrlib.tree.RevisionTree``. Callers should have been using
  ``bzrlib.revisontree.RevisionTree`` anyway. (John Arbash Meinel,
  #66349)

* Don't use ``socket.MSG_WAITALL`` as it doesn't exist on all
  platforms. (Martin Pool, #66356)

* Don't require ``Content-Type`` in range responses. Assume they are a
  single range if ``Content-Type`` does not exist.
  (John Arbash Meinel, #62473)

* bzr branch/pull no longer complain about progress bar cleanup when
  interrupted during fetch.  (Aaron Bentley, #54000)

* ``WorkingTree.set_parent_trees()`` uses the trees to directly write
  the basis inventory, rather than going through the repository. This
  allows us to have 1 inventory read, and 2 inventory writes when
  committing a new tree. (John Arbash Meinel)

* When reverting, files that are not locally modified that do not exist
  in the target are deleted, not just unversioned (Aaron Bentley)

* When trying to acquire a lock, don't fail immediately. Instead, try
  a few times (up to 1 hour) before timing out. Also, report why the
  lock is unavailable (John Arbash Meinel, #43521, #49556)

* Leave HttpTransportBase daughter classes decides how they
  implement cloning. (Vincent Ladeuil, #61606)

* diff3 does not indicate conflicts on clean merge. (Aaron Bentley)

* If a commit fails, the commit message is stored in a file at the root of
  the tree for later commit. (Cheuksan Edward Wang, Stefan Metzmacher,
  #32054)

Testing
*******

* New test base class TestCaseWithMemoryTransport offers memory-only
  testing facilities: its not suitable for tests that need to mutate disk
  state, but most tests should not need that and should be converted to
  TestCaseWithMemoryTransport. (Robert Collins)

* ``TestCase.make_branch_and_memory_tree`` now takes a format
  option to set the BzrDir, Repository and Branch formats of the
  created objects. (Robert Collins, John Arbash Meinel)

bzr 0.11
########

:Released:  2006-10-02

* Smart server transport test failures on windows fixed. (Lukáš Lalinský).

bzr 0.11rc2
###########

:Released:  2006-09-27

Bug Fixes
*********

* Test suite hangs on windows fixed. (Andrew Bennets, Alexander Belchenko).

* Commit performance regression fixed. (Aaron Bentley, Robert Collins, John
  Arbash Meinel).

bzr 0.11rc1
###########

:Released:  2006-09-25

Improvements
************

* Knit files now wait to create their contents until the first data is
  added. The old code used to create an empty .knit and a .kndx with just
  the header. However, this caused a lot of extra round trips over sftp.
  This can change the time for ``bzr push`` to create a new remote branch
  from 160s down to 100s. This also affects ``bzr commit`` performance when
  adding new files, ``bzr commit`` on a new kernel-like tree drops from 50s
  down to 40s (John Arbash Meinel, #44692)

* When an entire subtree has been deleted, commit will now report that
  just the top of the subtree has been deleted, rather than reporting
  all the individual items. (Robert Collins)

* Commit performs one less XML parse. (Robert Collins)

* ``bzr checkout`` now operates on readonly branches as well
  as readwrite branches. This fixes bug #39542. (Robert Collins)

* ``bzr bind`` no longer synchronises history with the master branch.
  Binding should be followed by an update or push to synchronise the
  two branches. This is closely related to the fix for bug #39542.
  (Robert Collins)

* ``bzrlib.lazy_import.lazy_import`` function to create on-demand
  objects.  This allows all imports to stay at the global scope, but
  modules will not actually be imported if they are not used.
  (John Arbash Meinel)

* Support ``bzr://`` and ``bzr+ssh://`` urls to work with the new RPC-based
  transport which will be used with the upcoming high-performance smart
  server. The new command ``bzr serve`` will invoke bzr in server mode,
  which processes these requests. (Andrew Bennetts, Robert Collins, Martin
  Pool)

* New command ``bzr version-info`` which can be used to get a summary
  of the current state of the tree. This is especially useful as part
  of a build commands. See ``doc/version_info.txt`` for more information
  (John Arbash Meinel)

Bug Fixes
*********

* ``'bzr inventory [FILE...]'`` allows restricting the file list to a
  specific set of files. (John Arbash Meinel, #3631)

* Don't abort when annotating empty files (John Arbash Meinel, #56814)

* Add ``Stanza.to_unicode()`` which can be passed to another Stanza
  when nesting stanzas. Also, add ``read_stanza_unicode`` to handle when
  reading a nested Stanza. (John Arbash Meinel)

* Transform._set_mode() needs to stat the right file.
  (John Arbash Meinel, #56549)

* Raise WeaveFormatError rather than StopIteration when trying to read
  an empty Weave file. (John Arbash Meinel, #46871)

* Don't access e.code for generic URLErrors, only HTTPErrors have .code.
  (Vincent Ladeuil, #59835)

* Handle boundary="" lines properly to allow access through a Squid proxy.
  (John Arbash Meinel, #57723)

* revert now removes newly-added directories (Aaron Bentley, #54172)

* ``bzr upgrade sftp://`` shouldn't fail to upgrade v6 branches if there
  isn't a working tree. (David Allouche, #40679)

* Give nicer error messages when a user supplies an invalid --revision
  parameter. (John Arbash Meinel, #55420)

* Handle when LANG is not recognized by python. Emit a warning, but
  just revert to using 'ascii'. (John Arbash Meinel, #35392)

* Don't use ``preexec_fn`` on win32, as it is not supported by subprocess.
  (John Arbash Meinel)

* Skip specific tests when the dependencies aren't met. This includes
  some ``setup.py`` tests when ``python-dev`` is not available, and
  some tests that depend on paramiko. (John Arbash Meinel, Mattheiu Moy)

* Fallback to Paramiko properly, if no ``ssh`` executable exists on
  the system. (Andrew Bennetts, John Arbash Meinel)

* ``Branch.bind(other_branch)`` no longer takes a write lock on the
  other branch, and will not push or pull between the two branches.
  API users will need to perform a push or pull or update operation if they
  require branch synchronisation to take place. (Robert Collins, #47344)

* When creating a tarball or zipfile export, export unicode names as utf-8
  paths. This may not work perfectly on all platforms, but has the best
  chance of working in the common case. (John Arbash Meinel, #56816)

* When committing, only files that exist in working tree or basis tree
  may be specified (Aaron Bentley, #50793)

Portability
***********

* Fixes to run on Python 2.5 (Brian M. Carlson, Martin Pool, Marien Zwart)

Internals
*********

* TestCaseInTempDir now creates a separate directory for HOME, rather
  than having HOME set to the same location as the working directory.
  (John Arbash Meinel)

* ``run_bzr_subprocess()`` can take an optional ``env_changes={}`` parameter,
  which will update os.environ inside the spawned child. It also can
  take a ``universal_newlines=True``, which helps when checking the output
  of the command. (John Arbash Meinel)

* Refactor SFTP vendors to allow easier re-use when ssh is used.
  (Andrew Bennetts)

* ``Transport.list_dir()`` and ``Transport.iter_files_recursive()`` should always
  return urlescaped paths. This is now tested (there were bugs in a few
  of the transports) (Andrew Bennetts, David Allouche, John Arbash Meinel)

* New utility function ``symbol_versioning.deprecation_string``. Returns the
  formatted string for a callable, deprecation format pair. (Robert Collins)

* New TestCase helper applyDeprecated. This allows you to call a callable
  which is deprecated without it spewing to the screen, just by supplying
  the deprecation format string issued for it. (Robert Collins)

* Transport.append and Transport.put have been deprecated in favor of
  ``.append_bytes``, ``.append_file``, ``.put_bytes``, and
  ``.put_file``. This removes the ambiguity in what type of object the
  functions take.  ``Transport.non_atomic_put_{bytes,file}`` has also
  been added. Which works similarly to ``Transport.append()`` except for
  SFTP, it doesn't have a round trip when opening the file. Also, it
  provides functionality for creating a parent directory when trying
  to create a file, rather than raise NoSuchFile and forcing the
  caller to repeat their request.
  (John Arbash Meinel)

* WorkingTree has a new api ``unversion`` which allow the unversioning of
  entries by their file id. (Robert Collins)

* ``WorkingTree.pending_merges`` is deprecated.  Please use the
  ``get_parent_ids`` (introduced in 0.10) method instead. (Robert Collins)

* WorkingTree has a new ``lock_tree_write`` method which locks the branch for
  read rather than write. This is appropriate for actions which only need
  the branch data for reference rather than mutation. A new decorator
  ``needs_tree_write_lock`` is provided in the workingtree module. Like the
  ``needs_read_lock`` and ``needs_write_lock`` decorators this allows static
  declaration of the locking requirements of a function to ensure that
  a lock is taken out for casual scripts. (Robert Collins, #54107)

* All WorkingTree methods which write to the tree, but not to the branch
  have been converted to use ``needs_tree_write_lock`` rather than
  ``needs_write_lock``. Also converted is the revert, conflicts and tree
  transform modules. This provides a modest performance improvement on
  metadir style trees, due to the reduce lock-acquisition, and a more
  significant performance improvement on lightweight checkouts from
  remote branches, where trivial operations used to pay a significant
  penalty. It also provides the basis for allowing readonly checkouts.
  (Robert Collins)

* Special case importing the standard library 'copy' module. This shaves
  off 40ms of startup time, while retaining compatibility. See:
  ``bzrlib/inspect_for_copy.py`` for more details. (John Arbash Meinel)

* WorkingTree has a new parent class MutableTree which represents the
  specialisations of Tree which are able to be altered. (Robert Collins)

* New methods mkdir and ``put_file_bytes_non_atomic`` on MutableTree that
  mutate the tree and its contents. (Robert Collins)

* Transport behaviour at the root of the URL is now defined and tested.
  (Andrew Bennetts, Robert Collins)

Testing
*******

* New test helper classs MemoryTree. This is typically accessed via
  ``self.make_branch_and_memory_tree()`` in test cases. (Robert Collins)

* Add ``start_bzr_subprocess`` and ``stop_bzr_subprocess`` to allow test
  code to continue running concurrently with a subprocess of bzr.
  (Andrew Bennetts, Robert Collins)

* Add a new method ``Transport.get_smart_client()``. This is provided to
  allow upgrades to a richer interface than the VFS one provided by
  Transport. (Andrew Bennetts, Martin Pool)

bzr 0.10
########

:Released:  2006-08-29

Improvements
************
* 'merge' now takes --uncommitted, to apply uncommitted changes from a
  tree.  (Aaron Bentley)

* 'bzr add --file-ids-from' can be used to specify another path to use
  for creating file ids, rather than generating all new ones. Internally,
  the 'action' passed to ``smart_add_tree()`` can return ``file_ids`` that
  will be used, rather than having bzrlib generate new ones.
  (John Arbash Meinel, #55781)

* ``bzr selftest --benchmark`` now allows a ``--cache-dir`` parameter.
  This will cache some of the intermediate trees, and decrease the
  setup time for benchmark tests. (John Arbash Meinel)

* Inverse forms are provided for all boolean options.  For example,
  --strict has --no-strict, --no-recurse has --recurse (Aaron Bentley)

* Serialize out Inventories directly, rather than using ElementTree.
  Writing out a kernel sized inventory drops from 2s down to ~350ms.
  (Robert Collins, John Arbash Meinel)

Bug Fixes
*********

* Help diffutils 2.8.4 get along with binary tests (Marien Zwart: #57614)

* Change LockDir so that if the lock directory doesn't exist when
  ``lock_write()`` is called, an attempt will be made to create it.
  (John Arbash Meinel, #56974)

* ``bzr uncommit`` preserves pending merges. (John Arbash Meinel, #57660)

* Active FTP transport now works as intended. (ghozzy, #56472)

* Really fix mutter() so that it won't ever raise a UnicodeError.
  It means it is possible for ~/.bzr.log to contain non UTF-8 characters.
  But it is a debugging log, not a real user file.
  (John Arbash Meinel, #56947, #53880)

* Change Command handle to allow Unicode command and options.
  At present we cannot register Unicode command names, so we will get
  BzrCommandError('unknown command'), or BzrCommandError('unknown option')
  But that is better than a UnicodeError + a traceback.
  (John Arbash Meinel, #57123)

* Handle TZ=UTC properly when reading/writing revisions.
  (John Arbash Meinel, #55783, #56290)

* Use ``GPG_TTY`` to allow gpg --cl to work with gpg-agent in a pipeline,
  (passing text to sign in on stdin). (John Arbash Meinel, #54468)

* External diff does the right thing for binaries even in foreign
  languages. (John Arbash Meinel, #56307)

* Testament handles more cases when content is unicode. Specific bug was
  in handling of revision properties.
  (John Arbash Meinel, Holger Krekel, #54723)

* The bzr selftest was failing on installed versions due to a bug in a new
  test helper. (John Arbash Meinel, Robert Collins, #58057)

Internals
*********

* ``bzrlib.cache_utf8`` contains ``encode()`` and ``decode()`` functions
  which can be used to cache the conversion between utf8 and Unicode.
  Especially helpful for some of the knit annotation code, which has to
  convert revision ids to utf8 to annotate lines in storage.
  (John Arbash Meinel)

* ``setup.py`` now searches the filesystem to find all packages which
  need to be installed. This should help make the life of packagers
  easier. (John Arbash Meinel)

bzr 0.9.0
#########

:Released:  2006-08-11

Surprises
*********

* The hard-coded built-in ignore rules have been removed. There are
  now two rulesets which are enforced. A user global one in
  ``~/.bazaar/ignore`` which will apply to every tree, and the tree
  specific one '.bzrignore'.
  ``~/.bazaar/ignore`` will be created if it does not exist, but with
  a more conservative list than the old default.
  This fixes bugs with default rules being enforced no matter what.
  The old list of ignore rules from bzr is available by
  running 'bzr ignore --old-default-rules'.
  (Robert Collins, Martin Pool, John Arbash Meinel)

* 'branches.conf' has been changed to 'locations.conf', since it can apply
  to more locations than just branch locations.
  (Aaron Bentley)

Improvements
************

* The revision specifier "revno:" is extended to accept the syntax
  revno:N:branch. For example,
  revno:42:http://bazaar-vcs.org/bzr/bzr.dev/ means revision 42 in
  bzr.dev.  (Matthieu Moy)

* Tests updates to ensure proper URL handling, UNICODE support, and
  proper printing when the user's terminal encoding cannot display
  the path of a file that has been versioned.
  ``bzr branch`` can take a target URL rather than only a local directory.
  ``Branch.get_parent()/set_parent()`` now save a relative path if possible,
  and normalize the parent based on root, allowing access across
  different transports. (John Arbash Meinel, Wouter van Heyst, Martin Pool)
  (Malone #48906, #42699, #40675, #5281, #3980, #36363, #43689,
  #42517, #42514)

* On Unix, detect terminal width using an ioctl not just $COLUMNS.
  Use terminal width for single-line logs from ``bzr log --line`` and
  pending-merge display.  (Robert Widhopf-Fenk, Gustavo Niemeyer)
  (Malone #3507)

* On Windows, detect terminal width using GetConsoleScreenBufferInfo.
  (Alexander Belchenko)

* Speedup improvement for 'date:'-revision search. (Guillaume Pinot).

* Show the correct number of revisions pushed when pushing a new branch.
  (Robert Collins).

* 'bzr selftest' now shows a progress bar with the number of tests, and
  progress made. 'make check' shows tests in -v mode, to be more useful
  for the PQM status window. (Robert Collins).
  When using a progress bar, failed tests are printed out, rather than
  being overwritten by the progress bar until the suite finishes.
  (John Arbash Meinel)

* 'bzr selftest --benchmark' will run a new benchmarking selftest.
  'bzr selftest --benchmark --lsprof-timed' will use lsprofile to generate
  profile data for the individual profiled calls, allowing for fine
  grained analysis of performance.
  (Robert Collins, Martin Pool).

* 'bzr commit' shows a progress bar. This is useful for commits over sftp
  where commit can take an appreciable time. (Robert Collins)

* 'bzr add' is now less verbose in telling you what ignore globs were
  matched by files being ignored. Instead it just tells you how many
  were ignored (because you might reasonably be expecting none to be
  ignored). 'bzr add -v' is unchanged and will report every ignored
  file. (Robert Collins).

* ftp now has a test server if medusa is installed. As part of testing,
  ftp support has been improved, including support for supplying a
  non-standard port. (John Arbash Meinel).

* 'bzr log --line' shows the revision number, and uses only the
  first line of the log message (#5162, Alexander Belchenko;
  Matthieu Moy)

* 'bzr status' has had the --all option removed. The 'bzr ls' command
  should be used to retrieve all versioned files. (Robert Collins)

* 'bzr bundle OTHER/BRANCH' will create a bundle which can be sent
  over email, and applied on the other end, while maintaining ancestry.
  This bundle can be applied with either 'bzr merge' or 'bzr pull',
  the same way you would apply another branch.
  (John Arbash Meinel, Aaron Bentley)

* 'bzr whoami' can now be used to set your identity from the command line,
  for a branch or globally.  (Robey Pointer)

* 'bzr checkout' now aliased to 'bzr co', and 'bzr annotate' to 'bzr ann'.
  (Michael Ellerman)

* 'bzr revert DIRECTORY' now reverts the contents of the directory as well.
  (Aaron Bentley)

* 'bzr get sftp://foo' gives a better error when paramiko is not present.
  Also updates things like 'http+pycurl://' if pycurl is not present.
  (John Arbash Meinel) (Malone #47821, #52204)

* New env variable ``BZR_PROGRESS_BAR``, sets the default progress bar type.
  Can be set to 'none' or 'dummy' to disable the progress bar, 'dots' or
  'tty' to create the respective type. (John Arbash Meinel, #42197, #51107)

* Improve the help text for 'bzr diff' to explain what various options do.
  (John Arbash Meinel, #6391)

* 'bzr uncommit -r 10' now uncommits revisions 11.. rather than uncommitting
  revision 10. This makes -r10 more in line with what other commands do.
  'bzr uncommit' also now saves the pending merges of the revisions that
  were removed. So it is safe to uncommit after a merge, fix something,
  and commit again. (John Arbash Meinel, #32526, #31426)

* 'bzr init' now also works on remote locations.
  (Wouter van Heyst, #48904)

* HTTP support has been updated. When using pycurl we now support
  connection keep-alive, which reduces dns requests and round trips.
  And for both urllib and pycurl we support multi-range requests,
  which decreases the number of round-trips. Performance results for
  ``bzr branch http://bazaar-vcs.org/bzr/bzr.dev/`` indicate
  http branching is now 2-3x faster, and ``bzr pull`` in an existing
  branch is as much as 4x faster.
  (Michael Ellerman, Johan Rydberg, John Arbash Meinel, #46768)

* Performance improvements for sftp. Branching and pulling are now up to
  2x faster. Utilize paramiko.readv() support for async requests if it
  is available (paramiko > 1.6) (John Arbash Meinel)

Bug Fixes
*********

* Fix shadowed definition of TestLocationConfig that caused some
  tests not to run.
  (Erik Bågfors, Michael Ellerman, Martin Pool, #32587)

* Fix unnecessary requirement of sign-my-commits that it be run from
  a working directory.  (Martin Pool, Robert Collins)

* 'bzr push location' will only remember the push location if it succeeds
  in connecting to the remote location. (John Arbash Meinel, #49742)

* 'bzr revert' no longer toggles the executable bit on win32
  (John Arbash Meinel, #45010)

* Handle broken pipe under win32 correctly. (John Arbash Meinel)

* sftp tests now work correctly on win32 if you have a newer paramiko
  (John Arbash Meinel)

* Cleanup win32 test suite, and general cleanup of places where
  file handles were being held open. (John Arbash Meinel)

* When specifying filenames for 'diff -r x..y', the name of the file in the
  working directory can be used, even if its name is different in both x
  and y.

* File-ids containing single- or double-quotes are handled correctly by
  push. (Aaron Bentley, #52227)

* Normalize unicode filenames to ensure cross-platform consistency.
  (John Arbash Meinel, #43689)

* The argument parser can now handle '-' as an argument. Currently
  no code interprets it specially (it is mostly handled as a file named
  '-'). But plugins, and future operations can use it.
  (John Arbash meinel, #50984)

* Bundles can properly read binary files with a plain '\r' in them.
  (John Arbash Meinel, #51927)

* Tuning ``iter_entries()`` to be more efficient (John Arbash Meinel, #5444)

* Lots of win32 fixes (the test suite passes again).
  (John Arbash Meinel, #50155)

* Handle openbsd returning None for sys.getfilesystemencoding() (#41183)

* Support ftp APPE (append) to allow Knits to be used over ftp (#42592)

* Removals are only committed if they match the filespec (or if there is
  no filespec).  (#46635, Aaron Bentley)

* smart-add recurses through all supplied directories
  (John Arbash Meinel, #52578)

* Make the bundle reader extra lines before and after the bundle text.
  This allows you to parse an email with the bundle inline.
  (John Arbash Meinel, #49182)

* Change the file id generator to squash a little bit more. Helps when
  working with long filenames on windows. (Also helps for unicode filenames
  not generating hidden files). (John Arbash Meinel, #43801)

* Restore terminal mode on C-c while reading sftp password.  (#48923,
  Nicholas Allen, Martin Pool)

* Timestamps are rounded to 1ms, and revision entries can be recreated
  exactly. (John Arbash Meinel, Jamie Wilkinson, #40693)

* Branch.base has changed to a URL, but ~/.bazaar/locations.conf should
  use local paths, since it is user visible (John Arbash Meinel, #53653)

* ``bzr status foo`` when foo was unversioned used to cause a full delta
  to be generated (John Arbash Meinel, #53638)

* When reading revision properties, an empty value should be considered
  the empty string, not None (John Arbash Meinel, #47782)

* ``bzr diff --diff-options`` can now handle binary files being changed.
  Also, the output is consistent when --diff-options is not supplied.
  (John Arbash Meinel, #54651, #52930)

* Use the right suffixes for loading plugins (John Arbash Meinel, #51810)

* Fix ``Branch.get_parent()`` to handle the case when the parent is not
  accessible (John Arbash Meinel, #52976)

Internals
*********

* Combine the ignore rules into a single regex rather than looping over
  them to reduce the threshold where  N^2 behaviour occurs in operations
  like status. (Jan Hudec, Robert Collins).

* Appending to ``bzrlib.DEFAULT_IGNORE`` is now deprecated. Instead, use
  one of the add functions in bzrlib.ignores. (John Arbash Meinel)

* 'bzr push' should only push the ancestry of the current revision, not
  all of the history in the repository. This is especially important for
  shared repositories. (John Arbash Meinel)

* ``bzrlib.delta.compare_trees`` now iterates in alphabetically sorted order,
  rather than randomly walking the inventories. (John Arbash Meinel)

* Doctests are now run in temporary directories which are cleaned up when
  they finish, rather than using special ScratchDir/ScratchBranch objects.
  (Martin Pool)

* Split ``check`` into separate methods on the branch and on the repository,
  so that it can be specialized in ways that are useful or efficient for
  different formats.  (Martin Pool, Robert Collins)

* Deprecate ``Repository.all_revision_ids``; most methods don't really need
  the global revision graph but only that part leading up to a particular
  revision.  (Martin Pool, Robert Collins)

* Add a BzrDirFormat ``control_formats`` list which allows for control formats
  that do not use '.bzr' to store their data - i.e. '.svn', '.hg' etc.
  (Robert Collins, Jelmer Vernooij).

* ``bzrlib.diff.external_diff`` can be redirected to any file-like object.
  Uses subprocess instead of spawnvp.
  (James Henstridge, John Arbash Meinel, #4047, #48914)

* New command line option '--profile-imports', which will install a custom
  importer to log time to import modules and regex compilation time to
  sys.stderr (John Arbash Meinel)

* 'EmptyTree' is now deprecated, please use ``repository.revision_tree(None)``
  instead. (Robert Collins)

* "RevisionTree" is now in bzrlib/revisiontree.py. (Robert Collins)

bzr 0.8.2
#########

:Released:  2006-05-17

Bug Fixes
*********

* setup.py failed to install launchpad plugin.  (Martin Pool)

bzr 0.8.1
#########

:Released:  2006-05-16

Bug Fixes
*********

* Fix failure to commit a merge in a checkout.  (Martin Pool,
  Robert Collins, Erik Bågfors, #43959)

* Nicer messages from 'commit' in the case of renames, and correct
  messages when a merge has occured. (Robert Collins, Martin Pool)

* Separate functionality from assert statements as they are skipped in
  optimized mode of python. Add the same check to pending merges.
  (Olaf Conradi, #44443)

Changes
*******

* Do not show the None revision in output of bzr ancestry. (Olaf Conradi)

* Add info on standalone branches without a working tree.
  (Olaf Conradi, #44155)

* Fix bug in knits when raising InvalidRevisionId. (Olaf Conradi, #44284)

Changes
*******

* Make editor invocation comply with Debian Policy. First check
  environment variables VISUAL and EDITOR, then try editor from
  alternatives system. If that all fails, fall back to the pre-defined
  list of editors. (Olaf Conradi, #42904)

New Features
************

* New 'register-branch' command registers a public branch into
  Launchpad.net, where it can be associated with bugs, etc.
  (Martin Pool, Bjorn Tillenius, Robert Collins)

Internals
*********

* New public api in InventoryEntry - ``describe_change(old, new)`` which
  provides a human description of the changes between two old and
  new. (Robert Collins, Martin Pool)

Testing
*******

* Fix test case for bzr info in upgrading a standalone branch to metadir,
  uses bzrlib api now. (Olaf Conradi)

bzr 0.8
#######

:Released:  2006-05-08

Notes When Upgrading
********************

Release 0.8 of bzr introduces a new format for history storage, called
'knit', as an evolution of to the 'weave' format used in 0.7.  Local
and remote operations are faster using knits than weaves.  Several
operations including 'init', 'init-repo', and 'upgrade' take a
--format option that controls this.  Branching from an existing branch
will keep the same format.

It is possible to merge, pull and push between branches of different
formats but this is slower than moving data between homogenous
branches.  It is therefore recommended (but not required) that you
upgrade all branches for a project at the same time.  Information on
formats is shown by 'bzr info'.

bzr 0.8 now allows creation of 'repositories', which hold the history
of files and revisions for several branches.  Previously bzr kept all
the history for a branch within the .bzr directory at the root of the
branch, and this is still the default.  To create a repository, use
the new 'bzr init-repo' command.  Branches exist as directories under
the repository and contain just a small amount of information
indicating the current revision of the branch.

bzr 0.8 also supports 'checkouts', which are similar to in cvs and
subversion.  Checkouts are associated with a branch (optionally in a
repository), which contains all the historical information.  The
result is that a checkout can be deleted without losing any
already-committed revisions.  A new 'update' command is also available.

Repositories and checkouts are not supported with the 0.7 storage
format.  To use them you must upgrad to either knits, or to the
'metaweave' format, which uses weaves but changes the .bzr directory
arrangement.


Improvements
************

* sftp paths can now be relative, or local, according to the lftp
  convention. Paths now take the form::

      sftp://user:pass@host:port/~/relative/path
      or
      sftp://user:pass@host:port/absolute/path

* The FTP transport now tries to reconnect after a temporary
  failure. ftp put is made atomic. (Matthieu Moy)

* The FTP transport now maintains a pool of connections, and
  reuses them to avoid multiple connections to the same host (like
  sftp did). (Daniel Silverstone)

* The ``bzr_man.py`` file has been removed. To create the man page now,
  use ``./generate_docs.py man``. The new program can also create other files.
  Run ``python generate_docs.py --help`` for usage information.
  (Hans Ulrich Niedermann & James Blackwell).

* Man Page now gives full help (James Blackwell).
  Help also updated to reflect user config now being stored in .bazaar
  (Hans Ulrich Niedermann)

* It's now possible to set aliases in bazaar.conf (Erik Bågfors)

* Pull now accepts a --revision argument (Erik Bågfors)

* ``bzr re-sign`` now allows multiple revisions to be supplied on the command
  line. You can now use the following command to sign all of your old
  commits::

    find .bzr/revision-store// -name my@email-* \
      | sed 's/.*\/\/..\///' \
      | xargs bzr re-sign

* Upgrade can now upgrade over the network. (Robert Collins)

* Two new commands 'bzr checkout' and 'bzr update' allow for CVS/SVN-alike
  behaviour.  By default they will cache history in the checkout, but
  with --lightweight almost all data is kept in the master branch.
  (Robert Collins)

* 'revert' unversions newly-versioned files, instead of deleting them.

* 'merge' is more robust.  Conflict messages have changed.

* 'merge' and 'revert' no longer clobber existing files that end in '~' or
  '.moved'.

* Default log format can be set in configuration and plugins can register
  their own formatters. (Erik Bågfors)

* New 'reconcile' command will check branch consistency and repair indexes
  that can become out of sync in pre 0.8 formats. (Robert Collins,
  Daniel Silverstone)

* New 'bzr init --format' and 'bzr upgrade --format' option to control
  what storage format is created or produced.  (Robert Collins,
  Martin Pool)

* Add parent location to 'bzr info', if there is one.  (Olaf Conradi)

* New developer commands 'weave-list' and 'weave-join'.  (Martin Pool)

* New 'init-repository' command, plus support for repositories in 'init'
  and 'branch' (Aaron Bentley, Erik Bågfors, Robert Collins)

* Improve output of 'info' command. Show all relevant locations related to
  working tree, branch and repository. Use kibibytes for binary quantities.
  Fix off-by-one error in missing revisions of working tree.  Make 'info'
  work on branches, repositories and remote locations.  Show locations
  relative to the shared repository, if applicable.  Show locking status
  of locations.  (Olaf Conradi)

* Diff and merge now safely handle binary files. (Aaron Bentley)

* 'pull' and 'push' now normalise the revision history, so that any two
  branches with the same tip revision will have the same output from 'log'.
  (Robert Collins)

* 'merge' accepts --remember option to store parent location, like 'push'
  and 'pull'. (Olaf Conradi)

* bzr status and diff when files given as arguments do not exist
  in the relevant trees.  (Martin Pool, #3619)

* Add '.hg' to the default ignore list.  (Martin Pool)

* 'knit' is now the default disk format. This improves disk performance and
  utilization, increases incremental pull performance, robustness with SFTP
  and allows checkouts over SFTP to perform acceptably.
  The initial Knit code was contributed by Johan Rydberg based on a
  specification by Martin Pool.
  (Robert Collins, Aaron Bentley, Johan Rydberg, Martin Pool).

* New tool to generate all-in-one html version of the manual.  (Alexander
  Belchenko)

* Hitting CTRL-C while doing an SFTP push will no longer cause stale locks
  to be left in the SFTP repository. (Robert Collins, Martin Pool).

* New option 'diff --prefix' to control how files are named in diff
  output, with shortcuts '-p0' and '-p1' corresponding to the options for
  GNU patch.  (Alexander Belchenko, Goffredo Baroncelli, Martin Pool)

* Add --revision option to 'annotate' command.  (Olaf Conradi)

* If bzr shows an unexpected revision-history after pulling (perhaps due
  to a reweave) it can now be corrected by 'bzr reconcile'.
  (Robert Collins)

Changes
*******

* Commit is now verbose by default, and shows changed filenames and the
  new revision number.  (Robert Collins, Martin Pool)

* Unify 'mv', 'move', 'rename'.  (Matthew Fuller, #5379)

* 'bzr -h' shows help.  (Martin Pool, Ian Bicking, #35940)

* Make 'pull' and 'push' remember location on failure using --remember.
  (Olaf Conradi)

* For compatibility, make old format for using weaves inside metadir
  available as 'metaweave' format.  Rename format 'metadir' to 'default'.
  Clean up help for option --format in commands 'init', 'init-repo' and
  'upgrade'.  (Olaf Conradi)

Internals
*********

* The internal storage of history, and logical branch identity have now
  been split into Branch, and Repository. The common locking and file
  management routines are now in bzrlib.lockablefiles.
  (Aaron Bentley, Robert Collins, Martin Pool)

* Transports can now raise DependencyNotPresent if they need a library
  which is not installed, and then another implementation will be
  tried.  (Martin Pool)

* Remove obsolete (and no-op) `decode` parameter to `Transport.get`.
  (Martin Pool)

* Using Tree Transform for merge, revert, tree-building

* WorkingTree.create, Branch.create, ``WorkingTree.create_standalone``,
  Branch.initialize are now deprecated. Please see ``BzrDir.create_*`` for
  replacement API's. (Robert Collins)

* New BzrDir class represents the .bzr control directory and manages
  formatting issues. (Robert Collins)

* New repository.InterRepository class encapsulates Repository to
  Repository actions and allows for clean selection of optimised code
  paths. (Robert Collins)

* ``bzrlib.fetch.fetch`` and ``bzrlib.fetch.greedy_fetch`` are now
  deprecated, please use ``branch.fetch`` or ``repository.fetch``
  depending on your needs. (Robert Collins)

* deprecated methods now have a ``is_deprecated`` flag on them that can
  be checked, if you need to determine whether a given callable is
  deprecated at runtime. (Robert Collins)

* Progress bars are now nested - see
  ``bzrlib.ui.ui_factory.nested_progress_bar``.
  (Robert Collins, Robey Pointer)

* New API call ``get_format_description()`` for each type of format.
  (Olaf Conradi)

* Changed ``branch.set_parent()`` to accept None to remove parent.
  (Olaf Conradi)

* Deprecated BzrError AmbiguousBase.  (Olaf Conradi)

* WorkingTree.branch is now a read only property.  (Robert Collins)

* bzrlib.ui.text.TextUIFactory now accepts a ``bar_type`` parameter which
  can be None or a factory that will create a progress bar. This is
  useful for testing or for overriding the bzrlib.progress heuristic.
  (Robert Collins)

* New API method ``get_physical_lock_status()`` to query locks present on a
  transport.  (Olaf Conradi)

* Repository.reconcile now takes a thorough keyword parameter to allow
  requesting an indepth reconciliation, rather than just a data-loss
  check. (Robert Collins)

* ``bzrlib.ui.ui_factory protocol`` now supports ``get_boolean`` to prompt
  the user for yes/no style input. (Robert Collins)

Testing
*******

* SFTP tests now shortcut the SSH negotiation, reducing test overhead
  for testing SFTP protocol support. (Robey Pointer)

* Branch formats are now tested once per implementation (see ``bzrlib.
  tests.branch_implementations``. This is analagous to the transport
  interface tests, and has been followed up with working tree,
  repository and BzrDir tests. (Robert Collins)

* New test base class TestCaseWithTransport provides a transport aware
  test environment, useful for testing any transport-interface using
  code. The test suite option --transport controls the transport used
  by this class (when its not being used as part of implementation
  contract testing). (Robert Collins)

* Close logging handler on disabling the test log. This will remove the
  handler from the internal list inside python's logging module,
  preventing shutdown from closing it twice.  (Olaf Conradi)

* Move test case for uncommit to blackbox tests.  (Olaf Conradi)

* ``run_bzr`` and ``run_bzr_captured`` now accept a 'stdin="foo"'
  parameter which will provide String("foo") to the command as its stdin.

bzr 0.7
#######

:Released: 2006-01-09

Changes
*******

* .bzrignore is excluded from exports, on the grounds that it's a bzr
  internal-use file and may not be wanted.  (Jamie Wilkinson)

* The "bzr directories" command were removed in favor of the new
  --kind option to the "bzr inventory" command.  To list all
  versioned directories, now use "bzr inventory --kind directory".
  (Johan Rydberg)

* Under Windows configuration directory is now ``%APPDATA%\bazaar\2.0``
  by default. (John Arbash Meinel)

* The parent of Bzr configuration directory can be set by ``BZR_HOME``
  environment variable. Now the path for it is searched in ``BZR_HOME``,
  then in HOME. Under Windows the order is: ``BZR_HOME``, ``APPDATA``
  (usually points to ``C:\Documents and Settings\User Name\Application Data``),
  ``HOME``. (John Arbash Meinel)

* Plugins with the same name in different directories in the bzr plugin
  path are no longer loaded: only the first successfully loaded one is
  used. (Robert Collins)

* Use systems' external ssh command to open connections if possible.
  This gives better integration with user settings such as ProxyCommand.
  (James Henstridge)

* Permissions on files underneath .bzr/ are inherited from the .bzr
  directory. So for a shared repository, simply doing 'chmod -R g+w .bzr/'
  will mean that future file will be created with group write permissions.

* configure.in and config.guess are no longer in the builtin default
  ignore list.

* '.sw[nop]' pattern ignored, to ignore vim swap files for nameless
  files.  (John Arbash Meinel, Martin Pool)

Improvements
************

* "bzr INIT dir" now initializes the specified directory, and creates
  it if it does not exist.  (John Arbash Meinel)

* New remerge command (Aaron Bentley)

* Better zsh completion script.  (Steve Borho)

* 'bzr diff' now returns 1 when there are changes in the working
  tree. (Robert Collins)

* 'bzr push' now exists and can push changes to a remote location.
  This uses the transport infrastructure, and can store the remote
  location in the ~/.bazaar/branches.conf configuration file.
  (Robert Collins)

* Test directories are only kept if the test fails and the user requests
  that they be kept.

* Tweaks to short log printing

* Added branch nicks, new nick command, printing them in log output.
  (Aaron Bentley)

* If ``$BZR_PDB`` is set, pop into the debugger when an uncaught exception
  occurs.  (Martin Pool)

* Accept 'bzr resolved' (an alias for 'bzr resolve'), as this is
  the same as Subversion.  (Martin Pool)

* New ftp transport support (on ftplib), for ftp:// and aftp://
  URLs.  (Daniel Silverstone)

* Commit editor temporary files now start with ``bzr_log.``, to allow
  text editors to match the file name and set up appropriate modes or
  settings.  (Magnus Therning)

* Improved performance when integrating changes from a remote weave.
  (Goffredo Baroncelli)

* Sftp will attempt to cache the connection, so it is more likely that
  a connection will be reused, rather than requiring multiple password
  requests.

* bzr revno now takes an optional argument indicating the branch whose
  revno should be printed.  (Michael Ellerman)

* bzr cat defaults to printing the last version of the file.
  (Matthieu Moy, #3632)

* New global option 'bzr --lsprof COMMAND' runs bzr under the lsprof
  profiler.  (Denys Duchier)

* Faster commits by reading only the headers of affected weave files.
  (Denys Duchier)

* 'bzr add' now takes a --dry-run parameter which shows you what would be
  added, but doesn't actually add anything. (Michael Ellerman)

* 'bzr add' now lists how many files were ignored per glob.  add --verbose
  lists the specific files.  (Aaron Bentley)

* 'bzr missing' now supports displaying changes in diverged trees and can
  be limited to show what either end of the comparison is missing.
  (Aaron Bently, with a little prompting from Daniel Silverstone)

Bug Fixes
*********

* SFTP can walk up to the root path without index errors. (Robert Collins)

* Fix bugs in running bzr with 'python -O'.  (Martin Pool)

* Error when run with -OO

* Fix bug in reporting http errors that don't have an http error code.
  (Martin Pool)

* Handle more cases of pipe errors in display commands

* Change status to 3 for all errors

* Files that are added and unlinked before committing are completely
  ignored by diff and status

* Stores with some compressed texts and some uncompressed texts are now
  able to be used. (John A Meinel)

* Fix for bzr pull failing sometimes under windows

* Fix for sftp transport under windows when using interactive auth

* Show files which are both renamed and modified as such in 'bzr
  status' output.  (Daniel Silverstone, #4503)

* Make annotate cope better with revisions committed without a valid
  email address.  (Marien Zwart)

* Fix representation of tab characters in commit messages.
  (Harald Meland)

* List of plugin directories in ``BZR_PLUGIN_PATH`` environment variable is
  now parsed properly under Windows. (Alexander Belchenko)

* Show number of revisions pushed/pulled/merged. (Robey Pointer)

* Keep a cached copy of the basis inventory to speed up operations
  that need to refer to it.  (Johan Rydberg, Martin Pool)

* Fix bugs in bzr status display of non-ascii characters.
  (Martin Pool)

* Remove Makefile.in from default ignore list.
  (Tollef Fog Heen, Martin Pool, #6413)

* Fix failure in 'bzr added'.  (Nathan McCallum, Martin Pool)

Testing
*******

* Fix selftest asking for passwords when there are no SFTP keys.
  (Robey Pointer, Jelmer Vernooij)

* Fix selftest run with 'python -O'.  (Martin Pool)

* Fix HTTP tests under Windows. (John Arbash Meinel)

* Make tests work even if HOME is not set (Aaron Bentley)

* Updated ``build_tree`` to use fixed line-endings for tests which read
  the file cotents and compare. Make some tests use this to pass under
  Windows. (John Arbash Meinel)

* Skip stat and symlink tests under Windows. (Alexander Belchenko)

* Delay in selftest/testhashcash is now issued under win32 and Cygwin.
  (John Arbash Meinel)

* Use terminal width to align verbose test output.  (Martin Pool)

* Blackbox tests are maintained within the bzrlib.tests.blackbox directory.
  If adding a new test script please add that to
  ``bzrlib.tests.blackbox.__init__``. (Robert Collins)

* Much better error message if one of the test suites can't be
  imported.  (Martin Pool)

* Make check now runs the test suite twice - once with the default locale,
  and once with all locales forced to C, to expose bugs. This is not
  trivially done within python, so for now its only triggered by running
  Make check. Integrators and packagers who wish to check for full
  platform support should run 'make check' to test the source.
  (Robert Collins)

* Tests can now run TestSkipped if they can't execute for any reason.
  (Martin Pool) (NB: TestSkipped should only be raised for correctable
  reasons - see the wiki spec ImprovingBzrTestSuite).

* Test sftp with relative, absolute-in-homedir and absolute-not-in-homedir
  paths for the transport tests. Introduce blackbox remote sftp tests that
  test the same permutations. (Robert Collins, Robey Pointer)

* Transport implementation tests are now independent of the local file
  system, which allows tests for esoteric transports, and for features
  not available in the local file system. They also repeat for variations
  on the URL scheme that can introduce issues in the transport code,
  see bzrlib.transport.TransportTestProviderAdapter() for this.
  (Robert Collins).

* ``TestCase.build_tree`` uses the transport interface to build trees,
  pass in a transport parameter to give it an existing connection.
  (Robert Collins).

Internals
*********

* WorkingTree.pull has been split across Branch and WorkingTree,
  to allow Branch only pulls. (Robert Collins)

* ``commands.display_command`` now returns the result of the decorated
  function. (Robert Collins)

* LocationConfig now has a ``set_user_option(key, value)`` call to save
  a setting in its matching location section (a new one is created
  if needed). (Robert Collins)

* Branch has two new methods, ``get_push_location`` and
  ``set_push_location`` to respectively, get and set the push location.
  (Robert Collins)

* ``commands.register_command`` now takes an optional flag to signal that
  the registrant is planning to decorate an existing command. When
  given multiple plugins registering a command is not an error, and
  the original command class (whether built in or a plugin based one) is
  returned to the caller. There is a new error 'MustUseDecorated' for
  signalling when a wrapping command should switch to the original
  version. (Robert Collins)

* Some option parsing errors will raise 'BzrOptionError', allowing
  granular detection for decorating commands. (Robert Collins).

* ``Branch.read_working_inventory`` has moved to
  ``WorkingTree.read_working_inventory``. This necessitated changes to
  ``Branch.get_root_id``, and a move of ``Branch.set_inventory`` to
  WorkingTree as well. To make it clear that a WorkingTree cannot always
  be obtained ``Branch.working_tree()`` will raise
  ``errors.NoWorkingTree`` if one cannot be obtained. (Robert Collins)

* All pending merges operations from Branch are now on WorkingTree.
  (Robert Collins)

* The follow operations from Branch have moved to WorkingTree::

      add()
      commit()
      move()
      rename_one()
      unknowns()

  (Robert Collins)

* ``bzrlib.add.smart_add_branch`` is now ``smart_add_tree``. (Robert Collins)

* New "rio" serialization format, similar to rfc-822. (Martin Pool)

* Rename selftests to ``bzrlib.tests.test_foo``.  (John A Meinel, Martin
  Pool)

* ``bzrlib.plugin.all_plugins`` has been changed from an attribute to a
  query method. (Robert Collins)

* New options to read only the table-of-contents of a weave.
  (Denys Duchier)

* Raise NoSuchFile when someone tries to add a non-existant file.
  (Michael Ellerman)

* Simplify handling of DivergedBranches in ``cmd_pull()``.
  (Michael Ellerman)

* Branch.controlfile* logic has moved to lockablefiles.LockableFiles, which
  is exposed as ``Branch().control_files``. Also this has been altered with the
  controlfile pre/suffix replaced by simple method names like 'get' and
  'put'. (Aaron Bentley, Robert Collins).

* Deprecated functions and methods can now be marked as such using the
  ``bzrlib.symbol_versioning`` module. Marked method have their docstring
  updated and will issue a DeprecationWarning using the warnings module
  when they are used. (Robert Collins)

* ``bzrlib.osutils.safe_unicode`` now exists to provide parameter coercion
  for functions that need unicode strings. (Robert Collins)

bzr 0.6
#######

:Released: 2005-10-28

Improvements
************

* pull now takes --verbose to show you what revisions are added or removed
  (John A Meinel)

* merge now takes a --show-base option to include the base text in
  conflicts.
  (Aaron Bentley)

* The config files are now read using ConfigObj, so '=' should be used as
  a separator, not ':'.
  (Aaron Bentley)

* New 'bzr commit --strict' option refuses to commit if there are
  any unknown files in the tree.  To commit, make sure all files are
  either ignored, added, or deleted.  (Michael Ellerman)

* The config directory is now ~/.bazaar, and there is a single file
  ~/.bazaar/bazaar.conf storing email, editor and other preferences.
  (Robert Collins)

* 'bzr add' no longer takes a --verbose option, and a --quiet option
  has been added that suppresses all output.

* Improved zsh completion support in contrib/zsh, from Clint
  Adams.

* Builtin 'bzr annotate' command, by Martin Pool with improvements from
  Goffredo Baroncelli.

* 'bzr check' now accepts -v for verbose reporting, and checks for
  ghosts in the branch. (Robert Collins)

* New command 're-sign' which will regenerate the gpg signature for
  a revision. (Robert Collins)

* If you set ``check_signatures=require`` for a path in
  ``~/.bazaar/branches.conf`` then bzr will invoke your
  ``gpg_signing_command`` (defaults to gpg) and record a digital signature
  of your commit. (Robert Collins)

* New sftp transport, based on Paramiko.  (Robey Pointer)

* 'bzr pull' now accepts '--clobber' which will discard local changes
  and make this branch identical to the source branch. (Robert Collins)

* Just give a quieter warning if a plugin can't be loaded, and
  put the details in .bzr.log.  (Martin Pool)

* 'bzr branch' will now set the branch-name to the last component of the
  output directory, if one was supplied.

* If the option ``post_commit`` is set to one (or more) python function
  names (must be in the bzrlib namespace), then they will be invoked
  after the commit has completed, with the branch and ``revision_id`` as
  parameters. (Robert Collins)

* Merge now has a retcode of 1 when conflicts occur. (Robert Collins)

* --merge-type weave is now supported for file contents.  Tree-shape
  changes are still three-way based.  (Martin Pool, Aaron Bentley)

* 'bzr check' allows the first revision on revision-history to have
  parents - something that is expected for cheap checkouts, and occurs
  when conversions from baz do not have all history.  (Robert Collins).

* 'bzr merge' can now graft unrelated trees together, if your specify
  0 as a base. (Aaron Bentley)

* 'bzr commit branch' and 'bzr commit branch/file1 branch/file2' now work
  (Aaron Bentley)

* Add '.sconsign*' to default ignore list.  (Alexander Belchenko)

* 'bzr merge --reprocess' minimizes conflicts

Testing
*******

* The 'bzr selftest --pattern' option for has been removed, now
  test specifiers on the command line can be simple strings, or
  regexps, or both. (Robert Collins)

* Passing -v to selftest will now show the time each test took to
  complete, which will aid in analysing performance regressions and
  related questions. (Robert Collins)

* 'bzr selftest' runs all tests, even if one fails, unless '--one'
  is given. (Martin Pool)

* There is a new method for TestCaseInTempDir, assertFileEqual, which
  will check that a given content is equal to the content of the named
  file. (Robert Collins)

* Fix test suite's habit of leaving many temporary log files in $TMPDIR.
  (Martin Pool)

Internals
*********

* New 'testament' command and concept for making gpg-signatures
  of revisions that are not tied to a particular internal
  representation.  (Martin Pool).

* Per-revision properties ('revprops') as key-value associated
  strings on each revision created when the revision is committed.
  Intended mainly for the use of external tools.  (Martin Pool).

* Config options have moved from bzrlib.osutils to bzrlib.config.
  (Robert Collins)

* Improved command line option definitions allowing explanations
  for individual options, among other things.  Contributed by
  Magnus Therning.

* Config options have moved from bzrlib.osutils to bzrlib.config.
  Configuration is now done via the config.Config interface:
  Depending on whether you have a Branch, a Location or no information
  available, construct a ``*Config``, and use its ``signature_checking``,
  ``username`` and ``user_email`` methods. (Robert Collins)

* Plugins are now loaded under bzrlib.plugins, not bzrlib.plugin, and
  they are made available for other plugins to use. You should not
  import other plugins during the ``__init__`` of your plugin though, as
  no ordering is guaranteed, and the plugins directory is not on the
  python path. (Robert Collins)

* Branch.relpath has been moved to WorkingTree.relpath. WorkingTree no
  no longer takes an inventory, rather it takes an option branch
  parameter, and if None is given will open the branch at basedir
  implicitly. (Robert Collins)

* Cleaner exception structure and error reporting.  Suggested by
  Scott James Remnant.  (Martin Pool)

* Branch.remove has been moved to WorkingTree, which has also gained
  ``lock_read``, ``lock_write`` and ``unlock`` methods for convenience.
  (Robert Collins)

* Two decorators, ``needs_read_lock`` and ``needs_write_lock`` have been
  added to the branch module. Use these to cause a function to run in a
  read or write lock respectively. (Robert Collins)

* ``Branch.open_containing`` now returns a tuple (Branch, relative-path),
  which allows direct access to the common case of 'get me this file
  from its branch'. (Robert Collins)

* Transports can register using ``register_lazy_transport``, and they
  will be loaded when first used.  (Martin Pool)

* 'pull' has been factored out of the command as ``WorkingTree.pull()``.
  A new option to WorkingTree.pull has been added, clobber, which will
  ignore diverged history and pull anyway.
  (Robert Collins)

* config.Config has a ``get_user_option`` call that accepts an option name.
  This will be looked up in branches.conf and bazaar.conf as normal.
  It is intended that this be used by plugins to support options -
  options of built in programs should have specific methods on the config.
  (Robert Collins)

* ``merge.merge_inner`` now has tempdir as an optional parameter.
  (Robert Collins)

* Tree.kind is not recorded at the top level of the hierarchy, as it was
  missing on EmptyTree, leading to a bug with merge on EmptyTrees.
  (Robert Collins)

* ``WorkingTree.__del__`` has been removed, it was non deterministic and not
  doing what it was intended to. See ``WorkingTree.__init__`` for a comment
  about future directions. (Robert Collins/Martin Pool)

* bzrlib.transport.http has been modified so that only 404 urllib errors
  are returned as NoSuchFile. Other exceptions will propagate as normal.
  This allows debuging of actual errors. (Robert Collins)

* bzrlib.transport.Transport now accepts *ONLY* url escaped relative paths
  to apis like 'put', 'get' and 'has'. This is to provide consistent
  behaviour - it operates on url's only. (Robert Collins)

* Transports can register using ``register_lazy_transport``, and they
  will be loaded when first used.  (Martin Pool)

* ``merge_flex`` no longer calls ``conflict_handler.finalize()``, instead that
  is called by ``merge_inner``. This is so that the conflict count can be
  retrieved (and potentially manipulated) before returning to the caller
  of ``merge_inner``. Likewise 'merge' now returns the conflict count to the
  caller. (Robert Collins)

* ``revision.revision_graph`` can handle having only partial history for
  a revision - that is no revisions in the graph with no parents.
  (Robert Collins).

* New ``builtins.branch_files`` uses the standard ``file_list`` rules to
  produce a branch and a list of paths, relative to that branch
  (Aaron Bentley)

* New TestCase.addCleanup facility.

* New ``bzrlib.version_info`` tuple (similar to ``sys.version_info``),
  which can be used by programs importing bzrlib.

Bug Fixes
*********

* Better handling of branches in directories with non-ascii names.
  (Joel Rosdahl, Panagiotis Papadakos)

* Upgrades of trees with no commits will not fail due to accessing
  [-1] in the revision-history. (Andres Salomon)


bzr 0.1.1
#########

:Released: 2005-10-12

Bug Fixes
*********

* Fix problem in pulling over http from machines that do not
  allow directories to be listed.

* Avoid harmless warning about invalid hash cache after
  upgrading branch format.

Performance
***********

* Avoid some unnecessary http operations in branch and pull.


bzr 0.1
#######

:Released: 2005-10-11

Notes
*****

* 'bzr branch' over http initially gives a very high estimate
  of completion time but it should fall as the first few
  revisions are pulled in.  branch is still slow on
  high-latency connections.

Bug Fixes
*********

* bzr-man.py has been updated to work again. Contributed by
  Rob Weir.

* Locking is now done with fcntl.lockf which works with NFS
  file systems. Contributed by Harald Meland.

* When a merge encounters a file that has been deleted on
  one side and modified on the other, the old contents are
  written out to foo.BASE and foo.SIDE, where SIDE is this
  or OTHER. Contributed by Aaron Bentley.

* Export was choosing incorrect file paths for the content of
  the tarball, this has been fixed by Aaron Bentley.

* Commit will no longer commit without a log message, an
  error is returned instead. Contributed by Jelmer Vernooij.

* If you commit a specific file in a sub directory, any of its
  parent directories that are added but not listed will be
  automatically included. Suggested by Michael Ellerman.

* bzr commit and upgrade did not correctly record new revisions
  for files with only a change to their executable status.
  bzr will correct this when it encounters it. Fixed by
  Robert Collins

* HTTP tests now force off the use of ``http_proxy`` for the duration.
  Contributed by Gustavo Niemeyer.

* Fix problems in merging weave-based branches that have
  different partial views of history.

* Symlink support: working with symlinks when not in the root of a
  bzr tree was broken, patch from Scott James Remnant.

Improvements
************

* 'branch' now accepts a --basis parameter which will take advantage
  of local history when making a new branch. This allows faster
  branching of remote branches. Contributed by Aaron Bentley.

* New tree format based on weave files, called version 5.
  Existing branches can be upgraded to this format using
  'bzr upgrade'.

* Symlinks are now versionable. Initial patch by
  Erik Toubro Nielsen, updated to head by Robert Collins.

* Executable bits are tracked on files. Patch from Gustavo
  Niemeyer.

* 'bzr status' now shows unknown files inside a selected directory.
  Patch from Heikki Paajanen.

* Merge conflicts are recorded in .bzr. Two new commands 'conflicts'
  and 'resolve' have needed added, which list and remove those
  merge conflicts respectively. A conflicted tree cannot be committed
  in. Contributed by Aaron Bentley.

* 'rm' is now an alias for 'remove'.

* Stores now split out their content in a single byte prefixed hash,
  dropping the density of files per directory by 256. Contributed by
  Gustavo Niemeyer.

* 'bzr diff -r branch:URL' will now perform a diff between two branches.
  Contributed by Robert Collins.

* 'bzr log' with the default formatter will show merged revisions,
  indented to the right. Initial implementation contributed by Gustavo
  Niemeyer, made incremental by Robert Collins.


Internals
*********

* Test case failures have the exception printed after the log
  for your viewing pleasure.

* InventoryEntry is now an abstract base class, use one of the
  concrete InventoryDirectory etc classes instead.

* Branch raises an UnsupportedFormatError when it detects a
  bzr branch it cannot understand. This allows for precise
  handling of such circumstances.

* Remove RevisionReference class; ``Revision.parent_ids`` is now simply a
  list of their ids and ``parent_sha1s`` is a list of their corresponding
  sha1s (for old branches only at the moment.)

* New method-object style interface for Commit() and Fetch().

* Renamed ``Branch.last_patch()`` to ``Branch.last_revision()``, since
  we call them revisions not patches.

* Move ``copy_branch`` to ``bzrlib.clone.copy_branch``.  The destination
  directory is created if it doesn't exist.

* Inventories now identify the files which were present by
  giving the revision *of that file*.

* Inventory and Revision XML contains a version identifier.
  This must be consistent with the overall branch version
  but allows for more flexibility in future upgrades.

Testing
*******

* Removed testsweet module so that tests can be run after
  bzr installed by 'bzr selftest'.

* 'bzr selftest' command-line arguments can now be partial ids
  of tests to run, e.g. ``bzr selftest test_weave``


bzr 0.0.9
#########

:Released: 2005-09-23

Bug Fixes
*********

* Fixed "branch -r" option.

* Fix remote access to branches containing non-compressed history.
  (Robert Collins).

* Better reliability of http server tests.  (John Arbash-Meinel)

* Merge graph maximum distance calculation fix.  (Aaron Bentley)

* Various minor bug in windows support have been fixed, largely in the
  test suite. Contributed by Alexander Belchenko.

Improvements
************

* Status now accepts a -r argument to give status between chosen
  revisions. Contributed by Heikki Paajanen.

* Revision arguments no longer use +/-/= to control ranges, instead
  there is a 'before' namespace, which limits the successive namespace.
  For example '$ bzr log -r date:yesterday..before:date:today' will
  select everything from yesterday and before today. Contributed by
  Robey Pointer

* There is now a bzr.bat file created by distutils when building on
  Windows. Contributed by Alexander Belchenko.

Internals
*********

* Removed uuid() as it was unused.

* Improved 'fetch' code for pulling revisions from one branch into
  another (used by pull, merged, etc.)


bzr 0.0.8
#########

:Released: 2005-09-20


Improvements
************

* Adding a file whose parent directory is not versioned will
  implicitly add the parent, and so on up to the root. This means
  you should never need to explictly add a directory, they'll just
  get added when you add a file in the directory.  Contributed by
  Michael Ellerman.

* Ignore ``.DS_Store`` (contains Mac metadata) by default.
  (Nir Soffer)

* If you set ``BZR_EDITOR`` in the environment, it is checked in
  preference to EDITOR and the config file for the interactive commit
  editing program. Related to this is a bugfix where a missing program
  set in EDITOR would cause editing to fail, now the fallback program
  for the operating system is still tried.

* Files that are not directories/symlinks/regular files will no longer
  cause bzr to fail, it will just ignore them by default. You cannot add
  them to the tree though - they are not versionable.


Internals
*********

* Refactor xml packing/unpacking.

Bug Fixes
*********

* Fixed 'bzr mv' by Ollie Rutherfurd.

* Fixed strange error when trying to access a nonexistent http
  branch.

* Make sure that the hashcache gets written out if it can't be
  read.


Portability
***********

* Various Windows fixes from Ollie Rutherfurd.

* Quieten warnings about locking; patch from Matt Lavin.


bzr-0.0.7
#########

:Released: 2005-09-02

New Features
************

* ``bzr shell-complete`` command contributed by Clint Adams to
  help with intelligent shell completion.

* New expert command ``bzr find-merge-base`` for debugging merges.


Enhancements
************

* Much better merge support.

* merge3 conflicts are now reported with markers like '<<<<<<<'
  (seven characters) which is the same as CVS and pleases things
  like emacs smerge.


Bug Fixes
*********

* ``bzr upgrade`` no longer fails when trying to fix trees that
  mention revisions that are not present.

* Fixed bugs in listing plugins from ``bzr plugins``.

* Fix case of $EDITOR containing options for the editor.

* Fix log -r refusing to show the last revision.
  (Patch from Goffredo Baroncelli.)


Changes
*******

* ``bzr log --show-ids`` shows the revision ids of all parents.

* Externally provided commands on your $BZRPATH no longer need
  to recognize --bzr-usage to work properly, and can just handle
  --help themselves.


Library
*******

* Changed trace messages to go through the standard logging
  framework, so that they can more easily be redirected by
  libraries.



bzr-0.0.6
#########

:Released: 2005-08-18

New Features
************

* Python plugins, automatically loaded from the directories on
  ``BZR_PLUGIN_PATH`` or ``~/.bzr.conf/plugins`` by default.

* New 'bzr mkdir' command.

* Commit mesage is fetched from an editor if not given on the
  command line; patch from Torsten Marek.

* ``bzr log -m FOO`` displays commits whose message matches regexp
  FOO.

* ``bzr add`` with no arguments adds everything under the current directory.

* ``bzr mv`` does move or rename depending on its arguments, like
  the Unix command.

* ``bzr missing`` command shows a summary of the differences
  between two trees.  (Merged from John Arbash-Meinel.)

* An email address for commits to a particular tree can be
  specified by putting it into .bzr/email within a branch.  (Based
  on a patch from Heikki Paajanen.)


Enhancements
************

* Faster working tree operations.


Changes
*******

* 3rd-party modules shipped with bzr are copied within the bzrlib
  python package, so that they can be installed by the setup
  script without clashing with anything already existing on the
  system.  (Contributed by Gustavo Niemeyer.)

* Moved plugins directory to bzrlib/, so that there's a standard
  plugin directory which is not only installed with bzr itself but
  is also available when using bzr from the development tree.
  ``BZR_PLUGIN_PATH`` and ``DEFAULT_PLUGIN_PATH`` are then added to the
  standard plugins directory.

* When exporting to a tarball with ``bzr export --format tgz``, put
  everything under a top directory rather than dumping it into the
  current directory.   This can be overridden with the ``--root``
  option.  Patch from William Dodé and John Meinel.

* New ``bzr upgrade`` command to upgrade the format of a branch,
  replacing ``bzr check --update``.

* Files within store directories are no longer marked readonly on
  disk.

* Changed ``bzr log`` output to a more compact form suggested by
  John A Meinel.  Old format is available with the ``--long`` or
  ``-l`` option, patched by William Dodé.

* By default the commit command refuses to record a revision with
  no changes unless the ``--unchanged`` option is given.

* The ``--no-plugins``, ``--profile`` and ``--builtin`` command
  line options must come before the command name because they
  affect what commands are available; all other options must come
  after the command name because their interpretation depends on
  it.

* ``branch`` and ``clone`` added as aliases for ``branch``.

* Default log format is back to the long format; the compact one
  is available with ``--short``.


Bug Fixes
*********

* Fix bugs in committing only selected files or within a subdirectory.


bzr-0.0.5
#########

:Released:  2005-06-15

Changes
*******

* ``bzr`` with no command now shows help rather than giving an
  error.  Suggested by Michael Ellerman.

* ``bzr status`` output format changed, because svn-style output
  doesn't really match the model of bzr.  Now files are grouped by
  status and can be shown with their IDs.  ``bzr status --all``
  shows all versioned files and unknown files but not ignored files.

* ``bzr log`` runs from most-recent to least-recent, the reverse
  of the previous order.  The previous behaviour can be obtained
  with the ``--forward`` option.

* ``bzr inventory`` by default shows only filenames, and also ids
  if ``--show-ids`` is given, in which case the id is the second
  field.


Enhancements
************

* New 'bzr whoami --email' option shows only the email component
  of the user identification, from Jo Vermeulen.

* New ``bzr ignore PATTERN`` command.

* Nicer error message for broken pipe, interrupt and similar
  conditions that don't indicate an internal error.

* Add ``.*.sw[nop] .git .*.tmp *,v`` to default ignore patterns.

* Per-branch locks keyed on ``.bzr/branch-lock``, available in
  either read or write mode.

* New option ``bzr log --show-ids`` shows revision and file ids.

* New usage ``bzr log FILENAME`` shows only revisions that
  affected that file.

* Changed format for describing changes in ``bzr log -v``.

* New option ``bzr commit --file`` to take a message from a file,
  suggested by LarstiQ.

* New syntax ``bzr status [FILE...]`` contributed by Bartosz
  Oler.  File may be in a branch other than the working directory.

* ``bzr log`` and ``bzr root`` can be given an http URL instead of
  a filename.

* Commands can now be defined by external programs or scripts
  in a directory on $BZRPATH.

* New "stat cache" avoids reading the contents of files if they
  haven't changed since the previous time.

* If the Python interpreter is too old, try to find a better one
  or give an error.  Based on a patch from Fredrik Lundh.

* New optional parameter ``bzr info [BRANCH]``.

* New form ``bzr commit SELECTED`` to commit only selected files.

* New form ``bzr log -r FROM:TO`` shows changes in selected
  range; contributed by John A Meinel.

* New option ``bzr diff --diff-options 'OPTS'`` allows passing
  options through to an external GNU diff.

* New option ``bzr add --no-recurse`` to add a directory but not
  their contents.

* ``bzr --version`` now shows more information if bzr is being run
  from a branch.


Bug Fixes
*********

* Fixed diff format so that added and removed files will be
  handled properly by patch.  Fix from Lalo Martins.

* Various fixes for files whose names contain spaces or other
  metacharacters.


Testing
*******

* Converted black-box test suites from Bourne shell into Python;
  now run using ``./testbzr``.  Various structural improvements to
  the tests.

* testbzr by default runs the version of bzr found in the same
  directory as the tests, or the one given as the first parameter.

* testbzr also runs the internal tests, so the only command
  required to check is just ``./testbzr``.

* testbzr requires python2.4, but can be used to test bzr running
  under a different version.

* Tests added for many other changes in this release.


Internal
********

* Included ElementTree library upgraded to 1.2.6 by Fredrik Lundh.

* Refactor command functions into Command objects based on HCT by
  Scott James Remnant.

* Better help messages for many commands.

* Expose ``bzrlib.open_tracefile()`` to start the tracefile; until
  this is called trace messages are just discarded.

* New internal function ``find_touching_revisions()`` and hidden
  command touching-revisions trace the changes to a given file.

* Simpler and faster ``compare_inventories()`` function.

* ``bzrlib.open_tracefile()`` takes a tracefilename parameter.

* New AtomicFile class.

* New developer commands ``added``, ``modified``.


Portability
***********

* Cope on Windows on python2.3 by using the weaker random seed.
  2.4 is now only recommended.


bzr-0.0.4
#########

:Released:  2005-04-22

Enhancements
************

* 'bzr diff' optionally takes a list of files to diff.  Still a bit
  basic.  Patch from QuantumG.

* More default ignore patterns.

* New 'bzr log --verbose' shows a list of files changed in the
  changeset.  Patch from Sebastian Cote.

* Roll over ~/.bzr.log if it gets too large.

* Command abbreviations 'ci', 'st', 'stat', '?' based on a patch
  by Jason Diamon.

* New 'bzr help commands' based on a patch from Denys Duchier.


Changes
*******

* User email is determined by looking at $BZREMAIL or ~/.bzr.email
  or $EMAIL.  All are decoded by the locale preferred encoding.
  If none of these are present user@hostname is used.  The host's
  fully-qualified name is not used because that tends to fail when
  there are DNS problems.

* New 'bzr whoami' command instead of username user-email.


Bug Fixes
*********

* Make commit safe for hardlinked bzr trees.

* Some Unicode/locale fixes.

* Partial workaround for ``difflib.unified_diff`` not handling
  trailing newlines properly.


Internal
********

* Allow docstrings for help to be in PEP0257 format.  Patch from
  Matt Brubeck.

* More tests in test.sh.

* Write profile data to a temporary file not into working
  directory and delete it when done.

* Smaller .bzr.log with process ids.


Portability
***********

* Fix opening of ~/.bzr.log on Windows.  Patch from Andrew
  Bennetts.

* Some improvements in handling paths on Windows, based on a patch
  from QuantumG.


bzr-0.0.3
#########

:Released:  2005-04-06

Enhancements
************

* New "directories" internal command lists versioned directories
  in the tree.

* Can now say "bzr commit --help".

* New "rename" command to rename one file to a different name
  and/or directory.

* New "move" command to move one or more files into a different
  directory.

* New "renames" command lists files renamed since base revision.

* New cat command contributed by janmar.

Changes
*******

* .bzr.log is placed in $HOME (not pwd) and is always written in
  UTF-8.  (Probably not a completely good long-term solution, but
  will do for now.)

Portability
***********

* Workaround for difflib bug in Python 2.3 that causes an
  exception when comparing empty files.  Reported by Erik Toubro
  Nielsen.

Internal
********

* Refactored inventory storage to insert a root entry at the top.

Testing
*******

* Start of shell-based black-box testing in test.sh.


bzr-0.0.2.1
###########

Portability
***********

* Win32 fixes from Steve Brown.


bzr-0.0.2
#########

:Codename: "black cube"
:Released: 2005-03-31

Enhancements
************

* Default ignore list extended (see bzrlib/__init__.py).

* Patterns in .bzrignore are now added to the default ignore list,
  rather than replacing it.

* Ignore list isn't reread for every file.

* More help topics.

* Reinstate the 'bzr check' command to check invariants of the
  branch.

* New 'ignored' command lists which files are ignored and why;
  'deleted' lists files deleted in the current working tree.

* Performance improvements.

* New global --profile option.

* Ignore patterns like './config.h' now correctly match files in
  the root directory only.


bzr-0.0.1
#########

:Released:  2005-03-26

Enhancements
************

* More information from info command.

* Can now say "bzr help COMMAND" for more detailed help.

* Less file flushing and faster performance when writing logs and
  committing to stores.

* More useful verbose output from some commands.

Bug Fixes
*********

* Fix inverted display of 'R' and 'M' during 'commit -v'.

Portability
***********

* Include a subset of ElementTree-1.2.20040618 to make
  installation easier.

* Fix time.localtime call to work with Python 2.3 (the minimum
  supported).


bzr-0.0.0.69
############

:Released:  2005-03-22

Enhancements
************

* First public release.

* Storage of local versions: init, add, remove, rm, info, log,
  diff, status, etc.


bzr ?.?.? (not released yet)
############################

:Codename: template
:2.0.2: ???

Compatibility Breaks
********************

New Features
************

Bug Fixes
*********

Improvements
************

Documentation
*************

API Changes
***********

Internals
*********

Testing
*******



..
   vim: tw=74 ft=rst ff=unix<|MERGE_RESOLUTION|>--- conflicted
+++ resolved
@@ -28,6 +28,10 @@
   '\r\n' => '\n' and a plain '\r' => '\n'. The storage layer doesn't
   allow those because XML store silently translate it anyway. (The parser
   auto-translates \r\n => \n in ways that are hard for us to catch.)
+
+* The fix for bug #186920 accidentally broke compatibility with python
+  2.4.  (Vincent Ladeuil, #475585)
+
 
 Improvements
 ************
@@ -126,11 +130,7 @@
   and similar errors.  (Andrew Bennetts, #429747, #243391)
 
 * Launchpad urls can now be resolved from behind proxies.
-<<<<<<< HEAD
-  (Gordon Tyler, Vincent Ladeuil, #186920, #475585)
-=======
   (Gordon Tyler, Vincent Ladeuil, #186920)
->>>>>>> b823e9da
 
 * Reduce the strictness for StaticTuple, instead add a debug flag
   ``-Dstatic_tuple`` which will change apis to be strict and raise errors.
