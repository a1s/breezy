--- conflicted
+++ resolved
@@ -1,38 +1,34 @@
 IN DEVELOPMENT
 
-<<<<<<< HEAD
+  FEATURES:
+
+    * New option ``--author`` in ``bzr commit`` to specify the author of the
+      change, if it's different from the committer.  (Lukáš Lalinský)
+
+  BUG FIXES:
+
+    * Suppress warning "integer argument expected, got float" from Paramiko,
+      which sometimes caused false test failures.  (Martin Pool)
+
+  IMPROVEMENTS:
+
+    * ``pull`` and ``merge`` are much faster at installing bundle format 4.
+      (Aaron Bentley)
+
+    * ``pull -v`` no longer includes deltas, making it much faster.
+      (Aaron Bentley)
+
   API BREAKS:
 
    * ``Branch.append_revision`` is removed altogether; please use 
      ``Branch.set_last_revision_info`` instead.  (Martin Pool)
 
-IN DEVELOPMENT
-=======
-  FEATURES:
-
-    * New option ``--author`` in ``bzr commit`` to specify the author of the
-      change, if it's different from the committer.  (Lukáš Lalinský)
-
-  BUG FIXES:
-
-    * Suppress warning "integer argument expected, got float" from Paramiko,
-      which sometimes caused false test failures.  (Martin Pool)
-
-  IMPROVEMENTS:
-
-    * ``pull`` and ``merge`` are much faster at installing bundle format 4.
-      (Aaron Bentley)
-
-    * ``pull -v`` no longer includes deltas, making it much faster.
-      (Aaron Bentley)
-
   API CHANGES:
 
     * ``Transport.should_cache`` has been removed.  It was not called in the
       previous release.  (Martin Pool)
 
 bzr 0.90rc1 2007-08-14
->>>>>>> efd3711e
 
   BUGFIXES:
 
