--- conflicted
+++ resolved
@@ -101,7 +101,6 @@
       which allows direct access to the common case of 'get me this file
       from its branch'. (Robert Collins)
 
-<<<<<<< HEAD
     * 'pull' has been factored out of the command as WorkingTree.pull().
       A new option to WorkingTree.pull has been added, clobber, which will
       ignore diverged history and pull anyway.
@@ -113,12 +112,10 @@
       options of built in programs should have specific methods on the config.
       (Robert Collins)
 
-=======
   BUG FIXES:
 
     * Better handling of branches in directories with non-ascii names. 
       (Joel Rosdahl, Panagiotis Papadakos)
->>>>>>> c61ef675
 
 bzr 0.1.1 2005-10-12
 
