--- conflicted
+++ resolved
@@ -123,6 +123,12 @@
 
     * New helper function for splitting test suites
       ``split_suite_by_condition``. (Robert Collins)
+
+    * Fix the test HTTPServer to be isolated from chdir calls made while it is
+      running, allowing it to be used in blackbox tests. (Robert Collins)
+
+    * The branch interface tests were invalid for branches using subtree
+      repositories by default. This has been fixed. (Robert Collins)
 
   INTERNALS:
 
@@ -868,17 +874,9 @@
 
   TESTING:
 
-<<<<<<< HEAD
-    * Fix the test HTTPServer to be isolated from chdir calls made while it is
-      running, allowing it to be used in blackbox tests. (Robert Collins)
-
-    * The branch interface tests were invalid for branches using subtree
-      repositories by default. This has been fixed. (Robert Collins)
-=======
     * The branch interface tests were invalid for branches using rich-root
       repositories because the empty string is not a valid file-id.
       (Robert Collins)
->>>>>>> 2b450ce0
 
   INTERNALS:
 
