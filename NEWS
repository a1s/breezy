--- conflicted
+++ resolved
@@ -4,7 +4,6 @@
 
 .. contents::
 
-<<<<<<< HEAD
 IN DEVELOPMENT
 --------------
 
@@ -172,13 +171,13 @@
       osutils.[md5|sha]), object__init__ and object.__new__ don't accept
       parameters anymore.
       (Vincent Ladeuil)
-=======
+
+
 bzr 1.7.1 2008-10-01
 --------------------
 
   No changes from 1.7.1rc1.
 
->>>>>>> 31c34738
 
 bzr 1.7.1rc1 2008-09-24
 -----------------------
