--- conflicted
+++ resolved
@@ -80,17 +80,15 @@
     * 'merge' accepts --remember option to store parent location, like 'push'
       and 'pull'. (Olaf Conradi)
 
-<<<<<<< HEAD
     * bzr status and diff when files given as arguments do not exist
       in the relevant trees.  (Martin Pool, #3619)
 
     * Add '.hg' to the default ignore list.  (Martin Pool)
-=======
+
     * 'knit' is now the default disk format. This improves disk performance and
       utilization, increases incremental pull performance, robustness with SFTP
       and allows checkouts over SFTP to perform acceptable. 
       (Robert Collins, Aaron Bentley).
->>>>>>> a21e3950
 
   CHANGES:
 
