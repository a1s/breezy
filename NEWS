--------------------
Bazaar Release Notes
--------------------

.. contents::


IN DEVELOPMENT
--------------

  FEATURES:

    * New ``pre_change_branch_tip`` hook that is called before the
      branch tip is moved, while the branch is write-locked.  See the User
      Reference for signature details.  (Andrew Bennetts)

    * Rule-based preferences can now be defined for selected files in
      selected branches, allowing commands and plugins to provide
      custom behaviour for files matching defined patterns.
      See ``Rule-based preferences`` (part of ``Configuring Bazaar``)
      in the User Guide and ``bzr help rules`` for more information.
      (Ian Clatworthy)

    * Sites may suggest a branch to stack new branches on.  (Aaron Bentley)

    * Stacked branches are now supported. See ``bzr help branch`` and 
      ``bzr help push``. (Robert Collins)

  IMPROVEMENTS:

    * ``bzr export --format=tgz --root=NAME -`` to export a gzipped tarball 
      to stdout; also ``tar`` and ``tbz2``.
      (Martin Pool)

<<<<<<< HEAD
    * ``bzr (re)merge --weave`` will now use a real Weave algorithm,
      rather than the annotation-based merge it was using. It does so by
      building up a Weave of the important texts, without needing to build
      the full ancestry. (John Arbash Meinel, #238895)
=======
    * ``bzr send`` documents and better supports ``emacsclient`` (proper
      escaping of mail headers and handling of the MUA Mew).
      (Christophe Troestler)
>>>>>>> 818e8ca9

    * Remembered locations can be specified by aliases, e.g. :parent, :public,
      :submit.  (Aaron Bentley)

    * The smart protocol now has improved support for setting branches'
      revision info directly.  This makes operations like push
      faster.  The new request method name is
      ``Branch.set_last_revision_ex``.  (Andrew Bennetts)

  BUG FIXES:

    * Bazaar is now able to be a client to the web server of IIS 6 and 7.
      The broken implementations of RFC822 in Python and RFC2046 in IIS
      combined with boundary-line checking in Bazaar previously made this
      impossible. (NB, IIS 5 does not suffer from this problem).
      (Adrian Wilkins, #247585)

    * ``bzr log --long`` with a ghost in your mainline now handles that
      ghost properly. (John Arbash Meinel, #243536)

    * ``check`` handles the split-up .bzr layout correctly, so no longer
      requires a branch to be present.
      (Daniel Watkins, #64783)

    * Clearer message about how to set the PYTHONPATH if bzrlib can't be
      loaded. 
      (Martin Pool, #205230)

    * Errors about missing libraries are now shown without a traceback,
      and with a suggestion to install the library.  The full traceback is 
      still in ``.bzr.log`` and can be shown with ``-Derror``.
      (Martin Pool, #240161)

    * Handle urls such as ftp://user@host.com@www.host.com where the user
      name contains an @.
      (Neil Martinsen-Burrell, #228058)

    * ``needs_read_lock`` and ``needs_write_lock`` now suppress an error during
      ``unlock`` if there was an error in the original function. This helps
      most when there is a failure with a smart server action, since often the
      connection closes and we cannot unlock.
      (Andrew Bennetts, John Arbash Meinel, #125784)

    * Obsolete hidden command ``bzr fetch`` removed.
      (Martin Pool, #172870)

    * Raise the correct exception when doing ``-rbefore:0`` or ``-c0``.
      (John Arbash Meinel, #239933)

    * You can now compare file revisions in Windows diff programs from 
      Cygwin Bazaar.
      (Matt McClure, #209281)

    * revision_history now tolerates mainline ghosts for Branch format 6.
      (Aaron Bentley, #235055)

    * Set locale from environment for third party libs.
      (Martin von Gagern, #128496)

  DOCUMENTATION:

    * Updated developer documentation.
      (Martin Pool)

  TESTING:

   * ``-Dmemory`` will cause /proc/PID/status to be catted before bzr
     exits, allowing low-key analysis of peak memory use. (Robert Collins)

   * ``TestCaseWithTransport.make_branch_and_tree`` tries harder to return
     a tree with a ``branch`` attribute of the right format.  This was
     preventing some ``RemoteBranch`` tests from actually running with
     ``RemoteBranch`` instances.  (Andrew Bennetts)

  API CHANGES:

    * Removed ``Repository.text_store``, ``control_store``, etc.  Instead,
      there are new attributes ``texts, inventories, revisions,
      signatures``, each of which is a ``VersionedFiles``.  See the
      Repository docstring for more details.
      (Robert Collins)

    * ``Branch.pull`` now accepts an ``_override_hook_target`` optional
      parameter.  If you have a subclass of ``Branch`` that overrides
      ``pull`` then you should add this parameter.  (Andrew Bennetts)

    * ``bzrlib.check.check()`` has been deprecated in favour of the more
      aptly-named ``bzrlib.check.check_branch()``.
      (Daniel Watkins)

    * ``Tree.print_file`` and ``Repository.print_file`` are deprecated.
      These methods are bad APIs because they write directly to sys.stdout.
      bzrlib does not use them internally, and there are no direct tests
      for them. (Alexander Belchenko)

  INTERNALS:

    * ``cat`` command no longer uses ``Tree.print_file()`` internally.
      (Alexander Belchenko)

    * New class method ``BzrDir.open_containing_tree_branch_or_repository``
      which eases the discovery of the tree, the branch and the repository
      containing a given location.
      (Daniel Watkins)

    * New ``versionedfile.KeyMapper`` interface to abstract out the access to
      underlying .knit/.kndx etc files in repositories with partitioned
      storage. (Robert Collins)

    * Obsolete developer-use command ``weave-join`` has been removed.
      (Robert Collins)

    * ``RemoteToOtherFetcher`` and ``get_data_stream_for_search`` removed,
      to support new ``VersionedFiles`` layering.
      (Robert Collins)


bzr 1.6beta2 2008-06-10
-----------------------

This release contains further progress towards our 1.6 goals of shallow
repositories, and contains a fix for some user-affecting bugs in the
repository layer.  Building working trees during checkout and branch is
now faster.

  BUG FIXES:

    * Avoid KnitCorrupt error extracting inventories from some repositories.
      (The data is not corrupt; an internal check is detecting a problem
      reading from the repository.)
      (Martin Pool, Andrew Bennetts, Robert Collins, #234748)

    * ``bzr status`` was breaking if you merged the same revision twice.
      (John Arbash Meinel, #235407)

    * Fix infinite loop consuming 100% CPU when a connection is lost while
      reading a response body via the smart protocol v1 or v2.
      (Andrew Bennetts)
      
    * Inserting a bundle which changes the contents of a file with no trailing
      end of line, causing a knit snapshot in a 'knits' repository will no longer
      cause KnitCorrupt. (Robert Collins)

    * ``RemoteBranch.pull`` needs to return the ``self._real_branch``'s
      pull result. It was instead just returning None, which breaks ``bzr
      pull``. (John Arbash Meinel, #238149)

    * Sanitize branch nick before using it as an attachment filename in
      ``bzr send``. (Lukáš Lalinský, #210218)

    * Squash ``inv_entry.symlink_target`` to a plain string when
      generating DirState details. This prevents from getting a
      ``UnicodeError`` when you have symlinks and non-ascii filenames.
      (John Arbash Meinel, #135320)

  IMPROVEMENTS:

    * Added the 'alias' command to set/unset and display aliases. (Tim Penhey)

    * ``added``, ``modified``, and ``unknowns`` behaviour made consistent (all three
      now quote paths where required). Added ``--null`` option to ``added`` and 
      ``modified`` (for null-separated unknowns, use ``ls --unknown --null``)
      (Adrian Wilkins)

    * Faster branching (1.09x) and lightweight checkouts (1.06x) on large trees.
      (Ian Clatworthy, Aaron Bentley)

  DOCUMENTATION:

    * Added *Bazaar Zen* section to the User Guide. (Ian Clatworthy)

  TESTING:

    * Fix the test HTTPServer to be isolated from chdir calls made while it is
      running, allowing it to be used in blackbox tests. (Robert Collins)

  API CHANGES:

    * ``WorkingTree.set_parent_(ids/trees)`` will now filter out revisions
      which are in the ancestry of other revisions. So if you merge the same
      tree twice, or merge an ancestor of an existing merge, it will only
      record the newest. (If you merge a descendent, it will replace its
      ancestor). (John Arbash Meinel, #235407)

    * ``RepositoryPolicy.__init__`` now requires stack_on and stack_on_pwd,
      through the derived classes do not.  (Aaron Bentley)

  INTERNALS:

    * ``bzrlib.bzrdir.BzrDir.sprout`` now accepts ``stacked`` to control
      creating stacked branches. (Robert Collins)

    * Knit record serialisation is now stricter on what it will accept, to
      guard against potential internal bugs, or broken input. (Robert Collins)


bzr 1.6beta1 2008-06-02
-----------------------


Commands that work on the revision history such as push, pull, missing,
uncommit and log are now substantially faster.  This release adds a
translation of some of the user documentation into Spanish.  (Contributions of
other translations would be very welcome.)  Bazaar 1.6beta1 adds a new network
protocol which is used by default and which allows for more efficient transfers
and future extensions.


  NOTES WHEN UPGRADING:

    * There is a new version of the network protocol used for bzr://, bzr+ssh://
      and bzr+http:// connections.  This will allow more efficient requests and
      responses, and more graceful fallback when a server is too old to
      recognise a request from a more recent client.  Bazaar 1.6 will
      interoperate with 0.16 and later versions, but servers should be upgraded
      when possible.  Bazaar 1.6 no longer interoperates with 0.15 and earlier via
      these protocols.  Use alternatives like SFTP or upgrade those servers.
      (Andrew Bennetts, #83935)

  CHANGES:

    * Deprecation warnings will not be suppressed when running ``bzr selftest``
      so that developers can see if their code is using deprecated functions.
      (John Arbash Meinel)

  FEATURES:

    * Adding ``-Derror`` will now display a traceback when a plugin fails to
      load. (James Westby)

  IMPROVEMENTS:

    * ``bzr branch/push/pull -r XXX`` now have a helper function for finding
      the revno of the new revision (``Graph.find_distance_to_null``). This
      should make something like ``bzr branch -r -100`` in a shared, no-trees
      repository much snappier. (John Arbash Meinel)

    * ``bzr log --short -r X..Y`` no longer needs to access the full revision
      history. This makes it noticeably faster when logging the last few
      revisions. (John Arbash Meinel)

    * ``bzr ls`` now accepts ``-V`` as an alias for ``--versioned``. 
      (Jerad Cramp, #165086)

    * ``bzr missing`` uses the new ``Graph.find_unique_ancestors`` and
      ``Graph.find_differences`` to determine missing revisions without having
      to search the whole ancestry. (John Arbash Meinel, #174625)

    * ``bzr uncommit`` now uses partial history access, rather than always
      extracting the full revision history for a branch. This makes it
      resolve the appropriate revisions much faster (in testing it drops
      uncommit from 1.5s => 0.4s). It also means ``bzr log --short`` is one
      step closer to not using full revision history.
      (John Arbash Meinel, #172649)

  BUGFIXES:

    * ``bzr merge --lca`` should handle when two revisions have no common
      ancestor other than NULL_REVISION. (John Arbash Meinel, #235715)

    * ``bzr status`` was breaking if you merged the same revision twice.
      (John Arbash Meinel, #235407)

    * ``bzr push`` with both ``--overwrite`` and ``-r NNN`` options no longer
      fails.  (Andrew Bennetts, #234229)
      
    * Correctly track the base URL of a smart medium when using bzr+http://
      URLs, which was causing spurious "No repository present" errors with
      branches in shared repositories accessed over bzr+http.
      (Andrew Bennetts, #230550)

    * Define ``_remote_is_at_least_1_2`` on ``SmartClientMedium`` so that all
      implementations have the attribute.  Fixes 'PyCurlTransport' object has no
      attribute '_remote_is_at_least_1_2' attribute errors.
      (Andrew Bennetts, #220806)

    * Failure to delete an obsolete pack file should just give a warning
      message, not a fatal error.  It may for example fail if the file is still
      in use by another process.
      (Martin Pool)
      
    * Fix MemoryError during large fetches over HTTP by limiting the amount of
      data we try to read per ``recv`` call.  The problem was observed with
      Windows and a proxy, but might affect other environments as well.
      (Eric Holmberg, #215426)

    * Handle old merge directives correctly in Merger.from_mergeable.  Stricter
      get_parent_map requirements exposed a latent bug here.  (Aaron Bentley)

    * Issue a warning and ignore passwords declared in authentication.conf when
      used for an ssh scheme (sftp or bzr+ssh).
      (Vincent Ladeuil, #203186)

    * Make both http implementations raise appropriate exceptions on 403
      Forbidden when POSTing smart requests.
      (Vincent Ladeuil, #230223)

    * Properly *title* header names in http requests instead of capitalizing
      them.
      (Vincent Ladeuil, #229076)

    * The "Unable to obtain lock" error message now also suggests using
      ``bzr break-lock`` to fix it.  (Martin Albisetti, #139202)

    * Treat an encoding of '' as ascii; this can happen when bzr is run
      under vim on Mac OS X.
      (Neil Martinsen-Burrell)

    * ``VersionedFile.make_mpdiffs()`` was raising an exception that wasn't in
      scope. (Daniel Fischer #235687)

  DOCUMENTATION:

    * Added directory structure and started translation of docs in spanish.
      (Martin Albisetti, Lucio Albenga)

    * Incorporate feedback from Jelmer Vernooij and Neil Martinsen-Burrell
      on the plugin and integration chapters of the User Guide.
      (Ian Clatworthy)

    * More Bazaar developer documentation about packaging and release process,
      and about use of Python reprs.
      (Martin Pool, Martin Albisetti)

    * Updated Tortise strategy document. (Mark Hammond)

  TESTING:

    * ``bzrlib.tests.adapt_tests`` was broken and unused - it has been fixed.
      (Robert Collins)

    * Fix the test HTTPServer to be isolated from chdir calls made while it is
      running, allowing it to be used in blackbox tests. (Robert Collins)

    * New helper function for splitting test suites
      ``split_suite_by_condition``. (Robert Collins)

  INTERNALS:

    * ``Branch.missing_revisions`` has been deprecated. Similar functionality
      can be obtained using ``bzrlib.missing.find_unmerged``. The api was
      fairly broken, and the function was unused, so we are getting rid of it.
      (John Arbash Meinel)

  API CHANGES:

    * ``Branch.abspath`` is deprecated; use the Tree or Transport 
      instead.  (Martin Pool)

    * ``Branch.update_revisions`` now takes an optional ``Graph``
      object. This can be used by ``update_revisions`` when it is
      checking ancestry, and allows callers to prefer request to go to a
      local branch.  (John Arbash Meinel)

    * Branch, Repository, Tree and BzrDir should expose a Transport as an
      attribute if they have one, rather than having it indirectly accessible
      as ``.control_files._transport``.  This doesn't add a requirement
      to support a Transport in cases where it was not needed before;
      it just simplifies the way it is reached.  (Martin Pool)

    * ``bzr missing --mine-only`` will return status code 0 if you have no
      new revisions, but the remote does. Similarly for ``--theirs-only``.
      The new code only checks one side, so it doesn't know if the other
      side has changes. This seems more accurate with the request anyway.
      It also changes the output to print '[This|Other] branch is up to
      date.' rather than displaying nothing.  (John Arbash Meinel)

    * ``LockableFiles.put_utf8``, ``put_bytes`` and ``controlfilename``
      are now deprecated in favor of using Transport operations.
      (Martin Pool)

    * Many methods on ``VersionedFile``, ``Repository`` and in
      ``bzrlib.revision``  deprecated before bzrlib 1.5 have been removed.
      (Robert Collins)

    * ``RevisionSpec.wants_revision_history`` can be set to False for a given
      ``RevisionSpec``. This will disable the existing behavior of passing in
      the full revision history to ``self._match_on``. Useful for specs that
      don't actually need access to the full history. (John Arbash Meinel)

    * The constructors of ``SmartClientMedium`` and its subclasses now require a
      ``base`` parameter.  ``SmartClientMedium`` implementations now also need
      to provide a ``remote_path_from_transport`` method.  (Andrew Bennetts)
      
    * The default permissions for creating new files and directories 
      should now be obtained from ``BzrDir._get_file_mode()`` and 
      ``_get_dir_mode()``, rather than from LockableFiles.  The ``_set_file_mode``
      and ``_set_dir_mode`` variables on LockableFiles which were advertised
      as a way for plugins to control this are no longer consulted.
      (Martin Pool)

    * ``VersionedFile.join`` is deprecated. This method required local
      instances of both versioned file objects and was thus hostile to being
      used for streaming from a smart server. The new get_record_stream and
      insert_record_stream are meant to efficiently replace this method.
      (Robert Collins)

    * ``WorkingTree.set_parent_(ids/trees)`` will now filter out revisions
      which are in the ancestry of other revisions. So if you merge the same
      tree twice, or merge an ancestor of an existing merge, it will only
      record the newest. (If you merge a descendent, it will replace its
      ancestor). (John Arbash Meinel, #235407)

    * ``WorkingTreeFormat2.stub_initialize_remote`` is now private.
      (Martin Pool) 


bzr 1.5 2008-05-16
------------------

This release of Bazaar includes several updates to the documentation, and fixes
to prepare for making rich root support the default format. Many bugs have been
squashed, including fixes to log, bzr+ssh inter-operation with older servers.

  CHANGES:

    * Suppress deprecation warnings when bzrlib is a 'final' release. This way
      users of packaged software won't be bothered with DeprecationWarnings,
      but developers and testers will still see them. (John Arbash Meinel)

  DOCUMENTATION:

    * Incorporate feedback from Jelmer Vernooij and Neil Martinsen-Burrell
      on the plugin and integration chapters of the User Guide.
      (Ian Clatworthy)


bzr 1.5rc1 2008-05-09
---------------------

  NOTES WHEN UPGRADING:

  CHANGES:

    * Broader support of GNU Emacs mail clients. Set
      ``mail_client=emacsclient`` in your bazaar.conf and ``send`` will pop the
      bundle in a mail buffer according to the value of ``mail-user-agent``
      variable. (Xavier Maillard)

  FEATURES:

  IMPROVEMENTS:

    * Diff now handles revision specs like "branch:" and "submit:" more
      efficiently.  (Aaron Bentley, #202928)

    * More friendly error given when attempt to start the smart server
      on an address already in use. (Andrea Corbellini, #200575)

    * Pull completes much faster when there is nothing to pull.
      (Aaron Bentley)

  BUGFIXES:

    * Authentication.conf can define sections without password.
      (Vincent Ladeuil, #199440)

    * Avoid muttering every time a child update does not cause a progress bar
      update. (John Arbash Meinel, #213771)

    * ``Branch.reconcile()`` is now implemented. This allows ``bzr reconcile``
      to fix when a Branch has a non-canonical mainline history. ``bzr check``
      also detects this condition. (John Arbash Meinel, #177855)

    * ``bzr log -r ..X bzr://`` was failing, because it was getting a request
      for ``revision_id=None`` which was not a string.
      (John Arbash Meinel, #211661)

    * ``bzr commit`` now works with Microsoft's FTP service.
      (Andreas Deininger)

    * Catch definitions outside sections in authentication.conf.
      (Vincent Ladeuil, #217650)

    * Conversion from non-rich-root to rich-root(-pack) updates inventory
      sha1s, even when bundles are used.  (Aaron Bentley, #181391)

    * Conversion from non-rich-root to rich-root(-pack) works correctly even
      though search keys are not topologically sorted.  (Aaron Bentley)

    * Conversion from non-rich-root to rich-root(-pack) works even when a
      parent revision has a different root id.  (Aaron Bentley, #177874)

    * Disable strace testing until strace is fixed (see bug #103133) and emit a
      warning when selftest ends to remind us of leaking tests.
      (Vincent Ladeuil, #226769)

    * Fetching all revisions from a repository does not cause pack collisions.
      (Robert Collins, Aaron Bentley, #212908)

    * Fix error about "attempt to add line-delta in non-delta knit".
      (Andrew Bennetts, #217701)

    * Pushing a branch in "dirstate" format (Branch5) over bzr+ssh would break
      if the remote server was < version 1.2. This was due to a bug in the
      RemoteRepository.get_parent_map() fallback code.
      (John Arbash Meinel, #214894)

    * Remove leftover code in ``bzr_branch`` that inappropriately creates 
      a ``branch-name`` file in the branch control directory.
      (Martin Pool)

    * Set SO_REUSEADDR on server sockets of ``bzr serve`` to avoid problems
      rebinding the socket when starting the server a second time.
      (John Arbash Meinel, Martin Pool, #164288)

    * Severe performance degradation in fetching from knit repositories to
      knits and packs due to parsing the entire revisions.kndx on every graph
      walk iteration fixed by using the Repository.get_graph API.  There was
      another regression in knit => knit fetching which re-read the index for
      every revision each side had in common.
      (Robert Collins, John Arbash Meinel)

    * When logging the changes to a particular file, there was a bug if there
      were ghosts in the revision ancestry. (John Arbash Meinel, #209948)

    * xs4all's ftp server returns a temporary error when trying to list an
      empty directory, rather than returning an empty list. Adding a
      workaround so that we don't get spurious failures.
      (John Arbash Meinel, #215522)

  DOCUMENTATION:

    * Expanded the User Guide to include new chapters on popular plugins and
      integrating Bazaar into your environment. The *Best practices* chapter
      was renamed to *Miscellaneous topics* as suggested by community
      feedback as well. (Ian Clatworthy)

    * Document outlining strategies for TortoiseBzr. (Mark Hammond)

    * Improved the documentation on hooks. (Ian Clatworthy)

    * Update authentication docs regarding ssh agents.
      (Vincent Ladeuil, #183705)

  TESTING:

    * Add ``thread_name_suffix`` parameter to SmartTCPServer_for_testing, to
      make it easy to identify which test spawned a thread with an unhandled
      exception. (Andrew Bennetts)

    * New ``--debugflag``/``-E`` option to ``bzr selftest`` for setting
      options for debugging tests, these are complementary to the the -D
      options.  The ``-Dselftest_debug`` global option has been replaced by the
      ``-E=allow_debug`` option for selftest. (Andrew Bennetts)

    * Parameterised test ids are preserved correctly to aid diagnosis of test
      failures. (Robert Collins, Andrew Bennetts)

    * selftest now accepts --starting-with <id> to load only the tests whose id
      starts with the one specified. This greatly speeds up running the test
      suite on a limited set of tests and can be used to run the tests for a
      single module, a single class or even a single test.  (Vincent Ladeuil)

    * The test suite modules have been modified to define load_tests() instead
      of test_suite(). That speeds up selective loading (via --load-list)
      significantly and provides many examples on how to migrate (grep for
      load_tests).  (Vincent Ladeuil)

  INTERNALS:

    * ``Hooks.install_hook`` is now deprecated in favour of
      ``Hooks.install_named_hook`` which adds a required ``name`` parameter, to
      avoid having to call ``Hooks.name_hook``. (Daniel Watkins)

    * Implement xml8 serializer.  (Aaron Bentley)

    * New form ``@deprecated_method(deprecated_in(1, 5, 0))`` for making 
      deprecation wrappers.  (Martin Pool)

    * ``Repository.revision_parents`` is now deprecated in favour of 
      ``Repository.get_parent_map([revid])[revid]``. (Jelmer Vernooij)

    * The Python ``assert`` statement is no longer used in Bazaar source, and 
      a test checks this.  (Martin Pool)

  API CHANGES:

    * ``bzrlib.status.show_pending_merges`` requires the repository to be
      locked by the caller. Callers should have been doing it anyway, but it
      will now raise an exception if they do not. (John Arbash Meinel)

    * Repository.get_data_stream, Repository.get_data_stream_for_search(),
      Repository.get_deltas_for_revsions(), Repository.revision_trees(),
      Repository.item_keys_introduced_by() no longer take read locks.
      (Aaron Bentley)

    * ``LockableFiles.get_utf8`` and ``.get`` are deprecated, as a start
      towards removing LockableFiles and ``.control_files`` entirely.
      (Martin Pool)

    * Methods deprecated prior to 1.1 have been removed.
      (Martin Pool)


bzr 1.4 2008-04-28
------------------

This release of Bazaar includes handy improvements to the speed of log and
status, new options for several commands, improved documentation, and better
hooks, including initial code for server-side hooks.  A number of bugs have
been fixed, particularly in interoperability between different formats or
different releases of Bazaar over there network.  There's been substantial
internal work in both the repository and network code to enable new features
and faster performance.

  BUG FIXES:

    * Pushing a branch in "dirstate" format (Branch5) over bzr+ssh would break
      if the remote server was < version 1.2.  This was due to a bug in the
      RemoteRepository.get_parent_map() fallback code.
      (John Arbash Meinel, Andrew Bennetts, #214894)


bzr 1.4rc2 2008-04-21
---------------------

  BUG FIXES:

    * ``bzr log -r ..X bzr://`` was failing, because it was getting a request
      for ``revision_id=None`` which was not a string.
      (John Arbash Meinel, #211661)

    * Fixed a bug in handling ghost revisions when logging changes in a 
      particular file.  (John Arbash Meinel, #209948)

    * Fix error about "attempt to add line-delta in non-delta knit".
      (Andrew Bennetts, #205156)

    * Fixed performance degradation in fetching from knit repositories to
      knits and packs due to parsing the entire revisions.kndx on every graph
      walk iteration fixed by using the Repository.get_graph API.  There was
      another regression in knit => knit fetching which re-read the index for
      every revision each side had in common.
      (Robert Collins, John Arbash Meinel)


bzr 1.4rc1 2008-04-11
---------------------

  CHANGES:

   * bzr main script cannot be imported (Benjamin Peterson)

   * On Linux bzr additionally looks for plugins in arch-independent site
     directory. (Toshio Kuratomi)

   * The ``set_rh`` branch hook is now deprecated. Please migrate
     any plugins using this hook to use an alternative, e.g.
     ``post_change_branch_tip``. (Ian Clatworthy)

   * When a plugin cannot be loaded as the file path is not a valid
     python module name bzr will now strip a ``bzr_`` prefix from the
     front of the suggested name, as many plugins (e.g. bzr-svn)
     want to be installed without this prefix. It is a common mistake
     to have a folder named "bzr-svn" for that plugin, especially
     as this is what bzr branch lp:bzr-svn will give you. (James Westby,
     Andrew Cowie)

   * UniqueIntegerBugTracker now appends bug-ids instead of joining
     them to the base URL. Plugins that register bug trackers may
     need a trailing / added to the base URL if one is not already there.
     (James Wesby, Andrew Cowie)

  FEATURES:

    * Added start_commit hook for mutable trees. (Jelmer Vernooij, #186422)

    * ``status`` now accepts ``--no-pending`` to show the status without
      listing pending merges, which speeds up the command a lot on large
      histories.  (James Westby, #202830)

    * New ``post_change_branch_tip`` hook that is called after the
      branch tip is moved but while the branch is still write-locked.
      See the User Reference for signature details.
      (Ian Clatworthy, James Henstridge)

    * Reconfigure can convert a branch to be standalone or to use a shared
      repository.  (Aaron Bentley)

  IMPROVEMENTS:

    * The smart protocol now has support for setting branches' revision info
      directly.  This should make operations like push slightly faster, and is a
      step towards server-side hooks.  The new request method name is
      ``Branch.set_last_revision_info``.  (Andrew Bennetts)

    * ``bzr commit --fixes`` now recognises "gnome" as a tag by default.
      (James Westby, Andrew Cowie)

    * ``bzr switch`` will attempt to find branches to switch to relative to the
      current branch. E.g. ``bzr switch branchname`` will look for
      ``current_branch/../branchname``. (Robert Collins, Jelmer Vernooij,
      Wouter van Heyst)

    * Diff is now more specific about execute-bit changes it describes
      (Chad Miller)

    * Fetching data over HTTP is a bit faster when urllib is used.  This is done
      by forcing it to recv 64k at a time when reading lines in HTTP headers,
      rather than just 1 byte at a time.  (Andrew Bennetts)

    * Log --short and --line are much faster when -r is not specified.
      (Aaron Bentley)

    * Merge is faster.  We no longer check a file's existence unnecessarily
      when merging the execute bit.  (Aaron Bentley)

    * ``bzr status`` on an explicit list of files no longer shows pending
      merges, making it much faster on large trees. (John Arbash Meinel)

    * The launchpad directory service now warns the user if they have not set
      their launchpad login and are trying to resolve a URL using it, just
      in case they want to do a write operation with it.  (James Westby)

    * The smart protocol client is slightly faster, because it now only queries
      the server for the protocol version once per connection.  Also, the HTTP
      transport will now automatically probe for and use a smart server if
      one is present.  You can use the new ``nosmart+`` transport decorator
      to get the old behaviour.  (Andrew Bennetts)

    * The ``version`` command takes a ``--short`` option to print just the
      version number, for easier use in scripts.  (Martin Pool)

    * Various operations with revision specs and commands that calculate
      revnos and revision ids are faster.  (John A. Meinel, Aaron Bentley)

  BUGFIXES:

    * Add ``root_client_path`` parameter to SmartWSGIApp and
      SmartServerRequest.  This makes it possible to publish filesystem
      locations that don't exactly match URL paths. SmartServerRequest
      subclasses should use the new ``translate_client_path`` and
      ``transport_from_client_path`` methods when dealing with paths received
      from a client to take this into account.  (Andrew Bennetts, #124089)

    * ``bzr mv a b`` can be now used also to rename previously renamed
      directories, not only files. (Lukáš Lalinský, #107967)

    * ``bzr uncommit --local`` can now remove revisions from the local
      branch to be symmetric with ``bzr commit --local``.
      (John Arbash Meinel, #93412)

    * Don't ask for a password if there is no real terminal.
      (Alexander Belchenko, #69851)

    * Fix a bug causing a ValueError crash in ``parse_line_delta_iter`` when
      fetching revisions from a knit to pack repository or vice versa using
      bzr:// (including over http or ssh).
      (#208418, Andrew Bennetts, Martin Pool, Robert Collins)

    * Fixed ``_get_line`` in ``bzrlib.smart.medium``, which was buggy.  Also
      fixed ``_get_bytes`` in the same module to use the push back buffer.
      These bugs had no known impact in normal use, but were problematic for
      developers working on the code, and were likely to cause real bugs sooner
      or later.  (Andrew Bennetts)

    * Implement handling of basename parameter for DefaultMail.  (James Westby)

    * Incompatibility with Paramiko versions newer than 1.7.2 was fixed.
      (Andrew Bennetts, #213425)

    * Launchpad locations (lp: URLs) can be pulled.  (Aaron Bentley, #181945)

    * Merges that add files to deleted root directories complete.  They
      do create conflicts.  (Aaron Bentley, #210092)

    * vsftp's return ``550 RNFR command failed.`` supported.
      (Marcus Trautwig, #129786)

  DOCUMENTATION:

    * Improved documentation on send/merge relationship. (Peter Schuller)

    * Minor fixes to the User Guide. (Matthew Fuller)

    * Reduced the evangelism in the User Guide. (Ian Clatworthy)

    * Added Integrating with Bazaar document for developers (Martin Albisetti)

  API BREAKS:

    * Attempting to pull data from a ghost aware repository (e.g. knits) into a
      non-ghost aware repository such as weaves will now fail if there are
      ghosts.  (Robert Collins)

    * ``KnitVersionedFile`` no longer accepts an ``access_mode`` parameter, and
      now requires the ``index`` and ``access_method`` parameters to be
      supplied. A compatible shim has been kept in the new function
      ``knit.make_file_knit``. (Robert Collins)

    * Log formatters must now provide log_revision instead of show and
      show_merge_revno methods. The latter had been deprecated since the 0.17
      release. (James Westby)

    * ``LoopbackSFTP`` is now called ``SocketAsChannelAdapter``.
      (Andrew Bennetts)

    * ``osutils.backup_file`` is removed. (Alexander Belchenko)

    * ``Repository.get_revision_graph`` is deprecated, with no replacement
      method. The method was size(history) and not desirable. (Robert Collins)

    * ``revision.revision_graph`` is deprecated, with no replacement function.
      The function was size(history) and not desirable. (Robert Collins)

    * ``Transport.get_shared_medium`` is deprecated.  Use
      ``Transport.get_smart_medium`` instead.  (Andrew Bennetts)

    * ``VersionedFile`` factories now accept a get_scope parameter rather
      than using a call to ``transaction_finished``, allowing the removal of
      the fixed list of versioned files per repository. (Robert Collins)

    * ``VersionedFile.annotate_iter`` is deprecated. While in principle this
      allowed lower memory use, all users of annotations wanted full file 
      annotations, and there is no storage format suitable for incremental
      line-by-line annotation. (Robert Collins)

    * ``VersionedFile.clone_text`` is deprecated. This performance optimisation
      is no longer used - reading the content of a file that is undergoing a
      file level merge to identical state on two branches is rare enough, and
      not expensive enough to special case. (Robert Collins)

    * ``VersionedFile.clear_cache`` and ``enable_cache`` are deprecated.
      These methods added significant complexity to the ``VersionedFile``
      implementation, but were only used for optimising fetches from knits - 
      which can be done from outside the knit layer, or via a caching
      decorator. As knits are not the default format, the complexity is no
      longer worth paying. (Robert Collins)

    * ``VersionedFile.create_empty`` is removed. This method presupposed a
      sensible mapping to a transport for individual files, but pack backed
      versioned files have no such mapping. (Robert Collins)

    * ``VersionedFile.get_graph`` is deprecated, with no replacement method.
      The method was size(history) and not desirable. (Robert Collins)

    * ``VersionedFile.get_graph_with_ghosts`` is deprecated, with no
      replacement method.  The method was size(history) and not desirable.
      (Robert Collins)

    * ``VersionedFile.get_parents`` is deprecated, please use
      ``VersionedFile.get_parent_map``. (Robert Collins)

    * ``VersionedFile.get_sha1`` is deprecated, please use
      ``VersionedFile.get_sha1s``. (Robert Collins)

    * ``VersionedFile.has_ghost`` is now deprecated, as it is both expensive
      and unused outside of a single test. (Robert Collins)

    * ``VersionedFile.iter_parents`` is now deprecated in favour of
      ``get_parent_map`` which can be used to instantiate a Graph on a
      VersionedFile. (Robert Collins)

    * ``VersionedFileStore`` no longer uses the transaction parameter given
      to most methods; amongst other things this means that the
      get_weave_or_empty method no longer guarantees errors on a missing weave
      in a readonly transaction, and no longer caches versioned file instances
      which reduces memory pressure (but requires more careful management by
      callers to preserve performance). (Robert Collins)

  TESTING:

    * New -Dselftest_debug flag disables clearing of the debug flags during
      tests.  This is useful if you want to use e.g. -Dhpss to help debug a
      failing test.  Be aware that using this feature is likely to cause
      spurious test failures if used with the full suite. (Andrew Bennetts)

    * selftest --load-list now uses a new more agressive test loader that will
      avoid loading unneeded modules and building their tests. Plugins can use
      this new loader by defining a load_tests function instead of a test_suite
      function. (a forthcoming patch will provide many examples on how to
      implement this).
      (Vincent Ladeuil)

    * selftest --load-list now does some sanity checks regarding duplicate test
      IDs and tests present in the list but not found in the actual test suite.
      (Vincent Ladeuil)

    * Slightly more concise format for the selftest progress bar, so there's
      more space to show the test name.  (Martin Pool) ::

        [2500/10884, 1fail, 3miss in 1m29s] test_revisionnamespaces.TestRev

    * The test suite takes much less memory to run, and is a bit faster.  This
      is done by clearing most attributes of TestCases after running them, if
      they succeeded.  (Andrew Bennetts)

  INTERNALS:

    * Added ``_build_client_protocol`` to ``_SmartClient``.  (Andrew Bennetts)

    * Added basic infrastructure for automatic plugin suggestion.
      (Martin Albisetti)

    * If a ``LockableFiles`` object is not explicitly unlocked (for example
      because of a missing ``try/finally`` block, it will give a warning but
      not automatically unlock itself.  (Previously they did.)  This
      sometimes caused knock-on errors if for example the network connection
      had already failed, and should not be relied upon by code. 
      (Martin Pool, #109520)

    * ``make dist`` target to build a release tarball, and also 
      ``check-dist-tarball`` and ``dist-upload-escudero``.  (Martin Pool)

    * The ``read_response_tuple`` method of ``SmartClientRequestProtocol*``
      classes will now raise ``UnknownSmartMethod`` when appropriate, so that
      callers don't need to try distinguish unknown request errors from other
      errors.  (Andrew Bennetts)

    * ``set_make_working_trees`` is now implemented provided on all repository
      implementations (Aaron Bentley)

    * ``VersionedFile`` now has a new method ``get_parent_map`` which, like
      ``Graph.get_parent_map`` returns a dict of key:parents. (Robert Collins)


bzr 1.3.1 2008-04-09
--------------------

  No changes from 1.3.1rc1.


bzr 1.3rc1 2008-04-04
---------------------

  BUG FIXES:

    * Fix a bug causing a ValueError crash in ``parse_line_delta_iter`` when
      fetching revisions from a knit to pack repository or vice versa using
      bzr:// (including over http or ssh).  
      (#208418, Andrew Bennetts, Martin Pool, Robert Collins)


bzr 1.3 2008-03-20
------------------

Bazaar has become part of the GNU project <http://www.gnu.org>

Many operations that act on history, including ``log`` and ``annotate`` are now
substantially faster.  Several bugs have been fixed and several new options and
features have been added.

  TESTING:

    * Avoid spurious failure of ``TestVersion.test_version`` matching
      directory names.
      (#202778, Martin Pool)


bzr 1.3rc1 2008-03-16
---------------------

  NOTES WHEN UPGRADING:

    * The backup directory created by ``upgrade`` is now called
      ``backup.bzr``, not ``.bzr.backup``. (Martin Albisetti)

  CHANGES:

    * A new repository format 'development' has been added. This format will
      represent the latest 'in-progress' format that the bzr developers are
      interested in getting early-adopter testing and feedback on.
      ``doc/developers/development-repo.txt`` has detailed information.
      (Robert Collins)

    * BZR_LOG environment variable controls location of .bzr.log trace file. 
      User can suppress writing messages to .bzr.log by using '/dev/null'
      filename (on Linux) or 'NUL' (on Windows). If BZR_LOG variable 
      is not defined but BZR_HOME is defined then default location
      for .bzr.log trace file is ``$BZR_HOME/.bzr.log``.
      (Alexander Belchenko)

    * ``launchpad`` builtin plugin now shipped as separate part in standalone
      bzr.exe, installed to ``C:\Program Files\Bazaar\plugins`` directory, 
      and standalone installer allows user to skip installation of this plugin.
      (Alexander Belchenko)

    * Restore auto-detection of plink.exe on Windows. (Dmitry Vasiliev)

    * Version number is now shown as "1.2" or "1.2pr2", without zeroed or
      missing final fields.  (Martin Pool)

  FEATURES:

    * ``branch`` and ``checkout`` can hard-link working tree files, which is
      faster and saves space.  (Aaron Bentley)

    * ``bzr send`` will now also look at the ``child_submit_to`` setting in
      the submit branch to determine the email address to send to. 
      (Jelmer Vernooij)

  IMPROVEMENTS:

    * BzrBranch._lefthand_history is faster on pack repos.  (Aaron Bentley)

    * Branch6.generate_revision_history is faster.  (Aaron Bentley)

    * Directory services can now be registered, allowing special URLs to be
      dereferenced into real URLs.  This is a generalization and cleanup of
      the lp: transport lookup.  (Aaron Bentley)

    * Merge directives that are automatically attached to emails have nicer
      filenames, based on branch-nick + revno. (Aaron Bentley)

    * ``push`` has a ``--revision`` option, to specify what revision to push up
      to.  (Daniel Watkins)

    * Significantly reducing execution time and network traffic for trivial 
      case of running ``bzr missing`` command for two identical branches.
      (Alexander Belchenko)

    * Speed up operations that look at the revision graph (such as 'bzr log').
      ``KnitPackRepositor.get_revision_graph`` uses ``Graph.iter_ancestry`` to
      extract the revision history. This allows filtering ghosts while
      stepping instead of needing to peek ahead. (John Arbash Meinel)

    * The ``hooks`` command lists installed hooks, to assist in debugging.
      (Daniel Watkins)

    * Updates to how ``annotate`` work. Should see a measurable improvement in
      performance and memory consumption for file with a lot of merges.
      Also, correctly handle when a line is introduced by both parents (it
      should be attributed to the first merge which notices this, and not
      to all subsequent merges.) (John Arbash Meinel)

  BUGFIXES:

    * Autopacking no longer holds the full set of inventory lines in
      memory while copying. For large repositories, this can amount to
      hundreds of MB of ram consumption.
      (Ian Clatworthy, John Arbash Meinel)

    * Cherrypicking when using ``--format=merge3`` now explictly excludes
      BASE lines. (John Arbash Meinel, #151731)

    * Disable plink's interactive prompt for password.
      (#107593, Dmitry Vasiliev)

    * Encode command line arguments from unicode to user_encoding before
      invoking external mail client in `bzr send` command.
      (#139318, Alexander Belchenko)

    * Fixed problem connecting to ``bzr+https://`` servers.
      (#198793, John Ferlito)

    * Improved error reporting in the Launchpad plugin. (Daniel Watkins,
      #196618)

    * Include quick-start-summary.svg file to python-based installer(s)
      for Windows. (#192924, Alexander Belchenko)

    * lca merge now respects specified files. (Aaron Bentley)

    * Make version-info --custom imply --all. (#195560, James Westby)

    * ``merge --preview`` now works for merges that add or modify
      symlinks (James Henstridge)

    * Redirecting the output from ``bzr merge`` (when the remembered
      location is used) now works. (John Arbash Meinel)

    * setup.py script explicitly checks for Python version.
      (Jari Aalto, Alexander Belchenko, #200569)

    * UnknownFormatErrors no longer refer to branches regardless of kind of
      unknown format. (Daniel Watkins, #173980)

    * Upgrade bundled ConfigObj to version 4.5.2, which properly quotes #
      signs, among other small improvements. (Matt Nordhoff, #86838)

    * Use correct indices when emitting LCA conflicts.  This fixes IndexError
      errors.  (Aaron Bentley, #196780)

  DOCUMENTATION:

    * Explained how to use ``version-info --custom`` in the User Guide.
      (Neil Martinsen-Burrell)

  API BREAKS:

    * Support for loading plugins from zip files and
      ``bzrlib.plugin.load_from_zip()`` function are deprecated.
      (Alexander Belchenko)

  TESTING:
    
    * Added missing blackbox tests for ``modified`` (Adrian Wilkins)

    * The branch interface tests were invalid for branches using rich-root
      repositories because the empty string is not a valid file-id.
      (Robert Collins)

  INTERNALS:

    * ``Graph.iter_ancestry`` returns the ancestry of revision ids. Similar to
      ``Repository.get_revision_graph()`` except it includes ghosts and you can
      stop part-way through. (John Arbash Meinel)

    * New module ``tools/package_mf.py`` provide custom module finder for
      python packages (improves standard python library's modulefinder.py)
      used by ``setup.py`` script while building standalone bzr.exe.
      (Alexander Belchenko)

    * New remote method ``RemoteBzrDir.find_repositoryV2`` adding support for
      detecting external lookup support on remote repositories. This method is
      now attempted first when lookup up repositories, leading to an extra 
      round trip on older bzr smart servers. (Robert Collins)
 
    * Repository formats have a new supported-feature attribute
      ``supports_external_lookups`` used to indicate repositories which support
      falling back to other repositories when they have partial data.
      (Robert Collins)

    * ``Repository.get_revision_graph_with_ghosts`` and
      ``bzrlib.revision.(common_ancestor,MultipleRevisionSources,common_graph)``
      have been deprecated.  (John Arbash Meinel)

    * ``Tree.iter_changes`` is now a public API, replacing the work-in-progress
      ``Tree._iter_changes``. The api is now considered stable and ready for
      external users.  (Aaron Bentley)

    * The bzrdir format registry now accepts an ``alias`` keyword to
      register_metadir, used to indicate that a format name is an alias for
      some other format and thus should not be reported when describing the
      format. (Robert Collins)


bzr 1.2 2008-02-15
------------------

  BUG FIXES:

    * Fix failing test in Launchpad plugin. (Martin Pool)


bzr 1.2rc1 2008-02-13
---------------------

  NOTES WHEN UPGRADING:
  
    * Fetching via the smart protocol may need to reconnect once during a fetch
      if the remote server is running Bazaar 1.1 or earlier, because the client
      attempts to use more efficient requests that confuse older servers.  You
      may be required to re-enter a password or passphrase when this happens.
      This won't happen if the server is upgraded to Bazaar 1.2.
      (Andrew Bennetts)

  CHANGES:

    * Fetching via bzr+ssh will no longer fill ghosts by default (this is
      consistent with pack-0.92 fetching over SFTP). (Robert Collins)

    * Formatting of ``bzr plugins`` output is changed to be more human-
      friendly. Full path of plugins locations will be shown only with
      ``--verbose`` command-line option. (Alexander Belchenko)

    * ``merge`` now prefers to use the submit branch, but will fall back to
      parent branch.  For many users, this has no effect.  But some users who
      pull and merge on the same branch will notice a change.  This change
      makes it easier to work on a branch on two different machines, pulling
      between the machines, while merging from the upstream.
      ``merge --remember`` can now be used to set the submit_branch.
      (Aaron Bentley)

  FEATURES:

    * ``merge --preview`` produces a diff of the changes merge would make,
      but does not actually perform the merge.  (Aaron Bentley)

    * New smart method ``Repository.get_parent_map`` for getting revision
      parent data. This returns additional parent information topologically
      adjacent to the requested data to reduce round trip latency impacts.
      (Robert Collins)

    * New smart method, ``Repository.stream_revisions_chunked``, for fetching
      revision data that streams revision data via a chunked encoding.  This
      avoids buffering large amounts of revision data on the server and on the
      client, and sends less data to the server to request the revisions.
      (Andrew Bennetts, Robert Collins, #178353)

    * The launchpad plugin now handles lp urls of the form
      ``lp://staging/``, ``lp://demo/``, ``lp://dev/`` to use the appropriate
      launchpad instance to do the resolution of the branch identities.
      This is primarily of use to Launchpad developers, but can also
      be used by other users who want to try out Launchpad as
      a branch location without messing up their public Launchpad
      account.  Branches that are pushed to the staging environment
      have an expected lifetime of one day. (Tim Penhey)

  IMPROVEMENTS:

    * Creating a new branch no longer tries to read the entire revision-history
      unnecessarily over smart server operations. (Robert Collins)

    * Fetching between different repository formats with compatible models now
      takes advantage of the smart method to stream revisions.  (Andrew Bennetts)

    * The ``--coverage`` option is now global, rather specific to ``bzr
      selftest``.  (Andrew Bennetts)

    * The ``register-branch`` command will now use the public url of the branch
      containing the current directory, if one has been set and no explicit
      branch is provided.  (Robert Collins)

    * Tweak the ``reannotate`` code path to optimize the 2-parent case.
      Speeds up ``bzr annotate`` with a pack repository by approx 3:2.
      (John Arbash Meinel)

  BUGFIXES:

    * Calculate remote path relative to the shared medium in _SmartClient.  This
      is related to the problem in bug #124089.  (Andrew Bennetts)

    * Cleanly handle connection errors in smart protocol version two, the same
      way as they are handled by version one.  (Andrew Bennetts)

    * Clearer error when ``version-info --custom`` is used without
      ``--template`` (Lukáš Lalinský)

    * Don't raise UnavailableFeature during test setup when medusa is not
      available or tearDown is never called leading to nasty side effects.
      (#137823, Vincent Ladeuil)

    * If a plugin's test suite cannot be loaded, for example because of a syntax
      error in the tests, then ``selftest`` fails, rather than just printing 
      a warning.  (Martin Pool, #189771)
      
    * List possible values for BZR_SSH environment variable in env-variables
      help topic. (Alexander Belchenko, #181842)

    * New methods ``push_log_file`` and ``pop_log_file`` to intercept messages:
      popping the log redirection now precisely restores the previous state,
      which makes it easier to use bzr log output from other programs.
      TestCaseInTempDir no longer depends on a log redirection being established
      by the test framework, which lets bzr tests cleanly run from a normal
      unittest runner.
      (#124153, #124849, Martin Pool, Jonathan Lange)

    * ``pull --quiet`` is now more quiet, in particular a message is no longer
      printed when the remembered pull location is used. (James Westby,
      #185907)

    * ``reconfigure`` can safely be interrupted while fetching.
      (Aaron Bentley, #179316)

    * ``reconfigure`` preserves tags when converting to and from lightweight
      checkouts.  (Aaron Bentley, #182040)

    * Stop polluting /tmp when running selftest.
      (Vincent Ladeuil, #123623)

    * Switch from NFKC => NFC for normalization checks. NFC allows a few
      more characters which should be considered valid.
      (John Arbash Meinel, #185458)

    * The launchpad plugin now uses the ``edge`` xmlrpc server to avoid
      interacting badly with a bug on the launchpad side. (Robert Collins)

    * Unknown hostnames when connecting to a ``bzr://`` URL no longer cause
      tracebacks.  (Andrew Bennetts, #182849)

  API BREAKS:

    * Classes implementing Merge types like Merge3Merger must now accept (and
      honour) a do_merge flag in their constructor.  (Aaron Bentley)

    * ``Repository.add_inventory`` and ``add_revision`` now require the caller
      to previously take a write lock (and start a write group.)
      (Martin Pool)

  TESTING:

    * selftest now accepts --load-list <file> to load a test id list. This
      speeds up running the test suite on a limited set of tests.
      (Vincent Ladeuil)

  INTERNALS:

    * Add a new method ``get_result`` to graph search objects. The resulting
      ``SearchResult`` can be used to recreate the search later, which will
      be useful in reducing network traffic. (Robert Collins)

    * Use convenience function to check whether two repository handles 
      are referring to the same repository in ``Repository.get_graph``. 
      (Jelmer Vernooij, #187162)

    * Fetching now passes the find_ghosts flag through to the 
      ``InterRepository.missing_revision_ids`` call consistently for all
      repository types. This will enable faster missing revision discovery with
      bzr+ssh. (Robert Collins)

    * Fix error handling in Repository.insert_data_stream. (Lukas Lalinsky)

    * ``InterRepository.missing_revision_ids`` is now deprecated in favour of
      ``InterRepository.search_missing_revision_ids`` which returns a 
      ``bzrlib.graph.SearchResult`` suitable for making requests from the smart
      server. (Robert Collins)

    * New error ``NoPublicBranch`` for commands that need a public branch to
      operate. (Robert Collins)
 
    * New method ``iter_inventories`` on Repository for access to many
      inventories. This is primarily used by the ``revision_trees`` method, as
      direct access to inventories is discouraged. (Robert Collins)
 
    * New method ``next_with_ghosts`` on the Graph breadth-first-search objects
      which will split out ghosts and present parents into two separate sets,
      useful for code which needs to be aware of ghosts (e.g. fetching data
      cares about ghosts during revision selection). (Robert Collins)

    * Record a timestamp against each mutter to the trace file, relative to the
      first import of bzrlib.  (Andrew Bennetts)

    * ``Repository.get_data_stream`` is now deprecated in favour of
      ``Repository.get_data_stream_for_search`` which allows less network
      traffic when requesting data streams over a smart server. (Robert Collins)

    * ``RemoteBzrDir._get_tree_branch`` no longer triggers ``_ensure_real``,
      removing one round trip on many network operations. (Robert Collins)

    * RemoteTransport's ``recommended_page_size`` method now returns 64k, like
      SFTPTransport and HttpTransportBase.  (Andrew Bennetts)

    * Repository has a new method ``has_revisions`` which signals the presence
      of many revisions by returning a set of the revisions listed which are
      present. This can be done by index queries without reading data for parent
      revision names etc. (Robert Collins)


bzr 1.1 2008-01-15
------------------

(no changes from 1.1rc1)

bzr 1.1rc1 2008-01-05
---------------------

  CHANGES:
   
   * Dotted revision numbers have been revised. Instead of growing longer with
     nested branches the branch number just increases. (eg instead of 1.1.1.1.1
     we now report 1.2.1.) This helps scale long lived branches which have many
     feature branches merged between them. (John Arbash Meinel)

   * The syntax ``bzr diff branch1 branch2`` is no longer supported.
     Use ``bzr diff branch1 --new branch2`` instead. This change has
     been made to remove the ambiguity where ``branch2`` is in fact a
     specific file to diff within ``branch1``.

  FEATURES:

   * New option to use custom template-based formats in  ``bzr version-info``.
     (Lukáš Lalinský)

   * diff '--using' allows an external diff tool to be used for files.
     (Aaron Bentley)

   * New "lca" merge-type for fast everyday merging that also supports
     criss-cross merges.  (Aaron Bentley)

  IMPROVEMENTS:

   * ``annotate`` now doesn't require a working tree. (Lukáš Lalinský,
     #90049)

   * ``branch`` and ``checkout`` can now use files from a working tree to
     to speed up the process.  For checkout, this requires the new
     --files-from flag.  (Aaron Bentley)

   * ``bzr diff`` now sorts files in alphabetical order.  (Aaron Bentley)

   * ``bzr diff`` now works on branches without working trees. Tree-less
     branches can also be compared to each other and to working trees using
     the new diff options ``--old`` and ``--new``. Diffing between branches,
     with or without trees, now supports specific file filtering as well.
     (Ian Clatworthy, #6700)

   * ``bzr pack`` now orders revision texts in topological order, with newest
     at the start of the file, promoting linear reads for ``bzr log`` and the
     like. This partially fixes #154129. (Robert Collins)

   * Merge directives now fetch prerequisites from the target branch if
     needed.  (Aaron Bentley)

   * pycurl now handles digest authentication.
     (Vincent Ladeuil)

   * ``reconfigure`` can now convert from repositories.  (Aaron Bentley)

   * ``-l`` is now a short form for ``--limit`` in ``log``.  (Matt Nordhoff)

   * ``merge`` now warns when merge directives cause cherrypicks.
     (Aaron Bentley)

   * ``split`` now supported, to enable splitting large trees into smaller
     pieces.  (Aaron Bentley)

  BUGFIXES:

   * Avoid AttributeError when unlocking a pack repository when an error occurs.
     (Martin Pool, #180208)

   * Better handle short reads when processing multiple range requests.
     (Vincent Ladeuil, #179368)

   * build_tree acceleration uses the correct path when a file has been moved.
     (Aaron Bentley)

   * ``commit`` now succeeds when a checkout and its master branch share a
     repository.  (Aaron Bentley, #177592)

   * Fixed error reporting of unsupported timezone format in
     ``log --timezone``. (Lukáš Lalinský, #178722)

   * Fixed Unicode encoding error in ``ignored`` when the output is
     redirected to a pipe. (Lukáš Lalinský)

   * Fix traceback when sending large response bodies over the smart protocol
     on Windows. (Andrew Bennetts, #115781)

   * Fix ``urlutils.relative_url`` for the case of two ``file:///`` URLs
     pointed to different logical drives on Windows.
     (Alexander Belchenko, #90847)

   * HTTP test servers are now compatible with the http protocol version 1.1.
     (Vincent Ladeuil, #175524)

   * _KnitParentsProvider.get_parent_map now handles requests for ghosts
     correctly, instead of erroring or attributing incorrect parents to ghosts.
     (Aaron Bentley)

   * ``merge --weave --uncommitted`` now works.  (Aaron Bentley)

   * pycurl authentication handling was broken and incomplete. Fix handling of
     user:pass embedded in the urls.
     (Vincent Ladeuil, #177643)

   * Files inside non-directories are now handled like other conflict types.
     (Aaron Bentley, #177390)

   * ``reconfigure`` is able to convert trees into lightweight checkouts.
     (Aaron Bentley)

   * Reduce lockdir timeout to 0 when running ``bzr serve``.  (Andrew Bennetts,
     #148087)

   * Test that the old ``version_info_format`` functions still work, even
     though they are deprecated. (John Arbash Meinel, ShenMaq, #177872)

   * Transform failures no longer cause ImmortalLimbo errors (Aaron Bentley,
     #137681)

   * ``uncommit`` works even when the commit messages of revisions to be
     removed use characters not supported in the terminal encoding.
     (Aaron Bentley)

   * When dumb http servers return whole files instead of the requested ranges,
     read the remaining bytes by chunks to avoid overflowing network buffers.
     (Vincent Ladeuil, #175886)

  DOCUMENTATION:

   * Minor tweaks made to the bug tracker integration documentation.
     (Ian Clatworthy)

   * Reference material has now be moved out of the User Guide and added
     to the User Reference. The User Reference has gained 4 sections as
     a result: Authenication Settings, Configuration Settings, Conflicts
     and Hooks. All help topics are now dumped into text format in the
     doc/en/user-reference directory for those who like browsing that
     information in their editor. (Ian Clatworthy)

   * *Using Bazaar with Launchpad* tutorial added. (Ian Clatworthy)

  INTERNALS:

    * find_* methods available for BzrDirs, Branches and WorkingTrees.
      (Aaron Bentley)

    * Help topics can now be loaded from files. 
      (Ian Clatworthy, Alexander Belchenko)

    * get_parent_map now always provides tuples as its output.  (Aaron Bentley)

    * Parent Providers should now implement ``get_parent_map`` returning a
      dictionary instead of ``get_parents`` returning a list.
      ``Graph.get_parents`` is now deprecated. (John Arbash Meinel,
      Robert Collins)

    * Patience Diff now supports arbitrary python objects, as long as they
      support ``hash()``. (John Arbash Meinel)

    * Reduce selftest overhead to establish test names by memoization.
      (Vincent Ladeuil)

  API BREAKS:

  TESTING:

   * Modules can now customise their tests by defining a ``load_tests``
     attribute. ``pydoc bzrlib.tests.TestUtil.TestLoader.loadTestsFromModule``
     for the documentation on this attribute. (Robert Collins)

   * New helper function ``bzrlib.tests.condition_id_re`` which helps
     filter tests based on a regular expression search on the tests id.
     (Robert Collins)
    
   * New helper function ``bzrlib.tests.condition_isinstance`` which helps
     filter tests based on class. (Robert Collins)
    
   * New helper function ``bzrlib.tests.exclude_suite_by_condition`` which
     generalises the ``exclude_suite_by_re`` function. (Robert Collins)

   * New helper function ``bzrlib.tests.filter_suite_by_condition`` which
     generalises the ``filter_suite_by_re`` function. (Robert Collins)

   * New helper method ``bzrlib.tests.exclude_tests_by_re`` which gives a new
     TestSuite that does not contain tests from the input that matched a
     regular expression. (Robert Collins)

   * New helper method ``bzrlib.tests.randomize_suite`` which returns a
     randomized copy of the input suite. (Robert Collins)

   * New helper method ``bzrlib.tests.split_suite_by_re`` which splits a test
     suite into two according to a regular expression. (Robert Collins)

   * Parametrize all http tests for the transport implementations, the http
     protocol versions (1.0 and 1.1) and the authentication schemes.
     (Vincent Ladeuil) 

   * The ``exclude_pattern`` and ``random_order`` parameters to the function
     ``bzrlib.tests.filter_suite_by_re`` have been deprecated. (Robert Collins)

   * The method ``bzrlib.tests.sort_suite_by_re`` has been deprecated. It is 
     replaced by the new helper methods added in this release. (Robert Collins)


bzr 1.0 2007-12-14
------------------

  DOCUMENTATION:

   * More improvements and fixes to the User Guide.  (Ian Clatworthy)

   * Add information on cherrypicking/rebasing to the User Guide.
     (Ian Clatworthy)

   * Improve bug tracker integration documentation. (Ian Clatworthy)

   * Minor edits to ``Bazaar in five minutes`` from David Roberts and
     to the rebasing section of the User Guide from Aaron Bentley.
     (Ian Clatworthy)


bzr 1.0rc3 2007-12-11
---------------------

  CHANGES:
   
   * If a traceback occurs, users are now asked to report the bug 
     through Launchpad (https://bugs.launchpad.net/bzr/), rather than 
     by mail to the mailing list.
     (Martin Pool)

  BUGFIXES:

   * Fix Makefile rules for doc generation. (Ian Clatworthy, #175207)

   * Give more feedback during long http downloads by making readv deliver data
     as it arrives for urllib, and issue more requests for pycurl. High latency
     networks are better handled by urllib, the pycurl implementation give more
     feedback but also incur more latency.
     (Vincent Ladeuil, #173010)

   * Implement _make_parents_provider on RemoteRepository, allowing generating
     bundles against branches on a smart server.  (Andrew Bennetts, #147836)

  DOCUMENTATION:

   * Improved user guide.  (Ian Clatworthy)

   * The single-page quick reference guide is now available as a PDF.
     (Ian Clatworthy)

  INTERNALS:

    * readv urllib http implementation is now a real iterator above the
      underlying socket and deliver data as soon as it arrives. 'get' still
      wraps its output in a StringIO.
      (Vincent Ladeuil)


bzr 1.0rc2 2007-12-07
---------------------

  IMPROVEMENTS:

   * Added a --coverage option to selftest. (Andrew Bennetts)

   * Annotate merge (merge-type=weave) now supports cherrypicking.
     (Aaron Bentley)

   * ``bzr commit`` now doesn't print the revision number twice. (Matt
     Nordhoff, #172612)

   * New configuration option ``bugtracker_<tracker_abbrevation>_url`` to
     define locations of bug trackers that are not directly supported by
     bzr or a plugin. The URL will be treated as a template and ``{id}``
     placeholders will be replaced by specific bug IDs.  (Lukáš Lalinský)

   * Support logging single merge revisions with short and line log formatters.
     (Kent Gibson)

   * User Guide enhanced with suggested readability improvements from
     Matt Revell and corrections from John Arbash Meinel. (Ian Clatworthy)

   * Quick Start Guide renamed to Quick Start Card, moved down in
     the catalog, provided in pdf and png format and updated to refer
     to ``send`` instead of ``bundle``. (Ian Clatworthy, #165080)

   * ``switch`` can now be used on heavyweight checkouts as well as
     lightweight ones. After switching a heavyweight checkout, the
     local branch is a mirror/cache of the new bound branch and
     uncommitted changes in the working tree are merged. As a safety
     check, if there are local commits in a checkout which have not
     been committed to the previously bound branch, then ``switch``
     fails unless the ``--force`` option is given. This option is
     now also required if the branch a lightweight checkout is pointing
     to has been moved. (Ian Clatworthy)

  INTERNALS:

    * New -Dhttp debug option reports http connections, requests and responses.
      (Vincent Ladeuil)

    * New -Dmerge debug option, which emits merge plans for merge-type=weave.

  BUGFIXES:

   * Better error message when running ``bzr cat`` on a non-existant branch.
     (Lukáš Lalinský, #133782)

   * Catch OSError 17 (file exists) in final phase of tree transform and show
     filename to user.
     (Alexander Belchenko, #111758)

   * Catch ShortReadvErrors while using pycurl. Also make readv more robust by
     allowing multiple GET requests to be issued if too many ranges are
     required.
     (Vincent Ladeuil, #172701)

   * Check for missing basis texts when fetching from packs to packs.
     (John Arbash Meinel, #165290)

   * Fall back to showing e-mail in ``log --short/--line`` if the 
     committer/author has only e-mail. (Lukáš Lalinský, #157026)

  API BREAKS:

   * Deprecate not passing a ``location`` argument to commit reporters'
     ``started`` methods. (Matt Nordhoff)


bzr 1.0rc1 2007-11-30
---------------------

  NOTES WHEN UPGRADING:

   * The default repository format is now ``pack-0.92``.  This 
     default is used when creating new repositories with ``init`` and 
     ``init-repo``, and when branching over bzr+ssh or bzr+hpss. 
     (See https://bugs.launchpad.net/bugs/164626)

     This format can be read and written by Bazaar 0.92 and later, and 
     data can be transferred to and from older formats.

     To upgrade, please reconcile your repository (``bzr reconcile``), and then
     upgrade (``bzr upgrade``). 
     
     ``pack-0.92`` offers substantially better scaling and performance than the
     previous knits format. Some operations are slower where the code already
     had bad scaling characteristics under knits, the pack format makes such
     operations more visible as part of being more scalable overall. We will
     correct such operations over the coming releases and encourage the filing
     of bugs on any operation which you observe to be slower in a packs
     repository. One particular case that we do not intend to fix is pulling
     data from a pack repository into a knit repository over a high latency
     link;  downgrading such data requires reinsertion of the file texts, and
     this is a classic space/time tradeoff. The current implementation is
     conservative on memory usage because we need to support converting data
     from any tree without problems.  
     (Robert Collins, Martin Pool, #164476)

  CHANGES:

   * Disable detection of plink.exe as possible ssh vendor. Plink vendor
     still available if user selects it explicitly with BZR_SSH environment
     variable. (Alexander Belchenko, workaround for bug #107593)

   * The pack format is now accessible as "pack-0.92", or "pack-0.92-subtree" 
     to enable the subtree functions (for example, for bzr-svn).  
     See http://doc.bazaar-vcs.org/latest/developer/packrepo.html
     (Martin Pool)

  FEATURES:

   * New ``authentication.conf`` file holding the password or other credentials
     for remote servers. This can be used for ssh, sftp, smtp and other 
     supported transports.
     (Vincent Ladeuil)

   * New rich-root and rich-root-pack formats, recording the same data about
     tree roots that's recorded for all other directories.
     (Aaron Bentley, #164639)

   * ``pack-0.92`` repositories can now be reconciled.
     (Robert Collins, #154173)

   * ``switch`` command added for changing the branch a lightweight checkout
     is associated with and updating the tree to reflect the latest content
     accordingly. This command was previously part of the BzrTools plug-in.
     (Ian Clatworthy, Aaron Bentley, David Allouche)

   * ``reconfigure`` command can now convert branches, trees, or checkouts to
     lightweight checkouts.  (Aaron Bentley)

  PERFORMANCE:

   * Commit updates the state of the working tree via a delta rather than
     supplying entirely new basis trees. For commit of a single specified file
     this reduces the wall clock time for commit by roughly a 30%.
     (Robert Collins, Martin Pool)

   * Commit with many automatically found deleted paths no longer performs
     linear scanning for the children of those paths during inventory
     iteration. This should fix commit performance blowing out when many such
     paths occur during commit. (Robert Collins, #156491)

   * Fetch with pack repositories will no longer read the entire history graph.
     (Robert Collins, #88319)

   * Revert takes out an appropriate lock when reverting to a basis tree, and
     does not read the basis inventory twice. (Robert Collins)

   * Diff does not require an inventory to be generated on dirstate trees.
     (Aaron Bentley, #149254)

   * New annotate merge (--merge-type=weave) implementation is fast on
     versionedfiles withough cached annotations, e.g. pack-0.92.
     (Aaron Bentley)

  IMPROVEMENTS:

   * ``bzr merge`` now warns when it encounters a criss-cross merge.
     (Aaron Bentley)

   * ``bzr send`` now doesn't require the target e-mail address to be
     specified on the command line if an interactive e-mail client is used.
     (Lukáš Lalinský)

   * ``bzr tags`` now prints the revision number for each tag, instead of
     the revision id, unless --show-ids is passed. In addition, tags can be
     sorted chronologically instead of lexicographically with --sort=time.
     (Adeodato Simó, #120231)

   * Windows standalone version of bzr is able to load system-wide plugins from
     "plugins" subdirectory in installation directory. In addition standalone
     installer write to the registry (HKLM\SOFTWARE\Bazaar) useful info 
     about paths and bzr version. (Alexander Belchenko, #129298)

  DOCUMENTATION:

  BUG FIXES:

   * A progress bar has been added for knitpack -> knitpack fetching.
     (Robert Collins, #157789, #159147)

   * Branching from a branch via smart server now preserves the repository
     format. (Andrew Bennetts,  #164626)
     
   * ``commit`` is now able to invoke an external editor in a non-ascii
     directory. (Daniel Watkins, #84043)

   * Catch connection errors for ftp.
     (Vincent Ladeuil, #164567)

   * ``check`` no longer reports spurious unreferenced text versions.
     (Robert Collins, John A Meinel, #162931, #165071)

   * Conflicts are now resolved recursively by ``revert``.
     (Aaron Bentley, #102739)

   * Detect invalid transport reuse attempts by catching invalid URLs.
     (Vincent Ladeuil, #161819)

   * Deleting a file without removing it shows a correct diff, not a traceback.
     (Aaron Bentley)

   * Do no use timeout in HttpServer anymore.
     (Vincent Ladeuil, #158972).

   * Don't catch the exceptions related to the http pipeline status before
     retrying an http request or some programming errors may be masked.
     (Vincent Ladeuil, #160012)

   * Fix ``bzr rm`` to not delete modified and ignored files.
     (Lukáš Lalinský, #172598)

   * Fix exception when revisionspec contains merge revisons but log
     formatter doesn't support merge revisions. (Kent Gibson, #148908)

   * Fix exception when ScopeReplacer is assigned to before any members have
     been retrieved.  (Aaron Bentley)

   * Fix multiple connections during checkout --lightweight.
     (Vincent Ladeuil, #159150)

   * Fix possible error in insert_data_stream when copying between 
     pack repositories over bzr+ssh or bzr+http.  
     KnitVersionedFile.get_data_stream now makes sure that requested
     compression parents are sent before any delta hunks that depend 
     on them.
     (Martin Pool, #164637)

   * Fix typo in limiting offsets coalescing for http, leading to
     whole files being downloaded instead of parts.
     (Vincent Ladeuil, #165061)

   * FTP server errors don't error in the error handling code.
     (Robert Collins, #161240)

   * Give a clearer message when a pull fails because the source needs
     to be reconciled.
     (Martin Pool, #164443)

   * It is clearer when a plugin cannot be loaded because of its name, and a
     suggestion for an acceptable name is given. (Daniel Watkins, #103023)

   * Leave port as None in transport objects if user doesn't
     specify a port in urls.
     (vincent Ladeuil, #150860)

   * Make sure Repository.fetch(self) is properly a no-op for all
     Repository implementations. (John Arbash Meinel, #158333)

   * Mark .bzr directories as "hidden" on Windows.
     (Alexander Belchenko, #71147)

   * ``merge --uncommitted`` can now operate on a single file.
     (Aaron Bentley, Lukáš Lalinský, #136890)

   * Obsolete packs are now cleaned up by pack and autopack operations.
     (Robert Collins, #153789)

   * Operations pulling data from a smart server where the underlying
     repositories are not both annotated/both unannotated will now work.
     (Robert Collins, #165304).

   * Reconcile now shows progress bars. (Robert Collins, #159351)

   * ``RemoteBranch`` was not initializing ``self._revision_id_to_revno_map``
     properly. (John Arbash Meinel, #162486)

   * Removing an already-removed file reports the file does not exist. (Daniel
     Watkins, #152811)

   * Rename on Windows is able to change filename case.
     (Alexander Belchenko, #77740)

   * Return error instead of a traceback for ``bzr log -r0``.
     (Kent Gibson, #133751)

   * Return error instead of a traceback when bzr is unable to create
     symlink on some platforms (e.g. on Windows).
     (Alexander Belchenko, workaround for #81689)

   * Revert doesn't crash when restoring a single file from a deleted
     directory. (Aaron Bentley)

   * Stderr output via logging mechanism now goes through encoded wrapper
     and no more uses utf-8, but terminal encoding instead. So all unicode
     strings now should be readable in non-utf-8 terminal.
     (Alexander Belchenko, #54173)

   * The error message when ``move --after`` should be used makes how to do so
     clearer. (Daniel Watkins, #85237)

   * Unicode-safe output from ``bzr info``. The output will be encoded
     using the terminal encoding and unrepresentable characters will be
     replaced by '?'. (Lukáš Lalinský, #151844)

   * Working trees are no longer created when pushing into a local no-trees
     repo. (Daniel Watkins, #50582)

   * Upgrade util/configobj to version 4.4.0.
     (Vincent Ladeuil, #151208).

   * Wrap medusa ftp test server as an FTPServer feature.
     (Vincent Ladeuil, #157752)

  API BREAKS:

   * ``osutils.backup_file`` is deprecated. Actually it's not used in bzrlib
     during very long time. (Alexander Belchenko)

   * The return value of
     ``VersionedFile.iter_lines_added_or_present_in_versions`` has been
     changed. Previously it was an iterator of lines, now it is an iterator of
     (line, version_id) tuples. This change has been made to aid reconcile and
     fetch operations. (Robert Collins)

   * ``bzrlib.repository.get_versioned_file_checker`` is now private.
     (Robert Collins)

   * The Repository format registry default has been removed; it was previously
     obsoleted by the bzrdir format default, which implies a default repository
     format.
     (Martin Pool)

  INTERNALS:

   * Added ``ContainerSerialiser`` and ``ContainerPushParser`` to
     ``bzrlib.pack``.  These classes provide more convenient APIs for generating
     and parsing containers from streams rather than from files.  (Andrew
     Bennetts)

   * New module ``lru_cache`` providing a cache for use by tasks that need
     semi-random access to large amounts of data. (John A Meinel)

   * InventoryEntry.diff is now deprecated.  Please use diff.DiffTree instead.

  TESTING:


bzr 0.92 2007-11-05
-------------------

  CHANGES:

  * New uninstaller on Win32.  (Alexander Belchenko)


bzr 0.92rc1 2007-10-29
----------------------

  NOTES WHEN UPGRADING:

  CHANGES:
  
   * ``bzr`` now returns exit code 4 if an internal error occurred, and 
     3 if a normal error occurred.  (Martin Pool)

   * ``pull``, ``merge`` and ``push`` will no longer silently correct some
     repository index errors that occured as a result of the Weave disk format.
     Instead the ``reconcile`` command needs to be run to correct those
     problems if they exist (and it has been able to fix most such problems
     since bzr 0.8). Some new problems have been identified during this release
     and you should run ``bzr check`` once on every repository to see if you
     need to reconcile. If you cannot ``pull`` or ``merge`` from a remote
     repository due to mismatched parent errors - a symptom of index errors -
     you should simply take a full copy of that remote repository to a clean
     directory outside any local repositories, then run reconcile on it, and
     finally pull from it locally. (And naturally email the repositories owner
     to ask them to upgrade and run reconcile).
     (Robert Collins)

  FEATURES:

   * New ``knitpack-experimental`` repository format. This is interoperable with
     the ``dirstate-tags`` format but uses a smarter storage design that greatly
     speeds up many operations, both local and remote. This new format can be
     used as an option to the ``init``, ``init-repository`` and ``upgrade``
     commands. See http://doc.bazaar-vcs.org/0.92/developers/knitpack.html
     for further details. (Robert Collins)

   * For users of bzr-svn (and those testing the prototype subtree support) that
     wish to try packs, a new ``knitpack-subtree-experimental`` format has also
     been added. This is interoperable with the ``dirstate-subtrees`` format.
     (Robert Collins)

   * New ``reconfigure`` command. (Aaron Bentley)

   * New ``revert --forget-merges`` command, which removes the record of a pending 
     merge without affecting the working tree contents.  (Martin Pool)

   * New ``bzr_remote_path`` configuration variable allows finer control of
     remote bzr locations than BZR_REMOTE_PATH environment variable.
     (Aaron Bentley)

   * New ``launchpad-login`` command to tell Bazaar your Launchpad
     user ID.  This can then be used by other functions of the
     Launchpad plugin. (James Henstridge)

  PERFORMANCE:

   * Commit in quiet mode is now slightly faster as the information to
     output is no longer calculated. (Ian Clatworthy)

   * Commit no longer checks for new text keys during insertion when the
     revision id was deterministically unique. (Robert Collins)

   * Committing a change which is not a merge and does not change the number of
     files in the tree is faster by utilising the data about whether files are
     changed to determine if the tree is unchanged rather than recalculating
     it at the end of the commit process. (Robert Collins)

   * Inventory serialisation no longer double-sha's the content.
     (Robert Collins)

   * Knit text reconstruction now avoids making copies of the lines list for
     interim texts when building a single text. The new ``apply_delta`` method
     on ``KnitContent`` aids this by allowing modification of the revision id
     such objects represent. (Robert Collins)

   * Pack indices are now partially parsed for specific key lookup using a
     bisection approach. (Robert Collins)

   * Partial commits are now approximately 40% faster by walking over the
     unselected current tree more efficiently. (Robert Collins)

   * XML inventory serialisation takes 20% less time while being stricter about
     the contents. (Robert Collins)

   * Graph ``heads()`` queries have been fixed to no longer access all history
     unnecessarily. (Robert Collins)

  IMPROVEMENTS:

   * ``bzr+https://`` smart server across https now supported. 
     (John Ferlito, Martin Pool, #128456)

   * Mutt is now a supported mail client; set ``mail_client=mutt`` in your
     bazaar.conf and ``send`` will use mutt. (Keir Mierle)

   * New option ``-c``/``--change`` for ``merge`` command for cherrypicking 
     changes from one revision. (Alexander Belchenko, #141368)

   * Show encodings, locale and list of plugins in the traceback message.
     (Martin Pool, #63894)

   * Experimental directory formats can now be marked with
     ``experimental = True`` during registration. (Ian Clatworthy)

  DOCUMENTATION:

   * New *Bazaar in Five Minutes* guide.  (Matthew Revell)

   * The hooks reference documentation is now converted to html as expected.
     (Ian Clatworthy)

  BUG FIXES:

   * Connection error reporting for the smart server has been fixed to
     display a user friendly message instead of a traceback.
     (Ian Clatworthy, #115601)

   * Make sure to use ``O_BINARY`` when opening files to check their
     sha1sum. (Alexander Belchenko, John Arbash Meinel, #153493)

   * Fix a problem with Win32 handling of the executable bit.
     (John Arbash Meinel, #149113)

   * ``bzr+ssh://`` and ``sftp://`` URLs that do not specify ports explicitly
     no longer assume that means port 22.  This allows people using OpenSSH to
     override the default port in their ``~/.ssh/config`` if they wish.  This
     fixes a bug introduced in bzr 0.91.  (Andrew Bennetts, #146715)

   * Commands reporting exceptions can now be profiled and still have their
     data correctly dumped to a file. For example, a ``bzr commit`` with
     no changes still reports the operation as pointless but doing so no
     longer throws away the profiling data if this command is run with
     ``--lsprof-file callgrind.out.ci`` say. (Ian Clatworthy)

   * Fallback to ftp when paramiko is not installed and sftp can't be used for
     ``tests/commands`` so that the test suite is still usable without
     paramiko.
     (Vincent Ladeuil, #59150)

   * Fix commit ordering in corner case. (Aaron Bentley, #94975)

   * Fix long standing bug in partial commit when there are renames 
     left in tree. (Robert Collins, #140419)

   * Fix selftest semi-random noise during http related tests.
     (Vincent Ladeuil, #140614)

   * Fix typo in ftp.py making the reconnection fail on temporary errors.
     (Vincent Ladeuil, #154259)

   * Fix failing test by comparing real paths to cover the case where the TMPDIR
     contains a symbolic link.
     (Vincent Ladeuil, #141382).

   * Fix log against smart server branches that don't support tags.
     (James Westby, #140615)

   * Fix pycurl http implementation by defining error codes from
     pycurl instead of relying on an old curl definition.
     (Vincent Ladeuil, #147530)

   * Fix 'unprintable error' message when displaying BzrCheckError and 
     some other exceptions on Python 2.5.
     (Martin Pool, #144633)

   * Fix ``Inventory.copy()`` and add test for it. (Jelmer Vernooij)

   * Handles default value for ListOption in cmd_commit.
     (Vincent Ladeuil, #140432)

   * HttpServer and FtpServer need to be closed properly or a listening socket
     will remain opened.
     (Vincent Ladeuil, #140055)

   * Monitor the .bzr directory created in the top level test
     directory to detect leaking tests.
     (Vincent Ladeuil, #147986)

   * The basename, not the full path, is now used when checking whether
     the profiling dump file begins with ``callgrind.out`` or not. This
     fixes a bug reported by Aaron Bentley on IRC. (Ian Clatworthy)

   * Trivial fix for invoking command ``reconfigure`` without arguments.
     (Rob Weir, #141629)

   * ``WorkingTree.rename_one`` will now raise an error if normalisation of the
     new path causes bzr to be unable to access the file. (Robert Collins)

   * Correctly detect a NoSuchFile when using a filezilla server. (Gary van der
     Merwe)

  API BREAKS:

   * ``bzrlib.index.GraphIndex`` now requires a size parameter to the
     constructor, for enabling bisection searches. (Robert Collins)

   * ``CommitBuilder.record_entry_contents`` now requires the root entry of a
     tree be supplied to it, previously failing to do so would trigger a
     deprecation warning. (Robert Collins)

   * ``KnitVersionedFile.add*`` will no longer cache added records even when
     enable_cache() has been called - the caching feature is now exclusively for
     reading existing data. (Robert Collins)

   * ``ReadOnlyLockError`` is deprecated; ``LockFailed`` is usually more 
     appropriate.  (Martin Pool)

   * Removed ``bzrlib.transport.TransportLogger`` - please see the new
     ``trace+`` transport instead. (Robert Collins)

   * Removed previously deprecated varargs interface to ``TestCase.run_bzr`` and
     deprecated methods ``TestCase.capture`` and ``TestCase.run_bzr_captured``.
     (Martin Pool)

   * Removed previous deprecated ``basis_knit`` parameter to the
     ``KnitVersionedFile`` constructor. (Robert Collins)

   * Special purpose method ``TestCase.run_bzr_decode`` is moved to the test_non_ascii 
     class that needs it.
     (Martin Pool)

   * The class ``bzrlib.repofmt.knitrepo.KnitRepository3`` has been folded into
     ``KnitRepository`` by parameters to the constructor. (Robert Collins)

   * The ``VersionedFile`` interface now allows content checks to be bypassed
     by supplying check_content=False.  This saves nearly 30% of the minimum
     cost to store a version of a file. (Robert Collins)

   * Tree's with bad state such as files with no length or sha will no longer
     be silently accepted by the repository XML serialiser. To serialise
     inventories without such data, pass working=True to write_inventory.
     (Robert Collins)

   * ``VersionedFile.fix_parents`` has been removed as a harmful API.
     ``VersionedFile.join`` will no longer accept different parents on either
     side of a join - it will either ignore them, or error, depending on the
     implementation. See notes when upgrading for more information.
     (Robert Collins)

  INTERNALS:

   * ``bzrlib.transport.Transport.put_file`` now returns the number of bytes
     put by the method call, to allow avoiding stat-after-write or
     housekeeping in callers. (Robert Collins)

   * ``bzrlib.xml_serializer.Serializer`` is now responsible for checking that
     mandatory attributes are present on serialisation and deserialisation.
     This fixes some holes in API usage and allows better separation between
     physical storage and object serialisation. (Robert Collins)

   * New class ``bzrlib.errors.InternalBzrError`` which is just a convenient
     shorthand for deriving from BzrError and setting internal_error = True.
     (Robert Collins)

   * New method ``bzrlib.mutabletree.update_to_one_parent_via_delta`` for
     moving the state of a parent tree to a new version via a delta rather than
     a complete replacement tree. (Robert Collins)

   * New method ``bzrlib.osutils.minimum_path_selection`` useful for removing
     duplication from user input, when a user mentions both a path and an item
     contained within that path. (Robert Collins)

   * New method ``bzrlib.repository.Repository.is_write_locked`` useful for
     determining if a repository is write locked. (Robert Collins)

   * New method on ``bzrlib.tree.Tree`` ``path_content_summary`` provides a
     tuple containing the key information about a path for commit processing
     to complete. (Robert Collins)

   * New method on xml serialisers, write_inventory_to_lines, which matches the
     API used by knits for adding content. (Robert Collins)

   * New module ``bzrlib.bisect_multi`` with generic multiple-bisection-at-once
     logic, currently only available for byte-based lookup
     (``bisect_multi_bytes``). (Robert Collins)

   * New helper ``bzrlib.tuned_gzip.bytes_to_gzip`` which takes a byte string
     and returns a gzipped version of the same. This is used to avoid a bunch
     of api friction during adding of knit hunks. (Robert Collins)

   * New parameter on ``bzrlib.transport.Transport.readv``
     ``adjust_for_latency`` which changes readv from returning strictly the
     requested data to inserted return larger ranges and in forward read order
     to reduce the effect of network latency. (Robert Collins)

   * New parameter yield_parents on ``Inventory.iter_entries_by_dir`` which
     causes the parents of a selected id to be returned recursively, so all the
     paths from the root down to each element of selected_file_ids are
     returned. (Robert Collins)

   * Knit joining has been enhanced to support plain to annotated conversion
     and annotated to plain conversion. (Ian Clatworthy)

   * The CommitBuilder method ``record_entry_contents`` now returns summary
     information about the effect of the commit on the repository. This tuple
     contains an inventory delta item if the entry changed from the basis, and a
     boolean indicating whether a new file graph node was recorded.
     (Robert Collins)

   * The python path used in the Makefile can now be overridden.
     (Andrew Bennetts, Ian Clatworthy)

  TESTING:

   * New transport implementation ``trace+`` which is useful for testing,
     logging activity taken to its _activity attribute. (Robert Collins)

   * When running bzr commands within the test suite, internal exceptions are
     not caught and reported in the usual way, but rather allowed to propagate
     up and be visible to the test suite.  A new API ``run_bzr_catch_user_errors``
     makes this behavior available to other users.
     (Martin Pool)

   * New method ``TestCase.call_catch_warnings`` for testing methods that 
     raises a Python warning.  (Martin Pool)


bzr 0.91 2007-09-26
-------------------

  BUG FIXES:

   * Print a warning instead of aborting the ``python setup.py install``
     process if building of a C extension is not possible.
     (Lukáš Lalinský, Alexander Belchenko)

   * Fix commit ordering in corner case (Aaron Bentley, #94975)

   * Fix ''bzr info bzr://host/'' and other operations on ''bzr://' URLs with
     an implicit port.  We were incorrectly raising PathNotChild due to
     inconsistent treatment of the ''_port'' attribute on the Transport object.
     (Andrew Bennetts, #133965)

   * Make RemoteRepository.sprout cope gracefully with servers that don't
     support the ``Repository.tarball`` request.
     (Andrew Bennetts)


bzr 0.91rc2 2007-09-11
----------------------

   * Replaced incorrect tarball for previous release; a debug statement was left 
     in bzrlib/remote.py.


bzr 0.91rc1 2007-09-11
----------------------

  CHANGES:

   * The default branch and repository format has changed to 
     ``dirstate-tags``, so tag commands are active by default.
     This format is compatible with Bazaar 0.15 and later.
     This incidentally fixes bug #126141.
     (Martin Pool)

   * ``--quiet`` or ``-q`` is no longer a global option. If present, it
     must now appear after the command name. Scripts doing things like
     ``bzr -q missing`` need to be rewritten as ``bzr missing -q``.
     (Ian Clatworthy)

  FEATURES:

   * New option ``--author`` in ``bzr commit`` to specify the author of the
     change, if it's different from the committer. ``bzr log`` and
     ``bzr annotate`` display the author instead of the committer.
     (Lukáš Lalinský)

   * In addition to global options and command specific options, a set of
     standard options are now supported. Standard options are legal for
     all commands. The initial set of standard options are:
     
     * ``--help`` or ``-h`` - display help message
     * ``--verbose`` or ``-v`` - display additional information
     * ``--quiet``  or ``-q`` - only output warnings and errors.

     Unlike global options, standard options can be used in aliases and
     may have command-specific help. (Ian Clatworthy)

   * Verbosity level processing has now been unified. If ``--verbose``
     or ``-v`` is specified on the command line multiple times, the
     verbosity level is made positive the first time then increased.
     If ``--quiet`` or ``-q`` is specified on the command line
     multiple times, the verbosity level is made negative the first
     time then decreased. To get the default verbosity level of zero,
     either specify none of the above , ``--no-verbose`` or ``--no-quiet``.
     Note that most commands currently ignore the magnitude of the
     verbosity level but do respect *quiet vs normal vs verbose* when
     generating output. (Ian Clatworthy)

   * ``Branch.hooks`` now supports ``pre_commit`` hook. The hook's signature
     is documented in BranchHooks constructor. (Nam T. Nguyen, #102747)

   * New ``Repository.stream_knit_data_for_revisions`` request added to the
     network protocol for greatly reduced roundtrips when retrieving a set of
     revisions. (Andrew Bennetts)

  BUG FIXES:

   * ``bzr plugins`` now lists the version number for each plugin in square
     brackets after the path. (Robert Collins, #125421)

   * Pushing, pulling and branching branches with subtree references was not
     copying the subtree weave, preventing the file graph from being accessed
     and causing errors in commits in clones. (Robert Collins)

   * Suppress warning "integer argument expected, got float" from Paramiko,
     which sometimes caused false test failures.  (Martin Pool)

   * Fix bug in bundle 4 that could cause attempts to write data to wrong
     versionedfile.  (Aaron Bentley)

   * Diffs generated using "diff -p" no longer break the patch parser.
     (Aaron Bentley)

   * get_transport treats an empty possible_transports list the same as a non-
     empty one.  (Aaron Bentley)

   * patch verification for merge directives is reactivated, and works with
     CRLF and CR files.  (Aaron Bentley)

   * Accept ..\ as a path in revision specifiers. This fixes for example
     "-r branch:..\other-branch" on Windows.  (Lukáš Lalinský) 

   * ``BZR_PLUGIN_PATH`` may now contain trailing slashes.
     (Blake Winton, #129299)

   * man page no longer lists hidden options (#131667, Aaron Bentley)

   * ``uncommit --help`` now explains the -r option adequately.  (Daniel
     Watkins, #106726)

   * Error messages are now better formatted with parameters (such as
     filenames) quoted when necessary. This avoids confusion when directory
     names ending in a '.' at the end of messages were confused with a
     full stop that may or not have been there. (Daniel Watkins, #129791)

   * Fix ``status FILE -r X..Y``. (Lukáš Lalinský)

   * If a particular command is an alias, ``help`` will show the alias
     instead of claiming there is no help for said alias. (Daniel Watkins,
     #133548)

   * TreeTransform-based operations, like pull, merge, revert, and branch,
     now roll back if they encounter an error.  (Aaron Bentley, #67699)

   * ``bzr commit`` now exits cleanly if a character unsupported by the
     current encoding is used in the commit message.  (Daniel Watkins,
     #116143)

   * bzr send uses default values for ranges when only half of an elipsis
     is specified ("-r..5" or "-r5..").  (#61685, Aaron Bentley)

   * Avoid trouble when Windows ssh calls itself 'plink' but no plink
     binary is present.  (Martin Albisetti, #107155)

   * ``bzr remove`` should remove clean subtrees.  Now it will remove (without
     needing ``--force``) subtrees that contain no files with text changes or
     modified files.  With ``--force`` it removes the subtree regardless of
     text changes or unknown files. Directories with renames in or out (but
     not changed otherwise) will now be removed without needing ``--force``.
     Unknown ignored files will be deleted without needing ``--force``.
     (Marius Kruger, #111665)

   * When two plugins conflict, the source of both the losing and now the
     winning definition is shown.  (Konstantin Mikhaylov, #5454)

   * When committing to a branch, the location being committed to is
     displayed.  (Daniel Watkins, #52479)

   * ``bzr --version`` takes care about encoding of stdout, especially
     when output is redirected. (Alexander Belchenko, #131100)

   * Prompt for an ftp password if none is provided.
     (Vincent Ladeuil, #137044)

   * Reuse bound branch associated transport to avoid multiple
     connections.
     (Vincent Ladeuil, #128076, #131396)

   * Overwrite conflicting tags by ``push`` and ``pull`` if the
     ``--overwrite`` option is specified.  (Lukáš Lalinský, #93947)

   * In checkouts, tags are copied into the master branch when created,
     changed or deleted, and are copied into the checkout when it is 
     updated.  (Martin Pool, #93856, #93860)

   * Print a warning instead of aborting the ``python setup.py install``
     process if building of a C extension is not possible.
     (Lukáš Lalinský, Alexander Belchenko)

  IMPROVEMENTS:

   * Add the option "--show-diff" to the commit command in order to display
     the diff during the commit log creation. (Goffredo Baroncelli)

   * ``pull`` and ``merge`` are much faster at installing bundle format 4.
     (Aaron Bentley)

   * ``pull -v`` no longer includes deltas, making it much faster.
     (Aaron Bentley)

   * ``send`` now sends the directive as an attachment by default.
     (Aaron Bentley, Lukáš Lalinský, Alexander Belchenko)

   * Documentation updates (Martin Albisetti)

   * Help on debug flags is now included in ``help global-options``.
     (Daniel Watkins, #124853)

   * Parameters passed on the command line are checked to ensure they are
     supported by the encoding in use. (Daniel Watkins)

   * The compression used within the bzr repository has changed from zlib
     level 9 to the zlib default level. This improves commit performance with
     only a small increase in space used (and in some cases a reduction in
     space). (Robert Collins)

   * Initial commit no longer SHAs files twice and now reuses the path
     rather than looking it up again, making it faster.
     (Ian Clatworthy)

   * New option ``-c``/``--change`` for ``diff`` and ``status`` to show
     changes in one revision.  (Lukáš Lalinský)

   * If versioned files match a given ignore pattern, a warning is now
     given. (Daniel Watkins, #48623)

   * ``bzr status`` now has -S as a short name for --short and -V as a
     short name for --versioned. These have been added to assist users
     migrating from Subversion: ``bzr status -SV`` is now like
     ``svn status -q``.  (Daniel Watkins, #115990)

   * Added C implementation of  ``PatienceSequenceMatcher``, which is about
     10x faster than the Python version. This speeds up commands that
     need file diffing, such as ``bzr commit`` or ``bzr diff``.
     (Lukáš Lalinský)

   * HACKING has been extended with a large section on core developer tasks.
     (Ian Clatworthy)

   * Add ``branches`` and ``standalone-trees`` as online help topics and
     include them as Concepts within the User Reference.
     (Paul Moore, Ian Clatworthy)

    * ``check`` can detect versionedfile parent references that are
      inconsistent with revision and inventory info, and ``reconcile`` can fix
      them.  These faulty references were generated by 0.8-era releases,
      so repositories which were manipulated by old bzrs should be
      checked, and possibly reconciled ASAP.  (Aaron Bentley, Andrew Bennetts)

  API BREAKS:

   * ``Branch.append_revision`` is removed altogether; please use 
     ``Branch.set_last_revision_info`` instead.  (Martin Pool)

   * CommitBuilder now advertises itself as requiring the root entry to be
     supplied. This only affects foreign repository implementations which reuse
     CommitBuilder directly and have changed record_entry_contents to require
     that the root not be supplied. This should be precisely zero plugins
     affected. (Robert Collins)

   * The ``add_lines`` methods on ``VersionedFile`` implementations has changed
     its return value to include the sha1 and length of the inserted text. This
     allows the avoidance of double-sha1 calculations during commit.
     (Robert Collins)

   * ``Transport.should_cache`` has been removed.  It was not called in the
     previous release.  (Martin Pool)

  TESTING:

   * Tests may now raise TestNotApplicable to indicate they shouldn't be 
     run in a particular scenario.  (Martin Pool)

   * New function multiply_tests_from_modules to give a simpler interface
     to test parameterization.  (Martin Pool, Robert Collins)

   * ``Transport.should_cache`` has been removed.  It was not called in the
     previous release.  (Martin Pool)

   * NULL_REVISION is returned to indicate the null revision, not None.
     (Aaron Bentley)

   * Use UTF-8 encoded StringIO for log tests to avoid failures on
     non-ASCII committer names.  (Lukáš Lalinský)

  INTERNALS:

   * ``bzrlib.plugin.all_plugins`` has been deprecated in favour of
     ``bzrlib.plugin.plugins()`` which returns PlugIn objects that provide
     useful functionality for determining the path of a plugin, its tests, and
     its version information. (Robert Collins)

   * Add the option user_encoding to the function 'show_diff_trees()'
     in order to move the user encoding at the UI level. (Goffredo Baroncelli)

   * Add the function make_commit_message_template_encoded() and the function
     edit_commit_message_encoded() which handle encoded strings.
     This is done in order to mix the commit messages (which is a unicode
     string), and the diff which is a raw string. (Goffredo Baroncelli)

   * CommitBuilder now defaults to using add_lines_with_ghosts, reducing
     overhead on non-weave repositories which don't require all parents to be
     present. (Robert Collins)

   * Deprecated method ``find_previous_heads`` on
     ``bzrlib.inventory.InventoryEntry``. This has been superseded by the use
     of ``parent_candidates`` and a separate heads check via the repository
     API. (Robert Collins)

   * New trace function ``mutter_callsite`` will print out a subset of the
     stack to the log, which can be useful for gathering debug details.
     (Robert Collins)

   * ``bzrlib.pack.ContainerWriter`` now tracks how many records have been
     added via a public attribute records_written. (Robert Collins)

   * New method ``bzrlib.transport.Transport.get_recommended_page_size``.
     This provides a hint to users of transports as to the reasonable
     minimum data to read. In principle this can take latency and
     bandwidth into account on a per-connection basis, but for now it
     just has hard coded values based on the url. (e.g. http:// has a large
     page size, file:// has a small one.) (Robert Collins)

   * New method on ``bzrlib.transport.Transport`` ``open_write_stream`` allows
     incremental addition of data to a file without requiring that all the
     data be buffered in memory. (Robert Collins)

   * New methods on ``bzrlib.knit.KnitVersionedFile``:
     ``get_data_stream(versions)``, ``insert_data_stream(stream)`` and
     ``get_format_signature()``.  These provide some infrastructure for
     efficiently streaming the knit data for a set of versions over the smart
     protocol.

   * Knits with no annotation cache still produce correct annotations.
     (Aaron Bentley)

   * Three new methods have been added to ``bzrlib.trace``:
     ``set_verbosity_level``, ``get_verbosity_level`` and ``is_verbose``.
     ``set_verbosity_level`` expects a numeric value: negative for quiet,
     zero for normal, positive for verbose. The size of the number can be
     used to determine just how quiet or verbose the application should be.
     The existing ``be_quiet`` and ``is_quiet`` routines have been
     integrated into this new scheme. (Ian Clatworthy)

   * Options can now be delcared with a ``custom_callback`` parameter. If
     set, this routine is called after the option is processed. This feature
     is now used by the standard options ``verbose`` and ``quiet`` so that
     setting one implicitly resets the other. (Ian Clatworthy)

   * Rather than declaring a new option from scratch in order to provide
     custom help, a centrally registered option can be decorated using the
     new ``bzrlib.Option.custom_help`` routine. In particular, this routine
     is useful when declaring better help for the ``verbose`` and ``quiet``
     standard options as the base definition of these is now more complex
     than before thanks to their use of a custom callback. (Ian Clatworthy)
      
    * Tree._iter_changes(specific_file=[]) now iterates through no files,
      instead of iterating through all files.  None is used to iterate through
      all files.  (Aaron Bentley)

    * WorkingTree.revert() now accepts None to revert all files.  The use of
      [] to revert all files is deprecated.  (Aaron Bentley)


bzr 0.90 2007-08-28
-------------------

  IMPROVEMENTS:

    * Documentation is now organized into multiple directories with a level
      added for different languages or locales. Added the Mini Tutorial
      and Quick Start Summary (en) documents from the Wiki, improving the
      content and readability of the former. Formatted NEWS as Release Notes
      complete with a Table of Conents, one heading per release. Moved the
      Developer Guide into the main document catalog and provided a link
      from the developer document catalog back to the main one.
      (Ian Clatworthy, Sabin Iacob, Alexander Belchenko)


  API CHANGES:

    * The static convenience method ``BzrDir.create_repository``
      is deprecated.  Callers should instead create a ``BzrDir`` instance
      and call ``create_repository`` on that.  (Martin Pool)


bzr 0.90rc1 2007-08-14
----------------------

  BUGFIXES:

    * ``bzr init`` should connect to the remote location one time only.  We
      have been connecting several times because we forget to pass around the
      Transport object. This modifies ``BzrDir.create_branch_convenience``,
      so that we can give it the Transport we already have.
      (John Arbash Meinel, Vincent Ladeuil, #111702)

    * Get rid of sftp connection cache (get rid of the FTP one too).
      (Vincent Ladeuil, #43731)

    * bzr branch {local|remote} remote don't try to create a working tree
      anymore.
      (Vincent Ladeuil, #112173)

    * All identified multiple connections for a single bzr command have been
      fixed. See bzrlib/tests/commands directory.
      (Vincent Ladeuil)

    * ``bzr rm`` now does not insist on ``--force`` to delete files that
      have been renamed but not otherwise modified.  (Marius Kruger,
      #111664)

    * ``bzr selftest --bench`` no longer emits deprecation warnings
      (Lukáš Lalinský)

    * ``bzr status`` now honours FILE parameters for conflict lists
      (Aaron Bentley, #127606)

    * ``bzr checkout`` now honours -r when reconstituting a working tree.
      It also honours -r 0.  (Aaron Bentley, #127708)

    * ``bzr add *`` no more fails on Windows if working tree contains
      non-ascii file names. (Kuno Meyer, #127361)

    * allow ``easy_install bzr`` runs without fatal errors. 
      (Alexander Belchenko, #125521)

    * Graph._filter_candidate_lca does not raise KeyError if a candidate
      is eliminated just before it would normally be examined.  (Aaron Bentley)

    * SMTP connection failures produce a nice message, not a traceback.
      (Aaron Bentley)

  IMPROVEMENTS:

    * Don't show "dots" progress indicators when run non-interactively, such
      as from cron.  (Martin Pool)

    * ``info`` now formats locations more nicely and lists "submit" and
      "public" branches (Aaron Bentley)

    * New ``pack`` command that will trigger database compression within
      the repository (Robert Collins)

    * Implement ``_KnitIndex._load_data`` in a pyrex extension. The pyrex
      version is approximately 2-3x faster at parsing a ``.kndx`` file.
      Which yields a measurable improvement for commands which have to
      read from the repository, such as a 1s => 0.75s improvement in
      ``bzr diff`` when there are changes to be shown.  (John Arbash Meinel)

    * Merge is now faster.  Depending on the scenario, it can be more than 2x
      faster. (Aaron Bentley)

    * Give a clearer warning, and allow ``python setup.py install`` to
      succeed even if pyrex is not available.
      (John Arbash Meinel)

    * ``DirState._read_dirblocks`` now has an optional Pyrex
      implementation. This improves the speed of any command that has to
      read the entire DirState. (``diff``, ``status``, etc, improve by
      about 10%).
      ``bisect_dirblocks`` has also been improved, which helps all
      ``_get_entry`` type calls (whenever we are searching for a
      particular entry in the in-memory DirState).
      (John Arbash Meinel)

    * ``bzr pull`` and ``bzr push`` no longer do a complete walk of the 
      branch revision history for ui display unless -v is supplied.
      (Robert Collins)

    * ``bzr log -rA..B`` output shifted to the left margin if the log only 
      contains merge revisions. (Kent Gibson) 

    * The ``plugins`` command is now public with improved help.
      (Ian Clatworthy)

    * New bundle and merge directive formats are faster to generate, and

    * Annotate merge now works when there are local changes. (Aaron Bentley)

    * Commit now only shows the progress in terms of directories instead of
      entries. (Ian Clatworthy)

    * Fix ``KnitRepository.get_revision_graph`` to not request the graph 2
      times. This makes ``get_revision_graph`` 2x faster. (John Arbash
      Meinel)

    * Fix ``VersionedFile.get_graph()`` to avoid using
      ``set.difference_update(other)``, which has bad scaling when
      ``other`` is large. This improves ``VF.get_graph([version_id])`` for
      a 12.5k graph from 2.9s down to 200ms. (John Arbash Meinel)

    * The ``--lsprof-file`` option now generates output for KCacheGrind if
      the file starts with ``callgrind.out``. This matches the default file
      filtering done by KCacheGrind's Open Dialog. (Ian Clatworthy)

    * Fix ``bzr update`` to avoid an unnecessary
      ``branch.get_master_branch`` call, which avoids 1 extra connection
      to the remote server. (Partial fix for #128076, John Arbash Meinel)

    * Log errors from the smart server in the trace file, to make debugging 
      test failures (and live failures!) easier.  (Andrew Bennetts)

    * The HTML version of the man page has been superceded by a more
      comprehensive manual called the Bazaar User Reference. This manual
      is completed generated from the online help topics. As part of this
      change, limited reStructuredText is now explicitly supported in help
      topics and command help with 'unnatural' markup being removed prior
      to display by the online help or inclusion in the man page.
      (Ian Clatworthy)

    * HTML documentation now use files extension ``*.html``
      (Alexander Belchenko)

    * The cache of ignore definitions is now cleared in WorkingTree.unlock()
      so that changes to .bzrignore aren't missed. (#129694, Daniel Watkins)

    * ``bzr selftest --strict`` fails if there are any missing features or
      expected test failures. (Daniel Watkins, #111914)

    * Link to registration survey added to README. (Ian Clatworthy)

    * Windows standalone installer show link to registration survey
      when installation finished. (Alexander Belchenko)

  LIBRARY API BREAKS:

    * Deprecated dictionary ``bzrlib.option.SHORT_OPTIONS`` removed.
      Options are now required to provide a help string and it must
      comply with the style guide by being one or more sentences with an
      initial capital and final period. (Martin Pool)

    * KnitIndex.get_parents now returns tuples. (Robert Collins)

    * Ancient unused ``Repository.text_store`` attribute has been removed.
      (Robert Collins)

    * The ``bzrlib.pack`` interface has changed to use tuples of bytestrings
      rather than just bytestrings, making it easier to represent multiple
      element names. As this interface was not used by any internal facilities
      since it was introduced in 0.18 no API compatibility is being preserved.
      The serialised form of these packs is identical with 0.18 when a single
      element tuple is in use. (Robert Collins)

  INTERNALS:

    * merge now uses ``iter_changes`` to calculate changes, which makes room for
      future performance increases.  It is also more consistent with other
      operations that perform comparisons, and reduces reliance on
      Tree.inventory.  (Aaron Bentley)

    * Refactoring of transport classes connected to a remote server.
      ConnectedTransport is a new class that serves as a basis for all
      transports needing to connect to a remote server.  transport.split_url
      have been deprecated, use the static method on the object instead. URL
      tests have been refactored too.
      (Vincent Ladeuil)

    * Better connection sharing for ConnectedTransport objects.
      transport.get_transport() now accepts a 'possible_transports' parameter.
      If a newly requested transport can share a connection with one of the
      list, it will.
      (Vincent Ladeuil)

    * Most functions now accept ``bzrlib.revision.NULL_REVISION`` to indicate
      the null revision, and consider using ``None`` for this purpose
      deprecated.  (Aaron Bentley)

    * New ``index`` module with abstract index functionality. This will be
      used during the planned changes in the repository layer. Currently the
      index layer provides a graph aware immutable index, a builder for the
      same index type to allow creating them, and finally a composer for
      such indices to allow the use of many indices in a single query. The
      index performance is not optimised, however the API is stable to allow
      development on top of the index. (Robert Collins)

    * ``bzrlib.dirstate.cmp_by_dirs`` can be used to compare two paths by
      their directory sections. This is equivalent to comparing
      ``path.split('/')``, only without having to split the paths.
      This has a Pyrex implementation available.
      (John Arbash Meinel)

    * New transport decorator 'unlistable+' which disables the list_dir
      functionality for testing.

    * Deprecated ``change_entry`` in transform.py. (Ian Clatworthy)

    * RevisionTree.get_weave is now deprecated.  Tree.plan_merge is now used
      for performing annotate-merge.  (Aaron Bentley)

    * New EmailMessage class to create email messages. (Adeodato Simó)

    * Unused functions on the private interface KnitIndex have been removed.
      (Robert Collins)

    * New ``knit.KnitGraphIndex`` which provides a ``KnitIndex`` layered on top
      of a ``index.GraphIndex``. (Robert Collins)

    * New ``knit.KnitVersionedFile.iter_parents`` method that allows querying
      the parents of many knit nodes at once, reducing round trips to the 
      underlying index. (Robert Collins)

    * Graph now has an is_ancestor method, various bits use it.
      (Aaron Bentley)

    * The ``-Dhpss`` flag now includes timing information. As well as
      logging when a new connection is opened. (John Arbash Meinel)

    * ``bzrlib.pack.ContainerWriter`` now returns an offset, length tuple to
      callers when inserting data, allowing generation of readv style access
      during pack creation, without needing a separate pass across the output
      pack to gather such details. (Robert Collins)

    * ``bzrlib.pack.make_readv_reader`` allows readv based access to pack
      files that are stored on a transport. (Robert Collins)

    * New ``Repository.has_same_location`` method that reports if two
      repository objects refer to the same repository (although with some risk
      of false negatives).  (Andrew Bennetts)

    * InterTree.compare now passes require_versioned on correctly.
      (Marius Kruger)

    * New methods on Repository - ``start_write_group``,
      ``commit_write_group``, ``abort_write_group`` and ``is_in_write_group`` -
      which provide a clean hook point for transactional Repositories - ones
      where all the data for a fetch or commit needs to be made atomically
      available in one step. This allows the write lock to remain while making
      a series of data insertions.  (e.g. data conversion). (Robert Collins)

    * In ``bzrlib.knit`` the internal interface has been altered to use
      3-tuples (index, pos, length) rather than two-tuples (pos, length) to
      describe where data in a knit is, allowing knits to be split into 
      many files. (Robert Collins)

    * ``bzrlib.knit._KnitData`` split into cache management and physical access
      with two access classes - ``_PackAccess`` and ``_KnitAccess`` defined.
      The former provides access into a .pack file, and the latter provides the
      current production repository form of .knit files. (Robert Collins)

  TESTING:

    * Remove selftest ``--clean-output``, ``--numbered-dirs`` and
      ``--keep-output`` options, which are obsolete now that tests
      are done within directories in $TMPDIR.  (Martin Pool)

    * The SSH_AUTH_SOCK environment variable is now reset to avoid 
      interaction with any running ssh agents.  (Jelmer Vernooij, #125955)

    * run_bzr_subprocess handles parameters the same way as run_bzr:
      either a string or a list of strings should be passed as the first
      parameter.  Varargs-style parameters are deprecated. (Aaron Bentley)


bzr 0.18  2007-07-17
--------------------

  BUGFIXES:

    * Fix 'bzr add' crash under Win32 (Kuno Meyer)


bzr 0.18rc1  2007-07-10
-----------------------

  BUGFIXES:

    * Do not suppress pipe errors, etc. in non-display commands
      (Alexander Belchenko, #87178)

    * Display a useful error message when the user requests to annotate
      a file that is not present in the specified revision.
      (James Westby, #122656)

    * Commands that use status flags now have a reference to 'help
      status-flags'.  (Daniel Watkins, #113436)

    * Work around python-2.4.1 inhability to correctly parse the
      authentication header.
      (Vincent Ladeuil, #121889)

    * Use exact encoding for merge directives. (Adeodato Simó, #120591)

    * Fix tempfile permissions error in smart server tar bundling under
      Windows. (Martin _, #119330)

    * Fix detection of directory entries in the inventory. (James Westby)

    * Fix handling of http code 400: Bad Request When issuing too many ranges.
      (Vincent Ladeuil, #115209)

    * Issue a CONNECT request when connecting to an https server
      via a proxy to enable SSL tunneling.
      (Vincent Ladeuil, #120678)

    * Fix ``bzr log -r`` to support selecting merge revisions, both 
      individually and as part of revision ranges.
      (Kent Gibson, #4663)
 
    * Don't leave cruft behind when failing to acquire a lockdir.
      (Martin Pool, #109169)

    * Don't use the '-f' strace option during tests.
      (Vincent Ladeuil, #102019).

    * Warn when setting ``push_location`` to a value that will be masked by
      locations.conf.  (Aaron Bentley, #122286)

    * Fix commit ordering in corner case (Aaron Bentley, #94975)

    *  Make annotate behave in a non-ASCII world (Adeodato Simó).

  IMPROVEMENTS:

    * The --lsprof-file option now dumps a text rendering of the profiling
      information if the filename ends in ".txt". It will also convert the
      profiling information to a format suitable for KCacheGrind if the
      output filename ends in ".callgrind". Fixes to the lsprofcalltree
      conversion process by Jean Paul Calderone and Itamar were also merged.
      See http://ddaa.net/blog/python/lsprof-calltree. (Ian Clatworthy)

    * ``info`` now defaults to non-verbose mode, displaying only paths and
      abbreviated format info.  ``info -v`` displays all the information
      formerly displayed by ``info``.  (Aaron Bentley, Adeodato Simó)

    * ``bzr missing`` now has better option names ``--this`` and ``--other``.
      (Elliot Murphy)

    * The internal ``weave-list`` command has become ``versionedfile-list``,
      and now lists knits as well as weaves.  (Aaron Bentley)

    * Automatic merge base selection uses a faster algorithm that chooses
      better bases in criss-cross merge situations (Aaron Bentley)

    * Progress reporting in ``commit`` has been improved. The various logical
      stages are now reported on as follows, namely:

      * Collecting changes [Entry x/y] - Stage n/m
      * Saving data locally - Stage n/m
      * Uploading data to master branch - Stage n/m
      * Updating the working tree - Stage n/m
      * Running post commit hooks - Stage n/m
      
      If there is no master branch, the 3rd stage is omitted and the total
      number of stages is adjusted accordingly.

      Each hook that is run after commit is listed with a name (as hooks
      can be slow it is useful feedback).
      (Ian Clatworthy, Robert Collins)

    * Various operations that are now faster due to avoiding unnecessary
      topological sorts. (Aaron Bentley)

    * Make merge directives robust against broken bundles. (Aaron Bentley)

    * The lsprof filename note is emitted via trace.note(), not standard
      output.  (Aaron Bentley)

    * ``bzrlib`` now exports explicit API compatibility information to assist
      library users and plugins. See the ``bzrlib.api`` module for details.
      (Robert Collins)

    * Remove unnecessary lock probes when acquiring a lockdir.
      (Martin Pool)

    * ``bzr --version`` now shows the location of the bzr log file, which
      is especially useful on Windows.  (Martin Pool)

    * -D now supports hooks to get debug tracing of hooks (though its currently
      minimal in nature). (Robert Collins)

    * Long log format reports deltas on merge revisions. 
      (John Arbash Meinel, Kent Gibson)

    * Make initial push over ftp more resilient. (John Arbash Meinel)

    * Print a summary of changes for update just like pull does.
      (Daniel Watkins, #113990)

    * Add a -Dhpss option to trace smart protocol requests and responses.
      (Andrew Bennetts)

  LIBRARY API BREAKS:

    * Testing cleanups - 
      ``bzrlib.repository.RepositoryTestProviderAdapter`` has been moved
      to ``bzrlib.tests.repository_implementations``;
      ``bzrlib.repository.InterRepositoryTestProviderAdapter`` has been moved
      to ``bzrlib.tests.interrepository_implementations``;
      ``bzrlib.transport.TransportTestProviderAdapter`` has moved to 
      ``bzrlib.tests.test_transport_implementations``.
      ``bzrlib.branch.BranchTestProviderAdapter`` has moved to
      ``bzrlib.tests.branch_implementations``.
      ``bzrlib.bzrdir.BzrDirTestProviderAdapter`` has moved to 
      ``bzrlib.tests.bzrdir_implementations``.
      ``bzrlib.versionedfile.InterVersionedFileTestProviderAdapter`` has moved
      to ``bzrlib.tests.interversionedfile_implementations``.
      ``bzrlib.store.revision.RevisionStoreTestProviderAdapter`` has moved to
      ``bzrlib.tests.revisionstore_implementations``.
      ``bzrlib.workingtree.WorkingTreeTestProviderAdapter`` has moved to
      ``bzrlib.tests.workingtree_implementations``.
      These changes are an API break in the testing infrastructure only.
      (Robert Collins)

    * Relocate TestCaseWithRepository to be more central. (Robert Collins)

    * ``bzrlib.add.smart_add_tree`` will no longer perform glob expansion on
      win32. Callers of the function should do this and use the new
      ``MutableTree.smart_add`` method instead. (Robert Collins)

    * ``bzrlib.add.glob_expand_for_win32`` is now
      ``bzrlib.win32utils.glob_expand``.  (Robert Collins)

    * ``bzrlib.add.FastPath`` is now private and moved to 
      ``bzrlib.mutabletree._FastPath``. (Robert Collins, Martin Pool)

    * ``LockDir.wait`` removed.  (Martin Pool)

    * The ``SmartServer`` hooks API has changed for the ``server_started`` and
      ``server_stopped`` hooks. The first parameter is now an iterable of
      backing URLs rather than a single URL. This is to reflect that many
      URLs may map to the external URL of the server. E.g. the server interally
      may have a chrooted URL but also the local file:// URL will be at the 
      same location. (Robert Collins)

  INTERNALS:

    * New SMTPConnection class to unify email handling.  (Adeodato Simó)

    * Fix documentation of BzrError. (Adeodato Simó)

    * Make BzrBadParameter an internal error. (Adeodato Simó)

    * Remove use of 'assert False' to raise an exception unconditionally.
      (Martin Pool)

    * Give a cleaner error when failing to decode knit index entry.
      (Martin Pool)

    * TreeConfig would mistakenly search the top level when asked for options
      from a section. It now respects the section argument and only
      searches the specified section. (James Westby)

    * Improve ``make api-docs`` output. (John Arbash Meinel)

    * Use os.lstat rather than os.stat for osutils.make_readonly and
      osutils.make_writeable. This makes the difftools plugin more
      robust when dangling symlinks are found. (Elliot Murphy)

    * New ``-Dlock`` option to log (to ~/.bzr.log) information on when 
      lockdirs are taken or released.  (Martin Pool)

    * ``bzrlib`` Hooks are now nameable using ``Hooks.name_hook``. This 
      allows a nicer UI when hooks are running as the current hook can
      be displayed. (Robert Collins)

    * ``Transport.get`` has had its interface made more clear for ease of use.
      Retrieval of a directory must now fail with either 'PathError' at open
      time, or raise 'ReadError' on a read. (Robert Collins)

    * New method ``_maybe_expand_globs`` on the ``Command`` class for 
      dealing with unexpanded glob lists - e.g. on the win32 platform. This
      was moved from ``bzrlib.add._prepare_file_list``. (Robert Collins)

    * ``bzrlib.add.smart_add`` and ``bzrlib.add.smart_add_tree`` are now
      deprecated in favour of ``MutableTree.smart_add``. (Robert Collins,
      Martin Pool)

    * New method ``external_url`` on Transport for obtaining the url to
      hand to external processes. (Robert Collins)

    * Teach windows installers to build pyrex/C extensions.
      (Alexander Belchenko)

  TESTING:

    * Removed the ``--keep-output`` option from selftest and clean up test
      directories as they're used.  This reduces the IO load from 
      running the test suite and cuts the time by about half.
      (Andrew Bennetts, Martin Pool)

    * Add scenarios as a public attribute on the TestAdapter classes to allow
      modification of the generated scenarios before adaption and easier
      testing. (Robert Collins)

    * New testing support class ``TestScenarioApplier`` which multiplies
      out a single teste by a list of supplied scenarios. (RobertCollins)

    * Setting ``repository_to_test_repository`` on a repository_implementations
      test will cause it to be called during repository creation, allowing the
      testing of repository classes which are not based around the Format
      concept. For example a repository adapter can be tested in this manner,
      by altering the repository scenarios to include a scenario that sets this
      attribute during the test parameterisation in
      ``bzrlib.tests.repository.repository_implementations``. (Robert Collins)

    * Clean up many of the APIs for blackbox testing of Bazaar.  The standard 
      interface is now self.run_bzr.  The command to run can be passed as
      either a list of parameters, a string containing the command line, or
      (deprecated) varargs parameters.  (Martin Pool)

    * The base TestCase now isolates tests from -D parameters by clearing
      ``debug.debug_flags`` and restores it afterwards. (Robert Collins)

    * Add a relpath parameter to get_transport methods in test framework to
      avoid useless cloning.
      (Vincent Ladeuil, #110448)


bzr 0.17  2007-06-18
--------------------

  BUGFIXES:

    * Fix crash of commit due to wrong lookup of filesystem encoding.
      (Colin Watson, #120647)

    * Revert logging just to stderr in commit as broke unicode filenames.
      (Aaron Bentley, Ian Clatworthy, #120930)


bzr 0.17rc1  2007-06-12
-----------------------

  NOTES WHEN UPGRADING:

    * The kind() and is_executable() APIs on the WorkingTree interface no
      longer implicitly (read) locks and unlocks the tree. This *might*
      impact some plug-ins and tools using this part of the API. If you find
      an issue that may be caused by this change, please let us know,
      particularly the plug-in/tool maintainer. If encountered, the API
      fix is to surround kind() and is_executable() calls with lock_read()
      and unlock() like so::

        work_tree.lock_read()
        try:
            kind = work_tree.kind(...)
        finally:
            work_tree.unlock()

  INTERNALS:
    * Rework of LogFormatter API to provide beginning/end of log hooks and to
      encapsulate the details of the revision to be logged in a LogRevision
      object.
      In long log formats, merge revision ids are only shown when --show-ids
      is specified, and are labelled "revision-id:", as per mainline
      revisions, instead of "merged:". (Kent Gibson)

    * New ``BranchBuilder`` API which allows the construction of particular
      histories quickly. Useful for testing and potentially other applications
      too. (Robert Collins)

  IMPROVEMENTS:
  
    * There are two new help topics, working-trees and repositories that
      attempt to explain these concepts. (James Westby, John Arbash Meinel,
      Aaron Bentley)

    * Added ``bzr log --limit`` to report a limited number of revisions.
      (Kent Gibson, #3659)

    * Revert does not try to preserve file contents that were originally
      produced by reverting to a historical revision.  (Aaron Bentley)

    * ``bzr log --short`` now includes ``[merge]`` for revisions which
      have more than one parent. This is a small improvement to help
      understanding what changes have occurred
      (John Arbash Meinel, #83887)

    * TreeTransform avoids many renames when contructing large trees,
      improving speed.  3.25x speedups have been observed for construction of
      kernel-sized-trees, and checkouts are 1.28x faster.  (Aaron Bentley)

    * Commit on large trees is now faster. In my environment, a commit of
      a small change to the Mozilla tree (55k files) has dropped from
      66 seconds to 32 seconds. For a small tree of 600 files, commit of a
      small change is 33% faster. (Ian Clatworthy)

    * New --create-prefix option to bzr init, like for push.  (Daniel Watkins,
      #56322)

  BUGFIXES:

    * ``bzr push`` should only connect to the remote location one time.
      We have been connecting 3 times because we forget to pass around
      the Transport object. This adds ``BzrDir.clone_on_transport()``, so
      that we can pass in the Transport that we already have.
      (John Arbash Meinel, #75721)

    * ``DirState.set_state_from_inventory()`` needs to properly order
      based on split paths, not just string paths.
      (John Arbash Meinel, #115947)

    * Let TestUIFactoy encode the password prompt with its own stdout.
      (Vincent Ladeuil, #110204)

    * pycurl should take use the range header that takes the range hint
      into account.
      (Vincent Ladeuil, #112719)

    * WorkingTree4.get_file_sha1 no longer raises an exception when invoked
      on a missing file.  (Aaron Bentley, #118186)

    * WorkingTree.remove works correctly with tree references, and when pwd is
      not the tree root. (Aaron Bentley)

    * Merge no longer fails when a file is renamed in one tree and deleted
      in the other. (Aaron Bentley, #110279)

    * ``revision-info`` now accepts dotted revnos, doesn't require a tree,
      and defaults to the last revision (Matthew Fuller, #90048)

    * Tests no longer fail when BZR_REMOTE_PATH is set in the environment.
      (Daniel Watkins, #111958)

    * ``bzr branch -r revid:foo`` can be used to branch any revision in
      your repository. (Previously Branch6 only supported revisions in your
      mainline). (John Arbash Meinel, #115343)

bzr 0.16  2007-05-07
--------------------
  
  BUGFIXES:

    * Handle when you have 2 directories with similar names, but one has a
      hyphen. (``'abc'`` versus ``'abc-2'``). The WT4._iter_changes
      iterator was using direct comparison and ``'abc/a'`` sorts after
      ``'abc-2'``, but ``('abc', 'a')`` sorts before ``('abc-2',)``.
      (John Arbash Meinel, #111227)

    * Handle when someone renames a file on disk without telling bzr.
      Previously we would report the first file as missing, but not show
      the new unknown file. (John Arbash Meinel, #111288)

    * Avoid error when running hooks after pulling into or pushing from
      a branch bound to a smartserver branch.  (Martin Pool, #111968)

  IMPROVEMENTS:

    * Move developer documentation to doc/developers/. This reduces clutter in
      the root of the source tree and allows HACKING to be split into multiple
      files. (Robert Collins, Alexander Belchenko)

    * Clean up the ``WorkingTree4._iter_changes()`` internal loops as well as
      ``DirState.update_entry()``. This optimizes the core logic for ``bzr
      diff`` and ``bzr status`` significantly improving the speed of
      both. (John Arbash Meinel)

bzr 0.16rc2  2007-04-30
-----------------------

  BUGFIXES:

    * Handle the case when you delete a file, and then rename another file
      on top of it. Also handle the case of ``bzr rm --keep foo``. ``bzr
      status`` should show the removed file and an unknown file in its
      place. (John Arbash Meinel, #109993)

    * Bundles properly read and write revision properties that have an
      empty value. And when the value is not ASCII.
      (John Arbash Meinel, #109613)

    * Fix the bzr commit message to be in text mode.
      (Alexander Belchenko, #110901)

    * Also handle when you rename a file and create a file where it used
      to be. (John Arbash Meinel, #110256)

    * ``WorkingTree4._iter_changes`` should not descend into unversioned
      directories. (John Arbash Meinel, #110399)

bzr 0.16rc1  2007-04-26
-----------------------

  NOTES WHEN UPGRADING:

    * ``bzr remove`` and ``bzr rm`` will now remove the working file, if
      it could be recovered again.
      This has been done for consistency with svn and the unix rm command.
      The old ``remove`` behaviour has been retained in the new option
      ``bzr remove --keep``, which will just stop versioning the file,
      but not delete it.
      ``bzr remove --force`` have been added which will always delete the
      files.
      ``bzr remove`` is also more verbose.
      (Marius Kruger, #82602)

  IMPROVEMENTS:

    * Merge directives can now be supplied as input to `merge` and `pull`,
      like bundles can.  (Aaron Bentley)

    * Sending the SIGQUIT signal to bzr, which can be done on Unix by
      pressing Control-Backslash, drops bzr into a debugger.  Type ``'c'``
      to continue.  This can be disabled by setting the environment variable
      ``BZR_SIGQUIT_PDB=0``.  (Martin Pool)

    * selftest now supports --list-only to list tests instead of running
      them. (Ian Clatworthy)

    * selftest now supports --exclude PATTERN (or -x PATTERN) to exclude
      tests with names that match that regular expression.
      (Ian Clatworthy, #102679)

    * selftest now supports --randomize SEED to run tests in a random order.
      SEED is typically the value 'now' meaning 'use the current time'.
      (Ian Clatworthy, #102686)

    * New option ``--fixes`` to commit, which stores bug fixing annotations as
      revision properties. Built-in support for Launchpad, Debian, Trac and
      Bugzilla bug trackers. (Jonathan Lange, James Henstridge, Robert Collins)

    * New API, ``bzrlib.bugtracker.tracker_registry``, for adding support for
      other bug trackers to ``fixes``. (Jonathan Lange, James Henstridge,
      Robert Collins)

    * ``selftest`` has new short options ``-f`` and ``-1``.  (Martin
      Pool)

    * ``bzrlib.tsort.MergeSorter`` optimizations. Change the inner loop
      into using local variables instead of going through ``self._var``.
      Improves the time to ``merge_sort`` a 10k revision graph by
      approximately 40% (~700->400ms).  (John Arbash Meinel)

    * ``make docs`` now creates a man page at ``man1/bzr.1`` fixing bug 107388.
      (Robert Collins)

    * ``bzr help`` now provides cross references to other help topics using
      the _see_also facility on command classes. Likewise the bzr_man
      documentation, and the bzr.1 man page also include this information.
      (Robert Collins)

    * Tags are now included in logs, that use the long log formatter. 
      (Erik Bågfors, Alexander Belchenko)

    * ``bzr help`` provides a clearer message when a help topic cannot be
      found. (Robert Collins, #107656)

    * ``bzr help`` now accepts optional prefixes for command help. The help
      for all commands can now be found at ``bzr help commands/COMMANDNAME``
      as well as ``bzr help COMMANDNAME`` (which only works for commands 
      where the name is not the same as a more general help topic). 
      (Robert Collins)

    * ``bzr help PLUGINNAME`` will now return the module docstring from the
      plugin PLUGINNAME. (Robert Collins, #50408)

    * New help topic ``urlspec`` which lists the availables transports.
      (Goffredo Baroncelli)

    * doc/server.txt updated to document the default bzr:// port
      and also update the blurb about the hpss' current status.
      (Robert Collins, #107125).

    * ``bzr serve`` now listens on interface 0.0.0.0 by default, making it
      serve out to the local LAN (and anyone in the world that can reach the
      machine running ``bzr serve``. (Robert Collins, #98918)

    * A new smart server protocol version has been added.  It prefixes requests
      and responses with an explicit version identifier so that future protocol
      revisions can be dealt with gracefully.  (Andrew Bennetts, Robert Collins)

    * The bzr protocol version 2 indicates success or failure in every response
      without depending on particular commands encoding that consistently,
      allowing future client refactorings to be much more robust about error
      handling. (Robert Collins, Martin Pool, Andrew Bennetts)

    * The smart protocol over HTTP client has been changed to always post to the
      same ``.bzr/smart`` URL under the original location when it can.  This allows
      HTTP servers to only have to pass URLs ending in .bzr/smart to the smart
      server handler, and not arbitrary ``.bzr/*/smart`` URLs.  (Andrew Bennetts)

    * digest authentication is now supported for proxies and HTTP by the urllib
      based http implementation. Tested against Apache 2.0.55 and Squid
      2.6.5. Basic and digest authentication are handled coherently for HTTP
      and proxy: if the user is provided in the url (bzr command line for HTTP,
      proxy environment variables for proxies), the password is prompted for
      (only once). If the password is provided, it is taken into account. Once
      the first authentication is successful, all further authentication
      roundtrips are avoided by preventively setting the right authentication
      header(s).
      (Vincent Ladeuil).

  INTERNALS:

    * bzrlib API compatability with 0.8 has been dropped, cleaning up some
      code paths. (Robert Collins)

    * Change the format of chroot urls so that they can be safely manipulated
      by generic url utilities without causing the resulting urls to have
      escaped the chroot. A side effect of this is that creating a chroot
      requires an explicit action using a ChrootServer.
      (Robert Collins, Andrew Bennetts)

    * Deprecate ``Branch.get_root_id()`` because branches don't have root ids,
      rather than fixing bug #96847.  (Aaron Bentley)

    * ``WorkingTree.apply_inventory_delta`` provides a better alternative to
      ``WorkingTree._write_inventory``.  (Aaron Bentley)

    * Convenience method ``TestCase.expectFailure`` ensures that known failures
      do not silently pass.  (Aaron Bentley)

    * ``Transport.local_abspath`` now raises ``NotLocalUrl`` rather than 
      ``TransportNotPossible``. (Martin Pool, Ian Clatworthy)

    * New SmartServer hooks facility. There are two initial hooks documented
      in ``bzrlib.transport.smart.SmartServerHooks``. The two initial hooks allow
      plugins to execute code upon server startup and shutdown.
      (Robert Collins).

    * SmartServer in standalone mode will now close its listening socket
      when it stops, rather than waiting for garbage collection. This primarily
      fixes test suite hangs when a test tries to connect to a shutdown server.
      It may also help improve behaviour when dealing with a server running
      on a specific port (rather than dynamically assigned ports).
      (Robert Collins)

    * Move most SmartServer code into a new package, bzrlib/smart.
      bzrlib/transport/remote.py contains just the Transport classes that used
      to be in bzrlib/transport/smart.py.  (Andrew Bennetts)

    * urllib http implementation avoid roundtrips associated with
      401 (and 407) errors once the authentication succeeds.
      (Vincent Ladeuil).

    * urlib http now supports querying the user for a proxy password if
      needed. Realm is shown in the prompt for both HTTP and proxy
      authentication when the user is required to type a password. 
      (Vincent Ladeuil).

    * Renamed SmartTransport (and subclasses like SmartTCPTransport) to
      RemoteTransport (and subclasses to RemoteTCPTransport, etc).  This is more
      consistent with its new home in ``bzrlib/transport/remote.py``, and because
      it's not really a "smart" transport, just one that does file operations
      via remote procedure calls.  (Andrew Bennetts)
 
    * The ``lock_write`` method of ``LockableFiles``, ``Repository`` and
      ``Branch`` now accept a ``token`` keyword argument, so that separate
      instances of those objects can share a lock if it has the right token.
      (Andrew Bennetts, Robert Collins)

    * New method ``get_branch_reference`` on ``BzrDir`` allows the detection of
      branch references - which the smart server component needs.

    * The Repository API ``make_working_trees`` is now permitted to return
      False when ``set_make_working_trees`` is not implemented - previously
      an unimplemented ``set_make_working_trees`` implied the result True
      from ``make_working_trees``. This has been changed to accomodate the
      smart server, where it does not make sense (at this point) to ever
      make working trees by default. (Robert Collins)

    * Command objects can now declare related help topics by having _see_also
      set to a list of related topic. (Robert Collins)

    * ``bzrlib.help`` now delegates to the Command class for Command specific
      help. (Robert Collins)

    * New class ``TransportListRegistry``, derived from the Registry class, which 
      simplifies tracking the available Transports. (Goffredo Baroncelli)

    * New function ``Branch.get_revision_id_to_revno_map`` which will
      return a dictionary mapping revision ids to dotted revnos. Since
      dotted revnos are defined in the context of the branch tip, it makes
      sense to generate them from a ``Branch`` object.
      (John Arbash Meinel)

    * Fix the 'Unprintable error' message display to use the repr of the 
      exception that prevented printing the error because the str value
      for it is often not useful in debugging (e.g. KeyError('foo') has a
      str() of 'foo' but a repr of 'KeyError('foo')' which is much more
      useful. (Robert Collins)

    * ``urlutils.normalize_url`` now unescapes unreserved characters, such as "~".
      (Andrew Bennetts)

  BUGFIXES:

    * Don't fail bundle selftest if email has 'two' embedded.  
      (Ian Clatworthy, #98510)

    * Remove ``--verbose`` from ``bzr bundle``. It didn't work anyway.
      (Robert Widhopf-Fenk, #98591)

    * Remove ``--basis`` from the checkout/branch commands - it didn't work
      properly and is no longer beneficial.
      (Robert Collins, #53675, #43486)

    * Don't produce encoding error when adding duplicate files.
      (Aaron Bentley)

    * Fix ``bzr log <file>`` so it only logs the revisions that changed
      the file, and does it faster.
      (Kent Gibson, John Arbash Meinel, #51980, #69477)
 
    * Fix ``InterDirstateTre._iter_changes`` to handle when we come across
      an empty versioned directory, which now has files in it.
      (John Arbash Meinel, #104257)

    * Teach ``common_ancestor`` to shortcut when the tip of one branch is
      inside the ancestry of the other. Saves a lot of graph processing
      (with an ancestry of 16k revisions, ``bzr merge ../already-merged``
      changes from 2m10s to 13s).  (John Arbash Meinel, #103757)

    * Fix ``show_diff_trees`` to handle the case when a file is modified,
      and the containing directory is renamed. (The file path is different
      in this versus base, but it isn't marked as a rename).
      (John Arbash Meinel, #103870)

    * FTP now works even when the FTP server does not support atomic rename.
      (Aaron Bentley, #89436)

    * Correct handling in bundles and merge directives of timezones with
      that are not an integer number of hours offset from UTC.  Always 
      represent the epoch time in UTC to avoid problems with formatting 
      earlier times on win32.  (Martin Pool, Alexander Belchenko, John
      Arbash Meinel)

    * Typo in the help for ``register-branch`` fixed. (Robert Collins, #96770)

    * "dirstate" and "dirstate-tags" formats now produce branches compatible
      with old versions of bzr. (Aaron Bentley, #107168))

    * Handle moving a directory when children have been added, removed,
      and renamed. (John Arbash Meinel, #105479)

    * Don't preventively use basic authentication for proxy before receiving a
      407 error. Otherwise people willing to use other authentication schemes
      may expose their password in the clear (or nearly). This add one
      roundtrip in case basic authentication should be used, but plug the
      security hole.
      (Vincent Ladeuil)

    * Handle http and proxy digest authentication.
      (Vincent Ladeuil, #94034).

  TESTING:

    * Added ``bzrlib.strace.strace`` which will strace a single callable and
      return a StraceResult object which contains just the syscalls involved
      in running it. (Robert Collins)

    * New test method ``reduceLockdirTimeout`` to drop the default (ui-centric)
      default time down to one suitable for tests. (Andrew Bennetts)

    * Add new ``vfs_transport_factory`` attribute on tests which provides the 
      common vfs backing for both the readonly and readwrite transports.
      This allows the RemoteObject tests to back onto local disk or memory,
      and use the existing ``transport_server`` attribute all tests know about
      to be the smart server transport. This in turn allows tests to 
      differentiate between 'transport to access the branch', and 
      'transport which is a VFS' - which matters in Remote* tests.
      (Robert Collins, Andrew Bennetts)

    * The ``make_branch_and_tree`` method for tests will now create a 
      lightweight checkout for the tree if the ``vfs_transport_factory`` is not
      a LocalURLServer. (Robert Collins, Andrew Bennetts)

    * Branch implementation tests have been audited to ensure that all urls 
      passed to Branch APIs use proper urls, except when local-disk paths
      are intended. This is so that tests correctly access the test transport
      which is often not equivalent to local disk in Remote* tests. As part
      of this many tests were adjusted to remove dependencies on local disk
      access.
      (Robert Collins, Andrew Bennetts)

    * Mark bzrlib.tests and bzrlib.tests.TestUtil as providing assertFOO helper
      functions by adding a ``__unittest`` global attribute. (Robert Collins,
      Andrew Bennetts, Martin Pool, Jonathan Lange)

    * Refactored proxy and authentication handling to simplify the
      implementation of new auth schemes for both http and proxy. 
      (Vincent Ladeuil)

bzr 0.15 2007-04-01
-------------------

  BUGFIXES:

    * Handle incompatible repositories as a user issue when fetching.
      (Aaron Bentley)

    * Don't give a recommendation to upgrade when branching or 
      checking out a branch that contains an old-format working tree.
      (Martin Pool)

bzr 0.15rc3  2007-03-26
-----------------------

  CHANGES:
 
    * A warning is now displayed when opening working trees in older 
      formats, to encourage people to upgrade to WorkingTreeFormat4.
      (Martin Pool)

  IMPROVEMENTS:

    * HTTP redirections are now taken into account when a branch (or a
      bundle) is accessed for the first time. A message is issued at each
      redirection to inform the user. In the past, http redirections were
      silently followed for each request which significantly degraded the
      performances. The http redirections are not followed anymore by
      default, instead a RedirectRequested exception is raised. For bzrlib
      users needing to follow http redirections anyway,
      ``bzrlib.transport.do_catching_redirections`` provide an easy transition
      path.  (vila)

  INTERNALS:

    * Added ``ReadLock.temporary_write_lock()`` to allow upgrading an OS read
      lock to an OS write lock. Linux can do this without unlocking, Win32
      needs to unlock in between. (John Arbash Meinel)
 
    * New parameter ``recommend_upgrade`` to ``BzrDir.open_workingtree``
      to silence (when false) warnings about opening old formats.
      (Martin Pool)

    * Fix minor performance regression with bzr-0.15 on pre-dirstate
      trees. (We were reading the working inventory too many times).
      (John Arbash Meinel)

    * Remove ``Branch.get_transaction()`` in favour of a simple cache of
      ``revision_history``.  Branch subclasses should override
      ``_gen_revision_history`` rather than ``revision_history`` to make use of
      this cache, and call ``_clear_revision_history_cache`` and
      ``_cache_revision_history`` at appropriate times. (Andrew Bennetts)

  BUGFIXES:

    * Take ``smtp_server`` from user config into account.
      (vila, #92195)

    * Restore Unicode filename handling for versioned and unversioned files.
      (John Arbash Meinel, #92608)

    * Don't fail during ``bzr commit`` if a file is marked removed, and
      the containing directory is auto-removed.  (John Arbash Meinel, #93681)

    * ``bzr status FILENAME`` failed on Windows because of an uncommon
      errno. (``ERROR_DIRECTORY == 267 != ENOTDIR``).
      (Wouter van Heyst, John Arbash Meinel, #90819)

    * ``bzr checkout source`` should create a local branch in the same
      format as source. (John Arbash Meinel, #93854)

    * ``bzr commit`` with a kind change was failing to update the
      last-changed-revision for directories.  The
      InventoryDirectory._unchanged only looked at the ``parent_id`` and name,
      ignoring the fact that the kind could have changed, too.
      (John Arbash Meinel, #90111)

    * ``bzr mv dir/subdir other`` was incorrectly updating files inside
      the directory. So that there was a chance it would break commit,
      etc. (John Arbash Meinel, #94037)
 
    * Correctly handles mutiple permanent http redirections.
      (vila, #88780)

bzr 0.15rc2  2007-03-14
-----------------------

  NOTES WHEN UPGRADING:
        
    * Release 0.15rc2 of bzr changes the ``bzr init-repo`` command to
      default to ``--trees`` instead of ``--no-trees``.
      Existing shared repositories are not affected.

  IMPROVEMENTS:

    * New ``merge-directive`` command to generate machine- and human-readable
      merge requests.  (Aaron Bentley)

    * New ``submit:`` revision specifier makes it easy to diff against the
      common ancestor with the submit location (Aaron Bentley)

    * Added support for Putty's SSH implementation. (Dmitry Vasiliev)

    * Added ``bzr status --versioned`` to report only versioned files, 
      not unknowns. (Kent Gibson)

    * Merge now autodetects the correct line-ending style for its conflict
      markers.  (Aaron Bentley)

  INTERNALS:

    * Refactored SSH vendor registration into SSHVendorManager class.
      (Dmitry Vasiliev)

  BUGFIXES:

    * New ``--numbered-dirs`` option to ``bzr selftest`` to use
      numbered dirs for TestCaseInTempDir. This is default behavior
      on Windows. Anyone can force named dirs on Windows
      with ``--no-numbered-dirs``. (Alexander Belchenko)

    * Fix ``RevisionSpec_revid`` to handle the Unicode strings passed in
      from the command line. (Marien Zwart, #90501)

    * Fix ``TreeTransform._iter_changes`` when both the source and
      destination are missing. (Aaron Bentley, #88842)

    * Fix commit of merges with symlinks in dirstate trees.
      (Marien Zwart)
    
    * Switch the ``bzr init-repo`` default from --no-trees to --trees. 
      (Wouter van Heyst, #53483)


bzr 0.15rc1  2007-03-07
-----------------------

  SURPRISES:

    * The default disk format has changed. Please run 'bzr upgrade' in your
      working trees to upgrade. This new default is compatible for network
      operations, but not for local operations. That is, if you have two
      versions of bzr installed locally, after upgrading you can only use the
      bzr 0.15 version. This new default does not enable tags or nested-trees
      as they are incompatible with bzr versions before 0.15 over the network.

    * For users of bzrlib: Two major changes have been made to the working tree
      api in bzrlib. The first is that many methods and attributes, including
      the inventory attribute, are no longer valid for use until one of
      ``lock_read``/``lock_write``/``lock_tree_write`` has been called,
      and become invalid again after unlock is called. This has been done
      to improve performance and correctness as part of the dirstate
      development.
      (Robert Collins, John A Meinel, Martin Pool, and others).

    * For users of bzrlib: The attribute 'tree.inventory' should be considered
      readonly. Previously it was possible to directly alter this attribute, or
      its contents, and have the tree notice this. This has been made
      unsupported - it may work in some tree formats, but in the newer dirstate
      format such actions will have no effect and will be ignored, or even
      cause assertions. All operations possible can still be carried out by a
      combination of the tree API, and the bzrlib.transform API. (Robert
      Collins, John A Meinel, Martin Pool, and others).

  IMPROVEMENTS:

    * Support for OS Windows 98. Also .bzr.log on any windows system
      saved in My Documents folder. (Alexander Belchenko)

    * ``bzr mv`` enhanced to support already moved files.
      In the past the mv command would have failed if the source file doesn't
      exist. In this situation ``bzr mv`` would now detect that the file has
      already moved and update the repository accordingly, if the target file
      does exist.
      A new option ``--after`` has been added so that if two files already
      exist, you could notify Bazaar that you have moved a (versioned) file
      and replaced it with another. Thus in this case ``bzr move --after``
      will only update the Bazaar identifier.
      (Steffen Eichenberg, Marius Kruger)

    * ``ls`` now works on treeless branches and remote branches.
      (Aaron Bentley)

    * ``bzr help global-options`` describes the global options.
      (Aaron Bentley)

    * ``bzr pull --overwrite`` will now correctly overwrite checkouts.
      (Robert Collins)

    * Files are now allowed to change kind (e.g. from file to symlink).
      Supported by ``commit``, ``revert`` and ``status``
      (Aaron Bentley)

    * ``inventory`` and ``unknowns`` hidden in favour of ``ls``
      (Aaron Bentley)

    * ``bzr help checkouts`` descibes what checkouts are and some possible
      uses of them. (James Westby, Aaron Bentley)

    * A new ``-d`` option to push, pull and merge overrides the default 
      directory.  (Martin Pool)

    * Branch format 6: smaller, and potentially faster than format 5.  Supports
      ``append_history_only`` mode, where the log view and revnos do not change,
      except by being added to.  Stores policy settings in
      ".bzr/branch/branch.conf".

    * ``append_only`` branches:  Format 6 branches may be configured so that log
      view and revnos are always consistent.  Either create the branch using
      "bzr init --append-revisions-only" or edit the config file as descriped
      in docs/configuration.txt.

    * rebind: Format 6 branches retain the last-used bind location, so if you
      "bzr unbind", you can "bzr bind" to bind to the previously-selected
      bind location.

    * Builtin tags support, created and deleted by the ``tag`` command and
      stored in the branch.  Tags can be accessed with the revisionspec
      ``-rtag:``, and listed with ``bzr tags``.  Tags are not versioned 
      at present. Tags require a network incompatible upgrade. To perform this
      upgrade, run ``bzr upgrade --dirstate-tags`` in your branch and
      repositories. (Martin Pool)

    * The ``bzr://`` transport now has a well-known port number, 4155,
      which it will use by default.  (Andrew Bennetts, Martin Pool)

    * Bazaar now looks for user-installed plugins before looking for site-wide
      plugins. (Jonathan Lange)

    * ``bzr resolve`` now detects and marks resolved text conflicts.
      (Aaron Bentley)

  INTERNALS:

    * Internally revision ids and file ids are now passed around as utf-8
      bytestrings, rather than treating them as Unicode strings. This has
      performance benefits for Knits, since we no longer need to decode the
      revision id for each line of content, nor for each entry in the index.
      This will also help with the future dirstate format.
      (John Arbash Meinel)

    * Reserved ids (any revision-id ending in a colon) are rejected by
      versionedfiles, repositories, branches, and working trees
      (Aaron Bentley)

    * Minor performance improvement by not creating a ProgressBar for
      every KnitIndex we create. (about 90ms for a bzr.dev tree)
      (John Arbash Meinel)

    * New easier to use Branch hooks facility. There are five initial hooks,
      all documented in bzrlib.branch.BranchHooks.__init__ - ``'set_rh'``,
      ``'post_push'``, ``'post_pull'``, ``'post_commit'``,
      ``'post_uncommit'``. These hooks fire after the matching operation
      on a branch has taken place, and were originally added for the
      branchrss plugin. (Robert Collins)

    * New method ``Branch.push()`` which should be used when pushing from a
      branch as it makes performance and policy decisions to match the UI
      level command ``push``. (Robert Collins).

    * Add a new method ``Tree.revision_tree`` which allows access to cached
      trees for arbitrary revisions. This allows the in development dirstate
      tree format to provide access to the callers to cached copies of 
      inventory data which are cheaper to access than inventories from the
      repository.
      (Robert Collins, Martin Pool)

    * New ``Branch.last_revision_info`` method, this is being done to allow
      optimization of requests for both the number of revisions and the last
      revision of a branch with smartservers and potentially future branch
      formats. (Wouter van Heyst, Robert Collins)

    * Allow ``'import bzrlib.plugins.NAME'`` to work when the plugin NAME has not
      yet been loaded by ``load_plugins()``. This allows plugins to depend on each
      other for code reuse without requiring users to perform file-renaming
      gymnastics. (Robert Collins)

    * New Repository method ``'gather_stats'`` for statistic data collection.
      This is expected to grow to cover a number of related uses mainly
      related to bzr info. (Robert Collins)

    * Log formatters are now managed with a registry.
      ``log.register_formatter`` continues to work, but callers accessing
      the FORMATTERS dictionary directly will not.

    * Allow a start message to be passed to the ``edit_commit_message``
      function.  This will be placed in the message offered to the user
      for editing above the separator. It allows a template commit message
      to be used more easily. (James Westby)

    * ``GPGStrategy.sign()`` will now raise ``BzrBadParameterUnicode`` if
      you pass a Unicode string rather than an 8-bit string. Callers need
      to be updated to encode first. (John Arbash Meinel)

    * Branch.push, pull, merge now return Result objects with information
      about what happened, rather than a scattering of various methods.  These
      are also passed to the post hooks.  (Martin Pool)

    * File formats and architecture is in place for managing a forest of trees
      in bzr, and splitting up existing trees into smaller subtrees, and
      finally joining trees to make a larger tree. This is the first iteration
      of this support, and the user-facing aspects still require substantial
      work.  If you wish to experiment with it, use ``bzr upgrade
      --dirstate-with-subtree`` in your working trees and repositories.
      You can use the hidden commands ``split`` and ``join`` and to create
      and manipulate nested trees, but please consider using the nested-trees
      branch, which contains substantial UI improvements, instead.
      http://code.aaronbentley.com/bzr/bzrrepo/nested-trees/
      (Aaron Bentley, Martin Pool, Robert Collins).

  BUGFIXES:

    * ``bzr annotate`` now uses dotted revnos from the viewpoint of the
      branch, rather than the last changed revision of the file.
      (John Arbash Meinel, #82158)

    * Lock operations no longer hang if they encounter a permission problem.
      (Aaron Bentley)

    * ``bzr push`` can resume a push that was canceled before it finished.
      Also, it can push even if the target directory exists if you supply
      the ``--use-existing-dir`` flag.
      (John Arbash Meinel, #30576, #45504)

    * Fix http proxy authentication when user and an optional
      password appears in the ``*_proxy`` vars. (Vincent Ladeuil,
      #83954).

    * ``bzr log branch/file`` works for local treeless branches
      (Aaron Bentley, #84247)

    * Fix problem with UNC paths on Windows 98. (Alexander Belchenko, #84728)

    * Searching location of CA bundle for PyCurl in env variable
      (``CURL_CA_BUNDLE``), and on win32 along the PATH.
      (Alexander Belchenko, #82086)

    * ``bzr init`` works with unicode argument LOCATION.
      (Alexander Belchenko, #85599)

    * Raise ``DependencyNotPresent`` if pycurl do not support https. 
      (Vincent Ladeuil, #85305)

    * Invalid proxy env variables should not cause a traceback.
      (Vincent Ladeuil, #87765)

    * Ignore patterns normalised to use '/' path separator.
      (Kent Gibson, #86451)

    * bzr rocks. It sure does! Fix case. (Vincent Ladeuil, #78026)

    * Fix bzrtools shelve command for removed lines beginning with "--"
      (Johan Dahlberg, #75577)

  TESTING:

    * New ``--first`` option to ``bzr selftest`` to run specified tests
      before the rest of the suite.  (Martin Pool)


bzr 0.14  2007-01-23
--------------------

  IMPROVEMENTS:

    * ``bzr help global-options`` describes the global options. (Aaron Bentley)

  BUG FIXES:
    
    * Skip documentation generation tests if the tools to do so are not
      available. Fixes running selftest for installled copies of bzr. 
      (John Arbash Meinel, #80330)

    * Fix the code that discovers whether bzr is being run from it's
      working tree to handle the case when it isn't but the directory
      it is in is below a repository. (James Westby, #77306)


bzr 0.14rc1  2007-01-16
-----------------------

  IMPROVEMENTS:

    * New connection: ``bzr+http://`` which supports tunnelling the smart
      protocol over an HTTP connection. If writing is enabled on the bzr
      server, then you can write over the http connection.
      (Andrew Bennetts, John Arbash Meinel)

    * Aliases now support quotation marks, so they can contain whitespace
      (Marius Kruger)

    * PyCurlTransport now use a single curl object. By specifying explicitly
      the 'Range' header, we avoid the need to use two different curl objects
      (and two connections to the same server). (Vincent Ladeuil)

    * ``bzr commit`` does not prompt for a message until it is very likely to
      succeed.  (Aaron Bentley)

    * ``bzr conflicts`` now takes --text to list pathnames of text conflicts
      (Aaron Bentley)

    * Fix ``iter_lines_added_or_present_in_versions`` to use a set instead
      of a list while checking if a revision id was requested. Takes 10s
      off of the ``fileids_affected_by_revision_ids`` time, which is 10s
      of the ``bzr branch`` time. Also improve ``fileids_...`` time by
      filtering lines with a regex rather than multiple ``str.find()``
      calls. (saves another 300ms) (John Arbash Meinel)

    * Policy can be set for each configuration key. This allows keys to be
      inherited properly across configuration entries. For example, this
      should enable you to do::
        
        [/home/user/project]
        push_location = sftp://host/srv/project/
        push_location:policy = appendpath

      And then a branch like ``/home/user/project/mybranch`` should get an
      automatic push location of ``sftp://host/srv/project/mybranch``.
      (James Henstridge)

    * Added ``bzr status --short`` to make status report svn style flags
      for each file.  For example::

        $ bzr status --short
        A  foo
        A  bar
        D  baz
        ?  wooley

    * 'bzr selftest --clean-output' allows easily clean temporary tests 
      directories without running tests. (Alexander Belchenko)

    * ``bzr help hidden-commands`` lists all hidden commands. (Aaron Bentley)

    * ``bzr merge`` now has an option ``--pull`` to fall back to pull if
      local is fully merged into remote. (Jan Hudec)

    * ``bzr help formats`` describes available directory formats. (Aaron Bentley)

  INTERNALS:

    * A few tweaks directly to ``fileids_affected_by_revision_ids`` to
      help speed up processing, as well allowing to extract unannotated
      lines. Between the two ``fileids_affected_by_revision_ids`` is
      improved by approx 10%. (John Arbash Meinel)

    * Change Revision serialization to only write out millisecond
      resolution. Rather than expecting floating point serialization to
      preserve more resolution than we need. (Henri Weichers, Martin Pool)

    * Test suite ends cleanly on Windows.  (Vincent Ladeuil)

    * When ``encoding_type`` attribute of class Command is equal to 'exact', 
      force sys.stdout to be a binary stream on Windows, and therefore
      keep exact line-endings (without LF -> CRLF conversion).
      (Alexander Belchenko)

    * Single-letter short options are no longer globally declared.  (Martin
      Pool)

    * Before using detected user/terminal encoding bzr should check
      that Python has corresponding codec. (Alexander Belchenko)

    * Formats for end-user selection are provided via a FormatRegistry (Aaron Bentley)

  BUG FIXES:

    * ``bzr missing --verbose`` was showing adds/removals in the wrong
      direction. (John Arbash Meinel)

    * ``bzr annotate`` now defaults to showing dotted revnos for merged
      revisions. It cuts them off at a depth of 12 characters, but you can
      supply ``--long`` to see the full number. You can also use
      ``--show-ids`` to display the original revision ids, rather than
      revision numbers and committer names. (John Arbash Meinel, #75637)

    * bzr now supports Win32 UNC path (e.g. ``\HOST\path``. 
      (Alexander Belchenko, #57869)

    * Win32-specific: output of cat, bundle and diff commands don't mangle
      line-endings (Alexander Belchenko, #55276)

    * Replace broken fnmatch based ignore pattern matching with custom pattern
      matcher.
      (Kent Gibson, Jan Hudec #57637)

    * pycurl and urllib can detect short reads at different places. Update
      the test suite to test more cases. Also detect http error code 416
      which was raised for that specific bug. Also enhance the urllib
      robustness by detecting invalid ranges (and pycurl's one by detecting
      short reads during the initial GET). (Vincent Ladeuil, #73948)

    * The urllib connection sharing interacts badly with urllib2
      proxy setting (the connections didn't go thru the proxy
      anymore). Defining a proper ProxyHandler solves the
      problem.  (Vincent Ladeuil, #74759)

    * Use urlutils to generate relative URLs, not osutils 
      (Aaron Bentley, #76229)

    * ``bzr status`` in a readonly directory should work without giving
      lots of errors. (John Arbash Meinel, #76299)

    * Mention the revisionspec topic for the revision option help.
      (Wouter van Heyst, #31663)

    * Allow plugins import from zip archives.
      (Alexander Belchenko, #68124)


bzr 0.13  2006-12-05
--------------------
    
  No changes from 0.13rc1
    
bzr 0.13rc1  2006-11-27
-----------------------

  IMPROVEMENTS:

    * New command ``bzr remove-tree`` allows the removal of the working
      tree from a branch.
      (Daniel Silverstone)

    * urllib uses shared keep-alive connections, so http 
      operations are substantially faster.
      (Vincent Ladeuil, #53654)

    * ``bzr export`` allows an optional branch parameter, to export a bzr
      tree from some other url. For example:
      ``bzr export bzr.tar.gz http://bazaar-vcs.org/bzr/bzr.dev``
      (Daniel Silverstone)

    * Added ``bzr help topics`` to the bzr help system. This gives a
      location for general information, outside of a specific command.
      This includes updates for ``bzr help revisionspec`` the first topic
      included. (Goffredo Baroncelli, John Arbash Meinel, #42714)

    * WSGI-compatible HTTP smart server.  See ``doc/http_smart_server.txt``.
      (Andrew Bennetts)

    * Knit files will now cache full texts only when the size of the
      deltas is as large as the size of the fulltext. (Or after 200
      deltas, whichever comes first). This has the most benefit on large
      files with small changes, such as the inventory for a large project.
      (eg For a project with 2500 files, and 7500 revisions, it changes
      the size of inventory.knit from 11MB to 5.4MB) (John Arbash Meinel)

  INTERNALS:

    * New -D option given before the command line turns on debugging output
      for particular areas.  -Derror shows tracebacks on all errors.
      (Martin Pool)

    * Clean up ``bzr selftest --benchmark bundle`` to correct an import,
      and remove benchmarks that take longer than 10min to run.
      (John Arbash Meinel)

    * Use ``time.time()`` instead of ``time.clock()`` to decide on
      progress throttling. Because ``time.clock()`` is actually CPU time,
      so over a high-latency connection, too many updates get throttled.
      (John Arbash Meinel)

    * ``MemoryTransport.list_dir()`` would strip the first character for
      files or directories in root directory. (John Arbash Meinel)

    * New method ``get_branch_reference`` on 'BzrDir' allows the detection of 
      branch references - which the smart server component needs.
  
    * New ``ChrootTransportDecorator``, accessible via the ``chroot+`` url
      prefix.  It disallows any access to locations above a set URL.  (Andrew
      Bennetts)

  BUG FIXES:

    * Now ``_KnitIndex`` properly decode revision ids when loading index data.
      And optimize the knit index parsing code. 
      (Dmitry Vasiliev, John Arbash Meinel)

    * ``bzrlib/bzrdir.py`` was directly referencing ``bzrlib.workingtree``,
      without importing it. This prevented ``bzr upgrade`` from working
      unless a plugin already imported ``bzrlib.workingtree``
      (John Arbash Meinel, #70716)

    * Suppress the traceback on invalid URLs (Vincent Ladeuil, #70803).

    * Give nicer error message when an http server returns a 403
      error code. (Vincent Ladeuil, #57644).

    * When a multi-range http GET request fails, try a single
      range one. If it fails too, forget about ranges. Remember that until 
      the death of the transport and propagates that to the clones.
      (Vincent Ladeuil, #62276, #62029).

    * Handles user/passwords supplied in url from command
      line (for the urllib implementation). Don't request already
      known passwords (Vincent Ladeuil, #42383, #44647, #48527)

    * ``_KnitIndex.add_versions()`` dictionary compresses revision ids as they
      are added. This fixes bug where fetching remote revisions records
      them as full references rather than integers.
      (John Arbash Meinel, #64789)

    * ``bzr ignore`` strips trailing slashes in patterns.
      Also ``bzr ignore`` rejects absolute paths. (Kent Gibson, #4559)

    * ``bzr ignore`` takes multiple arguments. (Cheuksan Edward Wang, #29488)

    * mv correctly handles paths that traverse symlinks. 
      (Aaron Bentley, #66964)

    * Give nicer looking error messages when failing to connect over ssh.
      (John Arbash Meinel, #49172)

    * Pushing to a remote branch does not currently update the remote working
      tree. After a remote push, ``bzr status`` and ``bzr diff`` on the remote
      machine now show that the working tree is out of date.
      (Cheuksan Edward Wang #48136)

    * Use patiencediff instead of difflib for determining deltas to insert
      into knits. This avoids the O(N^3) behavior of difflib. Patience
      diff should be O(N^2). (Cheuksan Edward Wang, #65714)

    * Running ``bzr log`` on nonexistent file gives an error instead of the
      entire log history. (Cheuksan Edward Wang #50793)

    * ``bzr cat`` can look up contents of removed or renamed files. If the
      pathname is ambiguous, i.e. the files in the old and new trees have
      different id's, the default is the file in the new tree. The user can
      use "--name-from-revision" to select the file in the old tree.
      (Cheuksan Edward Wang, #30190)

  TESTING:

    * TestingHTTPRequestHandler really handles the Range header
      (previously it was ignoring it and returning the whole file,).

bzr 0.12  2006-10-30
--------------------

  INTERNALS:

    * Clean up ``bzr selftest --benchmark bundle`` to correct an import,
      and remove benchmarks that take longer than 10min to run.
      (John Arbash Meinel)
  
bzr 0.12rc1  2006-10-23
-----------------------

  IMPROVEMENTS:

    * ``bzr log`` now shows dotted-decimal revision numbers for all revisions,
      rather than just showing a decimal revision number for revisions on the
      mainline. These revision numbers are not yet accepted as input into bzr
      commands such as log, diff etc. (Robert Collins)

    * revisions can now be specified using dotted-decimal revision numbers.
      For instance, ``bzr diff -r 1.2.1..1.2.3``. (Robert Collins)

    * ``bzr help commands`` output is now shorter (Aaron Bentley)

    * ``bzr`` now uses lazy importing to reduce the startup time. This has
      a moderate effect on lots of actions, especially ones that have
      little to do. For example ``bzr rocks`` time is down to 116ms from
      283ms. (John Arbash Meinel)

    * New Registry class to provide name-to-object registry-like support,
      for example for schemes where plugins can register new classes to
      do certain tasks (e.g. log formatters). Also provides lazy registration
      to allow modules to be loaded on request.
      (John Arbash Meinel, Adeodato Simó)

  API INCOMPATABILITY:
  
    * LogFormatter subclasses show now expect the 'revno' parameter to 
      show() to be a string rather than an int. (Robert Collins)

  INTERNALS:

    * ``TestCase.run_bzr``, ``run_bzr_captured``, and ``run_bzr_subprocess``
      can take a ``working_dir='foo'`` parameter, which will change directory 
      for the command. (John Arbash Meinel)

    * ``bzrlib.lazy_regex.lazy_compile`` can be used to create a proxy
      around a regex, which defers compilation until first use. 
      (John Arbash Meinel)

    * ``TestCase.run_bzr_subprocess`` defaults to supplying the
      ``--no-plugins`` parameter to ensure test reproducability, and avoid
      problems with system-wide installed plugins. (John Arbash Meinel)

    * Unique tree root ids are now supported. Newly created trees still
      use the common root id for compatibility with bzr versions before 0.12.
      (Aaron Bentley)

    * ``WorkingTree.set_root_id(None)`` is now deprecated. Please
      pass in ``inventory.ROOT_ID`` if you want the default root id value.
      (Robert Collins, John Arbash Meinel)

    * New method ``WorkingTree.flush()`` which will write the current memory
      inventory out to disk. At the same time, ``read_working_inventory`` will
      no longer trash the current tree inventory if it has been modified within
      the current lock, and the tree will now ``flush()`` automatically on
      ``unlock()``. ``WorkingTree.set_root_id()`` has been updated to take
      advantage of this functionality. (Robert Collins, John Arbash Meinel)

    * ``bzrlib.tsort.merge_sorted`` now accepts ``generate_revnos``. This
      parameter will cause it to add another column to its output, which
      contains the dotted-decimal revno for each revision, as a tuple.
      (Robert Collins)

    * ``LogFormatter.show_merge`` is deprecated in favour of
      ``LogFormatter.show_merge_revno``. (Robert Collins)

  BUG FIXES:

    * Avoid circular imports by creating a deprecated function for
      ``bzrlib.tree.RevisionTree``. Callers should have been using
      ``bzrlib.revisontree.RevisionTree`` anyway. (John Arbash Meinel,
      #63360, #66349)

    * Don't use ``socket.MSG_WAITALL`` as it doesn't exist on all
      platforms. (Martin Pool, #66356)

    * Don't require ``Content-Type`` in range responses. Assume they are a
      single range if ``Content-Type`` does not exist.
      (John Arbash Meinel, #62473)

    * bzr branch/pull no longer complain about progress bar cleanup when
      interrupted during fetch.  (Aaron Bentley, #54000)

    * ``WorkingTree.set_parent_trees()`` uses the trees to directly write
      the basis inventory, rather than going through the repository. This
      allows us to have 1 inventory read, and 2 inventory writes when
      committing a new tree. (John Arbash Meinel)

    * When reverting, files that are not locally modified that do not exist
      in the target are deleted, not just unversioned (Aaron Bentley)

    * When trying to acquire a lock, don't fail immediately. Instead, try
      a few times (up to 1 hour) before timing out. Also, report why the
      lock is unavailable (John Arbash Meinel, #43521, #49556)

    * Leave HttpTransportBase daughter classes decides how they
      implement cloning. (Vincent Ladeuil, #61606)

    * diff3 does not indicate conflicts on clean merge. (Aaron Bentley)

    * If a commit fails, the commit message is stored in a file at the root of
      the tree for later commit. (Cheuksan Edward Wang, Stefan Metzmacher,
      #32054)

  TESTING:

    * New test base class TestCaseWithMemoryTransport offers memory-only
      testing facilities: its not suitable for tests that need to mutate disk
      state, but most tests should not need that and should be converted to
      TestCaseWithMemoryTransport. (Robert Collins)

    * ``TestCase.make_branch_and_memory_tree`` now takes a format
      option to set the BzrDir, Repository and Branch formats of the
      created objects. (Robert Collins, John Arbash Meinel)

bzr 0.11  2006-10-02
--------------------

    * Smart server transport test failures on windows fixed. (Lukáš Lalinský).

bzr 0.11rc2  2006-09-27
-----------------------

  BUG FIXES:

    * Test suite hangs on windows fixed. (Andrew Bennets, Alexander Belchenko).
    
    * Commit performance regression fixed. (Aaron Bentley, Robert Collins, John
      Arbash Meinel).

bzr 0.11rc1  2006-09-25
-----------------------

  IMPROVEMENTS:

    * Knit files now wait to create their contents until the first data is
      added. The old code used to create an empty .knit and a .kndx with just
      the header. However, this caused a lot of extra round trips over sftp.
      This can change the time for ``bzr push`` to create a new remote branch
      from 160s down to 100s. This also affects ``bzr commit`` performance when
      adding new files, ``bzr commit`` on a new kernel-like tree drops from 50s
      down to 40s (John Arbash Meinel, #44692)

    * When an entire subtree has been deleted, commit will now report that
      just the top of the subtree has been deleted, rather than reporting
      all the individual items. (Robert Collins)

    * Commit performs one less XML parse. (Robert Collins)

    * ``bzr checkout`` now operates on readonly branches as well
      as readwrite branches. This fixes bug #39542. (Robert Collins)

    * ``bzr bind`` no longer synchronises history with the master branch.
      Binding should be followed by an update or push to synchronise the 
      two branches. This is closely related to the fix for bug #39542.
      (Robert Collins)

    * ``bzrlib.lazy_import.lazy_import`` function to create on-demand 
      objects.  This allows all imports to stay at the global scope, but
      modules will not actually be imported if they are not used.
      (John Arbash Meinel)

    * Support ``bzr://`` and ``bzr+ssh://`` urls to work with the new RPC-based
      transport which will be used with the upcoming high-performance smart
      server. The new command ``bzr serve`` will invoke bzr in server mode,
      which processes these requests. (Andrew Bennetts, Robert Collins, Martin
      Pool)

    * New command ``bzr version-info`` which can be used to get a summary
      of the current state of the tree. This is especially useful as part
      of a build commands. See ``doc/version_info.txt`` for more information 
      (John Arbash Meinel)

  BUG FIXES:

    * ``'bzr inventory [FILE...]'`` allows restricting the file list to a
      specific set of files. (John Arbash Meinel, #3631)

    * Don't abort when annotating empty files (John Arbash Meinel, #56814)

    * Add ``Stanza.to_unicode()`` which can be passed to another Stanza
      when nesting stanzas. Also, add ``read_stanza_unicode`` to handle when
      reading a nested Stanza. (John Arbash Meinel)

    * Transform._set_mode() needs to stat the right file. 
      (John Arbash Meinel, #56549)

    * Raise WeaveFormatError rather than StopIteration when trying to read
      an empty Weave file. (John Arbash Meinel, #46871)

    * Don't access e.code for generic URLErrors, only HTTPErrors have .code.
      (Vincent Ladeuil, #59835)

    * Handle boundary="" lines properly to allow access through a Squid proxy.
      (John Arbash Meinel, #57723)

    * revert now removes newly-added directories (Aaron Bentley, #54172)

    * ``bzr upgrade sftp://`` shouldn't fail to upgrade v6 branches if there 
      isn't a working tree. (David Allouche, #40679)

    * Give nicer error messages when a user supplies an invalid --revision
      parameter. (John Arbash Meinel, #55420)

    * Handle when LANG is not recognized by python. Emit a warning, but
      just revert to using 'ascii'. (John Arbash Meinel, #35392)

    * Don't use ``preexec_fn`` on win32, as it is not supported by subprocess.
      (John Arbash Meinel)

    * Skip specific tests when the dependencies aren't met. This includes
      some ``setup.py`` tests when ``python-dev`` is not available, and
      some tests that depend on paramiko. (John Arbash Meinel, Mattheiu Moy)

    * Fallback to Paramiko properly, if no ``ssh`` executable exists on
      the system. (Andrew Bennetts, John Arbash Meinel)

    * ``Branch.bind(other_branch)`` no longer takes a write lock on the
      other branch, and will not push or pull between the two branches.
      API users will need to perform a push or pull or update operation if they
      require branch synchronisation to take place. (Robert Collins, #47344)

    * When creating a tarball or zipfile export, export unicode names as utf-8
      paths. This may not work perfectly on all platforms, but has the best
      chance of working in the common case. (John Arbash Meinel, #56816)

    * When committing, only files that exist in working tree or basis tree
      may be specified (Aaron Bentley, #50793)

  PORTABILITY:

    * Fixes to run on Python 2.5 (Brian M. Carlson, Martin Pool, Marien Zwart)

  INTERNALS:

    * TestCaseInTempDir now creates a separate directory for HOME, rather
      than having HOME set to the same location as the working directory.
      (John Arbash Meinel)

    * ``run_bzr_subprocess()`` can take an optional ``env_changes={}`` parameter,
      which will update os.environ inside the spawned child. It also can
      take a ``universal_newlines=True``, which helps when checking the output
      of the command. (John Arbash Meinel)

    * Refactor SFTP vendors to allow easier re-use when ssh is used. 
      (Andrew Bennetts)

    * ``Transport.list_dir()`` and ``Transport.iter_files_recursive()`` should always
      return urlescaped paths. This is now tested (there were bugs in a few
      of the transports) (Andrew Bennetts, David Allouche, John Arbash Meinel)

    * New utility function ``symbol_versioning.deprecation_string``. Returns the
      formatted string for a callable, deprecation format pair. (Robert Collins)

    * New TestCase helper applyDeprecated. This allows you to call a callable
      which is deprecated without it spewing to the screen, just by supplying
      the deprecation format string issued for it. (Robert Collins)

    * Transport.append and Transport.put have been deprecated in favor of
      ``.append_bytes``, ``.append_file``, ``.put_bytes``, and
      ``.put_file``. This removes the ambiguity in what type of object the
      functions take.  ``Transport.non_atomic_put_{bytes,file}`` has also
      been added. Which works similarly to ``Transport.append()`` except for
      SFTP, it doesn't have a round trip when opening the file. Also, it
      provides functionality for creating a parent directory when trying
      to create a file, rather than raise NoSuchFile and forcing the
      caller to repeat their request.
      (John Arbash Meinel)

    * WorkingTree has a new api ``unversion`` which allow the unversioning of
      entries by their file id. (Robert Collins)

    * ``WorkingTree.pending_merges`` is deprecated.  Please use the
      ``get_parent_ids`` (introduced in 0.10) method instead. (Robert Collins)

    * WorkingTree has a new ``lock_tree_write`` method which locks the branch for
      read rather than write. This is appropriate for actions which only need
      the branch data for reference rather than mutation. A new decorator
      ``needs_tree_write_lock`` is provided in the workingtree module. Like the
      ``needs_read_lock`` and ``needs_write_lock`` decorators this allows static 
      declaration of the locking requirements of a function to ensure that
      a lock is taken out for casual scripts. (Robert Collins, #54107)

    * All WorkingTree methods which write to the tree, but not to the branch
      have been converted to use ``needs_tree_write_lock`` rather than 
      ``needs_write_lock``. Also converted is the revert, conflicts and tree
      transform modules. This provides a modest performance improvement on 
      metadir style trees, due to the reduce lock-acquisition, and a more
      significant performance improvement on lightweight checkouts from 
      remote branches, where trivial operations used to pay a significant 
      penalty. It also provides the basis for allowing readonly checkouts.
      (Robert Collins)

    * Special case importing the standard library 'copy' module. This shaves
      off 40ms of startup time, while retaining compatibility. See:
      ``bzrlib/inspect_for_copy.py`` for more details. (John Arbash Meinel)

    * WorkingTree has a new parent class MutableTree which represents the 
      specialisations of Tree which are able to be altered. (Robert Collins)

    * New methods mkdir and ``put_file_bytes_non_atomic`` on MutableTree that
      mutate the tree and its contents. (Robert Collins)

    * Transport behaviour at the root of the URL is now defined and tested.
      (Andrew Bennetts, Robert Collins)

  TESTING:

    * New test helper classs MemoryTree. This is typically accessed via
      ``self.make_branch_and_memory_tree()`` in test cases. (Robert Collins)
      
    * Add ``start_bzr_subprocess`` and ``stop_bzr_subprocess`` to allow test
      code to continue running concurrently with a subprocess of bzr.
      (Andrew Bennetts, Robert Collins)

    * Add a new method ``Transport.get_smart_client()``. This is provided to
      allow upgrades to a richer interface than the VFS one provided by
      Transport. (Andrew Bennetts, Martin Pool)

bzr 0.10  2006-08-29
--------------------
  
  IMPROVEMENTS:
    * 'merge' now takes --uncommitted, to apply uncommitted changes from a
      tree.  (Aaron Bentley)
  
    * 'bzr add --file-ids-from' can be used to specify another path to use
      for creating file ids, rather than generating all new ones. Internally,
      the 'action' passed to ``smart_add_tree()`` can return ``file_ids`` that
      will be used, rather than having bzrlib generate new ones.
      (John Arbash Meinel, #55781)

    * ``bzr selftest --benchmark`` now allows a ``--cache-dir`` parameter.
      This will cache some of the intermediate trees, and decrease the
      setup time for benchmark tests. (John Arbash Meinel)

    * Inverse forms are provided for all boolean options.  For example,
      --strict has --no-strict, --no-recurse has --recurse (Aaron Bentley)

    * Serialize out Inventories directly, rather than using ElementTree.
      Writing out a kernel sized inventory drops from 2s down to ~350ms.
      (Robert Collins, John Arbash Meinel)

  BUG FIXES:

    * Help diffutils 2.8.4 get along with binary tests (Marien Zwart: #57614)

    * Change LockDir so that if the lock directory doesn't exist when
      ``lock_write()`` is called, an attempt will be made to create it.
      (John Arbash Meinel, #56974)

    * ``bzr uncommit`` preserves pending merges. (John Arbash Meinel, #57660)

    * Active FTP transport now works as intended. (ghozzy, #56472)

    * Really fix mutter() so that it won't ever raise a UnicodeError.
      It means it is possible for ~/.bzr.log to contain non UTF-8 characters.
      But it is a debugging log, not a real user file.
      (John Arbash Meinel, #56947, #53880)

    * Change Command handle to allow Unicode command and options.
      At present we cannot register Unicode command names, so we will get
      BzrCommandError('unknown command'), or BzrCommandError('unknown option')
      But that is better than a UnicodeError + a traceback.
      (John Arbash Meinel, #57123)

    * Handle TZ=UTC properly when reading/writing revisions.
      (John Arbash Meinel, #55783, #56290)

    * Use ``GPG_TTY`` to allow gpg --cl to work with gpg-agent in a pipeline,
      (passing text to sign in on stdin). (John Arbash Meinel, #54468)

    * External diff does the right thing for binaries even in foreign 
      languages. (John Arbash Meinel, #56307)

    * Testament handles more cases when content is unicode. Specific bug was
      in handling of revision properties.
      (John Arbash Meinel, Holger Krekel, #54723)

    * The bzr selftest was failing on installed versions due to a bug in a new
      test helper. (John Arbash Meinel, Robert Collins, #58057)

  INTERNALS:

    * ``bzrlib.cache_utf8`` contains ``encode()`` and ``decode()`` functions
      which can be used to cache the conversion between utf8 and Unicode.
      Especially helpful for some of the knit annotation code, which has to
      convert revision ids to utf8 to annotate lines in storage.
      (John Arbash Meinel)

    * ``setup.py`` now searches the filesystem to find all packages which
      need to be installed. This should help make the life of packagers
      easier. (John Arbash Meinel)

bzr 0.9.0  2006-08-11
---------------------

  SURPRISES:

   * The hard-coded built-in ignore rules have been removed. There are
     now two rulesets which are enforced. A user global one in 
     ``~/.bazaar/ignore`` which will apply to every tree, and the tree
     specific one '.bzrignore'.
     ``~/.bazaar/ignore`` will be created if it does not exist, but with
     a more conservative list than the old default.
     This fixes bugs with default rules being enforced no matter what. 
     The old list of ignore rules from bzr is available by
     running 'bzr ignore --old-default-rules'.
     (Robert Collins, Martin Pool, John Arbash Meinel)

   * 'branches.conf' has been changed to 'locations.conf', since it can apply
     to more locations than just branch locations.
     (Aaron Bentley)
   
  IMPROVEMENTS:

   * The revision specifier "revno:" is extended to accept the syntax
     revno:N:branch. For example,
     revno:42:http://bazaar-vcs.org/bzr/bzr.dev/ means revision 42 in
     bzr.dev.  (Matthieu Moy)

   * Tests updates to ensure proper URL handling, UNICODE support, and
     proper printing when the user's terminal encoding cannot display 
     the path of a file that has been versioned.
     ``bzr branch`` can take a target URL rather than only a local directory.
     ``Branch.get_parent()/set_parent()`` now save a relative path if possible,
     and normalize the parent based on root, allowing access across
     different transports. (John Arbash Meinel, Wouter van Heyst, Martin Pool)
     (Malone #48906, #42699, #40675, #5281, #3980, #36363, #43689,
     #42517, #42514)

   * On Unix, detect terminal width using an ioctl not just $COLUMNS.
     Use terminal width for single-line logs from ``bzr log --line`` and
     pending-merge display.  (Robert Widhopf-Fenk, Gustavo Niemeyer)
     (Malone #3507)

   * On Windows, detect terminal width using GetConsoleScreenBufferInfo.
     (Alexander Belchenko)

   * Speedup improvement for 'date:'-revision search. (Guillaume Pinot).

   * Show the correct number of revisions pushed when pushing a new branch.
     (Robert Collins).

   * 'bzr selftest' now shows a progress bar with the number of tests, and 
     progress made. 'make check' shows tests in -v mode, to be more useful
     for the PQM status window. (Robert Collins).
     When using a progress bar, failed tests are printed out, rather than
     being overwritten by the progress bar until the suite finishes.
     (John Arbash Meinel)

   * 'bzr selftest --benchmark' will run a new benchmarking selftest.
     'bzr selftest --benchmark --lsprof-timed' will use lsprofile to generate
     profile data for the individual profiled calls, allowing for fine
     grained analysis of performance.
     (Robert Collins, Martin Pool).

   * 'bzr commit' shows a progress bar. This is useful for commits over sftp
     where commit can take an appreciable time. (Robert Collins)

   * 'bzr add' is now less verbose in telling you what ignore globs were
     matched by files being ignored. Instead it just tells you how many 
     were ignored (because you might reasonably be expecting none to be
     ignored). 'bzr add -v' is unchanged and will report every ignored
     file. (Robert Collins).

   * ftp now has a test server if medusa is installed. As part of testing,
     ftp support has been improved, including support for supplying a
     non-standard port. (John Arbash Meinel).

   * 'bzr log --line' shows the revision number, and uses only the
     first line of the log message (#5162, Alexander Belchenko;
     Matthieu Moy)

   * 'bzr status' has had the --all option removed. The 'bzr ls' command
     should be used to retrieve all versioned files. (Robert Collins)

   * 'bzr bundle OTHER/BRANCH' will create a bundle which can be sent
     over email, and applied on the other end, while maintaining ancestry.
     This bundle can be applied with either 'bzr merge' or 'bzr pull',
     the same way you would apply another branch.
     (John Arbash Meinel, Aaron Bentley)
  
   * 'bzr whoami' can now be used to set your identity from the command line,
     for a branch or globally.  (Robey Pointer)

   * 'bzr checkout' now aliased to 'bzr co', and 'bzr annotate' to 'bzr ann'.
     (Michael Ellerman)

   * 'bzr revert DIRECTORY' now reverts the contents of the directory as well.
     (Aaron Bentley)

   * 'bzr get sftp://foo' gives a better error when paramiko is not present.
     Also updates things like 'http+pycurl://' if pycurl is not present.
     (John Arbash Meinel) (Malone #47821, #52204)

   * New env variable ``BZR_PROGRESS_BAR``, sets the default progress bar type.
     Can be set to 'none' or 'dummy' to disable the progress bar, 'dots' or 
     'tty' to create the respective type. (John Arbash Meinel, #42197, #51107)

   * Improve the help text for 'bzr diff' to explain what various options do.
     (John Arbash Meinel, #6391)

   * 'bzr uncommit -r 10' now uncommits revisions 11.. rather than uncommitting
     revision 10. This makes -r10 more in line with what other commands do.
     'bzr uncommit' also now saves the pending merges of the revisions that
     were removed. So it is safe to uncommit after a merge, fix something,
     and commit again. (John Arbash Meinel, #32526, #31426)

   * 'bzr init' now also works on remote locations.
     (Wouter van Heyst, #48904)

   * HTTP support has been updated. When using pycurl we now support 
     connection keep-alive, which reduces dns requests and round trips.
     And for both urllib and pycurl we support multi-range requests, 
     which decreases the number of round-trips. Performance results for
     ``bzr branch http://bazaar-vcs.org/bzr/bzr.dev/`` indicate
     http branching is now 2-3x faster, and ``bzr pull`` in an existing 
     branch is as much as 4x faster.
     (Michael Ellerman, Johan Rydberg, John Arbash Meinel, #46768)

   * Performance improvements for sftp. Branching and pulling are now up to
     2x faster. Utilize paramiko.readv() support for async requests if it
     is available (paramiko > 1.6) (John Arbash Meinel)

  BUG FIXES:

    * Fix shadowed definition of TestLocationConfig that caused some 
      tests not to run.
      (Erik Bågfors, Michael Ellerman, Martin Pool, #32587)

    * Fix unnecessary requirement of sign-my-commits that it be run from
      a working directory.  (Martin Pool, Robert Collins)

    * 'bzr push location' will only remember the push location if it succeeds
      in connecting to the remote location. (John Arbash Meinel, #49742)

    * 'bzr revert' no longer toggles the executable bit on win32
      (John Arbash Meinel, #45010)

    * Handle broken pipe under win32 correctly. (John Arbash Meinel)
    
    * sftp tests now work correctly on win32 if you have a newer paramiko
      (John Arbash Meinel)

    * Cleanup win32 test suite, and general cleanup of places where
      file handles were being held open. (John Arbash Meinel)

    * When specifying filenames for 'diff -r x..y', the name of the file in the
      working directory can be used, even if its name is different in both x
      and y.

    * File-ids containing single- or double-quotes are handled correctly by
      push. (Aaron Bentley, #52227)

    * Normalize unicode filenames to ensure cross-platform consistency.
      (John Arbash Meinel, #43689)

    * The argument parser can now handle '-' as an argument. Currently
      no code interprets it specially (it is mostly handled as a file named 
      '-'). But plugins, and future operations can use it.
      (John Arbash meinel, #50984)

    * Bundles can properly read binary files with a plain '\r' in them.
      (John Arbash Meinel, #51927)

    * Tuning ``iter_entries()`` to be more efficient (John Arbash Meinel, #5444)

    * Lots of win32 fixes (the test suite passes again).
      (John Arbash Meinel, #50155)

    * Handle openbsd returning None for sys.getfilesystemencoding() (#41183) 

    * Support ftp APPE (append) to allow Knits to be used over ftp (#42592)

    * Removals are only committed if they match the filespec (or if there is
      no filespec).  (#46635, Aaron Bentley)

    * smart-add recurses through all supplied directories 
      (John Arbash Meinel, #52578)

    * Make the bundle reader extra lines before and after the bundle text.
      This allows you to parse an email with the bundle inline.
      (John Arbash Meinel, #49182)

    * Change the file id generator to squash a little bit more. Helps when
      working with long filenames on windows. (Also helps for unicode filenames
      not generating hidden files). (John Arbash Meinel, #43801)

    * Restore terminal mode on C-c while reading sftp password.  (#48923, 
      Nicholas Allen, Martin Pool)

    * Timestamps are rounded to 1ms, and revision entries can be recreated
      exactly. (John Arbash Meinel, Jamie Wilkinson, #40693)

    * Branch.base has changed to a URL, but ~/.bazaar/locations.conf should
      use local paths, since it is user visible (John Arbash Meinel, #53653)

    * ``bzr status foo`` when foo was unversioned used to cause a full delta
      to be generated (John Arbash Meinel, #53638)

    * When reading revision properties, an empty value should be considered
      the empty string, not None (John Arbash Meinel, #47782)

    * ``bzr diff --diff-options`` can now handle binary files being changed.
      Also, the output is consistent when --diff-options is not supplied.
      (John Arbash Meinel, #54651, #52930)

    * Use the right suffixes for loading plugins (John Arbash Meinel, #51810)

    * Fix ``Branch.get_parent()`` to handle the case when the parent is not 
      accessible (John Arbash Meinel, #52976)

  INTERNALS:

    * Combine the ignore rules into a single regex rather than looping over
      them to reduce the threshold where  N^2 behaviour occurs in operations
      like status. (Jan Hudec, Robert Collins).

    * Appending to ``bzrlib.DEFAULT_IGNORE`` is now deprecated. Instead, use
      one of the add functions in bzrlib.ignores. (John Arbash Meinel)

    * 'bzr push' should only push the ancestry of the current revision, not
      all of the history in the repository. This is especially important for
      shared repositories. (John Arbash Meinel)

    * ``bzrlib.delta.compare_trees`` now iterates in alphabetically sorted order,
      rather than randomly walking the inventories. (John Arbash Meinel)

    * Doctests are now run in temporary directories which are cleaned up when
      they finish, rather than using special ScratchDir/ScratchBranch objects.
      (Martin Pool)

    * Split ``check`` into separate methods on the branch and on the repository,
      so that it can be specialized in ways that are useful or efficient for
      different formats.  (Martin Pool, Robert Collins)

    * Deprecate ``Repository.all_revision_ids``; most methods don't really need
      the global revision graph but only that part leading up to a particular
      revision.  (Martin Pool, Robert Collins)

    * Add a BzrDirFormat ``control_formats`` list which allows for control formats
      that do not use '.bzr' to store their data - i.e. '.svn', '.hg' etc.
      (Robert Collins, Jelmer Vernooij).

    * ``bzrlib.diff.external_diff`` can be redirected to any file-like object.
      Uses subprocess instead of spawnvp.
      (James Henstridge, John Arbash Meinel, #4047, #48914)

    * New command line option '--profile-imports', which will install a custom
      importer to log time to import modules and regex compilation time to 
      sys.stderr (John Arbash Meinel)

    * 'EmptyTree' is now deprecated, please use ``repository.revision_tree(None)``
      instead. (Robert Collins)

    * "RevisionTree" is now in bzrlib/revisiontree.py. (Robert Collins)

bzr 0.8.2  2006-05-17
---------------------
  
  BUG FIXES:
   
    * setup.py failed to install launchpad plugin.  (Martin Pool)

bzr 0.8.1  2006-05-16
---------------------

  BUG FIXES:

    * Fix failure to commit a merge in a checkout.  (Martin Pool, 
      Robert Collins, Erik Bågfors, #43959)

    * Nicer messages from 'commit' in the case of renames, and correct
      messages when a merge has occured. (Robert Collins, Martin Pool)

    * Separate functionality from assert statements as they are skipped in
      optimized mode of python. Add the same check to pending merges.
      (Olaf Conradi, #44443)

  CHANGES:

    * Do not show the None revision in output of bzr ancestry. (Olaf Conradi)

    * Add info on standalone branches without a working tree.
      (Olaf Conradi, #44155)

    * Fix bug in knits when raising InvalidRevisionId. (Olaf Conradi, #44284)

  CHANGES:

    * Make editor invocation comply with Debian Policy. First check
      environment variables VISUAL and EDITOR, then try editor from
      alternatives system. If that all fails, fall back to the pre-defined
      list of editors. (Olaf Conradi, #42904)

  NEW FEATURES:

    * New 'register-branch' command registers a public branch into 
      Launchpad.net, where it can be associated with bugs, etc.
      (Martin Pool, Bjorn Tillenius, Robert Collins)

  INTERNALS:

    * New public api in InventoryEntry - ``describe_change(old, new)`` which
      provides a human description of the changes between two old and
      new. (Robert Collins, Martin Pool)

  TESTING:

    * Fix test case for bzr info in upgrading a standalone branch to metadir,
      uses bzrlib api now. (Olaf Conradi)

bzr 0.8  2006-05-08
-------------------

  NOTES WHEN UPGRADING:

    Release 0.8 of bzr introduces a new format for history storage, called
    'knit', as an evolution of to the 'weave' format used in 0.7.  Local 
    and remote operations are faster using knits than weaves.  Several
    operations including 'init', 'init-repo', and 'upgrade' take a 
    --format option that controls this.  Branching from an existing branch
    will keep the same format.

    It is possible to merge, pull and push between branches of different
    formats but this is slower than moving data between homogenous
    branches.  It is therefore recommended (but not required) that you
    upgrade all branches for a project at the same time.  Information on
    formats is shown by 'bzr info'.

    bzr 0.8 now allows creation of 'repositories', which hold the history 
    of files and revisions for several branches.  Previously bzr kept all
    the history for a branch within the .bzr directory at the root of the
    branch, and this is still the default.  To create a repository, use
    the new 'bzr init-repo' command.  Branches exist as directories under
    the repository and contain just a small amount of information
    indicating the current revision of the branch.

    bzr 0.8 also supports 'checkouts', which are similar to in cvs and
    subversion.  Checkouts are associated with a branch (optionally in a
    repository), which contains all the historical information.  The
    result is that a checkout can be deleted without losing any
    already-committed revisions.  A new 'update' command is also available. 

    Repositories and checkouts are not supported with the 0.7 storage
    format.  To use them you must upgrad to either knits, or to the
    'metaweave' format, which uses weaves but changes the .bzr directory
    arrangement.
    

  IMPROVEMENTS:

    * Sftp paths can now be relative, or local, according to the lftp
      convention. Paths now take the form::

          sftp://user:pass@host:port/~/relative/path
          or
          sftp://user:pass@host:port/absolute/path

    * The FTP transport now tries to reconnect after a temporary
      failure. ftp put is made atomic. (Matthieu Moy)

    * The FTP transport now maintains a pool of connections, and
      reuses them to avoid multiple connections to the same host (like
      sftp did). (Daniel Silverstone)

    * The ``bzr_man.py`` file has been removed. To create the man page now,
      use ``./generate_docs.py man``. The new program can also create other files.
      Run ``python generate_docs.py --help`` for usage information.
      (Hans Ulrich Niedermann & James Blackwell).

    * Man Page now gives full help (James Blackwell).
      Help also updated to reflect user config now being stored in .bazaar
      (Hans Ulrich Niedermann)

    * It's now possible to set aliases in bazaar.conf (Erik Bågfors)

    * Pull now accepts a --revision argument (Erik Bågfors)

    * ``bzr re-sign`` now allows multiple revisions to be supplied on the command
      line. You can now use the following command to sign all of your old
      commits::

        find .bzr/revision-store// -name my@email-* \
          | sed 's/.*\/\/..\///' \
          | xargs bzr re-sign

    * Upgrade can now upgrade over the network. (Robert Collins)

    * Two new commands 'bzr checkout' and 'bzr update' allow for CVS/SVN-alike
      behaviour.  By default they will cache history in the checkout, but
      with --lightweight almost all data is kept in the master branch.
      (Robert Collins)

    * 'revert' unversions newly-versioned files, instead of deleting them.

    * 'merge' is more robust.  Conflict messages have changed.

    * 'merge' and 'revert' no longer clobber existing files that end in '~' or
      '.moved'.

    * Default log format can be set in configuration and plugins can register
      their own formatters. (Erik Bågfors)

    * New 'reconcile' command will check branch consistency and repair indexes
      that can become out of sync in pre 0.8 formats. (Robert Collins,
      Daniel Silverstone)

    * New 'bzr init --format' and 'bzr upgrade --format' option to control 
      what storage format is created or produced.  (Robert Collins, 
      Martin Pool)

    * Add parent location to 'bzr info', if there is one.  (Olaf Conradi)

    * New developer commands 'weave-list' and 'weave-join'.  (Martin Pool)

    * New 'init-repository' command, plus support for repositories in 'init'
      and 'branch' (Aaron Bentley, Erik Bågfors, Robert Collins)

    * Improve output of 'info' command. Show all relevant locations related to
      working tree, branch and repository. Use kibibytes for binary quantities.
      Fix off-by-one error in missing revisions of working tree.  Make 'info'
      work on branches, repositories and remote locations.  Show locations
      relative to the shared repository, if applicable.  Show locking status
      of locations.  (Olaf Conradi)

    * Diff and merge now safely handle binary files. (Aaron Bentley)

    * 'pull' and 'push' now normalise the revision history, so that any two
      branches with the same tip revision will have the same output from 'log'.
      (Robert Collins)

    * 'merge' accepts --remember option to store parent location, like 'push'
      and 'pull'. (Olaf Conradi)

    * bzr status and diff when files given as arguments do not exist
      in the relevant trees.  (Martin Pool, #3619)

    * Add '.hg' to the default ignore list.  (Martin Pool)

    * 'knit' is now the default disk format. This improves disk performance and
      utilization, increases incremental pull performance, robustness with SFTP
      and allows checkouts over SFTP to perform acceptably. 
      The initial Knit code was contributed by Johan Rydberg based on a
      specification by Martin Pool.
      (Robert Collins, Aaron Bentley, Johan Rydberg, Martin Pool).

    * New tool to generate all-in-one html version of the manual.  (Alexander
      Belchenko)

    * Hitting CTRL-C while doing an SFTP push will no longer cause stale locks
      to be left in the SFTP repository. (Robert Collins, Martin Pool).

    * New option 'diff --prefix' to control how files are named in diff
      output, with shortcuts '-p0' and '-p1' corresponding to the options for 
      GNU patch.  (Alexander Belchenko, Goffredo Baroncelli, Martin Pool)

    * Add --revision option to 'annotate' command.  (Olaf Conradi)

    * If bzr shows an unexpected revision-history after pulling (perhaps due
      to a reweave) it can now be corrected by 'bzr reconcile'.
      (Robert Collins)

  CHANGES:

    * Commit is now verbose by default, and shows changed filenames and the 
      new revision number.  (Robert Collins, Martin Pool)

    * Unify 'mv', 'move', 'rename'.  (Matthew Fuller, #5379)

    * 'bzr -h' shows help.  (Martin Pool, Ian Bicking, #35940)

    * Make 'pull' and 'push' remember location on failure using --remember.
      (Olaf Conradi)

    * For compatibility, make old format for using weaves inside metadir
      available as 'metaweave' format.  Rename format 'metadir' to 'default'.
      Clean up help for option --format in commands 'init', 'init-repo' and
      'upgrade'.  (Olaf Conradi)

  INTERNALS:
  
    * The internal storage of history, and logical branch identity have now
      been split into Branch, and Repository. The common locking and file 
      management routines are now in bzrlib.lockablefiles. 
      (Aaron Bentley, Robert Collins, Martin Pool)

    * Transports can now raise DependencyNotPresent if they need a library
      which is not installed, and then another implementation will be 
      tried.  (Martin Pool)

    * Remove obsolete (and no-op) `decode` parameter to `Transport.get`.  
      (Martin Pool)

    * Using Tree Transform for merge, revert, tree-building

    * WorkingTree.create, Branch.create, ``WorkingTree.create_standalone``,
      Branch.initialize are now deprecated. Please see ``BzrDir.create_*`` for
      replacement API's. (Robert Collins)

    * New BzrDir class represents the .bzr control directory and manages
      formatting issues. (Robert Collins)

    * New repository.InterRepository class encapsulates Repository to 
      Repository actions and allows for clean selection of optimised code
      paths. (Robert Collins)

    * ``bzrlib.fetch.fetch`` and ``bzrlib.fetch.greedy_fetch`` are now
      deprecated, please use ``branch.fetch`` or ``repository.fetch``
      depending on your needs. (Robert Collins)

    * deprecated methods now have a ``is_deprecated`` flag on them that can
      be checked, if you need to determine whether a given callable is 
      deprecated at runtime. (Robert Collins)

    * Progress bars are now nested - see
      ``bzrlib.ui.ui_factory.nested_progress_bar``.
      (Robert Collins, Robey Pointer)

    * New API call ``get_format_description()`` for each type of format.
      (Olaf Conradi)

    * Changed ``branch.set_parent()`` to accept None to remove parent.
      (Olaf Conradi)

    * Deprecated BzrError AmbiguousBase.  (Olaf Conradi)

    * WorkingTree.branch is now a read only property.  (Robert Collins)

    * bzrlib.ui.text.TextUIFactory now accepts a ``bar_type`` parameter which
      can be None or a factory that will create a progress bar. This is
      useful for testing or for overriding the bzrlib.progress heuristic.
      (Robert Collins)

    * New API method ``get_physical_lock_status()`` to query locks present on a
      transport.  (Olaf Conradi)

    * Repository.reconcile now takes a thorough keyword parameter to allow
      requesting an indepth reconciliation, rather than just a data-loss 
      check. (Robert Collins)

    * ``bzrlib.ui.ui_factory protocol`` now supports ``get_boolean`` to prompt
      the user for yes/no style input. (Robert Collins)

  TESTING:

    * SFTP tests now shortcut the SSH negotiation, reducing test overhead
      for testing SFTP protocol support. (Robey Pointer)

    * Branch formats are now tested once per implementation (see ``bzrlib.
      tests.branch_implementations``. This is analagous to the transport
      interface tests, and has been followed up with working tree,
      repository and BzrDir tests. (Robert Collins)

    * New test base class TestCaseWithTransport provides a transport aware
      test environment, useful for testing any transport-interface using
      code. The test suite option --transport controls the transport used
      by this class (when its not being used as part of implementation
      contract testing). (Robert Collins)

    * Close logging handler on disabling the test log. This will remove the
      handler from the internal list inside python's logging module,
      preventing shutdown from closing it twice.  (Olaf Conradi)

    * Move test case for uncommit to blackbox tests.  (Olaf Conradi)

    * ``run_bzr`` and ``run_bzr_captured`` now accept a 'stdin="foo"'
      parameter which will provide String("foo") to the command as its stdin.

bzr 0.7 2006-01-09
------------------

  CHANGES:

    * .bzrignore is excluded from exports, on the grounds that it's a bzr 
      internal-use file and may not be wanted.  (Jamie Wilkinson)

    * The "bzr directories" command were removed in favor of the new
      --kind option to the "bzr inventory" command.  To list all 
      versioned directories, now use "bzr inventory --kind directory".  
      (Johan Rydberg)

    * Under Windows configuration directory is now ``%APPDATA%\bazaar\2.0``
      by default. (John Arbash Meinel)

    * The parent of Bzr configuration directory can be set by ``BZR_HOME``
      environment variable. Now the path for it is searched in ``BZR_HOME``,
      then in HOME. Under Windows the order is: ``BZR_HOME``, ``APPDATA``
      (usually points to ``C:\Documents and Settings\User Name\Application Data``),
      ``HOME``. (John Arbash Meinel)

    * Plugins with the same name in different directories in the bzr plugin
      path are no longer loaded: only the first successfully loaded one is
      used. (Robert Collins)

    * Use systems' external ssh command to open connections if possible.  
      This gives better integration with user settings such as ProxyCommand.
      (James Henstridge)

    * Permissions on files underneath .bzr/ are inherited from the .bzr 
      directory. So for a shared repository, simply doing 'chmod -R g+w .bzr/'
      will mean that future file will be created with group write permissions.

    * configure.in and config.guess are no longer in the builtin default 
      ignore list.

    * '.sw[nop]' pattern ignored, to ignore vim swap files for nameless
      files.  (John Arbash Meinel, Martin Pool)

  IMPROVEMENTS:

    * "bzr INIT dir" now initializes the specified directory, and creates 
      it if it does not exist.  (John Arbash Meinel)

    * New remerge command (Aaron Bentley)

    * Better zsh completion script.  (Steve Borho)

    * 'bzr diff' now returns 1 when there are changes in the working 
      tree. (Robert Collins)

    * 'bzr push' now exists and can push changes to a remote location. 
      This uses the transport infrastructure, and can store the remote
      location in the ~/.bazaar/branches.conf configuration file.
      (Robert Collins)

    * Test directories are only kept if the test fails and the user requests
      that they be kept.

    * Tweaks to short log printing

    * Added branch nicks, new nick command, printing them in log output. 
      (Aaron Bentley)

    * If ``$BZR_PDB`` is set, pop into the debugger when an uncaught exception 
      occurs.  (Martin Pool)

    * Accept 'bzr resolved' (an alias for 'bzr resolve'), as this is
      the same as Subversion.  (Martin Pool)

    * New ftp transport support (on ftplib), for ftp:// and aftp:// 
      URLs.  (Daniel Silverstone)

    * Commit editor temporary files now start with ``bzr_log.``, to allow 
      text editors to match the file name and set up appropriate modes or 
      settings.  (Magnus Therning)

    * Improved performance when integrating changes from a remote weave.  
      (Goffredo Baroncelli)

    * Sftp will attempt to cache the connection, so it is more likely that
      a connection will be reused, rather than requiring multiple password
      requests.

    * bzr revno now takes an optional argument indicating the branch whose
      revno should be printed.  (Michael Ellerman)

    * bzr cat defaults to printing the last version of the file.  
      (Matthieu Moy, #3632)

    * New global option 'bzr --lsprof COMMAND' runs bzr under the lsprof 
      profiler.  (Denys Duchier)

    * Faster commits by reading only the headers of affected weave files. 
      (Denys Duchier)

    * 'bzr add' now takes a --dry-run parameter which shows you what would be
      added, but doesn't actually add anything. (Michael Ellerman)

    * 'bzr add' now lists how many files were ignored per glob.  add --verbose
      lists the specific files.  (Aaron Bentley)

    * 'bzr missing' now supports displaying changes in diverged trees and can
      be limited to show what either end of the comparison is missing.
      (Aaron Bently, with a little prompting from Daniel Silverstone)

  BUG FIXES:

    * SFTP can walk up to the root path without index errors. (Robert Collins)

    * Fix bugs in running bzr with 'python -O'.  (Martin Pool)

    * Error when run with -OO

    * Fix bug in reporting http errors that don't have an http error code.
      (Martin Pool)

    * Handle more cases of pipe errors in display commands

    * Change status to 3 for all errors

    * Files that are added and unlinked before committing are completely
      ignored by diff and status

    * Stores with some compressed texts and some uncompressed texts are now
      able to be used. (John A Meinel)

    * Fix for bzr pull failing sometimes under windows

    * Fix for sftp transport under windows when using interactive auth

    * Show files which are both renamed and modified as such in 'bzr 
      status' output.  (Daniel Silverstone, #4503)

    * Make annotate cope better with revisions committed without a valid 
      email address.  (Marien Zwart)

    * Fix representation of tab characters in commit messages.
      (Harald Meland)

    * List of plugin directories in ``BZR_PLUGIN_PATH`` environment variable is
      now parsed properly under Windows. (Alexander Belchenko)

    * Show number of revisions pushed/pulled/merged. (Robey Pointer)

    * Keep a cached copy of the basis inventory to speed up operations 
      that need to refer to it.  (Johan Rydberg, Martin Pool)

    * Fix bugs in bzr status display of non-ascii characters.
      (Martin Pool)

    * Remove Makefile.in from default ignore list.
      (Tollef Fog Heen, Martin Pool, #6413)

    * Fix failure in 'bzr added'.  (Nathan McCallum, Martin Pool)

  TESTING:

    * Fix selftest asking for passwords when there are no SFTP keys.  
      (Robey Pointer, Jelmer Vernooij) 

    * Fix selftest run with 'python -O'.  (Martin Pool)

    * Fix HTTP tests under Windows. (John Arbash Meinel)

    * Make tests work even if HOME is not set (Aaron Bentley)

    * Updated ``build_tree`` to use fixed line-endings for tests which read 
      the file cotents and compare. Make some tests use this to pass under
      Windows. (John Arbash Meinel)

    * Skip stat and symlink tests under Windows. (Alexander Belchenko)

    * Delay in selftest/testhashcash is now issued under win32 and Cygwin.
      (John Arbash Meinel)

    * Use terminal width to align verbose test output.  (Martin Pool)

    * Blackbox tests are maintained within the bzrlib.tests.blackbox directory.
      If adding a new test script please add that to
      ``bzrlib.tests.blackbox.__init__``. (Robert Collins)

    * Much better error message if one of the test suites can't be 
      imported.  (Martin Pool)

    * Make check now runs the test suite twice - once with the default locale,
      and once with all locales forced to C, to expose bugs. This is not 
      trivially done within python, so for now its only triggered by running
      Make check. Integrators and packagers who wish to check for full 
      platform support should run 'make check' to test the source.
      (Robert Collins)

    * Tests can now run TestSkipped if they can't execute for any reason.
      (Martin Pool) (NB: TestSkipped should only be raised for correctable
      reasons - see the wiki spec ImprovingBzrTestSuite).

    * Test sftp with relative, absolute-in-homedir and absolute-not-in-homedir
      paths for the transport tests. Introduce blackbox remote sftp tests that
      test the same permutations. (Robert Collins, Robey Pointer)

    * Transport implementation tests are now independent of the local file
      system, which allows tests for esoteric transports, and for features
      not available in the local file system. They also repeat for variations
      on the URL scheme that can introduce issues in the transport code,
      see bzrlib.transport.TransportTestProviderAdapter() for this.
      (Robert Collins).

    * ``TestCase.build_tree`` uses the transport interface to build trees,
      pass in a transport parameter to give it an existing connection.
      (Robert Collins).

  INTERNALS:

    * WorkingTree.pull has been split across Branch and WorkingTree,
      to allow Branch only pulls. (Robert Collins)

    * ``commands.display_command`` now returns the result of the decorated 
      function. (Robert Collins)

    * LocationConfig now has a ``set_user_option(key, value)`` call to save
      a setting in its matching location section (a new one is created
      if needed). (Robert Collins)

    * Branch has two new methods, ``get_push_location`` and
      ``set_push_location`` to respectively, get and set the push location.
      (Robert Collins)

    * ``commands.register_command`` now takes an optional flag to signal that
      the registrant is planning to decorate an existing command. When 
      given multiple plugins registering a command is not an error, and
      the original command class (whether built in or a plugin based one) is
      returned to the caller. There is a new error 'MustUseDecorated' for
      signalling when a wrapping command should switch to the original
      version. (Robert Collins)

    * Some option parsing errors will raise 'BzrOptionError', allowing 
      granular detection for decorating commands. (Robert Collins).

    * ``Branch.read_working_inventory`` has moved to
      ``WorkingTree.read_working_inventory``. This necessitated changes to
      ``Branch.get_root_id``, and a move of ``Branch.set_inventory`` to
      WorkingTree as well. To make it clear that a WorkingTree cannot always
      be obtained ``Branch.working_tree()`` will raise
      ``errors.NoWorkingTree`` if one cannot be obtained. (Robert Collins)

    * All pending merges operations from Branch are now on WorkingTree.
      (Robert Collins)

    * The follow operations from Branch have moved to WorkingTree::

          add()
          commit()
          move()
          rename_one()
          unknowns()

      (Robert Collins)

    * ``bzrlib.add.smart_add_branch`` is now ``smart_add_tree``. (Robert Collins)

    * New "rio" serialization format, similar to rfc-822. (Martin Pool)

    * Rename selftests to ``bzrlib.tests.test_foo``.  (John A Meinel, Martin 
      Pool)

    * ``bzrlib.plugin.all_plugins`` has been changed from an attribute to a 
      query method. (Robert Collins)
 
    * New options to read only the table-of-contents of a weave.  
      (Denys Duchier)

    * Raise NoSuchFile when someone tries to add a non-existant file.
      (Michael Ellerman)

    * Simplify handling of DivergedBranches in ``cmd_pull()``.
      (Michael Ellerman)
   
    * Branch.controlfile* logic has moved to lockablefiles.LockableFiles, which
      is exposed as ``Branch().control_files``. Also this has been altered with the
      controlfile pre/suffix replaced by simple method names like 'get' and
      'put'. (Aaron Bentley, Robert Collins).

    * Deprecated functions and methods can now be marked as such using the 
      ``bzrlib.symbol_versioning`` module. Marked method have their docstring
      updated and will issue a DeprecationWarning using the warnings module
      when they are used. (Robert Collins)

    * ``bzrlib.osutils.safe_unicode`` now exists to provide parameter coercion
      for functions that need unicode strings. (Robert Collins)

bzr 0.6 2005-10-28
------------------

  IMPROVEMENTS:
  
    * pull now takes --verbose to show you what revisions are added or removed
      (John A Meinel)

    * merge now takes a --show-base option to include the base text in
      conflicts.
      (Aaron Bentley)

    * The config files are now read using ConfigObj, so '=' should be used as
      a separator, not ':'.
      (Aaron Bentley)

    * New 'bzr commit --strict' option refuses to commit if there are 
      any unknown files in the tree.  To commit, make sure all files are 
      either ignored, added, or deleted.  (Michael Ellerman)

    * The config directory is now ~/.bazaar, and there is a single file 
      ~/.bazaar/bazaar.conf storing email, editor and other preferences.
      (Robert Collins)

    * 'bzr add' no longer takes a --verbose option, and a --quiet option
      has been added that suppresses all output.

    * Improved zsh completion support in contrib/zsh, from Clint
      Adams.

    * Builtin 'bzr annotate' command, by Martin Pool with improvements from 
      Goffredo Baroncelli.
    
    * 'bzr check' now accepts -v for verbose reporting, and checks for
      ghosts in the branch. (Robert Collins)

    * New command 're-sign' which will regenerate the gpg signature for 
      a revision. (Robert Collins)

    * If you set ``check_signatures=require`` for a path in 
      ``~/.bazaar/branches.conf`` then bzr will invoke your
      ``gpg_signing_command`` (defaults to gpg) and record a digital signature
      of your commit. (Robert Collins)

    * New sftp transport, based on Paramiko.  (Robey Pointer)

    * 'bzr pull' now accepts '--clobber' which will discard local changes
      and make this branch identical to the source branch. (Robert Collins)

    * Just give a quieter warning if a plugin can't be loaded, and 
      put the details in .bzr.log.  (Martin Pool)

    * 'bzr branch' will now set the branch-name to the last component of the
      output directory, if one was supplied.

    * If the option ``post_commit`` is set to one (or more) python function
      names (must be in the bzrlib namespace), then they will be invoked
      after the commit has completed, with the branch and ``revision_id`` as
      parameters. (Robert Collins)

    * Merge now has a retcode of 1 when conflicts occur. (Robert Collins)

    * --merge-type weave is now supported for file contents.  Tree-shape
      changes are still three-way based.  (Martin Pool, Aaron Bentley)

    * 'bzr check' allows the first revision on revision-history to have
      parents - something that is expected for cheap checkouts, and occurs
      when conversions from baz do not have all history.  (Robert Collins).

   * 'bzr merge' can now graft unrelated trees together, if your specify
     0 as a base. (Aaron Bentley)

   * 'bzr commit branch' and 'bzr commit branch/file1 branch/file2' now work
     (Aaron Bentley)

    * Add '.sconsign*' to default ignore list.  (Alexander Belchenko)

   * 'bzr merge --reprocess' minimizes conflicts

  TESTING:

    * The 'bzr selftest --pattern' option for has been removed, now 
      test specifiers on the command line can be simple strings, or 
      regexps, or both. (Robert Collins)

    * Passing -v to selftest will now show the time each test took to 
      complete, which will aid in analysing performance regressions and
      related questions. (Robert Collins)

    * 'bzr selftest' runs all tests, even if one fails, unless '--one'
      is given. (Martin Pool)

    * There is a new method for TestCaseInTempDir, assertFileEqual, which
      will check that a given content is equal to the content of the named
      file. (Robert Collins)

    * Fix test suite's habit of leaving many temporary log files in $TMPDIR.
      (Martin Pool)

  INTERNALS:

    * New 'testament' command and concept for making gpg-signatures 
      of revisions that are not tied to a particular internal
      representation.  (Martin Pool).

    * Per-revision properties ('revprops') as key-value associated 
      strings on each revision created when the revision is committed.
      Intended mainly for the use of external tools.  (Martin Pool).

    * Config options have moved from bzrlib.osutils to bzrlib.config.
      (Robert Collins)

    * Improved command line option definitions allowing explanations
      for individual options, among other things.  Contributed by 
      Magnus Therning.

    * Config options have moved from bzrlib.osutils to bzrlib.config.
      Configuration is now done via the config.Config interface:
      Depending on whether you have a Branch, a Location or no information
      available, construct a ``*Config``, and use its ``signature_checking``,
      ``username`` and ``user_email`` methods. (Robert Collins)

    * Plugins are now loaded under bzrlib.plugins, not bzrlib.plugin, and
      they are made available for other plugins to use. You should not 
      import other plugins during the ``__init__`` of your plugin though, as 
      no ordering is guaranteed, and the plugins directory is not on the
      python path. (Robert Collins)

    * Branch.relpath has been moved to WorkingTree.relpath. WorkingTree no
      no longer takes an inventory, rather it takes an option branch
      parameter, and if None is given will open the branch at basedir 
      implicitly. (Robert Collins)

    * Cleaner exception structure and error reporting.  Suggested by 
      Scott James Remnant.  (Martin Pool)

    * Branch.remove has been moved to WorkingTree, which has also gained
      ``lock_read``, ``lock_write`` and ``unlock`` methods for convenience.
      (Robert Collins)

    * Two decorators, ``needs_read_lock`` and ``needs_write_lock`` have been
      added to the branch module. Use these to cause a function to run in a
      read or write lock respectively. (Robert Collins)

    * ``Branch.open_containing`` now returns a tuple (Branch, relative-path),
      which allows direct access to the common case of 'get me this file
      from its branch'. (Robert Collins)

    * Transports can register using ``register_lazy_transport``, and they 
      will be loaded when first used.  (Martin Pool)

    * 'pull' has been factored out of the command as ``WorkingTree.pull()``.
      A new option to WorkingTree.pull has been added, clobber, which will
      ignore diverged history and pull anyway.
      (Robert Collins)

    * config.Config has a ``get_user_option`` call that accepts an option name.
      This will be looked up in branches.conf and bazaar.conf as normal.
      It is intended that this be used by plugins to support options - 
      options of built in programs should have specific methods on the config.
      (Robert Collins)

    * ``merge.merge_inner`` now has tempdir as an optional parameter.
      (Robert Collins)

    * Tree.kind is not recorded at the top level of the hierarchy, as it was
      missing on EmptyTree, leading to a bug with merge on EmptyTrees.
      (Robert Collins)

    * ``WorkingTree.__del__`` has been removed, it was non deterministic and not 
      doing what it was intended to. See ``WorkingTree.__init__`` for a comment
      about future directions. (Robert Collins/Martin Pool)

    * bzrlib.transport.http has been modified so that only 404 urllib errors
      are returned as NoSuchFile. Other exceptions will propogate as normal.
      This allows debuging of actual errors. (Robert Collins)

    * bzrlib.transport.Transport now accepts *ONLY* url escaped relative paths
      to apis like 'put', 'get' and 'has'. This is to provide consistent
      behaviour - it operates on url's only. (Robert Collins)

    * Transports can register using ``register_lazy_transport``, and they 
      will be loaded when first used.  (Martin Pool)

    * ``merge_flex`` no longer calls ``conflict_handler.finalize()``, instead that
      is called by ``merge_inner``. This is so that the conflict count can be 
      retrieved (and potentially manipulated) before returning to the caller
      of ``merge_inner``. Likewise 'merge' now returns the conflict count to the
      caller. (Robert Collins)

    * ``revision.revision_graph`` can handle having only partial history for
      a revision - that is no revisions in the graph with no parents.
      (Robert Collins).

    * New ``builtins.branch_files`` uses the standard ``file_list`` rules to
      produce a branch and a list of paths, relative to that branch
      (Aaron Bentley)

    * New TestCase.addCleanup facility.

    * New ``bzrlib.version_info`` tuple (similar to ``sys.version_info``),
      which can be used by programs importing bzrlib.

  BUG FIXES:

    * Better handling of branches in directories with non-ascii names. 
      (Joel Rosdahl, Panagiotis Papadakos)

    * Upgrades of trees with no commits will not fail due to accessing
      [-1] in the revision-history. (Andres Salomon)


bzr 0.1.1 2005-10-12
--------------------

  BUG FIXES:

    * Fix problem in pulling over http from machines that do not 
      allow directories to be listed.

    * Avoid harmless warning about invalid hash cache after 
      upgrading branch format.

  PERFORMANCE: 
  
    * Avoid some unnecessary http operations in branch and pull.


bzr 0.1 2005-10-11
------------------

  NOTES:

    * 'bzr branch' over http initially gives a very high estimate
      of completion time but it should fall as the first few 
      revisions are pulled in.  branch is still slow on 
      high-latency connections.

  BUG FIXES:
  
    * bzr-man.py has been updated to work again. Contributed by
      Rob Weir.

    * Locking is now done with fcntl.lockf which works with NFS
      file systems. Contributed by Harald Meland.

    * When a merge encounters a file that has been deleted on
      one side and modified on the other, the old contents are
      written out to foo.BASE and foo.SIDE, where SIDE is this
      or OTHER. Contributed by Aaron Bentley.

    * Export was choosing incorrect file paths for the content of
      the tarball, this has been fixed by Aaron Bentley.

    * Commit will no longer commit without a log message, an 
      error is returned instead. Contributed by Jelmer Vernooij.

    * If you commit a specific file in a sub directory, any of its
      parent directories that are added but not listed will be 
      automatically included. Suggested by Michael Ellerman.

    * bzr commit and upgrade did not correctly record new revisions
      for files with only a change to their executable status.
      bzr will correct this when it encounters it. Fixed by
      Robert Collins

    * HTTP tests now force off the use of ``http_proxy`` for the duration.
      Contributed by Gustavo Niemeyer.

    * Fix problems in merging weave-based branches that have 
      different partial views of history.

    * Symlink support: working with symlinks when not in the root of a 
      bzr tree was broken, patch from Scott James Remnant.

  IMPROVEMENTS:

    * 'branch' now accepts a --basis parameter which will take advantage
      of local history when making a new branch. This allows faster 
      branching of remote branches. Contributed by Aaron Bentley.

    * New tree format based on weave files, called version 5.
      Existing branches can be upgraded to this format using 
      'bzr upgrade'.

    * Symlinks are now versionable. Initial patch by 
      Erik Toubro Nielsen, updated to head by Robert Collins.

    * Executable bits are tracked on files. Patch from Gustavo
      Niemeyer.

    * 'bzr status' now shows unknown files inside a selected directory.
      Patch from Heikki Paajanen.

    * Merge conflicts are recorded in .bzr. Two new commands 'conflicts'
      and 'resolve' have needed added, which list and remove those 
      merge conflicts respectively. A conflicted tree cannot be committed
      in. Contributed by Aaron Bentley.

    * 'rm' is now an alias for 'remove'.

    * Stores now split out their content in a single byte prefixed hash,
      dropping the density of files per directory by 256. Contributed by
      Gustavo Niemeyer.

    * 'bzr diff -r branch:URL' will now perform a diff between two branches.
      Contributed by Robert Collins.

    * 'bzr log' with the default formatter will show merged revisions,
      indented to the right. Initial implementation contributed by Gustavo
      Niemeyer, made incremental by Robert Collins.


  INTERNALS:

    * Test case failures have the exception printed after the log 
      for your viewing pleasure.

    * InventoryEntry is now an abstract base class, use one of the
      concrete InventoryDirectory etc classes instead.

    * Branch raises an UnsupportedFormatError when it detects a 
      bzr branch it cannot understand. This allows for precise
      handling of such circumstances.

    * Remove RevisionReference class; ``Revision.parent_ids`` is now simply a
      list of their ids and ``parent_sha1s`` is a list of their corresponding
      sha1s (for old branches only at the moment.)

    * New method-object style interface for Commit() and Fetch().

    * Renamed ``Branch.last_patch()`` to ``Branch.last_revision()``, since
      we call them revisions not patches.

    * Move ``copy_branch`` to ``bzrlib.clone.copy_branch``.  The destination
      directory is created if it doesn't exist.

    * Inventories now identify the files which were present by 
      giving the revision *of that file*.

    * Inventory and Revision XML contains a version identifier.  
      This must be consistent with the overall branch version
      but allows for more flexibility in future upgrades.

  TESTING:

    * Removed testsweet module so that tests can be run after 
      bzr installed by 'bzr selftest'.

    * 'bzr selftest' command-line arguments can now be partial ids
      of tests to run, e.g. ``bzr selftest test_weave``

      
bzr 0.0.9 2005-09-23
--------------------

  BUG FIXES:

    * Fixed "branch -r" option.

    * Fix remote access to branches containing non-compressed history.
      (Robert Collins).

    * Better reliability of http server tests.  (John Arbash-Meinel)

    * Merge graph maximum distance calculation fix.  (Aaron Bentley)
   
    * Various minor bug in windows support have been fixed, largely in the
      test suite. Contributed by Alexander Belchenko.

  IMPROVEMENTS:

    * Status now accepts a -r argument to give status between chosen
      revisions. Contributed by Heikki Paajanen.

    * Revision arguments no longer use +/-/= to control ranges, instead
      there is a 'before' namespace, which limits the successive namespace.
      For example '$ bzr log -r date:yesterday..before:date:today' will
      select everything from yesterday and before today. Contributed by
      Robey Pointer

    * There is now a bzr.bat file created by distutils when building on 
      Windows. Contributed by Alexander Belchenko.

  INTERNALS:

    * Removed uuid() as it was unused.

    * Improved 'fetch' code for pulling revisions from one branch into
      another (used by pull, merged, etc.)


bzr 0.0.8 2005-09-20
--------------------

  IMPROVEMENTS:

    * Adding a file whose parent directory is not versioned will
      implicitly add the parent, and so on up to the root. This means
      you should never need to explictly add a directory, they'll just
      get added when you add a file in the directory.  Contributed by
      Michael Ellerman.

    * Ignore ``.DS_Store`` (contains Mac metadata) by default.
      (Nir Soffer)

    * If you set ``BZR_EDITOR`` in the environment, it is checked in
      preference to EDITOR and the config file for the interactive commit
      editing program. Related to this is a bugfix where a missing program
      set in EDITOR would cause editing to fail, now the fallback program
      for the operating system is still tried.

    * Files that are not directories/symlinks/regular files will no longer
      cause bzr to fail, it will just ignore them by default. You cannot add
      them to the tree though - they are not versionable.


  INTERNALS:

    * Refactor xml packing/unpacking.

  BUG FIXES: 

    * Fixed 'bzr mv' by Ollie Rutherfurd.

    * Fixed strange error when trying to access a nonexistent http
      branch.

    * Make sure that the hashcache gets written out if it can't be
      read.


  PORTABILITY:

    * Various Windows fixes from Ollie Rutherfurd.

    * Quieten warnings about locking; patch from Matt Lavin.


bzr-0.0.7 2005-09-02
--------------------

  NEW FEATURES:

    * ``bzr shell-complete`` command contributed by Clint Adams to
      help with intelligent shell completion.

    * New expert command ``bzr find-merge-base`` for debugging merges.


  ENHANCEMENTS:

    * Much better merge support.

    * merge3 conflicts are now reported with markers like '<<<<<<<'
      (seven characters) which is the same as CVS and pleases things
      like emacs smerge.


  BUG FIXES:

    * ``bzr upgrade`` no longer fails when trying to fix trees that
      mention revisions that are not present.

    * Fixed bugs in listing plugins from ``bzr plugins``.

    * Fix case of $EDITOR containing options for the editor.

    * Fix log -r refusing to show the last revision.
      (Patch from Goffredo Baroncelli.)


  CHANGES:

    * ``bzr log --show-ids`` shows the revision ids of all parents.

    * Externally provided commands on your $BZRPATH no longer need
      to recognize --bzr-usage to work properly, and can just handle
      --help themselves.


  LIBRARY:

    * Changed trace messages to go through the standard logging
      framework, so that they can more easily be redirected by
      libraries.



bzr-0.0.6 2005-08-18
--------------------

  NEW FEATURES:

    * Python plugins, automatically loaded from the directories on
      ``BZR_PLUGIN_PATH`` or ``~/.bzr.conf/plugins`` by default.

    * New 'bzr mkdir' command.

    * Commit mesage is fetched from an editor if not given on the
      command line; patch from Torsten Marek.

    * ``bzr log -m FOO`` displays commits whose message matches regexp 
      FOO.
      
    * ``bzr add`` with no arguments adds everything under the current directory.

    * ``bzr mv`` does move or rename depending on its arguments, like
      the Unix command.

    * ``bzr missing`` command shows a summary of the differences
      between two trees.  (Merged from John Arbash-Meinel.)

    * An email address for commits to a particular tree can be
      specified by putting it into .bzr/email within a branch.  (Based
      on a patch from Heikki Paajanen.)


  ENHANCEMENTS:

    * Faster working tree operations.


  CHANGES:

    * 3rd-party modules shipped with bzr are copied within the bzrlib
      python package, so that they can be installed by the setup
      script without clashing with anything already existing on the
      system.  (Contributed by Gustavo Niemeyer.)

    * Moved plugins directory to bzrlib/, so that there's a standard
      plugin directory which is not only installed with bzr itself but
      is also available when using bzr from the development tree.
      ``BZR_PLUGIN_PATH`` and ``DEFAULT_PLUGIN_PATH`` are then added to the
      standard plugins directory.

    * When exporting to a tarball with ``bzr export --format tgz``, put 
      everything under a top directory rather than dumping it into the
      current directory.   This can be overridden with the ``--root`` 
      option.  Patch from William Dodé and John Meinel.

    * New ``bzr upgrade`` command to upgrade the format of a branch,
      replacing ``bzr check --update``.

    * Files within store directories are no longer marked readonly on
      disk.

    * Changed ``bzr log`` output to a more compact form suggested by
      John A Meinel.  Old format is available with the ``--long`` or
      ``-l`` option, patched by William Dodé.

    * By default the commit command refuses to record a revision with
      no changes unless the ``--unchanged`` option is given.

    * The ``--no-plugins``, ``--profile`` and ``--builtin`` command
      line options must come before the command name because they 
      affect what commands are available; all other options must come 
      after the command name because their interpretation depends on
      it.

    * ``branch`` and ``clone`` added as aliases for ``branch``.

    * Default log format is back to the long format; the compact one
      is available with ``--short``.
      
      
  BUG FIXES:
  
    * Fix bugs in committing only selected files or within a subdirectory.


bzr-0.0.5  2005-06-15
---------------------
  
  CHANGES:

    * ``bzr`` with no command now shows help rather than giving an
      error.  Suggested by Michael Ellerman.

    * ``bzr status`` output format changed, because svn-style output
      doesn't really match the model of bzr.  Now files are grouped by
      status and can be shown with their IDs.  ``bzr status --all``
      shows all versioned files and unknown files but not ignored files.

    * ``bzr log`` runs from most-recent to least-recent, the reverse
      of the previous order.  The previous behaviour can be obtained
      with the ``--forward`` option.
        
    * ``bzr inventory`` by default shows only filenames, and also ids
      if ``--show-ids`` is given, in which case the id is the second
      field.


  ENHANCEMENTS:

    * New 'bzr whoami --email' option shows only the email component
      of the user identification, from Jo Vermeulen.

    * New ``bzr ignore PATTERN`` command.

    * Nicer error message for broken pipe, interrupt and similar
      conditions that don't indicate an internal error.

    * Add ``.*.sw[nop] .git .*.tmp *,v`` to default ignore patterns.

    * Per-branch locks keyed on ``.bzr/branch-lock``, available in
      either read or write mode.

    * New option ``bzr log --show-ids`` shows revision and file ids.

    * New usage ``bzr log FILENAME`` shows only revisions that
      affected that file.

    * Changed format for describing changes in ``bzr log -v``.

    * New option ``bzr commit --file`` to take a message from a file,
      suggested by LarstiQ.

    * New syntax ``bzr status [FILE...]`` contributed by Bartosz
      Oler.  File may be in a branch other than the working directory.

    * ``bzr log`` and ``bzr root`` can be given an http URL instead of
      a filename.

    * Commands can now be defined by external programs or scripts
      in a directory on $BZRPATH.

    * New "stat cache" avoids reading the contents of files if they 
      haven't changed since the previous time.

    * If the Python interpreter is too old, try to find a better one
      or give an error.  Based on a patch from Fredrik Lundh.

    * New optional parameter ``bzr info [BRANCH]``.

    * New form ``bzr commit SELECTED`` to commit only selected files.

    * New form ``bzr log -r FROM:TO`` shows changes in selected
      range; contributed by John A Meinel.

    * New option ``bzr diff --diff-options 'OPTS'`` allows passing
      options through to an external GNU diff.

    * New option ``bzr add --no-recurse`` to add a directory but not
      their contents.

    * ``bzr --version`` now shows more information if bzr is being run
      from a branch.

  
  BUG FIXES:

    * Fixed diff format so that added and removed files will be
      handled properly by patch.  Fix from Lalo Martins.

    * Various fixes for files whose names contain spaces or other
      metacharacters.


  TESTING:

    * Converted black-box test suites from Bourne shell into Python;
      now run using ``./testbzr``.  Various structural improvements to
      the tests.

    * testbzr by default runs the version of bzr found in the same
      directory as the tests, or the one given as the first parameter.

    * testbzr also runs the internal tests, so the only command
      required to check is just ``./testbzr``.

    * testbzr requires python2.4, but can be used to test bzr running
      under a different version.

    * Tests added for many other changes in this release.


  INTERNAL:

    * Included ElementTree library upgraded to 1.2.6 by Fredrik Lundh.

    * Refactor command functions into Command objects based on HCT by
      Scott James Remnant.

    * Better help messages for many commands.

    * Expose ``bzrlib.open_tracefile()`` to start the tracefile; until
      this is called trace messages are just discarded.

    * New internal function ``find_touching_revisions()`` and hidden
      command touching-revisions trace the changes to a given file.

    * Simpler and faster ``compare_inventories()`` function.

    * ``bzrlib.open_tracefile()`` takes a tracefilename parameter.

    * New AtomicFile class.

    * New developer commands ``added``, ``modified``.


  PORTABILITY:

    * Cope on Windows on python2.3 by using the weaker random seed.
      2.4 is now only recommended.


bzr-0.0.4  2005-04-22
---------------------

  ENHANCEMENTS:

    * 'bzr diff' optionally takes a list of files to diff.  Still a bit
      basic.  Patch from QuantumG.

    * More default ignore patterns.

    * New 'bzr log --verbose' shows a list of files changed in the
      changeset.  Patch from Sebastian Cote.

    * Roll over ~/.bzr.log if it gets too large.

    * Command abbreviations 'ci', 'st', 'stat', '?' based on a patch
      by Jason Diamon.

    * New 'bzr help commands' based on a patch from Denys Duchier.


  CHANGES:

    * User email is determined by looking at $BZREMAIL or ~/.bzr.email
      or $EMAIL.  All are decoded by the locale preferred encoding.
      If none of these are present user@hostname is used.  The host's
      fully-qualified name is not used because that tends to fail when
      there are DNS problems.

    * New 'bzr whoami' command instead of username user-email.


  BUG FIXES: 

    * Make commit safe for hardlinked bzr trees.

    * Some Unicode/locale fixes.

    * Partial workaround for ``difflib.unified_diff`` not handling
      trailing newlines properly.


  INTERNAL:

    * Allow docstrings for help to be in PEP0257 format.  Patch from
      Matt Brubeck.

    * More tests in test.sh.

    * Write profile data to a temporary file not into working
      directory and delete it when done.

    * Smaller .bzr.log with process ids.


  PORTABILITY:

    * Fix opening of ~/.bzr.log on Windows.  Patch from Andrew
      Bennetts.

    * Some improvements in handling paths on Windows, based on a patch
      from QuantumG.


bzr-0.0.3  2005-04-06
---------------------

  ENHANCEMENTS:

    * New "directories" internal command lists versioned directories
      in the tree.

    * Can now say "bzr commit --help".

    * New "rename" command to rename one file to a different name
      and/or directory.

    * New "move" command to move one or more files into a different
      directory.

    * New "renames" command lists files renamed since base revision.

    * New cat command contributed by janmar.

  CHANGES:

    * .bzr.log is placed in $HOME (not pwd) and is always written in
      UTF-8.  (Probably not a completely good long-term solution, but
      will do for now.)

  PORTABILITY:

    * Workaround for difflib bug in Python 2.3 that causes an
      exception when comparing empty files.  Reported by Erik Toubro
      Nielsen.

  INTERNAL:

    * Refactored inventory storage to insert a root entry at the top.

  TESTING:

    * Start of shell-based black-box testing in test.sh.


bzr-0.0.2.1
-----------

  PORTABILITY:

    * Win32 fixes from Steve Brown.


bzr-0.0.2  "black cube"  2005-03-31
-----------------------------------

  ENHANCEMENTS:

    * Default ignore list extended (see bzrlib/__init__.py).

    * Patterns in .bzrignore are now added to the default ignore list,
      rather than replacing it.

    * Ignore list isn't reread for every file.

    * More help topics.

    * Reinstate the 'bzr check' command to check invariants of the
      branch.

    * New 'ignored' command lists which files are ignored and why;
      'deleted' lists files deleted in the current working tree.

    * Performance improvements.

    * New global --profile option.
    
    * Ignore patterns like './config.h' now correctly match files in
      the root directory only.


bzr-0.0.1  2005-03-26
---------------------

  ENHANCEMENTS:

    * More information from info command.

    * Can now say "bzr help COMMAND" for more detailed help.

    * Less file flushing and faster performance when writing logs and
      committing to stores.

    * More useful verbose output from some commands.

  BUG FIXES:

    * Fix inverted display of 'R' and 'M' during 'commit -v'.

  PORTABILITY:

    * Include a subset of ElementTree-1.2.20040618 to make
      installation easier.

    * Fix time.localtime call to work with Python 2.3 (the minimum
      supported).


bzr-0.0.0.69  2005-03-22
------------------------

  ENHANCEMENTS:

    * First public release.

    * Storage of local versions: init, add, remove, rm, info, log,
      diff, status, etc.

..
   vim: tw=74 ft=rst ff=unix<|MERGE_RESOLUTION|>--- conflicted
+++ resolved
@@ -32,16 +32,14 @@
       to stdout; also ``tar`` and ``tbz2``.
       (Martin Pool)
 
-<<<<<<< HEAD
-    * ``bzr (re)merge --weave`` will now use a real Weave algorithm,
+    * ``bzr (re)merge --weave`` will now use a standard Weave algorithm,
       rather than the annotation-based merge it was using. It does so by
       building up a Weave of the important texts, without needing to build
       the full ancestry. (John Arbash Meinel, #238895)
-=======
+
     * ``bzr send`` documents and better supports ``emacsclient`` (proper
       escaping of mail headers and handling of the MUA Mew).
       (Christophe Troestler)
->>>>>>> 818e8ca9
 
     * Remembered locations can be specified by aliases, e.g. :parent, :public,
       :submit.  (Aaron Bentley)
