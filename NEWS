--------------------
Bazaar Release Notes
--------------------

.. contents::


IN DEVELOPMENT
--------------

  NOTES WHEN UPGRADING:

  CHANGES:

   * bzr main script cannot be imported (Benjamin Peterson)

<<<<<<< HEAD
   * The ``set_rh`` branch hook is now deprecated. Please migrate
     any plugins using this hook to use an alternative, e.g.
     ``post_change_branch_tip``. (Ian Clatworthy)
=======
   * On Linux bzr additionally looks for plugins in arch-independent site
     directory. (Toshio Kuratomi)
>>>>>>> 6c73ccb3

   * When a plugin cannot be loaded as the file path is not a valid
     python module name bzr will now strip a ``bzr_`` prefix from the
     front of the suggested name, as many plugins (e.g. bzr-svn)
     want to be installed without this prefix. It is a common mistake
     to have a folder named "bzr-svn" for that plugin, especially
     as this is what bzr branch lp:bzr-svn will give you. (James Westby,
     Andrew Cowie)

   * UniqueIntegerBugTracker now appends bug-ids instead of joining
     them to the base URL. Plugins that register bug trackers may
     need a trailing / added to the base URL if one is not already there.
     (James Wesby, Andrew Cowie)

  FEATURES:

    * Added mail-mode GNU Emacs mail package as a mail_client.
      (Xavier Maillard, Bojan Nikolic)

<<<<<<< HEAD
    * New ``post_change_branch_tip`` hook that is called after the
      branch tip is moved but while the branch is still write-locked.
      See the User Reference for signature details.
      (Ian Clatworthy, James Henstridge)
=======
    * Added start_commit hook for mutable trees. (Jelmer Vernooij, #186422)

    * ``status`` now accepts ``--no-pending`` to show the status without
      listing pending merges, which speeds up the command a lot on large
      histories.  (James Westby, #202830)
>>>>>>> 6c73ccb3

  IMPROVEMENTS:

    * ``bzr commit --fixes`` now recognises "gnome" as a tag by default.
      (James Westby, Andrew Cowie)

    * ``bzr switch`` will attempt to find branches to switch to relative to the
      current branch. E.g. ``bzr switch branchname`` will look for
      ``current_branch/../branchname``. (Robert Collins, Jelmer Vernooij,
      Wouter van Heyst)

    * Diff is now more specific about execute-bit changes it describes
      (Chad Miller)

    * Fetching data over HTTP is a bit faster when urllib is used.  This is done
      by forcing it to recv 64k at a time when reading lines in HTTP headers,
      rather than just 1 byte at a time.  (Andrew Bennetts)

    * Log --short and --line are much faster when -r is not specified.
      (Aaron Bentley)

    * Merge is faster.  We no longer check a file's existence unnecessarily
      when merging the execute bit.  (Aaron Bentley)

    * ``bzr status`` on an explicit list of files no longer shows pending
      merges, making it much faster on large trees. (John Arbash Meinel)

    * The launchpad directory service now warns the user if they have not set
      their launchpad login and are trying to resolve a URL using it, just
      in case they want to do a write operation with it.  (James Westby)

    * The smart protocol client is slightly faster, because it now only queries
      the server for the protocol version once per connection.  Also, the HTTP
      transport will now automatically probe for and use a smart server if
      one is present.  You can use the new ``nosmart+`` transport decorator
      to get the old behaviour.  (Andrew Bennetts)

     * Various operations with revision specs and commands that calculate
       revnos and revision ids are faster.  (John A. Meinel, Aaron Bentley)

  BUGFIXES:

    * Add ``root_client_path`` parameter to SmartWSGIApp and
      SmartServerRequest.  This makes it possible to publish filesystem
      locations that don't exactly match URL paths. SmartServerRequest
      subclasses should use the new ``translate_client_path`` and
      ``transport_from_client_path`` methods when dealing with paths received
      from a client to take this into account.  (Andrew Bennetts, #124089)

    * ``bzr mv a b`` can be now used also to rename previously renamed
      directories, not only files. (Lukáš Lalinský, #107967)

    * ``bzr uncommit --local`` can now remove revisions from the local
      branch to be symmetric with ``bzr commit --local``.
      (John Arbash Meinel, #93412)

    * Don't ask for a password if there is no real terminal.
      (Alexander Belchenko, #69851)

    * Fix a bug causing a ValueError crash in ``parse_line_delta_iter`` when
      fetching revisions from a knit to pack repository or vice versa using
      bzr:// (including over http or ssh).
      (#208418, Andrew Bennetts, Martin Pool, Robert Collins)

    * Implement handling of basename parameter for DefaultMail.  (James Westby)

    * Launchpad locations (lp: URLs) can be pulled.  (Aaron Bentley, #181945)

    * Merges that add files to deleted root directories complete.  They
      do create conflicts.  (Aaron Bentley, #210092)

    * vsftp's return ``550 RNFR command failed.`` supported.
      (Marcus Trautwig, #129786)

  DOCUMENTATION:

    * Improved documentation on send/merge relationship. (Peter Schuller)

    * Minor fixes to the User Guide. (Matthew Fuller)

    * Reduced the evangelism in the User Guide. (Ian Clatworthy)

    * Added Integrating with Bazaar document for developers (Martin Albisetti)

  API BREAKS:

    * Attempting to pull data from a ghost aware repository (e.g. knits) into a
      non-ghost aware repository such as weaves will now fail if there are
      ghosts.  (Robert Collins)

    * Log formatters must now provide log_revision instead of show and
      show_merge_revno methods. The latter had been deprecated since the 0.17
      release. (James Westby)

    * ``osutils.backup_file`` is removed. (Alexander Belchenko)

    * ``Repository.get_revision_graph`` is deprecated, with no replacement
      method. The method was size(history) and not desirable. (Robert Collins)

    * ``revision.revision_graph`` is deprecated, with no replacement function.
      The function was size(history) and not desirable. (Robert Collins)

    * ``Transport.get_shared_medium`` is deprecated.  Use
      ``Transport.get_smart_medium`` instead.  (Andrew Bennetts)

    * ``VersionedFile.create_empty`` is removed. This method presupposed a
      sensible mapping to a transport for individual files, but pack backed
      versioned files have no such mapping. (Robert Collins)

    * ``VersionedFile.get_graph`` is deprecated, with no replacement method.
      The method was size(history) and not desirable. (Robert Collins)

    * ``VersionedFile.get_graph_with_ghosts`` is deprecated, with no
      replacement method.  The method was size(history) and not desirable.
      (Robert Collins)

    * ``VersionedFile.get_parents`` is deprecated, please use
      ``VersionedFile.get_parent_map``. (Robert Collins)

    * ``VersionedFile.has_ghost`` is now deprecated, as it is both expensive
      and unused outside of a single test. (Robert Collins)

  TESTING:

    * New -Dselftest_debug flag disables clearing of the debug flags during
      tests.  This is useful if you want to use e.g. -Dhpss to help debug a
      failing test.  Be aware that using this feature is likely to cause
      spurious test failures if used with the full suite. (Andrew Bennetts)

    * selftest --load-list now uses a new more agressive test loader that will
      avoid loading unneeded modules and building their tests. Plugins can use
      this new loader by defining a load_tests function instead of a test_suite
      function. (a forthcoming patch will provide many examples on how to
      implement this).
      (Vincent Ladeuil)

    * selftest --load-list now does some sanity checks regarding duplicate test
      IDs and tests present in the list but not found in the actual test suite.
      (Vincent Ladeuil)

    * Slightly more concise format for the selftest progress bar, so there's
      more space to show the test name.  (Martin Pool) ::

        [2500/10884, 1fail, 3miss in 1m29s] test_revisionnamespaces.TestRev

    * The test suite takes much less memory to run, and is a bit faster.  This
      is done by clearing most attributes of TestCases after running them, if
      they succeeded.  (Andrew Bennetts)

  INTERNALS:

    * ``VersionedFile`` now has a new method ``get_parent_map`` which, like
      ``Graph.get_parent_map`` returns a dict of key:parents. (Robert Collins)


bzr 1.3 2008-03-20
------------------

Bazaar has become part of the GNU project <http://www.gnu.org>

Many operations that act on history, including ``log`` and ``annotate`` are now
substantially faster.  Several bugs have been fixed and several new options and
features have been added.

  TESTING:

    * Avoid spurious failure of ``TestVersion.test_version`` matching
      directory names.
      (#202778, Martin Pool)


bzr 1.3rc1 2008-03-16
---------------------

  NOTES WHEN UPGRADING:

    * The backup directory created by ``upgrade`` is now called
      ``backup.bzr``, not ``.bzr.backup``. (Martin Albisetti)

  CHANGES:

    * A new repository format 'development' has been added. This format will
      represent the latest 'in-progress' format that the bzr developers are
      interested in getting early-adopter testing and feedback on.
      ``doc/developers/development-repo.txt`` has detailed information.
      (Robert Collins)

    * BZR_LOG environment variable controls location of .bzr.log trace file. 
      User can suppress writing messages to .bzr.log by using '/dev/null'
      filename (on Linux) or 'NUL' (on Windows). If BZR_LOG variable 
      is not defined but BZR_HOME is defined then default location
      for .bzr.log trace file is ``$BZR_HOME/.bzr.log``.
      (Alexander Belchenko)

    * ``launchpad`` builtin plugin now shipped as separate part in standalone
      bzr.exe, installed to ``C:\Program Files\Bazaar\plugins`` directory, 
      and standalone installer allows user to skip installation of this plugin.
      (Alexander Belchenko)

    * Restore auto-detection of plink.exe on Windows. (Dmitry Vasiliev)

    * Version number is now shown as "1.2" or "1.2pr2", without zeroed or
      missing final fields.  (Martin Pool)

  FEATURES:

    * ``branch`` and ``checkout`` can hard-link working tree files, which is
      faster and saves space.  (Aaron Bentley)

    * ``bzr send`` will now also look at the ``child_submit_to`` setting in
      the submit branch to determine the email address to send to. 
      (Jelmer Vernooij)

  IMPROVEMENTS:

    * BzrBranch._lefthand_history is faster on pack repos.  (Aaron Bentley)

    * Branch6.generate_revision_history is faster.  (Aaron Bentley)

    * Directory services can now be registered, allowing special URLs to be
      dereferenced into real URLs.  This is a generalization and cleanup of
      the lp: transport lookup.  (Aaron Bentley)

    * Merge directives that are automatically attached to emails have nicer
      filenames, based on branch-nick + revno. (Aaron Bentley)

    * ``push`` has a ``--revision`` option, to specify what revision to push up
      to.  (Daniel Watkins)

    * Significantly reducing execution time and network traffic for trivial 
      case of running ``bzr missing`` command for two identical branches.
      (Alexander Belchenko)

    * Speed up operations that look at the revision graph (such as 'bzr log').
      ``KnitPackRepositor.get_revision_graph`` uses ``Graph.iter_ancestry`` to
      extract the revision history. This allows filtering ghosts while
      stepping instead of needing to peek ahead. (John Arbash Meinel)

    * The ``hooks`` command lists installed hooks, to assist in debugging.
      (Daniel Watkins)

    * Updates to how ``annotate`` work. Should see a measurable improvement in
      performance and memory consumption for file with a lot of merges.
      Also, correctly handle when a line is introduced by both parents (it
      should be attributed to the first merge which notices this, and not
      to all subsequent merges.) (John Arbash Meinel)

  BUGFIXES:

    * Autopacking no longer holds the full set of inventory lines in
      memory while copying. For large repositories, this can amount to
      hundreds of MB of ram consumption.
      (Ian Clatworthy, John Arbash Meinel)

    * Cherrypicking when using ``--format=merge3`` now explictly excludes
      BASE lines. (John Arbash Meinel, #151731)

    * Disable plink's interactive prompt for password.
      (#107593, Dmitry Vasiliev)

    * Encode command line arguments from unicode to user_encoding before
      invoking external mail client in `bzr send` command.
      (#139318, Alexander Belchenko)

    * Fixed problem connecting to ``bzr+https://`` servers.
      (#198793, John Ferlito)

    * Improved error reporting in the Launchpad plugin. (Daniel Watkins,
      #196618)

    * Include quick-start-summary.svg file to python-based installer(s)
      for Windows. (#192924, Alexander Belchenko)

    * lca merge now respects specified files. (Aaron Bentley)

    * Make version-info --custom imply --all. (#195560, James Westby)

    * ``merge --preview`` now works for merges that add or modify
      symlinks (James Henstridge)

    * Redirecting the output from ``bzr merge`` (when the remembered
      location is used) now works. (John Arbash Meinel)

    * setup.py script explicitly checks for Python version.
      (Jari Aalto, Alexander Belchenko, #200569)

    * UnknownFormatErrors no longer refer to branches regardless of kind of
      unknown format. (Daniel Watkins, #173980)

    * Upgrade bundled ConfigObj to version 4.5.2, which properly quotes #
      signs, among other small improvements. (Matt Nordhoff, #86838)

    * Use correct indices when emitting LCA conflicts.  This fixes IndexError
      errors.  (Aaron Bentley, #196780)

  DOCUMENTATION:

    * Explained how to use ``version-info --custom`` in the User Guide.
      (Neil Martinsen-Burrell)

  API BREAKS:

    * Support for loading plugins from zip files and
      ``bzrlib.plugin.load_from_zip()`` function are deprecated.
      (Alexander Belchenko)

  TESTING:

    * The branch interface tests were invalid for branches using rich-root
      repositories because the empty string is not a valid file-id.
      (Robert Collins)

  INTERNALS:

    * ``Graph.iter_ancestry`` returns the ancestry of revision ids. Similar to
      ``Repository.get_revision_graph()`` except it includes ghosts and you can
      stop part-way through. (John Arbash Meinel)

    * New module ``tools/package_mf.py`` provide custom module finder for
      python packages (improves standard python library's modulefinder.py)
      used by ``setup.py`` script while building standalone bzr.exe.
      (Alexander Belchenko)

    * New remote method ``RemoteBzrDir.find_repositoryV2`` adding support for
      detecting external lookup support on remote repositories. This method is
      now attempted first when lookup up repositories, leading to an extra 
      round trip on older bzr smart servers. (Robert Collins)
 
    * Repository formats have a new supported-feature attribute
      ``supports_external_lookups`` used to indicate repositories which support
      falling back to other repositories when they have partial data.
      (Robert Collins)

    * ``Repository.get_revision_graph_with_ghosts`` and
      ``bzrlib.revision.(common_ancestor,MultipleRevisionSources,common_graph)``
      have been deprecated.  (John Arbash Meinel)

    * ``Tree.iter_changes`` is now a public API, replacing the work-in-progress
      ``Tree._iter_changes``. The api is now considered stable and ready for
      external users.  (Aaron Bentley)

    * The bzrdir format registry now accepts an ``alias`` keyword to
      register_metadir, used to indicate that a format name is an alias for
      some other format and thus should not be reported when describing the
      format. (Robert Collins)


bzr 1.2 2008-02-15
------------------

  BUG FIXES:

    * Fix failing test in Launchpad plugin. (Martin Pool)


bzr 1.2rc1 2008-02-13
---------------------

  NOTES WHEN UPGRADING:
  
    * Fetching via the smart protocol may need to reconnect once during a fetch
      if the remote server is running Bazaar 1.1 or earlier, because the client
      attempts to use more efficient requests that confuse older servers.  You
      may be required to re-enter a password or passphrase when this happens.
      This won't happen if the server is upgraded to Bazaar 1.2.
      (Andrew Bennetts)

  CHANGES:

    * Fetching via bzr+ssh will no longer fill ghosts by default (this is
      consistent with pack-0.92 fetching over SFTP). (Robert Collins)

    * Formatting of ``bzr plugins`` output is changed to be more human-
      friendly. Full path of plugins locations will be shown only with
      ``--verbose`` command-line option. (Alexander Belchenko)

    * ``merge`` now prefers to use the submit branch, but will fall back to
      parent branch.  For many users, this has no effect.  But some users who
      pull and merge on the same branch will notice a change.  This change
      makes it easier to work on a branch on two different machines, pulling
      between the machines, while merging from the upstream.
      ``merge --remember`` can now be used to set the submit_branch.
      (Aaron Bentley)

  FEATURES:

    * ``merge --preview`` produces a diff of the changes merge would make,
      but does not actually perform the merge.  (Aaron Bentley)

    * New smart method ``Repository.get_parent_map`` for getting revision
      parent data. This returns additional parent information topologically
      adjacent to the requested data to reduce round trip latency impacts.
      (Robert Collins)

    * New smart method, ``Repository.stream_revisions_chunked``, for fetching
      revision data that streams revision data via a chunked encoding.  This
      avoids buffering large amounts of revision data on the server and on the
      client, and sends less data to the server to request the revisions.
      (Andrew Bennetts, Robert Collins, #178353)

    * The launchpad plugin now handles lp urls of the form
      ``lp://staging/``, ``lp://demo/``, ``lp://dev/`` to use the appropriate
      launchpad instance to do the resolution of the branch identities.
      This is primarily of use to Launchpad developers, but can also
      be used by other users who want to try out Launchpad as
      a branch location without messing up their public Launchpad
      account.  Branches that are pushed to the staging environment
      have an expected lifetime of one day. (Tim Penhey)

  IMPROVEMENTS:

    * Creating a new branch no longer tries to read the entire revision-history
      unnecessarily over smart server operations. (Robert Collins)

    * Fetching between different repository formats with compatible models now
      takes advantage of the smart method to stream revisions.  (Andrew Bennetts)

    * The ``--coverage`` option is now global, rather specific to ``bzr
      selftest``.  (Andrew Bennetts)

    * The ``register-branch`` command will now use the public url of the branch
      containing the current directory, if one has been set and no explicit
      branch is provided.  (Robert Collins)

    * Tweak the ``reannotate`` code path to optimize the 2-parent case.
      Speeds up ``bzr annotate`` with a pack repository by approx 3:2.
      (John Arbash Meinel)

  BUGFIXES:

    * Calculate remote path relative to the shared medium in _SmartClient.  This
      is related to the problem in bug #124089.  (Andrew Bennetts)

    * Cleanly handle connection errors in smart protocol version two, the same
      way as they are handled by version one.  (Andrew Bennetts)

    * Clearer error when ``version-info --custom`` is used without
      ``--template`` (Lukáš Lalinský)

    * Don't raise UnavailableFeature during test setup when medusa is not
      available or tearDown is never called leading to nasty side effects.
      (#137823, Vincent Ladeuil)

    * If a plugin's test suite cannot be loaded, for example because of a syntax
      error in the tests, then ``selftest`` fails, rather than just printing 
      a warning.  (Martin Pool, #189771)
      
    * List possible values for BZR_SSH environment variable in env-variables
      help topic. (Alexander Belchenko, #181842)

    * New methods ``push_log_file`` and ``pop_log_file`` to intercept messages:
      popping the log redirection now precisely restores the previous state,
      which makes it easier to use bzr log output from other programs.
      TestCaseInTempDir no longer depends on a log redirection being established
      by the test framework, which lets bzr tests cleanly run from a normal
      unittest runner.
      (#124153, #124849, Martin Pool, Jonathan Lange)

    * ``pull --quiet`` is now more quiet, in particular a message is no longer
      printed when the remembered pull location is used. (James Westby,
      #185907)

    * ``reconfigure`` can safely be interrupted while fetching.
      (Aaron Bentley, #179316)

    * ``reconfigure`` preserves tags when converting to and from lightweight
      checkouts.  (Aaron Bentley, #182040)

    * Stop polluting /tmp when running selftest.
      (Vincent Ladeuil, #123623)

    * Switch from NFKC => NFC for normalization checks. NFC allows a few
      more characters which should be considered valid.
      (John Arbash Meinel, #185458)

    * The launchpad plugin now uses the ``edge`` xmlrpc server to avoid
      interacting badly with a bug on the launchpad side. (Robert Collins)

    * Unknown hostnames when connecting to a ``bzr://`` URL no longer cause
      tracebacks.  (Andrew Bennetts, #182849)

  API BREAKS:

    * Classes implementing Merge types like Merge3Merger must now accept (and
      honour) a do_merge flag in their constructor.  (Aaron Bentley)

    * ``Repository.add_inventory`` and ``add_revision`` now require the caller
      to previously take a write lock (and start a write group.)
      (Martin Pool)

  TESTING:

    * selftest now accepts --load-list <file> to load a test id list. This
      speeds up running the test suite on a limited set of tests.
      (Vincent Ladeuil)

  INTERNALS:

    * Add a new method ``get_result`` to graph search objects. The resulting
      ``SearchResult`` can be used to recreate the search later, which will
      be useful in reducing network traffic. (Robert Collins)

    * Use convenience function to check whether two repository handles 
      are referring to the same repository in ``Repository.get_graph``. 
      (Jelmer Vernooij, #187162)

    * Fetching now passes the find_ghosts flag through to the 
      ``InterRepository.missing_revision_ids`` call consistently for all
      repository types. This will enable faster missing revision discovery with
      bzr+ssh. (Robert Collins)

    * Fix error handling in Repository.insert_data_stream. (Lukas Lalinsky)

    * ``InterRepository.missing_revision_ids`` is now deprecated in favour of
      ``InterRepository.search_missing_revision_ids`` which returns a 
      ``bzrlib.graph.SearchResult`` suitable for making requests from the smart
      server. (Robert Collins)

    * New error ``NoPublicBranch`` for commands that need a public branch to
      operate. (Robert Collins)
 
    * New method ``iter_inventories`` on Repository for access to many
      inventories. This is primarily used by the ``revision_trees`` method, as
      direct access to inventories is discouraged. (Robert Collins)
 
    * New method ``next_with_ghosts`` on the Graph breadth-first-search objects
      which will split out ghosts and present parents into two separate sets,
      useful for code which needs to be aware of ghosts (e.g. fetching data
      cares about ghosts during revision selection). (Robert Collins)

    * Record a timestamp against each mutter to the trace file, relative to the
      first import of bzrlib.  (Andrew Bennetts)

    * ``Repository.get_data_stream`` is now deprecated in favour of
      ``Repository.get_data_stream_for_search`` which allows less network
      traffic when requesting data streams over a smart server. (Robert Collins)

    * ``RemoteBzrDir._get_tree_branch`` no longer triggers ``_ensure_real``,
      removing one round trip on many network operations. (Robert Collins)

    * RemoteTransport's ``recommended_page_size`` method now returns 64k, like
      SFTPTransport and HttpTransportBase.  (Andrew Bennetts)

    * Repository has a new method ``has_revisions`` which signals the presence
      of many revisions by returning a set of the revisions listed which are
      present. This can be done by index queries without reading data for parent
      revision names etc. (Robert Collins)


bzr 1.1 2008-01-15
------------------

(no changes from 1.1rc1)

bzr 1.1rc1 2008-01-05
---------------------

  CHANGES:
   
   * Dotted revision numbers have been revised. Instead of growing longer with
     nested branches the branch number just increases. (eg instead of 1.1.1.1.1
     we now report 1.2.1.) This helps scale long lived branches which have many
     feature branches merged between them. (John Arbash Meinel)

   * The syntax ``bzr diff branch1 branch2`` is no longer supported.
     Use ``bzr diff branch1 --new branch2`` instead. This change has
     been made to remove the ambiguity where ``branch2`` is in fact a
     specific file to diff within ``branch1``.

  FEATURES:

   * New option to use custom template-based formats in  ``bzr version-info``.
     (Lukáš Lalinský)

   * diff '--using' allows an external diff tool to be used for files.
     (Aaron Bentley)

   * New "lca" merge-type for fast everyday merging that also supports
     criss-cross merges.  (Aaron Bentley)

  IMPROVEMENTS:

   * ``annotate`` now doesn't require a working tree. (Lukáš Lalinský,
     #90049)

   * ``branch`` and ``checkout`` can now use files from a working tree to
     to speed up the process.  For checkout, this requires the new
     --files-from flag.  (Aaron Bentley)

   * ``bzr diff`` now sorts files in alphabetical order.  (Aaron Bentley)

   * ``bzr diff`` now works on branches without working trees. Tree-less
     branches can also be compared to each other and to working trees using
     the new diff options ``--old`` and ``--new``. Diffing between branches,
     with or without trees, now supports specific file filtering as well.
     (Ian Clatworthy, #6700)

   * ``bzr pack`` now orders revision texts in topological order, with newest
     at the start of the file, promoting linear reads for ``bzr log`` and the
     like. This partially fixes #154129. (Robert Collins)

   * Merge directives now fetch prerequisites from the target branch if
     needed.  (Aaron Bentley)

   * pycurl now handles digest authentication.
     (Vincent Ladeuil)

   * ``reconfigure`` can now convert from repositories.  (Aaron Bentley)

   * ``-l`` is now a short form for ``--limit`` in ``log``.  (Matt Nordhoff)

   * ``merge`` now warns when merge directives cause cherrypicks.
     (Aaron Bentley)

   * ``split`` now supported, to enable splitting large trees into smaller
     pieces.  (Aaron Bentley)

  BUGFIXES:

   * Avoid AttributeError when unlocking a pack repository when an error occurs.
     (Martin Pool, #180208)

   * Better handle short reads when processing multiple range requests.
     (Vincent Ladeuil, #179368)

   * build_tree acceleration uses the correct path when a file has been moved.
     (Aaron Bentley)

   * ``commit`` now succeeds when a checkout and its master branch share a
     repository.  (Aaron Bentley, #177592)

   * Fixed error reporting of unsupported timezone format in
     ``log --timezone``. (Lukáš Lalinský, #178722)

   * Fixed Unicode encoding error in ``ignored`` when the output is
     redirected to a pipe. (Lukáš Lalinský)

   * Fix traceback when sending large response bodies over the smart protocol
     on Windows. (Andrew Bennetts, #115781)

   * Fix ``urlutils.relative_url`` for the case of two ``file:///`` URLs
     pointed to different logical drives on Windows.
     (Alexander Belchenko, #90847)

   * HTTP test servers are now compatible with the http protocol version 1.1.
     (Vincent Ladeuil, #175524)

   * _KnitParentsProvider.get_parent_map now handles requests for ghosts
     correctly, instead of erroring or attributing incorrect parents to ghosts.
     (Aaron Bentley)

   * ``merge --weave --uncommitted`` now works.  (Aaron Bentley)

   * pycurl authentication handling was broken and incomplete. Fix handling of
     user:pass embedded in the urls.
     (Vincent Ladeuil, #177643)

   * Files inside non-directories are now handled like other conflict types.
     (Aaron Bentley, #177390)

   * ``reconfigure`` is able to convert trees into lightweight checkouts.
     (Aaron Bentley)

   * Reduce lockdir timeout to 0 when running ``bzr serve``.  (Andrew Bennetts,
     #148087)

   * Test that the old ``version_info_format`` functions still work, even
     though they are deprecated. (John Arbash Meinel, ShenMaq, #177872)

   * Transform failures no longer cause ImmortalLimbo errors (Aaron Bentley,
     #137681)

   * ``uncommit`` works even when the commit messages of revisions to be
     removed use characters not supported in the terminal encoding.
     (Aaron Bentley)

   * When dumb http servers return whole files instead of the requested ranges,
     read the remaining bytes by chunks to avoid overflowing network buffers.
     (Vincent Ladeuil, #175886)

  DOCUMENTATION:

   * Minor tweaks made to the bug tracker integration documentation.
     (Ian Clatworthy)

   * Reference material has now be moved out of the User Guide and added
     to the User Reference. The User Reference has gained 4 sections as
     a result: Authenication Settings, Configuration Settings, Conflicts
     and Hooks. All help topics are now dumped into text format in the
     doc/en/user-reference directory for those who like browsing that
     information in their editor. (Ian Clatworthy)

   * *Using Bazaar with Launchpad* tutorial added. (Ian Clatworthy)

  INTERNALS:

    * find_* methods available for BzrDirs, Branches and WorkingTrees.
      (Aaron Bentley)

    * Help topics can now be loaded from files. 
      (Ian Clatworthy, Alexander Belchenko)

    * get_parent_map now always provides tuples as its output.  (Aaron Bentley)

    * Parent Providers should now implement ``get_parent_map`` returning a
      dictionary instead of ``get_parents`` returning a list.
      ``Graph.get_parents`` is now deprecated. (John Arbash Meinel,
      Robert Collins)

    * Patience Diff now supports arbitrary python objects, as long as they
      support ``hash()``. (John Arbash Meinel)

    * Reduce selftest overhead to establish test names by memoization.
      (Vincent Ladeuil)

  API BREAKS:

  TESTING:

   * Modules can now customise their tests by defining a ``load_tests``
     attribute. ``pydoc bzrlib.tests.TestUtil.TestLoader.loadTestsFromModule``
     for the documentation on this attribute. (Robert Collins)

   * New helper function ``bzrlib.tests.condition_id_re`` which helps
     filter tests based on a regular expression search on the tests id.
     (Robert Collins)
    
   * New helper function ``bzrlib.tests.condition_isinstance`` which helps
     filter tests based on class. (Robert Collins)
    
   * New helper function ``bzrlib.tests.exclude_suite_by_condition`` which
     generalises the ``exclude_suite_by_re`` function. (Robert Collins)

   * New helper function ``bzrlib.tests.filter_suite_by_condition`` which
     generalises the ``filter_suite_by_re`` function. (Robert Collins)

   * New helper method ``bzrlib.tests.exclude_tests_by_re`` which gives a new
     TestSuite that does not contain tests from the input that matched a
     regular expression. (Robert Collins)

   * New helper method ``bzrlib.tests.randomize_suite`` which returns a
     randomized copy of the input suite. (Robert Collins)

   * New helper method ``bzrlib.tests.split_suite_by_re`` which splits a test
     suite into two according to a regular expression. (Robert Collins)

   * Parametrize all http tests for the transport implementations, the http
     protocol versions (1.0 and 1.1) and the authentication schemes.
     (Vincent Ladeuil) 

   * The ``exclude_pattern`` and ``random_order`` parameters to the function
     ``bzrlib.tests.filter_suite_by_re`` have been deprecated. (Robert Collins)

   * The method ``bzrlib.tests.sort_suite_by_re`` has been deprecated. It is 
     replaced by the new helper methods added in this release. (Robert Collins)


bzr 1.0 2007-12-14
------------------

  DOCUMENTATION:

   * More improvements and fixes to the User Guide.  (Ian Clatworthy)

   * Add information on cherrypicking/rebasing to the User Guide.
     (Ian Clatworthy)

   * Improve bug tracker integration documentation. (Ian Clatworthy)

   * Minor edits to ``Bazaar in five minutes`` from David Roberts and
     to the rebasing section of the User Guide from Aaron Bentley.
     (Ian Clatworthy)


bzr 1.0rc3 2007-12-11
---------------------

  CHANGES:
   
   * If a traceback occurs, users are now asked to report the bug 
     through Launchpad (https://bugs.launchpad.net/bzr/), rather than 
     by mail to the mailing list.
     (Martin Pool)

  BUGFIXES:

   * Fix Makefile rules for doc generation. (Ian Clatworthy, #175207)

   * Give more feedback during long http downloads by making readv deliver data
     as it arrives for urllib, and issue more requests for pycurl. High latency
     networks are better handled by urllib, the pycurl implementation give more
     feedback but also incur more latency.
     (Vincent Ladeuil, #173010)

   * Implement _make_parents_provider on RemoteRepository, allowing generating
     bundles against branches on a smart server.  (Andrew Bennetts, #147836)

  DOCUMENTATION:

   * Improved user guide.  (Ian Clatworthy)

   * The single-page quick reference guide is now available as a PDF.
     (Ian Clatworthy)

  INTERNALS:

    * readv urllib http implementation is now a real iterator above the
      underlying socket and deliver data as soon as it arrives. 'get' still
      wraps its output in a StringIO.
      (Vincent Ladeuil)


bzr 1.0rc2 2007-12-07
---------------------

  IMPROVEMENTS:

   * Added a --coverage option to selftest. (Andrew Bennetts)

   * Annotate merge (merge-type=weave) now supports cherrypicking.
     (Aaron Bentley)

   * ``bzr commit`` now doesn't print the revision number twice. (Matt
     Nordhoff, #172612)

   * New configuration option ``bugtracker_<tracker_abbrevation>_url`` to
     define locations of bug trackers that are not directly supported by
     bzr or a plugin. The URL will be treated as a template and ``{id}``
     placeholders will be replaced by specific bug IDs.  (Lukáš Lalinský)

   * Support logging single merge revisions with short and line log formatters.
     (Kent Gibson)

   * User Guide enhanced with suggested readability improvements from
     Matt Revell and corrections from John Arbash Meinel. (Ian Clatworthy)

   * Quick Start Guide renamed to Quick Start Card, moved down in
     the catalog, provided in pdf and png format and updated to refer
     to ``send`` instead of ``bundle``. (Ian Clatworthy, #165080)

   * ``switch`` can now be used on heavyweight checkouts as well as
     lightweight ones. After switching a heavyweight checkout, the
     local branch is a mirror/cache of the new bound branch and
     uncommitted changes in the working tree are merged. As a safety
     check, if there are local commits in a checkout which have not
     been committed to the previously bound branch, then ``switch``
     fails unless the ``--force`` option is given. This option is
     now also required if the branch a lightweight checkout is pointing
     to has been moved. (Ian Clatworthy)

  INTERNALS:

    * New -Dhttp debug option reports http connections, requests and responses.
      (Vincent Ladeuil)

    * New -Dmerge debug option, which emits merge plans for merge-type=weave.

  BUGFIXES:

   * Better error message when running ``bzr cat`` on a non-existant branch.
     (Lukáš Lalinský, #133782)

   * Catch OSError 17 (file exists) in final phase of tree transform and show
     filename to user.
     (Alexander Belchenko, #111758)

   * Catch ShortReadvErrors while using pycurl. Also make readv more robust by
     allowing multiple GET requests to be issued if too many ranges are
     required.
     (Vincent Ladeuil, #172701)

   * Check for missing basis texts when fetching from packs to packs.
     (John Arbash Meinel, #165290)

   * Fall back to showing e-mail in ``log --short/--line`` if the 
     committer/author has only e-mail. (Lukáš Lalinský, #157026)

  API BREAKS:

   * Deprecate not passing a ``location`` argument to commit reporters'
     ``started`` methods. (Matt Nordhoff)


bzr 1.0rc1 2007-11-30
---------------------

  NOTES WHEN UPGRADING:

   * The default repository format is now ``pack-0.92``.  This 
     default is used when creating new repositories with ``init`` and 
     ``init-repo``, and when branching over bzr+ssh or bzr+hpss. 
     (See https://bugs.launchpad.net/bugs/164626)

     This format can be read and written by Bazaar 0.92 and later, and 
     data can be transferred to and from older formats.

     To upgrade, please reconcile your repository (``bzr reconcile``), and then
     upgrade (``bzr upgrade``). 
     
     ``pack-0.92`` offers substantially better scaling and performance than the
     previous knits format. Some operations are slower where the code already
     had bad scaling characteristics under knits, the pack format makes such
     operations more visible as part of being more scalable overall. We will
     correct such operations over the coming releases and encourage the filing
     of bugs on any operation which you observe to be slower in a packs
     repository. One particular case that we do not intend to fix is pulling
     data from a pack repository into a knit repository over a high latency
     link;  downgrading such data requires reinsertion of the file texts, and
     this is a classic space/time tradeoff. The current implementation is
     conservative on memory usage because we need to support converting data
     from any tree without problems.  
     (Robert Collins, Martin Pool, #164476)

  CHANGES:

   * Disable detection of plink.exe as possible ssh vendor. Plink vendor
     still available if user selects it explicitly with BZR_SSH environment
     variable. (Alexander Belchenko, workaround for bug #107593)

   * The pack format is now accessible as "pack-0.92", or "pack-0.92-subtree" 
     to enable the subtree functions (for example, for bzr-svn).  
     See http://doc.bazaar-vcs.org/latest/developer/packrepo.html
     (Martin Pool)

  FEATURES:

   * New ``authentication.conf`` file holding the password or other credentials
     for remote servers. This can be used for ssh, sftp, smtp and other 
     supported transports.
     (Vincent Ladeuil)

   * New rich-root and rich-root-pack formats, recording the same data about
     tree roots that's recorded for all other directories.
     (Aaron Bentley, #164639)

   * ``pack-0.92`` repositories can now be reconciled.
     (Robert Collins, #154173)

   * ``switch`` command added for changing the branch a lightweight checkout
     is associated with and updating the tree to reflect the latest content
     accordingly. This command was previously part of the BzrTools plug-in.
     (Ian Clatworthy, Aaron Bentley, David Allouche)

   * ``reconfigure`` command can now convert branches, trees, or checkouts to
     lightweight checkouts.  (Aaron Bentley)

  PERFORMANCE:

   * Commit updates the state of the working tree via a delta rather than
     supplying entirely new basis trees. For commit of a single specified file
     this reduces the wall clock time for commit by roughly a 30%.
     (Robert Collins, Martin Pool)

   * Commit with many automatically found deleted paths no longer performs
     linear scanning for the children of those paths during inventory
     iteration. This should fix commit performance blowing out when many such
     paths occur during commit. (Robert Collins, #156491)

   * Fetch with pack repositories will no longer read the entire history graph.
     (Robert Collins, #88319)

   * Revert takes out an appropriate lock when reverting to a basis tree, and
     does not read the basis inventory twice. (Robert Collins)

   * Diff does not require an inventory to be generated on dirstate trees.
     (Aaron Bentley, #149254)

   * New annotate merge (--merge-type=weave) implementation is fast on
     versionedfiles withough cached annotations, e.g. pack-0.92.
     (Aaron Bentley)

  IMPROVEMENTS:

   * ``bzr merge`` now warns when it encounters a criss-cross merge.
     (Aaron Bentley)

   * ``bzr send`` now doesn't require the target e-mail address to be
     specified on the command line if an interactive e-mail client is used.
     (Lukáš Lalinský)

   * ``bzr tags`` now prints the revision number for each tag, instead of
     the revision id, unless --show-ids is passed. In addition, tags can be
     sorted chronologically instead of lexicographically with --sort=time.
     (Adeodato Simó, #120231)

   * Windows standalone version of bzr is able to load system-wide plugins from
     "plugins" subdirectory in installation directory. In addition standalone
     installer write to the registry (HKLM\SOFTWARE\Bazaar) useful info 
     about paths and bzr version. (Alexander Belchenko, #129298)

  DOCUMENTATION:

  BUG FIXES:

   * A progress bar has been added for knitpack -> knitpack fetching.
     (Robert Collins, #157789, #159147)

   * Branching from a branch via smart server now preserves the repository
     format. (Andrew Bennetts,  #164626)
     
   * ``commit`` is now able to invoke an external editor in a non-ascii
     directory. (Daniel Watkins, #84043)

   * Catch connection errors for ftp.
     (Vincent Ladeuil, #164567)

   * ``check`` no longer reports spurious unreferenced text versions.
     (Robert Collins, John A Meinel, #162931, #165071)

   * Conflicts are now resolved recursively by ``revert``.
     (Aaron Bentley, #102739)

   * Detect invalid transport reuse attempts by catching invalid URLs.
     (Vincent Ladeuil, #161819)

   * Deleting a file without removing it shows a correct diff, not a traceback.
     (Aaron Bentley)

   * Do no use timeout in HttpServer anymore.
     (Vincent Ladeuil, #158972).

   * Don't catch the exceptions related to the http pipeline status before
     retrying an http request or some programming errors may be masked.
     (Vincent Ladeuil, #160012)

   * Fix ``bzr rm`` to not delete modified and ignored files.
     (Lukáš Lalinský, #172598)

   * Fix exception when revisionspec contains merge revisons but log
     formatter doesn't support merge revisions. (Kent Gibson, #148908)

   * Fix exception when ScopeReplacer is assigned to before any members have
     been retrieved.  (Aaron Bentley)

   * Fix multiple connections during checkout --lightweight.
     (Vincent Ladeuil, #159150)

   * Fix possible error in insert_data_stream when copying between 
     pack repositories over bzr+ssh or bzr+http.  
     KnitVersionedFile.get_data_stream now makes sure that requested
     compression parents are sent before any delta hunks that depend 
     on them.
     (Martin Pool, #164637)

   * Fix typo in limiting offsets coalescing for http, leading to
     whole files being downloaded instead of parts.
     (Vincent Ladeuil, #165061)

   * FTP server errors don't error in the error handling code.
     (Robert Collins, #161240)

   * Give a clearer message when a pull fails because the source needs
     to be reconciled.
     (Martin Pool, #164443)

   * It is clearer when a plugin cannot be loaded because of its name, and a
     suggestion for an acceptable name is given. (Daniel Watkins, #103023)

   * Leave port as None in transport objects if user doesn't
     specify a port in urls.
     (vincent Ladeuil, #150860)

   * Make sure Repository.fetch(self) is properly a no-op for all
     Repository implementations. (John Arbash Meinel, #158333)

   * Mark .bzr directories as "hidden" on Windows.
     (Alexander Belchenko, #71147)

   * ``merge --uncommitted`` can now operate on a single file.
     (Aaron Bentley, Lukáš Lalinský, #136890)

   * Obsolete packs are now cleaned up by pack and autopack operations.
     (Robert Collins, #153789)

   * Operations pulling data from a smart server where the underlying
     repositories are not both annotated/both unannotated will now work.
     (Robert Collins, #165304).

   * Reconcile now shows progress bars. (Robert Collins, #159351)

   * ``RemoteBranch`` was not initializing ``self._revision_id_to_revno_map``
     properly. (John Arbash Meinel, #162486)

   * Removing an already-removed file reports the file does not exist. (Daniel
     Watkins, #152811)

   * Rename on Windows is able to change filename case.
     (Alexander Belchenko, #77740)

   * Return error instead of a traceback for ``bzr log -r0``.
     (Kent Gibson, #133751)

   * Return error instead of a traceback when bzr is unable to create
     symlink on some platforms (e.g. on Windows).
     (Alexander Belchenko, workaround for #81689)

   * Revert doesn't crash when restoring a single file from a deleted
     directory. (Aaron Bentley)

   * Stderr output via logging mechanism now goes through encoded wrapper
     and no more uses utf-8, but terminal encoding instead. So all unicode
     strings now should be readable in non-utf-8 terminal.
     (Alexander Belchenko, #54173)

   * The error message when ``move --after`` should be used makes how to do so
     clearer. (Daniel Watkins, #85237)

   * Unicode-safe output from ``bzr info``. The output will be encoded
     using the terminal encoding and unrepresentable characters will be
     replaced by '?'. (Lukáš Lalinský, #151844)

   * Working trees are no longer created when pushing into a local no-trees
     repo. (Daniel Watkins, #50582)

   * Upgrade util/configobj to version 4.4.0.
     (Vincent Ladeuil, #151208).

   * Wrap medusa ftp test server as an FTPServer feature.
     (Vincent Ladeuil, #157752)

  API BREAKS:

   * ``osutils.backup_file`` is deprecated. Actually it's not used in bzrlib
     during very long time. (Alexander Belchenko)

   * The return value of
     ``VersionedFile.iter_lines_added_or_present_in_versions`` has been
     changed. Previously it was an iterator of lines, now it is an iterator of
     (line, version_id) tuples. This change has been made to aid reconcile and
     fetch operations. (Robert Collins)

   * ``bzrlib.repository.get_versioned_file_checker`` is now private.
     (Robert Collins)

   * The Repository format registry default has been removed; it was previously
     obsoleted by the bzrdir format default, which implies a default repository
     format.
     (Martin Pool)

  INTERNALS:

   * Added ``ContainerSerialiser`` and ``ContainerPushParser`` to
     ``bzrlib.pack``.  These classes provide more convenient APIs for generating
     and parsing containers from streams rather than from files.  (Andrew
     Bennetts)

   * New module ``lru_cache`` providing a cache for use by tasks that need
     semi-random access to large amounts of data. (John A Meinel)

   * InventoryEntry.diff is now deprecated.  Please use diff.DiffTree instead.

  TESTING:


bzr 0.92 2007-11-05
-------------------

  CHANGES:

  * New uninstaller on Win32.  (Alexander Belchenko)


bzr 0.92rc1 2007-10-29
----------------------

  NOTES WHEN UPGRADING:

  CHANGES:
  
   * ``bzr`` now returns exit code 4 if an internal error occurred, and 
     3 if a normal error occurred.  (Martin Pool)

   * ``pull``, ``merge`` and ``push`` will no longer silently correct some
     repository index errors that occured as a result of the Weave disk format.
     Instead the ``reconcile`` command needs to be run to correct those
     problems if they exist (and it has been able to fix most such problems
     since bzr 0.8). Some new problems have been identified during this release
     and you should run ``bzr check`` once on every repository to see if you
     need to reconcile. If you cannot ``pull`` or ``merge`` from a remote
     repository due to mismatched parent errors - a symptom of index errors -
     you should simply take a full copy of that remote repository to a clean
     directory outside any local repositories, then run reconcile on it, and
     finally pull from it locally. (And naturally email the repositories owner
     to ask them to upgrade and run reconcile).
     (Robert Collins)

  FEATURES:

   * New ``knitpack-experimental`` repository format. This is interoperable with
     the ``dirstate-tags`` format but uses a smarter storage design that greatly
     speeds up many operations, both local and remote. This new format can be
     used as an option to the ``init``, ``init-repository`` and ``upgrade``
     commands. See http://doc.bazaar-vcs.org/0.92/developers/knitpack.html
     for further details. (Robert Collins)

   * For users of bzr-svn (and those testing the prototype subtree support) that
     wish to try packs, a new ``knitpack-subtree-experimental`` format has also
     been added. This is interoperable with the ``dirstate-subtrees`` format.
     (Robert Collins)

   * New ``reconfigure`` command. (Aaron Bentley)

   * New ``revert --forget-merges`` command, which removes the record of a pending 
     merge without affecting the working tree contents.  (Martin Pool)

   * New ``bzr_remote_path`` configuration variable allows finer control of
     remote bzr locations than BZR_REMOTE_PATH environment variable.
     (Aaron Bentley)

   * New ``launchpad-login`` command to tell Bazaar your Launchpad
     user ID.  This can then be used by other functions of the
     Launchpad plugin. (James Henstridge)

  PERFORMANCE:

   * Commit in quiet mode is now slightly faster as the information to
     output is no longer calculated. (Ian Clatworthy)

   * Commit no longer checks for new text keys during insertion when the
     revision id was deterministically unique. (Robert Collins)

   * Committing a change which is not a merge and does not change the number of
     files in the tree is faster by utilising the data about whether files are
     changed to determine if the tree is unchanged rather than recalculating
     it at the end of the commit process. (Robert Collins)

   * Inventory serialisation no longer double-sha's the content.
     (Robert Collins)

   * Knit text reconstruction now avoids making copies of the lines list for
     interim texts when building a single text. The new ``apply_delta`` method
     on ``KnitContent`` aids this by allowing modification of the revision id
     such objects represent. (Robert Collins)

   * Pack indices are now partially parsed for specific key lookup using a
     bisection approach. (Robert Collins)

   * Partial commits are now approximately 40% faster by walking over the
     unselected current tree more efficiently. (Robert Collins)

   * XML inventory serialisation takes 20% less time while being stricter about
     the contents. (Robert Collins)

   * Graph ``heads()`` queries have been fixed to no longer access all history
     unnecessarily. (Robert Collins)

  IMPROVEMENTS:

   * ``bzr+https://`` smart server across https now supported. 
     (John Ferlito, Martin Pool, #128456)

   * Mutt is now a supported mail client; set ``mail_client=mutt`` in your
     bazaar.conf and ``send`` will use mutt. (Keir Mierle)

   * New option ``-c``/``--change`` for ``merge`` command for cherrypicking 
     changes from one revision. (Alexander Belchenko, #141368)

   * Show encodings, locale and list of plugins in the traceback message.
     (Martin Pool, #63894)

   * Experimental directory formats can now be marked with
     ``experimental = True`` during registration. (Ian Clatworthy)

  DOCUMENTATION:

   * New *Bazaar in Five Minutes* guide.  (Matthew Revell)

   * The hooks reference documentation is now converted to html as expected.
     (Ian Clatworthy)

  BUG FIXES:

   * Connection error reporting for the smart server has been fixed to
     display a user friendly message instead of a traceback.
     (Ian Clatworthy, #115601)

   * Make sure to use ``O_BINARY`` when opening files to check their
     sha1sum. (Alexander Belchenko, John Arbash Meinel, #153493)

   * Fix a problem with Win32 handling of the executable bit.
     (John Arbash Meinel, #149113)

   * ``bzr+ssh://`` and ``sftp://`` URLs that do not specify ports explicitly
     no longer assume that means port 22.  This allows people using OpenSSH to
     override the default port in their ``~/.ssh/config`` if they wish.  This
     fixes a bug introduced in bzr 0.91.  (Andrew Bennetts, #146715)

   * Commands reporting exceptions can now be profiled and still have their
     data correctly dumped to a file. For example, a ``bzr commit`` with
     no changes still reports the operation as pointless but doing so no
     longer throws away the profiling data if this command is run with
     ``--lsprof-file callgrind.out.ci`` say. (Ian Clatworthy)

   * Fallback to ftp when paramiko is not installed and sftp can't be used for
     ``tests/commands`` so that the test suite is still usable without
     paramiko.
     (Vincent Ladeuil, #59150)

   * Fix commit ordering in corner case. (Aaron Bentley, #94975)

   * Fix long standing bug in partial commit when there are renames 
     left in tree. (Robert Collins, #140419)

   * Fix selftest semi-random noise during http related tests.
     (Vincent Ladeuil, #140614)

   * Fix typo in ftp.py making the reconnection fail on temporary errors.
     (Vincent Ladeuil, #154259)

   * Fix failing test by comparing real paths to cover the case where the TMPDIR
     contains a symbolic link.
     (Vincent Ladeuil, #141382).

   * Fix log against smart server branches that don't support tags.
     (James Westby, #140615)

   * Fix pycurl http implementation by defining error codes from
     pycurl instead of relying on an old curl definition.
     (Vincent Ladeuil, #147530)

   * Fix 'unprintable error' message when displaying BzrCheckError and 
     some other exceptions on Python 2.5.
     (Martin Pool, #144633)

   * Fix ``Inventory.copy()`` and add test for it. (Jelmer Vernooij)

   * Handles default value for ListOption in cmd_commit.
     (Vincent Ladeuil, #140432)

   * HttpServer and FtpServer need to be closed properly or a listening socket
     will remain opened.
     (Vincent Ladeuil, #140055)

   * Monitor the .bzr directory created in the top level test
     directory to detect leaking tests.
     (Vincent Ladeuil, #147986)

   * The basename, not the full path, is now used when checking whether
     the profiling dump file begins with ``callgrind.out`` or not. This
     fixes a bug reported by Aaron Bentley on IRC. (Ian Clatworthy)

   * Trivial fix for invoking command ``reconfigure`` without arguments.
     (Rob Weir, #141629)

   * ``WorkingTree.rename_one`` will now raise an error if normalisation of the
     new path causes bzr to be unable to access the file. (Robert Collins)

   * Correctly detect a NoSuchFile when using a filezilla server. (Gary van der
     Merwe)

  API BREAKS:

   * ``bzrlib.index.GraphIndex`` now requires a size parameter to the
     constructor, for enabling bisection searches. (Robert Collins)

   * ``CommitBuilder.record_entry_contents`` now requires the root entry of a
     tree be supplied to it, previously failing to do so would trigger a
     deprecation warning. (Robert Collins)

   * ``KnitVersionedFile.add*`` will no longer cache added records even when
     enable_cache() has been called - the caching feature is now exclusively for
     reading existing data. (Robert Collins)

   * ``ReadOnlyLockError`` is deprecated; ``LockFailed`` is usually more 
     appropriate.  (Martin Pool)

   * Removed ``bzrlib.transport.TransportLogger`` - please see the new
     ``trace+`` transport instead. (Robert Collins)

   * Removed previously deprecated varargs interface to ``TestCase.run_bzr`` and
     deprecated methods ``TestCase.capture`` and ``TestCase.run_bzr_captured``.
     (Martin Pool)

   * Removed previous deprecated ``basis_knit`` parameter to the
     ``KnitVersionedFile`` constructor. (Robert Collins)

   * Special purpose method ``TestCase.run_bzr_decode`` is moved to the test_non_ascii 
     class that needs it.
     (Martin Pool)

   * The class ``bzrlib.repofmt.knitrepo.KnitRepository3`` has been folded into
     ``KnitRepository`` by parameters to the constructor. (Robert Collins)

   * The ``VersionedFile`` interface now allows content checks to be bypassed
     by supplying check_content=False.  This saves nearly 30% of the minimum
     cost to store a version of a file. (Robert Collins)

   * Tree's with bad state such as files with no length or sha will no longer
     be silently accepted by the repository XML serialiser. To serialise
     inventories without such data, pass working=True to write_inventory.
     (Robert Collins)

   * ``VersionedFile.fix_parents`` has been removed as a harmful API.
     ``VersionedFile.join`` will no longer accept different parents on either
     side of a join - it will either ignore them, or error, depending on the
     implementation. See notes when upgrading for more information.
     (Robert Collins)

  INTERNALS:

   * ``bzrlib.transport.Transport.put_file`` now returns the number of bytes
     put by the method call, to allow avoiding stat-after-write or
     housekeeping in callers. (Robert Collins)

   * ``bzrlib.xml_serializer.Serializer`` is now responsible for checking that
     mandatory attributes are present on serialisation and deserialisation.
     This fixes some holes in API usage and allows better separation between
     physical storage and object serialisation. (Robert Collins)

   * New class ``bzrlib.errors.InternalBzrError`` which is just a convenient
     shorthand for deriving from BzrError and setting internal_error = True.
     (Robert Collins)

   * New method ``bzrlib.mutabletree.update_to_one_parent_via_delta`` for
     moving the state of a parent tree to a new version via a delta rather than
     a complete replacement tree. (Robert Collins)

   * New method ``bzrlib.osutils.minimum_path_selection`` useful for removing
     duplication from user input, when a user mentions both a path and an item
     contained within that path. (Robert Collins)

   * New method ``bzrlib.repository.Repository.is_write_locked`` useful for
     determining if a repository is write locked. (Robert Collins)

   * New method on ``bzrlib.tree.Tree`` ``path_content_summary`` provides a
     tuple containing the key information about a path for commit processing
     to complete. (Robert Collins)

   * New method on xml serialisers, write_inventory_to_lines, which matches the
     API used by knits for adding content. (Robert Collins)

   * New module ``bzrlib.bisect_multi`` with generic multiple-bisection-at-once
     logic, currently only available for byte-based lookup
     (``bisect_multi_bytes``). (Robert Collins)

   * New helper ``bzrlib.tuned_gzip.bytes_to_gzip`` which takes a byte string
     and returns a gzipped version of the same. This is used to avoid a bunch
     of api friction during adding of knit hunks. (Robert Collins)

   * New parameter on ``bzrlib.transport.Transport.readv``
     ``adjust_for_latency`` which changes readv from returning strictly the
     requested data to inserted return larger ranges and in forward read order
     to reduce the effect of network latency. (Robert Collins)

   * New parameter yield_parents on ``Inventory.iter_entries_by_dir`` which
     causes the parents of a selected id to be returned recursively, so all the
     paths from the root down to each element of selected_file_ids are
     returned. (Robert Collins)

   * Knit joining has been enhanced to support plain to annotated conversion
     and annotated to plain conversion. (Ian Clatworthy)

   * The CommitBuilder method ``record_entry_contents`` now returns summary
     information about the effect of the commit on the repository. This tuple
     contains an inventory delta item if the entry changed from the basis, and a
     boolean indicating whether a new file graph node was recorded.
     (Robert Collins)

   * The python path used in the Makefile can now be overridden.
     (Andrew Bennetts, Ian Clatworthy)

  TESTING:

   * New transport implementation ``trace+`` which is useful for testing,
     logging activity taken to its _activity attribute. (Robert Collins)

   * When running bzr commands within the test suite, internal exceptions are
     not caught and reported in the usual way, but rather allowed to propagate
     up and be visible to the test suite.  A new API ``run_bzr_catch_user_errors``
     makes this behavior available to other users.
     (Martin Pool)

   * New method ``TestCase.call_catch_warnings`` for testing methods that 
     raises a Python warning.  (Martin Pool)


bzr 0.91 2007-09-26
-------------------

  BUG FIXES:

   * Print a warning instead of aborting the ``python setup.py install``
     process if building of a C extension is not possible.
     (Lukáš Lalinský, Alexander Belchenko)

   * Fix commit ordering in corner case (Aaron Bentley, #94975)

   * Fix ''bzr info bzr://host/'' and other operations on ''bzr://' URLs with
     an implicit port.  We were incorrectly raising PathNotChild due to
     inconsistent treatment of the ''_port'' attribute on the Transport object.
     (Andrew Bennetts, #133965)

   * Make RemoteRepository.sprout cope gracefully with servers that don't
     support the ``Repository.tarball`` request.
     (Andrew Bennetts)


bzr 0.91rc2 2007-09-11
----------------------

   * Replaced incorrect tarball for previous release; a debug statement was left 
     in bzrlib/remote.py.


bzr 0.91rc1 2007-09-11
----------------------

  CHANGES:

   * The default branch and repository format has changed to 
     ``dirstate-tags``, so tag commands are active by default.
     This format is compatible with Bazaar 0.15 and later.
     This incidentally fixes bug #126141.
     (Martin Pool)

   * ``--quiet`` or ``-q`` is no longer a global option. If present, it
     must now appear after the command name. Scripts doing things like
     ``bzr -q missing`` need to be rewritten as ``bzr missing -q``.
     (Ian Clatworthy)

  FEATURES:

   * New option ``--author`` in ``bzr commit`` to specify the author of the
     change, if it's different from the committer. ``bzr log`` and
     ``bzr annotate`` display the author instead of the committer.
     (Lukáš Lalinský)

   * In addition to global options and command specific options, a set of
     standard options are now supported. Standard options are legal for
     all commands. The initial set of standard options are:
     
     * ``--help`` or ``-h`` - display help message
     * ``--verbose`` or ``-v`` - display additional information
     * ``--quiet``  or ``-q`` - only output warnings and errors.

     Unlike global options, standard options can be used in aliases and
     may have command-specific help. (Ian Clatworthy)

   * Verbosity level processing has now been unified. If ``--verbose``
     or ``-v`` is specified on the command line multiple times, the
     verbosity level is made positive the first time then increased.
     If ``--quiet`` or ``-q`` is specified on the command line
     multiple times, the verbosity level is made negative the first
     time then decreased. To get the default verbosity level of zero,
     either specify none of the above , ``--no-verbose`` or ``--no-quiet``.
     Note that most commands currently ignore the magnitude of the
     verbosity level but do respect *quiet vs normal vs verbose* when
     generating output. (Ian Clatworthy)

   * ``Branch.hooks`` now supports ``pre_commit`` hook. The hook's signature
     is documented in BranchHooks constructor. (Nam T. Nguyen, #102747)

   * New ``Repository.stream_knit_data_for_revisions`` request added to the
     network protocol for greatly reduced roundtrips when retrieving a set of
     revisions. (Andrew Bennetts)

  BUG FIXES:

   * ``bzr plugins`` now lists the version number for each plugin in square
     brackets after the path. (Robert Collins, #125421)

   * Pushing, pulling and branching branches with subtree references was not
     copying the subtree weave, preventing the file graph from being accessed
     and causing errors in commits in clones. (Robert Collins)

   * Suppress warning "integer argument expected, got float" from Paramiko,
     which sometimes caused false test failures.  (Martin Pool)

   * Fix bug in bundle 4 that could cause attempts to write data to wrong
     versionedfile.  (Aaron Bentley)

   * Diffs generated using "diff -p" no longer break the patch parser.
     (Aaron Bentley)

   * get_transport treats an empty possible_transports list the same as a non-
     empty one.  (Aaron Bentley)

   * patch verification for merge directives is reactivated, and works with
     CRLF and CR files.  (Aaron Bentley)

   * Accept ..\ as a path in revision specifiers. This fixes for example
     "-r branch:..\other-branch" on Windows.  (Lukáš Lalinský) 

   * ``BZR_PLUGIN_PATH`` may now contain trailing slashes.
     (Blake Winton, #129299)

   * man page no longer lists hidden options (#131667, Aaron Bentley)

   * ``uncommit --help`` now explains the -r option adequately.  (Daniel
     Watkins, #106726)

   * Error messages are now better formatted with parameters (such as
     filenames) quoted when necessary. This avoids confusion when directory
     names ending in a '.' at the end of messages were confused with a
     full stop that may or not have been there. (Daniel Watkins, #129791)

   * Fix ``status FILE -r X..Y``. (Lukáš Lalinský)

   * If a particular command is an alias, ``help`` will show the alias
     instead of claiming there is no help for said alias. (Daniel Watkins,
     #133548)

   * TreeTransform-based operations, like pull, merge, revert, and branch,
     now roll back if they encounter an error.  (Aaron Bentley, #67699)

   * ``bzr commit`` now exits cleanly if a character unsupported by the
     current encoding is used in the commit message.  (Daniel Watkins,
     #116143)

   * bzr send uses default values for ranges when only half of an elipsis
     is specified ("-r..5" or "-r5..").  (#61685, Aaron Bentley)

   * Avoid trouble when Windows ssh calls itself 'plink' but no plink
     binary is present.  (Martin Albisetti, #107155)

   * ``bzr remove`` should remove clean subtrees.  Now it will remove (without
     needing ``--force``) subtrees that contain no files with text changes or
     modified files.  With ``--force`` it removes the subtree regardless of
     text changes or unknown files. Directories with renames in or out (but
     not changed otherwise) will now be removed without needing ``--force``.
     Unknown ignored files will be deleted without needing ``--force``.
     (Marius Kruger, #111665)

   * When two plugins conflict, the source of both the losing and now the
     winning definition is shown.  (Konstantin Mikhaylov, #5454)

   * When committing to a branch, the location being committed to is
     displayed.  (Daniel Watkins, #52479)

   * ``bzr --version`` takes care about encoding of stdout, especially
     when output is redirected. (Alexander Belchenko, #131100)

   * Prompt for an ftp password if none is provided.
     (Vincent Ladeuil, #137044)

   * Reuse bound branch associated transport to avoid multiple
     connections.
     (Vincent Ladeuil, #128076, #131396)

   * Overwrite conflicting tags by ``push`` and ``pull`` if the
     ``--overwrite`` option is specified.  (Lukáš Lalinský, #93947)

   * In checkouts, tags are copied into the master branch when created,
     changed or deleted, and are copied into the checkout when it is 
     updated.  (Martin Pool, #93856, #93860)

   * Print a warning instead of aborting the ``python setup.py install``
     process if building of a C extension is not possible.
     (Lukáš Lalinský, Alexander Belchenko)

  IMPROVEMENTS:

   * Add the option "--show-diff" to the commit command in order to display
     the diff during the commit log creation. (Goffredo Baroncelli)

   * ``pull`` and ``merge`` are much faster at installing bundle format 4.
     (Aaron Bentley)

   * ``pull -v`` no longer includes deltas, making it much faster.
     (Aaron Bentley)

   * ``send`` now sends the directive as an attachment by default.
     (Aaron Bentley, Lukáš Lalinský, Alexander Belchenko)

   * Documentation updates (Martin Albisetti)

   * Help on debug flags is now included in ``help global-options``.
     (Daniel Watkins, #124853)

   * Parameters passed on the command line are checked to ensure they are
     supported by the encoding in use. (Daniel Watkins)

   * The compression used within the bzr repository has changed from zlib
     level 9 to the zlib default level. This improves commit performance with
     only a small increase in space used (and in some cases a reduction in
     space). (Robert Collins)

   * Initial commit no longer SHAs files twice and now reuses the path
     rather than looking it up again, making it faster.
     (Ian Clatworthy)

   * New option ``-c``/``--change`` for ``diff`` and ``status`` to show
     changes in one revision.  (Lukáš Lalinský)

   * If versioned files match a given ignore pattern, a warning is now
     given. (Daniel Watkins, #48623)

   * ``bzr status`` now has -S as a short name for --short and -V as a
     short name for --versioned. These have been added to assist users
     migrating from Subversion: ``bzr status -SV`` is now like
     ``svn status -q``.  (Daniel Watkins, #115990)

   * Added C implementation of  ``PatienceSequenceMatcher``, which is about
     10x faster than the Python version. This speeds up commands that
     need file diffing, such as ``bzr commit`` or ``bzr diff``.
     (Lukáš Lalinský)

   * HACKING has been extended with a large section on core developer tasks.
     (Ian Clatworthy)

   * Add ``branches`` and ``standalone-trees`` as online help topics and
     include them as Concepts within the User Reference.
     (Paul Moore, Ian Clatworthy)

    * ``check`` can detect versionedfile parent references that are
      inconsistent with revision and inventory info, and ``reconcile`` can fix
      them.  These faulty references were generated by 0.8-era releases,
      so repositories which were manipulated by old bzrs should be
      checked, and possibly reconciled ASAP.  (Aaron Bentley, Andrew Bennetts)

  API BREAKS:

   * ``Branch.append_revision`` is removed altogether; please use 
     ``Branch.set_last_revision_info`` instead.  (Martin Pool)

   * CommitBuilder now advertises itself as requiring the root entry to be
     supplied. This only affects foreign repository implementations which reuse
     CommitBuilder directly and have changed record_entry_contents to require
     that the root not be supplied. This should be precisely zero plugins
     affected. (Robert Collins)

   * The ``add_lines`` methods on ``VersionedFile`` implementations has changed
     its return value to include the sha1 and length of the inserted text. This
     allows the avoidance of double-sha1 calculations during commit.
     (Robert Collins)

   * ``Transport.should_cache`` has been removed.  It was not called in the
     previous release.  (Martin Pool)

  TESTING:

   * Tests may now raise TestNotApplicable to indicate they shouldn't be 
     run in a particular scenario.  (Martin Pool)

   * New function multiply_tests_from_modules to give a simpler interface
     to test parameterization.  (Martin Pool, Robert Collins)

   * ``Transport.should_cache`` has been removed.  It was not called in the
     previous release.  (Martin Pool)

   * NULL_REVISION is returned to indicate the null revision, not None.
     (Aaron Bentley)

   * Use UTF-8 encoded StringIO for log tests to avoid failures on
     non-ASCII committer names.  (Lukáš Lalinský)

  INTERNALS:

   * ``bzrlib.plugin.all_plugins`` has been deprecated in favour of
     ``bzrlib.plugin.plugins()`` which returns PlugIn objects that provide
     useful functionality for determining the path of a plugin, its tests, and
     its version information. (Robert Collins)

   * Add the option user_encoding to the function 'show_diff_trees()'
     in order to move the user encoding at the UI level. (Goffredo Baroncelli)

   * Add the function make_commit_message_template_encoded() and the function
     edit_commit_message_encoded() which handle encoded strings.
     This is done in order to mix the commit messages (which is a unicode
     string), and the diff which is a raw string. (Goffredo Baroncelli)

   * CommitBuilder now defaults to using add_lines_with_ghosts, reducing
     overhead on non-weave repositories which don't require all parents to be
     present. (Robert Collins)

   * Deprecated method ``find_previous_heads`` on
     ``bzrlib.inventory.InventoryEntry``. This has been superseded by the use
     of ``parent_candidates`` and a separate heads check via the repository
     API. (Robert Collins)

   * New trace function ``mutter_callsite`` will print out a subset of the
     stack to the log, which can be useful for gathering debug details.
     (Robert Collins)

   * ``bzrlib.pack.ContainerWriter`` now tracks how many records have been
     added via a public attribute records_written. (Robert Collins)

   * New method ``bzrlib.transport.Transport.get_recommended_page_size``.
     This provides a hint to users of transports as to the reasonable
     minimum data to read. In principle this can take latency and
     bandwidth into account on a per-connection basis, but for now it
     just has hard coded values based on the url. (e.g. http:// has a large
     page size, file:// has a small one.) (Robert Collins)

   * New method on ``bzrlib.transport.Transport`` ``open_write_stream`` allows
     incremental addition of data to a file without requiring that all the
     data be buffered in memory. (Robert Collins)

   * New methods on ``bzrlib.knit.KnitVersionedFile``:
     ``get_data_stream(versions)``, ``insert_data_stream(stream)`` and
     ``get_format_signature()``.  These provide some infrastructure for
     efficiently streaming the knit data for a set of versions over the smart
     protocol.

   * Knits with no annotation cache still produce correct annotations.
     (Aaron Bentley)

   * Three new methods have been added to ``bzrlib.trace``:
     ``set_verbosity_level``, ``get_verbosity_level`` and ``is_verbose``.
     ``set_verbosity_level`` expects a numeric value: negative for quiet,
     zero for normal, positive for verbose. The size of the number can be
     used to determine just how quiet or verbose the application should be.
     The existing ``be_quiet`` and ``is_quiet`` routines have been
     integrated into this new scheme. (Ian Clatworthy)

   * Options can now be delcared with a ``custom_callback`` parameter. If
     set, this routine is called after the option is processed. This feature
     is now used by the standard options ``verbose`` and ``quiet`` so that
     setting one implicitly resets the other. (Ian Clatworthy)

   * Rather than declaring a new option from scratch in order to provide
     custom help, a centrally registered option can be decorated using the
     new ``bzrlib.Option.custom_help`` routine. In particular, this routine
     is useful when declaring better help for the ``verbose`` and ``quiet``
     standard options as the base definition of these is now more complex
     than before thanks to their use of a custom callback. (Ian Clatworthy)
      
    * Tree._iter_changes(specific_file=[]) now iterates through no files,
      instead of iterating through all files.  None is used to iterate through
      all files.  (Aaron Bentley)

    * WorkingTree.revert() now accepts None to revert all files.  The use of
      [] to revert all files is deprecated.  (Aaron Bentley)


bzr 0.90 2007-08-28
-------------------

  IMPROVEMENTS:

    * Documentation is now organized into multiple directories with a level
      added for different languages or locales. Added the Mini Tutorial
      and Quick Start Summary (en) documents from the Wiki, improving the
      content and readability of the former. Formatted NEWS as Release Notes
      complete with a Table of Conents, one heading per release. Moved the
      Developer Guide into the main document catalog and provided a link
      from the developer document catalog back to the main one.
      (Ian Clatworthy, Sabin Iacob, Alexander Belchenko)


  API CHANGES:

    * The static convenience method ``BzrDir.create_repository``
      is deprecated.  Callers should instead create a ``BzrDir`` instance
      and call ``create_repository`` on that.  (Martin Pool)


bzr 0.90rc1 2007-08-14
----------------------

  BUGFIXES:

    * ``bzr init`` should connect to the remote location one time only.  We
      have been connecting several times because we forget to pass around the
      Transport object. This modifies ``BzrDir.create_branch_convenience``,
      so that we can give it the Transport we already have.
      (John Arbash Meinel, Vincent Ladeuil, #111702)

    * Get rid of sftp connection cache (get rid of the FTP one too).
      (Vincent Ladeuil, #43731)

    * bzr branch {local|remote} remote don't try to create a working tree
      anymore.
      (Vincent Ladeuil, #112173)

    * All identified multiple connections for a single bzr command have been
      fixed. See bzrlib/tests/commands directory.
      (Vincent Ladeuil)

    * ``bzr rm`` now does not insist on ``--force`` to delete files that
      have been renamed but not otherwise modified.  (Marius Kruger,
      #111664)

    * ``bzr selftest --bench`` no longer emits deprecation warnings
      (Lukáš Lalinský)

    * ``bzr status`` now honours FILE parameters for conflict lists
      (Aaron Bentley, #127606)

    * ``bzr checkout`` now honours -r when reconstituting a working tree.
      It also honours -r 0.  (Aaron Bentley, #127708)

    * ``bzr add *`` no more fails on Windows if working tree contains
      non-ascii file names. (Kuno Meyer, #127361)

    * allow ``easy_install bzr`` runs without fatal errors. 
      (Alexander Belchenko, #125521)

    * Graph._filter_candidate_lca does not raise KeyError if a candidate
      is eliminated just before it would normally be examined.  (Aaron Bentley)

    * SMTP connection failures produce a nice message, not a traceback.
      (Aaron Bentley)

  IMPROVEMENTS:

    * Don't show "dots" progress indicators when run non-interactively, such
      as from cron.  (Martin Pool)

    * ``info`` now formats locations more nicely and lists "submit" and
      "public" branches (Aaron Bentley)

    * New ``pack`` command that will trigger database compression within
      the repository (Robert Collins)

    * Implement ``_KnitIndex._load_data`` in a pyrex extension. The pyrex
      version is approximately 2-3x faster at parsing a ``.kndx`` file.
      Which yields a measurable improvement for commands which have to
      read from the repository, such as a 1s => 0.75s improvement in
      ``bzr diff`` when there are changes to be shown.  (John Arbash Meinel)

    * Merge is now faster.  Depending on the scenario, it can be more than 2x
      faster. (Aaron Bentley)

    * Give a clearer warning, and allow ``python setup.py install`` to
      succeed even if pyrex is not available.
      (John Arbash Meinel)

    * ``DirState._read_dirblocks`` now has an optional Pyrex
      implementation. This improves the speed of any command that has to
      read the entire DirState. (``diff``, ``status``, etc, improve by
      about 10%).
      ``bisect_dirblocks`` has also been improved, which helps all
      ``_get_entry`` type calls (whenever we are searching for a
      particular entry in the in-memory DirState).
      (John Arbash Meinel)

    * ``bzr pull`` and ``bzr push`` no longer do a complete walk of the 
      branch revision history for ui display unless -v is supplied.
      (Robert Collins)

    * ``bzr log -rA..B`` output shifted to the left margin if the log only 
      contains merge revisions. (Kent Gibson) 

    * The ``plugins`` command is now public with improved help.
      (Ian Clatworthy)

    * New bundle and merge directive formats are faster to generate, and

    * Annotate merge now works when there are local changes. (Aaron Bentley)

    * Commit now only shows the progress in terms of directories instead of
      entries. (Ian Clatworthy)

    * Fix ``KnitRepository.get_revision_graph`` to not request the graph 2
      times. This makes ``get_revision_graph`` 2x faster. (John Arbash
      Meinel)

    * Fix ``VersionedFile.get_graph()`` to avoid using
      ``set.difference_update(other)``, which has bad scaling when
      ``other`` is large. This improves ``VF.get_graph([version_id])`` for
      a 12.5k graph from 2.9s down to 200ms. (John Arbash Meinel)

    * The ``--lsprof-file`` option now generates output for KCacheGrind if
      the file starts with ``callgrind.out``. This matches the default file
      filtering done by KCacheGrind's Open Dialog. (Ian Clatworthy)

    * Fix ``bzr update`` to avoid an unnecessary
      ``branch.get_master_branch`` call, which avoids 1 extra connection
      to the remote server. (Partial fix for #128076, John Arbash Meinel)

    * Log errors from the smart server in the trace file, to make debugging 
      test failures (and live failures!) easier.  (Andrew Bennetts)

    * The HTML version of the man page has been superceded by a more
      comprehensive manual called the Bazaar User Reference. This manual
      is completed generated from the online help topics. As part of this
      change, limited reStructuredText is now explicitly supported in help
      topics and command help with 'unnatural' markup being removed prior
      to display by the online help or inclusion in the man page.
      (Ian Clatworthy)

    * HTML documentation now use files extension ``*.html``
      (Alexander Belchenko)

    * The cache of ignore definitions is now cleared in WorkingTree.unlock()
      so that changes to .bzrignore aren't missed. (#129694, Daniel Watkins)

    * ``bzr selftest --strict`` fails if there are any missing features or
      expected test failures. (Daniel Watkins, #111914)

    * Link to registration survey added to README. (Ian Clatworthy)

    * Windows standalone installer show link to registration survey
      when installation finished. (Alexander Belchenko)

  LIBRARY API BREAKS:

    * Deprecated dictionary ``bzrlib.option.SHORT_OPTIONS`` removed.
      Options are now required to provide a help string and it must
      comply with the style guide by being one or more sentences with an
      initial capital and final period. (Martin Pool)

    * KnitIndex.get_parents now returns tuples. (Robert Collins)

    * Ancient unused ``Repository.text_store`` attribute has been removed.
      (Robert Collins)

    * The ``bzrlib.pack`` interface has changed to use tuples of bytestrings
      rather than just bytestrings, making it easier to represent multiple
      element names. As this interface was not used by any internal facilities
      since it was introduced in 0.18 no API compatibility is being preserved.
      The serialised form of these packs is identical with 0.18 when a single
      element tuple is in use. (Robert Collins)

  INTERNALS:

    * merge now uses ``iter_changes`` to calculate changes, which makes room for
      future performance increases.  It is also more consistent with other
      operations that perform comparisons, and reduces reliance on
      Tree.inventory.  (Aaron Bentley)

    * Refactoring of transport classes connected to a remote server.
      ConnectedTransport is a new class that serves as a basis for all
      transports needing to connect to a remote server.  transport.split_url
      have been deprecated, use the static method on the object instead. URL
      tests have been refactored too.
      (Vincent Ladeuil)

    * Better connection sharing for ConnectedTransport objects.
      transport.get_transport() now accepts a 'possible_transports' parameter.
      If a newly requested transport can share a connection with one of the
      list, it will.
      (Vincent Ladeuil)

    * Most functions now accept ``bzrlib.revision.NULL_REVISION`` to indicate
      the null revision, and consider using ``None`` for this purpose
      deprecated.  (Aaron Bentley)

    * New ``index`` module with abstract index functionality. This will be
      used during the planned changes in the repository layer. Currently the
      index layer provides a graph aware immutable index, a builder for the
      same index type to allow creating them, and finally a composer for
      such indices to allow the use of many indices in a single query. The
      index performance is not optimised, however the API is stable to allow
      development on top of the index. (Robert Collins)

    * ``bzrlib.dirstate.cmp_by_dirs`` can be used to compare two paths by
      their directory sections. This is equivalent to comparing
      ``path.split('/')``, only without having to split the paths.
      This has a Pyrex implementation available.
      (John Arbash Meinel)

    * New transport decorator 'unlistable+' which disables the list_dir
      functionality for testing.

    * Deprecated ``change_entry`` in transform.py. (Ian Clatworthy)

    * RevisionTree.get_weave is now deprecated.  Tree.plan_merge is now used
      for performing annotate-merge.  (Aaron Bentley)

    * New EmailMessage class to create email messages. (Adeodato Simó)

    * Unused functions on the private interface KnitIndex have been removed.
      (Robert Collins)

    * New ``knit.KnitGraphIndex`` which provides a ``KnitIndex`` layered on top
      of a ``index.GraphIndex``. (Robert Collins)

    * New ``knit.KnitVersionedFile.iter_parents`` method that allows querying
      the parents of many knit nodes at once, reducing round trips to the 
      underlying index. (Robert Collins)

    * Graph now has an is_ancestor method, various bits use it.
      (Aaron Bentley)

    * The ``-Dhpss`` flag now includes timing information. As well as
      logging when a new connection is opened. (John Arbash Meinel)

    * ``bzrlib.pack.ContainerWriter`` now returns an offset, length tuple to
      callers when inserting data, allowing generation of readv style access
      during pack creation, without needing a separate pass across the output
      pack to gather such details. (Robert Collins)

    * ``bzrlib.pack.make_readv_reader`` allows readv based access to pack
      files that are stored on a transport. (Robert Collins)

    * New ``Repository.has_same_location`` method that reports if two
      repository objects refer to the same repository (although with some risk
      of false negatives).  (Andrew Bennetts)

    * InterTree.compare now passes require_versioned on correctly.
      (Marius Kruger)

    * New methods on Repository - ``start_write_group``,
      ``commit_write_group``, ``abort_write_group`` and ``is_in_write_group`` -
      which provide a clean hook point for transactional Repositories - ones
      where all the data for a fetch or commit needs to be made atomically
      available in one step. This allows the write lock to remain while making
      a series of data insertions.  (e.g. data conversion). (Robert Collins)

    * In ``bzrlib.knit`` the internal interface has been altered to use
      3-tuples (index, pos, length) rather than two-tuples (pos, length) to
      describe where data in a knit is, allowing knits to be split into 
      many files. (Robert Collins)

    * ``bzrlib.knit._KnitData`` split into cache management and physical access
      with two access classes - ``_PackAccess`` and ``_KnitAccess`` defined.
      The former provides access into a .pack file, and the latter provides the
      current production repository form of .knit files. (Robert Collins)

  TESTING:

    * Remove selftest ``--clean-output``, ``--numbered-dirs`` and
      ``--keep-output`` options, which are obsolete now that tests
      are done within directories in $TMPDIR.  (Martin Pool)

    * The SSH_AUTH_SOCK environment variable is now reset to avoid 
      interaction with any running ssh agents.  (Jelmer Vernooij, #125955)

    * run_bzr_subprocess handles parameters the same way as run_bzr:
      either a string or a list of strings should be passed as the first
      parameter.  Varargs-style parameters are deprecated. (Aaron Bentley)


bzr 0.18  2007-07-17
--------------------

  BUGFIXES:

    * Fix 'bzr add' crash under Win32 (Kuno Meyer)


bzr 0.18rc1  2007-07-10
-----------------------

  BUGFIXES:

    * Do not suppress pipe errors, etc. in non-display commands
      (Alexander Belchenko, #87178)

    * Display a useful error message when the user requests to annotate
      a file that is not present in the specified revision.
      (James Westby, #122656)

    * Commands that use status flags now have a reference to 'help
      status-flags'.  (Daniel Watkins, #113436)

    * Work around python-2.4.1 inhability to correctly parse the
      authentication header.
      (Vincent Ladeuil, #121889)

    * Use exact encoding for merge directives. (Adeodato Simó, #120591)

    * Fix tempfile permissions error in smart server tar bundling under
      Windows. (Martin _, #119330)

    * Fix detection of directory entries in the inventory. (James Westby)

    * Fix handling of http code 400: Bad Request When issuing too many ranges.
      (Vincent Ladeuil, #115209)

    * Issue a CONNECT request when connecting to an https server
      via a proxy to enable SSL tunneling.
      (Vincent Ladeuil, #120678)

    * Fix ``bzr log -r`` to support selecting merge revisions, both 
      individually and as part of revision ranges.
      (Kent Gibson, #4663)
 
    * Don't leave cruft behind when failing to acquire a lockdir.
      (Martin Pool, #109169)

    * Don't use the '-f' strace option during tests.
      (Vincent Ladeuil, #102019).

    * Warn when setting ``push_location`` to a value that will be masked by
      locations.conf.  (Aaron Bentley, #122286)

    * Fix commit ordering in corner case (Aaron Bentley, #94975)

    *  Make annotate behave in a non-ASCII world (Adeodato Simó).

  IMPROVEMENTS:

    * The --lsprof-file option now dumps a text rendering of the profiling
      information if the filename ends in ".txt". It will also convert the
      profiling information to a format suitable for KCacheGrind if the
      output filename ends in ".callgrind". Fixes to the lsprofcalltree
      conversion process by Jean Paul Calderone and Itamar were also merged.
      See http://ddaa.net/blog/python/lsprof-calltree. (Ian Clatworthy)

    * ``info`` now defaults to non-verbose mode, displaying only paths and
      abbreviated format info.  ``info -v`` displays all the information
      formerly displayed by ``info``.  (Aaron Bentley, Adeodato Simó)

    * ``bzr missing`` now has better option names ``--this`` and ``--other``.
      (Elliot Murphy)

    * The internal ``weave-list`` command has become ``versionedfile-list``,
      and now lists knits as well as weaves.  (Aaron Bentley)

    * Automatic merge base selection uses a faster algorithm that chooses
      better bases in criss-cross merge situations (Aaron Bentley)

    * Progress reporting in ``commit`` has been improved. The various logical
      stages are now reported on as follows, namely:

      * Collecting changes [Entry x/y] - Stage n/m
      * Saving data locally - Stage n/m
      * Uploading data to master branch - Stage n/m
      * Updating the working tree - Stage n/m
      * Running post commit hooks - Stage n/m
      
      If there is no master branch, the 3rd stage is omitted and the total
      number of stages is adjusted accordingly.

      Each hook that is run after commit is listed with a name (as hooks
      can be slow it is useful feedback).
      (Ian Clatworthy, Robert Collins)

    * Various operations that are now faster due to avoiding unnecessary
      topological sorts. (Aaron Bentley)

    * Make merge directives robust against broken bundles. (Aaron Bentley)

    * The lsprof filename note is emitted via trace.note(), not standard
      output.  (Aaron Bentley)

    * ``bzrlib`` now exports explicit API compatibility information to assist
      library users and plugins. See the ``bzrlib.api`` module for details.
      (Robert Collins)

    * Remove unnecessary lock probes when acquiring a lockdir.
      (Martin Pool)

    * ``bzr --version`` now shows the location of the bzr log file, which
      is especially useful on Windows.  (Martin Pool)

    * -D now supports hooks to get debug tracing of hooks (though its currently
      minimal in nature). (Robert Collins)

    * Long log format reports deltas on merge revisions. 
      (John Arbash Meinel, Kent Gibson)

    * Make initial push over ftp more resilient. (John Arbash Meinel)

    * Print a summary of changes for update just like pull does.
      (Daniel Watkins, #113990)

    * Add a -Dhpss option to trace smart protocol requests and responses.
      (Andrew Bennetts)

  LIBRARY API BREAKS:

    * Testing cleanups - 
      ``bzrlib.repository.RepositoryTestProviderAdapter`` has been moved
      to ``bzrlib.tests.repository_implementations``;
      ``bzrlib.repository.InterRepositoryTestProviderAdapter`` has been moved
      to ``bzrlib.tests.interrepository_implementations``;
      ``bzrlib.transport.TransportTestProviderAdapter`` has moved to 
      ``bzrlib.tests.test_transport_implementations``.
      ``bzrlib.branch.BranchTestProviderAdapter`` has moved to
      ``bzrlib.tests.branch_implementations``.
      ``bzrlib.bzrdir.BzrDirTestProviderAdapter`` has moved to 
      ``bzrlib.tests.bzrdir_implementations``.
      ``bzrlib.versionedfile.InterVersionedFileTestProviderAdapter`` has moved
      to ``bzrlib.tests.interversionedfile_implementations``.
      ``bzrlib.store.revision.RevisionStoreTestProviderAdapter`` has moved to
      ``bzrlib.tests.revisionstore_implementations``.
      ``bzrlib.workingtree.WorkingTreeTestProviderAdapter`` has moved to
      ``bzrlib.tests.workingtree_implementations``.
      These changes are an API break in the testing infrastructure only.
      (Robert Collins)

    * Relocate TestCaseWithRepository to be more central. (Robert Collins)

    * ``bzrlib.add.smart_add_tree`` will no longer perform glob expansion on
      win32. Callers of the function should do this and use the new
      ``MutableTree.smart_add`` method instead. (Robert Collins)

    * ``bzrlib.add.glob_expand_for_win32`` is now
      ``bzrlib.win32utils.glob_expand``.  (Robert Collins)

    * ``bzrlib.add.FastPath`` is now private and moved to 
      ``bzrlib.mutabletree._FastPath``. (Robert Collins, Martin Pool)

    * ``LockDir.wait`` removed.  (Martin Pool)

    * The ``SmartServer`` hooks API has changed for the ``server_started`` and
      ``server_stopped`` hooks. The first parameter is now an iterable of
      backing URLs rather than a single URL. This is to reflect that many
      URLs may map to the external URL of the server. E.g. the server interally
      may have a chrooted URL but also the local file:// URL will be at the 
      same location. (Robert Collins)

  INTERNALS:

    * New SMTPConnection class to unify email handling.  (Adeodato Simó)

    * Fix documentation of BzrError. (Adeodato Simó)

    * Make BzrBadParameter an internal error. (Adeodato Simó)

    * Remove use of 'assert False' to raise an exception unconditionally.
      (Martin Pool)

    * Give a cleaner error when failing to decode knit index entry.
      (Martin Pool)

    * TreeConfig would mistakenly search the top level when asked for options
      from a section. It now respects the section argument and only
      searches the specified section. (James Westby)

    * Improve ``make api-docs`` output. (John Arbash Meinel)

    * Use os.lstat rather than os.stat for osutils.make_readonly and
      osutils.make_writeable. This makes the difftools plugin more
      robust when dangling symlinks are found. (Elliot Murphy)

    * New ``-Dlock`` option to log (to ~/.bzr.log) information on when 
      lockdirs are taken or released.  (Martin Pool)

    * ``bzrlib`` Hooks are now nameable using ``Hooks.name_hook``. This 
      allows a nicer UI when hooks are running as the current hook can
      be displayed. (Robert Collins)

    * ``Transport.get`` has had its interface made more clear for ease of use.
      Retrieval of a directory must now fail with either 'PathError' at open
      time, or raise 'ReadError' on a read. (Robert Collins)

    * New method ``_maybe_expand_globs`` on the ``Command`` class for 
      dealing with unexpanded glob lists - e.g. on the win32 platform. This
      was moved from ``bzrlib.add._prepare_file_list``. (Robert Collins)

    * ``bzrlib.add.smart_add`` and ``bzrlib.add.smart_add_tree`` are now
      deprecated in favour of ``MutableTree.smart_add``. (Robert Collins,
      Martin Pool)

    * New method ``external_url`` on Transport for obtaining the url to
      hand to external processes. (Robert Collins)

    * Teach windows installers to build pyrex/C extensions.
      (Alexander Belchenko)

  TESTING:

    * Removed the ``--keep-output`` option from selftest and clean up test
      directories as they're used.  This reduces the IO load from 
      running the test suite and cuts the time by about half.
      (Andrew Bennetts, Martin Pool)

    * Add scenarios as a public attribute on the TestAdapter classes to allow
      modification of the generated scenarios before adaption and easier
      testing. (Robert Collins)

    * New testing support class ``TestScenarioApplier`` which multiplies
      out a single teste by a list of supplied scenarios. (RobertCollins)

    * Setting ``repository_to_test_repository`` on a repository_implementations
      test will cause it to be called during repository creation, allowing the
      testing of repository classes which are not based around the Format
      concept. For example a repository adapter can be tested in this manner,
      by altering the repository scenarios to include a scenario that sets this
      attribute during the test parameterisation in
      ``bzrlib.tests.repository.repository_implementations``. (Robert Collins)

    * Clean up many of the APIs for blackbox testing of Bazaar.  The standard 
      interface is now self.run_bzr.  The command to run can be passed as
      either a list of parameters, a string containing the command line, or
      (deprecated) varargs parameters.  (Martin Pool)

    * The base TestCase now isolates tests from -D parameters by clearing
      ``debug.debug_flags`` and restores it afterwards. (Robert Collins)

    * Add a relpath parameter to get_transport methods in test framework to
      avoid useless cloning.
      (Vincent Ladeuil, #110448)


bzr 0.17  2007-06-18
--------------------

  BUGFIXES:

    * Fix crash of commit due to wrong lookup of filesystem encoding.
      (Colin Watson, #120647)

    * Revert logging just to stderr in commit as broke unicode filenames.
      (Aaron Bentley, Ian Clatworthy, #120930)


bzr 0.17rc1  2007-06-12
-----------------------

  NOTES WHEN UPGRADING:

    * The kind() and is_executable() APIs on the WorkingTree interface no
      longer implicitly (read) locks and unlocks the tree. This *might*
      impact some plug-ins and tools using this part of the API. If you find
      an issue that may be caused by this change, please let us know,
      particularly the plug-in/tool maintainer. If encountered, the API
      fix is to surround kind() and is_executable() calls with lock_read()
      and unlock() like so::

        work_tree.lock_read()
        try:
            kind = work_tree.kind(...)
        finally:
            work_tree.unlock()

  INTERNALS:
    * Rework of LogFormatter API to provide beginning/end of log hooks and to
      encapsulate the details of the revision to be logged in a LogRevision
      object.
      In long log formats, merge revision ids are only shown when --show-ids
      is specified, and are labelled "revision-id:", as per mainline
      revisions, instead of "merged:". (Kent Gibson)

    * New ``BranchBuilder`` API which allows the construction of particular
      histories quickly. Useful for testing and potentially other applications
      too. (Robert Collins)

  IMPROVEMENTS:
  
    * There are two new help topics, working-trees and repositories that
      attempt to explain these concepts. (James Westby, John Arbash Meinel,
      Aaron Bentley)

    * Added ``bzr log --limit`` to report a limited number of revisions.
      (Kent Gibson, #3659)

    * Revert does not try to preserve file contents that were originally
      produced by reverting to a historical revision.  (Aaron Bentley)

    * ``bzr log --short`` now includes ``[merge]`` for revisions which
      have more than one parent. This is a small improvement to help
      understanding what changes have occurred
      (John Arbash Meinel, #83887)

    * TreeTransform avoids many renames when contructing large trees,
      improving speed.  3.25x speedups have been observed for construction of
      kernel-sized-trees, and checkouts are 1.28x faster.  (Aaron Bentley)

    * Commit on large trees is now faster. In my environment, a commit of
      a small change to the Mozilla tree (55k files) has dropped from
      66 seconds to 32 seconds. For a small tree of 600 files, commit of a
      small change is 33% faster. (Ian Clatworthy)

    * New --create-prefix option to bzr init, like for push.  (Daniel Watkins,
      #56322)

  BUGFIXES:

    * ``bzr push`` should only connect to the remote location one time.
      We have been connecting 3 times because we forget to pass around
      the Transport object. This adds ``BzrDir.clone_on_transport()``, so
      that we can pass in the Transport that we already have.
      (John Arbash Meinel, #75721)

    * ``DirState.set_state_from_inventory()`` needs to properly order
      based on split paths, not just string paths.
      (John Arbash Meinel, #115947)

    * Let TestUIFactoy encode the password prompt with its own stdout.
      (Vincent Ladeuil, #110204)

    * pycurl should take use the range header that takes the range hint
      into account.
      (Vincent Ladeuil, #112719)

    * WorkingTree4.get_file_sha1 no longer raises an exception when invoked
      on a missing file.  (Aaron Bentley, #118186)

    * WorkingTree.remove works correctly with tree references, and when pwd is
      not the tree root. (Aaron Bentley)

    * Merge no longer fails when a file is renamed in one tree and deleted
      in the other. (Aaron Bentley, #110279)

    * ``revision-info`` now accepts dotted revnos, doesn't require a tree,
      and defaults to the last revision (Matthew Fuller, #90048)

    * Tests no longer fail when BZR_REMOTE_PATH is set in the environment.
      (Daniel Watkins, #111958)

    * ``bzr branch -r revid:foo`` can be used to branch any revision in
      your repository. (Previously Branch6 only supported revisions in your
      mainline). (John Arbash Meinel, #115343)

bzr 0.16  2007-05-07
--------------------
  
  BUGFIXES:

    * Handle when you have 2 directories with similar names, but one has a
      hyphen. (``'abc'`` versus ``'abc-2'``). The WT4._iter_changes
      iterator was using direct comparison and ``'abc/a'`` sorts after
      ``'abc-2'``, but ``('abc', 'a')`` sorts before ``('abc-2',)``.
      (John Arbash Meinel, #111227)

    * Handle when someone renames a file on disk without telling bzr.
      Previously we would report the first file as missing, but not show
      the new unknown file. (John Arbash Meinel, #111288)

    * Avoid error when running hooks after pulling into or pushing from
      a branch bound to a smartserver branch.  (Martin Pool, #111968)

  IMPROVEMENTS:

    * Move developer documentation to doc/developers/. This reduces clutter in
      the root of the source tree and allows HACKING to be split into multiple
      files. (Robert Collins, Alexander Belchenko)

    * Clean up the ``WorkingTree4._iter_changes()`` internal loops as well as
      ``DirState.update_entry()``. This optimizes the core logic for ``bzr
      diff`` and ``bzr status`` significantly improving the speed of
      both. (John Arbash Meinel)

bzr 0.16rc2  2007-04-30
-----------------------

  BUGFIXES:

    * Handle the case when you delete a file, and then rename another file
      on top of it. Also handle the case of ``bzr rm --keep foo``. ``bzr
      status`` should show the removed file and an unknown file in its
      place. (John Arbash Meinel, #109993)

    * Bundles properly read and write revision properties that have an
      empty value. And when the value is not ASCII.
      (John Arbash Meinel, #109613)

    * Fix the bzr commit message to be in text mode.
      (Alexander Belchenko, #110901)

    * Also handle when you rename a file and create a file where it used
      to be. (John Arbash Meinel, #110256)

    * ``WorkingTree4._iter_changes`` should not descend into unversioned
      directories. (John Arbash Meinel, #110399)

bzr 0.16rc1  2007-04-26
-----------------------

  NOTES WHEN UPGRADING:

    * ``bzr remove`` and ``bzr rm`` will now remove the working file, if
      it could be recovered again.
      This has been done for consistency with svn and the unix rm command.
      The old ``remove`` behaviour has been retained in the new option
      ``bzr remove --keep``, which will just stop versioning the file,
      but not delete it.
      ``bzr remove --force`` have been added which will always delete the
      files.
      ``bzr remove`` is also more verbose.
      (Marius Kruger, #82602)

  IMPROVEMENTS:

    * Merge directives can now be supplied as input to `merge` and `pull`,
      like bundles can.  (Aaron Bentley)

    * Sending the SIGQUIT signal to bzr, which can be done on Unix by
      pressing Control-Backslash, drops bzr into a debugger.  Type ``'c'``
      to continue.  This can be disabled by setting the environment variable
      ``BZR_SIGQUIT_PDB=0``.  (Martin Pool)

    * selftest now supports --list-only to list tests instead of running
      them. (Ian Clatworthy)

    * selftest now supports --exclude PATTERN (or -x PATTERN) to exclude
      tests with names that match that regular expression.
      (Ian Clatworthy, #102679)

    * selftest now supports --randomize SEED to run tests in a random order.
      SEED is typically the value 'now' meaning 'use the current time'.
      (Ian Clatworthy, #102686)

    * New option ``--fixes`` to commit, which stores bug fixing annotations as
      revision properties. Built-in support for Launchpad, Debian, Trac and
      Bugzilla bug trackers. (Jonathan Lange, James Henstridge, Robert Collins)

    * New API, ``bzrlib.bugtracker.tracker_registry``, for adding support for
      other bug trackers to ``fixes``. (Jonathan Lange, James Henstridge,
      Robert Collins)

    * ``selftest`` has new short options ``-f`` and ``-1``.  (Martin
      Pool)

    * ``bzrlib.tsort.MergeSorter`` optimizations. Change the inner loop
      into using local variables instead of going through ``self._var``.
      Improves the time to ``merge_sort`` a 10k revision graph by
      approximately 40% (~700->400ms).  (John Arbash Meinel)

    * ``make docs`` now creates a man page at ``man1/bzr.1`` fixing bug 107388.
      (Robert Collins)

    * ``bzr help`` now provides cross references to other help topics using
      the _see_also facility on command classes. Likewise the bzr_man
      documentation, and the bzr.1 man page also include this information.
      (Robert Collins)

    * Tags are now included in logs, that use the long log formatter. 
      (Erik Bågfors, Alexander Belchenko)

    * ``bzr help`` provides a clearer message when a help topic cannot be
      found. (Robert Collins, #107656)

    * ``bzr help`` now accepts optional prefixes for command help. The help
      for all commands can now be found at ``bzr help commands/COMMANDNAME``
      as well as ``bzr help COMMANDNAME`` (which only works for commands 
      where the name is not the same as a more general help topic). 
      (Robert Collins)

    * ``bzr help PLUGINNAME`` will now return the module docstring from the
      plugin PLUGINNAME. (Robert Collins, #50408)

    * New help topic ``urlspec`` which lists the availables transports.
      (Goffredo Baroncelli)

    * doc/server.txt updated to document the default bzr:// port
      and also update the blurb about the hpss' current status.
      (Robert Collins, #107125).

    * ``bzr serve`` now listens on interface 0.0.0.0 by default, making it
      serve out to the local LAN (and anyone in the world that can reach the
      machine running ``bzr serve``. (Robert Collins, #98918)

    * A new smart server protocol version has been added.  It prefixes requests
      and responses with an explicit version identifier so that future protocol
      revisions can be dealt with gracefully.  (Andrew Bennetts, Robert Collins)

    * The bzr protocol version 2 indicates success or failure in every response
      without depending on particular commands encoding that consistently,
      allowing future client refactorings to be much more robust about error
      handling. (Robert Collins, Martin Pool, Andrew Bennetts)

    * The smart protocol over HTTP client has been changed to always post to the
      same ``.bzr/smart`` URL under the original location when it can.  This allows
      HTTP servers to only have to pass URLs ending in .bzr/smart to the smart
      server handler, and not arbitrary ``.bzr/*/smart`` URLs.  (Andrew Bennetts)

    * digest authentication is now supported for proxies and HTTP by the urllib
      based http implementation. Tested against Apache 2.0.55 and Squid
      2.6.5. Basic and digest authentication are handled coherently for HTTP
      and proxy: if the user is provided in the url (bzr command line for HTTP,
      proxy environment variables for proxies), the password is prompted for
      (only once). If the password is provided, it is taken into account. Once
      the first authentication is successful, all further authentication
      roundtrips are avoided by preventively setting the right authentication
      header(s).
      (Vincent Ladeuil).

  INTERNALS:

    * bzrlib API compatability with 0.8 has been dropped, cleaning up some
      code paths. (Robert Collins)

    * Change the format of chroot urls so that they can be safely manipulated
      by generic url utilities without causing the resulting urls to have
      escaped the chroot. A side effect of this is that creating a chroot
      requires an explicit action using a ChrootServer.
      (Robert Collins, Andrew Bennetts)

    * Deprecate ``Branch.get_root_id()`` because branches don't have root ids,
      rather than fixing bug #96847.  (Aaron Bentley)

    * ``WorkingTree.apply_inventory_delta`` provides a better alternative to
      ``WorkingTree._write_inventory``.  (Aaron Bentley)

    * Convenience method ``TestCase.expectFailure`` ensures that known failures
      do not silently pass.  (Aaron Bentley)

    * ``Transport.local_abspath`` now raises ``NotLocalUrl`` rather than 
      ``TransportNotPossible``. (Martin Pool, Ian Clatworthy)

    * New SmartServer hooks facility. There are two initial hooks documented
      in ``bzrlib.transport.smart.SmartServerHooks``. The two initial hooks allow
      plugins to execute code upon server startup and shutdown.
      (Robert Collins).

    * SmartServer in standalone mode will now close its listening socket
      when it stops, rather than waiting for garbage collection. This primarily
      fixes test suite hangs when a test tries to connect to a shutdown server.
      It may also help improve behaviour when dealing with a server running
      on a specific port (rather than dynamically assigned ports).
      (Robert Collins)

    * Move most SmartServer code into a new package, bzrlib/smart.
      bzrlib/transport/remote.py contains just the Transport classes that used
      to be in bzrlib/transport/smart.py.  (Andrew Bennetts)

    * urllib http implementation avoid roundtrips associated with
      401 (and 407) errors once the authentication succeeds.
      (Vincent Ladeuil).

    * urlib http now supports querying the user for a proxy password if
      needed. Realm is shown in the prompt for both HTTP and proxy
      authentication when the user is required to type a password. 
      (Vincent Ladeuil).

    * Renamed SmartTransport (and subclasses like SmartTCPTransport) to
      RemoteTransport (and subclasses to RemoteTCPTransport, etc).  This is more
      consistent with its new home in ``bzrlib/transport/remote.py``, and because
      it's not really a "smart" transport, just one that does file operations
      via remote procedure calls.  (Andrew Bennetts)
 
    * The ``lock_write`` method of ``LockableFiles``, ``Repository`` and
      ``Branch`` now accept a ``token`` keyword argument, so that separate
      instances of those objects can share a lock if it has the right token.
      (Andrew Bennetts, Robert Collins)

    * New method ``get_branch_reference`` on ``BzrDir`` allows the detection of
      branch references - which the smart server component needs.

    * The Repository API ``make_working_trees`` is now permitted to return
      False when ``set_make_working_trees`` is not implemented - previously
      an unimplemented ``set_make_working_trees`` implied the result True
      from ``make_working_trees``. This has been changed to accomodate the
      smart server, where it does not make sense (at this point) to ever
      make working trees by default. (Robert Collins)

    * Command objects can now declare related help topics by having _see_also
      set to a list of related topic. (Robert Collins)

    * ``bzrlib.help`` now delegates to the Command class for Command specific
      help. (Robert Collins)

    * New class ``TransportListRegistry``, derived from the Registry class, which 
      simplifies tracking the available Transports. (Goffredo Baroncelli)

    * New function ``Branch.get_revision_id_to_revno_map`` which will
      return a dictionary mapping revision ids to dotted revnos. Since
      dotted revnos are defined in the context of the branch tip, it makes
      sense to generate them from a ``Branch`` object.
      (John Arbash Meinel)

    * Fix the 'Unprintable error' message display to use the repr of the 
      exception that prevented printing the error because the str value
      for it is often not useful in debugging (e.g. KeyError('foo') has a
      str() of 'foo' but a repr of 'KeyError('foo')' which is much more
      useful. (Robert Collins)

    * ``urlutils.normalize_url`` now unescapes unreserved characters, such as "~".
      (Andrew Bennetts)

  BUGFIXES:

    * Don't fail bundle selftest if email has 'two' embedded.  
      (Ian Clatworthy, #98510)

    * Remove ``--verbose`` from ``bzr bundle``. It didn't work anyway.
      (Robert Widhopf-Fenk, #98591)

    * Remove ``--basis`` from the checkout/branch commands - it didn't work
      properly and is no longer beneficial.
      (Robert Collins, #53675, #43486)

    * Don't produce encoding error when adding duplicate files.
      (Aaron Bentley)

    * Fix ``bzr log <file>`` so it only logs the revisions that changed
      the file, and does it faster.
      (Kent Gibson, John Arbash Meinel, #51980, #69477)
 
    * Fix ``InterDirstateTre._iter_changes`` to handle when we come across
      an empty versioned directory, which now has files in it.
      (John Arbash Meinel, #104257)

    * Teach ``common_ancestor`` to shortcut when the tip of one branch is
      inside the ancestry of the other. Saves a lot of graph processing
      (with an ancestry of 16k revisions, ``bzr merge ../already-merged``
      changes from 2m10s to 13s).  (John Arbash Meinel, #103757)

    * Fix ``show_diff_trees`` to handle the case when a file is modified,
      and the containing directory is renamed. (The file path is different
      in this versus base, but it isn't marked as a rename).
      (John Arbash Meinel, #103870)

    * FTP now works even when the FTP server does not support atomic rename.
      (Aaron Bentley, #89436)

    * Correct handling in bundles and merge directives of timezones with
      that are not an integer number of hours offset from UTC.  Always 
      represent the epoch time in UTC to avoid problems with formatting 
      earlier times on win32.  (Martin Pool, Alexander Belchenko, John
      Arbash Meinel)

    * Typo in the help for ``register-branch`` fixed. (Robert Collins, #96770)

    * "dirstate" and "dirstate-tags" formats now produce branches compatible
      with old versions of bzr. (Aaron Bentley, #107168))

    * Handle moving a directory when children have been added, removed,
      and renamed. (John Arbash Meinel, #105479)

    * Don't preventively use basic authentication for proxy before receiving a
      407 error. Otherwise people willing to use other authentication schemes
      may expose their password in the clear (or nearly). This add one
      roundtrip in case basic authentication should be used, but plug the
      security hole.
      (Vincent Ladeuil)

    * Handle http and proxy digest authentication.
      (Vincent Ladeuil, #94034).

  TESTING:

    * Added ``bzrlib.strace.strace`` which will strace a single callable and
      return a StraceResult object which contains just the syscalls involved
      in running it. (Robert Collins)

    * New test method ``reduceLockdirTimeout`` to drop the default (ui-centric)
      default time down to one suitable for tests. (Andrew Bennetts)

    * Add new ``vfs_transport_factory`` attribute on tests which provides the 
      common vfs backing for both the readonly and readwrite transports.
      This allows the RemoteObject tests to back onto local disk or memory,
      and use the existing ``transport_server`` attribute all tests know about
      to be the smart server transport. This in turn allows tests to 
      differentiate between 'transport to access the branch', and 
      'transport which is a VFS' - which matters in Remote* tests.
      (Robert Collins, Andrew Bennetts)

    * The ``make_branch_and_tree`` method for tests will now create a 
      lightweight checkout for the tree if the ``vfs_transport_factory`` is not
      a LocalURLServer. (Robert Collins, Andrew Bennetts)

    * Branch implementation tests have been audited to ensure that all urls 
      passed to Branch APIs use proper urls, except when local-disk paths
      are intended. This is so that tests correctly access the test transport
      which is often not equivalent to local disk in Remote* tests. As part
      of this many tests were adjusted to remove dependencies on local disk
      access.
      (Robert Collins, Andrew Bennetts)

    * Mark bzrlib.tests and bzrlib.tests.TestUtil as providing assertFOO helper
      functions by adding a ``__unittest`` global attribute. (Robert Collins,
      Andrew Bennetts, Martin Pool, Jonathan Lange)

    * Refactored proxy and authentication handling to simplify the
      implementation of new auth schemes for both http and proxy. 
      (Vincent Ladeuil)

bzr 0.15 2007-04-01
-------------------

  BUGFIXES:

    * Handle incompatible repositories as a user issue when fetching.
      (Aaron Bentley)

    * Don't give a recommendation to upgrade when branching or 
      checking out a branch that contains an old-format working tree.
      (Martin Pool)

bzr 0.15rc3  2007-03-26
-----------------------

  CHANGES:
 
    * A warning is now displayed when opening working trees in older 
      formats, to encourage people to upgrade to WorkingTreeFormat4.
      (Martin Pool)

  IMPROVEMENTS:

    * HTTP redirections are now taken into account when a branch (or a
      bundle) is accessed for the first time. A message is issued at each
      redirection to inform the user. In the past, http redirections were
      silently followed for each request which significantly degraded the
      performances. The http redirections are not followed anymore by
      default, instead a RedirectRequested exception is raised. For bzrlib
      users needing to follow http redirections anyway,
      ``bzrlib.transport.do_catching_redirections`` provide an easy transition
      path.  (vila)

  INTERNALS:

    * Added ``ReadLock.temporary_write_lock()`` to allow upgrading an OS read
      lock to an OS write lock. Linux can do this without unlocking, Win32
      needs to unlock in between. (John Arbash Meinel)
 
    * New parameter ``recommend_upgrade`` to ``BzrDir.open_workingtree``
      to silence (when false) warnings about opening old formats.
      (Martin Pool)

    * Fix minor performance regression with bzr-0.15 on pre-dirstate
      trees. (We were reading the working inventory too many times).
      (John Arbash Meinel)

    * Remove ``Branch.get_transaction()`` in favour of a simple cache of
      ``revision_history``.  Branch subclasses should override
      ``_gen_revision_history`` rather than ``revision_history`` to make use of
      this cache, and call ``_clear_revision_history_cache`` and
      ``_cache_revision_history`` at appropriate times. (Andrew Bennetts)

  BUGFIXES:

    * Take ``smtp_server`` from user config into account.
      (vila, #92195)

    * Restore Unicode filename handling for versioned and unversioned files.
      (John Arbash Meinel, #92608)

    * Don't fail during ``bzr commit`` if a file is marked removed, and
      the containing directory is auto-removed.  (John Arbash Meinel, #93681)

    * ``bzr status FILENAME`` failed on Windows because of an uncommon
      errno. (``ERROR_DIRECTORY == 267 != ENOTDIR``).
      (Wouter van Heyst, John Arbash Meinel, #90819)

    * ``bzr checkout source`` should create a local branch in the same
      format as source. (John Arbash Meinel, #93854)

    * ``bzr commit`` with a kind change was failing to update the
      last-changed-revision for directories.  The
      InventoryDirectory._unchanged only looked at the ``parent_id`` and name,
      ignoring the fact that the kind could have changed, too.
      (John Arbash Meinel, #90111)

    * ``bzr mv dir/subdir other`` was incorrectly updating files inside
      the directory. So that there was a chance it would break commit,
      etc. (John Arbash Meinel, #94037)
 
    * Correctly handles mutiple permanent http redirections.
      (vila, #88780)

bzr 0.15rc2  2007-03-14
-----------------------

  NOTES WHEN UPGRADING:
        
    * Release 0.15rc2 of bzr changes the ``bzr init-repo`` command to
      default to ``--trees`` instead of ``--no-trees``.
      Existing shared repositories are not affected.

  IMPROVEMENTS:

    * New ``merge-directive`` command to generate machine- and human-readable
      merge requests.  (Aaron Bentley)

    * New ``submit:`` revision specifier makes it easy to diff against the
      common ancestor with the submit location (Aaron Bentley)

    * Added support for Putty's SSH implementation. (Dmitry Vasiliev)

    * Added ``bzr status --versioned`` to report only versioned files, 
      not unknowns. (Kent Gibson)

    * Merge now autodetects the correct line-ending style for its conflict
      markers.  (Aaron Bentley)

  INTERNALS:

    * Refactored SSH vendor registration into SSHVendorManager class.
      (Dmitry Vasiliev)

  BUGFIXES:

    * New ``--numbered-dirs`` option to ``bzr selftest`` to use
      numbered dirs for TestCaseInTempDir. This is default behavior
      on Windows. Anyone can force named dirs on Windows
      with ``--no-numbered-dirs``. (Alexander Belchenko)

    * Fix ``RevisionSpec_revid`` to handle the Unicode strings passed in
      from the command line. (Marien Zwart, #90501)

    * Fix ``TreeTransform._iter_changes`` when both the source and
      destination are missing. (Aaron Bentley, #88842)

    * Fix commit of merges with symlinks in dirstate trees.
      (Marien Zwart)
    
    * Switch the ``bzr init-repo`` default from --no-trees to --trees. 
      (Wouter van Heyst, #53483)


bzr 0.15rc1  2007-03-07
-----------------------

  SURPRISES:

    * The default disk format has changed. Please run 'bzr upgrade' in your
      working trees to upgrade. This new default is compatible for network
      operations, but not for local operations. That is, if you have two
      versions of bzr installed locally, after upgrading you can only use the
      bzr 0.15 version. This new default does not enable tags or nested-trees
      as they are incompatible with bzr versions before 0.15 over the network.

    * For users of bzrlib: Two major changes have been made to the working tree
      api in bzrlib. The first is that many methods and attributes, including
      the inventory attribute, are no longer valid for use until one of
      ``lock_read``/``lock_write``/``lock_tree_write`` has been called,
      and become invalid again after unlock is called. This has been done
      to improve performance and correctness as part of the dirstate
      development.
      (Robert Collins, John A Meinel, Martin Pool, and others).

    * For users of bzrlib: The attribute 'tree.inventory' should be considered
      readonly. Previously it was possible to directly alter this attribute, or
      its contents, and have the tree notice this. This has been made
      unsupported - it may work in some tree formats, but in the newer dirstate
      format such actions will have no effect and will be ignored, or even
      cause assertions. All operations possible can still be carried out by a
      combination of the tree API, and the bzrlib.transform API. (Robert
      Collins, John A Meinel, Martin Pool, and others).

  IMPROVEMENTS:

    * Support for OS Windows 98. Also .bzr.log on any windows system
      saved in My Documents folder. (Alexander Belchenko)

    * ``bzr mv`` enhanced to support already moved files.
      In the past the mv command would have failed if the source file doesn't
      exist. In this situation ``bzr mv`` would now detect that the file has
      already moved and update the repository accordingly, if the target file
      does exist.
      A new option ``--after`` has been added so that if two files already
      exist, you could notify Bazaar that you have moved a (versioned) file
      and replaced it with another. Thus in this case ``bzr move --after``
      will only update the Bazaar identifier.
      (Steffen Eichenberg, Marius Kruger)

    * ``ls`` now works on treeless branches and remote branches.
      (Aaron Bentley)

    * ``bzr help global-options`` describes the global options.
      (Aaron Bentley)

    * ``bzr pull --overwrite`` will now correctly overwrite checkouts.
      (Robert Collins)

    * Files are now allowed to change kind (e.g. from file to symlink).
      Supported by ``commit``, ``revert`` and ``status``
      (Aaron Bentley)

    * ``inventory`` and ``unknowns`` hidden in favour of ``ls``
      (Aaron Bentley)

    * ``bzr help checkouts`` descibes what checkouts are and some possible
      uses of them. (James Westby, Aaron Bentley)

    * A new ``-d`` option to push, pull and merge overrides the default 
      directory.  (Martin Pool)

    * Branch format 6: smaller, and potentially faster than format 5.  Supports
      ``append_history_only`` mode, where the log view and revnos do not change,
      except by being added to.  Stores policy settings in
      ".bzr/branch/branch.conf".

    * ``append_only`` branches:  Format 6 branches may be configured so that log
      view and revnos are always consistent.  Either create the branch using
      "bzr init --append-revisions-only" or edit the config file as descriped
      in docs/configuration.txt.

    * rebind: Format 6 branches retain the last-used bind location, so if you
      "bzr unbind", you can "bzr bind" to bind to the previously-selected
      bind location.

    * Builtin tags support, created and deleted by the ``tag`` command and
      stored in the branch.  Tags can be accessed with the revisionspec
      ``-rtag:``, and listed with ``bzr tags``.  Tags are not versioned 
      at present. Tags require a network incompatible upgrade. To perform this
      upgrade, run ``bzr upgrade --dirstate-tags`` in your branch and
      repositories. (Martin Pool)

    * The ``bzr://`` transport now has a well-known port number, 4155,
      which it will use by default.  (Andrew Bennetts, Martin Pool)

    * Bazaar now looks for user-installed plugins before looking for site-wide
      plugins. (Jonathan Lange)

    * ``bzr resolve`` now detects and marks resolved text conflicts.
      (Aaron Bentley)

  INTERNALS:

    * Internally revision ids and file ids are now passed around as utf-8
      bytestrings, rather than treating them as Unicode strings. This has
      performance benefits for Knits, since we no longer need to decode the
      revision id for each line of content, nor for each entry in the index.
      This will also help with the future dirstate format.
      (John Arbash Meinel)

    * Reserved ids (any revision-id ending in a colon) are rejected by
      versionedfiles, repositories, branches, and working trees
      (Aaron Bentley)

    * Minor performance improvement by not creating a ProgressBar for
      every KnitIndex we create. (about 90ms for a bzr.dev tree)
      (John Arbash Meinel)

    * New easier to use Branch hooks facility. There are five initial hooks,
      all documented in bzrlib.branch.BranchHooks.__init__ - ``'set_rh'``,
      ``'post_push'``, ``'post_pull'``, ``'post_commit'``,
      ``'post_uncommit'``. These hooks fire after the matching operation
      on a branch has taken place, and were originally added for the
      branchrss plugin. (Robert Collins)

    * New method ``Branch.push()`` which should be used when pushing from a
      branch as it makes performance and policy decisions to match the UI
      level command ``push``. (Robert Collins).

    * Add a new method ``Tree.revision_tree`` which allows access to cached
      trees for arbitrary revisions. This allows the in development dirstate
      tree format to provide access to the callers to cached copies of 
      inventory data which are cheaper to access than inventories from the
      repository.
      (Robert Collins, Martin Pool)

    * New ``Branch.last_revision_info`` method, this is being done to allow
      optimization of requests for both the number of revisions and the last
      revision of a branch with smartservers and potentially future branch
      formats. (Wouter van Heyst, Robert Collins)

    * Allow ``'import bzrlib.plugins.NAME'`` to work when the plugin NAME has not
      yet been loaded by ``load_plugins()``. This allows plugins to depend on each
      other for code reuse without requiring users to perform file-renaming
      gymnastics. (Robert Collins)

    * New Repository method ``'gather_stats'`` for statistic data collection.
      This is expected to grow to cover a number of related uses mainly
      related to bzr info. (Robert Collins)

    * Log formatters are now managed with a registry.
      ``log.register_formatter`` continues to work, but callers accessing
      the FORMATTERS dictionary directly will not.

    * Allow a start message to be passed to the ``edit_commit_message``
      function.  This will be placed in the message offered to the user
      for editing above the separator. It allows a template commit message
      to be used more easily. (James Westby)

    * ``GPGStrategy.sign()`` will now raise ``BzrBadParameterUnicode`` if
      you pass a Unicode string rather than an 8-bit string. Callers need
      to be updated to encode first. (John Arbash Meinel)

    * Branch.push, pull, merge now return Result objects with information
      about what happened, rather than a scattering of various methods.  These
      are also passed to the post hooks.  (Martin Pool)

    * File formats and architecture is in place for managing a forest of trees
      in bzr, and splitting up existing trees into smaller subtrees, and
      finally joining trees to make a larger tree. This is the first iteration
      of this support, and the user-facing aspects still require substantial
      work.  If you wish to experiment with it, use ``bzr upgrade
      --dirstate-with-subtree`` in your working trees and repositories.
      You can use the hidden commands ``split`` and ``join`` and to create
      and manipulate nested trees, but please consider using the nested-trees
      branch, which contains substantial UI improvements, instead.
      http://code.aaronbentley.com/bzr/bzrrepo/nested-trees/
      (Aaron Bentley, Martin Pool, Robert Collins).

  BUGFIXES:

    * ``bzr annotate`` now uses dotted revnos from the viewpoint of the
      branch, rather than the last changed revision of the file.
      (John Arbash Meinel, #82158)

    * Lock operations no longer hang if they encounter a permission problem.
      (Aaron Bentley)

    * ``bzr push`` can resume a push that was canceled before it finished.
      Also, it can push even if the target directory exists if you supply
      the ``--use-existing-dir`` flag.
      (John Arbash Meinel, #30576, #45504)

    * Fix http proxy authentication when user and an optional
      password appears in the ``*_proxy`` vars. (Vincent Ladeuil,
      #83954).

    * ``bzr log branch/file`` works for local treeless branches
      (Aaron Bentley, #84247)

    * Fix problem with UNC paths on Windows 98. (Alexander Belchenko, #84728)

    * Searching location of CA bundle for PyCurl in env variable
      (``CURL_CA_BUNDLE``), and on win32 along the PATH.
      (Alexander Belchenko, #82086)

    * ``bzr init`` works with unicode argument LOCATION.
      (Alexander Belchenko, #85599)

    * Raise ``DependencyNotPresent`` if pycurl do not support https. 
      (Vincent Ladeuil, #85305)

    * Invalid proxy env variables should not cause a traceback.
      (Vincent Ladeuil, #87765)

    * Ignore patterns normalised to use '/' path separator.
      (Kent Gibson, #86451)

    * bzr rocks. It sure does! Fix case. (Vincent Ladeuil, #78026)

    * Fix bzrtools shelve command for removed lines beginning with "--"
      (Johan Dahlberg, #75577)

  TESTING:

    * New ``--first`` option to ``bzr selftest`` to run specified tests
      before the rest of the suite.  (Martin Pool)


bzr 0.14  2007-01-23
--------------------

  IMPROVEMENTS:

    * ``bzr help global-options`` describes the global options. (Aaron Bentley)

  BUG FIXES:
    
    * Skip documentation generation tests if the tools to do so are not
      available. Fixes running selftest for installled copies of bzr. 
      (John Arbash Meinel, #80330)

    * Fix the code that discovers whether bzr is being run from it's
      working tree to handle the case when it isn't but the directory
      it is in is below a repository. (James Westby, #77306)


bzr 0.14rc1  2007-01-16
-----------------------

  IMPROVEMENTS:

    * New connection: ``bzr+http://`` which supports tunnelling the smart
      protocol over an HTTP connection. If writing is enabled on the bzr
      server, then you can write over the http connection.
      (Andrew Bennetts, John Arbash Meinel)

    * Aliases now support quotation marks, so they can contain whitespace
      (Marius Kruger)

    * PyCurlTransport now use a single curl object. By specifying explicitly
      the 'Range' header, we avoid the need to use two different curl objects
      (and two connections to the same server). (Vincent Ladeuil)

    * ``bzr commit`` does not prompt for a message until it is very likely to
      succeed.  (Aaron Bentley)

    * ``bzr conflicts`` now takes --text to list pathnames of text conflicts
      (Aaron Bentley)

    * Fix ``iter_lines_added_or_present_in_versions`` to use a set instead
      of a list while checking if a revision id was requested. Takes 10s
      off of the ``fileids_affected_by_revision_ids`` time, which is 10s
      of the ``bzr branch`` time. Also improve ``fileids_...`` time by
      filtering lines with a regex rather than multiple ``str.find()``
      calls. (saves another 300ms) (John Arbash Meinel)

    * Policy can be set for each configuration key. This allows keys to be
      inherited properly across configuration entries. For example, this
      should enable you to do::
        
        [/home/user/project]
        push_location = sftp://host/srv/project/
        push_location:policy = appendpath

      And then a branch like ``/home/user/project/mybranch`` should get an
      automatic push location of ``sftp://host/srv/project/mybranch``.
      (James Henstridge)

    * Added ``bzr status --short`` to make status report svn style flags
      for each file.  For example::

        $ bzr status --short
        A  foo
        A  bar
        D  baz
        ?  wooley

    * 'bzr selftest --clean-output' allows easily clean temporary tests 
      directories without running tests. (Alexander Belchenko)

    * ``bzr help hidden-commands`` lists all hidden commands. (Aaron Bentley)

    * ``bzr merge`` now has an option ``--pull`` to fall back to pull if
      local is fully merged into remote. (Jan Hudec)

    * ``bzr help formats`` describes available directory formats. (Aaron Bentley)

  INTERNALS:

    * A few tweaks directly to ``fileids_affected_by_revision_ids`` to
      help speed up processing, as well allowing to extract unannotated
      lines. Between the two ``fileids_affected_by_revision_ids`` is
      improved by approx 10%. (John Arbash Meinel)

    * Change Revision serialization to only write out millisecond
      resolution. Rather than expecting floating point serialization to
      preserve more resolution than we need. (Henri Weichers, Martin Pool)

    * Test suite ends cleanly on Windows.  (Vincent Ladeuil)

    * When ``encoding_type`` attribute of class Command is equal to 'exact', 
      force sys.stdout to be a binary stream on Windows, and therefore
      keep exact line-endings (without LF -> CRLF conversion).
      (Alexander Belchenko)

    * Single-letter short options are no longer globally declared.  (Martin
      Pool)

    * Before using detected user/terminal encoding bzr should check
      that Python has corresponding codec. (Alexander Belchenko)

    * Formats for end-user selection are provided via a FormatRegistry (Aaron Bentley)

  BUG FIXES:

    * ``bzr missing --verbose`` was showing adds/removals in the wrong
      direction. (John Arbash Meinel)

    * ``bzr annotate`` now defaults to showing dotted revnos for merged
      revisions. It cuts them off at a depth of 12 characters, but you can
      supply ``--long`` to see the full number. You can also use
      ``--show-ids`` to display the original revision ids, rather than
      revision numbers and committer names. (John Arbash Meinel, #75637)

    * bzr now supports Win32 UNC path (e.g. ``\HOST\path``. 
      (Alexander Belchenko, #57869)

    * Win32-specific: output of cat, bundle and diff commands don't mangle
      line-endings (Alexander Belchenko, #55276)

    * Replace broken fnmatch based ignore pattern matching with custom pattern
      matcher.
      (Kent Gibson, Jan Hudec #57637)

    * pycurl and urllib can detect short reads at different places. Update
      the test suite to test more cases. Also detect http error code 416
      which was raised for that specific bug. Also enhance the urllib
      robustness by detecting invalid ranges (and pycurl's one by detecting
      short reads during the initial GET). (Vincent Ladeuil, #73948)

    * The urllib connection sharing interacts badly with urllib2
      proxy setting (the connections didn't go thru the proxy
      anymore). Defining a proper ProxyHandler solves the
      problem.  (Vincent Ladeuil, #74759)

    * Use urlutils to generate relative URLs, not osutils 
      (Aaron Bentley, #76229)

    * ``bzr status`` in a readonly directory should work without giving
      lots of errors. (John Arbash Meinel, #76299)

    * Mention the revisionspec topic for the revision option help.
      (Wouter van Heyst, #31663)

    * Allow plugins import from zip archives.
      (Alexander Belchenko, #68124)


bzr 0.13  2006-12-05
--------------------
    
  No changes from 0.13rc1
    
bzr 0.13rc1  2006-11-27
-----------------------

  IMPROVEMENTS:

    * New command ``bzr remove-tree`` allows the removal of the working
      tree from a branch.
      (Daniel Silverstone)

    * urllib uses shared keep-alive connections, so http 
      operations are substantially faster.
      (Vincent Ladeuil, #53654)

    * ``bzr export`` allows an optional branch parameter, to export a bzr
      tree from some other url. For example:
      ``bzr export bzr.tar.gz http://bazaar-vcs.org/bzr/bzr.dev``
      (Daniel Silverstone)

    * Added ``bzr help topics`` to the bzr help system. This gives a
      location for general information, outside of a specific command.
      This includes updates for ``bzr help revisionspec`` the first topic
      included. (Goffredo Baroncelli, John Arbash Meinel, #42714)

    * WSGI-compatible HTTP smart server.  See ``doc/http_smart_server.txt``.
      (Andrew Bennetts)

    * Knit files will now cache full texts only when the size of the
      deltas is as large as the size of the fulltext. (Or after 200
      deltas, whichever comes first). This has the most benefit on large
      files with small changes, such as the inventory for a large project.
      (eg For a project with 2500 files, and 7500 revisions, it changes
      the size of inventory.knit from 11MB to 5.4MB) (John Arbash Meinel)

  INTERNALS:

    * New -D option given before the command line turns on debugging output
      for particular areas.  -Derror shows tracebacks on all errors.
      (Martin Pool)

    * Clean up ``bzr selftest --benchmark bundle`` to correct an import,
      and remove benchmarks that take longer than 10min to run.
      (John Arbash Meinel)

    * Use ``time.time()`` instead of ``time.clock()`` to decide on
      progress throttling. Because ``time.clock()`` is actually CPU time,
      so over a high-latency connection, too many updates get throttled.
      (John Arbash Meinel)

    * ``MemoryTransport.list_dir()`` would strip the first character for
      files or directories in root directory. (John Arbash Meinel)

    * New method ``get_branch_reference`` on 'BzrDir' allows the detection of 
      branch references - which the smart server component needs.
  
    * New ``ChrootTransportDecorator``, accessible via the ``chroot+`` url
      prefix.  It disallows any access to locations above a set URL.  (Andrew
      Bennetts)

  BUG FIXES:

    * Now ``_KnitIndex`` properly decode revision ids when loading index data.
      And optimize the knit index parsing code. 
      (Dmitry Vasiliev, John Arbash Meinel)

    * ``bzrlib/bzrdir.py`` was directly referencing ``bzrlib.workingtree``,
      without importing it. This prevented ``bzr upgrade`` from working
      unless a plugin already imported ``bzrlib.workingtree``
      (John Arbash Meinel, #70716)

    * Suppress the traceback on invalid URLs (Vincent Ladeuil, #70803).

    * Give nicer error message when an http server returns a 403
      error code. (Vincent Ladeuil, #57644).

    * When a multi-range http GET request fails, try a single
      range one. If it fails too, forget about ranges. Remember that until 
      the death of the transport and propagates that to the clones.
      (Vincent Ladeuil, #62276, #62029).

    * Handles user/passwords supplied in url from command
      line (for the urllib implementation). Don't request already
      known passwords (Vincent Ladeuil, #42383, #44647, #48527)

    * ``_KnitIndex.add_versions()`` dictionary compresses revision ids as they
      are added. This fixes bug where fetching remote revisions records
      them as full references rather than integers.
      (John Arbash Meinel, #64789)

    * ``bzr ignore`` strips trailing slashes in patterns.
      Also ``bzr ignore`` rejects absolute paths. (Kent Gibson, #4559)

    * ``bzr ignore`` takes multiple arguments. (Cheuksan Edward Wang, #29488)

    * mv correctly handles paths that traverse symlinks. 
      (Aaron Bentley, #66964)

    * Give nicer looking error messages when failing to connect over ssh.
      (John Arbash Meinel, #49172)

    * Pushing to a remote branch does not currently update the remote working
      tree. After a remote push, ``bzr status`` and ``bzr diff`` on the remote
      machine now show that the working tree is out of date.
      (Cheuksan Edward Wang #48136)

    * Use patiencediff instead of difflib for determining deltas to insert
      into knits. This avoids the O(N^3) behavior of difflib. Patience
      diff should be O(N^2). (Cheuksan Edward Wang, #65714)

    * Running ``bzr log`` on nonexistent file gives an error instead of the
      entire log history. (Cheuksan Edward Wang #50793)

    * ``bzr cat`` can look up contents of removed or renamed files. If the
      pathname is ambiguous, i.e. the files in the old and new trees have
      different id's, the default is the file in the new tree. The user can
      use "--name-from-revision" to select the file in the old tree.
      (Cheuksan Edward Wang, #30190)

  TESTING:

    * TestingHTTPRequestHandler really handles the Range header
      (previously it was ignoring it and returning the whole file,).

bzr 0.12  2006-10-30
--------------------

  INTERNALS:

    * Clean up ``bzr selftest --benchmark bundle`` to correct an import,
      and remove benchmarks that take longer than 10min to run.
      (John Arbash Meinel)
  
bzr 0.12rc1  2006-10-23
-----------------------

  IMPROVEMENTS:

    * ``bzr log`` now shows dotted-decimal revision numbers for all revisions,
      rather than just showing a decimal revision number for revisions on the
      mainline. These revision numbers are not yet accepted as input into bzr
      commands such as log, diff etc. (Robert Collins)

    * revisions can now be specified using dotted-decimal revision numbers.
      For instance, ``bzr diff -r 1.2.1..1.2.3``. (Robert Collins)

    * ``bzr help commands`` output is now shorter (Aaron Bentley)

    * ``bzr`` now uses lazy importing to reduce the startup time. This has
      a moderate effect on lots of actions, especially ones that have
      little to do. For example ``bzr rocks`` time is down to 116ms from
      283ms. (John Arbash Meinel)

    * New Registry class to provide name-to-object registry-like support,
      for example for schemes where plugins can register new classes to
      do certain tasks (e.g. log formatters). Also provides lazy registration
      to allow modules to be loaded on request.
      (John Arbash Meinel, Adeodato Simó)

  API INCOMPATABILITY:
  
    * LogFormatter subclasses show now expect the 'revno' parameter to 
      show() to be a string rather than an int. (Robert Collins)

  INTERNALS:

    * ``TestCase.run_bzr``, ``run_bzr_captured``, and ``run_bzr_subprocess``
      can take a ``working_dir='foo'`` parameter, which will change directory 
      for the command. (John Arbash Meinel)

    * ``bzrlib.lazy_regex.lazy_compile`` can be used to create a proxy
      around a regex, which defers compilation until first use. 
      (John Arbash Meinel)

    * ``TestCase.run_bzr_subprocess`` defaults to supplying the
      ``--no-plugins`` parameter to ensure test reproducability, and avoid
      problems with system-wide installed plugins. (John Arbash Meinel)

    * Unique tree root ids are now supported. Newly created trees still
      use the common root id for compatibility with bzr versions before 0.12.
      (Aaron Bentley)

    * ``WorkingTree.set_root_id(None)`` is now deprecated. Please
      pass in ``inventory.ROOT_ID`` if you want the default root id value.
      (Robert Collins, John Arbash Meinel)

    * New method ``WorkingTree.flush()`` which will write the current memory
      inventory out to disk. At the same time, ``read_working_inventory`` will
      no longer trash the current tree inventory if it has been modified within
      the current lock, and the tree will now ``flush()`` automatically on
      ``unlock()``. ``WorkingTree.set_root_id()`` has been updated to take
      advantage of this functionality. (Robert Collins, John Arbash Meinel)

    * ``bzrlib.tsort.merge_sorted`` now accepts ``generate_revnos``. This
      parameter will cause it to add another column to its output, which
      contains the dotted-decimal revno for each revision, as a tuple.
      (Robert Collins)

    * ``LogFormatter.show_merge`` is deprecated in favour of
      ``LogFormatter.show_merge_revno``. (Robert Collins)

  BUG FIXES:

    * Avoid circular imports by creating a deprecated function for
      ``bzrlib.tree.RevisionTree``. Callers should have been using
      ``bzrlib.revisontree.RevisionTree`` anyway. (John Arbash Meinel,
      #63360, #66349)

    * Don't use ``socket.MSG_WAITALL`` as it doesn't exist on all
      platforms. (Martin Pool, #66356)

    * Don't require ``Content-Type`` in range responses. Assume they are a
      single range if ``Content-Type`` does not exist.
      (John Arbash Meinel, #62473)

    * bzr branch/pull no longer complain about progress bar cleanup when
      interrupted during fetch.  (Aaron Bentley, #54000)

    * ``WorkingTree.set_parent_trees()`` uses the trees to directly write
      the basis inventory, rather than going through the repository. This
      allows us to have 1 inventory read, and 2 inventory writes when
      committing a new tree. (John Arbash Meinel)

    * When reverting, files that are not locally modified that do not exist
      in the target are deleted, not just unversioned (Aaron Bentley)

    * When trying to acquire a lock, don't fail immediately. Instead, try
      a few times (up to 1 hour) before timing out. Also, report why the
      lock is unavailable (John Arbash Meinel, #43521, #49556)

    * Leave HttpTransportBase daughter classes decides how they
      implement cloning. (Vincent Ladeuil, #61606)

    * diff3 does not indicate conflicts on clean merge. (Aaron Bentley)

    * If a commit fails, the commit message is stored in a file at the root of
      the tree for later commit. (Cheuksan Edward Wang, Stefan Metzmacher,
      #32054)

  TESTING:

    * New test base class TestCaseWithMemoryTransport offers memory-only
      testing facilities: its not suitable for tests that need to mutate disk
      state, but most tests should not need that and should be converted to
      TestCaseWithMemoryTransport. (Robert Collins)

    * ``TestCase.make_branch_and_memory_tree`` now takes a format
      option to set the BzrDir, Repository and Branch formats of the
      created objects. (Robert Collins, John Arbash Meinel)

bzr 0.11  2006-10-02
--------------------

    * Smart server transport test failures on windows fixed. (Lukáš Lalinský).

bzr 0.11rc2  2006-09-27
-----------------------

  BUG FIXES:

    * Test suite hangs on windows fixed. (Andrew Bennets, Alexander Belchenko).
    
    * Commit performance regression fixed. (Aaron Bentley, Robert Collins, John
      Arbash Meinel).

bzr 0.11rc1  2006-09-25
-----------------------

  IMPROVEMENTS:

    * Knit files now wait to create their contents until the first data is
      added. The old code used to create an empty .knit and a .kndx with just
      the header. However, this caused a lot of extra round trips over sftp.
      This can change the time for ``bzr push`` to create a new remote branch
      from 160s down to 100s. This also affects ``bzr commit`` performance when
      adding new files, ``bzr commit`` on a new kernel-like tree drops from 50s
      down to 40s (John Arbash Meinel, #44692)

    * When an entire subtree has been deleted, commit will now report that
      just the top of the subtree has been deleted, rather than reporting
      all the individual items. (Robert Collins)

    * Commit performs one less XML parse. (Robert Collins)

    * ``bzr checkout`` now operates on readonly branches as well
      as readwrite branches. This fixes bug #39542. (Robert Collins)

    * ``bzr bind`` no longer synchronises history with the master branch.
      Binding should be followed by an update or push to synchronise the 
      two branches. This is closely related to the fix for bug #39542.
      (Robert Collins)

    * ``bzrlib.lazy_import.lazy_import`` function to create on-demand 
      objects.  This allows all imports to stay at the global scope, but
      modules will not actually be imported if they are not used.
      (John Arbash Meinel)

    * Support ``bzr://`` and ``bzr+ssh://`` urls to work with the new RPC-based
      transport which will be used with the upcoming high-performance smart
      server. The new command ``bzr serve`` will invoke bzr in server mode,
      which processes these requests. (Andrew Bennetts, Robert Collins, Martin
      Pool)

    * New command ``bzr version-info`` which can be used to get a summary
      of the current state of the tree. This is especially useful as part
      of a build commands. See ``doc/version_info.txt`` for more information 
      (John Arbash Meinel)

  BUG FIXES:

    * ``'bzr inventory [FILE...]'`` allows restricting the file list to a
      specific set of files. (John Arbash Meinel, #3631)

    * Don't abort when annotating empty files (John Arbash Meinel, #56814)

    * Add ``Stanza.to_unicode()`` which can be passed to another Stanza
      when nesting stanzas. Also, add ``read_stanza_unicode`` to handle when
      reading a nested Stanza. (John Arbash Meinel)

    * Transform._set_mode() needs to stat the right file. 
      (John Arbash Meinel, #56549)

    * Raise WeaveFormatError rather than StopIteration when trying to read
      an empty Weave file. (John Arbash Meinel, #46871)

    * Don't access e.code for generic URLErrors, only HTTPErrors have .code.
      (Vincent Ladeuil, #59835)

    * Handle boundary="" lines properly to allow access through a Squid proxy.
      (John Arbash Meinel, #57723)

    * revert now removes newly-added directories (Aaron Bentley, #54172)

    * ``bzr upgrade sftp://`` shouldn't fail to upgrade v6 branches if there 
      isn't a working tree. (David Allouche, #40679)

    * Give nicer error messages when a user supplies an invalid --revision
      parameter. (John Arbash Meinel, #55420)

    * Handle when LANG is not recognized by python. Emit a warning, but
      just revert to using 'ascii'. (John Arbash Meinel, #35392)

    * Don't use ``preexec_fn`` on win32, as it is not supported by subprocess.
      (John Arbash Meinel)

    * Skip specific tests when the dependencies aren't met. This includes
      some ``setup.py`` tests when ``python-dev`` is not available, and
      some tests that depend on paramiko. (John Arbash Meinel, Mattheiu Moy)

    * Fallback to Paramiko properly, if no ``ssh`` executable exists on
      the system. (Andrew Bennetts, John Arbash Meinel)

    * ``Branch.bind(other_branch)`` no longer takes a write lock on the
      other branch, and will not push or pull between the two branches.
      API users will need to perform a push or pull or update operation if they
      require branch synchronisation to take place. (Robert Collins, #47344)

    * When creating a tarball or zipfile export, export unicode names as utf-8
      paths. This may not work perfectly on all platforms, but has the best
      chance of working in the common case. (John Arbash Meinel, #56816)

    * When committing, only files that exist in working tree or basis tree
      may be specified (Aaron Bentley, #50793)

  PORTABILITY:

    * Fixes to run on Python 2.5 (Brian M. Carlson, Martin Pool, Marien Zwart)

  INTERNALS:

    * TestCaseInTempDir now creates a separate directory for HOME, rather
      than having HOME set to the same location as the working directory.
      (John Arbash Meinel)

    * ``run_bzr_subprocess()`` can take an optional ``env_changes={}`` parameter,
      which will update os.environ inside the spawned child. It also can
      take a ``universal_newlines=True``, which helps when checking the output
      of the command. (John Arbash Meinel)

    * Refactor SFTP vendors to allow easier re-use when ssh is used. 
      (Andrew Bennetts)

    * ``Transport.list_dir()`` and ``Transport.iter_files_recursive()`` should always
      return urlescaped paths. This is now tested (there were bugs in a few
      of the transports) (Andrew Bennetts, David Allouche, John Arbash Meinel)

    * New utility function ``symbol_versioning.deprecation_string``. Returns the
      formatted string for a callable, deprecation format pair. (Robert Collins)

    * New TestCase helper applyDeprecated. This allows you to call a callable
      which is deprecated without it spewing to the screen, just by supplying
      the deprecation format string issued for it. (Robert Collins)

    * Transport.append and Transport.put have been deprecated in favor of
      ``.append_bytes``, ``.append_file``, ``.put_bytes``, and
      ``.put_file``. This removes the ambiguity in what type of object the
      functions take.  ``Transport.non_atomic_put_{bytes,file}`` has also
      been added. Which works similarly to ``Transport.append()`` except for
      SFTP, it doesn't have a round trip when opening the file. Also, it
      provides functionality for creating a parent directory when trying
      to create a file, rather than raise NoSuchFile and forcing the
      caller to repeat their request.
      (John Arbash Meinel)

    * WorkingTree has a new api ``unversion`` which allow the unversioning of
      entries by their file id. (Robert Collins)

    * ``WorkingTree.pending_merges`` is deprecated.  Please use the
      ``get_parent_ids`` (introduced in 0.10) method instead. (Robert Collins)

    * WorkingTree has a new ``lock_tree_write`` method which locks the branch for
      read rather than write. This is appropriate for actions which only need
      the branch data for reference rather than mutation. A new decorator
      ``needs_tree_write_lock`` is provided in the workingtree module. Like the
      ``needs_read_lock`` and ``needs_write_lock`` decorators this allows static 
      declaration of the locking requirements of a function to ensure that
      a lock is taken out for casual scripts. (Robert Collins, #54107)

    * All WorkingTree methods which write to the tree, but not to the branch
      have been converted to use ``needs_tree_write_lock`` rather than 
      ``needs_write_lock``. Also converted is the revert, conflicts and tree
      transform modules. This provides a modest performance improvement on 
      metadir style trees, due to the reduce lock-acquisition, and a more
      significant performance improvement on lightweight checkouts from 
      remote branches, where trivial operations used to pay a significant 
      penalty. It also provides the basis for allowing readonly checkouts.
      (Robert Collins)

    * Special case importing the standard library 'copy' module. This shaves
      off 40ms of startup time, while retaining compatibility. See:
      ``bzrlib/inspect_for_copy.py`` for more details. (John Arbash Meinel)

    * WorkingTree has a new parent class MutableTree which represents the 
      specialisations of Tree which are able to be altered. (Robert Collins)

    * New methods mkdir and ``put_file_bytes_non_atomic`` on MutableTree that
      mutate the tree and its contents. (Robert Collins)

    * Transport behaviour at the root of the URL is now defined and tested.
      (Andrew Bennetts, Robert Collins)

  TESTING:

    * New test helper classs MemoryTree. This is typically accessed via
      ``self.make_branch_and_memory_tree()`` in test cases. (Robert Collins)
      
    * Add ``start_bzr_subprocess`` and ``stop_bzr_subprocess`` to allow test
      code to continue running concurrently with a subprocess of bzr.
      (Andrew Bennetts, Robert Collins)

    * Add a new method ``Transport.get_smart_client()``. This is provided to
      allow upgrades to a richer interface than the VFS one provided by
      Transport. (Andrew Bennetts, Martin Pool)

bzr 0.10  2006-08-29
--------------------
  
  IMPROVEMENTS:
    * 'merge' now takes --uncommitted, to apply uncommitted changes from a
      tree.  (Aaron Bentley)
  
    * 'bzr add --file-ids-from' can be used to specify another path to use
      for creating file ids, rather than generating all new ones. Internally,
      the 'action' passed to ``smart_add_tree()`` can return ``file_ids`` that
      will be used, rather than having bzrlib generate new ones.
      (John Arbash Meinel, #55781)

    * ``bzr selftest --benchmark`` now allows a ``--cache-dir`` parameter.
      This will cache some of the intermediate trees, and decrease the
      setup time for benchmark tests. (John Arbash Meinel)

    * Inverse forms are provided for all boolean options.  For example,
      --strict has --no-strict, --no-recurse has --recurse (Aaron Bentley)

    * Serialize out Inventories directly, rather than using ElementTree.
      Writing out a kernel sized inventory drops from 2s down to ~350ms.
      (Robert Collins, John Arbash Meinel)

  BUG FIXES:

    * Help diffutils 2.8.4 get along with binary tests (Marien Zwart: #57614)

    * Change LockDir so that if the lock directory doesn't exist when
      ``lock_write()`` is called, an attempt will be made to create it.
      (John Arbash Meinel, #56974)

    * ``bzr uncommit`` preserves pending merges. (John Arbash Meinel, #57660)

    * Active FTP transport now works as intended. (ghozzy, #56472)

    * Really fix mutter() so that it won't ever raise a UnicodeError.
      It means it is possible for ~/.bzr.log to contain non UTF-8 characters.
      But it is a debugging log, not a real user file.
      (John Arbash Meinel, #56947, #53880)

    * Change Command handle to allow Unicode command and options.
      At present we cannot register Unicode command names, so we will get
      BzrCommandError('unknown command'), or BzrCommandError('unknown option')
      But that is better than a UnicodeError + a traceback.
      (John Arbash Meinel, #57123)

    * Handle TZ=UTC properly when reading/writing revisions.
      (John Arbash Meinel, #55783, #56290)

    * Use ``GPG_TTY`` to allow gpg --cl to work with gpg-agent in a pipeline,
      (passing text to sign in on stdin). (John Arbash Meinel, #54468)

    * External diff does the right thing for binaries even in foreign 
      languages. (John Arbash Meinel, #56307)

    * Testament handles more cases when content is unicode. Specific bug was
      in handling of revision properties.
      (John Arbash Meinel, Holger Krekel, #54723)

    * The bzr selftest was failing on installed versions due to a bug in a new
      test helper. (John Arbash Meinel, Robert Collins, #58057)

  INTERNALS:

    * ``bzrlib.cache_utf8`` contains ``encode()`` and ``decode()`` functions
      which can be used to cache the conversion between utf8 and Unicode.
      Especially helpful for some of the knit annotation code, which has to
      convert revision ids to utf8 to annotate lines in storage.
      (John Arbash Meinel)

    * ``setup.py`` now searches the filesystem to find all packages which
      need to be installed. This should help make the life of packagers
      easier. (John Arbash Meinel)

bzr 0.9.0  2006-08-11
---------------------

  SURPRISES:

   * The hard-coded built-in ignore rules have been removed. There are
     now two rulesets which are enforced. A user global one in 
     ``~/.bazaar/ignore`` which will apply to every tree, and the tree
     specific one '.bzrignore'.
     ``~/.bazaar/ignore`` will be created if it does not exist, but with
     a more conservative list than the old default.
     This fixes bugs with default rules being enforced no matter what. 
     The old list of ignore rules from bzr is available by
     running 'bzr ignore --old-default-rules'.
     (Robert Collins, Martin Pool, John Arbash Meinel)

   * 'branches.conf' has been changed to 'locations.conf', since it can apply
     to more locations than just branch locations.
     (Aaron Bentley)
   
  IMPROVEMENTS:

   * The revision specifier "revno:" is extended to accept the syntax
     revno:N:branch. For example,
     revno:42:http://bazaar-vcs.org/bzr/bzr.dev/ means revision 42 in
     bzr.dev.  (Matthieu Moy)

   * Tests updates to ensure proper URL handling, UNICODE support, and
     proper printing when the user's terminal encoding cannot display 
     the path of a file that has been versioned.
     ``bzr branch`` can take a target URL rather than only a local directory.
     ``Branch.get_parent()/set_parent()`` now save a relative path if possible,
     and normalize the parent based on root, allowing access across
     different transports. (John Arbash Meinel, Wouter van Heyst, Martin Pool)
     (Malone #48906, #42699, #40675, #5281, #3980, #36363, #43689,
     #42517, #42514)

   * On Unix, detect terminal width using an ioctl not just $COLUMNS.
     Use terminal width for single-line logs from ``bzr log --line`` and
     pending-merge display.  (Robert Widhopf-Fenk, Gustavo Niemeyer)
     (Malone #3507)

   * On Windows, detect terminal width using GetConsoleScreenBufferInfo.
     (Alexander Belchenko)

   * Speedup improvement for 'date:'-revision search. (Guillaume Pinot).

   * Show the correct number of revisions pushed when pushing a new branch.
     (Robert Collins).

   * 'bzr selftest' now shows a progress bar with the number of tests, and 
     progress made. 'make check' shows tests in -v mode, to be more useful
     for the PQM status window. (Robert Collins).
     When using a progress bar, failed tests are printed out, rather than
     being overwritten by the progress bar until the suite finishes.
     (John Arbash Meinel)

   * 'bzr selftest --benchmark' will run a new benchmarking selftest.
     'bzr selftest --benchmark --lsprof-timed' will use lsprofile to generate
     profile data for the individual profiled calls, allowing for fine
     grained analysis of performance.
     (Robert Collins, Martin Pool).

   * 'bzr commit' shows a progress bar. This is useful for commits over sftp
     where commit can take an appreciable time. (Robert Collins)

   * 'bzr add' is now less verbose in telling you what ignore globs were
     matched by files being ignored. Instead it just tells you how many 
     were ignored (because you might reasonably be expecting none to be
     ignored). 'bzr add -v' is unchanged and will report every ignored
     file. (Robert Collins).

   * ftp now has a test server if medusa is installed. As part of testing,
     ftp support has been improved, including support for supplying a
     non-standard port. (John Arbash Meinel).

   * 'bzr log --line' shows the revision number, and uses only the
     first line of the log message (#5162, Alexander Belchenko;
     Matthieu Moy)

   * 'bzr status' has had the --all option removed. The 'bzr ls' command
     should be used to retrieve all versioned files. (Robert Collins)

   * 'bzr bundle OTHER/BRANCH' will create a bundle which can be sent
     over email, and applied on the other end, while maintaining ancestry.
     This bundle can be applied with either 'bzr merge' or 'bzr pull',
     the same way you would apply another branch.
     (John Arbash Meinel, Aaron Bentley)
  
   * 'bzr whoami' can now be used to set your identity from the command line,
     for a branch or globally.  (Robey Pointer)

   * 'bzr checkout' now aliased to 'bzr co', and 'bzr annotate' to 'bzr ann'.
     (Michael Ellerman)

   * 'bzr revert DIRECTORY' now reverts the contents of the directory as well.
     (Aaron Bentley)

   * 'bzr get sftp://foo' gives a better error when paramiko is not present.
     Also updates things like 'http+pycurl://' if pycurl is not present.
     (John Arbash Meinel) (Malone #47821, #52204)

   * New env variable ``BZR_PROGRESS_BAR``, sets the default progress bar type.
     Can be set to 'none' or 'dummy' to disable the progress bar, 'dots' or 
     'tty' to create the respective type. (John Arbash Meinel, #42197, #51107)

   * Improve the help text for 'bzr diff' to explain what various options do.
     (John Arbash Meinel, #6391)

   * 'bzr uncommit -r 10' now uncommits revisions 11.. rather than uncommitting
     revision 10. This makes -r10 more in line with what other commands do.
     'bzr uncommit' also now saves the pending merges of the revisions that
     were removed. So it is safe to uncommit after a merge, fix something,
     and commit again. (John Arbash Meinel, #32526, #31426)

   * 'bzr init' now also works on remote locations.
     (Wouter van Heyst, #48904)

   * HTTP support has been updated. When using pycurl we now support 
     connection keep-alive, which reduces dns requests and round trips.
     And for both urllib and pycurl we support multi-range requests, 
     which decreases the number of round-trips. Performance results for
     ``bzr branch http://bazaar-vcs.org/bzr/bzr.dev/`` indicate
     http branching is now 2-3x faster, and ``bzr pull`` in an existing 
     branch is as much as 4x faster.
     (Michael Ellerman, Johan Rydberg, John Arbash Meinel, #46768)

   * Performance improvements for sftp. Branching and pulling are now up to
     2x faster. Utilize paramiko.readv() support for async requests if it
     is available (paramiko > 1.6) (John Arbash Meinel)

  BUG FIXES:

    * Fix shadowed definition of TestLocationConfig that caused some 
      tests not to run.
      (Erik Bågfors, Michael Ellerman, Martin Pool, #32587)

    * Fix unnecessary requirement of sign-my-commits that it be run from
      a working directory.  (Martin Pool, Robert Collins)

    * 'bzr push location' will only remember the push location if it succeeds
      in connecting to the remote location. (John Arbash Meinel, #49742)

    * 'bzr revert' no longer toggles the executable bit on win32
      (John Arbash Meinel, #45010)

    * Handle broken pipe under win32 correctly. (John Arbash Meinel)
    
    * sftp tests now work correctly on win32 if you have a newer paramiko
      (John Arbash Meinel)

    * Cleanup win32 test suite, and general cleanup of places where
      file handles were being held open. (John Arbash Meinel)

    * When specifying filenames for 'diff -r x..y', the name of the file in the
      working directory can be used, even if its name is different in both x
      and y.

    * File-ids containing single- or double-quotes are handled correctly by
      push. (Aaron Bentley, #52227)

    * Normalize unicode filenames to ensure cross-platform consistency.
      (John Arbash Meinel, #43689)

    * The argument parser can now handle '-' as an argument. Currently
      no code interprets it specially (it is mostly handled as a file named 
      '-'). But plugins, and future operations can use it.
      (John Arbash meinel, #50984)

    * Bundles can properly read binary files with a plain '\r' in them.
      (John Arbash Meinel, #51927)

    * Tuning ``iter_entries()`` to be more efficient (John Arbash Meinel, #5444)

    * Lots of win32 fixes (the test suite passes again).
      (John Arbash Meinel, #50155)

    * Handle openbsd returning None for sys.getfilesystemencoding() (#41183) 

    * Support ftp APPE (append) to allow Knits to be used over ftp (#42592)

    * Removals are only committed if they match the filespec (or if there is
      no filespec).  (#46635, Aaron Bentley)

    * smart-add recurses through all supplied directories 
      (John Arbash Meinel, #52578)

    * Make the bundle reader extra lines before and after the bundle text.
      This allows you to parse an email with the bundle inline.
      (John Arbash Meinel, #49182)

    * Change the file id generator to squash a little bit more. Helps when
      working with long filenames on windows. (Also helps for unicode filenames
      not generating hidden files). (John Arbash Meinel, #43801)

    * Restore terminal mode on C-c while reading sftp password.  (#48923, 
      Nicholas Allen, Martin Pool)

    * Timestamps are rounded to 1ms, and revision entries can be recreated
      exactly. (John Arbash Meinel, Jamie Wilkinson, #40693)

    * Branch.base has changed to a URL, but ~/.bazaar/locations.conf should
      use local paths, since it is user visible (John Arbash Meinel, #53653)

    * ``bzr status foo`` when foo was unversioned used to cause a full delta
      to be generated (John Arbash Meinel, #53638)

    * When reading revision properties, an empty value should be considered
      the empty string, not None (John Arbash Meinel, #47782)

    * ``bzr diff --diff-options`` can now handle binary files being changed.
      Also, the output is consistent when --diff-options is not supplied.
      (John Arbash Meinel, #54651, #52930)

    * Use the right suffixes for loading plugins (John Arbash Meinel, #51810)

    * Fix ``Branch.get_parent()`` to handle the case when the parent is not 
      accessible (John Arbash Meinel, #52976)

  INTERNALS:

    * Combine the ignore rules into a single regex rather than looping over
      them to reduce the threshold where  N^2 behaviour occurs in operations
      like status. (Jan Hudec, Robert Collins).

    * Appending to ``bzrlib.DEFAULT_IGNORE`` is now deprecated. Instead, use
      one of the add functions in bzrlib.ignores. (John Arbash Meinel)

    * 'bzr push' should only push the ancestry of the current revision, not
      all of the history in the repository. This is especially important for
      shared repositories. (John Arbash Meinel)

    * ``bzrlib.delta.compare_trees`` now iterates in alphabetically sorted order,
      rather than randomly walking the inventories. (John Arbash Meinel)

    * Doctests are now run in temporary directories which are cleaned up when
      they finish, rather than using special ScratchDir/ScratchBranch objects.
      (Martin Pool)

    * Split ``check`` into separate methods on the branch and on the repository,
      so that it can be specialized in ways that are useful or efficient for
      different formats.  (Martin Pool, Robert Collins)

    * Deprecate ``Repository.all_revision_ids``; most methods don't really need
      the global revision graph but only that part leading up to a particular
      revision.  (Martin Pool, Robert Collins)

    * Add a BzrDirFormat ``control_formats`` list which allows for control formats
      that do not use '.bzr' to store their data - i.e. '.svn', '.hg' etc.
      (Robert Collins, Jelmer Vernooij).

    * ``bzrlib.diff.external_diff`` can be redirected to any file-like object.
      Uses subprocess instead of spawnvp.
      (James Henstridge, John Arbash Meinel, #4047, #48914)

    * New command line option '--profile-imports', which will install a custom
      importer to log time to import modules and regex compilation time to 
      sys.stderr (John Arbash Meinel)

    * 'EmptyTree' is now deprecated, please use ``repository.revision_tree(None)``
      instead. (Robert Collins)

    * "RevisionTree" is now in bzrlib/revisiontree.py. (Robert Collins)

bzr 0.8.2  2006-05-17
---------------------
  
  BUG FIXES:
   
    * setup.py failed to install launchpad plugin.  (Martin Pool)

bzr 0.8.1  2006-05-16
---------------------

  BUG FIXES:

    * Fix failure to commit a merge in a checkout.  (Martin Pool, 
      Robert Collins, Erik Bågfors, #43959)

    * Nicer messages from 'commit' in the case of renames, and correct
      messages when a merge has occured. (Robert Collins, Martin Pool)

    * Separate functionality from assert statements as they are skipped in
      optimized mode of python. Add the same check to pending merges.
      (Olaf Conradi, #44443)

  CHANGES:

    * Do not show the None revision in output of bzr ancestry. (Olaf Conradi)

    * Add info on standalone branches without a working tree.
      (Olaf Conradi, #44155)

    * Fix bug in knits when raising InvalidRevisionId. (Olaf Conradi, #44284)

  CHANGES:

    * Make editor invocation comply with Debian Policy. First check
      environment variables VISUAL and EDITOR, then try editor from
      alternatives system. If that all fails, fall back to the pre-defined
      list of editors. (Olaf Conradi, #42904)

  NEW FEATURES:

    * New 'register-branch' command registers a public branch into 
      Launchpad.net, where it can be associated with bugs, etc.
      (Martin Pool, Bjorn Tillenius, Robert Collins)

  INTERNALS:

    * New public api in InventoryEntry - ``describe_change(old, new)`` which
      provides a human description of the changes between two old and
      new. (Robert Collins, Martin Pool)

  TESTING:

    * Fix test case for bzr info in upgrading a standalone branch to metadir,
      uses bzrlib api now. (Olaf Conradi)

bzr 0.8  2006-05-08
-------------------

  NOTES WHEN UPGRADING:

    Release 0.8 of bzr introduces a new format for history storage, called
    'knit', as an evolution of to the 'weave' format used in 0.7.  Local 
    and remote operations are faster using knits than weaves.  Several
    operations including 'init', 'init-repo', and 'upgrade' take a 
    --format option that controls this.  Branching from an existing branch
    will keep the same format.

    It is possible to merge, pull and push between branches of different
    formats but this is slower than moving data between homogenous
    branches.  It is therefore recommended (but not required) that you
    upgrade all branches for a project at the same time.  Information on
    formats is shown by 'bzr info'.

    bzr 0.8 now allows creation of 'repositories', which hold the history 
    of files and revisions for several branches.  Previously bzr kept all
    the history for a branch within the .bzr directory at the root of the
    branch, and this is still the default.  To create a repository, use
    the new 'bzr init-repo' command.  Branches exist as directories under
    the repository and contain just a small amount of information
    indicating the current revision of the branch.

    bzr 0.8 also supports 'checkouts', which are similar to in cvs and
    subversion.  Checkouts are associated with a branch (optionally in a
    repository), which contains all the historical information.  The
    result is that a checkout can be deleted without losing any
    already-committed revisions.  A new 'update' command is also available. 

    Repositories and checkouts are not supported with the 0.7 storage
    format.  To use them you must upgrad to either knits, or to the
    'metaweave' format, which uses weaves but changes the .bzr directory
    arrangement.
    

  IMPROVEMENTS:

    * Sftp paths can now be relative, or local, according to the lftp
      convention. Paths now take the form::

          sftp://user:pass@host:port/~/relative/path
          or
          sftp://user:pass@host:port/absolute/path

    * The FTP transport now tries to reconnect after a temporary
      failure. ftp put is made atomic. (Matthieu Moy)

    * The FTP transport now maintains a pool of connections, and
      reuses them to avoid multiple connections to the same host (like
      sftp did). (Daniel Silverstone)

    * The ``bzr_man.py`` file has been removed. To create the man page now,
      use ``./generate_docs.py man``. The new program can also create other files.
      Run ``python generate_docs.py --help`` for usage information.
      (Hans Ulrich Niedermann & James Blackwell).

    * Man Page now gives full help (James Blackwell).
      Help also updated to reflect user config now being stored in .bazaar
      (Hans Ulrich Niedermann)

    * It's now possible to set aliases in bazaar.conf (Erik Bågfors)

    * Pull now accepts a --revision argument (Erik Bågfors)

    * ``bzr re-sign`` now allows multiple revisions to be supplied on the command
      line. You can now use the following command to sign all of your old
      commits::

        find .bzr/revision-store// -name my@email-* \
          | sed 's/.*\/\/..\///' \
          | xargs bzr re-sign

    * Upgrade can now upgrade over the network. (Robert Collins)

    * Two new commands 'bzr checkout' and 'bzr update' allow for CVS/SVN-alike
      behaviour.  By default they will cache history in the checkout, but
      with --lightweight almost all data is kept in the master branch.
      (Robert Collins)

    * 'revert' unversions newly-versioned files, instead of deleting them.

    * 'merge' is more robust.  Conflict messages have changed.

    * 'merge' and 'revert' no longer clobber existing files that end in '~' or
      '.moved'.

    * Default log format can be set in configuration and plugins can register
      their own formatters. (Erik Bågfors)

    * New 'reconcile' command will check branch consistency and repair indexes
      that can become out of sync in pre 0.8 formats. (Robert Collins,
      Daniel Silverstone)

    * New 'bzr init --format' and 'bzr upgrade --format' option to control 
      what storage format is created or produced.  (Robert Collins, 
      Martin Pool)

    * Add parent location to 'bzr info', if there is one.  (Olaf Conradi)

    * New developer commands 'weave-list' and 'weave-join'.  (Martin Pool)

    * New 'init-repository' command, plus support for repositories in 'init'
      and 'branch' (Aaron Bentley, Erik Bågfors, Robert Collins)

    * Improve output of 'info' command. Show all relevant locations related to
      working tree, branch and repository. Use kibibytes for binary quantities.
      Fix off-by-one error in missing revisions of working tree.  Make 'info'
      work on branches, repositories and remote locations.  Show locations
      relative to the shared repository, if applicable.  Show locking status
      of locations.  (Olaf Conradi)

    * Diff and merge now safely handle binary files. (Aaron Bentley)

    * 'pull' and 'push' now normalise the revision history, so that any two
      branches with the same tip revision will have the same output from 'log'.
      (Robert Collins)

    * 'merge' accepts --remember option to store parent location, like 'push'
      and 'pull'. (Olaf Conradi)

    * bzr status and diff when files given as arguments do not exist
      in the relevant trees.  (Martin Pool, #3619)

    * Add '.hg' to the default ignore list.  (Martin Pool)

    * 'knit' is now the default disk format. This improves disk performance and
      utilization, increases incremental pull performance, robustness with SFTP
      and allows checkouts over SFTP to perform acceptably. 
      The initial Knit code was contributed by Johan Rydberg based on a
      specification by Martin Pool.
      (Robert Collins, Aaron Bentley, Johan Rydberg, Martin Pool).

    * New tool to generate all-in-one html version of the manual.  (Alexander
      Belchenko)

    * Hitting CTRL-C while doing an SFTP push will no longer cause stale locks
      to be left in the SFTP repository. (Robert Collins, Martin Pool).

    * New option 'diff --prefix' to control how files are named in diff
      output, with shortcuts '-p0' and '-p1' corresponding to the options for 
      GNU patch.  (Alexander Belchenko, Goffredo Baroncelli, Martin Pool)

    * Add --revision option to 'annotate' command.  (Olaf Conradi)

    * If bzr shows an unexpected revision-history after pulling (perhaps due
      to a reweave) it can now be corrected by 'bzr reconcile'.
      (Robert Collins)

  CHANGES:

    * Commit is now verbose by default, and shows changed filenames and the 
      new revision number.  (Robert Collins, Martin Pool)

    * Unify 'mv', 'move', 'rename'.  (Matthew Fuller, #5379)

    * 'bzr -h' shows help.  (Martin Pool, Ian Bicking, #35940)

    * Make 'pull' and 'push' remember location on failure using --remember.
      (Olaf Conradi)

    * For compatibility, make old format for using weaves inside metadir
      available as 'metaweave' format.  Rename format 'metadir' to 'default'.
      Clean up help for option --format in commands 'init', 'init-repo' and
      'upgrade'.  (Olaf Conradi)

  INTERNALS:
  
    * The internal storage of history, and logical branch identity have now
      been split into Branch, and Repository. The common locking and file 
      management routines are now in bzrlib.lockablefiles. 
      (Aaron Bentley, Robert Collins, Martin Pool)

    * Transports can now raise DependencyNotPresent if they need a library
      which is not installed, and then another implementation will be 
      tried.  (Martin Pool)

    * Remove obsolete (and no-op) `decode` parameter to `Transport.get`.  
      (Martin Pool)

    * Using Tree Transform for merge, revert, tree-building

    * WorkingTree.create, Branch.create, ``WorkingTree.create_standalone``,
      Branch.initialize are now deprecated. Please see ``BzrDir.create_*`` for
      replacement API's. (Robert Collins)

    * New BzrDir class represents the .bzr control directory and manages
      formatting issues. (Robert Collins)

    * New repository.InterRepository class encapsulates Repository to 
      Repository actions and allows for clean selection of optimised code
      paths. (Robert Collins)

    * ``bzrlib.fetch.fetch`` and ``bzrlib.fetch.greedy_fetch`` are now
      deprecated, please use ``branch.fetch`` or ``repository.fetch``
      depending on your needs. (Robert Collins)

    * deprecated methods now have a ``is_deprecated`` flag on them that can
      be checked, if you need to determine whether a given callable is 
      deprecated at runtime. (Robert Collins)

    * Progress bars are now nested - see
      ``bzrlib.ui.ui_factory.nested_progress_bar``.
      (Robert Collins, Robey Pointer)

    * New API call ``get_format_description()`` for each type of format.
      (Olaf Conradi)

    * Changed ``branch.set_parent()`` to accept None to remove parent.
      (Olaf Conradi)

    * Deprecated BzrError AmbiguousBase.  (Olaf Conradi)

    * WorkingTree.branch is now a read only property.  (Robert Collins)

    * bzrlib.ui.text.TextUIFactory now accepts a ``bar_type`` parameter which
      can be None or a factory that will create a progress bar. This is
      useful for testing or for overriding the bzrlib.progress heuristic.
      (Robert Collins)

    * New API method ``get_physical_lock_status()`` to query locks present on a
      transport.  (Olaf Conradi)

    * Repository.reconcile now takes a thorough keyword parameter to allow
      requesting an indepth reconciliation, rather than just a data-loss 
      check. (Robert Collins)

    * ``bzrlib.ui.ui_factory protocol`` now supports ``get_boolean`` to prompt
      the user for yes/no style input. (Robert Collins)

  TESTING:

    * SFTP tests now shortcut the SSH negotiation, reducing test overhead
      for testing SFTP protocol support. (Robey Pointer)

    * Branch formats are now tested once per implementation (see ``bzrlib.
      tests.branch_implementations``. This is analagous to the transport
      interface tests, and has been followed up with working tree,
      repository and BzrDir tests. (Robert Collins)

    * New test base class TestCaseWithTransport provides a transport aware
      test environment, useful for testing any transport-interface using
      code. The test suite option --transport controls the transport used
      by this class (when its not being used as part of implementation
      contract testing). (Robert Collins)

    * Close logging handler on disabling the test log. This will remove the
      handler from the internal list inside python's logging module,
      preventing shutdown from closing it twice.  (Olaf Conradi)

    * Move test case for uncommit to blackbox tests.  (Olaf Conradi)

    * ``run_bzr`` and ``run_bzr_captured`` now accept a 'stdin="foo"'
      parameter which will provide String("foo") to the command as its stdin.

bzr 0.7 2006-01-09
------------------

  CHANGES:

    * .bzrignore is excluded from exports, on the grounds that it's a bzr 
      internal-use file and may not be wanted.  (Jamie Wilkinson)

    * The "bzr directories" command were removed in favor of the new
      --kind option to the "bzr inventory" command.  To list all 
      versioned directories, now use "bzr inventory --kind directory".  
      (Johan Rydberg)

    * Under Windows configuration directory is now ``%APPDATA%\bazaar\2.0``
      by default. (John Arbash Meinel)

    * The parent of Bzr configuration directory can be set by ``BZR_HOME``
      environment variable. Now the path for it is searched in ``BZR_HOME``,
      then in HOME. Under Windows the order is: ``BZR_HOME``, ``APPDATA``
      (usually points to ``C:\Documents and Settings\User Name\Application Data``),
      ``HOME``. (John Arbash Meinel)

    * Plugins with the same name in different directories in the bzr plugin
      path are no longer loaded: only the first successfully loaded one is
      used. (Robert Collins)

    * Use systems' external ssh command to open connections if possible.  
      This gives better integration with user settings such as ProxyCommand.
      (James Henstridge)

    * Permissions on files underneath .bzr/ are inherited from the .bzr 
      directory. So for a shared repository, simply doing 'chmod -R g+w .bzr/'
      will mean that future file will be created with group write permissions.

    * configure.in and config.guess are no longer in the builtin default 
      ignore list.

    * '.sw[nop]' pattern ignored, to ignore vim swap files for nameless
      files.  (John Arbash Meinel, Martin Pool)

  IMPROVEMENTS:

    * "bzr INIT dir" now initializes the specified directory, and creates 
      it if it does not exist.  (John Arbash Meinel)

    * New remerge command (Aaron Bentley)

    * Better zsh completion script.  (Steve Borho)

    * 'bzr diff' now returns 1 when there are changes in the working 
      tree. (Robert Collins)

    * 'bzr push' now exists and can push changes to a remote location. 
      This uses the transport infrastructure, and can store the remote
      location in the ~/.bazaar/branches.conf configuration file.
      (Robert Collins)

    * Test directories are only kept if the test fails and the user requests
      that they be kept.

    * Tweaks to short log printing

    * Added branch nicks, new nick command, printing them in log output. 
      (Aaron Bentley)

    * If ``$BZR_PDB`` is set, pop into the debugger when an uncaught exception 
      occurs.  (Martin Pool)

    * Accept 'bzr resolved' (an alias for 'bzr resolve'), as this is
      the same as Subversion.  (Martin Pool)

    * New ftp transport support (on ftplib), for ftp:// and aftp:// 
      URLs.  (Daniel Silverstone)

    * Commit editor temporary files now start with ``bzr_log.``, to allow 
      text editors to match the file name and set up appropriate modes or 
      settings.  (Magnus Therning)

    * Improved performance when integrating changes from a remote weave.  
      (Goffredo Baroncelli)

    * Sftp will attempt to cache the connection, so it is more likely that
      a connection will be reused, rather than requiring multiple password
      requests.

    * bzr revno now takes an optional argument indicating the branch whose
      revno should be printed.  (Michael Ellerman)

    * bzr cat defaults to printing the last version of the file.  
      (Matthieu Moy, #3632)

    * New global option 'bzr --lsprof COMMAND' runs bzr under the lsprof 
      profiler.  (Denys Duchier)

    * Faster commits by reading only the headers of affected weave files. 
      (Denys Duchier)

    * 'bzr add' now takes a --dry-run parameter which shows you what would be
      added, but doesn't actually add anything. (Michael Ellerman)

    * 'bzr add' now lists how many files were ignored per glob.  add --verbose
      lists the specific files.  (Aaron Bentley)

    * 'bzr missing' now supports displaying changes in diverged trees and can
      be limited to show what either end of the comparison is missing.
      (Aaron Bently, with a little prompting from Daniel Silverstone)

  BUG FIXES:

    * SFTP can walk up to the root path without index errors. (Robert Collins)

    * Fix bugs in running bzr with 'python -O'.  (Martin Pool)

    * Error when run with -OO

    * Fix bug in reporting http errors that don't have an http error code.
      (Martin Pool)

    * Handle more cases of pipe errors in display commands

    * Change status to 3 for all errors

    * Files that are added and unlinked before committing are completely
      ignored by diff and status

    * Stores with some compressed texts and some uncompressed texts are now
      able to be used. (John A Meinel)

    * Fix for bzr pull failing sometimes under windows

    * Fix for sftp transport under windows when using interactive auth

    * Show files which are both renamed and modified as such in 'bzr 
      status' output.  (Daniel Silverstone, #4503)

    * Make annotate cope better with revisions committed without a valid 
      email address.  (Marien Zwart)

    * Fix representation of tab characters in commit messages.
      (Harald Meland)

    * List of plugin directories in ``BZR_PLUGIN_PATH`` environment variable is
      now parsed properly under Windows. (Alexander Belchenko)

    * Show number of revisions pushed/pulled/merged. (Robey Pointer)

    * Keep a cached copy of the basis inventory to speed up operations 
      that need to refer to it.  (Johan Rydberg, Martin Pool)

    * Fix bugs in bzr status display of non-ascii characters.
      (Martin Pool)

    * Remove Makefile.in from default ignore list.
      (Tollef Fog Heen, Martin Pool, #6413)

    * Fix failure in 'bzr added'.  (Nathan McCallum, Martin Pool)

  TESTING:

    * Fix selftest asking for passwords when there are no SFTP keys.  
      (Robey Pointer, Jelmer Vernooij) 

    * Fix selftest run with 'python -O'.  (Martin Pool)

    * Fix HTTP tests under Windows. (John Arbash Meinel)

    * Make tests work even if HOME is not set (Aaron Bentley)

    * Updated ``build_tree`` to use fixed line-endings for tests which read 
      the file cotents and compare. Make some tests use this to pass under
      Windows. (John Arbash Meinel)

    * Skip stat and symlink tests under Windows. (Alexander Belchenko)

    * Delay in selftest/testhashcash is now issued under win32 and Cygwin.
      (John Arbash Meinel)

    * Use terminal width to align verbose test output.  (Martin Pool)

    * Blackbox tests are maintained within the bzrlib.tests.blackbox directory.
      If adding a new test script please add that to
      ``bzrlib.tests.blackbox.__init__``. (Robert Collins)

    * Much better error message if one of the test suites can't be 
      imported.  (Martin Pool)

    * Make check now runs the test suite twice - once with the default locale,
      and once with all locales forced to C, to expose bugs. This is not 
      trivially done within python, so for now its only triggered by running
      Make check. Integrators and packagers who wish to check for full 
      platform support should run 'make check' to test the source.
      (Robert Collins)

    * Tests can now run TestSkipped if they can't execute for any reason.
      (Martin Pool) (NB: TestSkipped should only be raised for correctable
      reasons - see the wiki spec ImprovingBzrTestSuite).

    * Test sftp with relative, absolute-in-homedir and absolute-not-in-homedir
      paths for the transport tests. Introduce blackbox remote sftp tests that
      test the same permutations. (Robert Collins, Robey Pointer)

    * Transport implementation tests are now independent of the local file
      system, which allows tests for esoteric transports, and for features
      not available in the local file system. They also repeat for variations
      on the URL scheme that can introduce issues in the transport code,
      see bzrlib.transport.TransportTestProviderAdapter() for this.
      (Robert Collins).

    * ``TestCase.build_tree`` uses the transport interface to build trees,
      pass in a transport parameter to give it an existing connection.
      (Robert Collins).

  INTERNALS:

    * WorkingTree.pull has been split across Branch and WorkingTree,
      to allow Branch only pulls. (Robert Collins)

    * ``commands.display_command`` now returns the result of the decorated 
      function. (Robert Collins)

    * LocationConfig now has a ``set_user_option(key, value)`` call to save
      a setting in its matching location section (a new one is created
      if needed). (Robert Collins)

    * Branch has two new methods, ``get_push_location`` and
      ``set_push_location`` to respectively, get and set the push location.
      (Robert Collins)

    * ``commands.register_command`` now takes an optional flag to signal that
      the registrant is planning to decorate an existing command. When 
      given multiple plugins registering a command is not an error, and
      the original command class (whether built in or a plugin based one) is
      returned to the caller. There is a new error 'MustUseDecorated' for
      signalling when a wrapping command should switch to the original
      version. (Robert Collins)

    * Some option parsing errors will raise 'BzrOptionError', allowing 
      granular detection for decorating commands. (Robert Collins).

    * ``Branch.read_working_inventory`` has moved to
      ``WorkingTree.read_working_inventory``. This necessitated changes to
      ``Branch.get_root_id``, and a move of ``Branch.set_inventory`` to
      WorkingTree as well. To make it clear that a WorkingTree cannot always
      be obtained ``Branch.working_tree()`` will raise
      ``errors.NoWorkingTree`` if one cannot be obtained. (Robert Collins)

    * All pending merges operations from Branch are now on WorkingTree.
      (Robert Collins)

    * The follow operations from Branch have moved to WorkingTree::

          add()
          commit()
          move()
          rename_one()
          unknowns()

      (Robert Collins)

    * ``bzrlib.add.smart_add_branch`` is now ``smart_add_tree``. (Robert Collins)

    * New "rio" serialization format, similar to rfc-822. (Martin Pool)

    * Rename selftests to ``bzrlib.tests.test_foo``.  (John A Meinel, Martin 
      Pool)

    * ``bzrlib.plugin.all_plugins`` has been changed from an attribute to a 
      query method. (Robert Collins)
 
    * New options to read only the table-of-contents of a weave.  
      (Denys Duchier)

    * Raise NoSuchFile when someone tries to add a non-existant file.
      (Michael Ellerman)

    * Simplify handling of DivergedBranches in ``cmd_pull()``.
      (Michael Ellerman)
   
    * Branch.controlfile* logic has moved to lockablefiles.LockableFiles, which
      is exposed as ``Branch().control_files``. Also this has been altered with the
      controlfile pre/suffix replaced by simple method names like 'get' and
      'put'. (Aaron Bentley, Robert Collins).

    * Deprecated functions and methods can now be marked as such using the 
      ``bzrlib.symbol_versioning`` module. Marked method have their docstring
      updated and will issue a DeprecationWarning using the warnings module
      when they are used. (Robert Collins)

    * ``bzrlib.osutils.safe_unicode`` now exists to provide parameter coercion
      for functions that need unicode strings. (Robert Collins)

bzr 0.6 2005-10-28
------------------

  IMPROVEMENTS:
  
    * pull now takes --verbose to show you what revisions are added or removed
      (John A Meinel)

    * merge now takes a --show-base option to include the base text in
      conflicts.
      (Aaron Bentley)

    * The config files are now read using ConfigObj, so '=' should be used as
      a separator, not ':'.
      (Aaron Bentley)

    * New 'bzr commit --strict' option refuses to commit if there are 
      any unknown files in the tree.  To commit, make sure all files are 
      either ignored, added, or deleted.  (Michael Ellerman)

    * The config directory is now ~/.bazaar, and there is a single file 
      ~/.bazaar/bazaar.conf storing email, editor and other preferences.
      (Robert Collins)

    * 'bzr add' no longer takes a --verbose option, and a --quiet option
      has been added that suppresses all output.

    * Improved zsh completion support in contrib/zsh, from Clint
      Adams.

    * Builtin 'bzr annotate' command, by Martin Pool with improvements from 
      Goffredo Baroncelli.
    
    * 'bzr check' now accepts -v for verbose reporting, and checks for
      ghosts in the branch. (Robert Collins)

    * New command 're-sign' which will regenerate the gpg signature for 
      a revision. (Robert Collins)

    * If you set ``check_signatures=require`` for a path in 
      ``~/.bazaar/branches.conf`` then bzr will invoke your
      ``gpg_signing_command`` (defaults to gpg) and record a digital signature
      of your commit. (Robert Collins)

    * New sftp transport, based on Paramiko.  (Robey Pointer)

    * 'bzr pull' now accepts '--clobber' which will discard local changes
      and make this branch identical to the source branch. (Robert Collins)

    * Just give a quieter warning if a plugin can't be loaded, and 
      put the details in .bzr.log.  (Martin Pool)

    * 'bzr branch' will now set the branch-name to the last component of the
      output directory, if one was supplied.

    * If the option ``post_commit`` is set to one (or more) python function
      names (must be in the bzrlib namespace), then they will be invoked
      after the commit has completed, with the branch and ``revision_id`` as
      parameters. (Robert Collins)

    * Merge now has a retcode of 1 when conflicts occur. (Robert Collins)

    * --merge-type weave is now supported for file contents.  Tree-shape
      changes are still three-way based.  (Martin Pool, Aaron Bentley)

    * 'bzr check' allows the first revision on revision-history to have
      parents - something that is expected for cheap checkouts, and occurs
      when conversions from baz do not have all history.  (Robert Collins).

   * 'bzr merge' can now graft unrelated trees together, if your specify
     0 as a base. (Aaron Bentley)

   * 'bzr commit branch' and 'bzr commit branch/file1 branch/file2' now work
     (Aaron Bentley)

    * Add '.sconsign*' to default ignore list.  (Alexander Belchenko)

   * 'bzr merge --reprocess' minimizes conflicts

  TESTING:

    * The 'bzr selftest --pattern' option for has been removed, now 
      test specifiers on the command line can be simple strings, or 
      regexps, or both. (Robert Collins)

    * Passing -v to selftest will now show the time each test took to 
      complete, which will aid in analysing performance regressions and
      related questions. (Robert Collins)

    * 'bzr selftest' runs all tests, even if one fails, unless '--one'
      is given. (Martin Pool)

    * There is a new method for TestCaseInTempDir, assertFileEqual, which
      will check that a given content is equal to the content of the named
      file. (Robert Collins)

    * Fix test suite's habit of leaving many temporary log files in $TMPDIR.
      (Martin Pool)

  INTERNALS:

    * New 'testament' command and concept for making gpg-signatures 
      of revisions that are not tied to a particular internal
      representation.  (Martin Pool).

    * Per-revision properties ('revprops') as key-value associated 
      strings on each revision created when the revision is committed.
      Intended mainly for the use of external tools.  (Martin Pool).

    * Config options have moved from bzrlib.osutils to bzrlib.config.
      (Robert Collins)

    * Improved command line option definitions allowing explanations
      for individual options, among other things.  Contributed by 
      Magnus Therning.

    * Config options have moved from bzrlib.osutils to bzrlib.config.
      Configuration is now done via the config.Config interface:
      Depending on whether you have a Branch, a Location or no information
      available, construct a ``*Config``, and use its ``signature_checking``,
      ``username`` and ``user_email`` methods. (Robert Collins)

    * Plugins are now loaded under bzrlib.plugins, not bzrlib.plugin, and
      they are made available for other plugins to use. You should not 
      import other plugins during the ``__init__`` of your plugin though, as 
      no ordering is guaranteed, and the plugins directory is not on the
      python path. (Robert Collins)

    * Branch.relpath has been moved to WorkingTree.relpath. WorkingTree no
      no longer takes an inventory, rather it takes an option branch
      parameter, and if None is given will open the branch at basedir 
      implicitly. (Robert Collins)

    * Cleaner exception structure and error reporting.  Suggested by 
      Scott James Remnant.  (Martin Pool)

    * Branch.remove has been moved to WorkingTree, which has also gained
      ``lock_read``, ``lock_write`` and ``unlock`` methods for convenience.
      (Robert Collins)

    * Two decorators, ``needs_read_lock`` and ``needs_write_lock`` have been
      added to the branch module. Use these to cause a function to run in a
      read or write lock respectively. (Robert Collins)

    * ``Branch.open_containing`` now returns a tuple (Branch, relative-path),
      which allows direct access to the common case of 'get me this file
      from its branch'. (Robert Collins)

    * Transports can register using ``register_lazy_transport``, and they 
      will be loaded when first used.  (Martin Pool)

    * 'pull' has been factored out of the command as ``WorkingTree.pull()``.
      A new option to WorkingTree.pull has been added, clobber, which will
      ignore diverged history and pull anyway.
      (Robert Collins)

    * config.Config has a ``get_user_option`` call that accepts an option name.
      This will be looked up in branches.conf and bazaar.conf as normal.
      It is intended that this be used by plugins to support options - 
      options of built in programs should have specific methods on the config.
      (Robert Collins)

    * ``merge.merge_inner`` now has tempdir as an optional parameter.
      (Robert Collins)

    * Tree.kind is not recorded at the top level of the hierarchy, as it was
      missing on EmptyTree, leading to a bug with merge on EmptyTrees.
      (Robert Collins)

    * ``WorkingTree.__del__`` has been removed, it was non deterministic and not 
      doing what it was intended to. See ``WorkingTree.__init__`` for a comment
      about future directions. (Robert Collins/Martin Pool)

    * bzrlib.transport.http has been modified so that only 404 urllib errors
      are returned as NoSuchFile. Other exceptions will propogate as normal.
      This allows debuging of actual errors. (Robert Collins)

    * bzrlib.transport.Transport now accepts *ONLY* url escaped relative paths
      to apis like 'put', 'get' and 'has'. This is to provide consistent
      behaviour - it operates on url's only. (Robert Collins)

    * Transports can register using ``register_lazy_transport``, and they 
      will be loaded when first used.  (Martin Pool)

    * ``merge_flex`` no longer calls ``conflict_handler.finalize()``, instead that
      is called by ``merge_inner``. This is so that the conflict count can be 
      retrieved (and potentially manipulated) before returning to the caller
      of ``merge_inner``. Likewise 'merge' now returns the conflict count to the
      caller. (Robert Collins)

    * ``revision.revision_graph`` can handle having only partial history for
      a revision - that is no revisions in the graph with no parents.
      (Robert Collins).

    * New ``builtins.branch_files`` uses the standard ``file_list`` rules to
      produce a branch and a list of paths, relative to that branch
      (Aaron Bentley)

    * New TestCase.addCleanup facility.

    * New ``bzrlib.version_info`` tuple (similar to ``sys.version_info``),
      which can be used by programs importing bzrlib.

  BUG FIXES:

    * Better handling of branches in directories with non-ascii names. 
      (Joel Rosdahl, Panagiotis Papadakos)

    * Upgrades of trees with no commits will not fail due to accessing
      [-1] in the revision-history. (Andres Salomon)


bzr 0.1.1 2005-10-12
--------------------

  BUG FIXES:

    * Fix problem in pulling over http from machines that do not 
      allow directories to be listed.

    * Avoid harmless warning about invalid hash cache after 
      upgrading branch format.

  PERFORMANCE: 
  
    * Avoid some unnecessary http operations in branch and pull.


bzr 0.1 2005-10-11
------------------

  NOTES:

    * 'bzr branch' over http initially gives a very high estimate
      of completion time but it should fall as the first few 
      revisions are pulled in.  branch is still slow on 
      high-latency connections.

  BUG FIXES:
  
    * bzr-man.py has been updated to work again. Contributed by
      Rob Weir.

    * Locking is now done with fcntl.lockf which works with NFS
      file systems. Contributed by Harald Meland.

    * When a merge encounters a file that has been deleted on
      one side and modified on the other, the old contents are
      written out to foo.BASE and foo.SIDE, where SIDE is this
      or OTHER. Contributed by Aaron Bentley.

    * Export was choosing incorrect file paths for the content of
      the tarball, this has been fixed by Aaron Bentley.

    * Commit will no longer commit without a log message, an 
      error is returned instead. Contributed by Jelmer Vernooij.

    * If you commit a specific file in a sub directory, any of its
      parent directories that are added but not listed will be 
      automatically included. Suggested by Michael Ellerman.

    * bzr commit and upgrade did not correctly record new revisions
      for files with only a change to their executable status.
      bzr will correct this when it encounters it. Fixed by
      Robert Collins

    * HTTP tests now force off the use of ``http_proxy`` for the duration.
      Contributed by Gustavo Niemeyer.

    * Fix problems in merging weave-based branches that have 
      different partial views of history.

    * Symlink support: working with symlinks when not in the root of a 
      bzr tree was broken, patch from Scott James Remnant.

  IMPROVEMENTS:

    * 'branch' now accepts a --basis parameter which will take advantage
      of local history when making a new branch. This allows faster 
      branching of remote branches. Contributed by Aaron Bentley.

    * New tree format based on weave files, called version 5.
      Existing branches can be upgraded to this format using 
      'bzr upgrade'.

    * Symlinks are now versionable. Initial patch by 
      Erik Toubro Nielsen, updated to head by Robert Collins.

    * Executable bits are tracked on files. Patch from Gustavo
      Niemeyer.

    * 'bzr status' now shows unknown files inside a selected directory.
      Patch from Heikki Paajanen.

    * Merge conflicts are recorded in .bzr. Two new commands 'conflicts'
      and 'resolve' have needed added, which list and remove those 
      merge conflicts respectively. A conflicted tree cannot be committed
      in. Contributed by Aaron Bentley.

    * 'rm' is now an alias for 'remove'.

    * Stores now split out their content in a single byte prefixed hash,
      dropping the density of files per directory by 256. Contributed by
      Gustavo Niemeyer.

    * 'bzr diff -r branch:URL' will now perform a diff between two branches.
      Contributed by Robert Collins.

    * 'bzr log' with the default formatter will show merged revisions,
      indented to the right. Initial implementation contributed by Gustavo
      Niemeyer, made incremental by Robert Collins.


  INTERNALS:

    * Test case failures have the exception printed after the log 
      for your viewing pleasure.

    * InventoryEntry is now an abstract base class, use one of the
      concrete InventoryDirectory etc classes instead.

    * Branch raises an UnsupportedFormatError when it detects a 
      bzr branch it cannot understand. This allows for precise
      handling of such circumstances.

    * Remove RevisionReference class; ``Revision.parent_ids`` is now simply a
      list of their ids and ``parent_sha1s`` is a list of their corresponding
      sha1s (for old branches only at the moment.)

    * New method-object style interface for Commit() and Fetch().

    * Renamed ``Branch.last_patch()`` to ``Branch.last_revision()``, since
      we call them revisions not patches.

    * Move ``copy_branch`` to ``bzrlib.clone.copy_branch``.  The destination
      directory is created if it doesn't exist.

    * Inventories now identify the files which were present by 
      giving the revision *of that file*.

    * Inventory and Revision XML contains a version identifier.  
      This must be consistent with the overall branch version
      but allows for more flexibility in future upgrades.

  TESTING:

    * Removed testsweet module so that tests can be run after 
      bzr installed by 'bzr selftest'.

    * 'bzr selftest' command-line arguments can now be partial ids
      of tests to run, e.g. ``bzr selftest test_weave``

      
bzr 0.0.9 2005-09-23
--------------------

  BUG FIXES:

    * Fixed "branch -r" option.

    * Fix remote access to branches containing non-compressed history.
      (Robert Collins).

    * Better reliability of http server tests.  (John Arbash-Meinel)

    * Merge graph maximum distance calculation fix.  (Aaron Bentley)
   
    * Various minor bug in windows support have been fixed, largely in the
      test suite. Contributed by Alexander Belchenko.

  IMPROVEMENTS:

    * Status now accepts a -r argument to give status between chosen
      revisions. Contributed by Heikki Paajanen.

    * Revision arguments no longer use +/-/= to control ranges, instead
      there is a 'before' namespace, which limits the successive namespace.
      For example '$ bzr log -r date:yesterday..before:date:today' will
      select everything from yesterday and before today. Contributed by
      Robey Pointer

    * There is now a bzr.bat file created by distutils when building on 
      Windows. Contributed by Alexander Belchenko.

  INTERNALS:

    * Removed uuid() as it was unused.

    * Improved 'fetch' code for pulling revisions from one branch into
      another (used by pull, merged, etc.)


bzr 0.0.8 2005-09-20
--------------------

  IMPROVEMENTS:

    * Adding a file whose parent directory is not versioned will
      implicitly add the parent, and so on up to the root. This means
      you should never need to explictly add a directory, they'll just
      get added when you add a file in the directory.  Contributed by
      Michael Ellerman.

    * Ignore ``.DS_Store`` (contains Mac metadata) by default.
      (Nir Soffer)

    * If you set ``BZR_EDITOR`` in the environment, it is checked in
      preference to EDITOR and the config file for the interactive commit
      editing program. Related to this is a bugfix where a missing program
      set in EDITOR would cause editing to fail, now the fallback program
      for the operating system is still tried.

    * Files that are not directories/symlinks/regular files will no longer
      cause bzr to fail, it will just ignore them by default. You cannot add
      them to the tree though - they are not versionable.


  INTERNALS:

    * Refactor xml packing/unpacking.

  BUG FIXES: 

    * Fixed 'bzr mv' by Ollie Rutherfurd.

    * Fixed strange error when trying to access a nonexistent http
      branch.

    * Make sure that the hashcache gets written out if it can't be
      read.


  PORTABILITY:

    * Various Windows fixes from Ollie Rutherfurd.

    * Quieten warnings about locking; patch from Matt Lavin.


bzr-0.0.7 2005-09-02
--------------------

  NEW FEATURES:

    * ``bzr shell-complete`` command contributed by Clint Adams to
      help with intelligent shell completion.

    * New expert command ``bzr find-merge-base`` for debugging merges.


  ENHANCEMENTS:

    * Much better merge support.

    * merge3 conflicts are now reported with markers like '<<<<<<<'
      (seven characters) which is the same as CVS and pleases things
      like emacs smerge.


  BUG FIXES:

    * ``bzr upgrade`` no longer fails when trying to fix trees that
      mention revisions that are not present.

    * Fixed bugs in listing plugins from ``bzr plugins``.

    * Fix case of $EDITOR containing options for the editor.

    * Fix log -r refusing to show the last revision.
      (Patch from Goffredo Baroncelli.)


  CHANGES:

    * ``bzr log --show-ids`` shows the revision ids of all parents.

    * Externally provided commands on your $BZRPATH no longer need
      to recognize --bzr-usage to work properly, and can just handle
      --help themselves.


  LIBRARY:

    * Changed trace messages to go through the standard logging
      framework, so that they can more easily be redirected by
      libraries.



bzr-0.0.6 2005-08-18
--------------------

  NEW FEATURES:

    * Python plugins, automatically loaded from the directories on
      ``BZR_PLUGIN_PATH`` or ``~/.bzr.conf/plugins`` by default.

    * New 'bzr mkdir' command.

    * Commit mesage is fetched from an editor if not given on the
      command line; patch from Torsten Marek.

    * ``bzr log -m FOO`` displays commits whose message matches regexp 
      FOO.
      
    * ``bzr add`` with no arguments adds everything under the current directory.

    * ``bzr mv`` does move or rename depending on its arguments, like
      the Unix command.

    * ``bzr missing`` command shows a summary of the differences
      between two trees.  (Merged from John Arbash-Meinel.)

    * An email address for commits to a particular tree can be
      specified by putting it into .bzr/email within a branch.  (Based
      on a patch from Heikki Paajanen.)


  ENHANCEMENTS:

    * Faster working tree operations.


  CHANGES:

    * 3rd-party modules shipped with bzr are copied within the bzrlib
      python package, so that they can be installed by the setup
      script without clashing with anything already existing on the
      system.  (Contributed by Gustavo Niemeyer.)

    * Moved plugins directory to bzrlib/, so that there's a standard
      plugin directory which is not only installed with bzr itself but
      is also available when using bzr from the development tree.
      ``BZR_PLUGIN_PATH`` and ``DEFAULT_PLUGIN_PATH`` are then added to the
      standard plugins directory.

    * When exporting to a tarball with ``bzr export --format tgz``, put 
      everything under a top directory rather than dumping it into the
      current directory.   This can be overridden with the ``--root`` 
      option.  Patch from William Dodé and John Meinel.

    * New ``bzr upgrade`` command to upgrade the format of a branch,
      replacing ``bzr check --update``.

    * Files within store directories are no longer marked readonly on
      disk.

    * Changed ``bzr log`` output to a more compact form suggested by
      John A Meinel.  Old format is available with the ``--long`` or
      ``-l`` option, patched by William Dodé.

    * By default the commit command refuses to record a revision with
      no changes unless the ``--unchanged`` option is given.

    * The ``--no-plugins``, ``--profile`` and ``--builtin`` command
      line options must come before the command name because they 
      affect what commands are available; all other options must come 
      after the command name because their interpretation depends on
      it.

    * ``branch`` and ``clone`` added as aliases for ``branch``.

    * Default log format is back to the long format; the compact one
      is available with ``--short``.
      
      
  BUG FIXES:
  
    * Fix bugs in committing only selected files or within a subdirectory.


bzr-0.0.5  2005-06-15
---------------------
  
  CHANGES:

    * ``bzr`` with no command now shows help rather than giving an
      error.  Suggested by Michael Ellerman.

    * ``bzr status`` output format changed, because svn-style output
      doesn't really match the model of bzr.  Now files are grouped by
      status and can be shown with their IDs.  ``bzr status --all``
      shows all versioned files and unknown files but not ignored files.

    * ``bzr log`` runs from most-recent to least-recent, the reverse
      of the previous order.  The previous behaviour can be obtained
      with the ``--forward`` option.
        
    * ``bzr inventory`` by default shows only filenames, and also ids
      if ``--show-ids`` is given, in which case the id is the second
      field.


  ENHANCEMENTS:

    * New 'bzr whoami --email' option shows only the email component
      of the user identification, from Jo Vermeulen.

    * New ``bzr ignore PATTERN`` command.

    * Nicer error message for broken pipe, interrupt and similar
      conditions that don't indicate an internal error.

    * Add ``.*.sw[nop] .git .*.tmp *,v`` to default ignore patterns.

    * Per-branch locks keyed on ``.bzr/branch-lock``, available in
      either read or write mode.

    * New option ``bzr log --show-ids`` shows revision and file ids.

    * New usage ``bzr log FILENAME`` shows only revisions that
      affected that file.

    * Changed format for describing changes in ``bzr log -v``.

    * New option ``bzr commit --file`` to take a message from a file,
      suggested by LarstiQ.

    * New syntax ``bzr status [FILE...]`` contributed by Bartosz
      Oler.  File may be in a branch other than the working directory.

    * ``bzr log`` and ``bzr root`` can be given an http URL instead of
      a filename.

    * Commands can now be defined by external programs or scripts
      in a directory on $BZRPATH.

    * New "stat cache" avoids reading the contents of files if they 
      haven't changed since the previous time.

    * If the Python interpreter is too old, try to find a better one
      or give an error.  Based on a patch from Fredrik Lundh.

    * New optional parameter ``bzr info [BRANCH]``.

    * New form ``bzr commit SELECTED`` to commit only selected files.

    * New form ``bzr log -r FROM:TO`` shows changes in selected
      range; contributed by John A Meinel.

    * New option ``bzr diff --diff-options 'OPTS'`` allows passing
      options through to an external GNU diff.

    * New option ``bzr add --no-recurse`` to add a directory but not
      their contents.

    * ``bzr --version`` now shows more information if bzr is being run
      from a branch.

  
  BUG FIXES:

    * Fixed diff format so that added and removed files will be
      handled properly by patch.  Fix from Lalo Martins.

    * Various fixes for files whose names contain spaces or other
      metacharacters.


  TESTING:

    * Converted black-box test suites from Bourne shell into Python;
      now run using ``./testbzr``.  Various structural improvements to
      the tests.

    * testbzr by default runs the version of bzr found in the same
      directory as the tests, or the one given as the first parameter.

    * testbzr also runs the internal tests, so the only command
      required to check is just ``./testbzr``.

    * testbzr requires python2.4, but can be used to test bzr running
      under a different version.

    * Tests added for many other changes in this release.


  INTERNAL:

    * Included ElementTree library upgraded to 1.2.6 by Fredrik Lundh.

    * Refactor command functions into Command objects based on HCT by
      Scott James Remnant.

    * Better help messages for many commands.

    * Expose ``bzrlib.open_tracefile()`` to start the tracefile; until
      this is called trace messages are just discarded.

    * New internal function ``find_touching_revisions()`` and hidden
      command touching-revisions trace the changes to a given file.

    * Simpler and faster ``compare_inventories()`` function.

    * ``bzrlib.open_tracefile()`` takes a tracefilename parameter.

    * New AtomicFile class.

    * New developer commands ``added``, ``modified``.


  PORTABILITY:

    * Cope on Windows on python2.3 by using the weaker random seed.
      2.4 is now only recommended.


bzr-0.0.4  2005-04-22
---------------------

  ENHANCEMENTS:

    * 'bzr diff' optionally takes a list of files to diff.  Still a bit
      basic.  Patch from QuantumG.

    * More default ignore patterns.

    * New 'bzr log --verbose' shows a list of files changed in the
      changeset.  Patch from Sebastian Cote.

    * Roll over ~/.bzr.log if it gets too large.

    * Command abbreviations 'ci', 'st', 'stat', '?' based on a patch
      by Jason Diamon.

    * New 'bzr help commands' based on a patch from Denys Duchier.


  CHANGES:

    * User email is determined by looking at $BZREMAIL or ~/.bzr.email
      or $EMAIL.  All are decoded by the locale preferred encoding.
      If none of these are present user@hostname is used.  The host's
      fully-qualified name is not used because that tends to fail when
      there are DNS problems.

    * New 'bzr whoami' command instead of username user-email.


  BUG FIXES: 

    * Make commit safe for hardlinked bzr trees.

    * Some Unicode/locale fixes.

    * Partial workaround for ``difflib.unified_diff`` not handling
      trailing newlines properly.


  INTERNAL:

    * Allow docstrings for help to be in PEP0257 format.  Patch from
      Matt Brubeck.

    * More tests in test.sh.

    * Write profile data to a temporary file not into working
      directory and delete it when done.

    * Smaller .bzr.log with process ids.


  PORTABILITY:

    * Fix opening of ~/.bzr.log on Windows.  Patch from Andrew
      Bennetts.

    * Some improvements in handling paths on Windows, based on a patch
      from QuantumG.


bzr-0.0.3  2005-04-06
---------------------

  ENHANCEMENTS:

    * New "directories" internal command lists versioned directories
      in the tree.

    * Can now say "bzr commit --help".

    * New "rename" command to rename one file to a different name
      and/or directory.

    * New "move" command to move one or more files into a different
      directory.

    * New "renames" command lists files renamed since base revision.

    * New cat command contributed by janmar.

  CHANGES:

    * .bzr.log is placed in $HOME (not pwd) and is always written in
      UTF-8.  (Probably not a completely good long-term solution, but
      will do for now.)

  PORTABILITY:

    * Workaround for difflib bug in Python 2.3 that causes an
      exception when comparing empty files.  Reported by Erik Toubro
      Nielsen.

  INTERNAL:

    * Refactored inventory storage to insert a root entry at the top.

  TESTING:

    * Start of shell-based black-box testing in test.sh.


bzr-0.0.2.1
-----------

  PORTABILITY:

    * Win32 fixes from Steve Brown.


bzr-0.0.2  "black cube"  2005-03-31
-----------------------------------

  ENHANCEMENTS:

    * Default ignore list extended (see bzrlib/__init__.py).

    * Patterns in .bzrignore are now added to the default ignore list,
      rather than replacing it.

    * Ignore list isn't reread for every file.

    * More help topics.

    * Reinstate the 'bzr check' command to check invariants of the
      branch.

    * New 'ignored' command lists which files are ignored and why;
      'deleted' lists files deleted in the current working tree.

    * Performance improvements.

    * New global --profile option.
    
    * Ignore patterns like './config.h' now correctly match files in
      the root directory only.


bzr-0.0.1  2005-03-26
---------------------

  ENHANCEMENTS:

    * More information from info command.

    * Can now say "bzr help COMMAND" for more detailed help.

    * Less file flushing and faster performance when writing logs and
      committing to stores.

    * More useful verbose output from some commands.

  BUG FIXES:

    * Fix inverted display of 'R' and 'M' during 'commit -v'.

  PORTABILITY:

    * Include a subset of ElementTree-1.2.20040618 to make
      installation easier.

    * Fix time.localtime call to work with Python 2.3 (the minimum
      supported).


bzr-0.0.0.69  2005-03-22
------------------------

  ENHANCEMENTS:

    * First public release.

    * Storage of local versions: init, add, remove, rm, info, log,
      diff, status, etc.<|MERGE_RESOLUTION|>--- conflicted
+++ resolved
@@ -14,14 +14,12 @@
 
    * bzr main script cannot be imported (Benjamin Peterson)
 
-<<<<<<< HEAD
+   * On Linux bzr additionally looks for plugins in arch-independent site
+     directory. (Toshio Kuratomi)
+
    * The ``set_rh`` branch hook is now deprecated. Please migrate
      any plugins using this hook to use an alternative, e.g.
      ``post_change_branch_tip``. (Ian Clatworthy)
-=======
-   * On Linux bzr additionally looks for plugins in arch-independent site
-     directory. (Toshio Kuratomi)
->>>>>>> 6c73ccb3
 
    * When a plugin cannot be loaded as the file path is not a valid
      python module name bzr will now strip a ``bzr_`` prefix from the
@@ -41,18 +39,16 @@
     * Added mail-mode GNU Emacs mail package as a mail_client.
       (Xavier Maillard, Bojan Nikolic)
 
-<<<<<<< HEAD
+    * Added start_commit hook for mutable trees. (Jelmer Vernooij, #186422)
+
+    * ``status`` now accepts ``--no-pending`` to show the status without
+      listing pending merges, which speeds up the command a lot on large
+      histories.  (James Westby, #202830)
+
     * New ``post_change_branch_tip`` hook that is called after the
       branch tip is moved but while the branch is still write-locked.
       See the User Reference for signature details.
       (Ian Clatworthy, James Henstridge)
-=======
-    * Added start_commit hook for mutable trees. (Jelmer Vernooij, #186422)
-
-    * ``status`` now accepts ``--no-pending`` to show the status without
-      listing pending merges, which speeds up the command a lot on large
-      histories.  (James Westby, #202830)
->>>>>>> 6c73ccb3
 
   IMPROVEMENTS:
 
