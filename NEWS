--- conflicted
+++ resolved
@@ -1,5 +1,3 @@
-<<<<<<< HEAD
-=======
 bzr 0.15rc2  2007-03-14
 
   NOTES WHEN UPGRADING:
@@ -49,7 +47,6 @@
       (Wouter van Heyst, #53483)
 
  
->>>>>>> 3eb395e2
 bzr 0.15rc1  2007-03-07
 
   SURPRISES:
