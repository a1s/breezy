--- conflicted
+++ resolved
@@ -91,10 +91,9 @@
       a new ``until_no_eintr`` helper function in ``bzrlib.osutils``.
       (Andrew Bennetts)
 
-<<<<<<< HEAD
     * Support symlinks with non-ascii characters in the symlink filename.
       (Jelmer Vernooij, #319323)
-=======
+
     * There was a bug in how we handled resolving when a file is deleted
       in one branch, and modified in the other. If there was a criss-cross
       merge, we would cause the deletion to conflict a second time.
@@ -104,7 +103,6 @@
       criss-cross merges leading to several kind of changes be incorrectly
       handled.
       (John Arbash Meinel, Vincent Ladeuil)
->>>>>>> 97701f80
 
   DOCUMENTATION:
 
