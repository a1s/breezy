--- conflicted
+++ resolved
@@ -60,6 +60,8 @@
 API Changes
 ***********
 
+* ``bzrlib.textui`` (vestigial module) removed.  (Martin Pool)
+
 Internals
 *********
 
@@ -170,16 +172,12 @@
 
 * Include Japanese translations for documentation (Inada Naoki)
 
-<<<<<<< HEAD
-* ``bzrlib.textui`` (vestigial module) removed.  (Martin Pool)
-
 Internals
 *********
-=======
+
 * Some of the core groupcompress functionality now releases the GIL before
   operation. Similar to how zlib and bz2 operate without the GIL in the
   core compression and decompression routines. (John Arbash Meinel)
->>>>>>> c052d99e
 
 Testing
 *******
