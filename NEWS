####################
Bazaar Release Notes
####################

.. contents:: List of Releases
   :depth: 1

bzr 2.0.5
#########

:Codename:
:2.0.5: NOT RELEASED YET

Bug Fixes
*********

<<<<<<< HEAD
* Avoid ``malloc(0)`` in ``patiencediff``, which is non-portable.
  (Martin Pool, #331095)
=======
* Handle renames correctly when there are files or directories that 
  differ only in case.  (Chris Jones, Martin Pool, #368931)
>>>>>>> d27497d7

* If ``bzr push --create-prefix`` triggers an unexpected ``NoSuchFile``
  error, report that error rather than failing with an unhelpful
  ``UnboundLocalError``.
  (Andrew Bennetts, #423563)

Documentation
*************

* Added ``location-alias`` help topic.
  (Andrew Bennetts, #337834)

bzr 2.0.4
#########

:Codename: smooth sailing
:2.0.4: 2010-01-21

The fourth bugfix-only release in the 2.0 series contains more than a
dozen bugfixes relative to 2.0.3. The primary focus is on handling
interruptions and concurrent operations more cleanly, there is also a fair
improvement to ``bzr export`` when exporting a remote branch.


Bug Fixes
*********

* ``bzr annotate`` on another branch with ``-r branch:...`` no longer
  fails with an ``ObjectNotLocked`` error.  (Andrew Bennetts, #496590)

* ``bzr export dir`` now requests all file content as a record stream,
  rather than requsting the file content one file-at-a-time. This can make
  exporting over the network significantly faster (54min => 9min in one
  case). (John Arbash Meinel, #343218)

* ``bzr serve`` no longer slowly leaks memory. The compiled
  ``bzrlib.bencode.Encoder()`` class was using ``__del__`` to cleanup and
  free resources, and it should have been using ``__dealloc__``.
  This will likely have an impact on any other process that is serving for
  an extended period of time.  (John Arbash Meinel, #494406)

* Check for SIGINT (Ctrl-C) and other signals immediately if ``readdir``
  returns ``EINTR`` by calling ``PyErr_CheckSignals``.  This affected the
  optional ``_readdir_pyx`` extension.  (Andrew Bennetts, #495023)

* Concurrent autopacks will no longer lose a newly created pack file.
  There was a race condition, where if the reload happened at the right
  time, the second packer would forget the name of the newly added pack
  file. (John Arbash Meinel, Gareth White, #507566)

* Give a clearer message if the lockdir disappears after being apparently
  successfully taken.  (Martin Pool, #498378)

* Give a warning when fetching between repositories (local or remote) with
  sufficiently different formats that the content will need to be
  serialized (ie ``InterDifferingSerializer`` or ``inventory-deltas``), so
  the user has a clue that upgrading could make it faster.
  (Martin Pool, #456077)

* If we fail to open ``~/.bzr.log`` write a clear message to stderr rather
  than using ``warning()``. The log file is opened before logging is set
  up, and it leads to very confusing: 'no handlers for "bzr"' messages for
  users, rather than something nicer.
  (John Arbash Meinel, Barry Warsaw, #503886)

* Refuse to build with any Pyrex 0.9.4 release, as they have known bugs.
  (Martin Pool, John Arbash Meinel, #449372)

* ``setup.py bdist_rpm`` now properly finds extra files needed for the
  build. (there is still the distutils bug
  http://bugs.python.org/issue644744) (Joe Julian, #175839)

* The 2a format wasn't properly restarting autopacks when something
  changed underneath it (like another autopack). Now concurrent
  autopackers will properly succeed. (John Arbash Meinel, #495000)

* ``TreeTransform`` can now handle when a delta says that the file id for
  the tree root changes. Rather than trying to rename your working
  directory, or failing early saying that you can't have multiple
  tree roots. This also fixes revert, update, and pull when the root id
  changes.  (John Arbash Meinel, #494269, #504390)

* ``_update_current_block`` no longer suppresses exceptions, so ^C at just
  the right time will get propagated, rather than silently failing to move
  the block pointer. (John Arbash Meinel, Gareth White, #495023)

Testing
*******

* We have a new ``test_source`` that ensures all pyrex ``cdef`` functions
  handle exceptions somehow. (Possibly by setting ``# cannot_raise``
  rather than an ``except ?:`` clause.) This should help prevent bugs like
  bug #495023. (John Arbash Meinel)


bzr 2.0.3
#########

:Codename: little italy
:2.0.3: 2009-12-14


The third stable release of Bazaar has a small handful of bugfixes. As
expected, this has no internal or external compatibility changes versus
2.0.2 (or 2.0.0).

Bug Fixes
*********

* ``bzr push --use-existing-dir`` no longer crashes if the directory
  exists but contains an invalid ``.bzr`` directory.
  (Andrew Bennetts, #423563)

* Content filters are now applied correctly after pull, merge and switch.
  (Ian Clatworthy, #385879)

* Fix a potential segfault in the groupcompress hash map handling code.
  When inserting new entries, if the final hash bucket was empty, we could
  end up trying to access if ``(last_entry+1)->ptr == NULL``.
  (John Arbash Meinel, #490228)

* Improve "Binary files differ" hunk handling.  (Aaron Bentley, #436325)


bzr 2.0.2
#########

:Codename: after the scare
:2.0.2: 2009-11-02

The second in our "let's keep the stable bugfixes flowing" series. As
expected this has a few (~9) bugfixes relative to 2.0.1, and no major api
changes or features.

Bug Fixes
*********

* Avoid "NoneType has no attribute st_mode" error when files disappear
  from a directory while it's being read.  (Martin Pool, #446033)

* Content filters are now applied correctly after revert.
  (Ian Clatworthy)

* Diff parsing handles "Binary files differ" hunks.  (Aaron Bentley, #436325)

* Fetching from stacked pre-2a repository via a smart server no longer
  fails intermittently with "second push failed to complete".
  (Andrew Bennetts, #437626)

* Fix typos left after test_selftest refactoring.
  (Vincent Ladeuil, Matt Nordhoff, #461149)

* Fixed ``ObjectNotLocked`` errors during ``bzr log -r NNN somefile``.
  (Andrew Bennetts, #445171)
  
* PreviewTree file names are not limited by the encoding of the temp
  directory's filesystem. (Aaron Bentley, #436794)

Improvements
************

* ``bzr log`` now read-locks branches exactly once, so makes better use of
  data caches.  (Andrew Bennetts)

Documentation
*************

* Filtered views user documentation upgraded to refer to format 2a
  instead of pre-2.0 formats. (Ian Clatworthy)


bzr 2.0.1
#########

:Codename: Stability First
:2.0.1: 2009-10-14

The first of our new ongoing bugfix-only stable releases has arrived. It
includes a collection of 12 bugfixes applied to bzr 2.0.0, but does not
include any of the feature development in the 2.1.0 series.


Bug Fixes
*********

* ``bzr add`` in a tree that has files with ``\r`` or ``\n`` in the
  filename will issue a warning and skip over those files.
  (Robert Collins, #3918)

* bzr will attempt to authenticate with SSH servers that support
  ``keyboard-interactive`` auth but not ``password`` auth when using
  Paramiko.   (Andrew Bennetts, #433846)

* Fixed fetches from a stacked branch on a smart server that were failing
  with some combinations of remote and local formats.  This was causing
  "unknown object type identifier 60" errors.  (Andrew Bennetts, #427736)

* Fixed ``ObjectNotLocked`` errors when doing some log and diff operations
  on branches via a smart server.  (Andrew Bennetts, #389413)

* Handle things like ``bzr add foo`` and ``bzr rm foo`` when the tree is
  at the root of a drive. ``osutils._cicp_canonical_relpath`` always
  assumed that ``abspath()`` returned a path that did not have a trailing
  ``/``, but that is not true when working at the root of the filesystem.
  (John Arbash Meinel, Jason Spashett, #322807)

* Hide deprecation warnings for 'final' releases for python2.6.
  (John Arbash Meinel, #440062)

* Improve the time for ``bzr log DIR`` for 2a format repositories.
  We had been using the same code path as for <2a formats, which required
  iterating over all objects in all revisions.
  (John Arbash Meinel, #374730)

* Make sure that we unlock the tree if we fail to create a TreeTransform
  object when doing a merge, and there is limbo, or pending-deletions
  directory.  (Gary van der Merwe, #427773)

* Occasional IndexError on renamed files have been fixed. Operations that
  set a full inventory in the working tree will now go via the
  apply_inventory_delta code path which is simpler and easier to
  understand than dirstates set_state_from_inventory method. This may
  have a small performance impact on operations built on _write_inventory,
  but such operations are already doing full tree scans, so no radical
  performance change should be observed. (Robert Collins, #403322)

* Retrieving file text or mtime from a _PreviewTree has good performance when
  there are many changes.  (Aaron Bentley)

* The CHK index pages now use an unlimited cache size. With a limited
  cache and a large project, the random access of chk pages could cause us
  to download the entire cix file many times.
  (John Arbash Meinel, #402623)

* When a file kind becomes unversionable after being added, a sensible
  error will be shown instead of a traceback. (Robert Collins, #438569)

Documentation
*************

* Improved README. (Ian Clatworthy)

* Improved upgrade documentation for Launchpad branches.
  (Barry Warsaw)


bzr 2.0.0
#########

:2.0.0: 2009-09-22
:Codename: Instant Karma

This release of Bazaar makes the 2a (previously 'brisbane-core') format
the default when new branches or repositories are created.  This format is
substantially smaller and faster for many operations.  Most of the work in
this release focuses on bug fixes and stabilization, covering both 2a and
previous formats.  (See the Upgrade Guide for information on migrating
existing projects.)

This release also improves the documentation content and presentation,
including adding Windows HtmlHelp manuals.

The Bazaar team decided that 2.0 will be a long-term supported release,
with bugfix-only 2.0.x releases based on it, continuing for at least six
months or until the following stable release.

Changes from 2.0.0rc2 to final
******************************

* Officially branded as 2.0.0 rather than 2.0 to clarify between things
  that "want to happen on the 2.0.x stable series" versus things that want
  to "land in 2.0.0". (Changes how bzrlib._format_version_tuple() handles
  micro = 0.) (John Arbash Meinel)

bzr 2.0.0rc2
############

:2.0.0rc2: 2009-09-10

New Features
************

* Added post_commit hook for mutable trees. This allows the keywords
  plugin to expand keywords on files changed by the commit.
  (Ian Clatworthy, #408841)

Bug Fixes
*********

* Bazaar's native protocol code now correctly handles EINTR, which most
  noticeably occurs if you break in to the debugger while connected to a
  bzr+ssh server.  You can now can continue from the debugger (by typing
  'c') and the process continues.  However, note that pressing C-\ in the
  shell may still kill the SSH process, which is bug 162509, so you must
  sent a signal to the bzr process specifically, for example by typing
  ``kill -QUIT PID`` in another shell.  (Martin Pool, #341535)

* ``bzr check`` in pack-0.92, 1.6 and 1.9 format repositories will no
  longer report incorrect errors about ``Missing inventory ('TREE_ROOT', ...)``
  (Robert Collins, #416732)

* ``bzr info -v`` on a 2a format still claimed that it was a "Development
  format" (John Arbash Meinel, #424392)

* ``bzr log stacked-branch`` shows the full log including
  revisions that are in the fallback repository. (Regressed in 2.0rc1).
  (John Arbash Meinel, #419241)

* Clearer message when Bazaar runs out of memory, instead of a ``MemoryError``
  traceback.  (Martin Pool, #109115)

* Conversion to 2a will create a single pack for all the new revisions (as
  long as it ran without interruption). This improves both ``bzr upgrade``
  and ``bzr pull`` or ``bzr merge`` from local branches in older formats.
  The autopack logic that occurs every 100 revisions during local
  conversions was not returning that pack's identifier, which resulted in
  the partial packs created during the conversion not being consolidated
  at the end of the conversion process. (Robert Collins, #423818)

* Fetches from 2a to 2a are now again requested in 'groupcompress' order.
  Groups that are seen as 'underutilized' will be repacked on-the-fly.
  This means that when the source is fully packed, there is minimal
  overhead during the fetch, but if the source is poorly packed the result
  is a fairly well packed repository (not as good as 'bzr pack' but
  good-enough.) (Robert Collins, John Arbash Meinel, #402652)

* Fix a potential segmentation fault when doing 'log' of a branch that had
  ghosts in its mainline.  (Evaluating None as a tuple is bad.)
  (John Arbash Meinel, #419241)

* Fix a segmentation fault when computing the ``merge_sort`` of a graph
  that has a ghost in the mainline ancestry.
  (John Arbash Meinel, #419241)

* ``groupcompress`` sort order is now more stable, rather than relying on
  ``topo_sort`` ordering. The implementation is now
  ``KnownGraph.gc_sort``. (John Arbash Meinel)

* Local data conversion will generate correct deltas. This is a critical
  bugfix vs 2.0rc1, and all 2.0rc1 users should upgrade to 2.0rc2 before
  converting repositories. (Robert Collins, #422849)

* Network streams now decode adjacent records of the same type into a
  single stream, reducing layering churn. (Robert Collins)

* Prevent some kinds of incomplete data from being committed to a 2a
  repository, such as revisions without inventories, a missing chk_bytes
  record for an inventory, or a missing text referenced by an inventory.
  (Andrew Bennetts, #423506, #406687)
  
Documentation
*************

* Fix assertion error about "_remember_remote_is_before" when pushing to
  older smart servers.
  (Andrew Bennetts, #418931)

* Help on hooks no longer says 'Not deprecated' for hooks that are
  currently supported. (Ian Clatworthy, #422415)

* PDF and CHM (Windows HtmlHelp) formats are now supported for the
  user documentation. The HTML documentation is better broken up into
  topics. (Ian Clatworthy)

* The developer and foreign language documents are now separated
  out so that searching in the HTML and CHM files produces more
  useful results. (Ian Clatworthy)

* The main table of contents now provides links to the new Migration Docs
  and Plugins Guide. (Ian Clatworthy)


bzr 2.0.0rc1
############

:Codename: no worries
:2.0.0rc1: 2009-08-26

Compatibility Breaks
********************

* The default format for bzr is now ``2a``. This format brings many
  significant performance and size improvements. bzr can pull from
  any existing repository into a ``2a`` one, but can only transfer
  from ``2a`` into ``rich-root`` repositories. The Upgrade guide
  has more information about this change. (Robert Collins)

* On Windows auto-detection of Putty's plink.exe is disabled.
  Default SSH client for Windows is paramiko. User still can force
  usage of plink if explicitly set environment variable BZR_SSH=plink.
  (#414743, Alexander Belchenko)

New Features
************

* ``bzr branch --switch`` can now switch the checkout in the current directory
  to the newly created branch. (Lukáš Lalinský)

Bug Fixes
*********

* Fetches were being requested in 'groupcompress' order, but weren't
  recombining the groups. Thus they would 'fragment' to get the correct
  order, but not 'recombine' to actually benefit from it. Until we get
  recombining to work, switching to 'unordered' fetches avoids the
  fragmentation. (John Arbash Meinel, #402645)

* Fix a pycurl related test failure on karmic by recognizing an error
  raised by newer versions of pycurl.
  (Vincent Ladeuil, #306264)

* Fix a test failure on karmic by making a locale test more robust.
  (Vincent Ladeuil, #413514)

* Fix IndexError printing CannotBindAddress errors.
  (Martin Pool, #286871)

* Fix "Revision ... not present" errors when upgrading stacked branches,
  or when doing fetches from a stacked source to a stacked target.
  (Andrew Bennetts, #399140)

* ``bzr branch`` of 2a repositories over HTTP is much faster.  bzr now
  batches together small fetches from 2a repositories, rather than
  fetching only a few hundred bytes at a time.
  (Andrew Bennetts, #402657)

Improvements
************

* A better description of the platform is shown in crash tracebacks, ``bzr
  --version`` and ``bzr selftest``.
  (Martin Pool, #409137)

* bzr can now (again) capture crash data through the apport library, 
  so that a single human-readable file can be attached to bug reports.
  This can be disabled by using ``-Dno_apport`` on the command line, or by
  putting ``no_apport`` into the ``debug_flags`` section of
  ``bazaar.conf``.
  (Martin Pool, Robert Collins, #389328)

* ``bzr push`` locally on windows will no longer give a locking error with
  dirstate based formats. (Robert Collins)

* ``bzr shelve`` and ``bzr unshelve`` now work on windows.
  (Robert Collins, #305006)

* Commit of specific files no longer prevents using the the iter_changes
  codepath. On 2a repositories, commit of specific files should now be as
  fast, or slightly faster, than a full commit. (Robert Collins)

* The internal core code that handles specific file operations like
  ``bzr st FILENAME`` or ``bzr commit FILENAME`` has been changed to
  include the parent directories if they have altered, and when a
  directory stops being a directory its children are always included. This
  fixes a number of causes for ``InconsistentDelta`` errors, and permits
  faster commit of specific paths. (Robert Collins, #347649)

Documentation
*************

* New developer documentation for content filtering.
  (Martin Pool)

API Changes
***********

* ``bzrlib.shelf_ui`` has had the ``from_args`` convenience methods of its
  classes changed to manage lock lifetime of the trees they open in a way
  consistent with reader-exclusive locks. (Robert Collins, #305006)

Internals
*********

Testing
*******

bzr 1.18.1
##########

:Codename:     nein nein nein!
:1.18.1:       2009-09-09

This release fixes two small but worthwhile bugs relevant to users on
Microsoft Windows: some commands that failed on with locking errors will
now work, and a bug that caused poor performance after committing a file
with line-ending conversion has now been fixed.  It also fixes a bug in
pushing to older servers.

Bug Fixes
*********

* Fixed a problem where using content filtering and especially end-of-line
  conversion will commit too many copies a file.
  (Martin Pool, #415508)

* Fix assertion error about ``_remember_remote_is_before`` in
  ``set_tags_bytes`` when pushing to older smart servers.  
  (Andrew Bennetts, Alexander Belchenko, #418931)

Improvements
************

* ``bzr push`` locally on Windows will no longer give a locking error with
  dirstate based formats. (Robert Collins)

* ``bzr shelve`` and ``bzr unshelve`` now work on Windows.
  (Robert Collins, #305006)

API Changes
***********

* ``bzrlib.shelf_ui`` has had the ``from_args`` convenience methods of its
  classes changed to manage lock lifetime of the trees they open in a way
  consistent with reader-exclusive locks. (Robert Collins, #305006)

* ``Tree.path_content_summary`` may return a size of None, when called on
  a tree with content filtering where the size of the canonical form
  cannot be cheaply determined.  (Martin Pool)


bzr 1.18
########

Compatibility Breaks
********************

* Committing directly to a stacked branch from a lightweight checkout will
  no longer work. In previous versions this would appear to work but would
  generate repositories with insufficient data to create deltas, leading
  to later errors when branching or reading from the repository.
  (Robert Collins, bug #375013)

New Features
************

Bug Fixes
*********

* Fetching from 2a branches from a version-2 bzr protocol would fail to
  copy the internal inventory pages from the CHK store. This cannot happen
  in normal use as all 2a compatible clients and servers support the
  version-3 protocol, but it does cause test suite failures when testing
  downlevel protocol behaviour. (Robert Collins)

* Fix a test failure on karmic by making a locale test more robust.
  (Vincent Ladeuil, #413514)

* Fixed "Pack ... already exists" error when running ``bzr pack`` on a
  fully packed 2a repository.  (Andrew Bennetts, #382463)

* Further tweaks to handling of ``bzr add`` messages about ignored files.
  (Jason Spashett, #76616)

* Properly handle fetching into a stacked branch while converting the
  data, especially when there are also ghosts. The code was filling in
  parent inventories incorrectly, and also not handling when one of the
  parents was a ghost. (John Arbash Meinel, #402778, #412198)

* ``RemoteStreamSource.get_stream_for_missing_keys`` will fetch CHK
  inventory pages when appropriate (by falling back to the vfs stream
  source).  (Andrew Bennetts, #406686)

* StreamSource generates rich roots from non-rich root sources correctly
  now.  (Andrew Bennetts, #368921)

* When deciding whether a repository was compatible for upgrading or
  fetching, we previously incorrectly checked the default repository
  format for the bzrdir format, rather than the format that was actually
  present on disk.  (Martin Pool, #408824)

Improvements
************

* A better description of the platform is shown in crash tracebacks, ``bzr
  --version`` and ``bzr selftest``.
  (Martin Pool, #409137)

* Cross-format fetches (such as between 1.9-rich-root and 2a) via the
  smart server are more efficient now.  They send inventory deltas rather
  than full inventories.  The smart server has two new requests,
  ``Repository.get_stream_1.19`` and ``Repository.insert_stream_1.19`` to
  support this.  (Andrew Bennetts, #374738, #385826)

* Extracting the full ancestry and computing the ``merge_sort`` is now
  significantly faster. This effects things like ``bzr log -n0``. (For
  example, ``bzr log -r -10..-1 -n0 bzr.dev`` is 2.5s down to 1.0s.
  (John Arbash Meinel)

Documentation
*************

API Changes
***********

Internals
*********

* ``-Dstrict_locks`` can now be used to check that read and write locks
  are treated properly w.r.t. exclusivity. (We don't try to take an OS
  read lock on a file that we already have an OS write lock on.) This is
  now set by default for all tests, if you have a test which cannot be
  fixed, you can use ``self.thisFailsStrictLockCheck()`` as a
  compatibility knob. (John Arbash Meinel)

* InterDifferingSerializer is now only used locally.  Other fetches that
  would have used InterDifferingSerializer now use the more network
  friendly StreamSource, which now automatically does the same
  transformations as InterDifferingSerializer.  (Andrew Bennetts)

* ``KnownGraph`` now has a ``.topo_sort`` and ``.merge_sort`` member which
  are implemented in pyrex and significantly faster. This is exposed along
  with ``CombinedGraphIndex.find_ancestry()`` as
  ``VersionedFiles.get_known_graph_ancestry(keys)``.
  (John Arbash Meinel)

* RemoteBranch.open now honours ignore_fallbacks correctly on bzr-v2
  protocols. (Robert Collins)

* The index code now has some specialized routines to extract the full
  ancestry of a key in a more efficient manner.
  ``CombinedGraphIndex.find_ancestry()``. (Time to get ancestry for
  bzr.dev drops from 1.5s down to 300ms. For OOo from 33s => 10.5s) (John
  Arbash Meinel)

Testing
*******

* Install the test ssl certificate and key so that installed bzr
  can run the https tests. (Denys Duchier, #392401)
  

bzr 1.18rc1
###########

:Codename: little traveller
:1.18:    2009-08-20
:1.18rc1: 2009-08-10

This release of Bazaar marches on towards the 2.0 release in which the 2a
'brisbane-core' format becomes generally recommended.  Most of the work in
this release now focusses on bug fixes and stabilization, covering both 2a
and previous formats.  There is a new text-mode interactive merge feature,
a new guide to migration to 2a format in the user documentation, and
pushing branches to a smart server is now much faster.  

The Bazaar team decided that 2.0 will be a long-term supported release,
with bugfix-only releases based on it continuing for at least six months
or until the following stable release.

There are no changes from 1.18rc1 to 1.18.

New Features
************

* ``bzr merge --interactive`` applies a user-selected portion of the
  merge.  The UI is similar to ``shelve``.  (Aaron Bentley)

* ``bzr reconfigure`` now takes options ``--stacked-on URL`` and
  ``--unstacked`` to change stacking of a branch.
  (Martin Pool, #391411)

Bug Fixes
*********

* Annotating on a stacked branch will now succeed in simple scenarios.
  There are still some complex scenarios where it will fail (bug #399884)
  (John Arbash Meinel, #393366)

* A progress bar is no longer left dangling when ``bzr selftest``
  completes, and the progress bar updates with zero latency so the
  displayed test name is always the one that's actually running.
  (Martin Pool, #123688)

* Authenticating against an ssh server now uses ``auth_none`` to determine
  if password authentication is even supported. This fixes a bug where
  users would be prompted for a launchpad password, even though launchpad
  only supports publickey authentication. (John Arbash Meinel, #375867)

* BranchBuilder now accepts timezone to avoid test failures in countries far
  from GMT. (Vincent Ladeuil, #397716)

* ``bzr commit`` no longer saves the unversioning of missing files until
  the commit has completed on the branch. This means that aborting a
  commit that found a missing file will leave the tree unedited.
  (Robert Collins, #282402)

* ``bzr mv`` no longer takes out branch locks, which allows it to work
  when the branch is readonly. (Robert Collins, #216541)

* ``bzr revert .`` no longer generates an InconsistentDelta error when
  there are missing subtrees. (Robert Collins, #367632)

* ``bzr send`` now generates valid bundles with ``--2a`` formats. However,
  do to internal changes necessary to support this, older clients will
  fail when trying to insert them. For newer clients, the bundle can be
  used to apply the changes to any rich-root compatible format.
  (John Arbash Meinel, #393349)

* Cope with FTP servers that don't support restart/append by falling back
  to reading and then rewriting the whole file, such as TahoeLAFS.  (This
  fallback may be slow for some access patterns.)  (Nils Durner, #294709)

* Encode the paths in ``mbcs`` encoding on Windows when spawning an
  external diff client. This at least allows supporting filenames that are
  not ascii, but are present in the current locale. Ideally we would be
  able to pass the Unicode path, but that would be client dependent.
  (John Arbash Meinel, #382709)

* Fix a compile bug on Solaris having to do with const and
  pointer-to-pointers. (John Arbash Meinel, #408441)

* Fixed a NameError that occurs when merging or pulling from a URL that
  causes a redirection loop when bzr tries to read a URL as a bundle.
  (Andrew Bennetts, #400847)

* Fix ``AttributeError: 'TestUIFactory' object has no attribute 'tick'``
  running send and similar commands on 2a formats.
  (Martin Pool, #408201)
  
* Fix crash in some invocations of ``bzr status`` in format 2a.
  (Martin Pool, #403523)

* Fixed export to existing directory: if directory is empty then export 
  will succeed, otherwise it fails with error.
  (Alexander Belchenko, #406174)

* Fixed spurious "Source branch does not support stacking" warning when
  pushing. (Andrew Bennetts, #388908)

* Fixed spurious transport activity indicator appearing while tests are
  running.  (Martin Pool, #343532)

* Merge now correctly handles empty right-hand revision specs.
  (Aaron Bentley, #333961)

* Renames to lexographically lower basenames in trees that have never been
  committed to will no longer corrupt the dirstate. This was caused by an
  bug in the dirstate update_minimal method. (Robert Collins, #395556)

* Requests for unknown methods no longer cause the smart server to log
  lots of backtraces about ``UnknownSmartMethod``, ``do_chunk`` or
  ``do_end``.  (Andrew Bennetts, #338561)

* Shelve will not shelve the initial add of the tree root.  (Aaron Bentley)

* Streaming from bzr servers where there is a chain of stacked branches
  (A stacked on B stacked on C) will now work. (Robert Collins, #406597)

* The environment variable ``BZR_PROGRESS_BAR`` set to either ``text`` or ``none``
  always forces progress bars either on or off respectively.  Otherwise,
  they're turned on if ``TERM`` is not ``dumb`` and stderr is a terminal.
  bzr always uses the 'text' user interface when run as a command, so
  ``BZR_USE_TEXT_UI`` is no longer needed.
  (Martin Pool, #339385, #387717)

* The optional ``_knit_load_data_pyx`` C extension was never being
  imported.  This caused significant slowdowns when reading data from
  repositories.  (Andrew Bennetts, #405653)
  
* The ``--hardlink`` option to ``branch`` and ``checkout`` is not
  supported at the moment on workingtree formats that can do content
  filtering.  (See <https://bugs.edge.launchpad.net/bzr/+bug/408193>.)
  bzr now says so, rather than just ignoring the option.  (Martin Pool)

* There was a bug in ``osutils.relpath`` that was only triggered on
  Windows. Essentially if you were at the root of a drive, and did
  something to a branch/repo on another drive, we would go into an
  infinite loop while trying to find a 'relative path'.
  (John Arbash Meinel, #394227)

* ``WorkingTree4.unversion`` will no longer fail to unversion ids which
  were present in a parent tree but renamed in the working tree.
  (Robert Collins, #187207)

Improvements
************

* Can now rename/move files even if they have been removed from the inventory.
  (Marius Kruger)

* Pushing branches with tags via ``bzr://`` and ``bzr+ssh://`` is much
  faster, using a new ``Branch.set_tags_bytes`` smart server verb rather
  than VFS methods.  For example, pushes of small branches with tags take
  11 rather than 18 smart server requests.  (Andrew Bennetts, #398608)

* Sending Ctrl-Break on Windows will now drop you into the debugger, in
  the same way that sending Ctrl-\\ does on other platforms.
  (John Arbash Meinel)

Documentation
*************

* Added Bazaar 2.0 Upgrade Guide. (Ian Clatworthy)

API Changes
***********

* ``CLIUIFactory`` is deprecated; use ``TextUIFactory`` instead if you
  need to subclass or create a specific class, or better yet the existing
  ``make_ui_for_terminal``.  ``SilentUIFactory`` is clarified to do no
  user interaction at all, rather than trying to read from stdin but not
  writing any output, which would be strange if reading prompts or
  passwords.  (Martin Pool)

* New TransformPreview.commit() allows committing without a working tree.
  (Aaron Bentley)

* ``pb`` parameter to ``TextTestResult`` is deprecated and ignored.
  (Martin Pool)

* ProgressTasks now prefer to talk direct to their ProgressView not to the
  UIFactory. 
  (Martin Pool)

* ``WorkingTree._check`` now requires a references dict with keys matching
  those returned by ``WorkingTree._get_check_refs``. (Robert Collins)

Internals
*********

* ``CHKInventory.path2id`` uses the parent_id to basename hash to avoid
  reading the entries along the path, reducing work to lookup ids from
  paths. (Robert Collins)

* ``CHKMap.apply_delta`` now raises ``InconsistentDelta`` if a delta adds
  as new a key which was already mapped. (Robert Collins)

* Inventory delta application catches more cases of corruption and can
  prevent corrupt deltas from affecting consistency of data structures on
  disk. (Robert Collins)

* --subunit support now adds timestamps if the subunit version supports
  it. (Robert Collins)

* The Windows all-in-one installer now bundles the PyQt image format
  plugins, which allows previewing more images as part of 'qdiff'.
  (Alexander Belchenko)


Testing
*******

* Merge directive cherrypick tests must use the same root id.
  (Martin Pool, #409684)

* Spurious failure in ``check`` tests on rich-root formats fixed.
  (Martin Pool, #408199)

* The ``bzrlib.tests.TextTestRunner`` will no longer call
  ``countTestsCases`` on the test being run. Progress information is
  instead handled by having the test passed in call ``result.progress``
  before running its contents. This improves the behaviour when using
  ``TextTestRunner`` with test suites that don't support
  ``countTestsCases``. (Robert Collins)


bzr 1.17
########
:Codename: so-late-its-brunch
:1.17rc1: 2009-07-13
:1.17: 2009-07-20


Bazaar continues to blaze a straight and shining path to the 2.0 release and
the elevation of the ``2a`` beta format to the full glory of "supported and
stable".

Highlights in this release include greatly reduced memory consumption during
commits, faster ``ls``, faster ``annotate``, faster network operations if
you're specifying a revision number and the final destruction of those
annoying progress bar artifacts.


Changes from 1.17rc1 to 1.17final
*********************************

* Change an extension to call the python ``frozenset()`` rather than the C
  api ``PyFrozenSet_New``. It turns out that python2.4 did not expose the
  C api. (John Arbash Meinel, #399366)

* Fixes for the Makefile and the rename of ``generate_docs.py`` to
  ``tools/generate_docs.py`` to allow everything to be built on Windows.
  (John Arbash Meinel, #399356)

* ``bzr serve`` once again applies a ``ChrootServer`` to the given
  directory before serving it. (Andrew Bennetts, #400535)


Compatibility Breaks
********************

* ``bzr register-branch`` from the Launchpad plugin now refers to "project"
  instead of "product" which is the correct Launchpad terminology.  The
  --product option is deprecated and users should switch to using --project.
  (Neil Martinsen-Burrell, #238764)


New Features
************

* ``bzr push`` now aborts if uncommitted changes (including pending merges)
  are present in the working tree (if one is present) and no revision is
  specified. The configuration option ``push_strict`` can be used to set the
  default for this behavior.  (Vincent Ladeuil, #284038, #322808, #65286)

* ``bzr revno`` and ``bzr revision-info`` now have a ``--tree`` option to
  show revision info for the working tree instead of the branch.
  (Matthew Fuller, John Arbash Meinel)

* ``bzr send`` now aborts if uncommitted changes (including pending merges)
  are present in the working tree and no revision is specified. The
  configuration option ``send_strict`` can be used to set the default for this
  behavior.
  (Vincent Ladeuil, #206577)

* ``bzr switch --create-branch/-b`` can now be used to create and switch
  to a new branch. Supplying a name without a ``/`` will create the branch
  relative to the existing branch. (similar to how ``bzr switch name``
  works when the branch already exists.) (John Arbash Meinel)


Bug Fixes
*********

* Accept uppercase "Y/N" to prompts such as from break lock. 
  (#335182, Tim Powell, Martin Pool)

* Add documentation about diverged branches and how to fix them in the
  centralized workflow with local commits.  Mention ``bzr help
  diverged-branches`` when a push fails because the branches have
  diverged.  (Neil Martinsen-Burrell, #269477)

* Annotate would sometimes 'latch on' to trivial lines, causing important
  lines to be incorrectly annotated. (John Arbash Meinel, #387952)

* Automatic format upgrades triggered by default stacking policies on a
  1.16rc1 (or later) smart server work again.
  (Andrew Bennetts, #388675)

* Avoid progress bar artifacts being left behind on the screen.
  (Martin Pool, #321935)

* Better message in ``bzr split`` error suggesting a rich root format.
  (Neil Martinsen-Burrell, #220067)

* ``Branch.set_append_revisions_only`` now works with branches on a smart
  server. (Andrew Bennetts, #365865)

* By default, ``bzr branch`` will fail if the target directory exists, but
  does not already have a control directory.  The flag ``--use-existing-dir``
  will allow operation to proceed.  (Alexander Belchenko, #307554)

* ``bzr ls DIR --from-root`` now shows only things in DIR, not everything.
  (Ian Clatworthy)

* Fetch between repositories does not error if they have inconsistent data
  that should be irrelevant to the fetch operation. (Aaron Bentley)

* Fix ``AttributeError`` exception when reconfiguring lightweight checkout 
  of a remote repository.
  (Jelmer Vernooij, #332194)

* Fix bug in decoding v3 smart server messages when receiving multiple
  lots of excess bytes after an end-of-message.
  (Andrew Bennetts)

* Force deletion of readonly files during merge, update and other tree
  transforms.
  (Craig Hewetson, Martin Pool, #218206)

* Force socket shutdown in threaded http test servers to avoid client hangs
  (pycurl).  (Vincent Ladeuil, #383920).

* ``LRUCache`` will maintain the linked list pointers even if a nodes
  cleanup function raises an exception. (John Arbash Meinel, #396838)

* Progress bars are now suppressed again when the environment variable
  ``BZR_PROGRESS_BAR`` is set to ``none``.
  (Martin Pool, #339385)

* Reduced memory consumption during ``bzr commit`` of large files. For
  pre 2a formats, should be down to ~3x the size of a file.
  For ``--2a`` format repositories, it is down to the size of the file
  content plus the size of the compressed text.  Related to bug #109114.
  (John Arbash Meinel)

* Set hidden attribute on .bzr directory below unicode path should never
  fail with error. The operation should succeed even if bzr unable to set 
  the attribute.  (Alexander Belchenko, related to bug #335362).
  
* Stacking will no longer accept requests to stack on the same
  branch/repository. Existing branches that incorrectly reference the same
  repository in a stacking configuration will now raise
  UnstackableLocationError when the branch is opened. This can be fixed by
  removing the stacking location inside ``.bzr/branch``.
  (Robert Collins, #376243)

* The ``log+`` decorator, useful in debugging or profiling, could cause
  "AttributeError: 'list' object has no attribute 'next'".  This is now
  fixed.  The log decorator no longer shows the elapsed time or transfer
  rate because they're available in the log prefixes and the transport
  activity display respectively.
  (Martin Pool, #340347)

* Unshelve works correctly when multiple zero-length files are present on
  the shelf. (Aaron Bentley, #363444)

* Progress bars no longer show the network transport scheme or direction.
  (Martin Pool)

* launchpad-login now respects the 'verbose' option.
  (Jonathan Lange, #217031)


Internals
*********

* ``bzrlib.user_encoding`` is now officially deprecated. It is not
  possible to write a deprecation wrapper, but the variable will be
  removed in the near future. Use ``bzrlib.osutils.get_user_encoding()``
  instead. (Alexander Belchenko)

* Command lookup has had hooks added. ``bzrlib.Command.hooks`` has
  three new hook points: ``get_command``, ``get_missing_command`` and
  ``list_commands``, which allow just-in-time command name provision
  rather than requiring all command names be known a-priori.
  (Robert Collins)

* ``get_app_path`` from win32utils.py now supports REG_EXPAND_SZ data type
  and can read path to wordpad.exe. (Alexander Belchenko, #392046)

* ``graph.KnownGraph`` has been added. This is a class that can give
  answers to ``heads()`` very quickly. However, it has the assumption that
  the whole graph has already been loaded. This is true during
  ``annotate`` so it is used there with good success (as much as 2x faster
  for files with long ancestry and 'cherrypicked' changes.)
  (John Arbash Meinel, Vincent Ladeuil)

* OS file locks are now taken out using ``CreateFile`` rather than
  ``LockFileEx`` on Windows. The locking remains exclusive with
  ``LockFileEx`` but now it also works on older versions of Windows (such
  as Win98). (Martin <gzlist>)

* pack <=> pack fetching is now done via a ``PackStreamSource`` rather
  than the ``Packer`` code. The user visible change is that we now
  properly fetch the minimum number of texts for non-smart fetching.
  (John Arbash Meinel)


* ``VersionedFiles._add_text`` is a new api that lets us insert text into
  the repository as a single string, rather than a list of lines. This can
  improve memory overhead and performance of committing large files.
  (Currently a private api, used only by commit). (John Arbash Meinel)


Improvements
************

* ``bzr annotate`` can now be significantly faster. The time for
  ``bzr annotate NEWS`` is down to 7s from 22s in 1.16. Files with long
  histories and lots of 'duplicate insertions' will be improved more than
  others. (John Arbash Meinel, Vincent Ladeuil)

* ``bzr ls`` is now faster. On OpenOffice.org, the time drops from 2.4
  to 1.1 seconds. The improvement for ``bzr ls -r-1`` is more
  substantial dropping from 54.3 to 1.1 seconds. (Ian Clatworthy)

* Improve "Path(s) are not versioned" error reporting for some commands.
  (Benoît PIERRE)

* Initial commit performance in ``--2a`` repositories has been improved by
  making it cheaper to build the initial CHKMap. (John Arbash Meinel)

* Resolving a revno to a revision id on a branch accessed via ``bzr://``
  or ``bzr+ssh://`` is now much faster and involves no VFS operations.
  This speeds up commands like ``bzr pull -r 123``.  (Andrew Bennetts)

* ``revision-info`` now properly aligns the revnos/revids in the output
  and doesn't traceback when given revisions not in the current branch.
  Performance is also significantly improved when requesting multiple revs
  at once.  (Matthew Fuller, John Arbash Meinel)

* Tildes are no longer escaped by Transports. (Andy Kilner)


Documentation
*************

* Avoid bad text wrapping in generated documentation.  Slightly better
  formatting in the user reference.
  (Martin Pool, #249908)

* Minor clarifications to the help for End-Of-Line conversions.
  (Ian Clatworthy)

API Changes
***********

* Removed overspecific error class ``InvalidProgressBarType``.
  (Martin Pool)

* The method ``ProgressView._show_transport_activity`` is now
  ``show_transport_activity`` because it's part of the contract between
  this class and the UI.  (Martin Pool)


bzr 1.16.1
##########

:Released: 2009-06-26

End user testing of the 2a format revealed two serious bugs. The first,
#365615, caused bzr to raise AbsentContentFactory errors when autopacking.
This meant that commits or pushes to 2a-format repositories failed
intermittently.

The second bug, #390563, caused the smart server to raise AbsentContentFactory
when streaming 2a stacked 2a-format branches. This particularly affected
branches stored on Launchpad in the 2a format.

Both of these bugs cause command failures only, neither of them cause data
corruption or data loss. And, of course, both of these bugs are now fixed.

Bug Fixes
*********

* We now properly request a more minimal set of file texts when fetching
  multiple revisions. (Robert Collins, John Arbash Meinel, #390563)

* Repositories using CHK pages (which includes the new 2a format) will no
  longer error during commit or push operations when an autopack operation
  is triggered. (Robert Collins, #365615)

* ``chk_map.iter_interesting_nodes`` now properly uses the *intersection*
  of referenced nodes rather than the *union* to determine what
  uninteresting pages we still need to look at. Prior to this,
  incrementally pushing to stacked branch would push the minimal data, but
  fetching everything would request extra texts. There are some unhandled
  cases wrt trees of different depths, but this fixes the common cases.
  (Robert Collins, John Arbash Meinel, #390563)

* ``GroupCompress`` repositories now take advantage of the pack hints
  parameter to permit cross-format fetching to incrementally pack the
  converted data. (Robert Collins)

* ``Repository.commit_write_group`` now returns opaque data about what
  was committed, for passing to the ``Repository.pack``. Repositories
  without atomic commits will still return None. (Robert Collins)

* ``Repository.pack`` now takes an optional ``hint`` parameter
  which will support doing partial packs for repositories that can do
  that. (Robert Collins)

* RepositoryFormat has a new attribute 'pack_compresses' which is True
  when doing a pack operation changes the compression of content in the
  repository. (Robert Collins)

* ``StreamSink`` and ``InterDifferingSerialiser`` will call
  ``Repository.pack`` with the hint returned by
  ``Repository.commit_write_group`` if the formats were different and the
  repository can increase compression by doing a pack operation.
  (Robert Collins, #376748)


bzr 1.16
########
:Codename: yesterday-in-california
:1.16rc1: 2009-06-11
:1.16: 2009-06-18

This version of Bazaar contains the beta release of the new ``2a`` repository
format, suitable for testing by fearless, advanced users. This format or an
updated version of it will become the default format in Bazaar 2.0. Please
read the NEWS entry before even thinking about upgrading to the new format.

Also included are speedups for many operations on huge projects, a bug fix for
pushing stacked new stacked branches to smart servers and the usual bevy of
bug fixes and improvements.


Changes from 1.16rc1 to 1.16final
*********************************

* Fix the nested tree flag check so that upgrade from development formats to
  2a can work correctly.
  (Jelmer Vernooij, #388727)

* Automatic format upgrades triggered by default stacking policies on a
  1.16rc1 (or later) smart server work again.
  (Andrew Bennetts, #388675)


Compatibility Breaks
********************

* Display prompt on stderr (instead of stdout) when querying users so
  that the output of commands can be safely redirected.
  (Vincent Ladeuil, #376582)


New Features
************

* A new repository format ``2a`` has been added.  This is a beta release
  of the the brisbane-core (aka group-compress) project.  This format now
  suitable for wider testing by advanced users willing to deal with some
  bugs.  We would appreciate test reports, either positive or negative.
  Format 2a is substantially smaller and faster for many operations on
  many trees.  This format or an updated version will become the default
  in bzr 2.0.

  This is a rich-root format, so this repository format can be used with
  bzr-svn.  Bazaar branches in previous non-rich-root formats can be
  converted (including by merge, push and pull) to format 2a, but not vice
  versa.  We recommend upgrading previous development formats to 2a.

  Upgrading to this format can take considerable time because it expands
  and more concisely repacks the full history.

  If you use stacked branches, you must upgrade the stacked branches
  before the stacked-on branches.  (See <https://bugs.launchpad.net/bugs/374735>)

* ``--development7-rich-root`` is a new dev format, similar to ``--dev6``
  but using a Revision serializer using bencode rather than XML.
  (Jelmer Vernooij, John Arbash Meinel)

* mail_client=claws now supports --body (and message body hooks).  Also uses
  configured from address.  (Barry Warsaw)

Improvements
************


* ``--development6-rich-root`` can now stack. (Modulo some smart-server
  bugs with stacking and non default formats.)
  (John Arbash Meinel, #373455)

* ``--development6-rich-root`` delays generating a delta index for the
  first object inserted into a group. This has a beneficial impact on
  ``bzr commit`` since each committed texts goes to its own group. For
  committing a 90MB file, it drops peak memory by about 200MB, and speeds
  up commit from 7s => 4s. (John Arbash Meinel)

* Numerous operations are now faster for huge projects, i.e. those
  with a large number of files and/or a large number of revisions,
  particularly when the latest development format is used. These
  operations (and improvements on OpenOffice.org) include:

  * branch in a shared repository (2X faster)
  * branch --no-tree (100X faster)
  * diff (2X faster)
  * tags (70X faster)

  (Ian Clatworthy)

* Pyrex version of ``bencode`` support. This provides optimized support
  for both encoding and decoding, and is now found at ``bzrlib.bencode``.
  ``bzrlib.utils.bencode`` is now deprecated.
  (Alexander Belchenko, Jelmer Vernooij, John Arbash Meinel)


Bug Fixes
*********

* Bazaar can now pass attachment files to the mutt email client.
  (Edwin Grubbs, #384158)

* Better message in ``bzr add`` output suggesting using ``bzr ignored`` to
  see which files can also be added.  (Jason Spashett, #76616)

* ``bzr pull -r 123`` from a stacked branch on a smart server no longer fails.
  Also, the ``Branch.revision_history()`` API now works in the same
  situation.  (Andrew Bennetts, #380314)
  
* ``bzr serve`` on Windows no longer displays a traceback simply because a
  TCP client disconnected. (Andrew Bennetts)

* Clarify the rules for locking and fallback repositories. Fix bugs in how
  ``RemoteRepository`` was handling fallbacks along with the
  ``_real_repository``. (Andrew Bennetts, John Arbash Meinel, #375496)

* Fix a small bug with fetching revisions w/ ghosts into a new stacked
  branch. Not often triggered, because it required ghosts to be part of
  the fetched revisions, not in the stacked-on ancestry.
  (John Arbash Meinel)

* Fix status and commit to work with content filtered trees, addressing
  numerous bad bugs with line-ending support. (Ian Clatworthy, #362030)

* Fix problem of "directory not empty" when contending for a lock over
  sftp.  (Martin Pool, #340352)

* Fix rule handling so that eol is optional, not mandatory.
  (Ian Clatworthy, #379370)

* Pushing a new stacked branch to a 1.15 smart server was broken due to a
  bug in the ``BzrDirFormat.initialize_ex`` smart verb.  This is fixed in
  1.16, but required changes to the network protocol, so the
  ``BzrDirFormat.initialize_ex`` verb has been removed and replaced with a
  corrected ``BzrDirFormat.initialize_ex_1.16`` verb.  1.15 clients will
  still work with a 1.16 server as they will fallback to slower (and
  bug-free) methods.
  (Jonathan Lange, Robert Collins, Andrew Bennetts, #385132)

* Reconcile can now deal with text revisions that originated in revisions 
  that are ghosts. (Jelmer Vernooij, #336749)

* Support cloning of branches with ghosts in the left hand side history.
  (Jelmer Vernooij, #248540)

* The ''bzr diff'' now catches OSError from osutils.rmtree and logs a
  helpful message to the trace file, unless the temp directory really was
  removed (which would be very strange).  Since the diff operation has
  succeeded from the user's perspective, no output is written to stderr 
  or stdout.  (Maritza Mendez, #363837)

* Translate errors received from a smart server in response to a
  ``BzrDirFormat.initialize`` or ``BzrDirFormat.initialize_ex`` request.
  This was causing tracebacks even for mundane errors like
  ``PermissionDenied``.  (Andrew Bennetts, #381329)

Documentation
*************

* Added directory structure and started translation of docs in Russian.
  (Alexey Shtokalo, Alexander Iljin, Alexander Belchenko, Dmitry Vasiliev,
  Volodymyr Kotulskyi)

API Changes
***********

* Added osutils.parent_directories(). (Ian Clatworthy)

* ``bzrlib.progress.ProgressBar``, ``ChildProgress``, ``DotsProgressBar``,
  ``TTYProgressBar`` and ``child_progress`` are now deprecated; use
  ``ui_factory.nested_progress_bar`` instead.  (Martin Pool)

* ``graph.StackedParentsProvider`` is now a public API, replacing
  ``graph._StackedParentsProvider``. The api is now considered stable and ready
  for external users. (Gary van der Merwe)

* ``bzrlib.user_encoding`` is deprecated in favor of
  ``get_user_encoding``.  (Alexander Belchenko)

* TreeTransformBase no longer assumes that limbo is provided via disk.
  DiskTreeTransform now provides disk functionality.  (Aaron Bentley)

Internals
*********

* Remove ``weave.py`` script for accessing internals of old weave-format
  repositories.  (Martin Pool)

Testing
*******

* The number of cores is now correctly detected on OSX. (John Szakmeister)

* The number of cores is also detected on Solaris and win32. (Vincent Ladeuil)

* The number of cores is also detected on FreeBSD. (Matthew Fuller)


bzr 1.15
########
:1.15rc1: 2009-05-16
:1.15: 2009-05-22
:1.15.1: 2009-06-09

The smart server will no longer raise 'NoSuchRevision' when streaming content
with a size mismatch in a reconstructed graph search. New command ``bzr
dpush``. Plugins can now define their own annotation tie-breaker when two
revisions introduce the exact same line.

Changes from 1.15.1 to 1.15.2
*****************************

* Use zdll on Windows to build ``_chk_map_pyx`` extension.
  (Alexander Belchenko)

Changes from 1.15final to 1.15.1
*********************************

* Translate errors received from a smart server in response to a
  ``BzrDirFormat.initialize`` or ``BzrDirFormat.initialize_ex`` request.
  This was causing tracebacks even for mundane errors like
  ``PermissionDenied``.  (Andrew Bennetts, #381329)

Changes from 1.15rc1 to 1.15final
*********************************

* No changes

Compatibility Breaks
********************

* ``bzr ls`` is no longer recursive by default. To recurse, use the
  new ``-R`` option. The old ``--non-recursive`` option has been removed.
  If you alias ``ls`` to ``ls -R``, you can disable recursion using
  ``--no-recursive`` instead.  (Ian Clatworthy)

New Features
************

* New command ``bzr dpush`` that can push changes to foreign 
  branches (svn, git) without setting custom bzr-specific metadata.
  (Jelmer Vernooij)

* The new development format ``--development6-rich-root`` now supports
  stacking. We chose not to use a new format marker, since old clients
  will just fail to open stacked branches, the same as if we used a new
  format flag. (John Arbash Meinel, #373455)

* Plugins can now define their own annotation tie-breaker when two revisions
  introduce the exact same line. See ``bzrlib.annotate._break_annotation_tie``
  Be aware though that this is temporary, private (as indicated by the leading
  '_') and a first step to address the problem. (Vincent Ladeuil, #348459)

* New command ``bzr dpush`` that can push changes to foreign 
  branches (svn, git) without setting custom bzr-specific metadata.
  (Jelmer Vernooij)

* ``bzr send`` will now check the ``child_submit_format`` setting in
  the submit branch to determine what format to use, if none was 
  specified on the command-line.  (Jelmer Vernooij)

Improvements
************

* -Dhpss output now includes the number of VFS calls made to the remote
  server. (Jonathan Lange)

* ``--coverage`` works for code running in threads too.
  (Andrew Bennets, Vincent Ladeuil)

* ``bzr pull`` now has a ``--local`` option to only make changes to the
  local branch, and not the bound master branch.
  (Gary van der Merwe, #194716)

* ``bzr rm *`` is now as fast as ``bzr rm * --keep``. (Johan Walles, #180116)

Bug Fixes
*********

* Adding now works properly when path contains a symbolic link.
  (Geoff Bache, #183831)

* An error is now raised for unknown eol values. (Brian de Alwis, #358199)

* ``bzr merge --weave`` will now generate a conflict if one side deletes a
  line, and the other side modifies the line. (John Arbash Meinel, #328171)

* ``bzr reconfigure --standalone`` no longer raises IncompatibleRepositories.
  (Martin von Gagern, #248932)

* ``bzr send`` works to send emails again using MAPI.
  (Neil Martinsen-Burrell, #346998)

* Check for missing parent inventories in StreamSink.  This prevents
  incomplete stacked branches being created by 1.13 bzr:// and
  bzr+ssh:// clients (which have bug #354036).  Instead, the server now
  causes those clients to send the missing records.  (Andrew Bennetts)

* Correctly handle http servers proposing multiple authentication schemes.
  (Vincent Ladeuil, #366107)

* End-Of-Line content filters are now loaded correctly.
  (Ian Clatworthy, Brian de Alwis, #355280)

* Fix a bug in the pure-python ``GroupCompress`` code when handling copies
  longer than 64KiB. (John Arbash Meinel, #364900)

* Fix TypeError in running ``bzr break-lock`` on some URLs.
  (Alexander Belchenko, Martin Pool, #365891)

* Non-recursive ``bzr ls`` now works properly when a path is specified.
  (Jelmer Vernooij, #357863)

* ssh usernames (defined in ~/.ssh/config) are honoured for bzr+ssh connections.
  (Vincent Ladeuil, #367726)

* Several bugs related to unicode symlinks have been fixed and the test suite
  enhanced to better catch regressions for them. (Vincent Ladeuil)

* The smart server will no longer raise 'NoSuchRevision' when streaming
  content with a size mismatch in a reconstructed graph search: it assumes
  that the client will make sure it is happy with what it got, and this
  sort of mismatch is normal for stacked environments.
  bzr 1.13.0/1 will stream from unstacked branches only - in that case not
  getting all the content expected would be a bug. However the graph
  search is how we figured out what we wanted, so a mismatch is both odd
  and unrecoverable without starting over, and starting over will end up
  with the same data as if we just permitted the mismatch. If data is
  gc'd, doing a new search will find only the truncated data, so sending
  only the truncated data seems reasonable. bzr versions newer than this
  will stream from stacked branches and check the stream to find missing
  content in the stacked-on branch, and thus will handle the situation
  implicitly.  (Robert Collins, #360791)

* Upgrading to, or fetching into a 'rich-root' format will now correctly
  set the root data the same way that reconcile does.
  (Robert Collins, #368921)

* Using unicode Windows API to obtain command-line arguments.
  (Alexander Belchenko, #375934)

Documentation
*************

API Changes
***********

* ``InterPackRepo.fetch`` and ``RepoFetcher`` now raise ``NoSuchRevision``
  instead of ``InstallFailed`` when they detect a missing revision.
  ``InstallFailed`` itself has been deleted. (Jonathan Lange)

* Not passing arguments to ``bzrlib.commands.main()`` will now grab the
  arguments from ``osutils.get_unicode_argv()`` which has proper support
  for unicode arguments on windows. Further, the supplied arguments are now 
  required to be unicode strings, rather than user_encoded strings.
  (Alexander Belchenko)

Internals
*********

* ``bzrlib.branch.Branch.set_parent`` is now present on the base branch
  class and will call ``_set_parent_location`` after doing unicode 
  encoding. (Robert Collins)

* ``bzrlib.remote.RemoteBranch._set_parent_location`` will use a new verb
  ``Branch.set_parent_location`` removing further VFS operations.
  (Robert Collins)

* ``bzrlib.bzrdir.BzrDir._get_config`` now returns a ``TransportConfig``
  or similar when the dir supports configuration settings. The base class
  defaults to None. There is a matching new server verb
  ``BzrDir.get-config_file`` to reduce roundtrips for getting BzrDir
  configuration. (Robert Collins)

* ``bzrlib.tests.ExtendedTestResult`` has new methods ``startTests``
  called before the first test is started, ``done`` called after the last
  test completes, and a new parameter ``strict``. (Robert Collins)

* ``-Dhpss`` when passed to bzr will cause a backtrace to be printed when
  VFS operations are started on a smart server repository. This should not
  occur on regular push and pull operations, and is a key indicator for
  performance regressions. (Robert Collins)

* ``-Dlock`` when passed to the selftest (e.g. ``bzr -Dlock selftest``) will
  cause mismatched physical locks to cause test errors rather than just
  reporting to the screen. (Robert Collins)

* -Dprogress will cause pdb to start up if a progress view jumps
  backwards. (Robert Collins)

* Fallback ``CredentialStore`` instances registered with ``fallback=True``
  are now be able to provide credentials if obtaining credentials 
  via ~/.bazaar/authentication.conf fails. (Jelmer Vernooij, 
  Vincent Ladeuil, #321918)

* New hook ``Lock.lock_broken`` which runs when a lock is
  broken. This is mainly for testing that lock/unlock are
  balanced in tests. (Vincent Ladeuil)

* New MergeDirective hook 'merge_request_body' allows hooks to supply or
  alter a body for the message produced by ``bzr send``.

* New smart server verb ``BzrDir.initialize_ex`` which implements a
  refactoring to the core of clone allowing less round trips on new
  branches. (Robert Collins)

* New method ``Tags.rename_revisions`` that can rename revision ids tags
  are pointing at. (Jelmer Vernooij)

* Updated the bundled ``ConfigObj`` library to 4.6.0 (Matt Nordhoff)

Testing
*******

* ``bzr selftest`` will now fail if lock/unlock are not correctly balanced in
  tests. Using ``-Dlock`` will turn the related failures into warnings.
  (Vincent Ladeuil, Robert Collins)

bzr 1.14
########
:Codename: brisbane-core
:1.14rc1: 2009-04-06
:1.14rc2: 2009-04-19
:1.14: 2009-04-28
:1.14.1: 2009-05-01

New formats 1.14 and 1.14-rich-root supporting End-Of-Line (EOL) conversions,
keyword templating (via the bzr-keywords plugin) and generic content filtering.
End-of-line conversion is now supported for formats supporting content
filtering.

Changes from 1.14final to 1.14.1
********************************

* Change api_minimum_version back to api_minimum_version = (1, 13, 0)

Changes from 1.14rc2 to 1.14final
*********************************

* Fix a bug in the pure-python ``GroupCompress`` code when handling copies
  longer than 64KiB. (John Arbash Meinel, #364900)

Changes from 1.14rc1 to 1.14rc2
*******************************

* Fix for bug 358037 Revision not in
  bzrlib.groupcompress.GroupCompressVersionedFiles (Brian de Alwis, 
  John A Meinel)

* Fix for bug 354036 ErrorFromSmartServer - AbsentContentFactory object has no
  attribute 'get_bytes_as' exception while pulling from Launchpad 
  (Jean-Francois Roy, Andrew Bennetts, Robert Collins)

* Fix for bug 355280 eol content filters are never loaded and thus never
  applied (Brian de Alwis, Ian Clatworthy)
 
* bzr.dev -r4280  Change _fetch_uses_deltas = False for CHK repos until we can
  write a better fix. (John Arbash Meinel, Robert Collins)

* Fix for bug 361574 uncommit recommends undefined --levels and -n options
  (Marius Kruger, Ian Clatworthy)

* bzr.dev r4289 as cherrypicked at lp:~spiv/bzr/stacking-cherrypick-1.14 
  (Andrew Bennetts, Robert Collins)

Compatibility Breaks
********************

* A previously disabled code path to accelerate getting configuration
  settings from a smart server has been reinstated. We think this *may*
  cause a incompatibility with servers older than bzr 0.15. We intend
  to issue a point release to address this if it turns out to be a
  problem. (Robert Collins, Andrew Bennetts)

* bzr no longer autodetects nested trees as 'tree-references'.  They
  must now be explicitly added tree references.  At the commandline, use
  join --reference instead of add.  (Aaron Bentley)

* The ``--long`` log format (the default) no longer shows merged
  revisions implicitly, making it consistent with the ``short`` and
  ``line`` log formats.  To see merged revisions for just a given
  revision, use ``bzr log -n0 -rX``. To see every merged revision,
  use ``bzr log -n0``.  (Ian Clatworthy)

New Features
************

* New formats ``1.14`` and ``1.14-rich-root`` supporting End-Of-Line
  (EOL) conversions, keyword templating (via the bzr-keywords plugin)
  and generic content filtering. These formats replace the experimental
  ``development-wt5`` and ``development-wt5-rich-root`` formats
  respectively, but have support for filtered views disabled.
  (Ian Clatworthy)

* New ``mv --auto`` option recognizes renames after they occur.
  (Aaron Bentley)

* ``bzr`` can now get passwords from stdin without requiring a controlling
  terminal (i.e. by redirecting stdin). (Vincent Ladeuil)

* ``bzr log`` now supports filtering of multiple files and directories
  and will show changes that touch any of them. Furthermore,
  directory filtering now shows the changes to any children of that
  directory, not just the directory object itself.
  (Ian Clatworthy, #97715)

* ``bzr shelve`` can now apply changes without storing anything on the
  shelf, via the new --destroy option.  (Aaron Bentley)

* ``bzr send`` now accepts --body to specify an initial message body.
  (Aaron bentley)

* ``bzr xxx --usage`` where xxx is a command now shows a usage
  message and the options without the descriptive help sections
  (like Description and Examples). A message is also given
  explaining how to see the complete help, i.e. ``bzr help xxx``.
  (Ian Clatworthy)

* Content filters can now be used to provide custom conversion
  between the canonical format of content (i.e. as stored) and
  the convenience format of content (i.e. as created in working
  trees). See ``bzr help content-filters`` for further details.
  (Ian Clatworthy, Alexander Belchenko)

* End-of-line conversion is now supported for formats supporting
  content filtering. See ``bzr help eol`` for details.
  (Ian Clatworthy)

* Newly-blessed `join` command allows combining two trees into one.
  (Aaron Bentley)

Improvements
************

* A new format name alias ``default-rich-root`` has been added and
  points at the closest relative of the default format that supports 
  rich roots. (Jelmer Vernooij, #338061)

* Branching from a stacked branch using ``bzr*://`` will now stream
  the data when the target repository does not need topological
  ordering, reducing round trips and network overhead. This uses the
  existing smart server methods added in 1.13, so will work on any
  1.13 or newer server. (Robert Collins, Andrew Bennetts)

* ``bzr cat`` and ``bzr export`` now supports a ``--filters`` option
  that displays/saves the content after content filters are applied.
  (Ian Clatworthy)

* ``bzr ignore`` gives a more informative message when existing
  version controlled files match the ignore pattern. (Neil
  Martinsen-Burrell, #248895)

* ``bzr log`` now has ``--include-merges`` as an alias for ``--levels 0``.
  (Ian Clatworthy)

* ``bzr send`` is faster on repositories with deep histories.
  (Ian Clatworthy)

* IPv6 literals are accepted in URLs.
  (stlman, Martin Pool, Jelmer Vernooij, #165014)

* Progress bars now show the rate of network activity for
  ``bzr+ssh://`` and ``bzr://`` connections.  (Andrew Bennetts)

* Prompt for user names if they are not in the configuration. 
  (Jelmer Vernooij, #256612)

* Pushing to a stacked pack-format branch on a 1.12 or older smart server
  now takes many less round trips.  (Andrew Bennetts, Robert Collins,
  #294479)
  
* Streaming push can be done to older repository formats.  This is
  implemented using a new ``Repository.insert_stream_locked`` RPC.
  (Andrew Bennetts, Robert Collins)

* The "ignoring files outside view: .." message has been re-worded
  to "Ignoring files outside view. View is .." to reduce confusion
  about what was being considered and what was being ignored.
  (Ian Clatworthy)

* The ``long`` log formatter now shows [merge] indicators. If
  only one level of revisions is displayed and merges are found,
  the ``long`` and ``short`` log formatters now tell the user
  how to see the hidden merged revisions.  (Ian Clatworthy)

* The ``brisbane-core`` project has delivered its beta format
  ``development6-rich-root``. This format is suitable for judicious
  testing by early adopters. In particular if you are benchmarking bzr
  performance please be sure to test using this format. At this stage
  more information is best obtained by contacting the Bazaar mailing list
  or IRC channel if you are interested in using this format. We will make
  end user documentation available closer to blessing the format as
  production ready. (Robert Collins, John Arbash Meinel, Ian Clatworthy,
  Vincent Ladeuil, Andrew Bennetts, Martin Pool)

* Tildes are no longer escaped. No more %7Euser/project/branch!
  (Jonathan Lange)

Bug Fixes
*********

* Pushing a new stacked branch will also push the parent inventories for
  revisions at the stacking boundary.  This makes sure that the stacked
  branch has enough data to calculate inventory deltas for all of its
  revisions (without requiring the fallback branch).  This avoids
  "'AbsentContentFactory' object has no attribute 'get_bytes_as'" errors
  when fetching the stacked branch from a 1.13 (or later) smart server.
  This partially fixes #354036.  (Andrew Bennetts, Robert Collins)

* End-Of-Line content filters are now loaded correctly.
  (Ian Clatworthy, Brian de Alwis, #355280)

* Authentication plugins now receive all the parameters from the request
  itself (aka host, port, realm, path, etc). Previously, only the 
  authentication section name, username and encoded password were 
  provided. (Jean-Francois Roy)

* bzr gives a better message if an invalid regexp is passed to ``bzr log
  -m``.  (Anne Mohsen, Martin Pool)

* ``bzr split`` now says "See also: join" (Aaron Bentley, #335015)

* ``bzr version-info`` now works in empty branches. (Jelmer Vernooij,
  #313028)

* Fix "is not a stackable format" error when pushing a
  stackable-format branch with an unstackable-format repository to a
  destination with a default stacking policy.  (Andrew Bennetts)

* Fixed incorrect "Source format does not support stacking" warning
  when pushing to a smart server.  (Andrew Bennetts, #334114)

* Fix 'make check-dist-tarball' failure by converting paths to unicode when
  needed. (Vincent Ladeuil, #355454)

* Fixed "Specified file 'x/y/z' is outside current view: " occurring
  on ``bzr add x/y/z`` in formats supporting views when no view is
  defined.  (Ian Clatworthy, #344708)

* It is no longer possible to fetch between repositories while the
  target repository is in a write group. This prevents race conditions
  that prevent the use of RPC's to perform fetch, and thus allows
  optimising more operations. (Robert Collins, Andrew Bennetts)

* ``merge --force`` works again. (Robert Collins, #342105)

* No more warnings are issued about ``sha`` being deprecated under python-2.6.
  (Vincent Ladeuil, #346593)

* Pushing a new branch to a server that has a stacking policy will now
  upgrade from the local branch format when the stacking policy points at
  a branch which is itself stackable, because we know the client can read
  both branches, we know that the trunk for the project can be read too,
  so the upgrade will not inconvenience users. (Robert Collins, #345169)

* Pushing a new stacked branch will also push the parent inventories for
  revisions at the stacking boundary.  This makes sure that the stacked
  branch has enough data to calculate inventory deltas for all of its
  revisions (without requiring the fallback branch).  This avoids
  "'AbsentContentFactory' object has no attribute 'get_bytes_as'" errors
  when fetching the stacked branch from a 1.13 (or later) smart server.
  This partially fixes #354036.  (Andrew Bennetts, Robert Collins)

* The full test suite is passing again on OSX. Several minor issues (mostly
  test related) have been fixed. (Vincent Ladeuil, #355273).

* The GNU Changelog formatter is slightly improved in the case where
  the delta is empty, and now correctly claims not to support tags.
  (Andrea Bolognani)

* Shelve can now shelve changes to a symlink target.
  (James Westby, #341558)

* The help for the ``info`` command has been corrected.
  (Ian Clatworthy, #351931)

* Upgrade will now use a sensible default format if the source repository
  uses rich roots.  (Jelmer Vernooij, #252908)

Documentation
*************

* Expanded the index of the developer documentation. (Eric Siegerman)

* New topic `bzr help debug-flags`.  (Martin Pool)

* The generated manpage now explicitly lists aliases as commands.
  (James Westby, #336998)

API Changes
***********

* APIs deprecated in 1.6 and previous versions of bzr are now removed.
  (Martin Pool)

* ``CommitReporter`` is no longer called with ``unchanged`` status during
  commit - this was a full-tree overhead that bzr no longer performs.
  (Robert Collins)

* New abstract ``UIFactory`` method ``get_username`` which will be called to 
  obtain the username to use when connecting to remote machines. 
  (Jelmer Vernooij)

* New API ``Inventory.filter()`` added that filters an inventory by
  a set of file-ids so that only those fileids, their parents and
  their children are included.  (Ian Clatworthy)

* New sort order for ``get_record_stream`` ``groupcompress`` which
  sorts optimally for use with groupcompress compressors. (John Arbash
  Meinel, Robert Collins)

* Repository APIs ``get_deltas_for_revisions()`` and
  ``get_revision_delta()`` now support an optional ``specific_fileids``
  parameter. If provided, the deltas are filtered so that only those
  file-ids, their parents and their children are included.
  (Ian Clatworthy)

* The ``get_credentials`` and ``set_credentials`` methods of 
  ``AuthenticationConfig`` now accept an optional realm argument.
  (Jean-Francois Roy)

* The ``pb`` argument to ``fetch()`` is deprecated.
  (Martin Pool)

* The ``Serializer`` class and the serializer ``format registry`` have moved
  from ``bzrlib.xml_serializer`` to ``bzrlib.serializer``. (Jelmer Vernooij)

* The smart server jail now hooks into BzrDir.open to prevent any BzrDir
  that is not inside the backing transport from being opened.  See the
  module documentation for ``bzrlib.smart.request`` for details.
  (Andrew Bennetts, Robert Collins)

* ``Tree.get_symlink_target`` now always returns a unicode string result
  or None. Previously it would return the bytes from reading the link
  which could be in any arbitrary encoding. (Robert Collins)

Testing
*******

* ``bzrlib.tests.TestCase`` now fails the test if its own ``setUp``
  and ``tearDown`` weren't called.  This catches faulty tests that
  forget to upcall when overriding ``setUp`` and ``tearDown``.  Those
  faulty tests were not properly isolated.
  (Andrew Bennetts, Robert Collins)

* Fix test_msgeditor.MsgEditorTest test isolation.
  (Vincent Ladeuil, #347130)

* ``medusa`` is not used anymore as an FTP test server starting with
  python2.6. A new FTP test server based on ``pyftplib`` can be used
  instead. This new server is a soft dependency as medusa which is still
  preferred if both are available (modulo python version).
  (Vincent Ladeuil)

Internals
*********

* Added ``chk_map`` for fast, trie-based storage of tuple to string maps.
  (Robert Collins, John Arbash Meinel, Vincent Ladeuil)

* Added ``bzrlib.chk_map`` for fast, trie-based storage of tuple to string
  maps.  (Robert Collins, John Arbash Meinel, Vincent Ladeuil)

* Added ``bzrlib.inventory_delta`` module.  This will be used for
  serializing and deserializing inventory deltas for more efficient
  streaming on the the network.  (Robert Collins, Andrew Bennetts)

* ``Branch._get_config`` has been added, which splits out access to the
  specific config file from the branch. This is used to let RemoteBranch
  avoid constructing real branch objects to access configuration settings.
  (Robert Collins, Andrew Bennetts)

* ``Branch`` now implements ``set_stacked_on_url`` in the base class as
  the implementation is generic and should impact foreign formats. This
  helps performance for ``RemoteBranch`` push operations to new stacked
  branches. (Robert Collins, Andrew Bennetts)

* ``BtreeIndex._spill_mem_keys_to_disk()`` now generates disk index with
  optmizations turned off. This only has effect when processing > 100,000
  keys during something like ``bzr pack``. (John Arbash Meinel)

* ``bzr selftest`` now accepts ``--subunit`` to run in subunit output
  mode. Requires ``lp:subunit`` installed to work, but is not a hard
  dependency. (Robert Collins)

* ``BzrDir.open_branch`` now takes an optional ``ignore_fallbacks``
  parameter for controlling opening of stacked branches.
  (Andrew Bennetts, Robert Collins)
  
* ``CommitBuilder`` has a new method, ``record_iter_changes`` which works
  in terms of an iter_changes iterator rather than full tree scanning.
  (Robert Collins)

* ``DirState`` can now be passed a custom ``SHA1Provider`` object
  enabling it to store the SHA1 and stat of the canonical (post
  content filtered) form. (Ian Clatworthy)

* New ``assertLength`` method based on one Martin has squirreled away
  somewhere. (Robert Collins, Martin Pool)

* New hook ``BzrDir.pre_open`` which runs before opening ``BzrDir``
  objects, allowing better enforcement of the smart server jail when
  dealing with stacked branches. (Robert Collins, Andrew Bennetts)

* New hook ``RioVersionInfoBuilder.revision``, allowing extra entries 
  to be added to the stanza that is printed for a particular revision.
  (Jelmer Vernooij)

* New repository method ``refresh_data`` to cause any repository to
  make visible data inserted into the repository by a smart server
  fetch operation. (Robert Collins, Andrew Bennetts)

* ``register_filter_stack_map`` now takes an optional fallback parameter,
  a callable to invoke if a preference has a value not in the map
  of filter stacks. This enhancement allows, for example,  bzr-svn to
  handle existing svn properties that define a list of keywords to be
  expanded.  (Ian Clatworthy)

* ``RemoteBranchConfig`` will use a new verb ``Branch.set_config_option``
  to write config settings to smart servers that support this, saving
  5 round trips on the stacked streaming acceptance test.
  (Robert Collins, Andrew Bennetts)

* ``RemoteBranch`` now provides ``_get_config`` for access to just the
  branch specific configuration from a remote server, which uses the 
  already existing ``Branch.get_config_file`` smart verb.
  (Robert Collins, Andrew Bennetts)

* ``RemoteRepository`` will now negatively cache missing revisions during
  ``get_parent_map`` while read-locked. Write-locks are unaffected.
  (Robert Collins, Andrew Bennetts)

* Removed ``InterRemoteToOther``, ``InterOtherToRemote`` and
  ``InterPackToRemotePack`` classes, as they are now unnecessary.
  (Andrew Bennetts)

* ``RepositoryFormat`` as a new attribute ``fast_deltas`` to indicate
  whether the repository can efficiently generate deltas between trees
  regardless of tree size. (Robert Collins)

* ``Repository.iter_files_bytes()`` now properly returns an "iterable of
  byte strings" (aka 'chunked') for the content. It previously was
  returning a plain string, which worked, but performed very poorly when
  building a working tree (file.writelines(str) is very inefficient). This
  can have a large effect on ``bzr checkout`` times. (John Arbash Meinel)

* selftest now supports a --parallel option, with values of 'fork' or
  'subprocess' to run the test suite in parallel. Currently only linux
  machine work, other platforms need patches submitted. (Robert Collins,
  Vincent Ladeuil)

* ``tests.run_suite`` has a new parameter ``suite_decorators``, a list of 
  callables to use to decorate the test suite. Such decorators can add or
  remove tests, or even remote the test suite to another machine if
  desired. (Robert Collins)

* The smart server verb ``Repository.get_parent_map`` can now include
  information about ghosts when the special revision ``include-missing:``
  is in the requested parents map list. With this flag, ghosts are
  included as ``missing:REVISION_ID``. (Robert Collins, Andrew Bennetts)

* ``_walk_to_common_revisions`` will now batch up at least 50
  revisions before calling ``get_parent_map`` on the target,
  regardless of ``InterRepository``.
  (Andrew Bennetts, Robert Collins)

bzr 1.13
########

:Codename: paraskavedekatriaphobia
:1.13: 2009-03-14
:1.13rc1: 2009-03-10
:1.13.1: 2009-03-23
:1.13.2: 2009-04-27

GNU Changelog output can now be produced by ``bzr log --gnu-changelog``.  Debug
flags can now be set in ``~/.bazaar/bazaar.conf``.  Lightweight checkouts and
stacked branches should both be much faster over remote connections.  

Changes From 1.13.1 to 1.13.2
*****************************

A regression was found in the 1.13.1 release. When bzr 1.13.1 and earlier push
a stacked branch they do not take care to push all the parent inventories for
the transferred revisions. This means that a smart server serving that branch
often cannot calculate inventory deltas for the branch (because smart server
does not/cannot open fallback repositories). Prior to 1.13 the server did not
have a verb to stream revisions out of a repository, so that's why this bug has
appeared now.

Bug Fixes
*********

* Fix for bug 354036 ErrorFromSmartServer - AbsentContentFactory object has no
  attribute 'get_bytes_as' exception while pulling from Launchpad 
  (Jean-Francois Roy, Andrew Bennetts, Robert Collins)

Changes From 1.13final to 1.13.1
********************************

A couple regessions where found in the 1.13 release. The pyrex-generated C
extensions are missing from the .tar.gz and .zip files.  Documentation on how
to generate GNU ChangeLogs is wrong.

Bug Fixes
*********

* Change ``./bzr``'s ``_script_version`` to match ./bzrlib/__init__.py
  version_info. (Bob Tanner, Martin Pool, #345232)

* Distribution archives for 1.13 do not contain generated C extension modules
  (Jean-Francois Roy, Bob Tanner, #344465)

* GNU ChangeLog output can now be produced by bzr log --format gnu-changelog is
  incorrect (Deejay, Bob Tanner, Martin Pool, Robert Collins, #343928)

* ``merge --force`` works again. (Robert Collins, #342105)

Changes From 1.13rc1 to 1.13final
*********************************

* Fix "is not a stackable format" error when pushing a
  stackable-format branch with an unstackable-format repository to a
  destination with a default stacking policy.  (Andrew Bennetts)

* Progress bars now show the rate of network activity for
  ``bzr+ssh://`` and ``bzr://`` connections.  (Andrew Bennetts)

Compatibility Breaks
********************

* ``bzr log --line`` now indicates which revisions are merges with
  `[merge]` after the date.  Scripts which parse the output of this
  command may need to be adjusted.
  (Neil Martinsen-Burrell)

New Features
************

* ``bzr reconfigure`` now supports --with-trees and --with-no-trees
  options to change the default tree-creation policy of shared
  repositories.  (Matthew Fuller, Marius Kruger, #145033)

* Debug flags can now be set in ``~/.bazaar/bazaar.conf``.
  (Martin Pool)

* Filtered views provide a mask over the tree so that users can focus
  on a subset of a tree when doing their work. See ``Filtered views``
  in chapter 7 of the User Guide and ``bzr help view`` for details.
  (Ian Clatworthy)

* GNU Changelog output can now be produced by ``bzr log --gnu-changelog``.
  (Andrea Bolognani, Martin Pool)

* The ``-Dmemory`` flag now gives memory information on Windows.
  (John Arbash Meinel)

* Multiple authors for a commit can now be recorded by using the "--author"
  option multiple times. (James Westby, #185772)

* New clean-tree command, from bzrtools.  (Aaron Bentley, Jelmer Vernoij)

* New command ``bzr launchpad-open`` opens a Launchpad web page for that
  branch in your web browser, as long as the branch is on Launchpad at all.
  (Jonathan Lange)

* New API for getting bugs fixed by a revision: Revision.iter_bugs().
  (Jonathan Lange)

Improvements
************

* All bzr ``Hooks`` classes are now registered in
  ``bzrlib.hooks.known_hooks``. This removes the separate list from
  ``bzrlib.tests`` and ensures that all hooks registered there are
  correctly isolated by the test suite (previously
  ``MutableTreeHooks`` were not being isolated correctly). Further, 
  documentation for hooks is now dynamically generated from the
  present HookPoints. ``bzr hooks`` will now also report on all the
  hooks present in the ``bzrlib.hooks.known_hooks`` registry.
  (Robert Collins)

* ``bzr add`` no longer prints ``add completed`` on success. Failure
  still prints an error message. (Robert Collins)

* ``bzr branch`` now has a ``--no-tree`` option which turns off the
  generation of a working tree in the new branch.
  (Daniel Watkins, John Klinger, #273993)

* Bazaar will now point out ``bzr+ssh://`` to the user when they 
  use ssh://. (Jelmer Vernooij, #330535)

* ``bzr -v info`` now omits the number of committers branch statistic,
  making it many times faster for large projects. To include that
  statistic in the output, use ``bzr -vv info``.
  (Ian Clatworthy)

* ``bzr push`` to a ``bzr`` url (``bzr://``, ``bzr+ssh://`` etc) will
  stream if the server is version 1.13 or greater, reducing roundtrips
  significantly. (Andrew Bennetts, Robert Collins)

* Lightweight Checkouts and Stacked Branches should both be much
  faster over remote connections. Building the working tree now
  batches up requests into approx 5MB requests, rather than a separate
  request for each file. (John Arbash Meinel)

* Support for GSSAPI authentication when using HTTP or HTTPS. 
  (Jelmer Vernooij)

* The ``bzr shelve`` prompt now includes a '?' help option to explain the
  short options better. (Daniel Watkins, #327429)

* ``bzr lp-open`` now falls back to the push location if it cannot find a
  public location. (Jonathan Lange, #332372)

* ``bzr lp-open`` will try to find the Launchpad URL for the location
  passed on the command line. This makes ``bzr lp-open lp:foo`` work as
  expected. (Jonathan Lange, #332705)

* ``bzr send`` now supports MH-E via ``emacsclient``. (Eric Gillespie)

Bug Fixes
*********

* Allows ``bzr log <FILE>`` to be called in an empty branch without
  backtracing. (Vincent Ladeuil, #346431)

* Bazaar now gives a better message including the filename if it's
  unable to read a file in the working directory, for example because
  of a permission error.  (Martin Pool, #338653)

* ``bzr cat -r<old> <path>`` doesn't traceback anymore when <path> has a
  file id in the working tree different from the one in revision <old>.
  (Vincent Ladeuil, #341517, #253806)

* ``bzr send`` help is more specific about how to apply merge
  directives.  (Neil Martinsen-Burrell, #253470)

* ``bzr missing`` now uses ``Repository.get_revision_delta()`` rather
  than fetching trees and determining a delta itself. (Jelmer
  Vernooij, #315048)

* ``bzr push`` to a smart server no longer causes "Revision
  {set([('null:',)])} not present ..." errors when the branch has
  multiple root revisions. (Andrew Bennetts, #317654)

* ``bzr shelve`` now properly handle patches with no terminating newline.
  (Benoît PIERRE, #303569)

* ``bzr unshelve`` gives a more palatable error if passed a non-integer
  shelf id. (Daniel Watkins)

* Export now handles files that are not present in the tree.
  (James Westby, #174539)

* Fixed incorrect "Source format does not support stacking" warning
  when pushing to a smart server.  (Andrew Bennetts, #334114)
  
* Fixed "sprout() got an unexpected keyword argument 'source_branch'"
  error branching from old repositories.
  (Martin Pool, #321695)

* Make ``bzr push --quiet <non-local location>`` less chatty.
  (Kent Gibson, #221461)

* Many Branch hooks would not fire with ``bzr://`` and ``bzr+ssh://``
  branches, and this was not noticed due to a bug in the test logic
  for branches. This is now fixed and a test added to prevent it
  reoccuring. (Robert Collins, Andrew Bennetts)

* Restore the progress bar on Windows. We were disabling it when TERM
  wasn't set, but Windows doesn't set TERM. (Alexander Belchenko,
  #334808)

* ``setup.py build_ext`` now gives a proper error when an extension
  fails to build. (John Arbash Meinel)

* Symlinks to non ascii file names are now supported.
  (Robert Collins, Vincent Ladeuil, #339055, #272444)    

* Under rare circumstances (aka nobody reported a bug about it), the ftp
  transport could revert to ascii mode. It now stays in binary mode except
  when needed.  (Vincent Ladeuil)

* Unshelve does not generate warnings about progress bars.
  (Aaron Bentley, #328148)

* shelve cleans up properly when unversioned files are specified.
  (Benoît Pierre, Aaron Bentley)

Documentation
*************

* Added ``Organizing your workspace`` to the User Guide appendices,
  summarizing some common ways of organizing trees, branches and
  repositories and the processes/workflows implied/enabled by each.
  (Ian Clatworthy)

* Hooks can now be self documenting. ``bzrlib.hooks.Hooks.create_hook``
  is the entry point for this feature. (Robert Collins)

* The documentation for ``shelve`` and ``unshelve`` has been clarified.
  (Daniel Watkins, #327421, #327425)

API Changes
***********

* ``bzr selftest`` now fails if the bazaar sources contain trailing
  whitespace, non-unix style line endings and files not ending in a
  newline. About 372 files and 3243 lines with trailing whitespace was
  updated to comply with this. The code already complied with the other
  criteria, but now it is enforced. (Marius Kruger)

* ``bzrlib.branch.PushResult`` was renamed to 
  ``bzrlib.branch.BranchPushResult``. (Jelmer Vernooij)

* ``Branch.fetch`` and ``Repository.fetch`` now return None rather
  than a count of copied revisions and failed revisions. A while back
  we stopped ever reporting failed revisions because we started
  erroring instead, and the copied revisions count is not used in the
  UI at all - indeed it only reflects the repository status not
  changes to the branch itself. (Robert Collins)

* ``Inventory.apply_delta`` now raises an AssertionError if a file-id
  appears multiple times within the delta. (Ian Clatworthy)

* MutableTree.commit now favours the "authors" argument, with the old
  "author" argument being deprecated.

* Remove deprecated EmptyTree.  (Martin Pool)

* ``Repository.fetch`` now accepts an optional ``fetch_spec``
  parameter.  A ``SearchResult`` or ``MiniSearchResult`` may be passed
  to ``fetch_spec`` instead of a ``last_revision`` to specify exactly
  which revisions to fetch. (Andrew Bennetts)

* ``RepositoryAcquisitionPolicy.acquire_repository`` now returns a
  tuple of ``(repository, is_new_flag)``, rather than just the
  repository.  (Andrew Bennetts)

* Revision.get_apparent_author() is now deprecated, replaced by
  Revision.get_apparent_authors(), which returns a list. The former
  now returns the first item that would be returned from the second.

* The ``BranchBuilder`` test helper now accepts a ``timestamp``
  parameter to ``build_commit`` and ``build_snapshot``.  (Martin Pool)

* The ``_fetch_*`` attributes on ``Repository`` are now on
  ``RepositoryFormat``, more accurately reflecting their intent (they
  describe a disk format capability, not state of a particular
  repository of that format). (Robert Collins)

Internals
*********

* Branching from a non-stacked branch on a smart protocol is now
  free of virtual file system methods.
  (Robert Collins, Andrew Bennetts)

* Branch and Repository creation on a bzr+ssh://server are now done
  via RPC calls rather than VFS calls, reducing round trips for
  pushing new branches substantially. (Robert Collins)

* ``Branch.clone`` now takes the ``repository_policy`` formerly used
  inside ``BzrDir.clone_on_transport``, allowing stacking to be
  configured before the branch tags and revision tip are set. This
  fixes a race condition cloning stacked branches that would cause
  plugins to have hooks called on non-stacked instances.
  (Robert Collins, #334187)

* ``BzrDir.cloning_metadir`` now has a RPC call. (Robert Collins)

* ``BzrDirFormat.__str__`` now uses the human readable description
  rather than the sometimes-absent disk label. (Robert Collins)

* ``bzrlib.fetch`` is now composed of a sender and a sink component
  allowing for decoupling over a network connection. Fetching from
  or into a RemoteRepository with a 1.13 server will use this to
  stream the operation.
  (Andrew Bennetts, Robert Collins)

* ``bzrlib.tests.run_suite`` accepts a runner_class parameter
  supporting the use of different runners. (Robert Collins)

* Change how file_ids and revision_ids are interned as part of
  inventory deserialization. Now we use the real ``intern()``, rather
  than our own workaround that would also cache a Unicode copy of the
  string, and never emptied the cache. This should slightly reduce
  memory consumption. (John Arbash Meinel)

* New branch method ``create_clone_on_transport`` that returns a
  branch object. (Robert Collins)

* New hook Commands['extend_command'] to allow plugins to access a
  command object before the command is run (or help generated from
  it), without overriding the command. (Robert Collins)

* New version of the ``BzrDir.find_repository`` verb supporting
  ``_network_name`` to support removing more _ensure_real calls.
  (Robert Collins)

* ``RemoteBranchFormat`` no longer claims to have a disk format string.
  (Robert Collins)

* ``Repository`` objects now have ``suspend_write_group`` and
  ``resume_write_group`` methods.  These are currently only useful
  with pack repositories. (Andrew Bennetts, Robert Collins)

* ``BzrDirFormat``, ``BranchFormat`` and ``RepositoryFormat`` objects
  now have a ``network_name`` for passing the format across RPC calls.
  (Robert Collins, Andrew Bennetts)

* ``RepositoryFormat`` objects now all have a new attribute
  ``_serializer`` used by fetch when reserialising is required.
  (Robert Collins, Andrew Bennetts)

* Some methods have been pulled up from ``BzrBranch`` to ``Branch``
  to aid branch types that are not bzr branch objects (like
  RemoteBranch). (Robert Collins, Andrew Bennetts)

* Test adaptation has been made consistent throughout the built in
  tests. ``TestScenarioApplier``, ``multiply_tests_from_modules``,
  ``adapt_tests``, ``adapt_modules`` have all been deleted. Please
  use ``multiply_tests``, or for lower level needs ``apply_scenarios``
  and ``apply_scenario``. (Robert Collins)

* ``TestSkipped`` is now detected by TestCase and passed to the
  ``TestResult`` by calling ``addSkip``. For older TestResult objects,
  where ``addSkip`` is not available, ``addError`` is still called.
  This permits test filtering in subunit to strip out skipped tests
  resulting in a faster fix-shrink-list-run cycle. This is compatible
  with the testtools protocol for skips. (Robert Collins)

* The ``_index`` of ``KnitVersionedFiles`` now supports the ability
  to scan an underlying index that is going to be incorporated into
  the ``KnitVersionedFiles`` object, to determine if it has missing
  delta references. The method is ``scan_unvalidated_index``.
  (Andrew Bennetts, Robert Collins)

* There is a RemoteSink object which handles pushing to smart servers.
  (Andrew Bennetts, Robert Collins)

* ``TransportTraceDecorator`` now logs ``put_bytes_non_atomic`` and
  ``rmdir`` calls. (Robert Collins)

* ``VersionedFiles`` record adapters have had their signature change
  from ``(record, record.get_bytes_as(record.storage_kind))`` to
  ``(record)`` reducing excess duplication and allowing adapters
  to access private data in record to obtain content more
  efficiently. (Robert Collins)

* We no longer probe to see if we should create a working tree during
  clone if we cannot get a local_abspath for the new bzrdir.
  (Robert Collins)


bzr 1.12
########

:Codename: 1234567890
:1.12: 2009-02-13
:1.12rc1: 2009-02-10

This release of Bazaar contains many improvements to the speed,
documentation and functionality of ``bzr log`` and the display of logged
revisions by ``bzr status``.  bzr now also gives a better indication of
progress, both in the way operations are drawn onto a text terminal, and
by showing the rate of network IO.

Changes from RC1 to Final
*************************

* ``bzr init --development-wt5[-rich-root]`` would fail because of
  circular import errors. (John Arbash Meinel, #328135)

* Expanded the help for log and added a new help topic called
  ``log-formats``.  (Ian Clatworthy)

Compatibility Breaks
********************

* By default, ``bzr status`` after a merge now shows just the pending
  merge tip revisions. This improves the signal-to-noise ratio after
  merging from trunk and completes much faster. To see all merged
  revisions, use the new ``-v`` flag.  (Ian Clatworthy)

* ``bzr log --line`` now shows any tags after the date and before
  the commit message. If you have scripts which parse the output
  from this command, you may need to adjust them accordingly.
  (Ian Clatworthy)

* ``bzr log --short`` now shows any additional revision properties
  after the date and before the commit message.  Scripts that parse 
  output of the log command in this situation may need to adjust.
  (Neil Martinsen-Burrell)

* The experimental formats ``1.12-preview`` and ``1.12-preview-rich-root``
  have been renamed ``development-wt5`` and ``development-wt5-rich-root``
  respectively, given they are not ready for release in 1.12.
  (Ian Clatworthy)

* ``read_bundle_from_url`` has been deprecated. (Vincent Ladeuil)

New Features
************

* Add support for filtering ``bzr missing`` on revisions.  Remote revisions
  can be filtered using ``bzr missing -r -20..-10`` and local revisions can
  be filtered using ``bzr missing --my-revision -20..-10``.
  (Marius Kruger)

* ``bzr log -p`` displays the patch diff for each revision.
  When logging a file, the diff only includes changes to that file.
  (Ian Clatworthy, #202331, #227335)

* ``bzr log`` supports a new option called ``-n N`` or ``--level N``.
  A value of 0 (zero) means "show all nested merge revisions" while
  a value of 1 (one) means "show just the top level". Values above
  1 can be used to see a limited amount of nesting. That can be
  useful for seeing the level or two below PQM submits for example.
  To force the ``--short`` and ``--line`` formats to display all nested
  merge revisions just like ``--long`` does by default, use a command
  like ``bzr log --short -n0``. To display just the mainline using
  ``--long`` format, ``bzr log --long -n1``.
  (Ian Clatworthy)

Improvements
************

* ``bzr add`` more clearly communicates success vs failure.
  (Daniel Watkins)

* ``bzr init`` will now print a little less verbose output.
  (Marius Kruger)

* ``bzr log`` is now much faster in many use cases, particularly
  at incrementally displaying results and filtering by a
  revision range. (Ian Clatworthy)

* ``bzr log --short`` and ``bzr log --line`` now show tags, if any,
  for each revision. The tags are shown comma-separated inside
  ``{}``. For short format, the tags appear at the end of line
  before the optional ``[merge]`` indicator. For line format,
  the tags appear after the date. (Ian Clatworthy)

* Progress bars now show the rate of activity for some sftp 
  operations, and they are drawn different.  (Martin Pool, #172741)

* Progress bars now show the rate of activity for urllib and pycurl based
  http client implementations. The operations are tracked at the socket
  level for better precision.
  (Vincent Ladeuil)

* Rule-based preferences can now accept multiple patterns for a set of
  rules.  (Marius Kruger)

* The ``ancestor:`` revision spec will now default to referring to the
  parent of the branch if no other location is given.
  (Daniel Watkins, #198417)

* The debugger started as a result of setting ``$BZR_PDB`` works
  around a bug in ``pdb``, http://bugs.python.org/issue4150.  The bug
  can cause truncated tracebacks in Python versions before 2.6.
  (Andrew Bennetts)

* VirtualVersionedFiles now implements
  ``iter_lines_added_or_present_in_keys``. This allows the creation of 
  new branches based on stacked bzr-svn branches. (#311997)

Bug Fixes
*********

* ``bzr annotate --show-ids`` doesn't give a backtrace on empty files
  anymore.
  (Anne Mohsen, Vincent Ladeuil, #314525)

* ``bzr log FILE`` now correctly shows mainline revisions merging
  a change to FILE when the ``--short`` and ``--line`` log formats
  are used. (Ian Clatworthy, #317417)

* ``bzr log -rX..Y FILE`` now shows the history of FILE provided
  it existed in Y or X, even if the file has since been deleted or
  renamed. If no range is given, the current/basis tree and
  initial tree are searched in that order. More generally, log
  now interprets filenames in their historical context.
  (Ian Clatworthy, #175520)

* ``bzr status`` now reports nonexistent files and continues, then
  errors (with code 3) at the end.  (Karl Fogel, #306394)

* Don't require the present compression base in knits to be the same
  when adding records in knits. (Jelmer Vernooij, #307394)

* Fix a problem with CIFS client/server lag on Windows colliding with
  an invariant-per-process algorithm for generating AtomicFile names
  (Adrian Wilkins, #304023)

* Many socket operations now handle EINTR by retrying the operation.
  Previously EINTR was treated as an unrecoverable failure.  There is
  a new ``until_no_eintr`` helper function in ``bzrlib.osutils``.
  (Andrew Bennetts)

* Support symlinks with non-ascii characters in the symlink filename.
  (Jelmer Vernooij, #319323)

* There was a bug in how we handled resolving when a file is deleted
  in one branch, and modified in the other. If there was a criss-cross
  merge, we would cause the deletion to conflict a second time.
  (Vincent Ladeuil, John Arbash Meinel)

* There was another bug in how we chose the correct intermediate LCA in
  criss-cross merges leading to several kind of changes be incorrectly
  handled.
  (John Arbash Meinel, Vincent Ladeuil)

* Unshelve now handles deleted paths without crashing. (Robert Collins)

Documentation
*************

* Improved plugin developer documentation.  (Martin Pool)

API Changes
***********

* ``ProgressBarStack`` is deprecated; instead use
  ``ui_factory.nested_progress_bar`` to create new progress bars.
  (Martin Pool)

* ForeignVcsMapping() now requires a ForeignVcs object as first
  argument. (Jelmer Vernooij)

* ForeignVcsMapping.show_foreign_revid() has been moved to
  ForeignVcs. (Jelmer Vernooij)

* ``read_bundle_from_url`` is deprecated in favor of
  ``read_mergeable_from_url``.  (Vincent Ladeuil)

* Revision specifiers are now registered in
  ``bzrlib.revisionspec.revspec_registry``, and the old list of 
  revisionspec classes (``bzrlib.revisionspec.SPEC_TYPES``) has been
  deprecated. (Jelmer Vernooij, #321183)

* The progress and UI classes have changed; the main APIs remain the
  same but code that provides a new UI or progress bar class may
  need to be updated.  (Martin Pool)

Internals
*********

* Default User Interface (UI) is CLIUIFactory when bzr runs in a dumb
  terminal. It is sometimes desirable do override this default by forcing
  bzr to use TextUIFactory. This can be achieved by setting the
  BZR_USE_TEXT_UI environment variable (emacs shells, as opposed to
  compile buffers, are such an example).
  (Vincent Ladeuil)

* New API ``Branch.iter_merge_sorted_revisions()`` that iterates over
  ``(revision_id, depth, revno, end_of_merge)`` tuples.
  (Ian Clatworthy)

* New ``Branch.dotted_revno_to_revision_id()`` and
  ``Branch.revision_id_to_dotted_revno()`` APIs that pick the most
  efficient way of doing the mapping.
  (Ian Clatworthy)

* Refactor cmd_serve so that it's a little easier to build commands that
  extend it, and perhaps even a bit easier to read.  (Jonathan Lange)

* ``TreeDelta.show()`` now accepts a ``filter`` parameter allowing log
  formatters to retrict the output.
  (Vincent Ladeuil)


bzr 1.11
########

:Codename: "Eyes up!"
:Released: 2009-01-19

This first monthly release of Bazaar for 2009 improves Bazaar's operation
in Windows, Mac OS X, and other situations where file names are matched
without regard to capitalization: Bazaar tries to match the case of an
existing file.  This release of Bazaar also improves the efficiency of
Tortoise Windows Shell integration and lets it work on 64-bit platforms.

The UI through which Bazaar supports historic formats has been improved,
so 'bzr help formats' now gives a simpler and shorter list, with clear
advice.

This release also fixes a number of bugs, particularly a glitch that can
occur when there are concurrent writes to a pack repository.

Bug Fixes
*********

* Fix failing test when CompiledChunksToLines is not available.
  (Vincent Ladeuil)

* Stacked branches don't repeatedly open their transport connection.
  (John Arbash Meinel)



bzr 1.11rc1
###########

:Codename: "Eyes up!"
:Released: 2009-01-09

Changes
*******

* Formats using Knit-based repository formats are now explicitly
  marked as deprecated. (Ian Clatworthy)

New Features
************

* Add support for `bzr tags -r 1..2`, that is we now support showing
  tags applicable for a specified revision range. (Marius Kruger)

* ``authentication.conf`` now accepts pluggable read-only credential
  stores. Such a plugin (``netrc_credential_store``) is now included,
  handles the ``$HOME/.netrc`` file and can server as an example to
  implement other plugins.
  (Vincent Ladeuil)

* ``shelve --list`` can now be used to list shelved changes.
  (Aaron Bentley)

Improvements
************

* Add trailing slash to directories in all output of ``bzr ls``, except
  ``bzr ls --null``. (Gordon P. Hemsley, #306424)

* ``bzr revision-info`` now supports a -d option to specify an
  alternative branch. (Michael Hudson)

* Add connection to a C++ implementation of the Windows Shell Extension
  which is able to fully replace the current Python implemented one.
  Advantages include 64bit support and reduction in overhead for
  processes which drag in shell extensions.
  (Mark Hammond)

* Support the Claws mail client directly, rather than via
  xdg-email. This prevents the display of an unnecessary modal
  dialog in Claws, informing the user that a file has been
  attached to the message, and works around bug #291847 in
  xdg-utils which corrupts the destination address.

* When working on a case-insensitive case-preserving file-system, as
  commonly found with Windows, bzr will often ignore the case of the
  arguments specified by the user in preference to the case of an existing
  item on the file-system or in the inventory to help prevent
  counter-intuitive behaviour on Windows. (Mark Hammond)

Bug Fixes
*********
  
* Allow BzrDir implementation to implement backing up of 
  control directory. (#139691)

* ``bzr push`` creating a new stacked branch will now only open a
  single connection to the target machine. (John Arbash Meinel)

* Don't call iteritems on transport_list_registry, because it may
  change during iteration.  (Martin Pool, #277048)

* Don't make a broken branch when pushing an unstackable-format branch
  that's in a stackable shared repository to a location with default
  stack-on location.  (Andrew Bennetts, #291046)

* Don't require embedding user in HTTP(S) URLs do use authentication.conf.
  (Ben Jansen, Vincent Ladeuil, #300347)

* Fix a problem with CIFS client/server lag on windows colliding with
  an invariant-per-process algorithm for generating AtomicFile names
  (Adrian Wilkins, #304023)

* Fix bogus setUp signature in UnavailableFTPServer.
  (Gary van der Merwe, #313498)

* Fix compilation error in ``_dirstate_helpers_c`` on SunOS/Solaris.
  (Jari Aalto)

* Fix SystemError in ``_patiencediff_c`` module by calling
  PyErr_NoMemory() before returning NULL in PatienceSequenceMatcher_new.
  (Andrew Bennetts, #303206)

* Give proper error message for diff with non-existent dotted revno.
  (Marius Kruger, #301969)

* Handle EACCES (permission denied) errors when launching a message
  editor, and emit warnings when a configured editor cannot be
  started. (Andrew Bennetts)

* ``$HOME/.netrc`` file is now recognized as a read-only credential store
  if configured in ``authentication.conf`` with 'password_encoding=netrc'
  in the appropriate sections.
  (Vincent Ladeuil, #103029)

* Opening a stacked branch now properly shares the connection, rather
  than opening a new connection for the stacked-on branch.
  (John Arbash meinel)

* Preserve transport decorators while following redirections.
  (Vincent Ladeuil, #245964, #270863)

* Provides a finer and more robust filter for accepted redirections.
  (Vincent Ladeuil, #303959, #265070)

* ``shelve`` paths are now interpreted relative to the current working
  tree.  (Aaron Bentley)

* ``Transport.readv()`` defaults to not reading more than 100MB in a
  single array. Further ``RemoteTransport.readv`` sets this to 5MB to
  work better with how it splits its requests.
  (John Arbash Meinel, #303538)

* Pack repositories are now able to reload the pack listing and retry
  the current operation if another action causes the data to be
  repacked.  (John Arbash Meinel, #153786)

* ``pull -v`` now respects the log_format configuration variable.
  (Aaron Bentley)

* ``push -v`` now works on non-initial pushes.  (Aaron Bentley)

* Use the short status format when the short format is used for log.
  (Vincent Ladeuil, #87179)

* Allow files to be renamed or moved via remove + add-by-id. (Charles
  Duffy, #314251)

Documentation
*************

* Improved the formats help topic to explain why multiple formats
  exist and to provide guidelines in selecting one. Introduced
  two new supporting help topics: current-formats and other-formats.
  (Ian Clatworthy)

API Changes
***********

* ``LRUCache(after_cleanup_size)`` was renamed to
  ``after_cleanup_count`` and the old name deprecated. The new name is
  used for clarity, and to avoid confusion with
  ``LRUSizeCache(after_cleanup_size)``. (John Arbash Meinel)

* New ``ForeignRepository`` base class, to help with foreign branch 
  support (e.g. svn).  (Jelmer Vernooij)

* ``node_distances`` and ``select_farthest`` can no longer be imported
  from ``bzrlib.graph``.  They can still be imported from
  ``bzrlib.deprecated_graph``, which has been the preferred way to
  import them since before 1.0.  (Andrew Bennetts)
  
* The logic in commit now delegates inventory basis calculations to
  the ``CommitBuilder`` object; this requires that the commit builder
  in use has been updated to support the new ``recording_deletes`` and
  ``record_delete`` methods. (Robert Collins)

Testing
*******

* An HTTPS server is now available (it requires python-2.6). Future bzr
  versions will allow the use of the python-2.6 ssl module that can be
  installed for 2.5 and 2.4.

* ``bzr selftest`` now fails if new trailing white space is added to
  the bazaar sources. It only checks changes not committed yet. This
  means that PQM will now reject changes that introduce new trailing
  whitespace. (Marius Kruger)

* Introduced new experimental formats called ``1.12-preview`` and
  ``1.12-preview-rich-root`` to enable testing of related pending
  features, namely content filtering and filtered views.
  (Ian Clatworthy)

Internals
*********

* Added an ``InventoryEntry`` cache when deserializing inventories.
  Can cut the time to iterate over multiple RevisionsTrees in half.
  (John Arbash Meinel)

* Added ``bzrlib.fifo_cache.FIFOCache`` which is designed to have
  minimal overhead versus using a plain dict for cache hits, at the
  cost of not preserving the 'active' set as well as an ``LRUCache``.
  (John Arbash Meinel)

* ``bzrlib.patience_diff.unified_diff`` now properly uses a tab
  character to separate the filename from the date stamp, and doesn't
  add trailing whitespace when a date stamp is not supplied.
  (Adeodato Simó, John Arbash Meinel)

* ``DirStateWorkingTree`` and ``DirStateWorkingTreeFormat`` added
  as base classes of ``WorkingTree4`` and ``WorkingTreeFormat4``
  respectively. (Ian Clatworthy)

* ``KnitVersionedFiles._check_should_delta()`` now uses the
  ``get_build_details`` api to avoid multiple hits to the index, and
  to properly follow the ``compression_parent`` rather than assuming
  it is the left-hand parent. (John Arbash Meinel)

* ``KnitVersionedFiles.get_record_stream()`` will now chose a
  more optimal ordering when the keys are requested 'unordered'.
  Previously the order was fully random, now the records should be
  returned from each pack in turn, in forward I/O order.
  (John Arbash Meinel)
    
* ``mutter()`` will now flush the ``~/.bzr.log`` if it has been more
  than 2s since the last time it flushed. (John Arbash Meinel)

* New method ``bzrlib.repository.Repository.add_inventory_by_delta``
  allows adding an inventory via an inventory delta, which can be
  more efficient for some repository types. (Robert Collins)

* Repository ``CommitBuilder`` objects can now accumulate an inventory
  delta. To enable this functionality call ``builder.recording_deletes``
  and additionally call ``builder.record_delete`` when a delete
  against the basis occurs. (Robert Collins)

* The default http handler has been changed from pycurl to urllib.
  The default is still pycurl for https connections. (The only
  advantage of pycurl is that it checks ssl certificates.)
  (John Arbash Meinel)

* ``VersionedFiles.get_record_stream()`` can now return objects with a
  storage_kind of ``chunked``. This is a collection (list/tuple) of
  strings. You can use ``osutils.chunks_to_lines()`` to turn them into
  guaranteed 'lines' or you can use ``''.join(chunks)`` to turn it
  into a fulltext. This allows for some very good memory savings when
  asking for many texts that share ancestry, as the individual chunks
  can be shared between versions of the file. (John Arbash Meinel)

* ``pull -v`` and ``push -v`` use new function
  ``bzrlib.log.show_branch_change`` (Aaron Bentley)



bzr 1.10
########

:Released: 2008-12-05

Bazaar 1.10 has several performance improvements for copying revisions
(especially for small updates to large projects).  There has also been a
significant amount of effort in polishing stacked branches.  The commands
``shelve`` and ``unshelve`` have become core commands, with an improved
implementation.

The only changes versus bzr-1.10rc1 are bugfixes for stacked branches.

bug Fixes
*********

* Don't set a pack write cache size from RepoFetcher, because the
  cache is not coherent with reads and causes ShortReadvErrors.
  This reverses the change that fixed #294479.
  (Martin Pool, #303856)

* Properly handle when a revision can be inserted as a delta versus
  when it needs to be expanded to a fulltext for stacked branches.
  There was a bug involving merge revisions. As a method to help
  prevent future difficulties, also make stacked fetches sort
  topologically. (John Arbash Meinel, #304841)


bzr 1.10rc1
###########

:Released: 2008-11-28

This release of Bazaar focuses on performance improvements when pushing
and pulling revisions, both locally and to remote networks.  The popular
``shelve`` and ``unshelve`` commands, used to interactively revert and
restore work in progress, have been merged from bzrtools into the bzr
core.  There are also bug fixes for portability, and for stacked branches.

New Features
************

* New ``commit_message_template`` hook that is called by the commit
  code to generate a template commit message. (Jelmer Vernooij)

* New `shelve` and `unshelve` commands allow undoing and redoing changes.
  (Aaron Bentley)

Improvements
************

* ``(Remote)Branch.copy_content_into`` no longer generates the full revision
  history just to set the last revision info.
  (Andrew Bennetts, John Arbash Meinel)

* Fetches between formats with different serializers (such as
  pack-0.92-subtree and 1.9-rich-root) are faster now.  This is due to
  operating on batches of 100 revisions at time rather than
  one-by-one.  (Andrew Bennetts, John Arbash Meinel)

* Search index files corresponding to pack files we've already used
  before searching others, because they are more likely to have the
  keys we're looking for.  This reduces the number of iix and tix
  files accessed when pushing 1 new revision, for instance.
  (John Arbash Meinel)

* Signatures to transfer are calculated more efficiently in
  ``item_keys_introduced_by``.  (Andrew Bennetts, John Arbash Meinel)

* The generic fetch code can once again copy revisions and signatures
  without extracting them completely to fulltexts and then serializing
  them back down into byte strings. This is a significant performance
  improvement when fetching from a stacked branch.
  (John Arbash Meinel, #300289)

* When making a large readv() request over ``bzr+ssh``, break up the
  request into more manageable chunks. Because the RPC is not yet able
  to stream, this helps keep us from buffering too much information at
  once. (John Arbash Meinel)

Bug Fixes
*********

* Better message when the user needs to set their Launchpad ID.
  (Martin Pool, #289148)

* ``bzr commit --local`` doesn't access the master branch anymore.
  This fixes a regression introduced in 1.9.  (Marius Kruger, #299313)

* Don't call the system ``chdir()`` with an empty path. Sun OS seems
  to give an error in that case.  Also, don't count on ``getcwd()``
  being able to allocate a new buffer, which is a gnu extension.
  (John Arbash Meinel, Martin Pool, Harry Hirsch, #297831)

* Don't crash when requesting log --forward <file> for a revision range
  starting with a dotted revno.
  (Vincent Ladeuil, #300055)

* Don't create text deltas spanning stacked repositories; this could
  cause "Revision X not present in Y" when later accessing them.
  (Martin Pool, #288751)

* Pack repositories are now able to reload the pack listing and retry
  the current operation if another action causes the data to be
  repacked.  (John Arbash Meinel, #153786)

* PermissionDenied errors from smart servers no longer cause
  "PermissionDenied: "None"" on the client.
  (Andrew Bennetts, #299254)

* Pushing to a stacked pack repository now batches writes, the same
  way writes are batched to ordinary pack repository.  This makes
  pushing to a stacked branch over the network much faster.
  (Andrew Bennetts, #294479)

* TooManyConcurrentRequests no longer occur when a fetch fails and
  tries to abort a write group.  This allows the root cause (e.g. a
  network interruption) to be reported.  (Andrew Bennetts, #297014)

* RemoteRepository.get_parent_map now uses fallback repositories.
  (Aaron Bentley, #297991?, #293679?)

API Changes
***********

* ``CommitBuilder`` now validates the strings it will be committing,
  to ensure that they do not have characters that will not be properly
  round-tripped. For now, it just checks for characters that are
  invalid in the XML form. (John Arbash Meinel, #295161)

* Constructor parameters for NewPack (internal to pack repositories)
  have changed incompatibly.

* ``Repository.abort_write_group`` now accepts an optional
  ``suppress_errors`` flag.  Repository implementations that override
  ``abort_write_group`` will need to be updated to accept the new
  argument.  Subclasses that only override ``_abort_write_group``
  don't need to change.

* Transport implementations must provide copy_tree_to_transport.  A default
  implementation is provided for Transport subclasses.

Testing
*******

* ``bzr selftest`` now fails if no doctests are found in a module
  that's expected to have them.  (Martin Pool)

* Doctests now only report the first failure.  (Martin Pool)


bzr 1.9
#######

:Released: 2008-11-07

This release of Bazaar adds a new repository format, ``1.9``, with smaller
and more efficient index files.  This format can be specified when
creating a new repository, or used to losslessly upgrade an existing
repository.  bzr 1.9 also speeds most operations over the smart server
protocol, makes annotate faster, and uses less memory when making
checkouts or pulling large amounts of data.

Bug Fixes
*********

* Fix "invalid property value 'branch-nick' for None" regression with
  branches bound to svn branches.  (Martin Pool, #293440)

* Fix SSL/https on Python2.6.  (Vincent Ladeuil, #293054)

* ``SFTPTransport.readv()`` had a bug when requests were out-of-order.
  This only triggers some-of-the-time on Knit format repositories.
  (John Arbash Meinel, #293746)


bzr 1.9rc1
##########

:Released: 2008-10-31

New Features
************

* New Branch hook ``transform_fallback_location`` allows a function to
  be called when looking up the stacked source. (Michael Hudson)

* New repository formats ``1.9`` and ``1.9-rich-root``. These have all
  the functionality of ``1.6``, but use the new btree indexes.
  These indexes are both smaller and faster for access to historical
  information.  (John Arbash Meinel)

Improvements
************

* ``BTreeIndex`` code now is able to prefetch extra pages to help tune
  the tradeoff between bandwidth and latency. Should be tuned
  appropriately to not impact commands which need minimal information,
  but provide a significant boost to ones that need more context. Only
  has a direct impact on the ``--development2`` format which uses
  btree's for the indexes. (John Arbash Meinel)

* ``bzr dump-btree`` is a hidden command introduced to allow dumping
  the contents of a compressed btree file.  (John Arbash Meinel)

* ``bzr pack`` now tells the index builders to optimize for size. For
  btree index repositories, this can save 25% of the index size
  (mostly in the text indexes). (John Arbash Meinel)

* ``bzr push`` to an existing branch or repository on a smart server
  is faster, due to Bazaar making more use of the ``get_parent_map``
  RPC when querying the remote branch's revision graph.
  (Andrew Bennetts)

* default username for bzr+ssh and sftp can be configured in
  authentication.conf. (Aaron Bentley)

* launchpad-login now provides a default username for bzr+ssh and sftp
  URLs, allowing username-free URLs to work for everyone. (Aaron Bentley)

* ``lp:`` lookups no longer include usernames, making them shareable and
  shorter. (Aaron Bentley)

* New ``PackRepository.autopack`` smart server RPC, which does
  autopacking entirely on the server.  This is much faster than
  autopacking via plain file methods, which downloads a large amount
  of pack data and then re-uploads the same pack data into a single
  file.  This fixes a major (although infrequent) cause of lengthy
  delays when using a smart server.  For example, pushing the 10th
  revision to a repository with 9 packs now takes 44 RPCs rather than
  179, and much less bandwidth too.  This requires Bazaar 1.9 on both
  the client and the server, otherwise the client will fallback to the
  slower method.  (Andrew Bennetts)

Bug Fixes
*********

* A failure to load a plugin due to an IncompatibleAPI exception is
  now correctly reported. (Robert Collins, #279451)

* API versioning support now has a multiple-version checking api
  ``require_any_api``. (Robert Collins, #279447)

* ``bzr branch --stacked`` from a smart server to a standalone branch
  works again.  This fixes a regression in 1.7 and 1.8.
  (Andrew Bennetts, #270397)

* ``bzr co`` uses less memory. It used to unpack the entire WT into
  memory before writing it to disk. This was a little bit faster, but
  consumed lots of memory. (John Arbash Meinel, #269456)

* ``bzr missing --quiet`` no longer prints messages about whether
  there are missing revisions.  The exit code indicates whether there
  were or not.  (Martin Pool, #284748)

* Fixes to the ``annotate`` code. The fast-path which re-used the
  stored deltas was accidentally disabled all the time, instead of
  only when a branch was stacked. Second, the code would accidentally
  re-use a delta even if it wasn't against the left-parent, this
  could only happen if ``bzr reconcile`` decided that the parent
  ordering was incorrect in the file graph.  (John Arbash Meinel)

* "Permission denied" errors that occur when pushing a new branch to a
  smart server no longer cause tracebacks.  (Andrew Bennetts, #278673)

* Some compatibility fixes for building the extensions with MSVC and
  for python2.4. (John Arbash Meinel, #277484)

* The index logic is now able to reload the list of pack files if and
  index ends up disappearing. We still don't reload if the pack data
  itself goes missing after checking the index. This bug appears as a
  transient failure (file not found) when another process is writing
  to the repository.  (John Arbash Meinel, #153786)

* ``bzr switch`` and ``bzr bind`` will now update the branch nickname if
  it was previously set. All checkouts will now refer to the bound branch
  for a nickname if one was not explicitly set.
  (Marius Kruger, #230903)

Documentation
*************

* Improved hook documentation. (Michael Ernst)

API Changes
***********

* commands.plugins_cmds is now a CommandRegistry, not a dict.

Internals
*********

* New AuthenticationConfig.set_credentials method allows easy programmatic
  configuration of authetication credentials.


bzr 1.8
#######

:Released: 2008-10-16

Bazaar 1.8 includes several fixes that improve working tree performance,
display of revision logs, and merges.  The bzr testsuite now passes on OS
X and Python 2.6, and almost completely passes on Windows.  The
smartserver code has gained several bug fixes and performance
improvements, and can now run server-side hooks within an http server.

Bug Fixes
*********

* Fix "Must end write group" error when another error occurs during
  ``bzr push``.  (Andrew Bennetts, #230902)

Portability
***********

* Some Pyrex versions require the WIN32 macro defined to compile on
  that platform.  (Alexander Belchenko, Martin Pool, #277481)


bzr 1.8rc1
##########

:Released: 2008-10-07

Changes
*******

* ``bzr log file`` has been changed. It now uses a different method
  for determining which revisions to show as merging the changes to
  the file. It now only shows revisions which merged the change
  towards your mainline. This simplifies the output, makes it faster,
  and reduces memory consumption.  (John Arbash Meinel)

* ``bzr merge`` now defaults to having ``--reprocess`` set, whenever
  ``--show-base`` is not supplied.  (John Arbash Meinel)

* ``bzr+http//`` will now optionally load plugins and write logs on the
  server. (Marius Kruger)

* ``bzrlib._dirstate_helpers_c.pyx`` does not compile correctly with
  Pyrex 0.9.4.1 (it generates C code which causes segfaults). We
  explicitly blacklist that version of the compiler for that
  extension. Packaged versions will include .c files created with
  pyrex >= 0.9.6 so it doesn't effect releases, only users running
  from the source tree. (John Arbash Meinel, #276868)

Features
********

* bzr is now compatible with python-2.6. python-2.6 is not yet officially
  supported (nor released, tests were conducted with the dev version of
  python-2.6rc2), but all known problems have been fixed.  Feedback
  welcome.
  (Vincent Ladeuil, #269535)

Improvements
************

* ``bzr annotate`` will now include uncommitted changes from the local
  working tree by default. Such uncommitted changes are given the
  revision number they would get if a commit was done, followed with a
  ? to indicate that its not actually known. (Robert Collins, #3439)

* ``bzr branch`` now accepts a ``--standalone`` option, which creates a
  standalone branch regardless of the presence of shared repositories.
  (Daniel Watkins)

* ``bzr push`` is faster in the case there are no new revisions to
  push.  It is also faster if there are no tags in the local branch.
  (Andrew Bennetts)

* File changes during a commit will update the tree stat cache.
  (Robert Collins)

* Location aliases can now accept a trailing path.  (Micheal Hudson)

* New hooks ``Lock.hooks`` when LockDirs are acquired and released.
  (Robert Collins, MartinPool)

* Switching in heavyweight checkouts uses the master branch's context, not
  the checkout's context.  (Adrian Wilkins)

* ``status`` on large trees is now faster, due to optimisations in the
  walkdirs code. Of particular note, the walkdirs code now performs
  a temporary ``chdir()`` while reading a single directory; if your
  platform has non thread-local current working directories (and is
  not windows which has its own implementation), this may introduce a
  race condition during concurrent uses of bzrlib. The bzrlib CLI
  will not encounter this as it is single threaded for working tree
  operations. (Robert Collins)

* The C extensions now build on python 2.4 (Robert Collins, #271939)

* The ``-Dhpss`` debug flag now reports the number of smart server
  calls per medium to stderr.  This is in addition to the existing
  detailed logging to the .bzr.log trace file.  (Andrew Bennetts)

Bug Fixes
*********

* Avoid random failures arising from misinterpreted ``errno`` values
  in ``_readdir_pyx.read_dir``.
  (Martin Pool, #279381)

* Branching from a shared repository on a smart server into a new
  repository now preserves the repository format.
  (Andrew Bennetts, #269214)

* ``bzr log`` now accepts a ``--change`` option.
  (Vincent Ladeuil, #248427)

* ``bzr missing`` now accepts an ``--include-merges`` option.
  (Vincent Ladeuil, #233817)

* Don't try to filter (internally) '.bzr' from the files to be deleted if
  it's not there.
  (Vincent Ladeuil, #272648)

* Fix '_in_buffer' AttributeError when using the -Dhpss debug flag.
  (Andrew Bennetts)

* Fix TooManyConcurrentRequests errors caused by a connection failure
  when doing ``bzr pull`` or ``bzr merge`` from a ``bzr+ssh`` URL.
  (Andrew Bennetts, #246233)

* Fixed ``bzr st -r branch:PATH_TO_BRANCH`` where the other branch
  is in a different repository than the current one.
  (Lukáš Lalinský, #144421)

* Make the first line of the manpage preamble a comment again.
  (David Futcher, #242106)

* Remove use of optional parameter in GSSAPI FTP support, since
  it breaks newer versions of Python-Kerberos. (Jelmer Vernooij)

* The autopacking logic will now always create a single new pack from
  all of the content which it deems is worth moving. This avoids the
  'repack a single pack' bug and should result in better packing
  overall.  (John Arbash Meinel, #242510, #172644)

* Trivial documentation fix.
  (John Arbash Meinel, #270471)

* ``bzr switch`` and ``bzr bind`` will now update the branch nickname if
  it was previously set. All checkouts will now refer to the bound branch
  for a nickname if one was not explicitly set.
  (Marius Kruger, #230903)

Documentation
*************

* Explain revision/range identifiers. (Daniel Clemente)

API Changes
***********

* ``CommitBuilder.record_entry_contents`` returns one more element in
  its result tuple - an optional file system hash for the hash cache
  to use. (Robert Collins)

* ``dirstate.DirState.update_entry`` will now only calculate the sha1
  of a file if it is likely to be needed in determining the output
  of iter_changes. (Robert Collins)

* The PackRepository, RepositoryPackCollection, NewPack classes have a
  slightly changed interface to support different index types; as a
  result other users of these classes need to supply the index types
  they want. (Robert Collins)

Testing
*******

* ``bzrlib.tests.repository_implementations`` has been renamed to
  ``bzrlib.tests.per_repository`` so that we have a common structure
  (and it is shorter). (John Arbash Meinel, #239343)

* ``LocalTransport.abspath()`` now returns a drive letter if the
  transport has one, fixing numerous tests on Windows.
  (Mark Hammond)

* PreviewTree is now tested via intertree_implementations.
  (Aaron Bentley)

* The full test suite is passing again on OSX.
  (Guillermo Gonzalez, Vincent Ladeuil)

* The full test suite passes when run with ``-Eallow_debug``.
  (Andrew Bennetts)

Internals
*********

* A new hook, ``Branch.open``, has been added, which is called when
  branch objects are opened. (Robert Collins)

* ``bzrlib.osutils._walkdirs_utf8`` has been refactored into common
  tree walking, and modular directory listing code to aid future
  performance optimisations and refactoring. (Robert Collins)

* ``bzrlib.trace.debug_memory`` can be used to get a quick memory dump
  in the middle of processing. It only reports memory if
  ``/proc/PID/status`` is available. (John Arbash Meinel)

* New method ``RevisionSpec.as_tree`` for representing the revision
  specifier as a revision tree object. (Lukáš Lalinský)

* New race-free method on MutableTree ``get_file_with_stat`` for use
  when generating stat cache results. (Robert Collins)

* New win32utils.get_local_appdata_location() provides access to a local
  directory for storing data.  (Mark Hammond)

* To be compatible with python-2.6 a few new rules should be
  observed. 'message' attribute can't be used anymore in exception
  classes, 'sha' and 'md5' modules have been deprecated (use
  osutils.[md5|sha]), object__init__ and object.__new__ don't accept
  parameters anymore.
  (Vincent Ladeuil)


bzr 1.7.1
#########

:Released:  2008-10-01

No changes from 1.7.1rc1.


bzr 1.7.1rc1
############

:Released: 2008-09-24

This release just includes an update to how the merge algorithm handles
file paths when we encounter complex history.

Features
********

* If we encounter a criss-cross in history, use information from
  direct Least Common Ancestors to resolve inventory shape (locations
  of files, adds, deletes, etc). This is similar in concept to using
  ``--lca`` for merging file texts, only applied to paths.
  (John Arbash Meinel)


bzr 1.7
#######

:Released: 2008-09-23

This release includes many bug fixes and a few performance and feature
improvements.  ``bzr rm`` will now scan for missing files and remove them,
like how ``bzr add`` scans for unknown files and adds them. A bit more
polish has been applied to the stacking code. The b-tree indexing code has
been brought in, with an eye on using it in a future repository format.
There are only minor installer changes since bzr-1.7rc2.

Features
********

* Some small updates to the win32 installer. Include localization
  files found in plugins, and include the builtin distutils as part of
  packaging qbzr. (Mark Hammond)


bzr 1.7rc2
##########

:Released: 2008-09-17

A few bug fixes from 1.7rc1. The biggest change is a new
``RemoteBranch.get_stacked_on_url`` rpc. This allows clients that are
trying to access a Stacked branch over the smart protocol, to properly
connect to the stacked-on location.

Bug Fixes
*********

* Branching from a shared repository on a smart server into a new
  repository now preserves the repository format.
  (Andrew Bennetts, #269214)

* Branching from a stacked branch via ``bzr+ssh`` can properly connect
  to the stacked-on branch.  (Martin Pool, #261315)

* ``bzr init`` no longer re-opens the BzrDir multiple times.
  (Vincent Ladeuil)

* Fix '_in_buffer' AttributeError when using the -Dhpss debug flag.
  (Andrew Bennetts)


bzr 1.7rc1
##########

:Released: 2008-09-09

This release candidate for bzr 1.7 has several bug fixes and a few
performance and feature improvements.  ``bzr rm`` will now scan for
missing files and remove them, like how ``bzr add`` scans for unknown
files and adds them. A bit more polish has been applied to the stacking
code. The b-tree indexing code has been brought in, with an eye on using
it in a future repository format.


Changes
*******

* ``bzr export`` can now export a subdirectory of a project.
  (Robert Collins)

* ``bzr remove-tree`` will now refuse to remove a tree with uncommitted
  changes, unless the ``--force`` option is specified.
  (Lukáš Lalinský, #74101)

* ``bzr rm`` will now scan for files that are missing and remove just
  them automatically, much as ``bzr add`` scans for new files that
  are not ignored and adds them automatically. (Robert Collins)

Features
********

* Support for GSSAPI authentication when using FTP as documented in
  RFC2228. (Jelmer Vernooij, #49623)

* Add support for IPv6 in the smart server. (Jelmer Vernooij, #165014)

Improvements
************

* A url like ``log+file:///tmp`` will log all access to that Transport
  to ``.bzr.log``, which may help in debugging or profiling.
  (Martin Pool)

* ``bzr branch`` and ``bzr push`` use the default stacking policy if the
  branch format supports it. (Aaron Bentley)

* ``bzr init`` and ``bzr init-repo`` will now print out the same as
  ``bzr info`` if it completed successfully.
  (Marius Kruger)

* ``bzr uncommit`` logs the old tip revision id, and displays how to
  restore the branch to that tip using ``bzr pull``.  This allows you
  to recover if you realize you uncommitted the wrong thing.
  (John Arbash Meinel)

* Fix problems in accessing stacked repositories over ``bzr://``.
  (Martin Pool, #261315)

* ``SFTPTransport.readv()`` was accidentally using ``list += string``,
  which 'works', but adds each character separately to the list,
  rather than using ``list.append(string)``. Fixing this makes the
  SFTP transport a little bit faster (~20%) and use a bit less memory.
  (John Arbash Meinel)

* When reading index files, if we happen to read the whole file in a
  single request treat it as a ``_buffer_all`` request. This happens
  most often on small indexes over remote transports, where we default
  to reading 64kB. It saves a round trip for each small index during
  fetch operations. Also, if we have read more than 50% of an index
  file, trigger a ``_buffer_all`` on the next request. This works
  around some inefficiencies because reads don't fall neatly on page
  boundaries, so we would ignore those bytes, but request them again
  later. This could trigger a total read size of more than the whole
  file. (John Arbash Meinel)

Bug Fixes
*********

* ``bzr rm`` is now aliased to ``bzr del`` for the convenience of svn
  users. (Robert Collins, #205416)

* Catch the infamous "select/poll returned error" which occurs when
  pycurl try to send a body request to an HTTP/1.0 server which has
  already refused to handle the request. (Vincent Ladeuil, #225020)

* Fix ``ObjectNotLocked`` errors when using various commands
  (including ``bzr cat`` and ``bzr annotate``) in combination with a
  smart server URL.  (Andrew Bennetts, #237067)

* ``FTPTransport.stat()`` would return ``0000`` as the permission bits
  for the containing ``.bzr/`` directory (it does not implement
  permissions). This would cause us to set all subdirectories to
  ``0700`` and files to ``0600`` rather than leaving them unmodified.
  Now we ignore ``0000`` as the permissions and assume they are
  invalid. (John Arbash Meinel, #259855)

* Merging from a previously joined branch will no longer cause
  a traceback. (Jelmer Vernooij, #203376)

* Pack operations on windows network shares will work even with large
  files. (Robert Collins, #255656)

* Running ``bzr st PATH_TO_TREE`` will no longer suppress merge
  status. Status is also about 7% faster on mozilla sized trees
  when the path to the root of the tree has been given. Users of
  the internal ``show_tree_status`` function should be aware that
  the show_pending flag is now authoritative for showing pending
  merges, as it was originally. (Robert Collins, #225204)

* Set valid default _param_name for Option so that ListOption can embed
  '-' in names. (Vincent Ladeuil, #263249)

* Show proper error rather than traceback when an unknown revision
  id is specified to ``bzr cat-revision``. (Jelmer Vernooij, #175569)

* Trailing text in the dirstate file could cause the C dirstate parser
  to try to allocate an invalid amount of memory. We now properly
  check and test for parsing a dirstate with invalid trailing data.
  (John Arbash Meinel, #186014)

* Unexpected error responses from a smart server no longer cause the
  client to traceback.  (Andrew Bennetts, #263527)

* Use a Windows api function to get a Unicode host name, rather than
  assuming the host name is ascii.
  (Mark Hammond, John Arbash Meinel, #256550)

* ``WorkingTree4`` trees will now correctly report missing-and-new
  paths in the output of ``iter_changes``. (Robert Collins)

Documentation
*************

* Updated developer documentation.  (Martin Pool)

API Changes
***********

* Exporters now take 4 parameters. (Robert Collins)

* ``Tree.iter_changes`` will now return False for the content change
  field when a file is missing in the basis tree and not present in
  the target tree. Previously it returned True unconditionally.
  (Robert Collins)

* The deprecated ``Branch.abspath`` and unimplemented
  ``Branch.rename_one`` and ``Branch.move`` were removed. (Jelmer Vernooij)

* BzrDir.clone_on_transport implementations must now accept a stacked_on
  parameter.  (Aaron Bentley)

* BzrDir.cloning_metadir implementations must now take a require_stacking
  parameter.  (Aaron Bentley)

Testing
*******

* ``addCleanup`` now takes ``*arguments`` and ``**keyword_arguments``
  which are then passed to the cleanup callable as it is run. In
  addition, addCleanup no longer requires that the callables passed to
  it be unique. (Jonathan Lange)

* Fix some tests that fail on Windows because files are deleted while
  still in use.
  (Mark Hammond)

* ``selftest``'s ``--starting-with`` option can now use predefined
  prefixes so that one can say ``bzr selftest -s bp.loom`` instead of
  ``bzr selftest -s bzrlib.plugins.loom``. (Vincent Ladeuil)

* ``selftest``'s ``--starting-with`` option now accepts multiple values.
  (Vincent Ladeuil)

Internals
*********

* A new plugin interface, ``bzrlib.log.log_adapters``, has been added.
  This allows dynamic log output filtering by plugins.
  (Robert Collins)

* ``bzrlib.btree_index`` is now available, providing a b-tree index
  layer. The design is memory conservative (limited memory cache),
  faster to seek (approx 100 nodes per page, gives 100-way fan out),
  and stores compressed pages allowing more keys per page.
  (Robert Collins, John Arbash Meinel)

* ``bzrlib.diff.DiffTree.show_diff`` now skips changes where the kind
  is unknown in both source and target.
  (Robert Collins, Aaron Bentley)

* ``GraphIndexBuilder.add_node`` and ``BTreeBuilder`` have been
  streamlined a bit. This should make creating large indexes faster.
  (In benchmarking, it now takes less time to create a BTree index than
  it takes to read the GraphIndex one.) (John Arbash Meinel)

* Mail clients for `bzr send` are now listed in a registry.  This
  allows plugins to add new clients by registering them with
  ``bzrlib.mail_client.mail_client_registry``.  All of the built-in
  clients now use this mechanism.  (Neil Martinsen-Burrell)


bzr 1.6.1
#########

:Released: 2008-09-05

A couple regressions were found in the 1.6 release. There was a
performance issue when using ``bzr+ssh`` to branch large repositories,
and some problems with stacking and ``rich-root`` capable repositories.


bzr 1.6.1rc2
############

:Released: 2008-09-03

Bug Fixes
*********

* Copying between ``rich-root`` and ``rich-root-pack`` (and vice
  versa) was accidentally using the inter-model fetcher, instead of
  recognizing that both were 'rich root' formats.
  (John Arbash Meinel, #264321)


bzr 1.6.1rc1
############

:Released: 2008-08-29

This release fixes a few regressions found in the 1.6 client. Fetching
changes was using an O(N^2) buffering algorithm, so for large projects it
would cause memory thrashing. There is also a specific problem with the
``--1.6-rich-root`` format, which prevented stacking on top of
``--rich-root-pack`` repositories, and could allow users to accidentally
fetch experimental data (``-subtree``) without representing it properly.
The ``--1.6-rich-root`` format has been deprecated and users are
recommended to upgrade to ``--1.6.1-rich-root`` immediately.  Also we
re-introduced a workaround for users who have repositories with incorrect
nodes (not possible if you only used official releases).
I should also clarify that none of this is data loss level issues, but
still sufficient enough to warrant an updated release.

Bug Fixes
*********

* ``RemoteTransport.readv()`` was being inefficient about how it
  buffered the readv data and processed it. It would keep appending to
  the same string (causing many copies) and then pop bytes out of the
  start of the string (causing more copies).
  With this patch "bzr+ssh://local" can improve dramatically,
  especially for projects with large files.
  (John Arbash Meinel)

* Revision texts were always meant to be stored as fulltexts. There
  was a bug in a bzr.dev version that would accidentally create deltas
  when copying from a Pack repo to a Knit repo. This has been fixed,
  but to support those repositories, we know always request full texts
  for Revision texts. (John Arbash Meinel, #261339)

* The previous ``--1.6-rich-root`` format used an incorrect xml
  serializer, which would accidentally support fetching from a
  repository that supported subtrees, even though the local one would
  not. We deprecated that format, and introduced a new one that uses
  the correct serializer ``--1.6.1-rich-root``.
  (John Arbash Meinel, #262333)


bzr 1.6
#######

:Released: 2008-08-25

Finally, the long awaited bzr 1.6 has been released. This release includes
new features like Stacked Branches, improved weave merge, and an updated
server protocol (now on v3) which will allow for better cross version
compatibility. With this release we have deprecated Knit format
repositories, and recommend that users upgrade them, we will continue to
support reading and writing them for the forseeable future, but we will
not be tuning them for performance as pack repositories have proven to be
better at scaling. This will also be the first release to bundle
TortoiseBzr in the standalone Windows installer.


bzr 1.6rc5
##########

:Released: 2008-08-19

Bug Fixes
*********

* Disable automatic detection of stacking based on a containing
  directory of the target. It interacted badly with push, and needs a
  bit more work to get the edges polished before it should happen
  automatically. (John Arbash Meinel, #259275)
  (This change was reverted when merged to bzr.dev)


bzr 1.6rc4
##########

:Released: 2008-08-18

Bug Fixes
*********

* Fix a regression in knit => pack fetching.  We had a logic
  inversion, causing the fetch to insert fulltexts in random order,
  rather than preserving deltas.  (John Arbash Meinel, #256757)


bzr 1.6rc3
##########

:Released: 2008-08-14

Changes
*******

* Disable reading ``.bzrrules`` as a per-branch rule preferences
  file. The feature was not quite ready for a full release.
  (Robert Collins)

Improvements
************

* Update the windows installer to bundle TortoiseBzr and ``qbzr``
  into the standalone installer. This will be the first official
  windows release that installs Tortoise by default.
  (Mark Hammond)

Bug Fixes
*********

* Fix a regression in ``bzr+http`` support. There was a missing
  function (``_read_line``) that needed to be carried over from
  ``bzr+ssh`` support. (Andrew Bennetts)

* ``GraphIndex`` objects will internally read an entire index if more
  than 1/20th of their keyspace is requested in a single operation.
  This largely mitigates a performance regression in ``bzr log FILE``
  and completely corrects the performance regression in ``bzr log``.
  The regression was caused by removing an accomodation which had been
  supporting the index format in use. A newer index format is in
  development which is substantially faster. (Robert Collins)


bzr 1.6rc2
##########

:Released: 2008-08-13

This release candidate has a few minor bug fixes, and some regression
fixes for Windows.

Bug Fixes
*********

* ``bzr upgrade`` on remote branches accessed via bzr:// and
  bzr+ssh:// now works.  (Andrew Bennetts)

* Change the ``get_format_description()`` strings for
  ``RepositoryFormatKnitPack5`` et al to be single line messages.
  (Aaron Bentley)

* Fix for a regression on Win32 where we would try to call
  ``os.listdir()`` on a file and not catch the exception properly.
  (Windows raises a different exception.) This would manifest in
  places like ``bzr rm file`` or ``bzr switch``.
  (Mark Hammond, John Arbash Meinel)

* ``Inventory.copy()`` was failing to set the revision property for
  the root entry. (Jelmer Vernooij)

* sftp transport: added missing ``FileExists`` case to
  ``_translate_io_exception`` (Christophe Troestler, #123475)

* The help for ``bzr ignored`` now suggests ``bzr ls --ignored`` for
  scripting use. (Robert Collins, #3834)

* The default ``annotate`` logic will now always assign the
  last-modified value of a line to one of the revisions that modified
  it, rather than a merge revision. This would happen when both sides
  claimed to have modified the line resulting in the same text. The
  choice is arbitrary but stable, so merges in different directions
  will get the same results.  (John Arbash Meinel, #232188)


bzr 1.6rc1
##########

:Released: 2008-08-06

This release candidate for bzr 1.6 solidifies the new branch stacking
feature.  Bazaar now recommends that users upgrade all knit repositories,
because later formats are much faster.  However, we plan to continue read/write and
upgrade support for knit repostories for the forseeable future.  Several
other bugs and performance issues were fixed.

Changes
*******

* Knit format repositories are deprecated and bzr will now emit
  warnings whenever it encounters one.  Use ``bzr upgrade`` to upgrade
  knit repositories to pack format.  (Andrew Bennetts)

Improvements
************

* ``bzr check`` can now be told which elements at a location it should
  check.  (Daniel Watkins)

* Commit now supports ``--exclude`` (or ``-x``) to exclude some files
  from the commit. (Robert Collins, #3117)

* Fetching data between repositories that have the same model but no
  optimised fetcher will not reserialise all the revisions, increasing
  performance. (Robert Collins, John Arbash Meinel)

* Give a more specific error when target branch is not reachable.
  (James Westby)

* Implemented a custom ``walkdirs_utf8`` implementation for win32.
  This uses a pyrex extension to get direct access to the
  ``FindFirstFileW`` style apis, rather than using ``listdir`` +
  ``lstat``. Shows a very strong improvement in commands like
  ``status`` and ``diff`` which have to iterate the working tree.
  Anywhere from 2x-6x faster depending on the size of the tree (bigger
  trees, bigger benefit.) (John Arbash Meinel)

* New registry for log properties handles  and the method in
  LongLogFormatter to display the custom properties returned by the
  registered handlers. (Guillermo Gonzalez, #162469)

Bug Fixes
*********

* Add more tests that stacking does not create deltas spanning
  physical repository boundaries.
  (Martin Pool, #252428)

* Better message about incompatible repositories.
  (Martin Pool, #206258)

* ``bzr branch --stacked`` ensures the destination branch format can
  support stacking, even if the origin does not.
  (Martin Pool)

* ``bzr export`` no longer exports ``.bzrrules``.
  (Ian Clatworthy)

* ``bzr serve --directory=/`` now correctly allows the whole
  filesystem to be accessed on Windows, not just the root of the drive
  that Python is running from.
  (Adrian Wilkins, #240910)

* Deleting directories by hand before running ``bzr rm`` will not
  cause subsequent errors in ``bzr st`` and ``bzr commit``.
  (Robert Collins, #150438)

* Fix a test case that was failing if encoding wasn't UTF-8.
  (John Arbash Meinel, #247585)

* Fix "no buffer space available" error when branching with the new
  smart server protocol to or from Windows.
  (Andrew Bennetts, #246180)

* Fixed problem in branching from smart server.
  (#249256, Michael Hudson, Martin Pool)

* Handle a file turning in to a directory in TreeTransform.
  (James Westby, #248448)

API Changes
***********

* ``MutableTree.commit`` has an extra optional keywork parameter
  ``exclude`` that will be unconditionally supplied by the command
  line UI - plugins that add tree formats may need an update.
  (Robert Collins)

* The API minimum version for plugin compatibility has been raised to
  1.6 - there are significant changes throughout the code base.
  (Robert Collins)

* The generic fetch code now uses three attributes on Repository objects
  to control fetch. The streams requested are controlled via :
  ``_fetch_order`` and ``_fetch_uses_deltas``. Setting these
  appropriately allows different repository implementations to recieve
  data in their optimial form. If the ``_fetch_reconcile`` is set then
  a reconcile operation is triggered at the end of the fetch.
  (Robert Collins)

* The ``put_on_disk`` and ``get_tar_item`` methods in
  ``InventoryEntry`` were deprecated. (Ian Clatworthy)

* ``Repository.is_shared`` doesn't take a read lock. It didn't
  need one in the first place (nobody cached the value, and
  ``RemoteRepository`` wasn't taking one either). This saves a round
  trip when probing Pack repositories, as they read the ``pack-names``
  file when locked. And during probe, locking the repo isn't very
  useful. (John Arbash Meinel)

Internals
*********

* ``bzrlib.branchbuilder.BranchBuilder`` is now much more capable of
  putting together a real history without having to create a full
  WorkingTree. It is recommended that tests that are not directly
  testing the WorkingTree use BranchBuilder instead.  See
  ``BranchBuilder.build_snapshot`` or
  ``TestCaseWithMemoryTree.make_branch_builder``.  (John Arbash Meinel)

* ``bzrlib.builtins.internal_tree_files`` broken into two giving a new
  helper ``safe_relpath_files`` - used by the new ``exclude``
  parameter to commit. (Robert Collins)

* Make it easier to introduce new WorkingTree formats.
  (Ian Clatworthy)

* The code for exporting trees was refactored not to use the
  deprecated ``InventoryEntry`` methods. (Ian Clatworthy)

* RuleSearchers return () instead of [] now when there are no matches.
  (Ian Clatworthy)


bzr 1.6beta3
############

:Released: 2008-07-17

This release adds a new 'stacked branches' feature allowing branches to
share storage without being in the same repository or on the same machine.
(See the user guide for more details.)  It also adds a new hook, improved
weaves, aliases for related locations, faster bzr+ssh push, and several
bug fixes.

Features
********

* New ``pre_change_branch_tip`` hook that is called before the
  branch tip is moved, while the branch is write-locked.  See the User
  Reference for signature details.  (Andrew Bennetts)

* Rule-based preferences can now be defined for selected files in
  selected branches, allowing commands and plugins to provide
  custom behaviour for files matching defined patterns.
  See ``Rule-based preferences`` (part of ``Configuring Bazaar``)
  in the User Guide and ``bzr help rules`` for more information.
  (Ian Clatworthy)

* Sites may suggest a branch to stack new branches on.  (Aaron Bentley)

* Stacked branches are now supported. See ``bzr help branch`` and
  ``bzr help push``.  Branches must be in the ``development1`` format
  to stack, though the stacked-on branch can be of any format.
  (Robert Collins)

Improvements
************

* ``bzr export --format=tgz --root=NAME -`` to export a gzipped tarball
  to stdout; also ``tar`` and ``tbz2``.
  (Martin Pool)

* ``bzr (re)merge --weave`` will now use a standard Weave algorithm,
  rather than the annotation-based merge it was using. It does so by
  building up a Weave of the important texts, without needing to build
  the full ancestry. (John Arbash Meinel, #238895)

* ``bzr send`` documents and better supports ``emacsclient`` (proper
  escaping of mail headers and handling of the MUA Mew).
  (Christophe Troestler)

* Remembered locations can be specified by aliases, e.g. :parent, :public,
  :submit.  (Aaron Bentley)

* The smart protocol now has improved support for setting branches'
  revision info directly.  This makes operations like push
  faster.  The new request method name is
  ``Branch.set_last_revision_ex``.  (Andrew Bennetts)

Bug Fixes
*********

* Bazaar is now able to be a client to the web server of IIS 6 and 7.
  The broken implementations of RFC822 in Python and RFC2046 in IIS
  combined with boundary-line checking in Bazaar previously made this
  impossible. (NB, IIS 5 does not suffer from this problem).
  (Adrian Wilkins, #247585)

* ``bzr log --long`` with a ghost in your mainline now handles that
  ghost properly. (John Arbash Meinel, #243536)

* ``check`` handles the split-up .bzr layout correctly, so no longer
  requires a branch to be present.
  (Daniel Watkins, #64783)

* Clearer message about how to set the PYTHONPATH if bzrlib can't be
  loaded.
  (Martin Pool, #205230)

* Errors about missing libraries are now shown without a traceback,
  and with a suggestion to install the library.  The full traceback is
  still in ``.bzr.log`` and can be shown with ``-Derror``.
  (Martin Pool, #240161)

* Fetch from a stacked branch copies all required data.
  (Aaron Bentley, #248506)

* Handle urls such as ftp://user@host.com@www.host.com where the user
  name contains an @.
  (Neil Martinsen-Burrell, #228058)

* ``needs_read_lock`` and ``needs_write_lock`` now suppress an error during
  ``unlock`` if there was an error in the original function. This helps
  most when there is a failure with a smart server action, since often the
  connection closes and we cannot unlock.
  (Andrew Bennetts, John Arbash Meinel, #125784)

* Obsolete hidden command ``bzr fetch`` removed.
  (Martin Pool, #172870)

* Raise the correct exception when doing ``-rbefore:0`` or ``-c0``.
  (John Arbash Meinel, #239933)

* You can now compare file revisions in Windows diff programs from
  Cygwin Bazaar.
  (Matt McClure, #209281)

* revision_history now tolerates mainline ghosts for Branch format 6.
  (Aaron Bentley, #235055)

* Set locale from environment for third party libs.
  (Martin von Gagern, #128496)

Documentation
*************

* Added *Using stacked branches* to the User Guide.
  (Ian Clatworthy)

* Updated developer documentation.
  (Martin Pool)

Testing
*******

* ``-Dmemory`` will cause /proc/PID/status to be catted before bzr
  exits, allowing low-key analysis of peak memory use. (Robert Collins)

* ``TestCaseWithTransport.make_branch_and_tree`` tries harder to return
  a tree with a ``branch`` attribute of the right format.  This was
  preventing some ``RemoteBranch`` tests from actually running with
  ``RemoteBranch`` instances.  (Andrew Bennetts)

API Changes
***********

* Removed ``Repository.text_store``, ``control_store``, etc.  Instead,
  there are new attributes ``texts, inventories, revisions,
  signatures``, each of which is a ``VersionedFiles``.  See the
  Repository docstring for more details.
  (Robert Collins)

* ``Branch.pull`` now accepts an ``_override_hook_target`` optional
  parameter.  If you have a subclass of ``Branch`` that overrides
  ``pull`` then you should add this parameter.  (Andrew Bennetts)

* ``bzrlib.check.check()`` has been deprecated in favour of the more
  aptly-named ``bzrlib.check.check_branch()``.
  (Daniel Watkins)

* ``Tree.print_file`` and ``Repository.print_file`` are deprecated.
  These methods are bad APIs because they write directly to sys.stdout.
  bzrlib does not use them internally, and there are no direct tests
  for them. (Alexander Belchenko)

Internals
*********

* ``cat`` command no longer uses ``Tree.print_file()`` internally.
  (Alexander Belchenko)

* New class method ``BzrDir.open_containing_tree_branch_or_repository``
  which eases the discovery of the tree, the branch and the repository
  containing a given location.
  (Daniel Watkins)

* New ``versionedfile.KeyMapper`` interface to abstract out the access to
  underlying .knit/.kndx etc files in repositories with partitioned
  storage. (Robert Collins)

* Obsolete developer-use command ``weave-join`` has been removed.
  (Robert Collins)

* ``RemoteToOtherFetcher`` and ``get_data_stream_for_search`` removed,
  to support new ``VersionedFiles`` layering.
  (Robert Collins)


bzr 1.6beta2
############

:Released: 2008-06-10

This release contains further progress towards our 1.6 goals of shallow
repositories, and contains a fix for some user-affecting bugs in the
repository layer.  Building working trees during checkout and branch is
now faster.

Bug Fixes
*********

* Avoid KnitCorrupt error extracting inventories from some repositories.
  (The data is not corrupt; an internal check is detecting a problem
  reading from the repository.)
  (Martin Pool, Andrew Bennetts, Robert Collins, #234748)

* ``bzr status`` was breaking if you merged the same revision twice.
  (John Arbash Meinel, #235407)

* Fix infinite loop consuming 100% CPU when a connection is lost while
  reading a response body via the smart protocol v1 or v2.
  (Andrew Bennetts)

* Inserting a bundle which changes the contents of a file with no trailing
  end of line, causing a knit snapshot in a 'knits' repository will no longer
  cause KnitCorrupt. (Robert Collins)

* ``RemoteBranch.pull`` needs to return the ``self._real_branch``'s
  pull result. It was instead just returning None, which breaks ``bzr
  pull``. (John Arbash Meinel, #238149)

* Sanitize branch nick before using it as an attachment filename in
  ``bzr send``. (Lukáš Lalinský, #210218)

* Squash ``inv_entry.symlink_target`` to a plain string when
  generating DirState details. This prevents from getting a
  ``UnicodeError`` when you have symlinks and non-ascii filenames.
  (John Arbash Meinel, #135320)

Improvements
************

* Added the 'alias' command to set/unset and display aliases. (Tim Penhey)

* ``added``, ``modified``, and ``unknowns`` behaviour made consistent (all three
  now quote paths where required). Added ``--null`` option to ``added`` and
  ``modified`` (for null-separated unknowns, use ``ls --unknown --null``)
  (Adrian Wilkins)

* Faster branching (1.09x) and lightweight checkouts (1.06x) on large trees.
  (Ian Clatworthy, Aaron Bentley)

Documentation
*************

* Added *Bazaar Zen* section to the User Guide. (Ian Clatworthy)

Testing
*******

* Fix the test HTTPServer to be isolated from chdir calls made while it is
  running, allowing it to be used in blackbox tests. (Robert Collins)

API Changes
***********

* ``WorkingTree.set_parent_(ids/trees)`` will now filter out revisions
  which are in the ancestry of other revisions. So if you merge the same
  tree twice, or merge an ancestor of an existing merge, it will only
  record the newest. (If you merge a descendent, it will replace its
  ancestor). (John Arbash Meinel, #235407)

* ``RepositoryPolicy.__init__`` now requires stack_on and stack_on_pwd,
  through the derived classes do not.  (Aaron Bentley)

Internals
*********

* ``bzrlib.bzrdir.BzrDir.sprout`` now accepts ``stacked`` to control
  creating stacked branches. (Robert Collins)

* Knit record serialisation is now stricter on what it will accept, to
  guard against potential internal bugs, or broken input. (Robert Collins)

bzr 1.6beta1
############

:Released: 2008-06-02

Commands that work on the revision history such as push, pull, missing,
uncommit and log are now substantially faster.  This release adds a
translation of some of the user documentation into Spanish.  (Contributions of
other translations would be very welcome.)  Bazaar 1.6beta1 adds a new network
protocol which is used by default and which allows for more efficient transfers
and future extensions.


Notes When Upgrading
********************

* There is a new version of the network protocol used for bzr://, bzr+ssh://
  and bzr+http:// connections.  This will allow more efficient requests and
  responses, and more graceful fallback when a server is too old to
  recognise a request from a more recent client.  Bazaar 1.6 will
  interoperate with 0.16 and later versions, but servers should be upgraded
  when possible.  Bazaar 1.6 no longer interoperates with 0.15 and earlier via
  these protocols.  Use alternatives like SFTP or upgrade those servers.
  (Andrew Bennetts, #83935)

Changes
*******

* Deprecation warnings will not be suppressed when running ``bzr selftest``
  so that developers can see if their code is using deprecated functions.
  (John Arbash Meinel)

Features
********

* Adding ``-Derror`` will now display a traceback when a plugin fails to
  load. (James Westby)

Improvements
************

* ``bzr branch/push/pull -r XXX`` now have a helper function for finding
  the revno of the new revision (``Graph.find_distance_to_null``). This
  should make something like ``bzr branch -r -100`` in a shared, no-trees
  repository much snappier. (John Arbash Meinel)

* ``bzr log --short -r X..Y`` no longer needs to access the full revision
  history. This makes it noticeably faster when logging the last few
  revisions. (John Arbash Meinel)

* ``bzr ls`` now accepts ``-V`` as an alias for ``--versioned``.
  (Jerad Cramp, #165086)

* ``bzr missing`` uses the new ``Graph.find_unique_ancestors`` and
  ``Graph.find_differences`` to determine missing revisions without having
  to search the whole ancestry. (John Arbash Meinel, #174625)

* ``bzr uncommit`` now uses partial history access, rather than always
  extracting the full revision history for a branch. This makes it
  resolve the appropriate revisions much faster (in testing it drops
  uncommit from 1.5s => 0.4s). It also means ``bzr log --short`` is one
  step closer to not using full revision history.
  (John Arbash Meinel, #172649)

Bugfixes
********

* ``bzr merge --lca`` should handle when two revisions have no common
  ancestor other than NULL_REVISION. (John Arbash Meinel, #235715)

* ``bzr status`` was breaking if you merged the same revision twice.
  (John Arbash Meinel, #235407)

* ``bzr push`` with both ``--overwrite`` and ``-r NNN`` options no longer
  fails.  (Andrew Bennetts, #234229)

* Correctly track the base URL of a smart medium when using bzr+http://
  URLs, which was causing spurious "No repository present" errors with
  branches in shared repositories accessed over bzr+http.
  (Andrew Bennetts, #230550)

* Define ``_remote_is_at_least_1_2`` on ``SmartClientMedium`` so that all
  implementations have the attribute.  Fixes 'PyCurlTransport' object has no
  attribute '_remote_is_at_least_1_2' attribute errors.
  (Andrew Bennetts, #220806)

* Failure to delete an obsolete pack file should just give a warning
  message, not a fatal error.  It may for example fail if the file is still
  in use by another process.
  (Martin Pool)

* Fix MemoryError during large fetches over HTTP by limiting the amount of
  data we try to read per ``recv`` call.  The problem was observed with
  Windows and a proxy, but might affect other environments as well.
  (Eric Holmberg, #215426)

* Handle old merge directives correctly in Merger.from_mergeable.  Stricter
  get_parent_map requirements exposed a latent bug here.  (Aaron Bentley)

* Issue a warning and ignore passwords declared in authentication.conf when
  used for an ssh scheme (sftp or bzr+ssh).
  (Vincent Ladeuil, #203186)

* Make both http implementations raise appropriate exceptions on 403
  Forbidden when POSTing smart requests.
  (Vincent Ladeuil, #230223)

* Properly *title* header names in http requests instead of capitalizing
  them.
  (Vincent Ladeuil, #229076)

* The "Unable to obtain lock" error message now also suggests using
  ``bzr break-lock`` to fix it.  (Martin Albisetti, #139202)

* Treat an encoding of '' as ascii; this can happen when bzr is run
  under vim on Mac OS X.
  (Neil Martinsen-Burrell)

* ``VersionedFile.make_mpdiffs()`` was raising an exception that wasn't in
  scope. (Daniel Fischer #235687)

Documentation
*************

* Added directory structure and started translation of docs in spanish.
  (Martin Albisetti, Lucio Albenga)

* Incorporate feedback from Jelmer Vernooij and Neil Martinsen-Burrell
  on the plugin and integration chapters of the User Guide.
  (Ian Clatworthy)

* More Bazaar developer documentation about packaging and release process,
  and about use of Python reprs.
  (Martin Pool, Martin Albisetti)

* Updated Tortise strategy document. (Mark Hammond)

Testing
*******

* ``bzrlib.tests.adapt_tests`` was broken and unused - it has been fixed.
  (Robert Collins)

* Fix the test HTTPServer to be isolated from chdir calls made while it is
  running, allowing it to be used in blackbox tests. (Robert Collins)

* New helper function for splitting test suites
  ``split_suite_by_condition``. (Robert Collins)

Internals
*********

* ``Branch.missing_revisions`` has been deprecated. Similar functionality
  can be obtained using ``bzrlib.missing.find_unmerged``. The api was
  fairly broken, and the function was unused, so we are getting rid of it.
  (John Arbash Meinel)

API Changes
***********

* ``Branch.abspath`` is deprecated; use the Tree or Transport
  instead.  (Martin Pool)

* ``Branch.update_revisions`` now takes an optional ``Graph``
  object. This can be used by ``update_revisions`` when it is
  checking ancestry, and allows callers to prefer request to go to a
  local branch.  (John Arbash Meinel)

* Branch, Repository, Tree and BzrDir should expose a Transport as an
  attribute if they have one, rather than having it indirectly accessible
  as ``.control_files._transport``.  This doesn't add a requirement
  to support a Transport in cases where it was not needed before;
  it just simplifies the way it is reached.  (Martin Pool)

* ``bzr missing --mine-only`` will return status code 0 if you have no
  new revisions, but the remote does. Similarly for ``--theirs-only``.
  The new code only checks one side, so it doesn't know if the other
  side has changes. This seems more accurate with the request anyway.
  It also changes the output to print '[This|Other] branch is up to
  date.' rather than displaying nothing.  (John Arbash Meinel)

* ``LockableFiles.put_utf8``, ``put_bytes`` and ``controlfilename``
  are now deprecated in favor of using Transport operations.
  (Martin Pool)

* Many methods on ``VersionedFile``, ``Repository`` and in
  ``bzrlib.revision``  deprecated before bzrlib 1.5 have been removed.
  (Robert Collins)

* ``RevisionSpec.wants_revision_history`` can be set to False for a given
  ``RevisionSpec``. This will disable the existing behavior of passing in
  the full revision history to ``self._match_on``. Useful for specs that
  don't actually need access to the full history. (John Arbash Meinel)

* The constructors of ``SmartClientMedium`` and its subclasses now require a
  ``base`` parameter.  ``SmartClientMedium`` implementations now also need
  to provide a ``remote_path_from_transport`` method.  (Andrew Bennetts)

* The default permissions for creating new files and directories
  should now be obtained from ``BzrDir._get_file_mode()`` and
  ``_get_dir_mode()``, rather than from LockableFiles.  The ``_set_file_mode``
  and ``_set_dir_mode`` variables on LockableFiles which were advertised
  as a way for plugins to control this are no longer consulted.
  (Martin Pool)

* ``VersionedFile.join`` is deprecated. This method required local
  instances of both versioned file objects and was thus hostile to being
  used for streaming from a smart server. The new get_record_stream and
  insert_record_stream are meant to efficiently replace this method.
  (Robert Collins)

* ``WorkingTree.set_parent_(ids/trees)`` will now filter out revisions
  which are in the ancestry of other revisions. So if you merge the same
  tree twice, or merge an ancestor of an existing merge, it will only
  record the newest. (If you merge a descendent, it will replace its
  ancestor). (John Arbash Meinel, #235407)

* ``WorkingTreeFormat2.stub_initialize_remote`` is now private.
  (Martin Pool)


bzr 1.5
#######

:Released: 2008-05-16

This release of Bazaar includes several updates to the documentation, and fixes
to prepare for making rich root support the default format. Many bugs have been
squashed, including fixes to log, bzr+ssh inter-operation with older servers.

Changes
*******

* Suppress deprecation warnings when bzrlib is a 'final' release. This way
  users of packaged software won't be bothered with DeprecationWarnings,
  but developers and testers will still see them. (John Arbash Meinel)

Documentation
*************

* Incorporate feedback from Jelmer Vernooij and Neil Martinsen-Burrell
  on the plugin and integration chapters of the User Guide.
  (Ian Clatworthy)


bzr 1.5rc1
##########

:Released: 2008-05-09

Changes
*******

* Broader support of GNU Emacs mail clients. Set
  ``mail_client=emacsclient`` in your bazaar.conf and ``send`` will pop the
  bundle in a mail buffer according to the value of ``mail-user-agent``
  variable. (Xavier Maillard)

Improvements
************

* Diff now handles revision specs like "branch:" and "submit:" more
  efficiently.  (Aaron Bentley, #202928)

* More friendly error given when attempt to start the smart server
  on an address already in use. (Andrea Corbellini, #200575)

* Pull completes much faster when there is nothing to pull.
  (Aaron Bentley)

Bugfixes
********

* Authentication.conf can define sections without password.
  (Vincent Ladeuil, #199440)

* Avoid muttering every time a child update does not cause a progress bar
  update. (John Arbash Meinel, #213771)

* ``Branch.reconcile()`` is now implemented. This allows ``bzr reconcile``
  to fix when a Branch has a non-canonical mainline history. ``bzr check``
  also detects this condition. (John Arbash Meinel, #177855)

* ``bzr log -r ..X bzr://`` was failing, because it was getting a request
  for ``revision_id=None`` which was not a string.
  (John Arbash Meinel, #211661)

* ``bzr commit`` now works with Microsoft's FTP service.
  (Andreas Deininger)

* Catch definitions outside sections in authentication.conf.
  (Vincent Ladeuil, #217650)

* Conversion from non-rich-root to rich-root(-pack) updates inventory
  sha1s, even when bundles are used.  (Aaron Bentley, #181391)

* Conversion from non-rich-root to rich-root(-pack) works correctly even
  though search keys are not topologically sorted.  (Aaron Bentley)

* Conversion from non-rich-root to rich-root(-pack) works even when a
  parent revision has a different root id.  (Aaron Bentley, #177874)

* Disable strace testing until strace is fixed (see bug #103133) and emit a
  warning when selftest ends to remind us of leaking tests.
  (Vincent Ladeuil, #226769)

* Fetching all revisions from a repository does not cause pack collisions.
  (Robert Collins, Aaron Bentley, #212908)

* Fix error about "attempt to add line-delta in non-delta knit".
  (Andrew Bennetts, #217701)

* Pushing a branch in "dirstate" format (Branch5) over bzr+ssh would break
  if the remote server was < version 1.2. This was due to a bug in the
  RemoteRepository.get_parent_map() fallback code.
  (John Arbash Meinel, #214894)

* Remove leftover code in ``bzr_branch`` that inappropriately creates
  a ``branch-name`` file in the branch control directory.
  (Martin Pool)

* Set SO_REUSEADDR on server sockets of ``bzr serve`` to avoid problems
  rebinding the socket when starting the server a second time.
  (John Arbash Meinel, Martin Pool, #164288)

* Severe performance degradation in fetching from knit repositories to
  knits and packs due to parsing the entire revisions.kndx on every graph
  walk iteration fixed by using the Repository.get_graph API.  There was
  another regression in knit => knit fetching which re-read the index for
  every revision each side had in common.
  (Robert Collins, John Arbash Meinel)

* When logging the changes to a particular file, there was a bug if there
  were ghosts in the revision ancestry. (John Arbash Meinel, #209948)

* xs4all's ftp server returns a temporary error when trying to list an
  empty directory, rather than returning an empty list. Adding a
  workaround so that we don't get spurious failures.
  (John Arbash Meinel, #215522)

Documentation
*************

* Expanded the User Guide to include new chapters on popular plugins and
  integrating Bazaar into your environment. The *Best practices* chapter
  was renamed to *Miscellaneous topics* as suggested by community
  feedback as well. (Ian Clatworthy)

* Document outlining strategies for TortoiseBzr. (Mark Hammond)

* Improved the documentation on hooks. (Ian Clatworthy)

* Update authentication docs regarding ssh agents.
  (Vincent Ladeuil, #183705)

Testing
*******

* Add ``thread_name_suffix`` parameter to SmartTCPServer_for_testing, to
  make it easy to identify which test spawned a thread with an unhandled
  exception. (Andrew Bennetts)

* New ``--debugflag``/``-E`` option to ``bzr selftest`` for setting
  options for debugging tests, these are complementary to the the -D
  options.  The ``-Dselftest_debug`` global option has been replaced by the
  ``-E=allow_debug`` option for selftest. (Andrew Bennetts)

* Parameterised test ids are preserved correctly to aid diagnosis of test
  failures. (Robert Collins, Andrew Bennetts)

* selftest now accepts --starting-with <id> to load only the tests whose id
  starts with the one specified. This greatly speeds up running the test
  suite on a limited set of tests and can be used to run the tests for a
  single module, a single class or even a single test.  (Vincent Ladeuil)

* The test suite modules have been modified to define load_tests() instead
  of test_suite(). That speeds up selective loading (via --load-list)
  significantly and provides many examples on how to migrate (grep for
  load_tests).  (Vincent Ladeuil)

Internals
*********

* ``Hooks.install_hook`` is now deprecated in favour of
  ``Hooks.install_named_hook`` which adds a required ``name`` parameter, to
  avoid having to call ``Hooks.name_hook``. (Daniel Watkins)

* Implement xml8 serializer.  (Aaron Bentley)

* New form ``@deprecated_method(deprecated_in(1, 5, 0))`` for making
  deprecation wrappers.  (Martin Pool)

* ``Repository.revision_parents`` is now deprecated in favour of
  ``Repository.get_parent_map([revid])[revid]``. (Jelmer Vernooij)

* The Python ``assert`` statement is no longer used in Bazaar source, and
  a test checks this.  (Martin Pool)

API Changes
***********

* ``bzrlib.status.show_pending_merges`` requires the repository to be
  locked by the caller. Callers should have been doing it anyway, but it
  will now raise an exception if they do not. (John Arbash Meinel)

* Repository.get_data_stream, Repository.get_data_stream_for_search(),
  Repository.get_deltas_for_revsions(), Repository.revision_trees(),
  Repository.item_keys_introduced_by() no longer take read locks.
  (Aaron Bentley)

* ``LockableFiles.get_utf8`` and ``.get`` are deprecated, as a start
  towards removing LockableFiles and ``.control_files`` entirely.
  (Martin Pool)

* Methods deprecated prior to 1.1 have been removed.
  (Martin Pool)


bzr 1.4 
#######

:Released: 2008-04-28

This release of Bazaar includes handy improvements to the speed of log and
status, new options for several commands, improved documentation, and better
hooks, including initial code for server-side hooks.  A number of bugs have
been fixed, particularly in interoperability between different formats or
different releases of Bazaar over there network.  There's been substantial
internal work in both the repository and network code to enable new features
and faster performance.

Bug Fixes
*********

* Pushing a branch in "dirstate" format (Branch5) over bzr+ssh would break
  if the remote server was < version 1.2.  This was due to a bug in the
  RemoteRepository.get_parent_map() fallback code.
  (John Arbash Meinel, Andrew Bennetts, #214894)


bzr 1.4rc2
##########

:Released: 2008-04-21

Bug Fixes
*********

* ``bzr log -r ..X bzr://`` was failing, because it was getting a request
  for ``revision_id=None`` which was not a string.
  (John Arbash Meinel, #211661)

* Fixed a bug in handling ghost revisions when logging changes in a
  particular file.  (John Arbash Meinel, #209948)

* Fix error about "attempt to add line-delta in non-delta knit".
  (Andrew Bennetts, #205156)

* Fixed performance degradation in fetching from knit repositories to
  knits and packs due to parsing the entire revisions.kndx on every graph
  walk iteration fixed by using the Repository.get_graph API.  There was
  another regression in knit => knit fetching which re-read the index for
  every revision each side had in common.
  (Robert Collins, John Arbash Meinel)


bzr 1.4rc1
##########

:Released: 2008-04-11

Changes
*******

* bzr main script cannot be imported (Benjamin Peterson)

* On Linux bzr additionally looks for plugins in arch-independent site
  directory. (Toshio Kuratomi)

* The ``set_rh`` branch hook is now deprecated. Please migrate
  any plugins using this hook to use an alternative, e.g.
  ``post_change_branch_tip``. (Ian Clatworthy)

* When a plugin cannot be loaded as the file path is not a valid
  python module name bzr will now strip a ``bzr_`` prefix from the
  front of the suggested name, as many plugins (e.g. bzr-svn)
  want to be installed without this prefix. It is a common mistake
  to have a folder named "bzr-svn" for that plugin, especially
  as this is what bzr branch lp:bzr-svn will give you. (James Westby,
  Andrew Cowie)

* UniqueIntegerBugTracker now appends bug-ids instead of joining
  them to the base URL. Plugins that register bug trackers may
  need a trailing / added to the base URL if one is not already there.
  (James Wesby, Andrew Cowie)

Features
********

* Added start_commit hook for mutable trees. (Jelmer Vernooij, #186422)

* ``status`` now accepts ``--no-pending`` to show the status without
  listing pending merges, which speeds up the command a lot on large
  histories.  (James Westby, #202830)

* New ``post_change_branch_tip`` hook that is called after the
  branch tip is moved but while the branch is still write-locked.
  See the User Reference for signature details.
  (Ian Clatworthy, James Henstridge)

* Reconfigure can convert a branch to be standalone or to use a shared
  repository.  (Aaron Bentley)

Improvements
************

* The smart protocol now has support for setting branches' revision info
  directly.  This should make operations like push slightly faster, and is a
  step towards server-side hooks.  The new request method name is
  ``Branch.set_last_revision_info``.  (Andrew Bennetts)

* ``bzr commit --fixes`` now recognises "gnome" as a tag by default.
  (James Westby, Andrew Cowie)

* ``bzr switch`` will attempt to find branches to switch to relative to the
  current branch. E.g. ``bzr switch branchname`` will look for
  ``current_branch/../branchname``. (Robert Collins, Jelmer Vernooij,
  Wouter van Heyst)

* Diff is now more specific about execute-bit changes it describes
  (Chad Miller)

* Fetching data over HTTP is a bit faster when urllib is used.  This is done
  by forcing it to recv 64k at a time when reading lines in HTTP headers,
  rather than just 1 byte at a time.  (Andrew Bennetts)

* Log --short and --line are much faster when -r is not specified.
  (Aaron Bentley)

* Merge is faster.  We no longer check a file's existence unnecessarily
  when merging the execute bit.  (Aaron Bentley)

* ``bzr status`` on an explicit list of files no longer shows pending
  merges, making it much faster on large trees. (John Arbash Meinel)

* The launchpad directory service now warns the user if they have not set
  their launchpad login and are trying to resolve a URL using it, just
  in case they want to do a write operation with it.  (James Westby)

* The smart protocol client is slightly faster, because it now only queries
  the server for the protocol version once per connection.  Also, the HTTP
  transport will now automatically probe for and use a smart server if
  one is present.  You can use the new ``nosmart+`` transport decorator
  to get the old behaviour.  (Andrew Bennetts)

* The ``version`` command takes a ``--short`` option to print just the
  version number, for easier use in scripts.  (Martin Pool)

* Various operations with revision specs and commands that calculate
  revnos and revision ids are faster.  (John A. Meinel, Aaron Bentley)

Bugfixes
********

* Add ``root_client_path`` parameter to SmartWSGIApp and
  SmartServerRequest.  This makes it possible to publish filesystem
  locations that don't exactly match URL paths. SmartServerRequest
  subclasses should use the new ``translate_client_path`` and
  ``transport_from_client_path`` methods when dealing with paths received
  from a client to take this into account.  (Andrew Bennetts, #124089)

* ``bzr mv a b`` can be now used also to rename previously renamed
  directories, not only files. (Lukáš Lalinský, #107967)

* ``bzr uncommit --local`` can now remove revisions from the local
  branch to be symmetric with ``bzr commit --local``.
  (John Arbash Meinel, #93412)

* Don't ask for a password if there is no real terminal.
  (Alexander Belchenko, #69851)

* Fix a bug causing a ValueError crash in ``parse_line_delta_iter`` when
  fetching revisions from a knit to pack repository or vice versa using
  bzr:// (including over http or ssh).
  (#208418, Andrew Bennetts, Martin Pool, Robert Collins)

* Fixed ``_get_line`` in ``bzrlib.smart.medium``, which was buggy.  Also
  fixed ``_get_bytes`` in the same module to use the push back buffer.
  These bugs had no known impact in normal use, but were problematic for
  developers working on the code, and were likely to cause real bugs sooner
  or later.  (Andrew Bennetts)

* Implement handling of basename parameter for DefaultMail.  (James Westby)

* Incompatibility with Paramiko versions newer than 1.7.2 was fixed.
  (Andrew Bennetts, #213425)

* Launchpad locations (lp: URLs) can be pulled.  (Aaron Bentley, #181945)

* Merges that add files to deleted root directories complete.  They
  do create conflicts.  (Aaron Bentley, #210092)

* vsftp's return ``550 RNFR command failed.`` supported.
  (Marcus Trautwig, #129786)

Documentation
*************

* Improved documentation on send/merge relationship. (Peter Schuller)

* Minor fixes to the User Guide. (Matthew Fuller)

* Reduced the evangelism in the User Guide. (Ian Clatworthy)

* Added Integrating with Bazaar document for developers (Martin Albisetti)

API Breaks
**********

* Attempting to pull data from a ghost aware repository (e.g. knits) into a
  non-ghost aware repository such as weaves will now fail if there are
  ghosts.  (Robert Collins)

* ``KnitVersionedFile`` no longer accepts an ``access_mode`` parameter, and
  now requires the ``index`` and ``access_method`` parameters to be
  supplied. A compatible shim has been kept in the new function
  ``knit.make_file_knit``. (Robert Collins)

* Log formatters must now provide log_revision instead of show and
  show_merge_revno methods. The latter had been deprecated since the 0.17
  release. (James Westby)

* ``LoopbackSFTP`` is now called ``SocketAsChannelAdapter``.
  (Andrew Bennetts)

* ``osutils.backup_file`` is removed. (Alexander Belchenko)

* ``Repository.get_revision_graph`` is deprecated, with no replacement
  method. The method was size(history) and not desirable. (Robert Collins)

* ``revision.revision_graph`` is deprecated, with no replacement function.
  The function was size(history) and not desirable. (Robert Collins)

* ``Transport.get_shared_medium`` is deprecated.  Use
  ``Transport.get_smart_medium`` instead.  (Andrew Bennetts)

* ``VersionedFile`` factories now accept a get_scope parameter rather
  than using a call to ``transaction_finished``, allowing the removal of
  the fixed list of versioned files per repository. (Robert Collins)

* ``VersionedFile.annotate_iter`` is deprecated. While in principle this
  allowed lower memory use, all users of annotations wanted full file
  annotations, and there is no storage format suitable for incremental
  line-by-line annotation. (Robert Collins)

* ``VersionedFile.clone_text`` is deprecated. This performance optimisation
  is no longer used - reading the content of a file that is undergoing a
  file level merge to identical state on two branches is rare enough, and
  not expensive enough to special case. (Robert Collins)

* ``VersionedFile.clear_cache`` and ``enable_cache`` are deprecated.
  These methods added significant complexity to the ``VersionedFile``
  implementation, but were only used for optimising fetches from knits -
  which can be done from outside the knit layer, or via a caching
  decorator. As knits are not the default format, the complexity is no
  longer worth paying. (Robert Collins)

* ``VersionedFile.create_empty`` is removed. This method presupposed a
  sensible mapping to a transport for individual files, but pack backed
  versioned files have no such mapping. (Robert Collins)

* ``VersionedFile.get_graph`` is deprecated, with no replacement method.
  The method was size(history) and not desirable. (Robert Collins)

* ``VersionedFile.get_graph_with_ghosts`` is deprecated, with no
  replacement method.  The method was size(history) and not desirable.
  (Robert Collins)

* ``VersionedFile.get_parents`` is deprecated, please use
  ``VersionedFile.get_parent_map``. (Robert Collins)

* ``VersionedFile.get_sha1`` is deprecated, please use
  ``VersionedFile.get_sha1s``. (Robert Collins)

* ``VersionedFile.has_ghost`` is now deprecated, as it is both expensive
  and unused outside of a single test. (Robert Collins)

* ``VersionedFile.iter_parents`` is now deprecated in favour of
  ``get_parent_map`` which can be used to instantiate a Graph on a
  VersionedFile. (Robert Collins)

* ``VersionedFileStore`` no longer uses the transaction parameter given
  to most methods; amongst other things this means that the
  get_weave_or_empty method no longer guarantees errors on a missing weave
  in a readonly transaction, and no longer caches versioned file instances
  which reduces memory pressure (but requires more careful management by
  callers to preserve performance). (Robert Collins)

Testing
*******

* New -Dselftest_debug flag disables clearing of the debug flags during
  tests.  This is useful if you want to use e.g. -Dhpss to help debug a
  failing test.  Be aware that using this feature is likely to cause
  spurious test failures if used with the full suite. (Andrew Bennetts)

* selftest --load-list now uses a new more agressive test loader that will
  avoid loading unneeded modules and building their tests. Plugins can use
  this new loader by defining a load_tests function instead of a test_suite
  function. (a forthcoming patch will provide many examples on how to
  implement this).
  (Vincent Ladeuil)

* selftest --load-list now does some sanity checks regarding duplicate test
  IDs and tests present in the list but not found in the actual test suite.
  (Vincent Ladeuil)

* Slightly more concise format for the selftest progress bar, so there's
  more space to show the test name.  (Martin Pool) ::

    [2500/10884, 1fail, 3miss in 1m29s] test_revisionnamespaces.TestRev

* The test suite takes much less memory to run, and is a bit faster.  This
  is done by clearing most attributes of TestCases after running them, if
  they succeeded.  (Andrew Bennetts)

Internals
*********

* Added ``_build_client_protocol`` to ``_SmartClient``.  (Andrew Bennetts)

* Added basic infrastructure for automatic plugin suggestion.
  (Martin Albisetti)

* If a ``LockableFiles`` object is not explicitly unlocked (for example
  because of a missing ``try/finally`` block, it will give a warning but
  not automatically unlock itself.  (Previously they did.)  This
  sometimes caused knock-on errors if for example the network connection
  had already failed, and should not be relied upon by code.
  (Martin Pool, #109520)

* ``make dist`` target to build a release tarball, and also
  ``check-dist-tarball`` and ``dist-upload-escudero``.  (Martin Pool)

* The ``read_response_tuple`` method of ``SmartClientRequestProtocol*``
  classes will now raise ``UnknownSmartMethod`` when appropriate, so that
  callers don't need to try distinguish unknown request errors from other
  errors.  (Andrew Bennetts)

* ``set_make_working_trees`` is now implemented provided on all repository
  implementations (Aaron Bentley)

* ``VersionedFile`` now has a new method ``get_parent_map`` which, like
  ``Graph.get_parent_map`` returns a dict of key:parents. (Robert Collins)


bzr 1.3.1
#########

:Released: 2008-04-09

No changes from 1.3.1rc1.


bzr 1.3.1rc1
############

:Released: 2008-04-04

Bug Fixes
*********

* Fix a bug causing a ValueError crash in ``parse_line_delta_iter`` when
  fetching revisions from a knit to pack repository or vice versa using
  bzr:// (including over http or ssh).
  (#208418, Andrew Bennetts, Martin Pool, Robert Collins)


bzr 1.3
#######

:Released: 2008-03-20

Bazaar has become part of the GNU project <http://www.gnu.org>

Many operations that act on history, including ``log`` and ``annotate`` are now
substantially faster.  Several bugs have been fixed and several new options and
features have been added.

Testing
*******

* Avoid spurious failure of ``TestVersion.test_version`` matching
  directory names.
  (#202778, Martin Pool)


bzr 1.3rc1
##########

:Released: 2008-03-16

Notes When Upgrading
********************

* The backup directory created by ``upgrade`` is now called
  ``backup.bzr``, not ``.bzr.backup``. (Martin Albisetti)

Changes
*******

* A new repository format 'development' has been added. This format will
  represent the latest 'in-progress' format that the bzr developers are
  interested in getting early-adopter testing and feedback on.
  ``doc/developers/development-repo.txt`` has detailed information.
  (Robert Collins)

* BZR_LOG environment variable controls location of .bzr.log trace file.
  User can suppress writing messages to .bzr.log by using '/dev/null'
  filename (on Linux) or 'NUL' (on Windows). If BZR_LOG variable
  is not defined but BZR_HOME is defined then default location
  for .bzr.log trace file is ``$BZR_HOME/.bzr.log``.
  (Alexander Belchenko, #106117)

* ``launchpad`` builtin plugin now shipped as separate part in standalone
  bzr.exe, installed to ``C:\Program Files\Bazaar\plugins`` directory,
  and standalone installer allows user to skip installation of this plugin.
  (Alexander Belchenko)

* Restore auto-detection of plink.exe on Windows. (Dmitry Vasiliev)

* Version number is now shown as "1.2" or "1.2pr2", without zeroed or
  missing final fields.  (Martin Pool)

Features
********

* ``branch`` and ``checkout`` can hard-link working tree files, which is
  faster and saves space.  (Aaron Bentley)

* ``bzr send`` will now also look at the ``child_submit_to`` setting in
  the submit branch to determine the email address to send to.
  (Jelmer Vernooij)

Improvements
************

* BzrBranch._lefthand_history is faster on pack repos.  (Aaron Bentley)

* Branch6.generate_revision_history is faster.  (Aaron Bentley)

* Directory services can now be registered, allowing special URLs to be
  dereferenced into real URLs.  This is a generalization and cleanup of
  the lp: transport lookup.  (Aaron Bentley)

* Merge directives that are automatically attached to emails have nicer
  filenames, based on branch-nick + revno. (Aaron Bentley)

* ``push`` has a ``--revision`` option, to specify what revision to push up
  to.  (Daniel Watkins)

* Significantly reducing execution time and network traffic for trivial
  case of running ``bzr missing`` command for two identical branches.
  (Alexander Belchenko)

* Speed up operations that look at the revision graph (such as 'bzr log').
  ``KnitPackRepositor.get_revision_graph`` uses ``Graph.iter_ancestry`` to
  extract the revision history. This allows filtering ghosts while
  stepping instead of needing to peek ahead. (John Arbash Meinel)

* The ``hooks`` command lists installed hooks, to assist in debugging.
  (Daniel Watkins)

* Updates to how ``annotate`` work. Should see a measurable improvement in
  performance and memory consumption for file with a lot of merges.
  Also, correctly handle when a line is introduced by both parents (it
  should be attributed to the first merge which notices this, and not
  to all subsequent merges.) (John Arbash Meinel)

Bugfixes
********

* Autopacking no longer holds the full set of inventory lines in
  memory while copying. For large repositories, this can amount to
  hundreds of MB of ram consumption.
  (Ian Clatworthy, John Arbash Meinel)

* Cherrypicking when using ``--format=merge3`` now explictly excludes
  BASE lines. (John Arbash Meinel, #151731)

* Disable plink's interactive prompt for password.
  (#107593, Dmitry Vasiliev)

* Encode command line arguments from unicode to user_encoding before
  invoking external mail client in `bzr send` command.
  (#139318, Alexander Belchenko)

* Fixed problem connecting to ``bzr+https://`` servers.
  (#198793, John Ferlito)

* Improved error reporting in the Launchpad plugin. (Daniel Watkins,
  #196618)

* Include quick-start-summary.svg file to python-based installer(s)
  for Windows. (#192924, Alexander Belchenko)

* lca merge now respects specified files. (Aaron Bentley)

* Make version-info --custom imply --all. (#195560, James Westby)

* ``merge --preview`` now works for merges that add or modify
  symlinks (James Henstridge)

* Redirecting the output from ``bzr merge`` (when the remembered
  location is used) now works. (John Arbash Meinel)

* setup.py script explicitly checks for Python version.
  (Jari Aalto, Alexander Belchenko, #200569)

* UnknownFormatErrors no longer refer to branches regardless of kind of
  unknown format. (Daniel Watkins, #173980)

* Upgrade bundled ConfigObj to version 4.5.2, which properly quotes #
  signs, among other small improvements. (Matt Nordhoff, #86838)

* Use correct indices when emitting LCA conflicts.  This fixes IndexError
  errors.  (Aaron Bentley, #196780)

Documentation
*************

* Explained how to use ``version-info --custom`` in the User Guide.
  (Neil Martinsen-Burrell)

API Breaks
**********

* Support for loading plugins from zip files and
  ``bzrlib.plugin.load_from_zip()`` function are deprecated.
  (Alexander Belchenko)

Testing
*******

* Added missing blackbox tests for ``modified`` (Adrian Wilkins)

* The branch interface tests were invalid for branches using rich-root
  repositories because the empty string is not a valid file-id.
  (Robert Collins)

Internals
*********

* ``Graph.iter_ancestry`` returns the ancestry of revision ids. Similar to
  ``Repository.get_revision_graph()`` except it includes ghosts and you can
  stop part-way through. (John Arbash Meinel)

* New module ``tools/package_mf.py`` provide custom module finder for
  python packages (improves standard python library's modulefinder.py)
  used by ``setup.py`` script while building standalone bzr.exe.
  (Alexander Belchenko)

* New remote method ``RemoteBzrDir.find_repositoryV2`` adding support for
  detecting external lookup support on remote repositories. This method is
  now attempted first when lookup up repositories, leading to an extra
  round trip on older bzr smart servers. (Robert Collins)

* Repository formats have a new supported-feature attribute
  ``supports_external_lookups`` used to indicate repositories which support
  falling back to other repositories when they have partial data.
  (Robert Collins)

* ``Repository.get_revision_graph_with_ghosts`` and
  ``bzrlib.revision.(common_ancestor,MultipleRevisionSources,common_graph)``
  have been deprecated.  (John Arbash Meinel)

* ``Tree.iter_changes`` is now a public API, replacing the work-in-progress
  ``Tree._iter_changes``. The api is now considered stable and ready for
  external users.  (Aaron Bentley)

* The bzrdir format registry now accepts an ``alias`` keyword to
  register_metadir, used to indicate that a format name is an alias for
  some other format and thus should not be reported when describing the
  format. (Robert Collins)


bzr 1.2
#######

:Released: 2008-02-15

Bug Fixes
*********

* Fix failing test in Launchpad plugin. (Martin Pool)


bzr 1.2rc1
##########

:Released: 2008-02-13

Notes When Upgrading
********************

* Fetching via the smart protocol may need to reconnect once during a fetch
  if the remote server is running Bazaar 1.1 or earlier, because the client
  attempts to use more efficient requests that confuse older servers.  You
  may be required to re-enter a password or passphrase when this happens.
  This won't happen if the server is upgraded to Bazaar 1.2.
  (Andrew Bennetts)

Changes
*******

* Fetching via bzr+ssh will no longer fill ghosts by default (this is
  consistent with pack-0.92 fetching over SFTP). (Robert Collins)

* Formatting of ``bzr plugins`` output is changed to be more human-
  friendly. Full path of plugins locations will be shown only with
  ``--verbose`` command-line option. (Alexander Belchenko)

* ``merge`` now prefers to use the submit branch, but will fall back to
  parent branch.  For many users, this has no effect.  But some users who
  pull and merge on the same branch will notice a change.  This change
  makes it easier to work on a branch on two different machines, pulling
  between the machines, while merging from the upstream.
  ``merge --remember`` can now be used to set the submit_branch.
  (Aaron Bentley)

Features
********

* ``merge --preview`` produces a diff of the changes merge would make,
  but does not actually perform the merge.  (Aaron Bentley)

* New smart method ``Repository.get_parent_map`` for getting revision
  parent data. This returns additional parent information topologically
  adjacent to the requested data to reduce round trip latency impacts.
  (Robert Collins)

* New smart method, ``Repository.stream_revisions_chunked``, for fetching
  revision data that streams revision data via a chunked encoding.  This
  avoids buffering large amounts of revision data on the server and on the
  client, and sends less data to the server to request the revisions.
  (Andrew Bennetts, Robert Collins, #178353)

* The launchpad plugin now handles lp urls of the form
  ``lp://staging/``, ``lp://demo/``, ``lp://dev/`` to use the appropriate
  launchpad instance to do the resolution of the branch identities.
  This is primarily of use to Launchpad developers, but can also
  be used by other users who want to try out Launchpad as
  a branch location without messing up their public Launchpad
  account.  Branches that are pushed to the staging environment
  have an expected lifetime of one day. (Tim Penhey)

Improvements
************

* Creating a new branch no longer tries to read the entire revision-history
  unnecessarily over smart server operations. (Robert Collins)

* Fetching between different repository formats with compatible models now
  takes advantage of the smart method to stream revisions.  (Andrew Bennetts)

* The ``--coverage`` option is now global, rather specific to ``bzr
  selftest``.  (Andrew Bennetts)

* The ``register-branch`` command will now use the public url of the branch
  containing the current directory, if one has been set and no explicit
  branch is provided.  (Robert Collins)

* Tweak the ``reannotate`` code path to optimize the 2-parent case.
  Speeds up ``bzr annotate`` with a pack repository by approx 3:2.
  (John Arbash Meinel)

Bugfixes
********

* Calculate remote path relative to the shared medium in _SmartClient.  This
  is related to the problem in bug #124089.  (Andrew Bennetts)

* Cleanly handle connection errors in smart protocol version two, the same
  way as they are handled by version one.  (Andrew Bennetts)

* Clearer error when ``version-info --custom`` is used without
  ``--template`` (Lukáš Lalinský)

* Don't raise UnavailableFeature during test setup when medusa is not
  available or tearDown is never called leading to nasty side effects.
  (#137823, Vincent Ladeuil)

* If a plugin's test suite cannot be loaded, for example because of a syntax
  error in the tests, then ``selftest`` fails, rather than just printing
  a warning.  (Martin Pool, #189771)

* List possible values for BZR_SSH environment variable in env-variables
  help topic. (Alexander Belchenko, #181842)

* New methods ``push_log_file`` and ``pop_log_file`` to intercept messages:
  popping the log redirection now precisely restores the previous state,
  which makes it easier to use bzr log output from other programs.
  TestCaseInTempDir no longer depends on a log redirection being established
  by the test framework, which lets bzr tests cleanly run from a normal
  unittest runner.
  (#124153, #124849, Martin Pool, Jonathan Lange)

* ``pull --quiet`` is now more quiet, in particular a message is no longer
  printed when the remembered pull location is used. (James Westby,
  #185907)

* ``reconfigure`` can safely be interrupted while fetching.
  (Aaron Bentley, #179316)

* ``reconfigure`` preserves tags when converting to and from lightweight
  checkouts.  (Aaron Bentley, #182040)

* Stop polluting /tmp when running selftest.
  (Vincent Ladeuil, #123623)

* Switch from NFKC => NFC for normalization checks. NFC allows a few
  more characters which should be considered valid.
  (John Arbash Meinel, #185458)

* The launchpad plugin now uses the ``edge`` xmlrpc server to avoid
  interacting badly with a bug on the launchpad side. (Robert Collins)

* Unknown hostnames when connecting to a ``bzr://`` URL no longer cause
  tracebacks.  (Andrew Bennetts, #182849)

API Breaks
**********

* Classes implementing Merge types like Merge3Merger must now accept (and
  honour) a do_merge flag in their constructor.  (Aaron Bentley)

* ``Repository.add_inventory`` and ``add_revision`` now require the caller
  to previously take a write lock (and start a write group.)
  (Martin Pool)

Testing
*******

* selftest now accepts --load-list <file> to load a test id list. This
  speeds up running the test suite on a limited set of tests.
  (Vincent Ladeuil)

Internals
*********

* Add a new method ``get_result`` to graph search objects. The resulting
  ``SearchResult`` can be used to recreate the search later, which will
  be useful in reducing network traffic. (Robert Collins)

* Use convenience function to check whether two repository handles
  are referring to the same repository in ``Repository.get_graph``.
  (Jelmer Vernooij, #187162)

* Fetching now passes the find_ghosts flag through to the
  ``InterRepository.missing_revision_ids`` call consistently for all
  repository types. This will enable faster missing revision discovery with
  bzr+ssh. (Robert Collins)

* Fix error handling in Repository.insert_data_stream. (Lukas Lalinsky)

* ``InterRepository.missing_revision_ids`` is now deprecated in favour of
  ``InterRepository.search_missing_revision_ids`` which returns a
  ``bzrlib.graph.SearchResult`` suitable for making requests from the smart
  server. (Robert Collins)

* New error ``NoPublicBranch`` for commands that need a public branch to
  operate. (Robert Collins)

* New method ``iter_inventories`` on Repository for access to many
  inventories. This is primarily used by the ``revision_trees`` method, as
  direct access to inventories is discouraged. (Robert Collins)

* New method ``next_with_ghosts`` on the Graph breadth-first-search objects
  which will split out ghosts and present parents into two separate sets,
  useful for code which needs to be aware of ghosts (e.g. fetching data
  cares about ghosts during revision selection). (Robert Collins)

* Record a timestamp against each mutter to the trace file, relative to the
  first import of bzrlib.  (Andrew Bennetts)

* ``Repository.get_data_stream`` is now deprecated in favour of
  ``Repository.get_data_stream_for_search`` which allows less network
  traffic when requesting data streams over a smart server. (Robert Collins)

* ``RemoteBzrDir._get_tree_branch`` no longer triggers ``_ensure_real``,
  removing one round trip on many network operations. (Robert Collins)

* RemoteTransport's ``recommended_page_size`` method now returns 64k, like
  SFTPTransport and HttpTransportBase.  (Andrew Bennetts)

* Repository has a new method ``has_revisions`` which signals the presence
  of many revisions by returning a set of the revisions listed which are
  present. This can be done by index queries without reading data for parent
  revision names etc. (Robert Collins)


bzr 1.1
#######

:Released: 2008-01-15

(no changes from 1.1rc1)

bzr 1.1rc1
##########

:Released: 2008-01-05

Changes
*******

* Dotted revision numbers have been revised. Instead of growing longer with
  nested branches the branch number just increases. (eg instead of 1.1.1.1.1
  we now report 1.2.1.) This helps scale long lived branches which have many
  feature branches merged between them. (John Arbash Meinel)

* The syntax ``bzr diff branch1 branch2`` is no longer supported.
  Use ``bzr diff branch1 --new branch2`` instead. This change has
  been made to remove the ambiguity where ``branch2`` is in fact a
  specific file to diff within ``branch1``.

Features
********

* New option to use custom template-based formats in  ``bzr version-info``.
  (Lukáš Lalinský)

* diff '--using' allows an external diff tool to be used for files.
  (Aaron Bentley)

* New "lca" merge-type for fast everyday merging that also supports
  criss-cross merges.  (Aaron Bentley)

Improvements
************

* ``annotate`` now doesn't require a working tree. (Lukáš Lalinský,
  #90049)

* ``branch`` and ``checkout`` can now use files from a working tree to
  to speed up the process.  For checkout, this requires the new
  --files-from flag.  (Aaron Bentley)

* ``bzr diff`` now sorts files in alphabetical order.  (Aaron Bentley)

* ``bzr diff`` now works on branches without working trees. Tree-less
  branches can also be compared to each other and to working trees using
  the new diff options ``--old`` and ``--new``. Diffing between branches,
  with or without trees, now supports specific file filtering as well.
  (Ian Clatworthy, #6700)

* ``bzr pack`` now orders revision texts in topological order, with newest
  at the start of the file, promoting linear reads for ``bzr log`` and the
  like. This partially fixes #154129. (Robert Collins)

* Merge directives now fetch prerequisites from the target branch if
  needed.  (Aaron Bentley)

* pycurl now handles digest authentication.
  (Vincent Ladeuil)

* ``reconfigure`` can now convert from repositories.  (Aaron Bentley)

* ``-l`` is now a short form for ``--limit`` in ``log``.  (Matt Nordhoff)

* ``merge`` now warns when merge directives cause cherrypicks.
  (Aaron Bentley)

* ``split`` now supported, to enable splitting large trees into smaller
  pieces.  (Aaron Bentley)

Bugfixes
********

* Avoid AttributeError when unlocking a pack repository when an error occurs.
  (Martin Pool, #180208)

* Better handle short reads when processing multiple range requests.
  (Vincent Ladeuil, #179368)

* build_tree acceleration uses the correct path when a file has been moved.
  (Aaron Bentley)

* ``commit`` now succeeds when a checkout and its master branch share a
  repository.  (Aaron Bentley, #177592)

* Fixed error reporting of unsupported timezone format in
  ``log --timezone``. (Lukáš Lalinský, #178722)

* Fixed Unicode encoding error in ``ignored`` when the output is
  redirected to a pipe. (Lukáš Lalinský)

* Fix traceback when sending large response bodies over the smart protocol
  on Windows. (Andrew Bennetts, #115781)

* Fix ``urlutils.relative_url`` for the case of two ``file:///`` URLs
  pointed to different logical drives on Windows.
  (Alexander Belchenko, #90847)

* HTTP test servers are now compatible with the http protocol version 1.1.
  (Vincent Ladeuil, #175524)

* _KnitParentsProvider.get_parent_map now handles requests for ghosts
  correctly, instead of erroring or attributing incorrect parents to ghosts.
  (Aaron Bentley)

* ``merge --weave --uncommitted`` now works.  (Aaron Bentley)

* pycurl authentication handling was broken and incomplete. Fix handling of
  user:pass embedded in the urls.
  (Vincent Ladeuil, #177643)

* Files inside non-directories are now handled like other conflict types.
  (Aaron Bentley, #177390)

* ``reconfigure`` is able to convert trees into lightweight checkouts.
  (Aaron Bentley)

* Reduce lockdir timeout to 0 when running ``bzr serve``.  (Andrew Bennetts,
  #148087)

* Test that the old ``version_info_format`` functions still work, even
  though they are deprecated. (John Arbash Meinel, ShenMaq, #177872)

* Transform failures no longer cause ImmortalLimbo errors (Aaron Bentley,
  #137681)

* ``uncommit`` works even when the commit messages of revisions to be
  removed use characters not supported in the terminal encoding.
  (Aaron Bentley)

* When dumb http servers return whole files instead of the requested ranges,
  read the remaining bytes by chunks to avoid overflowing network buffers.
  (Vincent Ladeuil, #175886)

Documentation
*************

* Minor tweaks made to the bug tracker integration documentation.
  (Ian Clatworthy)

* Reference material has now be moved out of the User Guide and added
  to the User Reference. The User Reference has gained 4 sections as
  a result: Authenication Settings, Configuration Settings, Conflicts
  and Hooks. All help topics are now dumped into text format in the
  doc/en/user-reference directory for those who like browsing that
  information in their editor. (Ian Clatworthy)

* *Using Bazaar with Launchpad* tutorial added. (Ian Clatworthy)

Internals
*********

* find_* methods available for BzrDirs, Branches and WorkingTrees.
  (Aaron Bentley)

* Help topics can now be loaded from files.
  (Ian Clatworthy, Alexander Belchenko)

* get_parent_map now always provides tuples as its output.  (Aaron Bentley)

* Parent Providers should now implement ``get_parent_map`` returning a
  dictionary instead of ``get_parents`` returning a list.
  ``Graph.get_parents`` is now deprecated. (John Arbash Meinel,
  Robert Collins)

* Patience Diff now supports arbitrary python objects, as long as they
  support ``hash()``. (John Arbash Meinel)

* Reduce selftest overhead to establish test names by memoization.
  (Vincent Ladeuil)

API Breaks
**********

Testing
*******

* Modules can now customise their tests by defining a ``load_tests``
  attribute. ``pydoc bzrlib.tests.TestUtil.TestLoader.loadTestsFromModule``
  for the documentation on this attribute. (Robert Collins)

* New helper function ``bzrlib.tests.condition_id_re`` which helps
  filter tests based on a regular expression search on the tests id.
  (Robert Collins)

* New helper function ``bzrlib.tests.condition_isinstance`` which helps
  filter tests based on class. (Robert Collins)

* New helper function ``bzrlib.tests.exclude_suite_by_condition`` which
  generalises the ``exclude_suite_by_re`` function. (Robert Collins)

* New helper function ``bzrlib.tests.filter_suite_by_condition`` which
  generalises the ``filter_suite_by_re`` function. (Robert Collins)

* New helper method ``bzrlib.tests.exclude_tests_by_re`` which gives a new
  TestSuite that does not contain tests from the input that matched a
  regular expression. (Robert Collins)

* New helper method ``bzrlib.tests.randomize_suite`` which returns a
  randomized copy of the input suite. (Robert Collins)

* New helper method ``bzrlib.tests.split_suite_by_re`` which splits a test
  suite into two according to a regular expression. (Robert Collins)

* Parametrize all http tests for the transport implementations, the http
  protocol versions (1.0 and 1.1) and the authentication schemes.
  (Vincent Ladeuil)

* The ``exclude_pattern`` and ``random_order`` parameters to the function
  ``bzrlib.tests.filter_suite_by_re`` have been deprecated. (Robert Collins)

* The method ``bzrlib.tests.sort_suite_by_re`` has been deprecated. It is
  replaced by the new helper methods added in this release. (Robert Collins)


bzr 1.0
#######

:Released: 2007-12-14

Documentation
*************

* More improvements and fixes to the User Guide.  (Ian Clatworthy)

* Add information on cherrypicking/rebasing to the User Guide.
  (Ian Clatworthy)

* Improve bug tracker integration documentation. (Ian Clatworthy)

* Minor edits to ``Bazaar in five minutes`` from David Roberts and
  to the rebasing section of the User Guide from Aaron Bentley.
  (Ian Clatworthy)


bzr 1.0rc3
##########

:Released: 2007-12-11

Changes
*******

* If a traceback occurs, users are now asked to report the bug
  through Launchpad (https://bugs.launchpad.net/bzr/), rather than
  by mail to the mailing list.
  (Martin Pool)

Bugfixes
********

* Fix Makefile rules for doc generation. (Ian Clatworthy, #175207)

* Give more feedback during long http downloads by making readv deliver data
  as it arrives for urllib, and issue more requests for pycurl. High latency
  networks are better handled by urllib, the pycurl implementation give more
  feedback but also incur more latency.
  (Vincent Ladeuil, #173010)

* Implement _make_parents_provider on RemoteRepository, allowing generating
  bundles against branches on a smart server.  (Andrew Bennetts, #147836)

Documentation
*************

* Improved user guide.  (Ian Clatworthy)

* The single-page quick reference guide is now available as a PDF.
  (Ian Clatworthy)

Internals
*********

* readv urllib http implementation is now a real iterator above the
  underlying socket and deliver data as soon as it arrives. 'get' still
  wraps its output in a StringIO.
  (Vincent Ladeuil)


bzr 1.0rc2
##########

:Released: 2007-12-07

Improvements
************

* Added a --coverage option to selftest. (Andrew Bennetts)

* Annotate merge (merge-type=weave) now supports cherrypicking.
  (Aaron Bentley)

* ``bzr commit`` now doesn't print the revision number twice. (Matt
  Nordhoff, #172612)

* New configuration option ``bugtracker_<tracker_abbrevation>_url`` to
  define locations of bug trackers that are not directly supported by
  bzr or a plugin. The URL will be treated as a template and ``{id}``
  placeholders will be replaced by specific bug IDs.  (Lukáš Lalinský)

* Support logging single merge revisions with short and line log formatters.
  (Kent Gibson)

* User Guide enhanced with suggested readability improvements from
  Matt Revell and corrections from John Arbash Meinel. (Ian Clatworthy)

* Quick Start Guide renamed to Quick Start Card, moved down in
  the catalog, provided in pdf and png format and updated to refer
  to ``send`` instead of ``bundle``. (Ian Clatworthy, #165080)

* ``switch`` can now be used on heavyweight checkouts as well as
  lightweight ones. After switching a heavyweight checkout, the
  local branch is a mirror/cache of the new bound branch and
  uncommitted changes in the working tree are merged. As a safety
  check, if there are local commits in a checkout which have not
  been committed to the previously bound branch, then ``switch``
  fails unless the ``--force`` option is given. This option is
  now also required if the branch a lightweight checkout is pointing
  to has been moved. (Ian Clatworthy)

Internals
*********

* New -Dhttp debug option reports http connections, requests and responses.
  (Vincent Ladeuil)

* New -Dmerge debug option, which emits merge plans for merge-type=weave.

Bugfixes
********

* Better error message when running ``bzr cat`` on a non-existant branch.
  (Lukáš Lalinský, #133782)

* Catch OSError 17 (file exists) in final phase of tree transform and show
  filename to user.
  (Alexander Belchenko, #111758)

* Catch ShortReadvErrors while using pycurl. Also make readv more robust by
  allowing multiple GET requests to be issued if too many ranges are
  required.
  (Vincent Ladeuil, #172701)

* Check for missing basis texts when fetching from packs to packs.
  (John Arbash Meinel, #165290)

* Fall back to showing e-mail in ``log --short/--line`` if the
  committer/author has only e-mail. (Lukáš Lalinský, #157026)

API Breaks
**********

* Deprecate not passing a ``location`` argument to commit reporters'
  ``started`` methods. (Matt Nordhoff)


bzr 1.0rc1
##########

:Released: 2007-11-30

Notes When Upgrading
********************

* The default repository format is now ``pack-0.92``.  This
  default is used when creating new repositories with ``init`` and
  ``init-repo``, and when branching over bzr+ssh or bzr+hpss.
  (See https://bugs.launchpad.net/bugs/164626)

  This format can be read and written by Bazaar 0.92 and later, and
  data can be transferred to and from older formats.

  To upgrade, please reconcile your repository (``bzr reconcile``), and then
  upgrade (``bzr upgrade``).

  ``pack-0.92`` offers substantially better scaling and performance than the
  previous knits format. Some operations are slower where the code already
  had bad scaling characteristics under knits, the pack format makes such
  operations more visible as part of being more scalable overall. We will
  correct such operations over the coming releases and encourage the filing
  of bugs on any operation which you observe to be slower in a packs
  repository. One particular case that we do not intend to fix is pulling
  data from a pack repository into a knit repository over a high latency
  link;  downgrading such data requires reinsertion of the file texts, and
  this is a classic space/time tradeoff. The current implementation is
  conservative on memory usage because we need to support converting data
  from any tree without problems.
  (Robert Collins, Martin Pool, #164476)

Changes
*******

* Disable detection of plink.exe as possible ssh vendor. Plink vendor
  still available if user selects it explicitly with BZR_SSH environment
  variable. (Alexander Belchenko, workaround for bug #107593)

* The pack format is now accessible as "pack-0.92", or "pack-0.92-subtree"
  to enable the subtree functions (for example, for bzr-svn).
  (Martin Pool)

Features
********

* New ``authentication.conf`` file holding the password or other credentials
  for remote servers. This can be used for ssh, sftp, smtp and other
  supported transports.
  (Vincent Ladeuil)

* New rich-root and rich-root-pack formats, recording the same data about
  tree roots that's recorded for all other directories.
  (Aaron Bentley, #164639)

* ``pack-0.92`` repositories can now be reconciled.
  (Robert Collins, #154173)

* ``switch`` command added for changing the branch a lightweight checkout
  is associated with and updating the tree to reflect the latest content
  accordingly. This command was previously part of the BzrTools plug-in.
  (Ian Clatworthy, Aaron Bentley, David Allouche)

* ``reconfigure`` command can now convert branches, trees, or checkouts to
  lightweight checkouts.  (Aaron Bentley)

Performance
***********

* Commit updates the state of the working tree via a delta rather than
  supplying entirely new basis trees. For commit of a single specified file
  this reduces the wall clock time for commit by roughly a 30%.
  (Robert Collins, Martin Pool)

* Commit with many automatically found deleted paths no longer performs
  linear scanning for the children of those paths during inventory
  iteration. This should fix commit performance blowing out when many such
  paths occur during commit. (Robert Collins, #156491)

* Fetch with pack repositories will no longer read the entire history graph.
  (Robert Collins, #88319)

* Revert takes out an appropriate lock when reverting to a basis tree, and
  does not read the basis inventory twice. (Robert Collins)

* Diff does not require an inventory to be generated on dirstate trees.
  (Aaron Bentley, #149254)

* New annotate merge (--merge-type=weave) implementation is fast on
  versionedfiles withough cached annotations, e.g. pack-0.92.
  (Aaron Bentley)

Improvements
************

* ``bzr merge`` now warns when it encounters a criss-cross merge.
  (Aaron Bentley)

* ``bzr send`` now doesn't require the target e-mail address to be
  specified on the command line if an interactive e-mail client is used.
  (Lukáš Lalinský)

* ``bzr tags`` now prints the revision number for each tag, instead of
  the revision id, unless --show-ids is passed. In addition, tags can be
  sorted chronologically instead of lexicographically with --sort=time.
  (Adeodato Simó, #120231)

* Windows standalone version of bzr is able to load system-wide plugins from
  "plugins" subdirectory in installation directory. In addition standalone
  installer write to the registry (HKLM\SOFTWARE\Bazaar) useful info
  about paths and bzr version. (Alexander Belchenko, #129298)

Documentation
*************

Bug Fixes
*********

* A progress bar has been added for knitpack -> knitpack fetching.
  (Robert Collins, #157789, #159147)

* Branching from a branch via smart server now preserves the repository
  format. (Andrew Bennetts,  #164626)

* ``commit`` is now able to invoke an external editor in a non-ascii
  directory. (Daniel Watkins, #84043)

* Catch connection errors for ftp.
  (Vincent Ladeuil, #164567)

* ``check`` no longer reports spurious unreferenced text versions.
  (Robert Collins, John A Meinel, #162931, #165071)

* Conflicts are now resolved recursively by ``revert``.
  (Aaron Bentley, #102739)

* Detect invalid transport reuse attempts by catching invalid URLs.
  (Vincent Ladeuil, #161819)

* Deleting a file without removing it shows a correct diff, not a traceback.
  (Aaron Bentley)

* Do no use timeout in HttpServer anymore.
  (Vincent Ladeuil, #158972).

* Don't catch the exceptions related to the http pipeline status before
  retrying an http request or some programming errors may be masked.
  (Vincent Ladeuil, #160012)

* Fix ``bzr rm`` to not delete modified and ignored files.
  (Lukáš Lalinský, #172598)

* Fix exception when revisionspec contains merge revisons but log
  formatter doesn't support merge revisions. (Kent Gibson, #148908)

* Fix exception when ScopeReplacer is assigned to before any members have
  been retrieved.  (Aaron Bentley)

* Fix multiple connections during checkout --lightweight.
  (Vincent Ladeuil, #159150)

* Fix possible error in insert_data_stream when copying between
  pack repositories over bzr+ssh or bzr+http.
  KnitVersionedFile.get_data_stream now makes sure that requested
  compression parents are sent before any delta hunks that depend
  on them.
  (Martin Pool, #164637)

* Fix typo in limiting offsets coalescing for http, leading to
  whole files being downloaded instead of parts.
  (Vincent Ladeuil, #165061)

* FTP server errors don't error in the error handling code.
  (Robert Collins, #161240)

* Give a clearer message when a pull fails because the source needs
  to be reconciled.
  (Martin Pool, #164443)

* It is clearer when a plugin cannot be loaded because of its name, and a
  suggestion for an acceptable name is given. (Daniel Watkins, #103023)

* Leave port as None in transport objects if user doesn't
  specify a port in urls.
  (vincent Ladeuil, #150860)

* Make sure Repository.fetch(self) is properly a no-op for all
  Repository implementations. (John Arbash Meinel, #158333)

* Mark .bzr directories as "hidden" on Windows.
  (Alexander Belchenko, #71147)

* ``merge --uncommitted`` can now operate on a single file.
  (Aaron Bentley, Lukáš Lalinský, #136890)

* Obsolete packs are now cleaned up by pack and autopack operations.
  (Robert Collins, #153789)

* Operations pulling data from a smart server where the underlying
  repositories are not both annotated/both unannotated will now work.
  (Robert Collins, #165304).

* Reconcile now shows progress bars. (Robert Collins, #159351)

* ``RemoteBranch`` was not initializing ``self._revision_id_to_revno_map``
  properly. (John Arbash Meinel, #162486)

* Removing an already-removed file reports the file does not exist. (Daniel
  Watkins, #152811)

* Rename on Windows is able to change filename case.
  (Alexander Belchenko, #77740)

* Return error instead of a traceback for ``bzr log -r0``.
  (Kent Gibson, #133751)

* Return error instead of a traceback when bzr is unable to create
  symlink on some platforms (e.g. on Windows).
  (Alexander Belchenko, workaround for #81689)

* Revert doesn't crash when restoring a single file from a deleted
  directory. (Aaron Bentley)

* Stderr output via logging mechanism now goes through encoded wrapper
  and no more uses utf-8, but terminal encoding instead. So all unicode
  strings now should be readable in non-utf-8 terminal.
  (Alexander Belchenko, #54173)

* The error message when ``move --after`` should be used makes how to do so
  clearer. (Daniel Watkins, #85237)

* Unicode-safe output from ``bzr info``. The output will be encoded
  using the terminal encoding and unrepresentable characters will be
  replaced by '?'. (Lukáš Lalinský, #151844)

* Working trees are no longer created when pushing into a local no-trees
  repo. (Daniel Watkins, #50582)

* Upgrade util/configobj to version 4.4.0.
  (Vincent Ladeuil, #151208).

* Wrap medusa ftp test server as an FTPServer feature.
  (Vincent Ladeuil, #157752)

API Breaks
**********

* ``osutils.backup_file`` is deprecated. Actually it's not used in bzrlib
  during very long time. (Alexander Belchenko)

* The return value of
  ``VersionedFile.iter_lines_added_or_present_in_versions`` has been
  changed. Previously it was an iterator of lines, now it is an iterator of
  (line, version_id) tuples. This change has been made to aid reconcile and
  fetch operations. (Robert Collins)

* ``bzrlib.repository.get_versioned_file_checker`` is now private.
  (Robert Collins)

* The Repository format registry default has been removed; it was previously
  obsoleted by the bzrdir format default, which implies a default repository
  format.
  (Martin Pool)

Internals
*********

* Added ``ContainerSerialiser`` and ``ContainerPushParser`` to
  ``bzrlib.pack``.  These classes provide more convenient APIs for generating
  and parsing containers from streams rather than from files.  (Andrew
  Bennetts)

* New module ``lru_cache`` providing a cache for use by tasks that need
  semi-random access to large amounts of data. (John A Meinel)

* InventoryEntry.diff is now deprecated.  Please use diff.DiffTree instead.


bzr 0.92
########

:Released: 2007-11-05

Changes
*******

  * New uninstaller on Win32.  (Alexander Belchenko)


bzr 0.92rc1
###########

:Released: 2007-10-29

Changes
*******

* ``bzr`` now returns exit code 4 if an internal error occurred, and
  3 if a normal error occurred.  (Martin Pool)

* ``pull``, ``merge`` and ``push`` will no longer silently correct some
  repository index errors that occured as a result of the Weave disk format.
  Instead the ``reconcile`` command needs to be run to correct those
  problems if they exist (and it has been able to fix most such problems
  since bzr 0.8). Some new problems have been identified during this release
  and you should run ``bzr check`` once on every repository to see if you
  need to reconcile. If you cannot ``pull`` or ``merge`` from a remote
  repository due to mismatched parent errors - a symptom of index errors -
  you should simply take a full copy of that remote repository to a clean
  directory outside any local repositories, then run reconcile on it, and
  finally pull from it locally. (And naturally email the repositories owner
  to ask them to upgrade and run reconcile).
  (Robert Collins)

Features
********

* New ``knitpack-experimental`` repository format. This is interoperable with
  the ``dirstate-tags`` format but uses a smarter storage design that greatly
  speeds up many operations, both local and remote. This new format can be
  used as an option to the ``init``, ``init-repository`` and ``upgrade``
  commands. (Robert Collins)

* For users of bzr-svn (and those testing the prototype subtree support) that
  wish to try packs, a new ``knitpack-subtree-experimental`` format has also
  been added. This is interoperable with the ``dirstate-subtrees`` format.
  (Robert Collins)

* New ``reconfigure`` command. (Aaron Bentley)

* New ``revert --forget-merges`` command, which removes the record of a pending
  merge without affecting the working tree contents.  (Martin Pool)

* New ``bzr_remote_path`` configuration variable allows finer control of
  remote bzr locations than BZR_REMOTE_PATH environment variable.
  (Aaron Bentley)

* New ``launchpad-login`` command to tell Bazaar your Launchpad
  user ID.  This can then be used by other functions of the
  Launchpad plugin. (James Henstridge)

Performance
***********

* Commit in quiet mode is now slightly faster as the information to
  output is no longer calculated. (Ian Clatworthy)

* Commit no longer checks for new text keys during insertion when the
  revision id was deterministically unique. (Robert Collins)

* Committing a change which is not a merge and does not change the number of
  files in the tree is faster by utilising the data about whether files are
  changed to determine if the tree is unchanged rather than recalculating
  it at the end of the commit process. (Robert Collins)

* Inventory serialisation no longer double-sha's the content.
  (Robert Collins)

* Knit text reconstruction now avoids making copies of the lines list for
  interim texts when building a single text. The new ``apply_delta`` method
  on ``KnitContent`` aids this by allowing modification of the revision id
  such objects represent. (Robert Collins)

* Pack indices are now partially parsed for specific key lookup using a
  bisection approach. (Robert Collins)

* Partial commits are now approximately 40% faster by walking over the
  unselected current tree more efficiently. (Robert Collins)

* XML inventory serialisation takes 20% less time while being stricter about
  the contents. (Robert Collins)

* Graph ``heads()`` queries have been fixed to no longer access all history
  unnecessarily. (Robert Collins)

Improvements
************

* ``bzr+https://`` smart server across https now supported.
  (John Ferlito, Martin Pool, #128456)

* Mutt is now a supported mail client; set ``mail_client=mutt`` in your
  bazaar.conf and ``send`` will use mutt. (Keir Mierle)

* New option ``-c``/``--change`` for ``merge`` command for cherrypicking
  changes from one revision. (Alexander Belchenko, #141368)

* Show encodings, locale and list of plugins in the traceback message.
  (Martin Pool, #63894)

* Experimental directory formats can now be marked with
  ``experimental = True`` during registration. (Ian Clatworthy)

Documentation
*************

* New *Bazaar in Five Minutes* guide.  (Matthew Revell)

* The hooks reference documentation is now converted to html as expected.
  (Ian Clatworthy)

Bug Fixes
*********

* Connection error reporting for the smart server has been fixed to
  display a user friendly message instead of a traceback.
  (Ian Clatworthy, #115601)

* Make sure to use ``O_BINARY`` when opening files to check their
  sha1sum. (Alexander Belchenko, John Arbash Meinel, #153493)

* Fix a problem with Win32 handling of the executable bit.
  (John Arbash Meinel, #149113)

* ``bzr+ssh://`` and ``sftp://`` URLs that do not specify ports explicitly
  no longer assume that means port 22.  This allows people using OpenSSH to
  override the default port in their ``~/.ssh/config`` if they wish.  This
  fixes a bug introduced in bzr 0.91.  (Andrew Bennetts, #146715)

* Commands reporting exceptions can now be profiled and still have their
  data correctly dumped to a file. For example, a ``bzr commit`` with
  no changes still reports the operation as pointless but doing so no
  longer throws away the profiling data if this command is run with
  ``--lsprof-file callgrind.out.ci`` say. (Ian Clatworthy)

* Fallback to ftp when paramiko is not installed and sftp can't be used for
  ``tests/commands`` so that the test suite is still usable without
  paramiko.
  (Vincent Ladeuil, #59150)

* Fix commit ordering in corner case. (Aaron Bentley, #94975)

* Fix long standing bug in partial commit when there are renames
  left in tree. (Robert Collins, #140419)

* Fix selftest semi-random noise during http related tests.
  (Vincent Ladeuil, #140614)

* Fix typo in ftp.py making the reconnection fail on temporary errors.
  (Vincent Ladeuil, #154259)

* Fix failing test by comparing real paths to cover the case where the TMPDIR
  contains a symbolic link.
  (Vincent Ladeuil, #141382).

* Fix log against smart server branches that don't support tags.
  (James Westby, #140615)

* Fix pycurl http implementation by defining error codes from
  pycurl instead of relying on an old curl definition.
  (Vincent Ladeuil, #147530)

* Fix 'unprintable error' message when displaying BzrCheckError and
  some other exceptions on Python 2.5.
  (Martin Pool, #144633)

* Fix ``Inventory.copy()`` and add test for it. (Jelmer Vernooij)

* Handles default value for ListOption in cmd_commit.
  (Vincent Ladeuil, #140432)

* HttpServer and FtpServer need to be closed properly or a listening socket
  will remain opened.
  (Vincent Ladeuil, #140055)

* Monitor the .bzr directory created in the top level test
  directory to detect leaking tests.
  (Vincent Ladeuil, #147986)

* The basename, not the full path, is now used when checking whether
  the profiling dump file begins with ``callgrind.out`` or not. This
  fixes a bug reported by Aaron Bentley on IRC. (Ian Clatworthy)

* Trivial fix for invoking command ``reconfigure`` without arguments.
  (Rob Weir, #141629)

* ``WorkingTree.rename_one`` will now raise an error if normalisation of the
  new path causes bzr to be unable to access the file. (Robert Collins)

* Correctly detect a NoSuchFile when using a filezilla server. (Gary van der
  Merwe)

API Breaks
**********

* ``bzrlib.index.GraphIndex`` now requires a size parameter to the
  constructor, for enabling bisection searches. (Robert Collins)

* ``CommitBuilder.record_entry_contents`` now requires the root entry of a
  tree be supplied to it, previously failing to do so would trigger a
  deprecation warning. (Robert Collins)

* ``KnitVersionedFile.add*`` will no longer cache added records even when
  enable_cache() has been called - the caching feature is now exclusively for
  reading existing data. (Robert Collins)

* ``ReadOnlyLockError`` is deprecated; ``LockFailed`` is usually more
  appropriate.  (Martin Pool)

* Removed ``bzrlib.transport.TransportLogger`` - please see the new
  ``trace+`` transport instead. (Robert Collins)

* Removed previously deprecated varargs interface to ``TestCase.run_bzr`` and
  deprecated methods ``TestCase.capture`` and ``TestCase.run_bzr_captured``.
  (Martin Pool)

* Removed previous deprecated ``basis_knit`` parameter to the
  ``KnitVersionedFile`` constructor. (Robert Collins)

* Special purpose method ``TestCase.run_bzr_decode`` is moved to the test_non_ascii
  class that needs it.
  (Martin Pool)

* The class ``bzrlib.repofmt.knitrepo.KnitRepository3`` has been folded into
  ``KnitRepository`` by parameters to the constructor. (Robert Collins)

* The ``VersionedFile`` interface now allows content checks to be bypassed
  by supplying check_content=False.  This saves nearly 30% of the minimum
  cost to store a version of a file. (Robert Collins)

* Tree's with bad state such as files with no length or sha will no longer
  be silently accepted by the repository XML serialiser. To serialise
  inventories without such data, pass working=True to write_inventory.
  (Robert Collins)

* ``VersionedFile.fix_parents`` has been removed as a harmful API.
  ``VersionedFile.join`` will no longer accept different parents on either
  side of a join - it will either ignore them, or error, depending on the
  implementation. See notes when upgrading for more information.
  (Robert Collins)

Internals
*********

* ``bzrlib.transport.Transport.put_file`` now returns the number of bytes
  put by the method call, to allow avoiding stat-after-write or
  housekeeping in callers. (Robert Collins)

* ``bzrlib.xml_serializer.Serializer`` is now responsible for checking that
  mandatory attributes are present on serialisation and deserialisation.
  This fixes some holes in API usage and allows better separation between
  physical storage and object serialisation. (Robert Collins)

* New class ``bzrlib.errors.InternalBzrError`` which is just a convenient
  shorthand for deriving from BzrError and setting internal_error = True.
  (Robert Collins)

* New method ``bzrlib.mutabletree.update_to_one_parent_via_delta`` for
  moving the state of a parent tree to a new version via a delta rather than
  a complete replacement tree. (Robert Collins)

* New method ``bzrlib.osutils.minimum_path_selection`` useful for removing
  duplication from user input, when a user mentions both a path and an item
  contained within that path. (Robert Collins)

* New method ``bzrlib.repository.Repository.is_write_locked`` useful for
  determining if a repository is write locked. (Robert Collins)

* New method on ``bzrlib.tree.Tree`` ``path_content_summary`` provides a
  tuple containing the key information about a path for commit processing
  to complete. (Robert Collins)

* New method on xml serialisers, write_inventory_to_lines, which matches the
  API used by knits for adding content. (Robert Collins)

* New module ``bzrlib.bisect_multi`` with generic multiple-bisection-at-once
  logic, currently only available for byte-based lookup
  (``bisect_multi_bytes``). (Robert Collins)

* New helper ``bzrlib.tuned_gzip.bytes_to_gzip`` which takes a byte string
  and returns a gzipped version of the same. This is used to avoid a bunch
  of api friction during adding of knit hunks. (Robert Collins)

* New parameter on ``bzrlib.transport.Transport.readv``
  ``adjust_for_latency`` which changes readv from returning strictly the
  requested data to inserted return larger ranges and in forward read order
  to reduce the effect of network latency. (Robert Collins)

* New parameter yield_parents on ``Inventory.iter_entries_by_dir`` which
  causes the parents of a selected id to be returned recursively, so all the
  paths from the root down to each element of selected_file_ids are
  returned. (Robert Collins)

* Knit joining has been enhanced to support plain to annotated conversion
  and annotated to plain conversion. (Ian Clatworthy)

* The CommitBuilder method ``record_entry_contents`` now returns summary
  information about the effect of the commit on the repository. This tuple
  contains an inventory delta item if the entry changed from the basis, and a
  boolean indicating whether a new file graph node was recorded.
  (Robert Collins)

* The python path used in the Makefile can now be overridden.
  (Andrew Bennetts, Ian Clatworthy)

Testing
*******

* New transport implementation ``trace+`` which is useful for testing,
  logging activity taken to its _activity attribute. (Robert Collins)

* When running bzr commands within the test suite, internal exceptions are
  not caught and reported in the usual way, but rather allowed to propagate
  up and be visible to the test suite.  A new API ``run_bzr_catch_user_errors``
  makes this behavior available to other users.
  (Martin Pool)

* New method ``TestCase.call_catch_warnings`` for testing methods that
  raises a Python warning.  (Martin Pool)


bzr 0.91
########

:Released: 2007-09-26

Bug Fixes
*********

* Print a warning instead of aborting the ``python setup.py install``
  process if building of a C extension is not possible.
  (Lukáš Lalinský, Alexander Belchenko)

* Fix commit ordering in corner case (Aaron Bentley, #94975)

* Fix ''bzr info bzr://host/'' and other operations on ''bzr://' URLs with
  an implicit port.  We were incorrectly raising PathNotChild due to
  inconsistent treatment of the ''_port'' attribute on the Transport object.
  (Andrew Bennetts, #133965)

* Make RemoteRepository.sprout cope gracefully with servers that don't
  support the ``Repository.tarball`` request.
  (Andrew Bennetts)


bzr 0.91rc2
###########

:Released: 2007-09-11

* Replaced incorrect tarball for previous release; a debug statement was left
  in bzrlib/remote.py.


bzr 0.91rc1
###########

:Released: 2007-09-11

Changes
*******

* The default branch and repository format has changed to
  ``dirstate-tags``, so tag commands are active by default.
  This format is compatible with Bazaar 0.15 and later.
  This incidentally fixes bug #126141.
  (Martin Pool)

* ``--quiet`` or ``-q`` is no longer a global option. If present, it
  must now appear after the command name. Scripts doing things like
  ``bzr -q missing`` need to be rewritten as ``bzr missing -q``.
  (Ian Clatworthy)

Features
********

* New option ``--author`` in ``bzr commit`` to specify the author of the
  change, if it's different from the committer. ``bzr log`` and
  ``bzr annotate`` display the author instead of the committer.
  (Lukáš Lalinský)

* In addition to global options and command specific options, a set of
  standard options are now supported. Standard options are legal for
  all commands. The initial set of standard options are:

  * ``--help`` or ``-h`` - display help message
  * ``--verbose`` or ``-v`` - display additional information
  * ``--quiet``  or ``-q`` - only output warnings and errors.

  Unlike global options, standard options can be used in aliases and
  may have command-specific help. (Ian Clatworthy)

* Verbosity level processing has now been unified. If ``--verbose``
  or ``-v`` is specified on the command line multiple times, the
  verbosity level is made positive the first time then increased.
  If ``--quiet`` or ``-q`` is specified on the command line
  multiple times, the verbosity level is made negative the first
  time then decreased. To get the default verbosity level of zero,
  either specify none of the above , ``--no-verbose`` or ``--no-quiet``.
  Note that most commands currently ignore the magnitude of the
  verbosity level but do respect *quiet vs normal vs verbose* when
  generating output. (Ian Clatworthy)

* ``Branch.hooks`` now supports ``pre_commit`` hook. The hook's signature
  is documented in BranchHooks constructor. (Nam T. Nguyen, #102747)

* New ``Repository.stream_knit_data_for_revisions`` request added to the
  network protocol for greatly reduced roundtrips when retrieving a set of
  revisions. (Andrew Bennetts)

Bug Fixes
*********

* ``bzr plugins`` now lists the version number for each plugin in square
  brackets after the path. (Robert Collins, #125421)

* Pushing, pulling and branching branches with subtree references was not
  copying the subtree weave, preventing the file graph from being accessed
  and causing errors in commits in clones. (Robert Collins)

* Suppress warning "integer argument expected, got float" from Paramiko,
  which sometimes caused false test failures.  (Martin Pool)

* Fix bug in bundle 4 that could cause attempts to write data to wrong
  versionedfile.  (Aaron Bentley)

* Diffs generated using "diff -p" no longer break the patch parser.
  (Aaron Bentley)

* get_transport treats an empty possible_transports list the same as a non-
  empty one.  (Aaron Bentley)

* patch verification for merge directives is reactivated, and works with
  CRLF and CR files.  (Aaron Bentley)

* Accept ..\ as a path in revision specifiers. This fixes for example
  "-r branch:..\other-branch" on Windows.  (Lukáš Lalinský)

* ``BZR_PLUGIN_PATH`` may now contain trailing slashes.
  (Blake Winton, #129299)

* man page no longer lists hidden options (#131667, Aaron Bentley)

* ``uncommit --help`` now explains the -r option adequately.  (Daniel
  Watkins, #106726)

* Error messages are now better formatted with parameters (such as
  filenames) quoted when necessary. This avoids confusion when directory
  names ending in a '.' at the end of messages were confused with a
  full stop that may or not have been there. (Daniel Watkins, #129791)

* Fix ``status FILE -r X..Y``. (Lukáš Lalinský)

* If a particular command is an alias, ``help`` will show the alias
  instead of claiming there is no help for said alias. (Daniel Watkins,
  #133548)

* TreeTransform-based operations, like pull, merge, revert, and branch,
  now roll back if they encounter an error.  (Aaron Bentley, #67699)

* ``bzr commit`` now exits cleanly if a character unsupported by the
  current encoding is used in the commit message.  (Daniel Watkins,
  #116143)

* bzr send uses default values for ranges when only half of an elipsis
  is specified ("-r..5" or "-r5..").  (#61685, Aaron Bentley)

* Avoid trouble when Windows ssh calls itself 'plink' but no plink
  binary is present.  (Martin Albisetti, #107155)

* ``bzr remove`` should remove clean subtrees.  Now it will remove (without
  needing ``--force``) subtrees that contain no files with text changes or
  modified files.  With ``--force`` it removes the subtree regardless of
  text changes or unknown files. Directories with renames in or out (but
  not changed otherwise) will now be removed without needing ``--force``.
  Unknown ignored files will be deleted without needing ``--force``.
  (Marius Kruger, #111665)

* When two plugins conflict, the source of both the losing and now the
  winning definition is shown.  (Konstantin Mikhaylov, #5454)

* When committing to a branch, the location being committed to is
  displayed.  (Daniel Watkins, #52479)

* ``bzr --version`` takes care about encoding of stdout, especially
  when output is redirected. (Alexander Belchenko, #131100)

* Prompt for an ftp password if none is provided.
  (Vincent Ladeuil, #137044)

* Reuse bound branch associated transport to avoid multiple
  connections.
  (Vincent Ladeuil, #128076, #131396)

* Overwrite conflicting tags by ``push`` and ``pull`` if the
  ``--overwrite`` option is specified.  (Lukáš Lalinský, #93947)

* In checkouts, tags are copied into the master branch when created,
  changed or deleted, and are copied into the checkout when it is
  updated.  (Martin Pool, #93856, #93860)

* Print a warning instead of aborting the ``python setup.py install``
  process if building of a C extension is not possible.
  (Lukáš Lalinský, Alexander Belchenko)

Improvements
************

* Add the option "--show-diff" to the commit command in order to display
  the diff during the commit log creation. (Goffredo Baroncelli)

* ``pull`` and ``merge`` are much faster at installing bundle format 4.
  (Aaron Bentley)

* ``pull -v`` no longer includes deltas, making it much faster.
  (Aaron Bentley)

* ``send`` now sends the directive as an attachment by default.
  (Aaron Bentley, Lukáš Lalinský, Alexander Belchenko)

* Documentation updates (Martin Albisetti)

* Help on debug flags is now included in ``help global-options``.
  (Daniel Watkins, #124853)

* Parameters passed on the command line are checked to ensure they are
  supported by the encoding in use. (Daniel Watkins)

* The compression used within the bzr repository has changed from zlib
  level 9 to the zlib default level. This improves commit performance with
  only a small increase in space used (and in some cases a reduction in
  space). (Robert Collins)

* Initial commit no longer SHAs files twice and now reuses the path
  rather than looking it up again, making it faster.
  (Ian Clatworthy)

* New option ``-c``/``--change`` for ``diff`` and ``status`` to show
  changes in one revision.  (Lukáš Lalinský)

* If versioned files match a given ignore pattern, a warning is now
  given. (Daniel Watkins, #48623)

* ``bzr status`` now has -S as a short name for --short and -V as a
  short name for --versioned. These have been added to assist users
  migrating from Subversion: ``bzr status -SV`` is now like
  ``svn status -q``.  (Daniel Watkins, #115990)

* Added C implementation of  ``PatienceSequenceMatcher``, which is about
  10x faster than the Python version. This speeds up commands that
  need file diffing, such as ``bzr commit`` or ``bzr diff``.
  (Lukáš Lalinský)

* HACKING has been extended with a large section on core developer tasks.
  (Ian Clatworthy)

* Add ``branches`` and ``standalone-trees`` as online help topics and
  include them as Concepts within the User Reference.
  (Paul Moore, Ian Clatworthy)

* ``check`` can detect versionedfile parent references that are
  inconsistent with revision and inventory info, and ``reconcile`` can fix
  them.  These faulty references were generated by 0.8-era releases,
  so repositories which were manipulated by old bzrs should be
  checked, and possibly reconciled ASAP.  (Aaron Bentley, Andrew Bennetts)

API Breaks
**********

* ``Branch.append_revision`` is removed altogether; please use
  ``Branch.set_last_revision_info`` instead.  (Martin Pool)

* CommitBuilder now advertises itself as requiring the root entry to be
  supplied. This only affects foreign repository implementations which reuse
  CommitBuilder directly and have changed record_entry_contents to require
  that the root not be supplied. This should be precisely zero plugins
  affected. (Robert Collins)

* The ``add_lines`` methods on ``VersionedFile`` implementations has changed
  its return value to include the sha1 and length of the inserted text. This
  allows the avoidance of double-sha1 calculations during commit.
  (Robert Collins)

* ``Transport.should_cache`` has been removed.  It was not called in the
  previous release.  (Martin Pool)

Testing
*******

* Tests may now raise TestNotApplicable to indicate they shouldn't be
  run in a particular scenario.  (Martin Pool)

* New function multiply_tests_from_modules to give a simpler interface
  to test parameterization.  (Martin Pool, Robert Collins)

* ``Transport.should_cache`` has been removed.  It was not called in the
  previous release.  (Martin Pool)

* NULL_REVISION is returned to indicate the null revision, not None.
  (Aaron Bentley)

* Use UTF-8 encoded StringIO for log tests to avoid failures on
  non-ASCII committer names.  (Lukáš Lalinský)

Internals
*********

* ``bzrlib.plugin.all_plugins`` has been deprecated in favour of
  ``bzrlib.plugin.plugins()`` which returns PlugIn objects that provide
  useful functionality for determining the path of a plugin, its tests, and
  its version information. (Robert Collins)

* Add the option user_encoding to the function 'show_diff_trees()'
  in order to move the user encoding at the UI level. (Goffredo Baroncelli)

* Add the function make_commit_message_template_encoded() and the function
  edit_commit_message_encoded() which handle encoded strings.
  This is done in order to mix the commit messages (which is a unicode
  string), and the diff which is a raw string. (Goffredo Baroncelli)

* CommitBuilder now defaults to using add_lines_with_ghosts, reducing
  overhead on non-weave repositories which don't require all parents to be
  present. (Robert Collins)

* Deprecated method ``find_previous_heads`` on
  ``bzrlib.inventory.InventoryEntry``. This has been superseded by the use
  of ``parent_candidates`` and a separate heads check via the repository
  API. (Robert Collins)

* New trace function ``mutter_callsite`` will print out a subset of the
  stack to the log, which can be useful for gathering debug details.
  (Robert Collins)

* ``bzrlib.pack.ContainerWriter`` now tracks how many records have been
  added via a public attribute records_written. (Robert Collins)

* New method ``bzrlib.transport.Transport.get_recommended_page_size``.
  This provides a hint to users of transports as to the reasonable
  minimum data to read. In principle this can take latency and
  bandwidth into account on a per-connection basis, but for now it
  just has hard coded values based on the url. (e.g. http:// has a large
  page size, file:// has a small one.) (Robert Collins)

* New method on ``bzrlib.transport.Transport`` ``open_write_stream`` allows
  incremental addition of data to a file without requiring that all the
  data be buffered in memory. (Robert Collins)

* New methods on ``bzrlib.knit.KnitVersionedFile``:
  ``get_data_stream(versions)``, ``insert_data_stream(stream)`` and
  ``get_format_signature()``.  These provide some infrastructure for
  efficiently streaming the knit data for a set of versions over the smart
  protocol.

* Knits with no annotation cache still produce correct annotations.
  (Aaron Bentley)

* Three new methods have been added to ``bzrlib.trace``:
  ``set_verbosity_level``, ``get_verbosity_level`` and ``is_verbose``.
  ``set_verbosity_level`` expects a numeric value: negative for quiet,
  zero for normal, positive for verbose. The size of the number can be
  used to determine just how quiet or verbose the application should be.
  The existing ``be_quiet`` and ``is_quiet`` routines have been
  integrated into this new scheme. (Ian Clatworthy)

* Options can now be delcared with a ``custom_callback`` parameter. If
  set, this routine is called after the option is processed. This feature
  is now used by the standard options ``verbose`` and ``quiet`` so that
  setting one implicitly resets the other. (Ian Clatworthy)

* Rather than declaring a new option from scratch in order to provide
  custom help, a centrally registered option can be decorated using the
  new ``bzrlib.Option.custom_help`` routine. In particular, this routine
  is useful when declaring better help for the ``verbose`` and ``quiet``
  standard options as the base definition of these is now more complex
  than before thanks to their use of a custom callback. (Ian Clatworthy)

* Tree._iter_changes(specific_file=[]) now iterates through no files,
  instead of iterating through all files.  None is used to iterate through
  all files.  (Aaron Bentley)

* WorkingTree.revert() now accepts None to revert all files.  The use of
  [] to revert all files is deprecated.  (Aaron Bentley)


bzr 0.90
########

:Released: 2007-08-28

Improvements
************

* Documentation is now organized into multiple directories with a level
  added for different languages or locales. Added the Mini Tutorial
  and Quick Start Summary (en) documents from the Wiki, improving the
  content and readability of the former. Formatted NEWS as Release Notes
  complete with a Table of Conents, one heading per release. Moved the
  Developer Guide into the main document catalog and provided a link
  from the developer document catalog back to the main one.
  (Ian Clatworthy, Sabin Iacob, Alexander Belchenko)


API Changes
***********

* The static convenience method ``BzrDir.create_repository``
  is deprecated.  Callers should instead create a ``BzrDir`` instance
  and call ``create_repository`` on that.  (Martin Pool)


bzr 0.90rc1
###########

:Released: 2007-08-14

Bugfixes
********

* ``bzr init`` should connect to the remote location one time only.  We
  have been connecting several times because we forget to pass around the
  Transport object. This modifies ``BzrDir.create_branch_convenience``,
  so that we can give it the Transport we already have.
  (John Arbash Meinel, Vincent Ladeuil, #111702)

* Get rid of sftp connection cache (get rid of the FTP one too).
  (Vincent Ladeuil, #43731)

* bzr branch {local|remote} remote don't try to create a working tree
  anymore.
  (Vincent Ladeuil, #112173)

* All identified multiple connections for a single bzr command have been
  fixed. See bzrlib/tests/commands directory.
  (Vincent Ladeuil)

* ``bzr rm`` now does not insist on ``--force`` to delete files that
  have been renamed but not otherwise modified.  (Marius Kruger,
  #111664)

* ``bzr selftest --bench`` no longer emits deprecation warnings
  (Lukáš Lalinský)

* ``bzr status`` now honours FILE parameters for conflict lists
  (Aaron Bentley, #127606)

* ``bzr checkout`` now honours -r when reconstituting a working tree.
  It also honours -r 0.  (Aaron Bentley, #127708)

* ``bzr add *`` no more fails on Windows if working tree contains
  non-ascii file names. (Kuno Meyer, #127361)

* allow ``easy_install bzr`` runs without fatal errors.
  (Alexander Belchenko, #125521)

* Graph._filter_candidate_lca does not raise KeyError if a candidate
  is eliminated just before it would normally be examined.  (Aaron Bentley)

* SMTP connection failures produce a nice message, not a traceback.
  (Aaron Bentley)

Improvements
************

* Don't show "dots" progress indicators when run non-interactively, such
  as from cron.  (Martin Pool)

* ``info`` now formats locations more nicely and lists "submit" and
  "public" branches (Aaron Bentley)

* New ``pack`` command that will trigger database compression within
  the repository (Robert Collins)

* Implement ``_KnitIndex._load_data`` in a pyrex extension. The pyrex
  version is approximately 2-3x faster at parsing a ``.kndx`` file.
  Which yields a measurable improvement for commands which have to
  read from the repository, such as a 1s => 0.75s improvement in
  ``bzr diff`` when there are changes to be shown.  (John Arbash Meinel)

* Merge is now faster.  Depending on the scenario, it can be more than 2x
  faster. (Aaron Bentley)

* Give a clearer warning, and allow ``python setup.py install`` to
  succeed even if pyrex is not available.
  (John Arbash Meinel)

* ``DirState._read_dirblocks`` now has an optional Pyrex
  implementation. This improves the speed of any command that has to
  read the entire DirState. (``diff``, ``status``, etc, improve by
  about 10%).
  ``bisect_dirblocks`` has also been improved, which helps all
  ``_get_entry`` type calls (whenever we are searching for a
  particular entry in the in-memory DirState).
  (John Arbash Meinel)

* ``bzr pull`` and ``bzr push`` no longer do a complete walk of the
  branch revision history for ui display unless -v is supplied.
  (Robert Collins)

* ``bzr log -rA..B`` output shifted to the left margin if the log only
  contains merge revisions. (Kent Gibson)

* The ``plugins`` command is now public with improved help.
  (Ian Clatworthy)

* New bundle and merge directive formats are faster to generate, and

* Annotate merge now works when there are local changes. (Aaron Bentley)

* Commit now only shows the progress in terms of directories instead of
  entries. (Ian Clatworthy)

* Fix ``KnitRepository.get_revision_graph`` to not request the graph 2
  times. This makes ``get_revision_graph`` 2x faster. (John Arbash
  Meinel)

* Fix ``VersionedFile.get_graph()`` to avoid using
  ``set.difference_update(other)``, which has bad scaling when
  ``other`` is large. This improves ``VF.get_graph([version_id])`` for
  a 12.5k graph from 2.9s down to 200ms. (John Arbash Meinel)

* The ``--lsprof-file`` option now generates output for KCacheGrind if
  the file starts with ``callgrind.out``. This matches the default file
  filtering done by KCacheGrind's Open Dialog. (Ian Clatworthy)

* Fix ``bzr update`` to avoid an unnecessary
  ``branch.get_master_branch`` call, which avoids 1 extra connection
  to the remote server. (Partial fix for #128076, John Arbash Meinel)

* Log errors from the smart server in the trace file, to make debugging
  test failures (and live failures!) easier.  (Andrew Bennetts)

* The HTML version of the man page has been superceded by a more
  comprehensive manual called the Bazaar User Reference. This manual
  is completed generated from the online help topics. As part of this
  change, limited reStructuredText is now explicitly supported in help
  topics and command help with 'unnatural' markup being removed prior
  to display by the online help or inclusion in the man page.
  (Ian Clatworthy)

* HTML documentation now use files extension ``*.html``
  (Alexander Belchenko)

* The cache of ignore definitions is now cleared in WorkingTree.unlock()
  so that changes to .bzrignore aren't missed. (#129694, Daniel Watkins)

* ``bzr selftest --strict`` fails if there are any missing features or
  expected test failures. (Daniel Watkins, #111914)

* Link to registration survey added to README. (Ian Clatworthy)

* Windows standalone installer show link to registration survey
  when installation finished. (Alexander Belchenko)

Library API Breaks
******************

* Deprecated dictionary ``bzrlib.option.SHORT_OPTIONS`` removed.
  Options are now required to provide a help string and it must
  comply with the style guide by being one or more sentences with an
  initial capital and final period. (Martin Pool)

* KnitIndex.get_parents now returns tuples. (Robert Collins)

* Ancient unused ``Repository.text_store`` attribute has been removed.
  (Robert Collins)

* The ``bzrlib.pack`` interface has changed to use tuples of bytestrings
  rather than just bytestrings, making it easier to represent multiple
  element names. As this interface was not used by any internal facilities
  since it was introduced in 0.18 no API compatibility is being preserved.
  The serialised form of these packs is identical with 0.18 when a single
  element tuple is in use. (Robert Collins)

Internals
*********

* merge now uses ``iter_changes`` to calculate changes, which makes room for
  future performance increases.  It is also more consistent with other
  operations that perform comparisons, and reduces reliance on
  Tree.inventory.  (Aaron Bentley)

* Refactoring of transport classes connected to a remote server.
  ConnectedTransport is a new class that serves as a basis for all
  transports needing to connect to a remote server.  transport.split_url
  have been deprecated, use the static method on the object instead. URL
  tests have been refactored too.
  (Vincent Ladeuil)

* Better connection sharing for ConnectedTransport objects.
  transport.get_transport() now accepts a 'possible_transports' parameter.
  If a newly requested transport can share a connection with one of the
  list, it will.
  (Vincent Ladeuil)

* Most functions now accept ``bzrlib.revision.NULL_REVISION`` to indicate
  the null revision, and consider using ``None`` for this purpose
  deprecated.  (Aaron Bentley)

* New ``index`` module with abstract index functionality. This will be
  used during the planned changes in the repository layer. Currently the
  index layer provides a graph aware immutable index, a builder for the
  same index type to allow creating them, and finally a composer for
  such indices to allow the use of many indices in a single query. The
  index performance is not optimised, however the API is stable to allow
  development on top of the index. (Robert Collins)

* ``bzrlib.dirstate.cmp_by_dirs`` can be used to compare two paths by
  their directory sections. This is equivalent to comparing
  ``path.split('/')``, only without having to split the paths.
  This has a Pyrex implementation available.
  (John Arbash Meinel)

* New transport decorator 'unlistable+' which disables the list_dir
  functionality for testing.

* Deprecated ``change_entry`` in transform.py. (Ian Clatworthy)

* RevisionTree.get_weave is now deprecated.  Tree.plan_merge is now used
  for performing annotate-merge.  (Aaron Bentley)

* New EmailMessage class to create email messages. (Adeodato Simó)

* Unused functions on the private interface KnitIndex have been removed.
  (Robert Collins)

* New ``knit.KnitGraphIndex`` which provides a ``KnitIndex`` layered on top
  of a ``index.GraphIndex``. (Robert Collins)

* New ``knit.KnitVersionedFile.iter_parents`` method that allows querying
  the parents of many knit nodes at once, reducing round trips to the
  underlying index. (Robert Collins)

* Graph now has an is_ancestor method, various bits use it.
  (Aaron Bentley)

* The ``-Dhpss`` flag now includes timing information. As well as
  logging when a new connection is opened. (John Arbash Meinel)

* ``bzrlib.pack.ContainerWriter`` now returns an offset, length tuple to
  callers when inserting data, allowing generation of readv style access
  during pack creation, without needing a separate pass across the output
  pack to gather such details. (Robert Collins)

* ``bzrlib.pack.make_readv_reader`` allows readv based access to pack
  files that are stored on a transport. (Robert Collins)

* New ``Repository.has_same_location`` method that reports if two
  repository objects refer to the same repository (although with some risk
  of false negatives).  (Andrew Bennetts)

* InterTree.compare now passes require_versioned on correctly.
  (Marius Kruger)

* New methods on Repository - ``start_write_group``,
  ``commit_write_group``, ``abort_write_group`` and ``is_in_write_group`` -
  which provide a clean hook point for transactional Repositories - ones
  where all the data for a fetch or commit needs to be made atomically
  available in one step. This allows the write lock to remain while making
  a series of data insertions.  (e.g. data conversion). (Robert Collins)

* In ``bzrlib.knit`` the internal interface has been altered to use
  3-tuples (index, pos, length) rather than two-tuples (pos, length) to
  describe where data in a knit is, allowing knits to be split into
  many files. (Robert Collins)

* ``bzrlib.knit._KnitData`` split into cache management and physical access
  with two access classes - ``_PackAccess`` and ``_KnitAccess`` defined.
  The former provides access into a .pack file, and the latter provides the
  current production repository form of .knit files. (Robert Collins)

Testing
*******

* Remove selftest ``--clean-output``, ``--numbered-dirs`` and
  ``--keep-output`` options, which are obsolete now that tests
  are done within directories in $TMPDIR.  (Martin Pool)

* The SSH_AUTH_SOCK environment variable is now reset to avoid
  interaction with any running ssh agents.  (Jelmer Vernooij, #125955)

* run_bzr_subprocess handles parameters the same way as run_bzr:
  either a string or a list of strings should be passed as the first
  parameter.  Varargs-style parameters are deprecated. (Aaron Bentley)


bzr 0.18
########

:Released:  2007-07-17

Bugfixes
********

* Fix 'bzr add' crash under Win32 (Kuno Meyer)


bzr 0.18rc1
###########

:Released:  2007-07-10

Bugfixes
********

* Do not suppress pipe errors, etc. in non-display commands
  (Alexander Belchenko, #87178)

* Display a useful error message when the user requests to annotate
  a file that is not present in the specified revision.
  (James Westby, #122656)

* Commands that use status flags now have a reference to 'help
  status-flags'.  (Daniel Watkins, #113436)

* Work around python-2.4.1 inhability to correctly parse the
  authentication header.
  (Vincent Ladeuil, #121889)

* Use exact encoding for merge directives. (Adeodato Simó, #120591)

* Fix tempfile permissions error in smart server tar bundling under
  Windows. (Martin _, #119330)

* Fix detection of directory entries in the inventory. (James Westby)

* Fix handling of http code 400: Bad Request When issuing too many ranges.
  (Vincent Ladeuil, #115209)

* Issue a CONNECT request when connecting to an https server
  via a proxy to enable SSL tunneling.
  (Vincent Ladeuil, #120678)

* Fix ``bzr log -r`` to support selecting merge revisions, both
  individually and as part of revision ranges.
  (Kent Gibson, #4663)

* Don't leave cruft behind when failing to acquire a lockdir.
  (Martin Pool, #109169)

* Don't use the '-f' strace option during tests.
  (Vincent Ladeuil, #102019).

* Warn when setting ``push_location`` to a value that will be masked by
  locations.conf.  (Aaron Bentley, #122286)

* Fix commit ordering in corner case (Aaron Bentley, #94975)

*  Make annotate behave in a non-ASCII world (Adeodato Simó).

Improvements
************

* The --lsprof-file option now dumps a text rendering of the profiling
  information if the filename ends in ".txt". It will also convert the
  profiling information to a format suitable for KCacheGrind if the
  output filename ends in ".callgrind". Fixes to the lsprofcalltree
  conversion process by Jean Paul Calderone and Itamar were also merged.
  See http://ddaa.net/blog/python/lsprof-calltree. (Ian Clatworthy)

* ``info`` now defaults to non-verbose mode, displaying only paths and
  abbreviated format info.  ``info -v`` displays all the information
  formerly displayed by ``info``.  (Aaron Bentley, Adeodato Simó)

* ``bzr missing`` now has better option names ``--this`` and ``--other``.
  (Elliot Murphy)

* The internal ``weave-list`` command has become ``versionedfile-list``,
  and now lists knits as well as weaves.  (Aaron Bentley)

* Automatic merge base selection uses a faster algorithm that chooses
  better bases in criss-cross merge situations (Aaron Bentley)

* Progress reporting in ``commit`` has been improved. The various logical
  stages are now reported on as follows, namely:

  * Collecting changes [Entry x/y] - Stage n/m
  * Saving data locally - Stage n/m
  * Uploading data to master branch - Stage n/m
  * Updating the working tree - Stage n/m
  * Running post commit hooks - Stage n/m

  If there is no master branch, the 3rd stage is omitted and the total
  number of stages is adjusted accordingly.

  Each hook that is run after commit is listed with a name (as hooks
  can be slow it is useful feedback).
  (Ian Clatworthy, Robert Collins)

* Various operations that are now faster due to avoiding unnecessary
  topological sorts. (Aaron Bentley)

* Make merge directives robust against broken bundles. (Aaron Bentley)

* The lsprof filename note is emitted via trace.note(), not standard
  output.  (Aaron Bentley)

* ``bzrlib`` now exports explicit API compatibility information to assist
  library users and plugins. See the ``bzrlib.api`` module for details.
  (Robert Collins)

* Remove unnecessary lock probes when acquiring a lockdir.
  (Martin Pool)

* ``bzr --version`` now shows the location of the bzr log file, which
  is especially useful on Windows.  (Martin Pool)

* -D now supports hooks to get debug tracing of hooks (though its currently
  minimal in nature). (Robert Collins)

* Long log format reports deltas on merge revisions.
  (John Arbash Meinel, Kent Gibson)

* Make initial push over ftp more resilient. (John Arbash Meinel)

* Print a summary of changes for update just like pull does.
  (Daniel Watkins, #113990)

* Add a -Dhpss option to trace smart protocol requests and responses.
  (Andrew Bennetts)

Library API Breaks
******************

* Testing cleanups -
  ``bzrlib.repository.RepositoryTestProviderAdapter`` has been moved
  to ``bzrlib.tests.repository_implementations``;
  ``bzrlib.repository.InterRepositoryTestProviderAdapter`` has been moved
  to ``bzrlib.tests.interrepository_implementations``;
  ``bzrlib.transport.TransportTestProviderAdapter`` has moved to
  ``bzrlib.tests.test_transport_implementations``.
  ``bzrlib.branch.BranchTestProviderAdapter`` has moved to
  ``bzrlib.tests.branch_implementations``.
  ``bzrlib.bzrdir.BzrDirTestProviderAdapter`` has moved to
  ``bzrlib.tests.bzrdir_implementations``.
  ``bzrlib.versionedfile.InterVersionedFileTestProviderAdapter`` has moved
  to ``bzrlib.tests.interversionedfile_implementations``.
  ``bzrlib.store.revision.RevisionStoreTestProviderAdapter`` has moved to
  ``bzrlib.tests.revisionstore_implementations``.
  ``bzrlib.workingtree.WorkingTreeTestProviderAdapter`` has moved to
  ``bzrlib.tests.workingtree_implementations``.
  These changes are an API break in the testing infrastructure only.
  (Robert Collins)

* Relocate TestCaseWithRepository to be more central. (Robert Collins)

* ``bzrlib.add.smart_add_tree`` will no longer perform glob expansion on
  win32. Callers of the function should do this and use the new
  ``MutableTree.smart_add`` method instead. (Robert Collins)

* ``bzrlib.add.glob_expand_for_win32`` is now
  ``bzrlib.win32utils.glob_expand``.  (Robert Collins)

* ``bzrlib.add.FastPath`` is now private and moved to
  ``bzrlib.mutabletree._FastPath``. (Robert Collins, Martin Pool)

* ``LockDir.wait`` removed.  (Martin Pool)

* The ``SmartServer`` hooks API has changed for the ``server_started`` and
  ``server_stopped`` hooks. The first parameter is now an iterable of
  backing URLs rather than a single URL. This is to reflect that many
  URLs may map to the external URL of the server. E.g. the server interally
  may have a chrooted URL but also the local file:// URL will be at the
  same location. (Robert Collins)

Internals
*********

* New SMTPConnection class to unify email handling.  (Adeodato Simó)

* Fix documentation of BzrError. (Adeodato Simó)

* Make BzrBadParameter an internal error. (Adeodato Simó)

* Remove use of 'assert False' to raise an exception unconditionally.
  (Martin Pool)

* Give a cleaner error when failing to decode knit index entry.
  (Martin Pool)

* TreeConfig would mistakenly search the top level when asked for options
  from a section. It now respects the section argument and only
  searches the specified section. (James Westby)

* Improve ``make api-docs`` output. (John Arbash Meinel)

* Use os.lstat rather than os.stat for osutils.make_readonly and
  osutils.make_writeable. This makes the difftools plugin more
  robust when dangling symlinks are found. (Elliot Murphy)

* New ``-Dlock`` option to log (to ~/.bzr.log) information on when
  lockdirs are taken or released.  (Martin Pool)

* ``bzrlib`` Hooks are now nameable using ``Hooks.name_hook``. This
  allows a nicer UI when hooks are running as the current hook can
  be displayed. (Robert Collins)

* ``Transport.get`` has had its interface made more clear for ease of use.
  Retrieval of a directory must now fail with either 'PathError' at open
  time, or raise 'ReadError' on a read. (Robert Collins)

* New method ``_maybe_expand_globs`` on the ``Command`` class for
  dealing with unexpanded glob lists - e.g. on the win32 platform. This
  was moved from ``bzrlib.add._prepare_file_list``. (Robert Collins)

* ``bzrlib.add.smart_add`` and ``bzrlib.add.smart_add_tree`` are now
  deprecated in favour of ``MutableTree.smart_add``. (Robert Collins,
  Martin Pool)

* New method ``external_url`` on Transport for obtaining the url to
  hand to external processes. (Robert Collins)

* Teach windows installers to build pyrex/C extensions.
  (Alexander Belchenko)

Testing
*******

* Removed the ``--keep-output`` option from selftest and clean up test
  directories as they're used.  This reduces the IO load from
  running the test suite and cuts the time by about half.
  (Andrew Bennetts, Martin Pool)

* Add scenarios as a public attribute on the TestAdapter classes to allow
  modification of the generated scenarios before adaption and easier
  testing. (Robert Collins)

* New testing support class ``TestScenarioApplier`` which multiplies
  out a single teste by a list of supplied scenarios. (RobertCollins)

* Setting ``repository_to_test_repository`` on a repository_implementations
  test will cause it to be called during repository creation, allowing the
  testing of repository classes which are not based around the Format
  concept. For example a repository adapter can be tested in this manner,
  by altering the repository scenarios to include a scenario that sets this
  attribute during the test parameterisation in
  ``bzrlib.tests.repository.repository_implementations``. (Robert Collins)

* Clean up many of the APIs for blackbox testing of Bazaar.  The standard
  interface is now self.run_bzr.  The command to run can be passed as
  either a list of parameters, a string containing the command line, or
  (deprecated) varargs parameters.  (Martin Pool)

* The base TestCase now isolates tests from -D parameters by clearing
  ``debug.debug_flags`` and restores it afterwards. (Robert Collins)

* Add a relpath parameter to get_transport methods in test framework to
  avoid useless cloning.
  (Vincent Ladeuil, #110448)


bzr 0.17
########

:Released:  2007-06-18

Bugfixes
********

* Fix crash of commit due to wrong lookup of filesystem encoding.
  (Colin Watson, #120647)

* Revert logging just to stderr in commit as broke unicode filenames.
  (Aaron Bentley, Ian Clatworthy, #120930)


bzr 0.17rc1
###########

:Released:  2007-06-12

Notes When Upgrading
********************

* The kind() and is_executable() APIs on the WorkingTree interface no
  longer implicitly (read) locks and unlocks the tree. This *might*
  impact some plug-ins and tools using this part of the API. If you find
  an issue that may be caused by this change, please let us know,
  particularly the plug-in/tool maintainer. If encountered, the API
  fix is to surround kind() and is_executable() calls with lock_read()
  and unlock() like so::

    work_tree.lock_read()
    try:
        kind = work_tree.kind(...)
    finally:
        work_tree.unlock()

Internals
*********
* Rework of LogFormatter API to provide beginning/end of log hooks and to
  encapsulate the details of the revision to be logged in a LogRevision
  object.
  In long log formats, merge revision ids are only shown when --show-ids
  is specified, and are labelled "revision-id:", as per mainline
  revisions, instead of "merged:". (Kent Gibson)

* New ``BranchBuilder`` API which allows the construction of particular
  histories quickly. Useful for testing and potentially other applications
  too. (Robert Collins)

Improvements
************

* There are two new help topics, working-trees and repositories that
  attempt to explain these concepts. (James Westby, John Arbash Meinel,
  Aaron Bentley)

* Added ``bzr log --limit`` to report a limited number of revisions.
  (Kent Gibson, #3659)

* Revert does not try to preserve file contents that were originally
  produced by reverting to a historical revision.  (Aaron Bentley)

* ``bzr log --short`` now includes ``[merge]`` for revisions which
  have more than one parent. This is a small improvement to help
  understanding what changes have occurred
  (John Arbash Meinel, #83887)

* TreeTransform avoids many renames when contructing large trees,
  improving speed.  3.25x speedups have been observed for construction of
  kernel-sized-trees, and checkouts are 1.28x faster.  (Aaron Bentley)

* Commit on large trees is now faster. In my environment, a commit of
  a small change to the Mozilla tree (55k files) has dropped from
  66 seconds to 32 seconds. For a small tree of 600 files, commit of a
  small change is 33% faster. (Ian Clatworthy)

* New --create-prefix option to bzr init, like for push.  (Daniel Watkins,
  #56322)

Bugfixes
********

* ``bzr push`` should only connect to the remote location one time.
  We have been connecting 3 times because we forget to pass around
  the Transport object. This adds ``BzrDir.clone_on_transport()``, so
  that we can pass in the Transport that we already have.
  (John Arbash Meinel, #75721)

* ``DirState.set_state_from_inventory()`` needs to properly order
  based on split paths, not just string paths.
  (John Arbash Meinel, #115947)

* Let TestUIFactoy encode the password prompt with its own stdout.
  (Vincent Ladeuil, #110204)

* pycurl should take use the range header that takes the range hint
  into account.
  (Vincent Ladeuil, #112719)

* WorkingTree4.get_file_sha1 no longer raises an exception when invoked
  on a missing file.  (Aaron Bentley, #118186)

* WorkingTree.remove works correctly with tree references, and when pwd is
  not the tree root. (Aaron Bentley)

* Merge no longer fails when a file is renamed in one tree and deleted
  in the other. (Aaron Bentley, #110279)

* ``revision-info`` now accepts dotted revnos, doesn't require a tree,
  and defaults to the last revision (Matthew Fuller, #90048)

* Tests no longer fail when BZR_REMOTE_PATH is set in the environment.
  (Daniel Watkins, #111958)

* ``bzr branch -r revid:foo`` can be used to branch any revision in
  your repository. (Previously Branch6 only supported revisions in your
  mainline). (John Arbash Meinel, #115343)

bzr 0.16
########

:Released:  2007-05-07

Bugfixes
********

* Handle when you have 2 directories with similar names, but one has a
  hyphen. (``'abc'`` versus ``'abc-2'``). The WT4._iter_changes
  iterator was using direct comparison and ``'abc/a'`` sorts after
  ``'abc-2'``, but ``('abc', 'a')`` sorts before ``('abc-2',)``.
  (John Arbash Meinel, #111227)

* Handle when someone renames a file on disk without telling bzr.
  Previously we would report the first file as missing, but not show
  the new unknown file. (John Arbash Meinel, #111288)

* Avoid error when running hooks after pulling into or pushing from
  a branch bound to a smartserver branch.  (Martin Pool, #111968)

Improvements
************

* Move developer documentation to doc/developers/. This reduces clutter in
  the root of the source tree and allows HACKING to be split into multiple
  files. (Robert Collins, Alexander Belchenko)

* Clean up the ``WorkingTree4._iter_changes()`` internal loops as well as
  ``DirState.update_entry()``. This optimizes the core logic for ``bzr
  diff`` and ``bzr status`` significantly improving the speed of
  both. (John Arbash Meinel)

bzr 0.16rc2
###########

:Released:  2007-04-30

Bugfixes
********

* Handle the case when you delete a file, and then rename another file
  on top of it. Also handle the case of ``bzr rm --keep foo``. ``bzr
  status`` should show the removed file and an unknown file in its
  place. (John Arbash Meinel, #109993)

* Bundles properly read and write revision properties that have an
  empty value. And when the value is not ASCII.
  (John Arbash Meinel, #109613)

* Fix the bzr commit message to be in text mode.
  (Alexander Belchenko, #110901)

* Also handle when you rename a file and create a file where it used
  to be. (John Arbash Meinel, #110256)

* ``WorkingTree4._iter_changes`` should not descend into unversioned
  directories. (John Arbash Meinel, #110399)

bzr 0.16rc1
###########

:Released:  2007-04-26

Notes When Upgrading
********************

* ``bzr remove`` and ``bzr rm`` will now remove the working file, if
  it could be recovered again.
  This has been done for consistency with svn and the unix rm command.
  The old ``remove`` behaviour has been retained in the new option
  ``bzr remove --keep``, which will just stop versioning the file,
  but not delete it.
  ``bzr remove --force`` have been added which will always delete the
  files.
  ``bzr remove`` is also more verbose.
  (Marius Kruger, #82602)

Improvements
************

* Merge directives can now be supplied as input to `merge` and `pull`,
  like bundles can.  (Aaron Bentley)

* Sending the SIGQUIT signal to bzr, which can be done on Unix by
  pressing Control-Backslash, drops bzr into a debugger.  Type ``'c'``
  to continue.  This can be disabled by setting the environment variable
  ``BZR_SIGQUIT_PDB=0``.  (Martin Pool)

* selftest now supports --list-only to list tests instead of running
  them. (Ian Clatworthy)

* selftest now supports --exclude PATTERN (or -x PATTERN) to exclude
  tests with names that match that regular expression.
  (Ian Clatworthy, #102679)

* selftest now supports --randomize SEED to run tests in a random order.
  SEED is typically the value 'now' meaning 'use the current time'.
  (Ian Clatworthy, #102686)

* New option ``--fixes`` to commit, which stores bug fixing annotations as
  revision properties. Built-in support for Launchpad, Debian, Trac and
  Bugzilla bug trackers. (Jonathan Lange, James Henstridge, Robert Collins)

* New API, ``bzrlib.bugtracker.tracker_registry``, for adding support for
  other bug trackers to ``fixes``. (Jonathan Lange, James Henstridge,
  Robert Collins)

* ``selftest`` has new short options ``-f`` and ``-1``.  (Martin
  Pool)

* ``bzrlib.tsort.MergeSorter`` optimizations. Change the inner loop
  into using local variables instead of going through ``self._var``.
  Improves the time to ``merge_sort`` a 10k revision graph by
  approximately 40% (~700->400ms).  (John Arbash Meinel)

* ``make docs`` now creates a man page at ``man1/bzr.1`` fixing bug 107388.
  (Robert Collins)

* ``bzr help`` now provides cross references to other help topics using
  the _see_also facility on command classes. Likewise the bzr_man
  documentation, and the bzr.1 man page also include this information.
  (Robert Collins)

* Tags are now included in logs, that use the long log formatter.
  (Erik Bågfors, Alexander Belchenko)

* ``bzr help`` provides a clearer message when a help topic cannot be
  found. (Robert Collins, #107656)

* ``bzr help`` now accepts optional prefixes for command help. The help
  for all commands can now be found at ``bzr help commands/COMMANDNAME``
  as well as ``bzr help COMMANDNAME`` (which only works for commands
  where the name is not the same as a more general help topic).
  (Robert Collins)

* ``bzr help PLUGINNAME`` will now return the module docstring from the
  plugin PLUGINNAME. (Robert Collins, #50408)

* New help topic ``urlspec`` which lists the availables transports.
  (Goffredo Baroncelli)

* doc/server.txt updated to document the default bzr:// port
  and also update the blurb about the hpss' current status.
  (Robert Collins, #107125).

* ``bzr serve`` now listens on interface 0.0.0.0 by default, making it
  serve out to the local LAN (and anyone in the world that can reach the
  machine running ``bzr serve``. (Robert Collins, #98918)

* A new smart server protocol version has been added.  It prefixes requests
  and responses with an explicit version identifier so that future protocol
  revisions can be dealt with gracefully.  (Andrew Bennetts, Robert Collins)

* The bzr protocol version 2 indicates success or failure in every response
  without depending on particular commands encoding that consistently,
  allowing future client refactorings to be much more robust about error
  handling. (Robert Collins, Martin Pool, Andrew Bennetts)

* The smart protocol over HTTP client has been changed to always post to the
  same ``.bzr/smart`` URL under the original location when it can.  This allows
  HTTP servers to only have to pass URLs ending in .bzr/smart to the smart
  server handler, and not arbitrary ``.bzr/*/smart`` URLs.  (Andrew Bennetts)

* digest authentication is now supported for proxies and HTTP by the urllib
  based http implementation. Tested against Apache 2.0.55 and Squid
  2.6.5. Basic and digest authentication are handled coherently for HTTP
  and proxy: if the user is provided in the url (bzr command line for HTTP,
  proxy environment variables for proxies), the password is prompted for
  (only once). If the password is provided, it is taken into account. Once
  the first authentication is successful, all further authentication
  roundtrips are avoided by preventively setting the right authentication
  header(s).
  (Vincent Ladeuil).

Internals
*********

* bzrlib API compatability with 0.8 has been dropped, cleaning up some
  code paths. (Robert Collins)

* Change the format of chroot urls so that they can be safely manipulated
  by generic url utilities without causing the resulting urls to have
  escaped the chroot. A side effect of this is that creating a chroot
  requires an explicit action using a ChrootServer.
  (Robert Collins, Andrew Bennetts)

* Deprecate ``Branch.get_root_id()`` because branches don't have root ids,
  rather than fixing bug #96847.  (Aaron Bentley)

* ``WorkingTree.apply_inventory_delta`` provides a better alternative to
  ``WorkingTree._write_inventory``.  (Aaron Bentley)

* Convenience method ``TestCase.expectFailure`` ensures that known failures
  do not silently pass.  (Aaron Bentley)

* ``Transport.local_abspath`` now raises ``NotLocalUrl`` rather than
  ``TransportNotPossible``. (Martin Pool, Ian Clatworthy)

* New SmartServer hooks facility. There are two initial hooks documented
  in ``bzrlib.transport.smart.SmartServerHooks``. The two initial hooks allow
  plugins to execute code upon server startup and shutdown.
  (Robert Collins).

* SmartServer in standalone mode will now close its listening socket
  when it stops, rather than waiting for garbage collection. This primarily
  fixes test suite hangs when a test tries to connect to a shutdown server.
  It may also help improve behaviour when dealing with a server running
  on a specific port (rather than dynamically assigned ports).
  (Robert Collins)

* Move most SmartServer code into a new package, bzrlib/smart.
  bzrlib/transport/remote.py contains just the Transport classes that used
  to be in bzrlib/transport/smart.py.  (Andrew Bennetts)

* urllib http implementation avoid roundtrips associated with
  401 (and 407) errors once the authentication succeeds.
  (Vincent Ladeuil).

* urlib http now supports querying the user for a proxy password if
  needed. Realm is shown in the prompt for both HTTP and proxy
  authentication when the user is required to type a password.
  (Vincent Ladeuil).

* Renamed SmartTransport (and subclasses like SmartTCPTransport) to
  RemoteTransport (and subclasses to RemoteTCPTransport, etc).  This is more
  consistent with its new home in ``bzrlib/transport/remote.py``, and because
  it's not really a "smart" transport, just one that does file operations
  via remote procedure calls.  (Andrew Bennetts)

* The ``lock_write`` method of ``LockableFiles``, ``Repository`` and
  ``Branch`` now accept a ``token`` keyword argument, so that separate
  instances of those objects can share a lock if it has the right token.
  (Andrew Bennetts, Robert Collins)

* New method ``get_branch_reference`` on ``BzrDir`` allows the detection of
  branch references - which the smart server component needs.

* The Repository API ``make_working_trees`` is now permitted to return
  False when ``set_make_working_trees`` is not implemented - previously
  an unimplemented ``set_make_working_trees`` implied the result True
  from ``make_working_trees``. This has been changed to accomodate the
  smart server, where it does not make sense (at this point) to ever
  make working trees by default. (Robert Collins)

* Command objects can now declare related help topics by having _see_also
  set to a list of related topic. (Robert Collins)

* ``bzrlib.help`` now delegates to the Command class for Command specific
  help. (Robert Collins)

* New class ``TransportListRegistry``, derived from the Registry class, which
  simplifies tracking the available Transports. (Goffredo Baroncelli)

* New function ``Branch.get_revision_id_to_revno_map`` which will
  return a dictionary mapping revision ids to dotted revnos. Since
  dotted revnos are defined in the context of the branch tip, it makes
  sense to generate them from a ``Branch`` object.
  (John Arbash Meinel)

* Fix the 'Unprintable error' message display to use the repr of the
  exception that prevented printing the error because the str value
  for it is often not useful in debugging (e.g. KeyError('foo') has a
  str() of 'foo' but a repr of 'KeyError('foo')' which is much more
  useful. (Robert Collins)

* ``urlutils.normalize_url`` now unescapes unreserved characters, such as "~".
  (Andrew Bennetts)

Bugfixes
********

* Don't fail bundle selftest if email has 'two' embedded.
  (Ian Clatworthy, #98510)

* Remove ``--verbose`` from ``bzr bundle``. It didn't work anyway.
  (Robert Widhopf-Fenk, #98591)

* Remove ``--basis`` from the checkout/branch commands - it didn't work
  properly and is no longer beneficial.
  (Robert Collins, #53675, #43486)

* Don't produce encoding error when adding duplicate files.
  (Aaron Bentley)

* Fix ``bzr log <file>`` so it only logs the revisions that changed
  the file, and does it faster.
  (Kent Gibson, John Arbash Meinel, #51980, #69477)

* Fix ``InterDirstateTre._iter_changes`` to handle when we come across
  an empty versioned directory, which now has files in it.
  (John Arbash Meinel, #104257)

* Teach ``common_ancestor`` to shortcut when the tip of one branch is
  inside the ancestry of the other. Saves a lot of graph processing
  (with an ancestry of 16k revisions, ``bzr merge ../already-merged``
  changes from 2m10s to 13s).  (John Arbash Meinel, #103757)

* Fix ``show_diff_trees`` to handle the case when a file is modified,
  and the containing directory is renamed. (The file path is different
  in this versus base, but it isn't marked as a rename).
  (John Arbash Meinel, #103870)

* FTP now works even when the FTP server does not support atomic rename.
  (Aaron Bentley, #89436)

* Correct handling in bundles and merge directives of timezones with
  that are not an integer number of hours offset from UTC.  Always
  represent the epoch time in UTC to avoid problems with formatting
  earlier times on win32.  (Martin Pool, Alexander Belchenko, John
  Arbash Meinel)

* Typo in the help for ``register-branch`` fixed. (Robert Collins, #96770)

* "dirstate" and "dirstate-tags" formats now produce branches compatible
  with old versions of bzr. (Aaron Bentley, #107168))

* Handle moving a directory when children have been added, removed,
  and renamed. (John Arbash Meinel, #105479)

* Don't preventively use basic authentication for proxy before receiving a
  407 error. Otherwise people willing to use other authentication schemes
  may expose their password in the clear (or nearly). This add one
  roundtrip in case basic authentication should be used, but plug the
  security hole.
  (Vincent Ladeuil)

* Handle http and proxy digest authentication.
  (Vincent Ladeuil, #94034).

Testing
*******

* Added ``bzrlib.strace.strace`` which will strace a single callable and
  return a StraceResult object which contains just the syscalls involved
  in running it. (Robert Collins)

* New test method ``reduceLockdirTimeout`` to drop the default (ui-centric)
  default time down to one suitable for tests. (Andrew Bennetts)

* Add new ``vfs_transport_factory`` attribute on tests which provides the
  common vfs backing for both the readonly and readwrite transports.
  This allows the RemoteObject tests to back onto local disk or memory,
  and use the existing ``transport_server`` attribute all tests know about
  to be the smart server transport. This in turn allows tests to
  differentiate between 'transport to access the branch', and
  'transport which is a VFS' - which matters in Remote* tests.
  (Robert Collins, Andrew Bennetts)

* The ``make_branch_and_tree`` method for tests will now create a
  lightweight checkout for the tree if the ``vfs_transport_factory`` is not
  a LocalURLServer. (Robert Collins, Andrew Bennetts)

* Branch implementation tests have been audited to ensure that all urls
  passed to Branch APIs use proper urls, except when local-disk paths
  are intended. This is so that tests correctly access the test transport
  which is often not equivalent to local disk in Remote* tests. As part
  of this many tests were adjusted to remove dependencies on local disk
  access.
  (Robert Collins, Andrew Bennetts)

* Mark bzrlib.tests and bzrlib.tests.TestUtil as providing assertFOO helper
  functions by adding a ``__unittest`` global attribute. (Robert Collins,
  Andrew Bennetts, Martin Pool, Jonathan Lange)

* Refactored proxy and authentication handling to simplify the
  implementation of new auth schemes for both http and proxy.
  (Vincent Ladeuil)

bzr 0.15
########

:Released: 2007-04-01

Bugfixes
********

* Handle incompatible repositories as a user issue when fetching.
  (Aaron Bentley)

* Don't give a recommendation to upgrade when branching or
  checking out a branch that contains an old-format working tree.
  (Martin Pool)

bzr 0.15rc3
###########

:Released:  2007-03-26

Changes
*******

* A warning is now displayed when opening working trees in older
  formats, to encourage people to upgrade to WorkingTreeFormat4.
  (Martin Pool)

Improvements
************

* HTTP redirections are now taken into account when a branch (or a
  bundle) is accessed for the first time. A message is issued at each
  redirection to inform the user. In the past, http redirections were
  silently followed for each request which significantly degraded the
  performances. The http redirections are not followed anymore by
  default, instead a RedirectRequested exception is raised. For bzrlib
  users needing to follow http redirections anyway,
  ``bzrlib.transport.do_catching_redirections`` provide an easy transition
  path.  (vila)

Internals
*********

* Added ``ReadLock.temporary_write_lock()`` to allow upgrading an OS read
  lock to an OS write lock. Linux can do this without unlocking, Win32
  needs to unlock in between. (John Arbash Meinel)

* New parameter ``recommend_upgrade`` to ``BzrDir.open_workingtree``
  to silence (when false) warnings about opening old formats.
  (Martin Pool)

* Fix minor performance regression with bzr-0.15 on pre-dirstate
  trees. (We were reading the working inventory too many times).
  (John Arbash Meinel)

* Remove ``Branch.get_transaction()`` in favour of a simple cache of
  ``revision_history``.  Branch subclasses should override
  ``_gen_revision_history`` rather than ``revision_history`` to make use of
  this cache, and call ``_clear_revision_history_cache`` and
  ``_cache_revision_history`` at appropriate times. (Andrew Bennetts)

Bugfixes
********

* Take ``smtp_server`` from user config into account.
  (vila, #92195)

* Restore Unicode filename handling for versioned and unversioned files.
  (John Arbash Meinel, #92608)

* Don't fail during ``bzr commit`` if a file is marked removed, and
  the containing directory is auto-removed.  (John Arbash Meinel, #93681)

* ``bzr status FILENAME`` failed on Windows because of an uncommon
  errno. (``ERROR_DIRECTORY == 267 != ENOTDIR``).
  (Wouter van Heyst, John Arbash Meinel, #90819)

* ``bzr checkout source`` should create a local branch in the same
  format as source. (John Arbash Meinel, #93854)

* ``bzr commit`` with a kind change was failing to update the
  last-changed-revision for directories.  The
  InventoryDirectory._unchanged only looked at the ``parent_id`` and name,
  ignoring the fact that the kind could have changed, too.
  (John Arbash Meinel, #90111)

* ``bzr mv dir/subdir other`` was incorrectly updating files inside
  the directory. So that there was a chance it would break commit,
  etc. (John Arbash Meinel, #94037)

* Correctly handles mutiple permanent http redirections.
  (vila, #88780)

bzr 0.15rc2
###########

:Released:  2007-03-14

Notes When Upgrading
********************

* Release 0.15rc2 of bzr changes the ``bzr init-repo`` command to
  default to ``--trees`` instead of ``--no-trees``.
  Existing shared repositories are not affected.

Improvements
************

* New ``merge-directive`` command to generate machine- and human-readable
  merge requests.  (Aaron Bentley)

* New ``submit:`` revision specifier makes it easy to diff against the
  common ancestor with the submit location (Aaron Bentley)

* Added support for Putty's SSH implementation. (Dmitry Vasiliev)

* Added ``bzr status --versioned`` to report only versioned files,
  not unknowns. (Kent Gibson)

* Merge now autodetects the correct line-ending style for its conflict
  markers.  (Aaron Bentley)

Internals
*********

* Refactored SSH vendor registration into SSHVendorManager class.
  (Dmitry Vasiliev)

Bugfixes
********

* New ``--numbered-dirs`` option to ``bzr selftest`` to use
  numbered dirs for TestCaseInTempDir. This is default behavior
  on Windows. Anyone can force named dirs on Windows
  with ``--no-numbered-dirs``. (Alexander Belchenko)

* Fix ``RevisionSpec_revid`` to handle the Unicode strings passed in
  from the command line. (Marien Zwart, #90501)

* Fix ``TreeTransform._iter_changes`` when both the source and
  destination are missing. (Aaron Bentley, #88842)

* Fix commit of merges with symlinks in dirstate trees.
  (Marien Zwart)

* Switch the ``bzr init-repo`` default from --no-trees to --trees.
  (Wouter van Heyst, #53483)


bzr 0.15rc1
###########

:Released:  2007-03-07

Surprises
*********

* The default disk format has changed. Please run 'bzr upgrade' in your
  working trees to upgrade. This new default is compatible for network
  operations, but not for local operations. That is, if you have two
  versions of bzr installed locally, after upgrading you can only use the
  bzr 0.15 version. This new default does not enable tags or nested-trees
  as they are incompatible with bzr versions before 0.15 over the network.

* For users of bzrlib: Two major changes have been made to the working tree
  api in bzrlib. The first is that many methods and attributes, including
  the inventory attribute, are no longer valid for use until one of
  ``lock_read``/``lock_write``/``lock_tree_write`` has been called,
  and become invalid again after unlock is called. This has been done
  to improve performance and correctness as part of the dirstate
  development.
  (Robert Collins, John A Meinel, Martin Pool, and others).

* For users of bzrlib: The attribute 'tree.inventory' should be considered
  readonly. Previously it was possible to directly alter this attribute, or
  its contents, and have the tree notice this. This has been made
  unsupported - it may work in some tree formats, but in the newer dirstate
  format such actions will have no effect and will be ignored, or even
  cause assertions. All operations possible can still be carried out by a
  combination of the tree API, and the bzrlib.transform API. (Robert
  Collins, John A Meinel, Martin Pool, and others).

Improvements
************

* Support for OS Windows 98. Also .bzr.log on any windows system
  saved in My Documents folder. (Alexander Belchenko)

* ``bzr mv`` enhanced to support already moved files.
  In the past the mv command would have failed if the source file doesn't
  exist. In this situation ``bzr mv`` would now detect that the file has
  already moved and update the repository accordingly, if the target file
  does exist.
  A new option ``--after`` has been added so that if two files already
  exist, you could notify Bazaar that you have moved a (versioned) file
  and replaced it with another. Thus in this case ``bzr move --after``
  will only update the Bazaar identifier.
  (Steffen Eichenberg, Marius Kruger)

* ``ls`` now works on treeless branches and remote branches.
  (Aaron Bentley)

* ``bzr help global-options`` describes the global options.
  (Aaron Bentley)

* ``bzr pull --overwrite`` will now correctly overwrite checkouts.
  (Robert Collins)

* Files are now allowed to change kind (e.g. from file to symlink).
  Supported by ``commit``, ``revert`` and ``status``
  (Aaron Bentley)

* ``inventory`` and ``unknowns`` hidden in favour of ``ls``
  (Aaron Bentley)

* ``bzr help checkouts`` descibes what checkouts are and some possible
  uses of them. (James Westby, Aaron Bentley)

* A new ``-d`` option to push, pull and merge overrides the default
  directory.  (Martin Pool)

* Branch format 6: smaller, and potentially faster than format 5.  Supports
  ``append_history_only`` mode, where the log view and revnos do not change,
  except by being added to.  Stores policy settings in
  ".bzr/branch/branch.conf".

* ``append_only`` branches:  Format 6 branches may be configured so that log
  view and revnos are always consistent.  Either create the branch using
  "bzr init --append-revisions-only" or edit the config file as descriped
  in docs/configuration.txt.

* rebind: Format 6 branches retain the last-used bind location, so if you
  "bzr unbind", you can "bzr bind" to bind to the previously-selected
  bind location.

* Builtin tags support, created and deleted by the ``tag`` command and
  stored in the branch.  Tags can be accessed with the revisionspec
  ``-rtag:``, and listed with ``bzr tags``.  Tags are not versioned
  at present. Tags require a network incompatible upgrade. To perform this
  upgrade, run ``bzr upgrade --dirstate-tags`` in your branch and
  repositories. (Martin Pool)

* The ``bzr://`` transport now has a well-known port number, 4155,
  which it will use by default.  (Andrew Bennetts, Martin Pool)

* Bazaar now looks for user-installed plugins before looking for site-wide
  plugins. (Jonathan Lange)

* ``bzr resolve`` now detects and marks resolved text conflicts.
  (Aaron Bentley)

Internals
*********

* Internally revision ids and file ids are now passed around as utf-8
  bytestrings, rather than treating them as Unicode strings. This has
  performance benefits for Knits, since we no longer need to decode the
  revision id for each line of content, nor for each entry in the index.
  This will also help with the future dirstate format.
  (John Arbash Meinel)

* Reserved ids (any revision-id ending in a colon) are rejected by
  versionedfiles, repositories, branches, and working trees
  (Aaron Bentley)

* Minor performance improvement by not creating a ProgressBar for
  every KnitIndex we create. (about 90ms for a bzr.dev tree)
  (John Arbash Meinel)

* New easier to use Branch hooks facility. There are five initial hooks,
  all documented in bzrlib.branch.BranchHooks.__init__ - ``'set_rh'``,
  ``'post_push'``, ``'post_pull'``, ``'post_commit'``,
  ``'post_uncommit'``. These hooks fire after the matching operation
  on a branch has taken place, and were originally added for the
  branchrss plugin. (Robert Collins)

* New method ``Branch.push()`` which should be used when pushing from a
  branch as it makes performance and policy decisions to match the UI
  level command ``push``. (Robert Collins).

* Add a new method ``Tree.revision_tree`` which allows access to cached
  trees for arbitrary revisions. This allows the in development dirstate
  tree format to provide access to the callers to cached copies of
  inventory data which are cheaper to access than inventories from the
  repository.
  (Robert Collins, Martin Pool)

* New ``Branch.last_revision_info`` method, this is being done to allow
  optimization of requests for both the number of revisions and the last
  revision of a branch with smartservers and potentially future branch
  formats. (Wouter van Heyst, Robert Collins)

* Allow ``'import bzrlib.plugins.NAME'`` to work when the plugin NAME has not
  yet been loaded by ``load_plugins()``. This allows plugins to depend on each
  other for code reuse without requiring users to perform file-renaming
  gymnastics. (Robert Collins)

* New Repository method ``'gather_stats'`` for statistic data collection.
  This is expected to grow to cover a number of related uses mainly
  related to bzr info. (Robert Collins)

* Log formatters are now managed with a registry.
  ``log.register_formatter`` continues to work, but callers accessing
  the FORMATTERS dictionary directly will not.

* Allow a start message to be passed to the ``edit_commit_message``
  function.  This will be placed in the message offered to the user
  for editing above the separator. It allows a template commit message
  to be used more easily. (James Westby)

* ``GPGStrategy.sign()`` will now raise ``BzrBadParameterUnicode`` if
  you pass a Unicode string rather than an 8-bit string. Callers need
  to be updated to encode first. (John Arbash Meinel)

* Branch.push, pull, merge now return Result objects with information
  about what happened, rather than a scattering of various methods.  These
  are also passed to the post hooks.  (Martin Pool)

* File formats and architecture is in place for managing a forest of trees
  in bzr, and splitting up existing trees into smaller subtrees, and
  finally joining trees to make a larger tree. This is the first iteration
  of this support, and the user-facing aspects still require substantial
  work.  If you wish to experiment with it, use ``bzr upgrade
  --dirstate-with-subtree`` in your working trees and repositories.
  You can use the hidden commands ``split`` and ``join`` and to create
  and manipulate nested trees, but please consider using the nested-trees
  branch, which contains substantial UI improvements, instead.
  http://code.aaronbentley.com/bzr/bzrrepo/nested-trees/
  (Aaron Bentley, Martin Pool, Robert Collins).

Bugfixes
********

* ``bzr annotate`` now uses dotted revnos from the viewpoint of the
  branch, rather than the last changed revision of the file.
  (John Arbash Meinel, #82158)

* Lock operations no longer hang if they encounter a permission problem.
  (Aaron Bentley)

* ``bzr push`` can resume a push that was canceled before it finished.
  Also, it can push even if the target directory exists if you supply
  the ``--use-existing-dir`` flag.
  (John Arbash Meinel, #30576, #45504)

* Fix http proxy authentication when user and an optional
  password appears in the ``*_proxy`` vars. (Vincent Ladeuil,
  #83954).

* ``bzr log branch/file`` works for local treeless branches
  (Aaron Bentley, #84247)

* Fix problem with UNC paths on Windows 98. (Alexander Belchenko, #84728)

* Searching location of CA bundle for PyCurl in env variable
  (``CURL_CA_BUNDLE``), and on win32 along the PATH.
  (Alexander Belchenko, #82086)

* ``bzr init`` works with unicode argument LOCATION.
  (Alexander Belchenko, #85599)

* Raise ``DependencyNotPresent`` if pycurl do not support https.
  (Vincent Ladeuil, #85305)

* Invalid proxy env variables should not cause a traceback.
  (Vincent Ladeuil, #87765)

* Ignore patterns normalised to use '/' path separator.
  (Kent Gibson, #86451)

* bzr rocks. It sure does! Fix case. (Vincent Ladeuil, #78026)

* Fix bzrtools shelve command for removed lines beginning with "--"
  (Johan Dahlberg, #75577)

Testing
*******

* New ``--first`` option to ``bzr selftest`` to run specified tests
  before the rest of the suite.  (Martin Pool)


bzr 0.14
########

:Released:  2007-01-23

Improvements
************

* ``bzr help global-options`` describes the global options. (Aaron Bentley)

Bug Fixes
*********

* Skip documentation generation tests if the tools to do so are not
  available. Fixes running selftest for installled copies of bzr.
  (John Arbash Meinel, #80330)

* Fix the code that discovers whether bzr is being run from it's
  working tree to handle the case when it isn't but the directory
  it is in is below a repository. (James Westby, #77306)


bzr 0.14rc1
###########

:Released:  2007-01-16

Improvements
************

* New connection: ``bzr+http://`` which supports tunnelling the smart
  protocol over an HTTP connection. If writing is enabled on the bzr
  server, then you can write over the http connection.
  (Andrew Bennetts, John Arbash Meinel)

* Aliases now support quotation marks, so they can contain whitespace
  (Marius Kruger)

* PyCurlTransport now use a single curl object. By specifying explicitly
  the 'Range' header, we avoid the need to use two different curl objects
  (and two connections to the same server). (Vincent Ladeuil)

* ``bzr commit`` does not prompt for a message until it is very likely to
  succeed.  (Aaron Bentley)

* ``bzr conflicts`` now takes --text to list pathnames of text conflicts
  (Aaron Bentley)

* Fix ``iter_lines_added_or_present_in_versions`` to use a set instead
  of a list while checking if a revision id was requested. Takes 10s
  off of the ``fileids_affected_by_revision_ids`` time, which is 10s
  of the ``bzr branch`` time. Also improve ``fileids_...`` time by
  filtering lines with a regex rather than multiple ``str.find()``
  calls. (saves another 300ms) (John Arbash Meinel)

* Policy can be set for each configuration key. This allows keys to be
  inherited properly across configuration entries. For example, this
  should enable you to do::

    [/home/user/project]
    push_location = sftp://host/srv/project/
    push_location:policy = appendpath

  And then a branch like ``/home/user/project/mybranch`` should get an
  automatic push location of ``sftp://host/srv/project/mybranch``.
  (James Henstridge)

* Added ``bzr status --short`` to make status report svn style flags
  for each file.  For example::

    $ bzr status --short
    A  foo
    A  bar
    D  baz
    ?  wooley

* 'bzr selftest --clean-output' allows easily clean temporary tests
  directories without running tests. (Alexander Belchenko)

* ``bzr help hidden-commands`` lists all hidden commands. (Aaron Bentley)

* ``bzr merge`` now has an option ``--pull`` to fall back to pull if
  local is fully merged into remote. (Jan Hudec)

* ``bzr help formats`` describes available directory formats. (Aaron Bentley)

Internals
*********

* A few tweaks directly to ``fileids_affected_by_revision_ids`` to
  help speed up processing, as well allowing to extract unannotated
  lines. Between the two ``fileids_affected_by_revision_ids`` is
  improved by approx 10%. (John Arbash Meinel)

* Change Revision serialization to only write out millisecond
  resolution. Rather than expecting floating point serialization to
  preserve more resolution than we need. (Henri Weichers, Martin Pool)

* Test suite ends cleanly on Windows.  (Vincent Ladeuil)

* When ``encoding_type`` attribute of class Command is equal to 'exact',
  force sys.stdout to be a binary stream on Windows, and therefore
  keep exact line-endings (without LF -> CRLF conversion).
  (Alexander Belchenko)

* Single-letter short options are no longer globally declared.  (Martin
  Pool)

* Before using detected user/terminal encoding bzr should check
  that Python has corresponding codec. (Alexander Belchenko)

* Formats for end-user selection are provided via a FormatRegistry (Aaron Bentley)

Bug Fixes
*********

* ``bzr missing --verbose`` was showing adds/removals in the wrong
  direction. (John Arbash Meinel)

* ``bzr annotate`` now defaults to showing dotted revnos for merged
  revisions. It cuts them off at a depth of 12 characters, but you can
  supply ``--long`` to see the full number. You can also use
  ``--show-ids`` to display the original revision ids, rather than
  revision numbers and committer names. (John Arbash Meinel, #75637)

* bzr now supports Win32 UNC path (e.g. ``\HOST\path``.
  (Alexander Belchenko, #57869)

* Win32-specific: output of cat, bundle and diff commands don't mangle
  line-endings (Alexander Belchenko, #55276)

* Replace broken fnmatch based ignore pattern matching with custom pattern
  matcher.
  (Kent Gibson, Jan Hudec #57637)

* pycurl and urllib can detect short reads at different places. Update
  the test suite to test more cases. Also detect http error code 416
  which was raised for that specific bug. Also enhance the urllib
  robustness by detecting invalid ranges (and pycurl's one by detecting
  short reads during the initial GET). (Vincent Ladeuil, #73948)

* The urllib connection sharing interacts badly with urllib2
  proxy setting (the connections didn't go thru the proxy
  anymore). Defining a proper ProxyHandler solves the
  problem.  (Vincent Ladeuil, #74759)

* Use urlutils to generate relative URLs, not osutils
  (Aaron Bentley, #76229)

* ``bzr status`` in a readonly directory should work without giving
  lots of errors. (John Arbash Meinel, #76299)

* Mention the revisionspec topic for the revision option help.
  (Wouter van Heyst, #31663)

* Allow plugins import from zip archives.
  (Alexander Belchenko, #68124)


bzr 0.13
########

:Released:  2006-12-05

No changes from 0.13rc


bzr 0.13rc1
###########

:Released:  2006-11-27

Improvements
************

* New command ``bzr remove-tree`` allows the removal of the working
  tree from a branch.
  (Daniel Silverstone)

* urllib uses shared keep-alive connections, so http
  operations are substantially faster.
  (Vincent Ladeuil, #53654)

* ``bzr export`` allows an optional branch parameter, to export a bzr
  tree from some other url. For example:
  ``bzr export bzr.tar.gz http://bazaar-vcs.org/bzr/bzr.dev``
  (Daniel Silverstone)

* Added ``bzr help topics`` to the bzr help system. This gives a
  location for general information, outside of a specific command.
  This includes updates for ``bzr help revisionspec`` the first topic
  included. (Goffredo Baroncelli, John Arbash Meinel, #42714)

* WSGI-compatible HTTP smart server.  See ``doc/http_smart_server.txt``.
  (Andrew Bennetts)

* Knit files will now cache full texts only when the size of the
  deltas is as large as the size of the fulltext. (Or after 200
  deltas, whichever comes first). This has the most benefit on large
  files with small changes, such as the inventory for a large project.
  (eg For a project with 2500 files, and 7500 revisions, it changes
  the size of inventory.knit from 11MB to 5.4MB) (John Arbash Meinel)

Internals
*********

* New -D option given before the command line turns on debugging output
  for particular areas.  -Derror shows tracebacks on all errors.
  (Martin Pool)

* Clean up ``bzr selftest --benchmark bundle`` to correct an import,
  and remove benchmarks that take longer than 10min to run.
  (John Arbash Meinel)

* Use ``time.time()`` instead of ``time.clock()`` to decide on
  progress throttling. Because ``time.clock()`` is actually CPU time,
  so over a high-latency connection, too many updates get throttled.
  (John Arbash Meinel)

* ``MemoryTransport.list_dir()`` would strip the first character for
  files or directories in root directory. (John Arbash Meinel)

* New method ``get_branch_reference`` on 'BzrDir' allows the detection of
  branch references - which the smart server component needs.

* New ``ChrootTransportDecorator``, accessible via the ``chroot+`` url
  prefix.  It disallows any access to locations above a set URL.  (Andrew
  Bennetts)

Bug Fixes
*********

* Now ``_KnitIndex`` properly decode revision ids when loading index data.
  And optimize the knit index parsing code.
  (Dmitry Vasiliev, John Arbash Meinel)

* ``bzrlib/bzrdir.py`` was directly referencing ``bzrlib.workingtree``,
  without importing it. This prevented ``bzr upgrade`` from working
  unless a plugin already imported ``bzrlib.workingtree``
  (John Arbash Meinel, #70716)

* Suppress the traceback on invalid URLs (Vincent Ladeuil, #70803).

* Give nicer error message when an http server returns a 403
  error code. (Vincent Ladeuil, #57644).

* When a multi-range http GET request fails, try a single
  range one. If it fails too, forget about ranges. Remember that until
  the death of the transport and propagates that to the clones.
  (Vincent Ladeuil, #62276, #62029).

* Handles user/passwords supplied in url from command
  line (for the urllib implementation). Don't request already
  known passwords (Vincent Ladeuil, #42383, #44647, #48527)

* ``_KnitIndex.add_versions()`` dictionary compresses revision ids as they
  are added. This fixes bug where fetching remote revisions records
  them as full references rather than integers.
  (John Arbash Meinel, #64789)

* ``bzr ignore`` strips trailing slashes in patterns.
  Also ``bzr ignore`` rejects absolute paths. (Kent Gibson, #4559)

* ``bzr ignore`` takes multiple arguments. (Cheuksan Edward Wang, #29488)

* mv correctly handles paths that traverse symlinks.
  (Aaron Bentley, #66964)

* Give nicer looking error messages when failing to connect over ssh.
  (John Arbash Meinel, #49172)

* Pushing to a remote branch does not currently update the remote working
  tree. After a remote push, ``bzr status`` and ``bzr diff`` on the remote
  machine now show that the working tree is out of date.
  (Cheuksan Edward Wang #48136)

* Use patiencediff instead of difflib for determining deltas to insert
  into knits. This avoids the O(N^3) behavior of difflib. Patience
  diff should be O(N^2). (Cheuksan Edward Wang, #65714)

* Running ``bzr log`` on nonexistent file gives an error instead of the
  entire log history. (Cheuksan Edward Wang #50793)

* ``bzr cat`` can look up contents of removed or renamed files. If the
  pathname is ambiguous, i.e. the files in the old and new trees have
  different id's, the default is the file in the new tree. The user can
  use "--name-from-revision" to select the file in the old tree.
  (Cheuksan Edward Wang, #30190)

Testing
*******

* TestingHTTPRequestHandler really handles the Range header
  (previously it was ignoring it and returning the whole file,).

bzr 0.12
########

:Released:  2006-10-30

Internals
*********

* Clean up ``bzr selftest --benchmark bundle`` to correct an import,
  and remove benchmarks that take longer than 10min to run.
  (John Arbash Meinel)

bzr 0.12rc1
###########

:Released:  2006-10-23

Improvements
************

* ``bzr log`` now shows dotted-decimal revision numbers for all revisions,
  rather than just showing a decimal revision number for revisions on the
  mainline. These revision numbers are not yet accepted as input into bzr
  commands such as log, diff etc. (Robert Collins)

* revisions can now be specified using dotted-decimal revision numbers.
  For instance, ``bzr diff -r 1.2.1..1.2.3``. (Robert Collins)

* ``bzr help commands`` output is now shorter (Aaron Bentley)

* ``bzr`` now uses lazy importing to reduce the startup time. This has
  a moderate effect on lots of actions, especially ones that have
  little to do. For example ``bzr rocks`` time is down to 116ms from
  283ms. (John Arbash Meinel)

* New Registry class to provide name-to-object registry-like support,
  for example for schemes where plugins can register new classes to
  do certain tasks (e.g. log formatters). Also provides lazy registration
  to allow modules to be loaded on request.
  (John Arbash Meinel, Adeodato Simó)

API Incompatability
*******************

* LogFormatter subclasses show now expect the 'revno' parameter to
  show() to be a string rather than an int. (Robert Collins)

Internals
*********

* ``TestCase.run_bzr``, ``run_bzr_captured``, and ``run_bzr_subprocess``
  can take a ``working_dir='foo'`` parameter, which will change directory
  for the command. (John Arbash Meinel)

* ``bzrlib.lazy_regex.lazy_compile`` can be used to create a proxy
  around a regex, which defers compilation until first use.
  (John Arbash Meinel)

* ``TestCase.run_bzr_subprocess`` defaults to supplying the
  ``--no-plugins`` parameter to ensure test reproducability, and avoid
  problems with system-wide installed plugins. (John Arbash Meinel)

* Unique tree root ids are now supported. Newly created trees still
  use the common root id for compatibility with bzr versions before 0.12.
  (Aaron Bentley)

* ``WorkingTree.set_root_id(None)`` is now deprecated. Please
  pass in ``inventory.ROOT_ID`` if you want the default root id value.
  (Robert Collins, John Arbash Meinel)

* New method ``WorkingTree.flush()`` which will write the current memory
  inventory out to disk. At the same time, ``read_working_inventory`` will
  no longer trash the current tree inventory if it has been modified within
  the current lock, and the tree will now ``flush()`` automatically on
  ``unlock()``. ``WorkingTree.set_root_id()`` has been updated to take
  advantage of this functionality. (Robert Collins, John Arbash Meinel)

* ``bzrlib.tsort.merge_sorted`` now accepts ``generate_revnos``. This
  parameter will cause it to add another column to its output, which
  contains the dotted-decimal revno for each revision, as a tuple.
  (Robert Collins)

* ``LogFormatter.show_merge`` is deprecated in favour of
  ``LogFormatter.show_merge_revno``. (Robert Collins)

Bug Fixes
*********

* Avoid circular imports by creating a deprecated function for
  ``bzrlib.tree.RevisionTree``. Callers should have been using
  ``bzrlib.revisontree.RevisionTree`` anyway. (John Arbash Meinel,
  #66349)

* Don't use ``socket.MSG_WAITALL`` as it doesn't exist on all
  platforms. (Martin Pool, #66356)

* Don't require ``Content-Type`` in range responses. Assume they are a
  single range if ``Content-Type`` does not exist.
  (John Arbash Meinel, #62473)

* bzr branch/pull no longer complain about progress bar cleanup when
  interrupted during fetch.  (Aaron Bentley, #54000)

* ``WorkingTree.set_parent_trees()`` uses the trees to directly write
  the basis inventory, rather than going through the repository. This
  allows us to have 1 inventory read, and 2 inventory writes when
  committing a new tree. (John Arbash Meinel)

* When reverting, files that are not locally modified that do not exist
  in the target are deleted, not just unversioned (Aaron Bentley)

* When trying to acquire a lock, don't fail immediately. Instead, try
  a few times (up to 1 hour) before timing out. Also, report why the
  lock is unavailable (John Arbash Meinel, #43521, #49556)

* Leave HttpTransportBase daughter classes decides how they
  implement cloning. (Vincent Ladeuil, #61606)

* diff3 does not indicate conflicts on clean merge. (Aaron Bentley)

* If a commit fails, the commit message is stored in a file at the root of
  the tree for later commit. (Cheuksan Edward Wang, Stefan Metzmacher,
  #32054)

Testing
*******

* New test base class TestCaseWithMemoryTransport offers memory-only
  testing facilities: its not suitable for tests that need to mutate disk
  state, but most tests should not need that and should be converted to
  TestCaseWithMemoryTransport. (Robert Collins)

* ``TestCase.make_branch_and_memory_tree`` now takes a format
  option to set the BzrDir, Repository and Branch formats of the
  created objects. (Robert Collins, John Arbash Meinel)

bzr 0.11
########

:Released:  2006-10-02

* Smart server transport test failures on windows fixed. (Lukáš Lalinský).

bzr 0.11rc2
###########

:Released:  2006-09-27

Bug Fixes
*********

* Test suite hangs on windows fixed. (Andrew Bennets, Alexander Belchenko).

* Commit performance regression fixed. (Aaron Bentley, Robert Collins, John
  Arbash Meinel).

bzr 0.11rc1
###########

:Released:  2006-09-25

Improvements
************

* Knit files now wait to create their contents until the first data is
  added. The old code used to create an empty .knit and a .kndx with just
  the header. However, this caused a lot of extra round trips over sftp.
  This can change the time for ``bzr push`` to create a new remote branch
  from 160s down to 100s. This also affects ``bzr commit`` performance when
  adding new files, ``bzr commit`` on a new kernel-like tree drops from 50s
  down to 40s (John Arbash Meinel, #44692)

* When an entire subtree has been deleted, commit will now report that
  just the top of the subtree has been deleted, rather than reporting
  all the individual items. (Robert Collins)

* Commit performs one less XML parse. (Robert Collins)

* ``bzr checkout`` now operates on readonly branches as well
  as readwrite branches. This fixes bug #39542. (Robert Collins)

* ``bzr bind`` no longer synchronises history with the master branch.
  Binding should be followed by an update or push to synchronise the
  two branches. This is closely related to the fix for bug #39542.
  (Robert Collins)

* ``bzrlib.lazy_import.lazy_import`` function to create on-demand
  objects.  This allows all imports to stay at the global scope, but
  modules will not actually be imported if they are not used.
  (John Arbash Meinel)

* Support ``bzr://`` and ``bzr+ssh://`` urls to work with the new RPC-based
  transport which will be used with the upcoming high-performance smart
  server. The new command ``bzr serve`` will invoke bzr in server mode,
  which processes these requests. (Andrew Bennetts, Robert Collins, Martin
  Pool)

* New command ``bzr version-info`` which can be used to get a summary
  of the current state of the tree. This is especially useful as part
  of a build commands. See ``doc/version_info.txt`` for more information
  (John Arbash Meinel)

Bug Fixes
*********

* ``'bzr inventory [FILE...]'`` allows restricting the file list to a
  specific set of files. (John Arbash Meinel, #3631)

* Don't abort when annotating empty files (John Arbash Meinel, #56814)

* Add ``Stanza.to_unicode()`` which can be passed to another Stanza
  when nesting stanzas. Also, add ``read_stanza_unicode`` to handle when
  reading a nested Stanza. (John Arbash Meinel)

* Transform._set_mode() needs to stat the right file.
  (John Arbash Meinel, #56549)

* Raise WeaveFormatError rather than StopIteration when trying to read
  an empty Weave file. (John Arbash Meinel, #46871)

* Don't access e.code for generic URLErrors, only HTTPErrors have .code.
  (Vincent Ladeuil, #59835)

* Handle boundary="" lines properly to allow access through a Squid proxy.
  (John Arbash Meinel, #57723)

* revert now removes newly-added directories (Aaron Bentley, #54172)

* ``bzr upgrade sftp://`` shouldn't fail to upgrade v6 branches if there
  isn't a working tree. (David Allouche, #40679)

* Give nicer error messages when a user supplies an invalid --revision
  parameter. (John Arbash Meinel, #55420)

* Handle when LANG is not recognized by python. Emit a warning, but
  just revert to using 'ascii'. (John Arbash Meinel, #35392)

* Don't use ``preexec_fn`` on win32, as it is not supported by subprocess.
  (John Arbash Meinel)

* Skip specific tests when the dependencies aren't met. This includes
  some ``setup.py`` tests when ``python-dev`` is not available, and
  some tests that depend on paramiko. (John Arbash Meinel, Mattheiu Moy)

* Fallback to Paramiko properly, if no ``ssh`` executable exists on
  the system. (Andrew Bennetts, John Arbash Meinel)

* ``Branch.bind(other_branch)`` no longer takes a write lock on the
  other branch, and will not push or pull between the two branches.
  API users will need to perform a push or pull or update operation if they
  require branch synchronisation to take place. (Robert Collins, #47344)

* When creating a tarball or zipfile export, export unicode names as utf-8
  paths. This may not work perfectly on all platforms, but has the best
  chance of working in the common case. (John Arbash Meinel, #56816)

* When committing, only files that exist in working tree or basis tree
  may be specified (Aaron Bentley, #50793)

Portability
***********

* Fixes to run on Python 2.5 (Brian M. Carlson, Martin Pool, Marien Zwart)

Internals
*********

* TestCaseInTempDir now creates a separate directory for HOME, rather
  than having HOME set to the same location as the working directory.
  (John Arbash Meinel)

* ``run_bzr_subprocess()`` can take an optional ``env_changes={}`` parameter,
  which will update os.environ inside the spawned child. It also can
  take a ``universal_newlines=True``, which helps when checking the output
  of the command. (John Arbash Meinel)

* Refactor SFTP vendors to allow easier re-use when ssh is used.
  (Andrew Bennetts)

* ``Transport.list_dir()`` and ``Transport.iter_files_recursive()`` should always
  return urlescaped paths. This is now tested (there were bugs in a few
  of the transports) (Andrew Bennetts, David Allouche, John Arbash Meinel)

* New utility function ``symbol_versioning.deprecation_string``. Returns the
  formatted string for a callable, deprecation format pair. (Robert Collins)

* New TestCase helper applyDeprecated. This allows you to call a callable
  which is deprecated without it spewing to the screen, just by supplying
  the deprecation format string issued for it. (Robert Collins)

* Transport.append and Transport.put have been deprecated in favor of
  ``.append_bytes``, ``.append_file``, ``.put_bytes``, and
  ``.put_file``. This removes the ambiguity in what type of object the
  functions take.  ``Transport.non_atomic_put_{bytes,file}`` has also
  been added. Which works similarly to ``Transport.append()`` except for
  SFTP, it doesn't have a round trip when opening the file. Also, it
  provides functionality for creating a parent directory when trying
  to create a file, rather than raise NoSuchFile and forcing the
  caller to repeat their request.
  (John Arbash Meinel)

* WorkingTree has a new api ``unversion`` which allow the unversioning of
  entries by their file id. (Robert Collins)

* ``WorkingTree.pending_merges`` is deprecated.  Please use the
  ``get_parent_ids`` (introduced in 0.10) method instead. (Robert Collins)

* WorkingTree has a new ``lock_tree_write`` method which locks the branch for
  read rather than write. This is appropriate for actions which only need
  the branch data for reference rather than mutation. A new decorator
  ``needs_tree_write_lock`` is provided in the workingtree module. Like the
  ``needs_read_lock`` and ``needs_write_lock`` decorators this allows static
  declaration of the locking requirements of a function to ensure that
  a lock is taken out for casual scripts. (Robert Collins, #54107)

* All WorkingTree methods which write to the tree, but not to the branch
  have been converted to use ``needs_tree_write_lock`` rather than
  ``needs_write_lock``. Also converted is the revert, conflicts and tree
  transform modules. This provides a modest performance improvement on
  metadir style trees, due to the reduce lock-acquisition, and a more
  significant performance improvement on lightweight checkouts from
  remote branches, where trivial operations used to pay a significant
  penalty. It also provides the basis for allowing readonly checkouts.
  (Robert Collins)

* Special case importing the standard library 'copy' module. This shaves
  off 40ms of startup time, while retaining compatibility. See:
  ``bzrlib/inspect_for_copy.py`` for more details. (John Arbash Meinel)

* WorkingTree has a new parent class MutableTree which represents the
  specialisations of Tree which are able to be altered. (Robert Collins)

* New methods mkdir and ``put_file_bytes_non_atomic`` on MutableTree that
  mutate the tree and its contents. (Robert Collins)

* Transport behaviour at the root of the URL is now defined and tested.
  (Andrew Bennetts, Robert Collins)

Testing
*******

* New test helper classs MemoryTree. This is typically accessed via
  ``self.make_branch_and_memory_tree()`` in test cases. (Robert Collins)

* Add ``start_bzr_subprocess`` and ``stop_bzr_subprocess`` to allow test
  code to continue running concurrently with a subprocess of bzr.
  (Andrew Bennetts, Robert Collins)

* Add a new method ``Transport.get_smart_client()``. This is provided to
  allow upgrades to a richer interface than the VFS one provided by
  Transport. (Andrew Bennetts, Martin Pool)

bzr 0.10
########

:Released:  2006-08-29

Improvements
************
* 'merge' now takes --uncommitted, to apply uncommitted changes from a
  tree.  (Aaron Bentley)

* 'bzr add --file-ids-from' can be used to specify another path to use
  for creating file ids, rather than generating all new ones. Internally,
  the 'action' passed to ``smart_add_tree()`` can return ``file_ids`` that
  will be used, rather than having bzrlib generate new ones.
  (John Arbash Meinel, #55781)

* ``bzr selftest --benchmark`` now allows a ``--cache-dir`` parameter.
  This will cache some of the intermediate trees, and decrease the
  setup time for benchmark tests. (John Arbash Meinel)

* Inverse forms are provided for all boolean options.  For example,
  --strict has --no-strict, --no-recurse has --recurse (Aaron Bentley)

* Serialize out Inventories directly, rather than using ElementTree.
  Writing out a kernel sized inventory drops from 2s down to ~350ms.
  (Robert Collins, John Arbash Meinel)

Bug Fixes
*********

* Help diffutils 2.8.4 get along with binary tests (Marien Zwart: #57614)

* Change LockDir so that if the lock directory doesn't exist when
  ``lock_write()`` is called, an attempt will be made to create it.
  (John Arbash Meinel, #56974)

* ``bzr uncommit`` preserves pending merges. (John Arbash Meinel, #57660)

* Active FTP transport now works as intended. (ghozzy, #56472)

* Really fix mutter() so that it won't ever raise a UnicodeError.
  It means it is possible for ~/.bzr.log to contain non UTF-8 characters.
  But it is a debugging log, not a real user file.
  (John Arbash Meinel, #56947, #53880)

* Change Command handle to allow Unicode command and options.
  At present we cannot register Unicode command names, so we will get
  BzrCommandError('unknown command'), or BzrCommandError('unknown option')
  But that is better than a UnicodeError + a traceback.
  (John Arbash Meinel, #57123)

* Handle TZ=UTC properly when reading/writing revisions.
  (John Arbash Meinel, #55783, #56290)

* Use ``GPG_TTY`` to allow gpg --cl to work with gpg-agent in a pipeline,
  (passing text to sign in on stdin). (John Arbash Meinel, #54468)

* External diff does the right thing for binaries even in foreign
  languages. (John Arbash Meinel, #56307)

* Testament handles more cases when content is unicode. Specific bug was
  in handling of revision properties.
  (John Arbash Meinel, Holger Krekel, #54723)

* The bzr selftest was failing on installed versions due to a bug in a new
  test helper. (John Arbash Meinel, Robert Collins, #58057)

Internals
*********

* ``bzrlib.cache_utf8`` contains ``encode()`` and ``decode()`` functions
  which can be used to cache the conversion between utf8 and Unicode.
  Especially helpful for some of the knit annotation code, which has to
  convert revision ids to utf8 to annotate lines in storage.
  (John Arbash Meinel)

* ``setup.py`` now searches the filesystem to find all packages which
  need to be installed. This should help make the life of packagers
  easier. (John Arbash Meinel)

bzr 0.9.0
#########

:Released:  2006-08-11

Surprises
*********

* The hard-coded built-in ignore rules have been removed. There are
  now two rulesets which are enforced. A user global one in
  ``~/.bazaar/ignore`` which will apply to every tree, and the tree
  specific one '.bzrignore'.
  ``~/.bazaar/ignore`` will be created if it does not exist, but with
  a more conservative list than the old default.
  This fixes bugs with default rules being enforced no matter what.
  The old list of ignore rules from bzr is available by
  running 'bzr ignore --old-default-rules'.
  (Robert Collins, Martin Pool, John Arbash Meinel)

* 'branches.conf' has been changed to 'locations.conf', since it can apply
  to more locations than just branch locations.
  (Aaron Bentley)

Improvements
************

* The revision specifier "revno:" is extended to accept the syntax
  revno:N:branch. For example,
  revno:42:http://bazaar-vcs.org/bzr/bzr.dev/ means revision 42 in
  bzr.dev.  (Matthieu Moy)

* Tests updates to ensure proper URL handling, UNICODE support, and
  proper printing when the user's terminal encoding cannot display
  the path of a file that has been versioned.
  ``bzr branch`` can take a target URL rather than only a local directory.
  ``Branch.get_parent()/set_parent()`` now save a relative path if possible,
  and normalize the parent based on root, allowing access across
  different transports. (John Arbash Meinel, Wouter van Heyst, Martin Pool)
  (Malone #48906, #42699, #40675, #5281, #3980, #36363, #43689,
  #42517, #42514)

* On Unix, detect terminal width using an ioctl not just $COLUMNS.
  Use terminal width for single-line logs from ``bzr log --line`` and
  pending-merge display.  (Robert Widhopf-Fenk, Gustavo Niemeyer)
  (Malone #3507)

* On Windows, detect terminal width using GetConsoleScreenBufferInfo.
  (Alexander Belchenko)

* Speedup improvement for 'date:'-revision search. (Guillaume Pinot).

* Show the correct number of revisions pushed when pushing a new branch.
  (Robert Collins).

* 'bzr selftest' now shows a progress bar with the number of tests, and
  progress made. 'make check' shows tests in -v mode, to be more useful
  for the PQM status window. (Robert Collins).
  When using a progress bar, failed tests are printed out, rather than
  being overwritten by the progress bar until the suite finishes.
  (John Arbash Meinel)

* 'bzr selftest --benchmark' will run a new benchmarking selftest.
  'bzr selftest --benchmark --lsprof-timed' will use lsprofile to generate
  profile data for the individual profiled calls, allowing for fine
  grained analysis of performance.
  (Robert Collins, Martin Pool).

* 'bzr commit' shows a progress bar. This is useful for commits over sftp
  where commit can take an appreciable time. (Robert Collins)

* 'bzr add' is now less verbose in telling you what ignore globs were
  matched by files being ignored. Instead it just tells you how many
  were ignored (because you might reasonably be expecting none to be
  ignored). 'bzr add -v' is unchanged and will report every ignored
  file. (Robert Collins).

* ftp now has a test server if medusa is installed. As part of testing,
  ftp support has been improved, including support for supplying a
  non-standard port. (John Arbash Meinel).

* 'bzr log --line' shows the revision number, and uses only the
  first line of the log message (#5162, Alexander Belchenko;
  Matthieu Moy)

* 'bzr status' has had the --all option removed. The 'bzr ls' command
  should be used to retrieve all versioned files. (Robert Collins)

* 'bzr bundle OTHER/BRANCH' will create a bundle which can be sent
  over email, and applied on the other end, while maintaining ancestry.
  This bundle can be applied with either 'bzr merge' or 'bzr pull',
  the same way you would apply another branch.
  (John Arbash Meinel, Aaron Bentley)

* 'bzr whoami' can now be used to set your identity from the command line,
  for a branch or globally.  (Robey Pointer)

* 'bzr checkout' now aliased to 'bzr co', and 'bzr annotate' to 'bzr ann'.
  (Michael Ellerman)

* 'bzr revert DIRECTORY' now reverts the contents of the directory as well.
  (Aaron Bentley)

* 'bzr get sftp://foo' gives a better error when paramiko is not present.
  Also updates things like 'http+pycurl://' if pycurl is not present.
  (John Arbash Meinel) (Malone #47821, #52204)

* New env variable ``BZR_PROGRESS_BAR``, sets the default progress bar type.
  Can be set to 'none' or 'dummy' to disable the progress bar, 'dots' or
  'tty' to create the respective type. (John Arbash Meinel, #42197, #51107)

* Improve the help text for 'bzr diff' to explain what various options do.
  (John Arbash Meinel, #6391)

* 'bzr uncommit -r 10' now uncommits revisions 11.. rather than uncommitting
  revision 10. This makes -r10 more in line with what other commands do.
  'bzr uncommit' also now saves the pending merges of the revisions that
  were removed. So it is safe to uncommit after a merge, fix something,
  and commit again. (John Arbash Meinel, #32526, #31426)

* 'bzr init' now also works on remote locations.
  (Wouter van Heyst, #48904)

* HTTP support has been updated. When using pycurl we now support
  connection keep-alive, which reduces dns requests and round trips.
  And for both urllib and pycurl we support multi-range requests,
  which decreases the number of round-trips. Performance results for
  ``bzr branch http://bazaar-vcs.org/bzr/bzr.dev/`` indicate
  http branching is now 2-3x faster, and ``bzr pull`` in an existing
  branch is as much as 4x faster.
  (Michael Ellerman, Johan Rydberg, John Arbash Meinel, #46768)

* Performance improvements for sftp. Branching and pulling are now up to
  2x faster. Utilize paramiko.readv() support for async requests if it
  is available (paramiko > 1.6) (John Arbash Meinel)

Bug Fixes
*********

* Fix shadowed definition of TestLocationConfig that caused some
  tests not to run.
  (Erik Bågfors, Michael Ellerman, Martin Pool, #32587)

* Fix unnecessary requirement of sign-my-commits that it be run from
  a working directory.  (Martin Pool, Robert Collins)

* 'bzr push location' will only remember the push location if it succeeds
  in connecting to the remote location. (John Arbash Meinel, #49742)

* 'bzr revert' no longer toggles the executable bit on win32
  (John Arbash Meinel, #45010)

* Handle broken pipe under win32 correctly. (John Arbash Meinel)

* sftp tests now work correctly on win32 if you have a newer paramiko
  (John Arbash Meinel)

* Cleanup win32 test suite, and general cleanup of places where
  file handles were being held open. (John Arbash Meinel)

* When specifying filenames for 'diff -r x..y', the name of the file in the
  working directory can be used, even if its name is different in both x
  and y.

* File-ids containing single- or double-quotes are handled correctly by
  push. (Aaron Bentley, #52227)

* Normalize unicode filenames to ensure cross-platform consistency.
  (John Arbash Meinel, #43689)

* The argument parser can now handle '-' as an argument. Currently
  no code interprets it specially (it is mostly handled as a file named
  '-'). But plugins, and future operations can use it.
  (John Arbash meinel, #50984)

* Bundles can properly read binary files with a plain '\r' in them.
  (John Arbash Meinel, #51927)

* Tuning ``iter_entries()`` to be more efficient (John Arbash Meinel, #5444)

* Lots of win32 fixes (the test suite passes again).
  (John Arbash Meinel, #50155)

* Handle openbsd returning None for sys.getfilesystemencoding() (#41183)

* Support ftp APPE (append) to allow Knits to be used over ftp (#42592)

* Removals are only committed if they match the filespec (or if there is
  no filespec).  (#46635, Aaron Bentley)

* smart-add recurses through all supplied directories
  (John Arbash Meinel, #52578)

* Make the bundle reader extra lines before and after the bundle text.
  This allows you to parse an email with the bundle inline.
  (John Arbash Meinel, #49182)

* Change the file id generator to squash a little bit more. Helps when
  working with long filenames on windows. (Also helps for unicode filenames
  not generating hidden files). (John Arbash Meinel, #43801)

* Restore terminal mode on C-c while reading sftp password.  (#48923,
  Nicholas Allen, Martin Pool)

* Timestamps are rounded to 1ms, and revision entries can be recreated
  exactly. (John Arbash Meinel, Jamie Wilkinson, #40693)

* Branch.base has changed to a URL, but ~/.bazaar/locations.conf should
  use local paths, since it is user visible (John Arbash Meinel, #53653)

* ``bzr status foo`` when foo was unversioned used to cause a full delta
  to be generated (John Arbash Meinel, #53638)

* When reading revision properties, an empty value should be considered
  the empty string, not None (John Arbash Meinel, #47782)

* ``bzr diff --diff-options`` can now handle binary files being changed.
  Also, the output is consistent when --diff-options is not supplied.
  (John Arbash Meinel, #54651, #52930)

* Use the right suffixes for loading plugins (John Arbash Meinel, #51810)

* Fix ``Branch.get_parent()`` to handle the case when the parent is not
  accessible (John Arbash Meinel, #52976)

Internals
*********

* Combine the ignore rules into a single regex rather than looping over
  them to reduce the threshold where  N^2 behaviour occurs in operations
  like status. (Jan Hudec, Robert Collins).

* Appending to ``bzrlib.DEFAULT_IGNORE`` is now deprecated. Instead, use
  one of the add functions in bzrlib.ignores. (John Arbash Meinel)

* 'bzr push' should only push the ancestry of the current revision, not
  all of the history in the repository. This is especially important for
  shared repositories. (John Arbash Meinel)

* ``bzrlib.delta.compare_trees`` now iterates in alphabetically sorted order,
  rather than randomly walking the inventories. (John Arbash Meinel)

* Doctests are now run in temporary directories which are cleaned up when
  they finish, rather than using special ScratchDir/ScratchBranch objects.
  (Martin Pool)

* Split ``check`` into separate methods on the branch and on the repository,
  so that it can be specialized in ways that are useful or efficient for
  different formats.  (Martin Pool, Robert Collins)

* Deprecate ``Repository.all_revision_ids``; most methods don't really need
  the global revision graph but only that part leading up to a particular
  revision.  (Martin Pool, Robert Collins)

* Add a BzrDirFormat ``control_formats`` list which allows for control formats
  that do not use '.bzr' to store their data - i.e. '.svn', '.hg' etc.
  (Robert Collins, Jelmer Vernooij).

* ``bzrlib.diff.external_diff`` can be redirected to any file-like object.
  Uses subprocess instead of spawnvp.
  (James Henstridge, John Arbash Meinel, #4047, #48914)

* New command line option '--profile-imports', which will install a custom
  importer to log time to import modules and regex compilation time to
  sys.stderr (John Arbash Meinel)

* 'EmptyTree' is now deprecated, please use ``repository.revision_tree(None)``
  instead. (Robert Collins)

* "RevisionTree" is now in bzrlib/revisiontree.py. (Robert Collins)

bzr 0.8.2
#########

:Released:  2006-05-17

Bug Fixes
*********

* setup.py failed to install launchpad plugin.  (Martin Pool)

bzr 0.8.1
#########

:Released:  2006-05-16

Bug Fixes
*********

* Fix failure to commit a merge in a checkout.  (Martin Pool,
  Robert Collins, Erik Bågfors, #43959)

* Nicer messages from 'commit' in the case of renames, and correct
  messages when a merge has occured. (Robert Collins, Martin Pool)

* Separate functionality from assert statements as they are skipped in
  optimized mode of python. Add the same check to pending merges.
  (Olaf Conradi, #44443)

Changes
*******

* Do not show the None revision in output of bzr ancestry. (Olaf Conradi)

* Add info on standalone branches without a working tree.
  (Olaf Conradi, #44155)

* Fix bug in knits when raising InvalidRevisionId. (Olaf Conradi, #44284)

Changes
*******

* Make editor invocation comply with Debian Policy. First check
  environment variables VISUAL and EDITOR, then try editor from
  alternatives system. If that all fails, fall back to the pre-defined
  list of editors. (Olaf Conradi, #42904)

New Features
************

* New 'register-branch' command registers a public branch into
  Launchpad.net, where it can be associated with bugs, etc.
  (Martin Pool, Bjorn Tillenius, Robert Collins)

Internals
*********

* New public api in InventoryEntry - ``describe_change(old, new)`` which
  provides a human description of the changes between two old and
  new. (Robert Collins, Martin Pool)

Testing
*******

* Fix test case for bzr info in upgrading a standalone branch to metadir,
  uses bzrlib api now. (Olaf Conradi)

bzr 0.8
#######

:Released:  2006-05-08

Notes When Upgrading
********************

Release 0.8 of bzr introduces a new format for history storage, called
'knit', as an evolution of to the 'weave' format used in 0.7.  Local
and remote operations are faster using knits than weaves.  Several
operations including 'init', 'init-repo', and 'upgrade' take a
--format option that controls this.  Branching from an existing branch
will keep the same format.

It is possible to merge, pull and push between branches of different
formats but this is slower than moving data between homogenous
branches.  It is therefore recommended (but not required) that you
upgrade all branches for a project at the same time.  Information on
formats is shown by 'bzr info'.

bzr 0.8 now allows creation of 'repositories', which hold the history
of files and revisions for several branches.  Previously bzr kept all
the history for a branch within the .bzr directory at the root of the
branch, and this is still the default.  To create a repository, use
the new 'bzr init-repo' command.  Branches exist as directories under
the repository and contain just a small amount of information
indicating the current revision of the branch.

bzr 0.8 also supports 'checkouts', which are similar to in cvs and
subversion.  Checkouts are associated with a branch (optionally in a
repository), which contains all the historical information.  The
result is that a checkout can be deleted without losing any
already-committed revisions.  A new 'update' command is also available.

Repositories and checkouts are not supported with the 0.7 storage
format.  To use them you must upgrad to either knits, or to the
'metaweave' format, which uses weaves but changes the .bzr directory
arrangement.


Improvements
************

* sftp paths can now be relative, or local, according to the lftp
  convention. Paths now take the form::

      sftp://user:pass@host:port/~/relative/path
      or
      sftp://user:pass@host:port/absolute/path

* The FTP transport now tries to reconnect after a temporary
  failure. ftp put is made atomic. (Matthieu Moy)

* The FTP transport now maintains a pool of connections, and
  reuses them to avoid multiple connections to the same host (like
  sftp did). (Daniel Silverstone)

* The ``bzr_man.py`` file has been removed. To create the man page now,
  use ``./generate_docs.py man``. The new program can also create other files.
  Run ``python generate_docs.py --help`` for usage information.
  (Hans Ulrich Niedermann & James Blackwell).

* Man Page now gives full help (James Blackwell).
  Help also updated to reflect user config now being stored in .bazaar
  (Hans Ulrich Niedermann)

* It's now possible to set aliases in bazaar.conf (Erik Bågfors)

* Pull now accepts a --revision argument (Erik Bågfors)

* ``bzr re-sign`` now allows multiple revisions to be supplied on the command
  line. You can now use the following command to sign all of your old
  commits::

    find .bzr/revision-store// -name my@email-* \
      | sed 's/.*\/\/..\///' \
      | xargs bzr re-sign

* Upgrade can now upgrade over the network. (Robert Collins)

* Two new commands 'bzr checkout' and 'bzr update' allow for CVS/SVN-alike
  behaviour.  By default they will cache history in the checkout, but
  with --lightweight almost all data is kept in the master branch.
  (Robert Collins)

* 'revert' unversions newly-versioned files, instead of deleting them.

* 'merge' is more robust.  Conflict messages have changed.

* 'merge' and 'revert' no longer clobber existing files that end in '~' or
  '.moved'.

* Default log format can be set in configuration and plugins can register
  their own formatters. (Erik Bågfors)

* New 'reconcile' command will check branch consistency and repair indexes
  that can become out of sync in pre 0.8 formats. (Robert Collins,
  Daniel Silverstone)

* New 'bzr init --format' and 'bzr upgrade --format' option to control
  what storage format is created or produced.  (Robert Collins,
  Martin Pool)

* Add parent location to 'bzr info', if there is one.  (Olaf Conradi)

* New developer commands 'weave-list' and 'weave-join'.  (Martin Pool)

* New 'init-repository' command, plus support for repositories in 'init'
  and 'branch' (Aaron Bentley, Erik Bågfors, Robert Collins)

* Improve output of 'info' command. Show all relevant locations related to
  working tree, branch and repository. Use kibibytes for binary quantities.
  Fix off-by-one error in missing revisions of working tree.  Make 'info'
  work on branches, repositories and remote locations.  Show locations
  relative to the shared repository, if applicable.  Show locking status
  of locations.  (Olaf Conradi)

* Diff and merge now safely handle binary files. (Aaron Bentley)

* 'pull' and 'push' now normalise the revision history, so that any two
  branches with the same tip revision will have the same output from 'log'.
  (Robert Collins)

* 'merge' accepts --remember option to store parent location, like 'push'
  and 'pull'. (Olaf Conradi)

* bzr status and diff when files given as arguments do not exist
  in the relevant trees.  (Martin Pool, #3619)

* Add '.hg' to the default ignore list.  (Martin Pool)

* 'knit' is now the default disk format. This improves disk performance and
  utilization, increases incremental pull performance, robustness with SFTP
  and allows checkouts over SFTP to perform acceptably.
  The initial Knit code was contributed by Johan Rydberg based on a
  specification by Martin Pool.
  (Robert Collins, Aaron Bentley, Johan Rydberg, Martin Pool).

* New tool to generate all-in-one html version of the manual.  (Alexander
  Belchenko)

* Hitting CTRL-C while doing an SFTP push will no longer cause stale locks
  to be left in the SFTP repository. (Robert Collins, Martin Pool).

* New option 'diff --prefix' to control how files are named in diff
  output, with shortcuts '-p0' and '-p1' corresponding to the options for
  GNU patch.  (Alexander Belchenko, Goffredo Baroncelli, Martin Pool)

* Add --revision option to 'annotate' command.  (Olaf Conradi)

* If bzr shows an unexpected revision-history after pulling (perhaps due
  to a reweave) it can now be corrected by 'bzr reconcile'.
  (Robert Collins)

Changes
*******

* Commit is now verbose by default, and shows changed filenames and the
  new revision number.  (Robert Collins, Martin Pool)

* Unify 'mv', 'move', 'rename'.  (Matthew Fuller, #5379)

* 'bzr -h' shows help.  (Martin Pool, Ian Bicking, #35940)

* Make 'pull' and 'push' remember location on failure using --remember.
  (Olaf Conradi)

* For compatibility, make old format for using weaves inside metadir
  available as 'metaweave' format.  Rename format 'metadir' to 'default'.
  Clean up help for option --format in commands 'init', 'init-repo' and
  'upgrade'.  (Olaf Conradi)

Internals
*********

* The internal storage of history, and logical branch identity have now
  been split into Branch, and Repository. The common locking and file
  management routines are now in bzrlib.lockablefiles.
  (Aaron Bentley, Robert Collins, Martin Pool)

* Transports can now raise DependencyNotPresent if they need a library
  which is not installed, and then another implementation will be
  tried.  (Martin Pool)

* Remove obsolete (and no-op) `decode` parameter to `Transport.get`.
  (Martin Pool)

* Using Tree Transform for merge, revert, tree-building

* WorkingTree.create, Branch.create, ``WorkingTree.create_standalone``,
  Branch.initialize are now deprecated. Please see ``BzrDir.create_*`` for
  replacement API's. (Robert Collins)

* New BzrDir class represents the .bzr control directory and manages
  formatting issues. (Robert Collins)

* New repository.InterRepository class encapsulates Repository to
  Repository actions and allows for clean selection of optimised code
  paths. (Robert Collins)

* ``bzrlib.fetch.fetch`` and ``bzrlib.fetch.greedy_fetch`` are now
  deprecated, please use ``branch.fetch`` or ``repository.fetch``
  depending on your needs. (Robert Collins)

* deprecated methods now have a ``is_deprecated`` flag on them that can
  be checked, if you need to determine whether a given callable is
  deprecated at runtime. (Robert Collins)

* Progress bars are now nested - see
  ``bzrlib.ui.ui_factory.nested_progress_bar``.
  (Robert Collins, Robey Pointer)

* New API call ``get_format_description()`` for each type of format.
  (Olaf Conradi)

* Changed ``branch.set_parent()`` to accept None to remove parent.
  (Olaf Conradi)

* Deprecated BzrError AmbiguousBase.  (Olaf Conradi)

* WorkingTree.branch is now a read only property.  (Robert Collins)

* bzrlib.ui.text.TextUIFactory now accepts a ``bar_type`` parameter which
  can be None or a factory that will create a progress bar. This is
  useful for testing or for overriding the bzrlib.progress heuristic.
  (Robert Collins)

* New API method ``get_physical_lock_status()`` to query locks present on a
  transport.  (Olaf Conradi)

* Repository.reconcile now takes a thorough keyword parameter to allow
  requesting an indepth reconciliation, rather than just a data-loss
  check. (Robert Collins)

* ``bzrlib.ui.ui_factory protocol`` now supports ``get_boolean`` to prompt
  the user for yes/no style input. (Robert Collins)

Testing
*******

* SFTP tests now shortcut the SSH negotiation, reducing test overhead
  for testing SFTP protocol support. (Robey Pointer)

* Branch formats are now tested once per implementation (see ``bzrlib.
  tests.branch_implementations``. This is analagous to the transport
  interface tests, and has been followed up with working tree,
  repository and BzrDir tests. (Robert Collins)

* New test base class TestCaseWithTransport provides a transport aware
  test environment, useful for testing any transport-interface using
  code. The test suite option --transport controls the transport used
  by this class (when its not being used as part of implementation
  contract testing). (Robert Collins)

* Close logging handler on disabling the test log. This will remove the
  handler from the internal list inside python's logging module,
  preventing shutdown from closing it twice.  (Olaf Conradi)

* Move test case for uncommit to blackbox tests.  (Olaf Conradi)

* ``run_bzr`` and ``run_bzr_captured`` now accept a 'stdin="foo"'
  parameter which will provide String("foo") to the command as its stdin.

bzr 0.7
#######

:Released: 2006-01-09

Changes
*******

* .bzrignore is excluded from exports, on the grounds that it's a bzr
  internal-use file and may not be wanted.  (Jamie Wilkinson)

* The "bzr directories" command were removed in favor of the new
  --kind option to the "bzr inventory" command.  To list all
  versioned directories, now use "bzr inventory --kind directory".
  (Johan Rydberg)

* Under Windows configuration directory is now ``%APPDATA%\bazaar\2.0``
  by default. (John Arbash Meinel)

* The parent of Bzr configuration directory can be set by ``BZR_HOME``
  environment variable. Now the path for it is searched in ``BZR_HOME``,
  then in HOME. Under Windows the order is: ``BZR_HOME``, ``APPDATA``
  (usually points to ``C:\Documents and Settings\User Name\Application Data``),
  ``HOME``. (John Arbash Meinel)

* Plugins with the same name in different directories in the bzr plugin
  path are no longer loaded: only the first successfully loaded one is
  used. (Robert Collins)

* Use systems' external ssh command to open connections if possible.
  This gives better integration with user settings such as ProxyCommand.
  (James Henstridge)

* Permissions on files underneath .bzr/ are inherited from the .bzr
  directory. So for a shared repository, simply doing 'chmod -R g+w .bzr/'
  will mean that future file will be created with group write permissions.

* configure.in and config.guess are no longer in the builtin default
  ignore list.

* '.sw[nop]' pattern ignored, to ignore vim swap files for nameless
  files.  (John Arbash Meinel, Martin Pool)

Improvements
************

* "bzr INIT dir" now initializes the specified directory, and creates
  it if it does not exist.  (John Arbash Meinel)

* New remerge command (Aaron Bentley)

* Better zsh completion script.  (Steve Borho)

* 'bzr diff' now returns 1 when there are changes in the working
  tree. (Robert Collins)

* 'bzr push' now exists and can push changes to a remote location.
  This uses the transport infrastructure, and can store the remote
  location in the ~/.bazaar/branches.conf configuration file.
  (Robert Collins)

* Test directories are only kept if the test fails and the user requests
  that they be kept.

* Tweaks to short log printing

* Added branch nicks, new nick command, printing them in log output.
  (Aaron Bentley)

* If ``$BZR_PDB`` is set, pop into the debugger when an uncaught exception
  occurs.  (Martin Pool)

* Accept 'bzr resolved' (an alias for 'bzr resolve'), as this is
  the same as Subversion.  (Martin Pool)

* New ftp transport support (on ftplib), for ftp:// and aftp://
  URLs.  (Daniel Silverstone)

* Commit editor temporary files now start with ``bzr_log.``, to allow
  text editors to match the file name and set up appropriate modes or
  settings.  (Magnus Therning)

* Improved performance when integrating changes from a remote weave.
  (Goffredo Baroncelli)

* Sftp will attempt to cache the connection, so it is more likely that
  a connection will be reused, rather than requiring multiple password
  requests.

* bzr revno now takes an optional argument indicating the branch whose
  revno should be printed.  (Michael Ellerman)

* bzr cat defaults to printing the last version of the file.
  (Matthieu Moy, #3632)

* New global option 'bzr --lsprof COMMAND' runs bzr under the lsprof
  profiler.  (Denys Duchier)

* Faster commits by reading only the headers of affected weave files.
  (Denys Duchier)

* 'bzr add' now takes a --dry-run parameter which shows you what would be
  added, but doesn't actually add anything. (Michael Ellerman)

* 'bzr add' now lists how many files were ignored per glob.  add --verbose
  lists the specific files.  (Aaron Bentley)

* 'bzr missing' now supports displaying changes in diverged trees and can
  be limited to show what either end of the comparison is missing.
  (Aaron Bently, with a little prompting from Daniel Silverstone)

Bug Fixes
*********

* SFTP can walk up to the root path without index errors. (Robert Collins)

* Fix bugs in running bzr with 'python -O'.  (Martin Pool)

* Error when run with -OO

* Fix bug in reporting http errors that don't have an http error code.
  (Martin Pool)

* Handle more cases of pipe errors in display commands

* Change status to 3 for all errors

* Files that are added and unlinked before committing are completely
  ignored by diff and status

* Stores with some compressed texts and some uncompressed texts are now
  able to be used. (John A Meinel)

* Fix for bzr pull failing sometimes under windows

* Fix for sftp transport under windows when using interactive auth

* Show files which are both renamed and modified as such in 'bzr
  status' output.  (Daniel Silverstone, #4503)

* Make annotate cope better with revisions committed without a valid
  email address.  (Marien Zwart)

* Fix representation of tab characters in commit messages.
  (Harald Meland)

* List of plugin directories in ``BZR_PLUGIN_PATH`` environment variable is
  now parsed properly under Windows. (Alexander Belchenko)

* Show number of revisions pushed/pulled/merged. (Robey Pointer)

* Keep a cached copy of the basis inventory to speed up operations
  that need to refer to it.  (Johan Rydberg, Martin Pool)

* Fix bugs in bzr status display of non-ascii characters.
  (Martin Pool)

* Remove Makefile.in from default ignore list.
  (Tollef Fog Heen, Martin Pool, #6413)

* Fix failure in 'bzr added'.  (Nathan McCallum, Martin Pool)

Testing
*******

* Fix selftest asking for passwords when there are no SFTP keys.
  (Robey Pointer, Jelmer Vernooij)

* Fix selftest run with 'python -O'.  (Martin Pool)

* Fix HTTP tests under Windows. (John Arbash Meinel)

* Make tests work even if HOME is not set (Aaron Bentley)

* Updated ``build_tree`` to use fixed line-endings for tests which read
  the file cotents and compare. Make some tests use this to pass under
  Windows. (John Arbash Meinel)

* Skip stat and symlink tests under Windows. (Alexander Belchenko)

* Delay in selftest/testhashcash is now issued under win32 and Cygwin.
  (John Arbash Meinel)

* Use terminal width to align verbose test output.  (Martin Pool)

* Blackbox tests are maintained within the bzrlib.tests.blackbox directory.
  If adding a new test script please add that to
  ``bzrlib.tests.blackbox.__init__``. (Robert Collins)

* Much better error message if one of the test suites can't be
  imported.  (Martin Pool)

* Make check now runs the test suite twice - once with the default locale,
  and once with all locales forced to C, to expose bugs. This is not
  trivially done within python, so for now its only triggered by running
  Make check. Integrators and packagers who wish to check for full
  platform support should run 'make check' to test the source.
  (Robert Collins)

* Tests can now run TestSkipped if they can't execute for any reason.
  (Martin Pool) (NB: TestSkipped should only be raised for correctable
  reasons - see the wiki spec ImprovingBzrTestSuite).

* Test sftp with relative, absolute-in-homedir and absolute-not-in-homedir
  paths for the transport tests. Introduce blackbox remote sftp tests that
  test the same permutations. (Robert Collins, Robey Pointer)

* Transport implementation tests are now independent of the local file
  system, which allows tests for esoteric transports, and for features
  not available in the local file system. They also repeat for variations
  on the URL scheme that can introduce issues in the transport code,
  see bzrlib.transport.TransportTestProviderAdapter() for this.
  (Robert Collins).

* ``TestCase.build_tree`` uses the transport interface to build trees,
  pass in a transport parameter to give it an existing connection.
  (Robert Collins).

Internals
*********

* WorkingTree.pull has been split across Branch and WorkingTree,
  to allow Branch only pulls. (Robert Collins)

* ``commands.display_command`` now returns the result of the decorated
  function. (Robert Collins)

* LocationConfig now has a ``set_user_option(key, value)`` call to save
  a setting in its matching location section (a new one is created
  if needed). (Robert Collins)

* Branch has two new methods, ``get_push_location`` and
  ``set_push_location`` to respectively, get and set the push location.
  (Robert Collins)

* ``commands.register_command`` now takes an optional flag to signal that
  the registrant is planning to decorate an existing command. When
  given multiple plugins registering a command is not an error, and
  the original command class (whether built in or a plugin based one) is
  returned to the caller. There is a new error 'MustUseDecorated' for
  signalling when a wrapping command should switch to the original
  version. (Robert Collins)

* Some option parsing errors will raise 'BzrOptionError', allowing
  granular detection for decorating commands. (Robert Collins).

* ``Branch.read_working_inventory`` has moved to
  ``WorkingTree.read_working_inventory``. This necessitated changes to
  ``Branch.get_root_id``, and a move of ``Branch.set_inventory`` to
  WorkingTree as well. To make it clear that a WorkingTree cannot always
  be obtained ``Branch.working_tree()`` will raise
  ``errors.NoWorkingTree`` if one cannot be obtained. (Robert Collins)

* All pending merges operations from Branch are now on WorkingTree.
  (Robert Collins)

* The follow operations from Branch have moved to WorkingTree::

      add()
      commit()
      move()
      rename_one()
      unknowns()

  (Robert Collins)

* ``bzrlib.add.smart_add_branch`` is now ``smart_add_tree``. (Robert Collins)

* New "rio" serialization format, similar to rfc-822. (Martin Pool)

* Rename selftests to ``bzrlib.tests.test_foo``.  (John A Meinel, Martin
  Pool)

* ``bzrlib.plugin.all_plugins`` has been changed from an attribute to a
  query method. (Robert Collins)

* New options to read only the table-of-contents of a weave.
  (Denys Duchier)

* Raise NoSuchFile when someone tries to add a non-existant file.
  (Michael Ellerman)

* Simplify handling of DivergedBranches in ``cmd_pull()``.
  (Michael Ellerman)

* Branch.controlfile* logic has moved to lockablefiles.LockableFiles, which
  is exposed as ``Branch().control_files``. Also this has been altered with the
  controlfile pre/suffix replaced by simple method names like 'get' and
  'put'. (Aaron Bentley, Robert Collins).

* Deprecated functions and methods can now be marked as such using the
  ``bzrlib.symbol_versioning`` module. Marked method have their docstring
  updated and will issue a DeprecationWarning using the warnings module
  when they are used. (Robert Collins)

* ``bzrlib.osutils.safe_unicode`` now exists to provide parameter coercion
  for functions that need unicode strings. (Robert Collins)

bzr 0.6
#######

:Released: 2005-10-28

Improvements
************

* pull now takes --verbose to show you what revisions are added or removed
  (John A Meinel)

* merge now takes a --show-base option to include the base text in
  conflicts.
  (Aaron Bentley)

* The config files are now read using ConfigObj, so '=' should be used as
  a separator, not ':'.
  (Aaron Bentley)

* New 'bzr commit --strict' option refuses to commit if there are
  any unknown files in the tree.  To commit, make sure all files are
  either ignored, added, or deleted.  (Michael Ellerman)

* The config directory is now ~/.bazaar, and there is a single file
  ~/.bazaar/bazaar.conf storing email, editor and other preferences.
  (Robert Collins)

* 'bzr add' no longer takes a --verbose option, and a --quiet option
  has been added that suppresses all output.

* Improved zsh completion support in contrib/zsh, from Clint
  Adams.

* Builtin 'bzr annotate' command, by Martin Pool with improvements from
  Goffredo Baroncelli.

* 'bzr check' now accepts -v for verbose reporting, and checks for
  ghosts in the branch. (Robert Collins)

* New command 're-sign' which will regenerate the gpg signature for
  a revision. (Robert Collins)

* If you set ``check_signatures=require`` for a path in
  ``~/.bazaar/branches.conf`` then bzr will invoke your
  ``gpg_signing_command`` (defaults to gpg) and record a digital signature
  of your commit. (Robert Collins)

* New sftp transport, based on Paramiko.  (Robey Pointer)

* 'bzr pull' now accepts '--clobber' which will discard local changes
  and make this branch identical to the source branch. (Robert Collins)

* Just give a quieter warning if a plugin can't be loaded, and
  put the details in .bzr.log.  (Martin Pool)

* 'bzr branch' will now set the branch-name to the last component of the
  output directory, if one was supplied.

* If the option ``post_commit`` is set to one (or more) python function
  names (must be in the bzrlib namespace), then they will be invoked
  after the commit has completed, with the branch and ``revision_id`` as
  parameters. (Robert Collins)

* Merge now has a retcode of 1 when conflicts occur. (Robert Collins)

* --merge-type weave is now supported for file contents.  Tree-shape
  changes are still three-way based.  (Martin Pool, Aaron Bentley)

* 'bzr check' allows the first revision on revision-history to have
  parents - something that is expected for cheap checkouts, and occurs
  when conversions from baz do not have all history.  (Robert Collins).

* 'bzr merge' can now graft unrelated trees together, if your specify
  0 as a base. (Aaron Bentley)

* 'bzr commit branch' and 'bzr commit branch/file1 branch/file2' now work
  (Aaron Bentley)

* Add '.sconsign*' to default ignore list.  (Alexander Belchenko)

* 'bzr merge --reprocess' minimizes conflicts

Testing
*******

* The 'bzr selftest --pattern' option for has been removed, now
  test specifiers on the command line can be simple strings, or
  regexps, or both. (Robert Collins)

* Passing -v to selftest will now show the time each test took to
  complete, which will aid in analysing performance regressions and
  related questions. (Robert Collins)

* 'bzr selftest' runs all tests, even if one fails, unless '--one'
  is given. (Martin Pool)

* There is a new method for TestCaseInTempDir, assertFileEqual, which
  will check that a given content is equal to the content of the named
  file. (Robert Collins)

* Fix test suite's habit of leaving many temporary log files in $TMPDIR.
  (Martin Pool)

Internals
*********

* New 'testament' command and concept for making gpg-signatures
  of revisions that are not tied to a particular internal
  representation.  (Martin Pool).

* Per-revision properties ('revprops') as key-value associated
  strings on each revision created when the revision is committed.
  Intended mainly for the use of external tools.  (Martin Pool).

* Config options have moved from bzrlib.osutils to bzrlib.config.
  (Robert Collins)

* Improved command line option definitions allowing explanations
  for individual options, among other things.  Contributed by
  Magnus Therning.

* Config options have moved from bzrlib.osutils to bzrlib.config.
  Configuration is now done via the config.Config interface:
  Depending on whether you have a Branch, a Location or no information
  available, construct a ``*Config``, and use its ``signature_checking``,
  ``username`` and ``user_email`` methods. (Robert Collins)

* Plugins are now loaded under bzrlib.plugins, not bzrlib.plugin, and
  they are made available for other plugins to use. You should not
  import other plugins during the ``__init__`` of your plugin though, as
  no ordering is guaranteed, and the plugins directory is not on the
  python path. (Robert Collins)

* Branch.relpath has been moved to WorkingTree.relpath. WorkingTree no
  no longer takes an inventory, rather it takes an option branch
  parameter, and if None is given will open the branch at basedir
  implicitly. (Robert Collins)

* Cleaner exception structure and error reporting.  Suggested by
  Scott James Remnant.  (Martin Pool)

* Branch.remove has been moved to WorkingTree, which has also gained
  ``lock_read``, ``lock_write`` and ``unlock`` methods for convenience.
  (Robert Collins)

* Two decorators, ``needs_read_lock`` and ``needs_write_lock`` have been
  added to the branch module. Use these to cause a function to run in a
  read or write lock respectively. (Robert Collins)

* ``Branch.open_containing`` now returns a tuple (Branch, relative-path),
  which allows direct access to the common case of 'get me this file
  from its branch'. (Robert Collins)

* Transports can register using ``register_lazy_transport``, and they
  will be loaded when first used.  (Martin Pool)

* 'pull' has been factored out of the command as ``WorkingTree.pull()``.
  A new option to WorkingTree.pull has been added, clobber, which will
  ignore diverged history and pull anyway.
  (Robert Collins)

* config.Config has a ``get_user_option`` call that accepts an option name.
  This will be looked up in branches.conf and bazaar.conf as normal.
  It is intended that this be used by plugins to support options -
  options of built in programs should have specific methods on the config.
  (Robert Collins)

* ``merge.merge_inner`` now has tempdir as an optional parameter.
  (Robert Collins)

* Tree.kind is not recorded at the top level of the hierarchy, as it was
  missing on EmptyTree, leading to a bug with merge on EmptyTrees.
  (Robert Collins)

* ``WorkingTree.__del__`` has been removed, it was non deterministic and not
  doing what it was intended to. See ``WorkingTree.__init__`` for a comment
  about future directions. (Robert Collins/Martin Pool)

* bzrlib.transport.http has been modified so that only 404 urllib errors
  are returned as NoSuchFile. Other exceptions will propagate as normal.
  This allows debuging of actual errors. (Robert Collins)

* bzrlib.transport.Transport now accepts *ONLY* url escaped relative paths
  to apis like 'put', 'get' and 'has'. This is to provide consistent
  behaviour - it operates on url's only. (Robert Collins)

* Transports can register using ``register_lazy_transport``, and they
  will be loaded when first used.  (Martin Pool)

* ``merge_flex`` no longer calls ``conflict_handler.finalize()``, instead that
  is called by ``merge_inner``. This is so that the conflict count can be
  retrieved (and potentially manipulated) before returning to the caller
  of ``merge_inner``. Likewise 'merge' now returns the conflict count to the
  caller. (Robert Collins)

* ``revision.revision_graph`` can handle having only partial history for
  a revision - that is no revisions in the graph with no parents.
  (Robert Collins).

* New ``builtins.branch_files`` uses the standard ``file_list`` rules to
  produce a branch and a list of paths, relative to that branch
  (Aaron Bentley)

* New TestCase.addCleanup facility.

* New ``bzrlib.version_info`` tuple (similar to ``sys.version_info``),
  which can be used by programs importing bzrlib.

Bug Fixes
*********

* Better handling of branches in directories with non-ascii names.
  (Joel Rosdahl, Panagiotis Papadakos)

* Upgrades of trees with no commits will not fail due to accessing
  [-1] in the revision-history. (Andres Salomon)


bzr 0.1.1
#########

:Released: 2005-10-12

Bug Fixes
*********

* Fix problem in pulling over http from machines that do not
  allow directories to be listed.

* Avoid harmless warning about invalid hash cache after
  upgrading branch format.

Performance
***********

* Avoid some unnecessary http operations in branch and pull.


bzr 0.1
#######

:Released: 2005-10-11

Notes
*****

* 'bzr branch' over http initially gives a very high estimate
  of completion time but it should fall as the first few
  revisions are pulled in.  branch is still slow on
  high-latency connections.

Bug Fixes
*********

* bzr-man.py has been updated to work again. Contributed by
  Rob Weir.

* Locking is now done with fcntl.lockf which works with NFS
  file systems. Contributed by Harald Meland.

* When a merge encounters a file that has been deleted on
  one side and modified on the other, the old contents are
  written out to foo.BASE and foo.SIDE, where SIDE is this
  or OTHER. Contributed by Aaron Bentley.

* Export was choosing incorrect file paths for the content of
  the tarball, this has been fixed by Aaron Bentley.

* Commit will no longer commit without a log message, an
  error is returned instead. Contributed by Jelmer Vernooij.

* If you commit a specific file in a sub directory, any of its
  parent directories that are added but not listed will be
  automatically included. Suggested by Michael Ellerman.

* bzr commit and upgrade did not correctly record new revisions
  for files with only a change to their executable status.
  bzr will correct this when it encounters it. Fixed by
  Robert Collins

* HTTP tests now force off the use of ``http_proxy`` for the duration.
  Contributed by Gustavo Niemeyer.

* Fix problems in merging weave-based branches that have
  different partial views of history.

* Symlink support: working with symlinks when not in the root of a
  bzr tree was broken, patch from Scott James Remnant.

Improvements
************

* 'branch' now accepts a --basis parameter which will take advantage
  of local history when making a new branch. This allows faster
  branching of remote branches. Contributed by Aaron Bentley.

* New tree format based on weave files, called version 5.
  Existing branches can be upgraded to this format using
  'bzr upgrade'.

* Symlinks are now versionable. Initial patch by
  Erik Toubro Nielsen, updated to head by Robert Collins.

* Executable bits are tracked on files. Patch from Gustavo
  Niemeyer.

* 'bzr status' now shows unknown files inside a selected directory.
  Patch from Heikki Paajanen.

* Merge conflicts are recorded in .bzr. Two new commands 'conflicts'
  and 'resolve' have needed added, which list and remove those
  merge conflicts respectively. A conflicted tree cannot be committed
  in. Contributed by Aaron Bentley.

* 'rm' is now an alias for 'remove'.

* Stores now split out their content in a single byte prefixed hash,
  dropping the density of files per directory by 256. Contributed by
  Gustavo Niemeyer.

* 'bzr diff -r branch:URL' will now perform a diff between two branches.
  Contributed by Robert Collins.

* 'bzr log' with the default formatter will show merged revisions,
  indented to the right. Initial implementation contributed by Gustavo
  Niemeyer, made incremental by Robert Collins.


Internals
*********

* Test case failures have the exception printed after the log
  for your viewing pleasure.

* InventoryEntry is now an abstract base class, use one of the
  concrete InventoryDirectory etc classes instead.

* Branch raises an UnsupportedFormatError when it detects a
  bzr branch it cannot understand. This allows for precise
  handling of such circumstances.

* Remove RevisionReference class; ``Revision.parent_ids`` is now simply a
  list of their ids and ``parent_sha1s`` is a list of their corresponding
  sha1s (for old branches only at the moment.)

* New method-object style interface for Commit() and Fetch().

* Renamed ``Branch.last_patch()`` to ``Branch.last_revision()``, since
  we call them revisions not patches.

* Move ``copy_branch`` to ``bzrlib.clone.copy_branch``.  The destination
  directory is created if it doesn't exist.

* Inventories now identify the files which were present by
  giving the revision *of that file*.

* Inventory and Revision XML contains a version identifier.
  This must be consistent with the overall branch version
  but allows for more flexibility in future upgrades.

Testing
*******

* Removed testsweet module so that tests can be run after
  bzr installed by 'bzr selftest'.

* 'bzr selftest' command-line arguments can now be partial ids
  of tests to run, e.g. ``bzr selftest test_weave``


bzr 0.0.9
#########

:Released: 2005-09-23

Bug Fixes
*********

* Fixed "branch -r" option.

* Fix remote access to branches containing non-compressed history.
  (Robert Collins).

* Better reliability of http server tests.  (John Arbash-Meinel)

* Merge graph maximum distance calculation fix.  (Aaron Bentley)

* Various minor bug in windows support have been fixed, largely in the
  test suite. Contributed by Alexander Belchenko.

Improvements
************

* Status now accepts a -r argument to give status between chosen
  revisions. Contributed by Heikki Paajanen.

* Revision arguments no longer use +/-/= to control ranges, instead
  there is a 'before' namespace, which limits the successive namespace.
  For example '$ bzr log -r date:yesterday..before:date:today' will
  select everything from yesterday and before today. Contributed by
  Robey Pointer

* There is now a bzr.bat file created by distutils when building on
  Windows. Contributed by Alexander Belchenko.

Internals
*********

* Removed uuid() as it was unused.

* Improved 'fetch' code for pulling revisions from one branch into
  another (used by pull, merged, etc.)


bzr 0.0.8
#########

:Released: 2005-09-20


Improvements
************

* Adding a file whose parent directory is not versioned will
  implicitly add the parent, and so on up to the root. This means
  you should never need to explictly add a directory, they'll just
  get added when you add a file in the directory.  Contributed by
  Michael Ellerman.

* Ignore ``.DS_Store`` (contains Mac metadata) by default.
  (Nir Soffer)

* If you set ``BZR_EDITOR`` in the environment, it is checked in
  preference to EDITOR and the config file for the interactive commit
  editing program. Related to this is a bugfix where a missing program
  set in EDITOR would cause editing to fail, now the fallback program
  for the operating system is still tried.

* Files that are not directories/symlinks/regular files will no longer
  cause bzr to fail, it will just ignore them by default. You cannot add
  them to the tree though - they are not versionable.


Internals
*********

* Refactor xml packing/unpacking.

Bug Fixes
*********

* Fixed 'bzr mv' by Ollie Rutherfurd.

* Fixed strange error when trying to access a nonexistent http
  branch.

* Make sure that the hashcache gets written out if it can't be
  read.


Portability
***********

* Various Windows fixes from Ollie Rutherfurd.

* Quieten warnings about locking; patch from Matt Lavin.


bzr-0.0.7
#########

:Released: 2005-09-02

New Features
************

* ``bzr shell-complete`` command contributed by Clint Adams to
  help with intelligent shell completion.

* New expert command ``bzr find-merge-base`` for debugging merges.


Enhancements
************

* Much better merge support.

* merge3 conflicts are now reported with markers like '<<<<<<<'
  (seven characters) which is the same as CVS and pleases things
  like emacs smerge.


Bug Fixes
*********

* ``bzr upgrade`` no longer fails when trying to fix trees that
  mention revisions that are not present.

* Fixed bugs in listing plugins from ``bzr plugins``.

* Fix case of $EDITOR containing options for the editor.

* Fix log -r refusing to show the last revision.
  (Patch from Goffredo Baroncelli.)


Changes
*******

* ``bzr log --show-ids`` shows the revision ids of all parents.

* Externally provided commands on your $BZRPATH no longer need
  to recognize --bzr-usage to work properly, and can just handle
  --help themselves.


Library
*******

* Changed trace messages to go through the standard logging
  framework, so that they can more easily be redirected by
  libraries.



bzr-0.0.6
#########

:Released: 2005-08-18

New Features
************

* Python plugins, automatically loaded from the directories on
  ``BZR_PLUGIN_PATH`` or ``~/.bzr.conf/plugins`` by default.

* New 'bzr mkdir' command.

* Commit mesage is fetched from an editor if not given on the
  command line; patch from Torsten Marek.

* ``bzr log -m FOO`` displays commits whose message matches regexp
  FOO.

* ``bzr add`` with no arguments adds everything under the current directory.

* ``bzr mv`` does move or rename depending on its arguments, like
  the Unix command.

* ``bzr missing`` command shows a summary of the differences
  between two trees.  (Merged from John Arbash-Meinel.)

* An email address for commits to a particular tree can be
  specified by putting it into .bzr/email within a branch.  (Based
  on a patch from Heikki Paajanen.)


Enhancements
************

* Faster working tree operations.


Changes
*******

* 3rd-party modules shipped with bzr are copied within the bzrlib
  python package, so that they can be installed by the setup
  script without clashing with anything already existing on the
  system.  (Contributed by Gustavo Niemeyer.)

* Moved plugins directory to bzrlib/, so that there's a standard
  plugin directory which is not only installed with bzr itself but
  is also available when using bzr from the development tree.
  ``BZR_PLUGIN_PATH`` and ``DEFAULT_PLUGIN_PATH`` are then added to the
  standard plugins directory.

* When exporting to a tarball with ``bzr export --format tgz``, put
  everything under a top directory rather than dumping it into the
  current directory.   This can be overridden with the ``--root``
  option.  Patch from William Dodé and John Meinel.

* New ``bzr upgrade`` command to upgrade the format of a branch,
  replacing ``bzr check --update``.

* Files within store directories are no longer marked readonly on
  disk.

* Changed ``bzr log`` output to a more compact form suggested by
  John A Meinel.  Old format is available with the ``--long`` or
  ``-l`` option, patched by William Dodé.

* By default the commit command refuses to record a revision with
  no changes unless the ``--unchanged`` option is given.

* The ``--no-plugins``, ``--profile`` and ``--builtin`` command
  line options must come before the command name because they
  affect what commands are available; all other options must come
  after the command name because their interpretation depends on
  it.

* ``branch`` and ``clone`` added as aliases for ``branch``.

* Default log format is back to the long format; the compact one
  is available with ``--short``.


Bug Fixes
*********

* Fix bugs in committing only selected files or within a subdirectory.


bzr-0.0.5
#########

:Released:  2005-06-15

Changes
*******

* ``bzr`` with no command now shows help rather than giving an
  error.  Suggested by Michael Ellerman.

* ``bzr status`` output format changed, because svn-style output
  doesn't really match the model of bzr.  Now files are grouped by
  status and can be shown with their IDs.  ``bzr status --all``
  shows all versioned files and unknown files but not ignored files.

* ``bzr log`` runs from most-recent to least-recent, the reverse
  of the previous order.  The previous behaviour can be obtained
  with the ``--forward`` option.

* ``bzr inventory`` by default shows only filenames, and also ids
  if ``--show-ids`` is given, in which case the id is the second
  field.


Enhancements
************

* New 'bzr whoami --email' option shows only the email component
  of the user identification, from Jo Vermeulen.

* New ``bzr ignore PATTERN`` command.

* Nicer error message for broken pipe, interrupt and similar
  conditions that don't indicate an internal error.

* Add ``.*.sw[nop] .git .*.tmp *,v`` to default ignore patterns.

* Per-branch locks keyed on ``.bzr/branch-lock``, available in
  either read or write mode.

* New option ``bzr log --show-ids`` shows revision and file ids.

* New usage ``bzr log FILENAME`` shows only revisions that
  affected that file.

* Changed format for describing changes in ``bzr log -v``.

* New option ``bzr commit --file`` to take a message from a file,
  suggested by LarstiQ.

* New syntax ``bzr status [FILE...]`` contributed by Bartosz
  Oler.  File may be in a branch other than the working directory.

* ``bzr log`` and ``bzr root`` can be given an http URL instead of
  a filename.

* Commands can now be defined by external programs or scripts
  in a directory on $BZRPATH.

* New "stat cache" avoids reading the contents of files if they
  haven't changed since the previous time.

* If the Python interpreter is too old, try to find a better one
  or give an error.  Based on a patch from Fredrik Lundh.

* New optional parameter ``bzr info [BRANCH]``.

* New form ``bzr commit SELECTED`` to commit only selected files.

* New form ``bzr log -r FROM:TO`` shows changes in selected
  range; contributed by John A Meinel.

* New option ``bzr diff --diff-options 'OPTS'`` allows passing
  options through to an external GNU diff.

* New option ``bzr add --no-recurse`` to add a directory but not
  their contents.

* ``bzr --version`` now shows more information if bzr is being run
  from a branch.


Bug Fixes
*********

* Fixed diff format so that added and removed files will be
  handled properly by patch.  Fix from Lalo Martins.

* Various fixes for files whose names contain spaces or other
  metacharacters.


Testing
*******

* Converted black-box test suites from Bourne shell into Python;
  now run using ``./testbzr``.  Various structural improvements to
  the tests.

* testbzr by default runs the version of bzr found in the same
  directory as the tests, or the one given as the first parameter.

* testbzr also runs the internal tests, so the only command
  required to check is just ``./testbzr``.

* testbzr requires python2.4, but can be used to test bzr running
  under a different version.

* Tests added for many other changes in this release.


Internal
********

* Included ElementTree library upgraded to 1.2.6 by Fredrik Lundh.

* Refactor command functions into Command objects based on HCT by
  Scott James Remnant.

* Better help messages for many commands.

* Expose ``bzrlib.open_tracefile()`` to start the tracefile; until
  this is called trace messages are just discarded.

* New internal function ``find_touching_revisions()`` and hidden
  command touching-revisions trace the changes to a given file.

* Simpler and faster ``compare_inventories()`` function.

* ``bzrlib.open_tracefile()`` takes a tracefilename parameter.

* New AtomicFile class.

* New developer commands ``added``, ``modified``.


Portability
***********

* Cope on Windows on python2.3 by using the weaker random seed.
  2.4 is now only recommended.


bzr-0.0.4
#########

:Released:  2005-04-22

Enhancements
************

* 'bzr diff' optionally takes a list of files to diff.  Still a bit
  basic.  Patch from QuantumG.

* More default ignore patterns.

* New 'bzr log --verbose' shows a list of files changed in the
  changeset.  Patch from Sebastian Cote.

* Roll over ~/.bzr.log if it gets too large.

* Command abbreviations 'ci', 'st', 'stat', '?' based on a patch
  by Jason Diamon.

* New 'bzr help commands' based on a patch from Denys Duchier.


Changes
*******

* User email is determined by looking at $BZREMAIL or ~/.bzr.email
  or $EMAIL.  All are decoded by the locale preferred encoding.
  If none of these are present user@hostname is used.  The host's
  fully-qualified name is not used because that tends to fail when
  there are DNS problems.

* New 'bzr whoami' command instead of username user-email.


Bug Fixes
*********

* Make commit safe for hardlinked bzr trees.

* Some Unicode/locale fixes.

* Partial workaround for ``difflib.unified_diff`` not handling
  trailing newlines properly.


Internal
********

* Allow docstrings for help to be in PEP0257 format.  Patch from
  Matt Brubeck.

* More tests in test.sh.

* Write profile data to a temporary file not into working
  directory and delete it when done.

* Smaller .bzr.log with process ids.


Portability
***********

* Fix opening of ~/.bzr.log on Windows.  Patch from Andrew
  Bennetts.

* Some improvements in handling paths on Windows, based on a patch
  from QuantumG.


bzr-0.0.3
#########

:Released:  2005-04-06

Enhancements
************

* New "directories" internal command lists versioned directories
  in the tree.

* Can now say "bzr commit --help".

* New "rename" command to rename one file to a different name
  and/or directory.

* New "move" command to move one or more files into a different
  directory.

* New "renames" command lists files renamed since base revision.

* New cat command contributed by janmar.

Changes
*******

* .bzr.log is placed in $HOME (not pwd) and is always written in
  UTF-8.  (Probably not a completely good long-term solution, but
  will do for now.)

Portability
***********

* Workaround for difflib bug in Python 2.3 that causes an
  exception when comparing empty files.  Reported by Erik Toubro
  Nielsen.

Internal
********

* Refactored inventory storage to insert a root entry at the top.

Testing
*******

* Start of shell-based black-box testing in test.sh.


bzr-0.0.2.1
###########

Portability
***********

* Win32 fixes from Steve Brown.


bzr-0.0.2
#########

:Codename: "black cube"
:Released: 2005-03-31

Enhancements
************

* Default ignore list extended (see bzrlib/__init__.py).

* Patterns in .bzrignore are now added to the default ignore list,
  rather than replacing it.

* Ignore list isn't reread for every file.

* More help topics.

* Reinstate the 'bzr check' command to check invariants of the
  branch.

* New 'ignored' command lists which files are ignored and why;
  'deleted' lists files deleted in the current working tree.

* Performance improvements.

* New global --profile option.

* Ignore patterns like './config.h' now correctly match files in
  the root directory only.


bzr-0.0.1
#########

:Released:  2005-03-26

Enhancements
************

* More information from info command.

* Can now say "bzr help COMMAND" for more detailed help.

* Less file flushing and faster performance when writing logs and
  committing to stores.

* More useful verbose output from some commands.

Bug Fixes
*********

* Fix inverted display of 'R' and 'M' during 'commit -v'.

Portability
***********

* Include a subset of ElementTree-1.2.20040618 to make
  installation easier.

* Fix time.localtime call to work with Python 2.3 (the minimum
  supported).


bzr-0.0.0.69
############

:Released:  2005-03-22

Enhancements
************

* First public release.

* Storage of local versions: init, add, remove, rm, info, log,
  diff, status, etc.


bzr ?.?.? (not released yet)
############################

:Codename: template
:2.0.2: ???

Compatibility Breaks
********************

New Features
************

Bug Fixes
*********

Improvements
************

Documentation
*************

API Changes
***********

Internals
*********

Testing
*******



..
   vim: tw=74 ft=rst ff=unix<|MERGE_RESOLUTION|>--- conflicted
+++ resolved
@@ -14,13 +14,11 @@
 Bug Fixes
 *********
 
-<<<<<<< HEAD
 * Avoid ``malloc(0)`` in ``patiencediff``, which is non-portable.
   (Martin Pool, #331095)
-=======
+
 * Handle renames correctly when there are files or directories that 
   differ only in case.  (Chris Jones, Martin Pool, #368931)
->>>>>>> d27497d7
 
 * If ``bzr push --create-prefix`` triggers an unexpected ``NoSuchFile``
   error, report that error rather than failing with an unhelpful
