####################
Bazaar Release Notes
####################


.. contents:: List of Releases
   :depth: 1

In Development
##############

<<<<<<< HEAD
Internals
*********

* Command lookup has had hooks added. ``bzrlib.Command.hooks`` has
  three new hook points: ``get_command``, ``get_missing_command`` and
  ``list_commands``, which allow just-in-time command name provision
  rather than requiring all command names be known a-priori.
  (Robert Collins)
=======
Compatibility Breaks
********************

New Features
************

Improvements
************

* Numerous operations are now faster for huge projects, i.e. those
  with a large number of files and/or a large number of revisions,
  particularly when the latest development format is used. These
  operations (and improvements on OpenOffice.org) include:

  * branch in a shared repository (2X faster)
  * branch --no-tree (100X faster)
  * diff (2X faster)
  * tags (70X faster)

  (Ian Clatworthy)

* ``--development6-rich-root`` can now stack. (Modulo some smart-server
  bugs with stacking and non default formats.)
  (John Arbash Meinel, #373455)


Bug Fixes
*********

* Better message in ``bzr add`` output suggesting using ``bzr ignored`` to
  see which files can also be added.  (Jason Spashett, #76616)

* Clarify the rules for locking and fallback repositories. Fix bugs in how
  ``RemoteRepository`` was handling fallbacks along with the
  ``_real_repository``. (Andrew Bennetts, John Arbash Meinel, #375496)


Documentation
*************

API Changes
***********

* Added osutils.parent_directories(). (Ian Clatworthy)

* TreeTransformBase no longer assumes that limbo is provided via disk.
  DiskTreeTransform now provides disk functionality.  (Aaron Bentley)


Internals
*********

Testing
*******
>>>>>>> 459be7b2


bzr 1.15
########
:1.15rc1: 2009-05-16
:1.15: 2009-05-22

The smart server will no longer raise 'NoSuchRevision' when streaming content
with a size mismatch in a reconstructed graph search. New command ``bzr
dpush``. Plugins can now define their own annotation tie-breaker when two
revisions introduce the exact same line.

Changes from 1.15rc1 to 1.15final
*********************************

* No changes

Compatibility Breaks
********************

* ``bzr ls`` is no longer recursive by default. To recurse, use the
  new ``-R`` option. The old ``--non-recursive`` option has been removed.
  If you alias ``ls`` to ``ls -R``, you can disable recursion using
  ``--no-recursive`` instead.  (Ian Clatworthy)

New Features
************

* New command ``bzr dpush`` that can push changes to foreign 
  branches (svn, git) without setting custom bzr-specific metadata.
  (Jelmer Vernooij)

* The new development format ``--development6-rich-root`` now supports
  stacking. We chose not to use a new format marker, since old clients
  will just fail to open stacked branches, the same as if we used a new
  format flag. (John Arbash Meinel, #373455)

* Plugins can now define their own annotation tie-breaker when two revisions
  introduce the exact same line. See ``bzrlib.annotate._break_annotation_tie``
  Be aware though that this is temporary, private (as indicated by the leading
  '_') and a first step to address the problem. (Vincent Ladeuil, #348459)

* New command ``bzr dpush`` that can push changes to foreign 
  branches (svn, git) without setting custom bzr-specific metadata.
  (Jelmer Vernooij)

* ``bzr send`` will now check the ``child_submit_format`` setting in
  the submit branch to determine what format to use, if none was 
  specified on the command-line.  (Jelmer Vernooij)

Improvements
************

* -Dhpss output now includes the number of VFS calls made to the remote
  server. (Jonathan Lange)

* ``--coverage`` works for code running in threads too.
  (Andrew Bennets, Vincent Ladeuil)

* ``bzr pull`` now has a ``--local`` option to only make changes to the
  local branch, and not the bound master branch.
  (Gary van der Merwe, #194716)

* ``bzr rm *`` is now as fast as ``bzr rm * --keep``. (Johan Walles, #180116)

Bug Fixes
*********

* Adding now works properly when path contains a symbolic link.
  (Geoff Bache, #183831)

* An error is now raised for unknown eol values. (Brian de Alwis, #358199)

* ``bzr merge --weave`` will now generate a conflict if one side deletes a
  line, and the other side modifies the line. (John Arbash Meinel, #328171)

* ``bzr reconfigure --standalone`` no longer raises IncompatibleRepositories.
  (Martin von Gagern, #248932)

* ``bzr send`` works to send emails again using MAPI.
  (Neil Martinsen-Burrell, #346998)

* Check for missing parent inventories in StreamSink.  This prevents
  incomplete stacked branches being created by 1.13 bzr:// and
  bzr+ssh:// clients (which have bug #354036).  Instead, the server now
  causes those clients to send the missing records.  (Andrew Bennetts)

* Correctly handle http servers proposing multiple authentication schemes.
  (Vincent Ladeuil, #366107)

* End-Of-Line content filters are now loaded correctly.
  (Ian Clatworthy, Brian de Alwis, #355280)

* Fix a bug in the pure-python ``GroupCompress`` code when handling copies
  longer than 64KiB. (John Arbash Meinel, #364900)

* Fix TypeError in running ``bzr break-lock`` on some URLs.
  (Alexander Belchenko, Martin Pool, #365891)

* Non-recursive ``bzr ls`` now works properly when a path is specified.
  (Jelmer Vernooij, #357863)

* ssh usernames (defined in ~/.ssh/config) are honoured for bzr+ssh connections.
  (Vincent Ladeuil, #367726)

* Several bugs related to unicode symlinks have been fixed and the test suite
  enhanced to better catch regressions for them. (Vincent Ladeuil)

* The smart server will no longer raise 'NoSuchRevision' when streaming
  content with a size mismatch in a reconstructed graph search: it assumes
  that the client will make sure it is happy with what it got, and this
  sort of mismatch is normal for stacked environments.
  bzr 1.13.0/1 will stream from unstacked branches only - in that case not
  getting all the content expected would be a bug. However the graph
  search is how we figured out what we wanted, so a mismatch is both odd
  and unrecoverable without starting over, and starting over will end up
  with the same data as if we just permitted the mismatch. If data is
  gc'd, doing a new search will find only the truncated data, so sending
  only the truncated data seems reasonable. bzr versions newer than this
  will stream from stacked branches and check the stream to find missing
  content in the stacked-on branch, and thus will handle the situation
  implicitly.  (Robert Collins, #360791)

* Upgrading to, or fetching into a 'rich-root' format will now correctly
  set the root data the same way that reconcile does.
  (Robert Collins, #368921)

* Using unicode Windows API to obtain command-line arguments.
  (Alexander Belchenko, #375934)

Documentation
*************

API Changes
***********

* ``InterPackRepo.fetch`` and ``RepoFetcher`` now raise ``NoSuchRevision``
  instead of ``InstallFailed`` when they detect a missing revision.
  ``InstallFailed`` itself has been deleted. (Jonathan Lange)

* Not passing arguments to ``bzrlib.commands.main()`` will now grab the
  arguments from ``osutils.get_unicode_argv()`` which has proper support
  for unicode arguments on windows. Further, the supplied arguments are now 
  required to be unicode strings, rather than user_encoded strings.
  (Alexander Belchenko)

Internals
*********

* ``bzrlib.branch.Branch.set_parent`` is now present on the base branch
  class and will call ``_set_parent_location`` after doing unicode 
  encoding. (Robert Collins)

* ``bzrlib.remote.RemoteBranch._set_parent_location`` will use a new verb
  ``Branch.set_parent_location`` removing further VFS operations.
  (Robert Collins)

* ``bzrlib.bzrdir.BzrDir._get_config`` now returns a ``TransportConfig``
  or similar when the dir supports configuration settings. The base class
  defaults to None. There is a matching new server verb
  ``BzrDir.get-config_file`` to reduce roundtrips for getting BzrDir
  configuration. (Robert Collins)

* ``bzrlib.tests.ExtendedTestResult`` has new methods ``startTests``
  called before the first test is started, ``done`` called after the last
  test completes, and a new parameter ``strict``. (Robert Collins)

* ``-Dhpss`` when passed to bzr will cause a backtrace to be printed when
  VFS operations are started on a smart server repository. This should not
  occur on regular push and pull operations, and is a key indicator for
  performance regressions. (Robert Collins)

* ``-Dlock`` when passed to the selftest (e.g. ``bzr -Dlock selftest``) will
  cause mismatched physical locks to cause test errors rather than just
  reporting to the screen. (Robert Collins)

* Fallback ``CredentialStore`` instances registered with ``fallback=True``
  are now be able to provide credentials if obtaining credentials 
  via ~/.bazaar/authentication.conf fails. (Jelmer Vernooij, 
  Vincent Ladeuil, #321918)

* New hook ``Lock.lock_broken`` which runs when a lock is
  broken. This is mainly for testing that lock/unlock are
  balanced in tests. (Vincent Ladeuil)

* New MergeDirective hook 'merge_request_body' allows hooks to supply or
  alter a body for the message produced by ``bzr send``.

* New smart server verb ``BzrDir.initialize_ex`` which implements a
  refactoring to the core of clone allowing less round trips on new
  branches. (Robert Collins)

* New method ``Tags.rename_revisions`` that can rename revision ids tags
  are pointing at. (Jelmer Vernooij)

* Updated the bundled ``ConfigObj`` library to 4.6.0 (Matt Nordhoff)

Testing
*******

* ``bzr selftest`` will now fail if lock/unlock are not correctly balanced in
  tests. Using ``-Dlock`` will turn the related failures into warnings.
  (Vincent Ladeuil, Robert Collins)

bzr 1.14
###########
:Codename: brisbane-core
:1.14rc1: 2009-04-06
:1.14rc2: 2009-04-19
:1.14: 2009-04-28
:1.14.1: 2009-05-01

New formats 1.14 and 1.14-rich-root supporting End-Of-Line (EOL) conversions,
keyword templating (via the bzr-keywords plugin) and generic content filtering.
End-of-line conversion is now supported for formats supporting content
filtering.

Changes from 1.14final to 1.14.1
********************************

* Change api_minimum_version back to api_minimum_version = (1, 13, 0)

Changes from 1.14rc2 to 1.14final
*********************************

* Fix a bug in the pure-python ``GroupCompress`` code when handling copies
  longer than 64KiB. (John Arbash Meinel, #364900)

Changes from 1.14rc1 to 1.14rc2
*******************************

* Fix for bug 358037 Revision not in
  bzrlib.groupcompress.GroupCompressVersionedFiles (Brian de Alwis, 
  John A Meinel)

* Fix for bug 354036 ErrorFromSmartServer - AbsentContentFactory object has no
  attribute 'get_bytes_as' exception while pulling from Launchpad 
  (Jean-Francois Roy, Andrew Bennetts, Robert Collins)

* Fix for bug 355280 eol content filters are never loaded and thus never
  applied (Brian de Alwis, Ian Clatworthy)
 
* bzr.dev -r4280  Change _fetch_uses_deltas = False for CHK repos until we can
  write a better fix. (John Arbash Meinel, Robert Collins)

* Fix for bug 361574 uncommit recommends undefined --levels and -n options
  (Marius Kruger, Ian Clatworthy)

* bzr.dev r4289 as cherrypicked at lp:~spiv/bzr/stacking-cherrypick-1.14 
  (Andrew Bennetts, Robert Collins)

Compatibility Breaks
********************

* A previously disabled code path to accelerate getting configuration
  settings from a smart server has been reinstated. We think this *may*
  cause a incompatibility with servers older than bzr 0.15. We intend
  to issue a point release to address this if it turns out to be a
  problem. (Robert Collins, Andrew Bennetts)

* bzr no longer autodetects nested trees as 'tree-references'.  They
  must now be explicitly added tree references.  At the commandline, use
  join --reference instead of add.  (Aaron Bentley)

* The ``--long`` log format (the default) no longer shows merged
  revisions implicitly, making it consistent with the ``short`` and
  ``line`` log formats.  To see merged revisions for just a given
  revision, use ``bzr log -n0 -rX``. To see every merged revision,
  use ``bzr log -n0``.  (Ian Clatworthy)

New Features
************

* New formats ``1.14`` and ``1.14-rich-root`` supporting End-Of-Line
  (EOL) conversions, keyword templating (via the bzr-keywords plugin)
  and generic content filtering. These formats replace the experimental
  ``development-wt5`` and ``development-wt5-rich-root`` formats
  respectively, but have support for filtered views disabled.
  (Ian Clatworthy)

* New ``mv --auto`` option recognizes renames after they occur.
  (Aaron Bentley)

* ``bzr`` can now get passwords from stdin without requiring a controlling
  terminal (i.e. by redirecting stdin). (Vincent Ladeuil)

* ``bzr log`` now supports filtering of multiple files and directories
  and will show changes that touch any of them. Furthermore,
  directory filtering now shows the changes to any children of that
  directory, not just the directory object itself.
  (Ian Clatworthy, #97715)

* ``bzr shelve`` can now apply changes without storing anything on the
  shelf, via the new --destroy option.  (Aaron Bentley)

* ``bzr send`` now accepts --body to specify an initial message body.
  (Aaron bentley)

* ``bzr xxx --usage`` where xxx is a command now shows a usage
  message and the options without the descriptive help sections
  (like Description and Examples). A message is also given
  explaining how to see the complete help, i.e. ``bzr help xxx``.
  (Ian Clatworthy)

* Content filters can now be used to provide custom conversion
  between the canonical format of content (i.e. as stored) and
  the convenience format of content (i.e. as created in working
  trees). See ``bzr help content-filters`` for further details.
  (Ian Clatworthy, Alexander Belchenko)

* End-of-line conversion is now supported for formats supporting
  content filtering. See ``bzr help eol`` for details.
  (Ian Clatworthy)

* Newly-blessed `join` command allows combining two trees into one.
  (Aaron Bentley)

Improvements
************

* A new format name alias ``default-rich-root`` has been added and
  points at the closest relative of the default format that supports 
  rich roots. (Jelmer Vernooij, #338061)

* Branching from a stacked branch using ``bzr*://`` will now stream
  the data when the target repository does not need topological
  ordering, reducing round trips and network overhead. This uses the
  existing smart server methods added in 1.13, so will work on any
  1.13 or newer server. (Robert Collins, Andrew Bennetts)

* ``bzr cat`` and ``bzr export`` now supports a ``--filters`` option
  that displays/saves the content after content filters are applied.
  (Ian Clatworthy)

* ``bzr ignore`` gives a more informative message when existing
  version controlled files match the ignore pattern. (Neil
  Martinsen-Burrell, #248895)

* ``bzr log`` now has ``--include-merges`` as an alias for ``--levels 0``.
  (Ian Clatworthy)

* ``bzr send`` is faster on repositories with deep histories.
  (Ian Clatworthy)

* IPv6 literals are accepted in URLs.
  (stlman, Martin Pool, Jelmer Vernooij, #165014)

* Progress bars now show the rate of network activity for
  ``bzr+ssh://`` and ``bzr://`` connections.  (Andrew Bennetts)

* Prompt for user names if they are not in the configuration. 
  (Jelmer Vernooij, #256612)

* Pushing to a stacked pack-format branch on a 1.12 or older smart server
  now takes many less round trips.  (Andrew Bennetts, Robert Collins,
  #294479)
  
* Streaming push can be done to older repository formats.  This is
  implemented using a new ``Repository.insert_stream_locked`` RPC.
  (Andrew Bennetts, Robert Collins)

* The "ignoring files outside view: .." message has been re-worded
  to "Ignoring files outside view. View is .." to reduce confusion
  about what was being considered and what was being ignored.
  (Ian Clatworthy)

* The ``long`` log formatter now shows [merge] indicators. If
  only one level of revisions is displayed and merges are found,
  the ``long`` and ``short`` log formatters now tell the user
  how to see the hidden merged revisions.  (Ian Clatworthy)

* The ``brisbane-core`` project has delivered its beta format
  ``development6-rich-root``. This format is suitable for judicious
  testing by early adopters. In particular if you are benchmarking bzr
  performance please be sure to test using this format. At this stage
  more information is best obtained by contacting the Bazaar mailing list
  or IRC channel if you are interested in using this format. We will make
  end user documentation available closer to blessing the format as
  production ready. (Robert Collins, John Arbash Meinel, Ian Clatworthy,
  Vincent Ladeuil, Andrew Bennetts, Martin Pool)

* Tildes are no longer escaped. No more %7Euser/project/branch!
  (Jonathan Lange)

Bug Fixes
*********

* Pushing a new stacked branch will also push the parent inventories for
  revisions at the stacking boundary.  This makes sure that the stacked
  branch has enough data to calculate inventory deltas for all of its
  revisions (without requiring the fallback branch).  This avoids
  "'AbsentContentFactory' object has no attribute 'get_bytes_as'" errors
  when fetching the stacked branch from a 1.13 (or later) smart server.
  This partially fixes #354036.  (Andrew Bennetts, Robert Collins)

* End-Of-Line content filters are now loaded correctly.
  (Ian Clatworthy, Brian de Alwis, #355280)

* Authentication plugins now receive all the parameters from the request
  itself (aka host, port, realm, path, etc). Previously, only the 
  authentication section name, username and encoded password were 
  provided. (Jean-Francois Roy)

* bzr gives a better message if an invalid regexp is passed to ``bzr log
  -m``.  (Anne Mohsen, Martin Pool)

* ``bzr split`` now says "See also: join" (Aaron Bentley, #335015)

* ``bzr version-info`` now works in empty branches. (Jelmer Vernooij,
  #313028)

* Fix "is not a stackable format" error when pushing a
  stackable-format branch with an unstackable-format repository to a
  destination with a default stacking policy.  (Andrew Bennetts)

* Fixed incorrect "Source format does not support stacking" warning
  when pushing to a smart server.  (Andrew Bennetts, #334114)

* Fix 'make check-dist-tarball' failure by converting paths to unicode when
  needed. (Vincent Ladeuil, #355454)

* Fixed "Specified file 'x/y/z' is outside current view: " occurring
  on ``bzr add x/y/z`` in formats supporting views when no view is
  defined.  (Ian Clatworthy, #344708)

* It is no longer possible to fetch between repositories while the
  target repository is in a write group. This prevents race conditions
  that prevent the use of RPC's to perform fetch, and thus allows
  optimising more operations. (Robert Collins, Andrew Bennetts)

* ``merge --force`` works again. (Robert Collins, #342105)

* No more warnings are issued about ``sha`` being deprecated under python-2.6.
  (Vincent Ladeuil, #346593)

* Pushing a new branch to a server that has a stacking policy will now
  upgrade from the local branch format when the stacking policy points at
  a branch which is itself stackable, because we know the client can read
  both branches, we know that the trunk for the project can be read too,
  so the upgrade will not inconvenience users. (Robert Collins, #345169)

* Pushing a new stacked branch will also push the parent inventories for
  revisions at the stacking boundary.  This makes sure that the stacked
  branch has enough data to calculate inventory deltas for all of its
  revisions (without requiring the fallback branch).  This avoids
  "'AbsentContentFactory' object has no attribute 'get_bytes_as'" errors
  when fetching the stacked branch from a 1.13 (or later) smart server.
  This partially fixes #354036.  (Andrew Bennetts, Robert Collins)

* The full test suite is passing again on OSX. Several minor issues (mostly
  test related) have been fixed. (Vincent Ladeuil, #355273).

* The GNU Changelog formatter is slightly improved in the case where
  the delta is empty, and now correctly claims not to support tags.
  (Andrea Bolognani)

* Shelve can now shelve changes to a symlink target.
  (James Westby, #341558)

* The help for the ``info`` command has been corrected.
  (Ian Clatworthy, #351931)

* Upgrade will now use a sensible default format if the source repository
  uses rich roots.  (Jelmer Vernooij, #252908)

Documentation
*************

* Expanded the index of the developer documentation. (Eric Siegerman)

* New topic `bzr help debug-flags`.  (Martin Pool)

* The generated manpage now explicitly lists aliases as commands.
  (James Westby, #336998)

API Changes
***********

* APIs deprecated in 1.6 and previous versions of bzr are now removed.
  (Martin Pool)

* ``CommitReporter`` is no longer called with ``unchanged`` status during
  commit - this was a full-tree overhead that bzr no longer performs.
  (Robert Collins)

* New abstract ``UIFactory`` method ``get_username`` which will be called to 
  obtain the username to use when connecting to remote machines. 
  (Jelmer Vernooij)

* New API ``Inventory.filter()`` added that filters an inventory by
  a set of file-ids so that only those fileids, their parents and
  their children are included.  (Ian Clatworthy)

* New sort order for ``get_record_stream`` ``groupcompress`` which
  sorts optimally for use with groupcompress compressors. (John Arbash
  Meinel, Robert Collins)

* Repository APIs ``get_deltas_for_revisions()`` and
  ``get_revision_delta()`` now support an optional ``specific_fileids``
  parameter. If provided, the deltas are filtered so that only those
  file-ids, their parents and their children are included.
  (Ian Clatworthy)

* The ``get_credentials`` and ``set_credentials`` methods of 
  ``AuthenticationConfig`` now accept an optional realm argument.
  (Jean-Francois Roy)

* The ``pb`` argument to ``fetch()`` is deprecated.
  (Martin Pool)

* The ``Serializer`` class and the serializer ``format registry`` have moved
  from ``bzrlib.xml_serializer`` to ``bzrlib.serializer``. (Jelmer Vernooij)

* The smart server jail now hooks into BzrDir.open to prevent any BzrDir
  that is not inside the backing transport from being opened.  See the
  module documentation for ``bzrlib.smart.request`` for details.
  (Andrew Bennetts, Robert Collins)

* ``Tree.get_symlink_target`` now always returns a unicode string result
  or None. Previously it would return the bytes from reading the link
  which could be in any arbitrary encoding. (Robert Collins)

Testing
*******

* ``bzrlib.tests.TestCase`` now fails the test if its own ``setUp``
  and ``tearDown`` weren't called.  This catches faulty tests that
  forget to upcall when overriding ``setUp`` and ``tearDown``.  Those
  faulty tests were not properly isolated.
  (Andrew Bennetts, Robert Collins)

* Fix test_msgeditor.MsgEditorTest test isolation.
  (Vincent Ladeuil, #347130)

* ``medusa`` is not used anymore as an FTP test server starting with
  python2.6. A new FTP test server based on ``pyftplib`` can be used
  instead. This new server is a soft dependency as medusa which is still
  preferred if both are available (modulo python version).
  (Vincent Ladeuil)

Internals
*********

* Added ``chk_map`` for fast, trie-based storage of tuple to string maps.
  (Robert Collins, John Arbash Meinel, Vincent Ladeuil)

* Added ``bzrlib.chk_map`` for fast, trie-based storage of tuple to string
  maps.  (Robert Collins, John Arbash Meinel, Vincent Ladeuil)

* Added ``bzrlib.inventory_delta`` module.  This will be used for
  serializing and deserializing inventory deltas for more efficient
  streaming on the the network.  (Robert Collins, Andrew Bennetts)

* ``Branch._get_config`` has been added, which splits out access to the
  specific config file from the branch. This is used to let RemoteBranch
  avoid constructing real branch objects to access configuration settings.
  (Robert Collins, Andrew Bennetts)

* ``Branch`` now implements ``set_stacked_on_url`` in the base class as
  the implementation is generic and should impact foreign formats. This
  helps performance for ``RemoteBranch`` push operations to new stacked
  branches. (Robert Collins, Andrew Bennetts)

* ``BtreeIndex._spill_mem_keys_to_disk()`` now generates disk index with
  optmizations turned off. This only has effect when processing > 100,000
  keys during something like ``bzr pack``. (John Arbash Meinel)

* ``bzr selftest`` now accepts ``--subunit`` to run in subunit output
  mode. Requires ``lp:subunit`` installed to work, but is not a hard
  dependency. (Robert Collins)

* ``BzrDir.open_branch`` now takes an optional ``ignore_fallbacks``
  parameter for controlling opening of stacked branches.
  (Andrew Bennetts, Robert Collins)
  
* ``CommitBuilder`` has a new method, ``record_iter_changes`` which works
  in terms of an iter_changes iterator rather than full tree scanning.
  (Robert Collins)

* ``DirState`` can now be passed a custom ``SHA1Provider`` object
  enabling it to store the SHA1 and stat of the canonical (post
  content filtered) form. (Ian Clatworthy)

* New ``assertLength`` method based on one Martin has squirreled away
  somewhere. (Robert Collins, Martin Pool)

* New hook ``BzrDir.pre_open`` which runs before opening ``BzrDir``
  objects, allowing better enforcement of the smart server jail when
  dealing with stacked branches. (Robert Collins, Andrew Bennetts)

* New hook ``RioVersionInfoBuilder.revision``, allowing extra entries 
  to be added to the stanza that is printed for a particular revision.
  (Jelmer Vernooij)

* New repository method ``refresh_data`` to cause any repository to
  make visible data inserted into the repository by a smart server
  fetch operation. (Robert Collins, Andrew Bennetts)

* ``register_filter_stack_map`` now takes an optional fallback parameter,
  a callable to invoke if a preference has a value not in the map
  of filter stacks. This enhancement allows, for example,  bzr-svn to
  handle existing svn properties that define a list of keywords to be
  expanded.  (Ian Clatworthy)

* ``RemoteBranchConfig`` will use a new verb ``Branch.set_config_option``
  to write config settings to smart servers that support this, saving
  5 round trips on the stacked streaming acceptance test.
  (Robert Collins, Andrew Bennetts)

* ``RemoteBranch`` now provides ``_get_config`` for access to just the
  branch specific configuration from a remote server, which uses the 
  already existing ``Branch.get_config_file`` smart verb.
  (Robert Collins, Andrew Bennetts)

* ``RemoteRepository`` will now negatively cache missing revisions during
  ``get_parent_map`` while read-locked. Write-locks are unaffected.
  (Robert Collins, Andrew Bennetts)

* Removed ``InterRemoteToOther``, ``InterOtherToRemote`` and
  ``InterPackToRemotePack`` classes, as they are now unnecessary.
  (Andrew Bennetts)

* ``RepositoryFormat`` as a new attribute ``fast_deltas`` to indicate
  whether the repository can efficiently generate deltas between trees
  regardless of tree size. (Robert Collins)

* ``Repository.iter_files_bytes()`` now properly returns an "iterable of
  byte strings" (aka 'chunked') for the content. It previously was
  returning a plain string, which worked, but performed very poorly when
  building a working tree (file.writelines(str) is very inefficient). This
  can have a large effect on ``bzr checkout`` times. (John Arbash Meinel)

* selftest now supports a --parallel option, with values of 'fork' or
  'subprocess' to run the test suite in parallel. Currently only linux
  machine work, other platforms need patches submitted. (Robert Collins,
  Vincent Ladeuil)

* ``tests.run_suite`` has a new parameter ``suite_decorators``, a list of 
  callables to use to decorate the test suite. Such decorators can add or
  remove tests, or even remote the test suite to another machine if
  desired. (Robert Collins)

* The smart server verb ``Repository.get_parent_map`` can now include
  information about ghosts when the special revision ``include-missing:``
  is in the requested parents map list. With this flag, ghosts are
  included as ``missing:REVISION_ID``. (Robert Collins, Andrew Bennetts)

* ``_walk_to_common_revisions`` will now batch up at least 50
  revisions before calling ``get_parent_map`` on the target,
  regardless of ``InterRepository``.
  (Andrew Bennetts, Robert Collins)

bzr 1.13
########

:Codename: paraskavedekatriaphobia
:1.13: 2009-03-14
:1.13rc1: 2009-03-10
:1.13.1: 2009-03-23
:1.13.2: 2009-04-27

GNU Changelog output can now be produced by ``bzr log --gnu-changelog``.  Debug
flags can now be set in ``~/.bazaar/bazaar.conf``.  Lightweight checkouts and
stacked branches should both be much faster over remote connections.  

Changes From 1.13.1 to 1.13.2
*****************************

A regression was found in the 1.13.1 release. When bzr 1.13.1 and earlier push
a stacked branch they do not take care to push all the parent inventories for
the transferred revisions. This means that a smart server serving that branch
often cannot calculate inventory deltas for the branch (because smart server
does not/cannot open fallback repositories). Prior to 1.13 the server did not
have a verb to stream revisions out of a repository, so that's why this bug has
appeared now.

Bug Fixes
*********

* Fix for bug 354036 ErrorFromSmartServer - AbsentContentFactory object has no
  attribute 'get_bytes_as' exception while pulling from Launchpad 
  (Jean-Francois Roy, Andrew Bennetts, Robert Collins)

Changes From 1.13final to 1.13.1
********************************

A couple regessions where found in the 1.13 release. The pyrex-generated C
extensions are missing from the .tar.gz and .zip files.  Documentation on how
to generate GNU ChangeLogs is wrong.

Bug Fixes
*********

* Change ``./bzr``'s ``_script_version`` to match ./bzrlib/__init__.py
  version_info. (Bob Tanner, Martin Pool, #345232)

* Distribution archives for 1.13 do not contain generated C extension modules
  (Jean-Francois Roy, Bob Tanner, #344465)

* GNU ChangeLog output can now be produced by bzr log --format gnu-changelog is
  incorrect (Deejay, Bob Tanner, Martin Pool, Robert Collins, #343928)

* ``merge --force`` works again. (Robert Collins, #342105)

Changes From 1.13rc1 to 1.13final
*********************************

* Fix "is not a stackable format" error when pushing a
  stackable-format branch with an unstackable-format repository to a
  destination with a default stacking policy.  (Andrew Bennetts)

* Progress bars now show the rate of network activity for
  ``bzr+ssh://`` and ``bzr://`` connections.  (Andrew Bennetts)

Compatibility Breaks
********************

* ``bzr log --line`` now indicates which revisions are merges with
  `[merge]` after the date.  Scripts which parse the output of this
  command may need to be adjusted.
  (Neil Martinsen-Burrell)

New Features
************

* ``bzr reconfigure`` now supports --with-trees and --with-no-trees
  options to change the default tree-creation policy of shared
  repositories.  (Matthew Fuller, Marius Kruger, #145033)

* Debug flags can now be set in ``~/.bazaar/bazaar.conf``.
  (Martin Pool)

* Filtered views provide a mask over the tree so that users can focus
  on a subset of a tree when doing their work. See ``Filtered views``
  in chapter 7 of the User Guide and ``bzr help view`` for details.
  (Ian Clatworthy)

* GNU Changelog output can now be produced by ``bzr log --gnu-changelog``.
  (Andrea Bolognani, Martin Pool)

* The ``-Dmemory`` flag now gives memory information on Windows.
  (John Arbash Meinel)

* Multiple authors for a commit can now be recorded by using the "--author"
  option multiple times. (James Westby, #185772)

* New clean-tree command, from bzrtools.  (Aaron Bentley, Jelmer Vernoij)

* New command ``bzr launchpad-open`` opens a Launchpad web page for that
  branch in your web browser, as long as the branch is on Launchpad at all.
  (Jonathan Lange)

* New API for getting bugs fixed by a revision: Revision.iter_bugs().
  (Jonathan Lange)

Improvements
************

* All bzr ``Hooks`` classes are now registered in
  ``bzrlib.hooks.known_hooks``. This removes the separate list from
  ``bzrlib.tests`` and ensures that all hooks registered there are
  correctly isolated by the test suite (previously
  ``MutableTreeHooks`` were not being isolated correctly). Further, 
  documentation for hooks is now dynamically generated from the
  present HookPoints. ``bzr hooks`` will now also report on all the
  hooks present in the ``bzrlib.hooks.known_hooks`` registry.
  (Robert Collins)

* ``bzr add`` no longer prints ``add completed`` on success. Failure
  still prints an error message. (Robert Collins)

* ``bzr branch`` now has a ``--no-tree`` option which turns off the
  generation of a working tree in the new branch.
  (Daniel Watkins, John Klinger, #273993)

* Bazaar will now point out ``bzr+ssh://`` to the user when they 
  use ssh://. (Jelmer Vernooij, #330535)

* ``bzr -v info`` now omits the number of committers branch statistic,
  making it many times faster for large projects. To include that
  statistic in the output, use ``bzr -vv info``.
  (Ian Clatworthy)

* ``bzr push`` to a ``bzr`` url (``bzr://``, ``bzr+ssh://`` etc) will
  stream if the server is version 1.13 or greater, reducing roundtrips
  significantly. (Andrew Bennetts, Robert Collins)

* Lightweight Checkouts and Stacked Branches should both be much
  faster over remote connections. Building the working tree now
  batches up requests into approx 5MB requests, rather than a separate
  request for each file. (John Arbash Meinel)

* Support for GSSAPI authentication when using HTTP or HTTPS. 
  (Jelmer Vernooij)

* The ``bzr shelve`` prompt now includes a '?' help option to explain the
  short options better. (Daniel Watkins, #327429)

* ``bzr lp-open`` now falls back to the push location if it cannot find a
  public location. (Jonathan Lange, #332372)

* ``bzr lp-open`` will try to find the Launchpad URL for the location
  passed on the command line. This makes ``bzr lp-open lp:foo`` work as
  expected. (Jonathan Lange, #332705)

* ``bzr send`` now supports MH-E via ``emacsclient``. (Eric Gillespie)

Bug Fixes
*********

* Allows ``bzr log <FILE>`` to be called in an empty branch without
  backtracing. (Vincent Ladeuil, #346431)

* Bazaar now gives a better message including the filename if it's
  unable to read a file in the working directory, for example because
  of a permission error.  (Martin Pool, #338653)

* ``bzr cat -r<old> <path>`` doesn't traceback anymore when <path> has a
  file id in the working tree different from the one in revision <old>.
  (Vincent Ladeuil, #341517, #253806)

* ``bzr send`` help is more specific about how to apply merge
  directives.  (Neil Martinsen-Burrell, #253470)

* ``bzr missing`` now uses ``Repository.get_revision_delta()`` rather
  than fetching trees and determining a delta itself. (Jelmer
  Vernooij, #315048)

* ``bzr push`` to a smart server no longer causes "Revision
  {set([('null:',)])} not present ..." errors when the branch has
  multiple root revisions. (Andrew Bennetts, #317654)

* ``bzr shelve`` now properly handle patches with no terminating newline.
  (Benoît PIERRE, #303569)

* ``bzr unshelve`` gives a more palatable error if passed a non-integer
  shelf id. (Daniel Watkins)

* Export now handles files that are not present in the tree.
  (James Westby, #174539)

* Fixed incorrect "Source format does not support stacking" warning
  when pushing to a smart server.  (Andrew Bennetts, #334114)
  
* Fixed "sprout() got an unexpected keyword argument 'source_branch'"
  error branching from old repositories.
  (Martin Pool, #321695)

* Make ``bzr push --quiet <non-local location>`` less chatty.
  (Kent Gibson, #221461)

* Many Branch hooks would not fire with ``bzr://`` and ``bzr+ssh://``
  branches, and this was not noticed due to a bug in the test logic
  for branches. This is now fixed and a test added to prevent it
  reoccuring. (Robert Collins, Andrew Bennetts)

* Restore the progress bar on Windows. We were disabling it when TERM
  wasn't set, but Windows doesn't set TERM. (Alexander Belchenko,
  #334808)

* ``setup.py build_ext`` now gives a proper error when an extension
  fails to build. (John Arbash Meinel)

* Symlinks to non ascii file names are now supported.
  (Robert Collins, Vincent Ladeuil, #339055, #272444)    

* Under rare circumstances (aka nobody reported a bug about it), the ftp
  transport could revert to ascii mode. It now stays in binary mode except
  when needed.  (Vincent Ladeuil)

* Unshelve does not generate warnings about progress bars.
  (Aaron Bentley, #328148)

* shelve cleans up properly when unversioned files are specified.
  (Benoît Pierre, Aaron Bentley)

Documentation
*************

* Added ``Organizing your workspace`` to the User Guide appendices,
  summarizing some common ways of organizing trees, branches and
  repositories and the processes/workflows implied/enabled by each.
  (Ian Clatworthy)

* Hooks can now be self documenting. ``bzrlib.hooks.Hooks.create_hook``
  is the entry point for this feature. (Robert Collins)

* The documentation for ``shelve`` and ``unshelve`` has been clarified.
  (Daniel Watkins, #327421, #327425)

API Changes
***********

* ``bzr selftest`` now fails if the bazaar sources contain trailing
  whitespace, non-unix style line endings and files not ending in a
  newline. About 372 files and 3243 lines with trailing whitespace was
  updated to comply with this. The code already complied with the other
  criteria, but now it is enforced. (Marius Kruger)

* ``bzrlib.branch.PushResult`` was renamed to 
  ``bzrlib.branch.BranchPushResult``. (Jelmer Vernooij)

* ``Branch.fetch`` and ``Repository.fetch`` now return None rather
  than a count of copied revisions and failed revisions. A while back
  we stopped ever reporting failed revisions because we started
  erroring instead, and the copied revisions count is not used in the
  UI at all - indeed it only reflects the repository status not
  changes to the branch itself. (Robert Collins)

* ``Inventory.apply_delta`` now raises an AssertionError if a file-id
  appears multiple times within the delta. (Ian Clatworthy)

* MutableTree.commit now favours the "authors" argument, with the old
  "author" argument being deprecated.

* Remove deprecated EmptyTree.  (Martin Pool)

* ``Repository.fetch`` now accepts an optional ``fetch_spec``
  parameter.  A ``SearchResult`` or ``MiniSearchResult`` may be passed
  to ``fetch_spec`` instead of a ``last_revision`` to specify exactly
  which revisions to fetch. (Andrew Bennetts)

* ``RepositoryAcquisitionPolicy.acquire_repository`` now returns a
  tuple of ``(repository, is_new_flag)``, rather than just the
  repository.  (Andrew Bennetts)

* Revision.get_apparent_author() is now deprecated, replaced by
  Revision.get_apparent_authors(), which returns a list. The former
  now returns the first item that would be returned from the second.

* The ``BranchBuilder`` test helper now accepts a ``timestamp``
  parameter to ``build_commit`` and ``build_snapshot``.  (Martin Pool)

* The ``_fetch_*`` attributes on ``Repository`` are now on
  ``RepositoryFormat``, more accurately reflecting their intent (they
  describe a disk format capability, not state of a particular
  repository of that format). (Robert Collins)

Internals
*********

* Branching from a non-stacked branch on a smart protocol is now
  free of virtual file system methods.
  (Robert Collins, Andrew Bennetts)

* Branch and Repository creation on a bzr+ssh://server are now done
  via RPC calls rather than VFS calls, reducing round trips for
  pushing new branches substantially. (Robert Collins)

* ``Branch.clone`` now takes the ``repository_policy`` formerly used
  inside ``BzrDir.clone_on_transport``, allowing stacking to be
  configured before the branch tags and revision tip are set. This
  fixes a race condition cloning stacked branches that would cause
  plugins to have hooks called on non-stacked instances.
  (Robert Collins, #334187)

* ``BzrDir.cloning_metadir`` now has a RPC call. (Robert Collins)

* ``BzrDirFormat.__str__`` now uses the human readable description
  rather than the sometimes-absent disk label. (Robert Collins)

* ``bzrlib.fetch`` is now composed of a sender and a sink component
  allowing for decoupling over a network connection. Fetching from
  or into a RemoteRepository with a 1.13 server will use this to
  stream the operation.
  (Andrew Bennetts, Robert Collins)

* ``bzrlib.tests.run_suite`` accepts a runner_class parameter
  supporting the use of different runners. (Robert Collins)

* Change how file_ids and revision_ids are interned as part of
  inventory deserialization. Now we use the real ``intern()``, rather
  than our own workaround that would also cache a Unicode copy of the
  string, and never emptied the cache. This should slightly reduce
  memory consumption. (John Arbash Meinel)

* New branch method ``create_clone_on_transport`` that returns a
  branch object. (Robert Collins)

* New hook Commands['extend_command'] to allow plugins to access a
  command object before the command is run (or help generated from
  it), without overriding the command. (Robert Collins)

* New version of the ``BzrDir.find_repository`` verb supporting
  ``_network_name`` to support removing more _ensure_real calls.
  (Robert Collins)

* ``RemoteBranchFormat`` no longer claims to have a disk format string.
  (Robert Collins)

* ``Repository`` objects now have ``suspend_write_group`` and
  ``resume_write_group`` methods.  These are currently only useful
  with pack repositories. (Andrew Bennetts, Robert Collins)

* ``BzrDirFormat``, ``BranchFormat`` and ``RepositoryFormat`` objects
  now have a ``network_name`` for passing the format across RPC calls.
  (Robert Collins, Andrew Bennetts)

* ``RepositoryFormat`` objects now all have a new attribute
  ``_serializer`` used by fetch when reserialising is required.
  (Robert Collins, Andrew Bennetts)

* Some methods have been pulled up from ``BzrBranch`` to ``Branch``
  to aid branch types that are not bzr branch objects (like
  RemoteBranch). (Robert Collins, Andrew Bennetts)

* Test adaptation has been made consistent throughout the built in
  tests. ``TestScenarioApplier``, ``multiply_tests_from_modules``,
  ``adapt_tests``, ``adapt_modules`` have all been deleted. Please
  use ``multiply_tests``, or for lower level needs ``apply_scenarios``
  and ``apply_scenario``. (Robert Collins)

* ``TestSkipped`` is now detected by TestCase and passed to the
  ``TestResult`` by calling ``addSkip``. For older TestResult objects,
  where ``addSkip`` is not available, ``addError`` is still called.
  This permits test filtering in subunit to strip out skipped tests
  resulting in a faster fix-shrink-list-run cycle. This is compatible
  with the testtools protocol for skips. (Robert Collins)

* The ``_index`` of ``KnitVersionedFiles`` now supports the ability
  to scan an underlying index that is going to be incorporated into
  the ``KnitVersionedFiles`` object, to determine if it has missing
  delta references. The method is ``scan_unvalidated_index``.
  (Andrew Bennetts, Robert Collins)

* There is a RemoteSink object which handles pushing to smart servers.
  (Andrew Bennetts, Robert Collins)

* ``TransportTraceDecorator`` now logs ``put_bytes_non_atomic`` and
  ``rmdir`` calls. (Robert Collins)

* ``VersionedFiles`` record adapters have had their signature change
  from ``(record, record.get_bytes_as(record.storage_kind))`` to
  ``(record)`` reducing excess duplication and allowing adapters
  to access private data in record to obtain content more
  efficiently. (Robert Collins)

* We no longer probe to see if we should create a working tree during
  clone if we cannot get a local_abspath for the new bzrdir.
  (Robert Collins)


bzr 1.12
########

:Codename: 1234567890
:1.12: 2009-02-13
:1.12rc1: 2009-02-10

This release of Bazaar contains many improvements to the speed,
documentation and functionality of ``bzr log`` and the display of logged
revisions by ``bzr status``.  bzr now also gives a better indication of
progress, both in the way operations are drawn onto a text terminal, and
by showing the rate of network IO.

Changes from RC1 to Final
*************************

* ``bzr init --development-wt5[-rich-root]`` would fail because of
  circular import errors. (John Arbash Meinel, #328135)

* Expanded the help for log and added a new help topic called
  ``log-formats``.  (Ian Clatworthy)

Compatibility Breaks
********************

* By default, ``bzr status`` after a merge now shows just the pending
  merge tip revisions. This improves the signal-to-noise ratio after
  merging from trunk and completes much faster. To see all merged
  revisions, use the new ``-v`` flag.  (Ian Clatworthy)

* ``bzr log --line`` now shows any tags after the date and before
  the commit message. If you have scripts which parse the output
  from this command, you may need to adjust them accordingly.
  (Ian Clatworthy)

* ``bzr log --short`` now shows any additional revision properties
  after the date and before the commit message.  Scripts that parse 
  output of the log command in this situation may need to adjust.
  (Neil Martinsen-Burrell)

* The experimental formats ``1.12-preview`` and ``1.12-preview-rich-root``
  have been renamed ``development-wt5`` and ``development-wt5-rich-root``
  respectively, given they are not ready for release in 1.12.
  (Ian Clatworthy)

* ``read_bundle_from_url`` has been deprecated. (Vincent Ladeuil)

New Features
************

* Add support for filtering ``bzr missing`` on revisions.  Remote revisions
  can be filtered using ``bzr missing -r -20..-10`` and local revisions can
  be filtered using ``bzr missing --my-revision -20..-10``.
  (Marius Kruger)

* ``bzr log -p`` displays the patch diff for each revision.
  When logging a file, the diff only includes changes to that file.
  (Ian Clatworthy, #202331, #227335)

* ``bzr log`` supports a new option called ``-n N`` or ``--level N``.
  A value of 0 (zero) means "show all nested merge revisions" while
  a value of 1 (one) means "show just the top level". Values above
  1 can be used to see a limited amount of nesting. That can be
  useful for seeing the level or two below PQM submits for example.
  To force the ``--short`` and ``--line`` formats to display all nested
  merge revisions just like ``--long`` does by default, use a command
  like ``bzr log --short -n0``. To display just the mainline using
  ``--long`` format, ``bzr log --long -n1``.
  (Ian Clatworthy)

Improvements
************

* ``bzr add`` more clearly communicates success vs failure.
  (Daniel Watkins)

* ``bzr init`` will now print a little less verbose output.
  (Marius Kruger)

* ``bzr log`` is now much faster in many use cases, particularly
  at incrementally displaying results and filtering by a
  revision range. (Ian Clatworthy)

* ``bzr log --short`` and ``bzr log --line`` now show tags, if any,
  for each revision. The tags are shown comma-separated inside
  ``{}``. For short format, the tags appear at the end of line
  before the optional ``[merge]`` indicator. For line format,
  the tags appear after the date. (Ian Clatworthy)

* Progress bars now show the rate of activity for some sftp 
  operations, and they are drawn different.  (Martin Pool, #172741)

* Progress bars now show the rate of activity for urllib and pycurl based
  http client implementations. The operations are tracked at the socket
  level for better precision.
  (Vincent Ladeuil)

* Rule-based preferences can now accept multiple patterns for a set of
  rules.  (Marius Kruger)

* The ``ancestor:`` revision spec will now default to referring to the
  parent of the branch if no other location is given.
  (Daniel Watkins, #198417)

* The debugger started as a result of setting ``$BZR_PDB`` works
  around a bug in ``pdb``, http://bugs.python.org/issue4150.  The bug
  can cause truncated tracebacks in Python versions before 2.6.
  (Andrew Bennetts)

* VirtualVersionedFiles now implements
  ``iter_lines_added_or_present_in_keys``. This allows the creation of 
  new branches based on stacked bzr-svn branches. (#311997)

Bug Fixes
*********

* ``bzr annotate --show-ids`` doesn't give a backtrace on empty files
  anymore.
  (Anne Mohsen, Vincent Ladeuil, #314525)

* ``bzr log FILE`` now correctly shows mainline revisions merging
  a change to FILE when the ``--short`` and ``--line`` log formats
  are used. (Ian Clatworthy, #317417)

* ``bzr log -rX..Y FILE`` now shows the history of FILE provided
  it existed in Y or X, even if the file has since been deleted or
  renamed. If no range is given, the current/basis tree and
  initial tree are searched in that order. More generally, log
  now interprets filenames in their historical context.
  (Ian Clatworthy, #175520)

* ``bzr status`` now reports nonexistent files and continues, then
  errors (with code 3) at the end.  (Karl Fogel, #306394)

* Don't require the present compression base in knits to be the same
  when adding records in knits. (Jelmer Vernooij, #307394)

* Fix a problem with CIFS client/server lag on Windows colliding with
  an invariant-per-process algorithm for generating AtomicFile names
  (Adrian Wilkins, #304023)

* Many socket operations now handle EINTR by retrying the operation.
  Previously EINTR was treated as an unrecoverable failure.  There is
  a new ``until_no_eintr`` helper function in ``bzrlib.osutils``.
  (Andrew Bennetts)

* Support symlinks with non-ascii characters in the symlink filename.
  (Jelmer Vernooij, #319323)

* There was a bug in how we handled resolving when a file is deleted
  in one branch, and modified in the other. If there was a criss-cross
  merge, we would cause the deletion to conflict a second time.
  (Vincent Ladeuil, John Arbash Meinel)

* There was another bug in how we chose the correct intermediate LCA in
  criss-cross merges leading to several kind of changes be incorrectly
  handled.
  (John Arbash Meinel, Vincent Ladeuil)

* Unshelve now handles deleted paths without crashing. (Robert Collins)

Documentation
*************

* Improved plugin developer documentation.  (Martin Pool)

API Changes
***********

* ``ProgressBarStack`` is deprecated; instead use
  ``ui_factory.nested_progress_bar`` to create new progress bars.
  (Martin Pool)

* ForeignVcsMapping() now requires a ForeignVcs object as first
  argument. (Jelmer Vernooij)

* ForeignVcsMapping.show_foreign_revid() has been moved to
  ForeignVcs. (Jelmer Vernooij)

* ``read_bundle_from_url`` is deprecated in favor of
  ``read_mergeable_from_url``.  (Vincent Ladeuil)

* Revision specifiers are now registered in
  ``bzrlib.revisionspec.revspec_registry``, and the old list of 
  revisionspec classes (``bzrlib.revisionspec.SPEC_TYPES``) has been
  deprecated. (Jelmer Vernooij, #321183)

* The progress and UI classes have changed; the main APIs remain the
  same but code that provides a new UI or progress bar class may
  need to be updated.  (Martin Pool)

Internals
*********

* Default User Interface (UI) is CLIUIFactory when bzr runs in a dumb
  terminal. It is sometimes desirable do override this default by forcing
  bzr to use TextUIFactory. This can be achieved by setting the
  BZR_USE_TEXT_UI environment variable (emacs shells, as opposed to
  compile buffers, are such an example).
  (Vincent Ladeuil)

* New API ``Branch.iter_merge_sorted_revisions()`` that iterates over
  ``(revision_id, depth, revno, end_of_merge)`` tuples.
  (Ian Clatworthy)

* New ``Branch.dotted_revno_to_revision_id()`` and
  ``Branch.revision_id_to_dotted_revno()`` APIs that pick the most
  efficient way of doing the mapping.
  (Ian Clatworthy)

* Refactor cmd_serve so that it's a little easier to build commands that
  extend it, and perhaps even a bit easier to read.  (Jonathan Lange)

* ``TreeDelta.show()`` now accepts a ``filter`` parameter allowing log
  formatters to retrict the output.
  (Vincent Ladeuil)


bzr 1.11 "Eyes up!" 2009-01-19
##############################

This first monthly release of Bazaar for 2009 improves Bazaar's operation
in Windows, Mac OS X, and other situations where file names are matched
without regard to capitalization: Bazaar tries to match the case of an
existing file.  This release of Bazaar also improves the efficiency of
Tortoise Windows Shell integration and lets it work on 64-bit platforms.

The UI through which Bazaar supports historic formats has been improved,
so 'bzr help formats' now gives a simpler and shorter list, with clear
advice.

This release also fixes a number of bugs, particularly a glitch that can
occur when there are concurrent writes to a pack repository.

Bug Fixes
*********

* Fix failing test when CompiledChunksToLines is not available.
  (Vincent Ladeuil)

* Stacked branches don't repeatedly open their transport connection.
  (John Arbash Meinel)



bzr 1.11rc1 "Eyes up!" 2009-01-09
#################################

Changes
*******

* Formats using Knit-based repository formats are now explicitly
  marked as deprecated. (Ian Clatworthy)

New Features
************

* Add support for `bzr tags -r 1..2`, that is we now support showing
  tags applicable for a specified revision range. (Marius Kruger)

* ``authentication.conf`` now accepts pluggable read-only credential
  stores. Such a plugin (``netrc_credential_store``) is now included,
  handles the ``$HOME/.netrc`` file and can server as an example to
  implement other plugins.
  (Vincent Ladeuil)

* ``shelve --list`` can now be used to list shelved changes.
  (Aaron Bentley)

Improvements
************

* Add trailing slash to directories in all output of ``bzr ls``, except
  ``bzr ls --null``. (Gordon P. Hemsley, #306424)

* ``bzr revision-info`` now supports a -d option to specify an
  alternative branch. (Michael Hudson)

* Add connection to a C++ implementation of the Windows Shell Extension
  which is able to fully replace the current Python implemented one.
  Advantages include 64bit support and reduction in overhead for
  processes which drag in shell extensions.
  (Mark Hammond)

* Support the Claws mail client directly, rather than via
  xdg-email. This prevents the display of an unnecessary modal
  dialog in Claws, informing the user that a file has been
  attached to the message, and works around bug #291847 in
  xdg-utils which corrupts the destination address.

* When working on a case-insensitive case-preserving file-system, as
  commonly found with Windows, bzr will often ignore the case of the
  arguments specified by the user in preference to the case of an existing
  item on the file-system or in the inventory to help prevent
  counter-intuitive behaviour on Windows. (Mark Hammond)

Bug Fixes
*********
  
* Allow BzrDir implementation to implement backing up of 
  control directory. (#139691)

* ``bzr push`` creating a new stacked branch will now only open a
  single connection to the target machine. (John Arbash Meinel)

* Don't call iteritems on transport_list_registry, because it may
  change during iteration.  (Martin Pool, #277048)

* Don't make a broken branch when pushing an unstackable-format branch
  that's in a stackable shared repository to a location with default
  stack-on location.  (Andrew Bennetts, #291046)

* Don't require embedding user in HTTP(S) URLs do use authentication.conf.
  (Ben Jansen, Vincent Ladeuil, #300347)

* Fix a problem with CIFS client/server lag on windows colliding with
  an invariant-per-process algorithm for generating AtomicFile names
  (Adrian Wilkins, #304023)

* Fix bogus setUp signature in UnavailableFTPServer.
  (Gary van der Merwe, #313498)

* Fix compilation error in ``_dirstate_helpers_c`` on SunOS/Solaris.
  (Jari Aalto)

* Fix SystemError in ``_patiencediff_c`` module by calling
  PyErr_NoMemory() before returning NULL in PatienceSequenceMatcher_new.
  (Andrew Bennetts, #303206)

* Give proper error message for diff with non-existent dotted revno.
  (Marius Kruger, #301969)

* Handle EACCES (permission denied) errors when launching a message
  editor, and emit warnings when a configured editor cannot be
  started. (Andrew Bennetts)

* ``$HOME/.netrc`` file is now recognized as a read-only credential store
  if configured in ``authentication.conf`` with 'password_encoding=netrc'
  in the appropriate sections.
  (Vincent Ladeuil, #103029)

* Opening a stacked branch now properly shares the connection, rather
  than opening a new connection for the stacked-on branch.
  (John Arbash meinel)

* Preserve transport decorators while following redirections.
  (Vincent Ladeuil, #245964, #270863)

* Provides a finer and more robust filter for accepted redirections.
  (Vincent Ladeuil, #303959, #265070)

* ``shelve`` paths are now interpreted relative to the current working
  tree.  (Aaron Bentley)

* ``Transport.readv()`` defaults to not reading more than 100MB in a
  single array. Further ``RemoteTransport.readv`` sets this to 5MB to
  work better with how it splits its requests.
  (John Arbash Meinel, #303538)

* Pack repositories are now able to reload the pack listing and retry
  the current operation if another action causes the data to be
  repacked.  (John Arbash Meinel, #153786)

* ``pull -v`` now respects the log_format configuration variable.
  (Aaron Bentley)

* ``push -v`` now works on non-initial pushes.  (Aaron Bentley)

* Use the short status format when the short format is used for log.
  (Vincent Ladeuil, #87179)

* Allow files to be renamed or moved via remove + add-by-id. (Charles
  Duffy, #314251)

Documentation
*************

* Improved the formats help topic to explain why multiple formats
  exist and to provide guidelines in selecting one. Introduced
  two new supporting help topics: current-formats and other-formats.
  (Ian Clatworthy)

API Changes
***********

* ``LRUCache(after_cleanup_size)`` was renamed to
  ``after_cleanup_count`` and the old name deprecated. The new name is
  used for clarity, and to avoid confusion with
  ``LRUSizeCache(after_cleanup_size)``. (John Arbash Meinel)

* New ``ForeignRepository`` base class, to help with foreign branch 
  support (e.g. svn).  (Jelmer Vernooij)

* ``node_distances`` and ``select_farthest`` can no longer be imported
  from ``bzrlib.graph``.  They can still be imported from
  ``bzrlib.deprecated_graph``, which has been the preferred way to
  import them since before 1.0.  (Andrew Bennetts)
  
* The logic in commit now delegates inventory basis calculations to
  the ``CommitBuilder`` object; this requires that the commit builder
  in use has been updated to support the new ``recording_deletes`` and
  ``record_delete`` methods. (Robert Collins)

Testing
*******

* An HTTPS server is now available (it requires python-2.6). Future bzr
  versions will allow the use of the python-2.6 ssl module that can be
  installed for 2.5 and 2.4.

* ``bzr selftest`` now fails if new trailing white space is added to
  the bazaar sources. It only checks changes not committed yet. This
  means that PQM will now reject changes that introduce new trailing
  whitespace. (Marius Kruger)

* Introduced new experimental formats called ``1.12-preview`` and
  ``1.12-preview-rich-root`` to enable testing of related pending
  features, namely content filtering and filtered views.
  (Ian Clatworthy)

Internals
*********

* Added an ``InventoryEntry`` cache when deserializing inventories.
  Can cut the time to iterate over multiple RevisionsTrees in half.
  (John Arbash Meinel)

* Added ``bzrlib.fifo_cache.FIFOCache`` which is designed to have
  minimal overhead versus using a plain dict for cache hits, at the
  cost of not preserving the 'active' set as well as an ``LRUCache``.
  (John Arbash Meinel)

* ``bzrlib.patience_diff.unified_diff`` now properly uses a tab
  character to separate the filename from the date stamp, and doesn't
  add trailing whitespace when a date stamp is not supplied.
  (Adeodato Simó, John Arbash Meinel)

* ``DirStateWorkingTree`` and ``DirStateWorkingTreeFormat`` added
  as base classes of ``WorkingTree4`` and ``WorkingTreeFormat4``
  respectively. (Ian Clatworthy)

* ``KnitVersionedFiles._check_should_delta()`` now uses the
  ``get_build_details`` api to avoid multiple hits to the index, and
  to properly follow the ``compression_parent`` rather than assuming
  it is the left-hand parent. (John Arbash Meinel)

* ``KnitVersionedFiles.get_record_stream()`` will now chose a
  more optimal ordering when the keys are requested 'unordered'.
  Previously the order was fully random, now the records should be
  returned from each pack in turn, in forward I/O order.
  (John Arbash Meinel)
    
* ``mutter()`` will now flush the ``~/.bzr.log`` if it has been more
  than 2s since the last time it flushed. (John Arbash Meinel)

* New method ``bzrlib.repository.Repository.add_inventory_by_delta``
  allows adding an inventory via an inventory delta, which can be
  more efficient for some repository types. (Robert Collins)

* Repository ``CommitBuilder`` objects can now accumulate an inventory
  delta. To enable this functionality call ``builder.recording_deletes``
  and additionally call ``builder.record_delete`` when a delete
  against the basis occurs. (Robert Collins)

* The default http handler has been changed from pycurl to urllib.
  The default is still pycurl for https connections. (The only
  advantage of pycurl is that it checks ssl certificates.)
  (John Arbash Meinel)

* ``VersionedFiles.get_record_stream()`` can now return objects with a
  storage_kind of ``chunked``. This is a collection (list/tuple) of
  strings. You can use ``osutils.chunks_to_lines()`` to turn them into
  guaranteed 'lines' or you can use ``''.join(chunks)`` to turn it
  into a fulltext. This allows for some very good memory savings when
  asking for many texts that share ancestry, as the individual chunks
  can be shared between versions of the file. (John Arbash Meinel)

* ``pull -v`` and ``push -v`` use new function
  ``bzrlib.log.show_branch_change`` (Aaron Bentley)



bzr 1.10 2008-12-05
###################

Bazaar 1.10 has several performance improvements for copying revisions
(especially for small updates to large projects).  There has also been a
significant amount of effort in polishing stacked branches.  The commands
``shelve`` and ``unshelve`` have become core commands, with an improved
implementation.

The only changes versus bzr-1.10rc1 are bugfixes for stacked branches.

bug Fixes
*********

* Don't set a pack write cache size from RepoFetcher, because the
  cache is not coherent with reads and causes ShortReadvErrors.
  This reverses the change that fixed #294479.
  (Martin Pool, #303856)

* Properly handle when a revision can be inserted as a delta versus
  when it needs to be expanded to a fulltext for stacked branches.
  There was a bug involving merge revisions. As a method to help
  prevent future difficulties, also make stacked fetches sort
  topologically. (John Arbash Meinel, #304841)


bzr 1.10rc1 2008-11-28
######################

This release of Bazaar focuses on performance improvements when pushing
and pulling revisions, both locally and to remote networks.  The popular
``shelve`` and ``unshelve`` commands, used to interactively revert and
restore work in progress, have been merged from bzrtools into the bzr
core.  There are also bug fixes for portability, and for stacked branches.

New Features
************

* New ``commit_message_template`` hook that is called by the commit
  code to generate a template commit message. (Jelmer Vernooij)

* New `shelve` and `unshelve` commands allow undoing and redoing changes.
  (Aaron Bentley)

Improvements
************

* ``(Remote)Branch.copy_content_into`` no longer generates the full revision
  history just to set the last revision info.
  (Andrew Bennetts, John Arbash Meinel)

* Fetches between formats with different serializers (such as
  pack-0.92-subtree and 1.9-rich-root) are faster now.  This is due to
  operating on batches of 100 revisions at time rather than
  one-by-one.  (Andrew Bennetts, John Arbash Meinel)

* Search index files corresponding to pack files we've already used
  before searching others, because they are more likely to have the
  keys we're looking for.  This reduces the number of iix and tix
  files accessed when pushing 1 new revision, for instance.
  (John Arbash Meinel)

* Signatures to transfer are calculated more efficiently in
  ``item_keys_introduced_by``.  (Andrew Bennetts, John Arbash Meinel)

* The generic fetch code can once again copy revisions and signatures
  without extracting them completely to fulltexts and then serializing
  them back down into byte strings. This is a significant performance
  improvement when fetching from a stacked branch.
  (John Arbash Meinel, #300289)

* When making a large readv() request over ``bzr+ssh``, break up the
  request into more manageable chunks. Because the RPC is not yet able
  to stream, this helps keep us from buffering too much information at
  once. (John Arbash Meinel)

Bug Fixes
*********

* Better message when the user needs to set their Launchpad ID.
  (Martin Pool, #289148)

* ``bzr commit --local`` doesn't access the master branch anymore.
  This fixes a regression introduced in 1.9.  (Marius Kruger, #299313)

* Don't call the system ``chdir()`` with an empty path. Sun OS seems
  to give an error in that case.  Also, don't count on ``getcwd()``
  being able to allocate a new buffer, which is a gnu extension.
  (John Arbash Meinel, Martin Pool, Harry Hirsch, #297831)

* Don't crash when requesting log --forward <file> for a revision range
  starting with a dotted revno.
  (Vincent Ladeuil, #300055)

* Don't create text deltas spanning stacked repositories; this could
  cause "Revision X not present in Y" when later accessing them.
  (Martin Pool, #288751)

* Pack repositories are now able to reload the pack listing and retry
  the current operation if another action causes the data to be
  repacked.  (John Arbash Meinel, #153786)

* PermissionDenied errors from smart servers no longer cause
  "PermissionDenied: "None"" on the client.
  (Andrew Bennetts, #299254)

* Pushing to a stacked pack repository now batches writes, the same
  way writes are batched to ordinary pack repository.  This makes
  pushing to a stacked branch over the network much faster.
  (Andrew Bennetts, #294479)

* TooManyConcurrentRequests no longer occur when a fetch fails and
  tries to abort a write group.  This allows the root cause (e.g. a
  network interruption) to be reported.  (Andrew Bennetts, #297014)

* RemoteRepository.get_parent_map now uses fallback repositories.
  (Aaron Bentley, #297991?, #293679?)

API Changes
***********

* ``CommitBuilder`` now validates the strings it will be committing,
  to ensure that they do not have characters that will not be properly
  round-tripped. For now, it just checks for characters that are
  invalid in the XML form. (John Arbash Meinel, #295161)

* Constructor parameters for NewPack (internal to pack repositories)
  have changed incompatibly.

* ``Repository.abort_write_group`` now accepts an optional
  ``suppress_errors`` flag.  Repository implementations that override
  ``abort_write_group`` will need to be updated to accept the new
  argument.  Subclasses that only override ``_abort_write_group``
  don't need to change.

* Transport implementations must provide copy_tree_to_transport.  A default
  implementation is provided for Transport subclasses.

Testing
*******

* ``bzr selftest`` now fails if no doctests are found in a module
  that's expected to have them.  (Martin Pool)

* Doctests now only report the first failure.  (Martin Pool)


bzr 1.9 2008-11-07
##################

This release of Bazaar adds a new repository format, ``1.9``, with smaller
and more efficient index files.  This format can be specified when
creating a new repository, or used to losslessly upgrade an existing
repository.  bzr 1.9 also speeds most operations over the smart server
protocol, makes annotate faster, and uses less memory when making
checkouts or pulling large amounts of data.

Bug Fixes
*********

* Fix "invalid property value 'branch-nick' for None" regression with
  branches bound to svn branches.  (Martin Pool, #293440)

* Fix SSL/https on Python2.6.  (Vincent Ladeuil, #293054)

* ``SFTPTransport.readv()`` had a bug when requests were out-of-order.
  This only triggers some-of-the-time on Knit format repositories.
  (John Arbash Meinel, #293746)


bzr 1.9rc1 2008-10-31
#####################

New Features
************

* New Branch hook ``transform_fallback_location`` allows a function to
  be called when looking up the stacked source. (Michael Hudson)

* New repository formats ``1.9`` and ``1.9-rich-root``. These have all
  the functionality of ``1.6``, but use the new btree indexes.
  These indexes are both smaller and faster for access to historical
  information.  (John Arbash Meinel)

Improvements
************

* ``BTreeIndex`` code now is able to prefetch extra pages to help tune
  the tradeoff between bandwidth and latency. Should be tuned
  appropriately to not impact commands which need minimal information,
  but provide a significant boost to ones that need more context. Only
  has a direct impact on the ``--development2`` format which uses
  btree's for the indexes. (John Arbash Meinel)

* ``bzr dump-btree`` is a hidden command introduced to allow dumping
  the contents of a compressed btree file.  (John Arbash Meinel)

* ``bzr pack`` now tells the index builders to optimize for size. For
  btree index repositories, this can save 25% of the index size
  (mostly in the text indexes). (John Arbash Meinel)

* ``bzr push`` to an existing branch or repository on a smart server
  is faster, due to Bazaar making more use of the ``get_parent_map``
  RPC when querying the remote branch's revision graph.
  (Andrew Bennetts)

* default username for bzr+ssh and sftp can be configured in
  authentication.conf. (Aaron Bentley)

* launchpad-login now provides a default username for bzr+ssh and sftp
  URLs, allowing username-free URLs to work for everyone. (Aaron Bentley)

* ``lp:`` lookups no longer include usernames, making them shareable and
  shorter. (Aaron Bentley)

* New ``PackRepository.autopack`` smart server RPC, which does
  autopacking entirely on the server.  This is much faster than
  autopacking via plain file methods, which downloads a large amount
  of pack data and then re-uploads the same pack data into a single
  file.  This fixes a major (although infrequent) cause of lengthy
  delays when using a smart server.  For example, pushing the 10th
  revision to a repository with 9 packs now takes 44 RPCs rather than
  179, and much less bandwidth too.  This requires Bazaar 1.9 on both
  the client and the server, otherwise the client will fallback to the
  slower method.  (Andrew Bennetts)

Bug Fixes
*********

* A failure to load a plugin due to an IncompatibleAPI exception is
  now correctly reported. (Robert Collins, #279451)

* API versioning support now has a multiple-version checking api
  ``require_any_api``. (Robert Collins, #279447)

* ``bzr branch --stacked`` from a smart server to a standalone branch
  works again.  This fixes a regression in 1.7 and 1.8.
  (Andrew Bennetts, #270397)

* ``bzr co`` uses less memory. It used to unpack the entire WT into
  memory before writing it to disk. This was a little bit faster, but
  consumed lots of memory. (John Arbash Meinel, #269456)

* ``bzr missing --quiet`` no longer prints messages about whether
  there are missing revisions.  The exit code indicates whether there
  were or not.  (Martin Pool, #284748)

* Fixes to the ``annotate`` code. The fast-path which re-used the
  stored deltas was accidentally disabled all the time, instead of
  only when a branch was stacked. Second, the code would accidentally
  re-use a delta even if it wasn't against the left-parent, this
  could only happen if ``bzr reconcile`` decided that the parent
  ordering was incorrect in the file graph.  (John Arbash Meinel)

* "Permission denied" errors that occur when pushing a new branch to a
  smart server no longer cause tracebacks.  (Andrew Bennetts, #278673)

* Some compatibility fixes for building the extensions with MSVC and
  for python2.4. (John Arbash Meinel, #277484)

* The index logic is now able to reload the list of pack files if and
  index ends up disappearing. We still don't reload if the pack data
  itself goes missing after checking the index. This bug appears as a
  transient failure (file not found) when another process is writing
  to the repository.  (John Arbash Meinel, #153786)

* ``bzr switch`` and ``bzr bind`` will now update the branch nickname if
  it was previously set. All checkouts will now refer to the bound branch
  for a nickname if one was not explicitly set.
  (Marius Kruger, #230903)

Documentation
*************

* Improved hook documentation. (Michael Ernst)

API Changes
***********

* commands.plugins_cmds is now a CommandRegistry, not a dict.

Internals
*********

* New AuthenticationConfig.set_credentials method allows easy programmatic
  configuration of authetication credentials.


bzr 1.8 2008-10-16
##################

Bazaar 1.8 includes several fixes that improve working tree performance,
display of revision logs, and merges.  The bzr testsuite now passes on OS
X and Python 2.6, and almost completely passes on Windows.  The
smartserver code has gained several bug fixes and performance
improvements, and can now run server-side hooks within an http server.

Bug Fixes
*********

* Fix "Must end write group" error when another error occurs during
  ``bzr push``.  (Andrew Bennetts, #230902)

Portability
***********

* Some Pyrex versions require the WIN32 macro defined to compile on
  that platform.  (Alexander Belchenko, Martin Pool, #277481)


bzr 1.8rc1 2008-10-07
#####################

Changes
*******

* ``bzr log file`` has been changed. It now uses a different method
  for determining which revisions to show as merging the changes to
  the file. It now only shows revisions which merged the change
  towards your mainline. This simplifies the output, makes it faster,
  and reduces memory consumption.  (John Arbash Meinel)

* ``bzr merge`` now defaults to having ``--reprocess`` set, whenever
  ``--show-base`` is not supplied.  (John Arbash Meinel)

* ``bzr+http//`` will now optionally load plugins and write logs on the
  server. (Marius Kruger)

* ``bzrlib._dirstate_helpers_c.pyx`` does not compile correctly with
  Pyrex 0.9.4.1 (it generates C code which causes segfaults). We
  explicitly blacklist that version of the compiler for that
  extension. Packaged versions will include .c files created with
  pyrex >= 0.9.6 so it doesn't effect releases, only users running
  from the source tree. (John Arbash Meinel, #276868)

Features
********

* bzr is now compatible with python-2.6. python-2.6 is not yet officially
  supported (nor released, tests were conducted with the dev version of
  python-2.6rc2), but all known problems have been fixed.  Feedback
  welcome.
  (Vincent Ladeuil, #269535)

Improvements
************

* ``bzr annotate`` will now include uncommitted changes from the local
  working tree by default. Such uncommitted changes are given the
  revision number they would get if a commit was done, followed with a
  ? to indicate that its not actually known. (Robert Collins, #3439)

* ``bzr branch`` now accepts a ``--standalone`` option, which creates a
  standalone branch regardless of the presence of shared repositories.
  (Daniel Watkins)

* ``bzr push`` is faster in the case there are no new revisions to
  push.  It is also faster if there are no tags in the local branch.
  (Andrew Bennetts)

* File changes during a commit will update the tree stat cache.
  (Robert Collins)

* Location aliases can now accept a trailing path.  (Micheal Hudson)

* New hooks ``Lock.hooks`` when LockDirs are acquired and released.
  (Robert Collins, MartinPool)

* Switching in heavyweight checkouts uses the master branch's context, not
  the checkout's context.  (Adrian Wilkins)

* ``status`` on large trees is now faster, due to optimisations in the
  walkdirs code. Of particular note, the walkdirs code now performs
  a temporary ``chdir()`` while reading a single directory; if your
  platform has non thread-local current working directories (and is
  not windows which has its own implementation), this may introduce a
  race condition during concurrent uses of bzrlib. The bzrlib CLI
  will not encounter this as it is single threaded for working tree
  operations. (Robert Collins)

* The C extensions now build on python 2.4 (Robert Collins, #271939)

* The ``-Dhpss`` debug flag now reports the number of smart server
  calls per medium to stderr.  This is in addition to the existing
  detailed logging to the .bzr.log trace file.  (Andrew Bennetts)

Bug Fixes
*********

* Avoid random failures arising from misinterpreted ``errno`` values
  in ``_readdir_pyx.read_dir``.
  (Martin Pool, #279381)

* Branching from a shared repository on a smart server into a new
  repository now preserves the repository format.
  (Andrew Bennetts, #269214)

* ``bzr log`` now accepts a ``--change`` option.
  (Vincent Ladeuil, #248427)

* ``bzr missing`` now accepts an ``--include-merges`` option.
  (Vincent Ladeuil, #233817)

* Don't try to filter (internally) '.bzr' from the files to be deleted if
  it's not there.
  (Vincent Ladeuil, #272648)

* Fix '_in_buffer' AttributeError when using the -Dhpss debug flag.
  (Andrew Bennetts)

* Fix TooManyConcurrentRequests errors caused by a connection failure
  when doing ``bzr pull`` or ``bzr merge`` from a ``bzr+ssh`` URL.
  (Andrew Bennetts, #246233)

* Fixed ``bzr st -r branch:PATH_TO_BRANCH`` where the other branch
  is in a different repository than the current one.
  (Lukáš Lalinský, #144421)

* Make the first line of the manpage preamble a comment again.
  (David Futcher, #242106)

* Remove use of optional parameter in GSSAPI FTP support, since
  it breaks newer versions of Python-Kerberos. (Jelmer Vernooij)

* The autopacking logic will now always create a single new pack from
  all of the content which it deems is worth moving. This avoids the
  'repack a single pack' bug and should result in better packing
  overall.  (John Arbash Meinel, #242510, #172644)

* Trivial documentation fix.
  (John Arbash Meinel, #270471)

* ``bzr switch`` and ``bzr bind`` will now update the branch nickname if
  it was previously set. All checkouts will now refer to the bound branch
  for a nickname if one was not explicitly set.
  (Marius Kruger, #230903)

Documentation
*************

* Explain revision/range identifiers. (Daniel Clemente)

API Changes
***********

* ``CommitBuilder.record_entry_contents`` returns one more element in
  its result tuple - an optional file system hash for the hash cache
  to use. (Robert Collins)

* ``dirstate.DirState.update_entry`` will now only calculate the sha1
  of a file if it is likely to be needed in determining the output
  of iter_changes. (Robert Collins)

* The PackRepository, RepositoryPackCollection, NewPack classes have a
  slightly changed interface to support different index types; as a
  result other users of these classes need to supply the index types
  they want. (Robert Collins)

Testing
*******

* ``bzrlib.tests.repository_implementations`` has been renamed to
  ``bzrlib.tests.per_repository`` so that we have a common structure
  (and it is shorter). (John Arbash Meinel, #239343)

* ``LocalTransport.abspath()`` now returns a drive letter if the
  transport has one, fixing numerous tests on Windows.
  (Mark Hammond)

* PreviewTree is now tested via intertree_implementations.
  (Aaron Bentley)

* The full test suite is passing again on OSX.
  (Guillermo Gonzalez, Vincent Ladeuil)

* The full test suite passes when run with ``-Eallow_debug``.
  (Andrew Bennetts)

Internals
*********

* A new hook, ``Branch.open``, has been added, which is called when
  branch objects are opened. (Robert Collins)

* ``bzrlib.osutils._walkdirs_utf8`` has been refactored into common
  tree walking, and modular directory listing code to aid future
  performance optimisations and refactoring. (Robert Collins)

* ``bzrlib.trace.debug_memory`` can be used to get a quick memory dump
  in the middle of processing. It only reports memory if
  ``/proc/PID/status`` is available. (John Arbash Meinel)

* New method ``RevisionSpec.as_tree`` for representing the revision
  specifier as a revision tree object. (Lukáš Lalinský)

* New race-free method on MutableTree ``get_file_with_stat`` for use
  when generating stat cache results. (Robert Collins)

* New win32utils.get_local_appdata_location() provides access to a local
  directory for storing data.  (Mark Hammond)

* To be compatible with python-2.6 a few new rules should be
  observed. 'message' attribute can't be used anymore in exception
  classes, 'sha' and 'md5' modules have been deprecated (use
  osutils.[md5|sha]), object__init__ and object.__new__ don't accept
  parameters anymore.
  (Vincent Ladeuil)


bzr 1.7.1 2008-10-01
####################

No changes from 1.7.1rc1.


bzr 1.7.1rc1 2008-09-24
#######################

This release just includes an update to how the merge algorithm handles
file paths when we encounter complex history.

Features
********

* If we encounter a criss-cross in history, use information from
  direct Least Common Ancestors to resolve inventory shape (locations
  of files, adds, deletes, etc). This is similar in concept to using
  ``--lca`` for merging file texts, only applied to paths.
  (John Arbash Meinel)


bzr 1.7 2008-09-23
##################

This release includes many bug fixes and a few performance and feature
improvements.  ``bzr rm`` will now scan for missing files and remove them,
like how ``bzr add`` scans for unknown files and adds them. A bit more
polish has been applied to the stacking code. The b-tree indexing code has
been brought in, with an eye on using it in a future repository format.
There are only minor installer changes since bzr-1.7rc2.

Features
********

* Some small updates to the win32 installer. Include localization
  files found in plugins, and include the builtin distutils as part of
  packaging qbzr. (Mark Hammond)


bzr 1.7rc2 2008-09-17
#####################

A few bug fixes from 1.7rc1. The biggest change is a new
``RemoteBranch.get_stacked_on_url`` rpc. This allows clients that are
trying to access a Stacked branch over the smart protocol, to properly
connect to the stacked-on location.

Bug Fixes
*********

* Branching from a shared repository on a smart server into a new
  repository now preserves the repository format.
  (Andrew Bennetts, #269214)

* Branching from a stacked branch via ``bzr+ssh`` can properly connect
  to the stacked-on branch.  (Martin Pool, #261315)

* ``bzr init`` no longer re-opens the BzrDir multiple times.
  (Vincent Ladeuil)

* Fix '_in_buffer' AttributeError when using the -Dhpss debug flag.
  (Andrew Bennetts)


bzr 1.7rc1 2008-09-09
#####################

This release candidate for bzr 1.7 has several bug fixes and a few
performance and feature improvements.  ``bzr rm`` will now scan for
missing files and remove them, like how ``bzr add`` scans for unknown
files and adds them. A bit more polish has been applied to the stacking
code. The b-tree indexing code has been brought in, with an eye on using
it in a future repository format.


Changes
*******

* ``bzr export`` can now export a subdirectory of a project.
  (Robert Collins)

* ``bzr remove-tree`` will now refuse to remove a tree with uncommitted
  changes, unless the ``--force`` option is specified.
  (Lukáš Lalinský, #74101)

* ``bzr rm`` will now scan for files that are missing and remove just
  them automatically, much as ``bzr add`` scans for new files that
  are not ignored and adds them automatically. (Robert Collins)

Features
********

* Support for GSSAPI authentication when using FTP as documented in
  RFC2228. (Jelmer Vernooij, #49623)

* Add support for IPv6 in the smart server. (Jelmer Vernooij, #165014)

Improvements
************

* A url like ``log+file:///tmp`` will log all access to that Transport
  to ``.bzr.log``, which may help in debugging or profiling.
  (Martin Pool)

* ``bzr branch`` and ``bzr push`` use the default stacking policy if the
  branch format supports it. (Aaron Bentley)

* ``bzr init`` and ``bzr init-repo`` will now print out the same as
  ``bzr info`` if it completed successfully.
  (Marius Kruger)

* ``bzr uncommit`` logs the old tip revision id, and displays how to
  restore the branch to that tip using ``bzr pull``.  This allows you
  to recover if you realize you uncommitted the wrong thing.
  (John Arbash Meinel)

* Fix problems in accessing stacked repositories over ``bzr://``.
  (Martin Pool, #261315)

* ``SFTPTransport.readv()`` was accidentally using ``list += string``,
  which 'works', but adds each character separately to the list,
  rather than using ``list.append(string)``. Fixing this makes the
  SFTP transport a little bit faster (~20%) and use a bit less memory.
  (John Arbash Meinel)

* When reading index files, if we happen to read the whole file in a
  single request treat it as a ``_buffer_all`` request. This happens
  most often on small indexes over remote transports, where we default
  to reading 64kB. It saves a round trip for each small index during
  fetch operations. Also, if we have read more than 50% of an index
  file, trigger a ``_buffer_all`` on the next request. This works
  around some inefficiencies because reads don't fall neatly on page
  boundaries, so we would ignore those bytes, but request them again
  later. This could trigger a total read size of more than the whole
  file. (John Arbash Meinel)

Bug Fixes
*********

* ``bzr rm`` is now aliased to ``bzr del`` for the convenience of svn
  users. (Robert Collins, #205416)

* Catch the infamous "select/poll returned error" which occurs when
  pycurl try to send a body request to an HTTP/1.0 server which has
  already refused to handle the request. (Vincent Ladeuil, #225020)

* Fix ``ObjectNotLocked`` errors when using various commands
  (including ``bzr cat`` and ``bzr annotate``) in combination with a
  smart server URL.  (Andrew Bennetts, #237067)

* ``FTPTransport.stat()`` would return ``0000`` as the permission bits
  for the containing ``.bzr/`` directory (it does not implement
  permissions). This would cause us to set all subdirectories to
  ``0700`` and files to ``0600`` rather than leaving them unmodified.
  Now we ignore ``0000`` as the permissions and assume they are
  invalid. (John Arbash Meinel, #259855)

* Merging from a previously joined branch will no longer cause
  a traceback. (Jelmer Vernooij, #203376)

* Pack operations on windows network shares will work even with large
  files. (Robert Collins, #255656)

* Running ``bzr st PATH_TO_TREE`` will no longer suppress merge
  status. Status is also about 7% faster on mozilla sized trees
  when the path to the root of the tree has been given. Users of
  the internal ``show_tree_status`` function should be aware that
  the show_pending flag is now authoritative for showing pending
  merges, as it was originally. (Robert Collins, #225204)

* Set valid default _param_name for Option so that ListOption can embed
  '-' in names. (Vincent Ladeuil, #263249)

* Show proper error rather than traceback when an unknown revision
  id is specified to ``bzr cat-revision``. (Jelmer Vernooij, #175569)

* Trailing text in the dirstate file could cause the C dirstate parser
  to try to allocate an invalid amount of memory. We now properly
  check and test for parsing a dirstate with invalid trailing data.
  (John Arbash Meinel, #186014)

* Unexpected error responses from a smart server no longer cause the
  client to traceback.  (Andrew Bennetts, #263527)

* Use a Windows api function to get a Unicode host name, rather than
  assuming the host name is ascii.
  (Mark Hammond, John Arbash Meinel, #256550)

* ``WorkingTree4`` trees will now correctly report missing-and-new
  paths in the output of ``iter_changes``. (Robert Collins)

Documentation
*************

* Updated developer documentation.  (Martin Pool)

API Changes
***********

* Exporters now take 4 parameters. (Robert Collins)

* ``Tree.iter_changes`` will now return False for the content change
  field when a file is missing in the basis tree and not present in
  the target tree. Previously it returned True unconditionally.
  (Robert Collins)

* The deprecated ``Branch.abspath`` and unimplemented
  ``Branch.rename_one`` and ``Branch.move`` were removed. (Jelmer Vernooij)

* BzrDir.clone_on_transport implementations must now accept a stacked_on
  parameter.  (Aaron Bentley)

* BzrDir.cloning_metadir implementations must now take a require_stacking
  parameter.  (Aaron Bentley)

Testing
*******

* ``addCleanup`` now takes ``*arguments`` and ``**keyword_arguments``
  which are then passed to the cleanup callable as it is run. In
  addition, addCleanup no longer requires that the callables passed to
  it be unique. (Jonathan Lange)

* Fix some tests that fail on Windows because files are deleted while
  still in use.
  (Mark Hammond)

* ``selftest``'s ``--starting-with`` option can now use predefined
  prefixes so that one can say ``bzr selftest -s bp.loom`` instead of
  ``bzr selftest -s bzrlib.plugins.loom``. (Vincent Ladeuil)

* ``selftest``'s ``--starting-with`` option now accepts multiple values.
  (Vincent Ladeuil)

Internals
*********

* A new plugin interface, ``bzrlib.log.log_adapters``, has been added.
  This allows dynamic log output filtering by plugins.
  (Robert Collins)

* ``bzrlib.btree_index`` is now available, providing a b-tree index
  layer. The design is memory conservative (limited memory cache),
  faster to seek (approx 100 nodes per page, gives 100-way fan out),
  and stores compressed pages allowing more keys per page.
  (Robert Collins, John Arbash Meinel)

* ``bzrlib.diff.DiffTree.show_diff`` now skips changes where the kind
  is unknown in both source and target.
  (Robert Collins, Aaron Bentley)

* ``GraphIndexBuilder.add_node`` and ``BTreeBuilder`` have been
  streamlined a bit. This should make creating large indexes faster.
  (In benchmarking, it now takes less time to create a BTree index than
  it takes to read the GraphIndex one.) (John Arbash Meinel)

* Mail clients for `bzr send` are now listed in a registry.  This
  allows plugins to add new clients by registering them with
  ``bzrlib.mail_client.mail_client_registry``.  All of the built-in
  clients now use this mechanism.  (Neil Martinsen-Burrell)


bzr 1.6.1 2008-09-05
####################

A couple regressions were found in the 1.6 release. There was a
performance issue when using ``bzr+ssh`` to branch large repositories,
and some problems with stacking and ``rich-root`` capable repositories.


bzr 1.6.1rc2 2008-09-03
#######################

Bug Fixes
*********

* Copying between ``rich-root`` and ``rich-root-pack`` (and vice
  versa) was accidentally using the inter-model fetcher, instead of
  recognizing that both were 'rich root' formats.
  (John Arbash Meinel, #264321)


bzr 1.6.1rc1 2008-08-29
#######################

This release fixes a few regressions found in the 1.6 client. Fetching
changes was using an O(N^2) buffering algorithm, so for large projects it
would cause memory thrashing. There is also a specific problem with the
``--1.6-rich-root`` format, which prevented stacking on top of
``--rich-root-pack`` repositories, and could allow users to accidentally
fetch experimental data (``-subtree``) without representing it properly.
The ``--1.6-rich-root`` format has been deprecated and users are
recommended to upgrade to ``--1.6.1-rich-root`` immediately.  Also we
re-introduced a workaround for users who have repositories with incorrect
nodes (not possible if you only used official releases).
I should also clarify that none of this is data loss level issues, but
still sufficient enough to warrant an updated release.

Bug Fixes
*********

* ``RemoteTransport.readv()`` was being inefficient about how it
  buffered the readv data and processed it. It would keep appending to
  the same string (causing many copies) and then pop bytes out of the
  start of the string (causing more copies).
  With this patch "bzr+ssh://local" can improve dramatically,
  especially for projects with large files.
  (John Arbash Meinel)

* Revision texts were always meant to be stored as fulltexts. There
  was a bug in a bzr.dev version that would accidentally create deltas
  when copying from a Pack repo to a Knit repo. This has been fixed,
  but to support those repositories, we know always request full texts
  for Revision texts. (John Arbash Meinel, #261339)

* The previous ``--1.6-rich-root`` format used an incorrect xml
  serializer, which would accidentally support fetching from a
  repository that supported subtrees, even though the local one would
  not. We deprecated that format, and introduced a new one that uses
  the correct serializer ``--1.6.1-rich-root``.
  (John Arbash Meinel, #262333)


bzr 1.6 2008-08-25
##################

Finally, the long awaited bzr 1.6 has been released. This release includes
new features like Stacked Branches, improved weave merge, and an updated
server protocol (now on v3) which will allow for better cross version
compatibility. With this release we have deprecated Knit format
repositories, and recommend that users upgrade them, we will continue to
support reading and writing them for the forseeable future, but we will
not be tuning them for performance as pack repositories have proven to be
better at scaling. This will also be the first release to bundle
TortoiseBzr in the standalone Windows installer.


bzr 1.6rc5 2008-08-19
#####################

Bug Fixes
*********

* Disable automatic detection of stacking based on a containing
  directory of the target. It interacted badly with push, and needs a
  bit more work to get the edges polished before it should happen
  automatically. (John Arbash Meinel, #259275)
  (This change was reverted when merged to bzr.dev)


bzr 1.6rc4 2008-08-18
#####################

Bug Fixes
*********

* Fix a regression in knit => pack fetching.  We had a logic
  inversion, causing the fetch to insert fulltexts in random order,
  rather than preserving deltas.  (John Arbash Meinel, #256757)


bzr 1.6rc3 2008-08-14
#####################

Changes
*******

* Disable reading ``.bzrrules`` as a per-branch rule preferences
  file. The feature was not quite ready for a full release.
  (Robert Collins)

Improvements
************

* Update the windows installer to bundle TortoiseBzr and ``qbzr``
  into the standalone installer. This will be the first official
  windows release that installs Tortoise by default.
  (Mark Hammond)

Bug Fixes
*********

* Fix a regression in ``bzr+http`` support. There was a missing
  function (``_read_line``) that needed to be carried over from
  ``bzr+ssh`` support. (Andrew Bennetts)

* ``GraphIndex`` objects will internally read an entire index if more
  than 1/20th of their keyspace is requested in a single operation.
  This largely mitigates a performance regression in ``bzr log FILE``
  and completely corrects the performance regression in ``bzr log``.
  The regression was caused by removing an accomodation which had been
  supporting the index format in use. A newer index format is in
  development which is substantially faster. (Robert Collins)


bzr 1.6rc2 2008-08-13
#####################

This release candidate has a few minor bug fixes, and some regression
fixes for Windows.

Bug Fixes
*********

* ``bzr upgrade`` on remote branches accessed via bzr:// and
  bzr+ssh:// now works.  (Andrew Bennetts)

* Change the ``get_format_description()`` strings for
  ``RepositoryFormatKnitPack5`` et al to be single line messages.
  (Aaron Bentley)

* Fix for a regression on Win32 where we would try to call
  ``os.listdir()`` on a file and not catch the exception properly.
  (Windows raises a different exception.) This would manifest in
  places like ``bzr rm file`` or ``bzr switch``.
  (Mark Hammond, John Arbash Meinel)

* ``Inventory.copy()`` was failing to set the revision property for
  the root entry. (Jelmer Vernooij)

* sftp transport: added missing ``FileExists`` case to
  ``_translate_io_exception`` (Christophe Troestler, #123475)

* The help for ``bzr ignored`` now suggests ``bzr ls --ignored`` for
  scripting use. (Robert Collins, #3834)

* The default ``annotate`` logic will now always assign the
  last-modified value of a line to one of the revisions that modified
  it, rather than a merge revision. This would happen when both sides
  claimed to have modified the line resulting in the same text. The
  choice is arbitrary but stable, so merges in different directions
  will get the same results.  (John Arbash Meinel, #232188)


bzr 1.6rc1 2008-08-06
#####################

This release candidate for bzr 1.6 solidifies the new branch stacking
feature.  Bazaar now recommends that users upgrade all knit repositories,
because later formats are much faster.  However, we plan to continue read/write and
upgrade support for knit repostories for the forseeable future.  Several
other bugs and performance issues were fixed.

Changes
*******

* Knit format repositories are deprecated and bzr will now emit
  warnings whenever it encounters one.  Use ``bzr upgrade`` to upgrade
  knit repositories to pack format.  (Andrew Bennetts)

Improvements
************

* ``bzr check`` can now be told which elements at a location it should
  check.  (Daniel Watkins)

* Commit now supports ``--exclude`` (or ``-x``) to exclude some files
  from the commit. (Robert Collins, #3117)

* Fetching data between repositories that have the same model but no
  optimised fetcher will not reserialise all the revisions, increasing
  performance. (Robert Collins, John Arbash Meinel)

* Give a more specific error when target branch is not reachable.
  (James Westby)

* Implemented a custom ``walkdirs_utf8`` implementation for win32.
  This uses a pyrex extension to get direct access to the
  ``FindFirstFileW`` style apis, rather than using ``listdir`` +
  ``lstat``. Shows a very strong improvement in commands like
  ``status`` and ``diff`` which have to iterate the working tree.
  Anywhere from 2x-6x faster depending on the size of the tree (bigger
  trees, bigger benefit.) (John Arbash Meinel)

* New registry for log properties handles  and the method in
  LongLogFormatter to display the custom properties returned by the
  registered handlers. (Guillermo Gonzalez, #162469)

Bug Fixes
*********

* Add more tests that stacking does not create deltas spanning
  physical repository boundaries.
  (Martin Pool, #252428)

* Better message about incompatible repositories.
  (Martin Pool, #206258)

* ``bzr branch --stacked`` ensures the destination branch format can
  support stacking, even if the origin does not.
  (Martin Pool)

* ``bzr export`` no longer exports ``.bzrrules``.
  (Ian Clatworthy)

* ``bzr serve --directory=/`` now correctly allows the whole
  filesystem to be accessed on Windows, not just the root of the drive
  that Python is running from.
  (Adrian Wilkins, #240910)

* Deleting directories by hand before running ``bzr rm`` will not
  cause subsequent errors in ``bzr st`` and ``bzr commit``.
  (Robert Collins, #150438)

* Fix a test case that was failing if encoding wasn't UTF-8.
  (John Arbash Meinel, #247585)

* Fix "no buffer space available" error when branching with the new
  smart server protocol to or from Windows.
  (Andrew Bennetts, #246180)

* Fixed problem in branching from smart server.
  (#249256, Michael Hudson, Martin Pool)

* Handle a file turning in to a directory in TreeTransform.
  (James Westby, #248448)

API Changes
***********

* ``MutableTree.commit`` has an extra optional keywork parameter
  ``exclude`` that will be unconditionally supplied by the command
  line UI - plugins that add tree formats may need an update.
  (Robert Collins)

* The API minimum version for plugin compatibility has been raised to
  1.6 - there are significant changes throughout the code base.
  (Robert Collins)

* The generic fetch code now uses three attributes on Repository objects
  to control fetch. The streams requested are controlled via :
  ``_fetch_order`` and ``_fetch_uses_deltas``. Setting these
  appropriately allows different repository implementations to recieve
  data in their optimial form. If the ``_fetch_reconcile`` is set then
  a reconcile operation is triggered at the end of the fetch.
  (Robert Collins)

* The ``put_on_disk`` and ``get_tar_item`` methods in
  ``InventoryEntry`` were deprecated. (Ian Clatworthy)

* ``Repository.is_shared`` doesn't take a read lock. It didn't
  need one in the first place (nobody cached the value, and
  ``RemoteRepository`` wasn't taking one either). This saves a round
  trip when probing Pack repositories, as they read the ``pack-names``
  file when locked. And during probe, locking the repo isn't very
  useful. (John Arbash Meinel)

Internals
*********

* ``bzrlib.branchbuilder.BranchBuilder`` is now much more capable of
  putting together a real history without having to create a full
  WorkingTree. It is recommended that tests that are not directly
  testing the WorkingTree use BranchBuilder instead.  See
  ``BranchBuilder.build_snapshot`` or
  ``TestCaseWithMemoryTree.make_branch_builder``.  (John Arbash Meinel)

* ``bzrlib.builtins.internal_tree_files`` broken into two giving a new
  helper ``safe_relpath_files`` - used by the new ``exclude``
  parameter to commit. (Robert Collins)

* Make it easier to introduce new WorkingTree formats.
  (Ian Clatworthy)

* The code for exporting trees was refactored not to use the
  deprecated ``InventoryEntry`` methods. (Ian Clatworthy)

* RuleSearchers return () instead of [] now when there are no matches.
  (Ian Clatworthy)


bzr 1.6beta3 2008-07-17
#######################

This release adds a new 'stacked branches' feature allowing branches to
share storage without being in the same repository or on the same machine.
(See the user guide for more details.)  It also adds a new hook, improved
weaves, aliases for related locations, faster bzr+ssh push, and several
bug fixes.

Features
********

* New ``pre_change_branch_tip`` hook that is called before the
  branch tip is moved, while the branch is write-locked.  See the User
  Reference for signature details.  (Andrew Bennetts)

* Rule-based preferences can now be defined for selected files in
  selected branches, allowing commands and plugins to provide
  custom behaviour for files matching defined patterns.
  See ``Rule-based preferences`` (part of ``Configuring Bazaar``)
  in the User Guide and ``bzr help rules`` for more information.
  (Ian Clatworthy)

* Sites may suggest a branch to stack new branches on.  (Aaron Bentley)

* Stacked branches are now supported. See ``bzr help branch`` and
  ``bzr help push``.  Branches must be in the ``development1`` format
  to stack, though the stacked-on branch can be of any format.
  (Robert Collins)

Improvements
************

* ``bzr export --format=tgz --root=NAME -`` to export a gzipped tarball
  to stdout; also ``tar`` and ``tbz2``.
  (Martin Pool)

* ``bzr (re)merge --weave`` will now use a standard Weave algorithm,
  rather than the annotation-based merge it was using. It does so by
  building up a Weave of the important texts, without needing to build
  the full ancestry. (John Arbash Meinel, #238895)

* ``bzr send`` documents and better supports ``emacsclient`` (proper
  escaping of mail headers and handling of the MUA Mew).
  (Christophe Troestler)

* Remembered locations can be specified by aliases, e.g. :parent, :public,
  :submit.  (Aaron Bentley)

* The smart protocol now has improved support for setting branches'
  revision info directly.  This makes operations like push
  faster.  The new request method name is
  ``Branch.set_last_revision_ex``.  (Andrew Bennetts)

Bug Fixes
*********

* Bazaar is now able to be a client to the web server of IIS 6 and 7.
  The broken implementations of RFC822 in Python and RFC2046 in IIS
  combined with boundary-line checking in Bazaar previously made this
  impossible. (NB, IIS 5 does not suffer from this problem).
  (Adrian Wilkins, #247585)

* ``bzr log --long`` with a ghost in your mainline now handles that
  ghost properly. (John Arbash Meinel, #243536)

* ``check`` handles the split-up .bzr layout correctly, so no longer
  requires a branch to be present.
  (Daniel Watkins, #64783)

* Clearer message about how to set the PYTHONPATH if bzrlib can't be
  loaded.
  (Martin Pool, #205230)

* Errors about missing libraries are now shown without a traceback,
  and with a suggestion to install the library.  The full traceback is
  still in ``.bzr.log`` and can be shown with ``-Derror``.
  (Martin Pool, #240161)

* Fetch from a stacked branch copies all required data.
  (Aaron Bentley, #248506)

* Handle urls such as ftp://user@host.com@www.host.com where the user
  name contains an @.
  (Neil Martinsen-Burrell, #228058)

* ``needs_read_lock`` and ``needs_write_lock`` now suppress an error during
  ``unlock`` if there was an error in the original function. This helps
  most when there is a failure with a smart server action, since often the
  connection closes and we cannot unlock.
  (Andrew Bennetts, John Arbash Meinel, #125784)

* Obsolete hidden command ``bzr fetch`` removed.
  (Martin Pool, #172870)

* Raise the correct exception when doing ``-rbefore:0`` or ``-c0``.
  (John Arbash Meinel, #239933)

* You can now compare file revisions in Windows diff programs from
  Cygwin Bazaar.
  (Matt McClure, #209281)

* revision_history now tolerates mainline ghosts for Branch format 6.
  (Aaron Bentley, #235055)

* Set locale from environment for third party libs.
  (Martin von Gagern, #128496)

Documentation
*************

* Added *Using stacked branches* to the User Guide.
  (Ian Clatworthy)

* Updated developer documentation.
  (Martin Pool)

Testing
*******

* ``-Dmemory`` will cause /proc/PID/status to be catted before bzr
  exits, allowing low-key analysis of peak memory use. (Robert Collins)

* ``TestCaseWithTransport.make_branch_and_tree`` tries harder to return
  a tree with a ``branch`` attribute of the right format.  This was
  preventing some ``RemoteBranch`` tests from actually running with
  ``RemoteBranch`` instances.  (Andrew Bennetts)

API Changes
***********

* Removed ``Repository.text_store``, ``control_store``, etc.  Instead,
  there are new attributes ``texts, inventories, revisions,
  signatures``, each of which is a ``VersionedFiles``.  See the
  Repository docstring for more details.
  (Robert Collins)

* ``Branch.pull`` now accepts an ``_override_hook_target`` optional
  parameter.  If you have a subclass of ``Branch`` that overrides
  ``pull`` then you should add this parameter.  (Andrew Bennetts)

* ``bzrlib.check.check()`` has been deprecated in favour of the more
  aptly-named ``bzrlib.check.check_branch()``.
  (Daniel Watkins)

* ``Tree.print_file`` and ``Repository.print_file`` are deprecated.
  These methods are bad APIs because they write directly to sys.stdout.
  bzrlib does not use them internally, and there are no direct tests
  for them. (Alexander Belchenko)

Internals
*********

* ``cat`` command no longer uses ``Tree.print_file()`` internally.
  (Alexander Belchenko)

* New class method ``BzrDir.open_containing_tree_branch_or_repository``
  which eases the discovery of the tree, the branch and the repository
  containing a given location.
  (Daniel Watkins)

* New ``versionedfile.KeyMapper`` interface to abstract out the access to
  underlying .knit/.kndx etc files in repositories with partitioned
  storage. (Robert Collins)

* Obsolete developer-use command ``weave-join`` has been removed.
  (Robert Collins)

* ``RemoteToOtherFetcher`` and ``get_data_stream_for_search`` removed,
  to support new ``VersionedFiles`` layering.
  (Robert Collins)


bzr 1.6beta2 2008-06-10
#######################

This release contains further progress towards our 1.6 goals of shallow
repositories, and contains a fix for some user-affecting bugs in the
repository layer.  Building working trees during checkout and branch is
now faster.

Bug Fixes
*********

* Avoid KnitCorrupt error extracting inventories from some repositories.
  (The data is not corrupt; an internal check is detecting a problem
  reading from the repository.)
  (Martin Pool, Andrew Bennetts, Robert Collins, #234748)

* ``bzr status`` was breaking if you merged the same revision twice.
  (John Arbash Meinel, #235407)

* Fix infinite loop consuming 100% CPU when a connection is lost while
  reading a response body via the smart protocol v1 or v2.
  (Andrew Bennetts)

* Inserting a bundle which changes the contents of a file with no trailing
  end of line, causing a knit snapshot in a 'knits' repository will no longer
  cause KnitCorrupt. (Robert Collins)

* ``RemoteBranch.pull`` needs to return the ``self._real_branch``'s
  pull result. It was instead just returning None, which breaks ``bzr
  pull``. (John Arbash Meinel, #238149)

* Sanitize branch nick before using it as an attachment filename in
  ``bzr send``. (Lukáš Lalinský, #210218)

* Squash ``inv_entry.symlink_target`` to a plain string when
  generating DirState details. This prevents from getting a
  ``UnicodeError`` when you have symlinks and non-ascii filenames.
  (John Arbash Meinel, #135320)

Improvements
************

* Added the 'alias' command to set/unset and display aliases. (Tim Penhey)

* ``added``, ``modified``, and ``unknowns`` behaviour made consistent (all three
  now quote paths where required). Added ``--null`` option to ``added`` and
  ``modified`` (for null-separated unknowns, use ``ls --unknown --null``)
  (Adrian Wilkins)

* Faster branching (1.09x) and lightweight checkouts (1.06x) on large trees.
  (Ian Clatworthy, Aaron Bentley)

Documentation
*************

* Added *Bazaar Zen* section to the User Guide. (Ian Clatworthy)

Testing
*******

* Fix the test HTTPServer to be isolated from chdir calls made while it is
  running, allowing it to be used in blackbox tests. (Robert Collins)

API Changes
***********

* ``WorkingTree.set_parent_(ids/trees)`` will now filter out revisions
  which are in the ancestry of other revisions. So if you merge the same
  tree twice, or merge an ancestor of an existing merge, it will only
  record the newest. (If you merge a descendent, it will replace its
  ancestor). (John Arbash Meinel, #235407)

* ``RepositoryPolicy.__init__`` now requires stack_on and stack_on_pwd,
  through the derived classes do not.  (Aaron Bentley)

Internals
*********

* ``bzrlib.bzrdir.BzrDir.sprout`` now accepts ``stacked`` to control
  creating stacked branches. (Robert Collins)

* Knit record serialisation is now stricter on what it will accept, to
  guard against potential internal bugs, or broken input. (Robert Collins)

bzr 1.6beta1 2008-06-02
#######################


Commands that work on the revision history such as push, pull, missing,
uncommit and log are now substantially faster.  This release adds a
translation of some of the user documentation into Spanish.  (Contributions of
other translations would be very welcome.)  Bazaar 1.6beta1 adds a new network
protocol which is used by default and which allows for more efficient transfers
and future extensions.


Notes When Upgrading
********************

* There is a new version of the network protocol used for bzr://, bzr+ssh://
  and bzr+http:// connections.  This will allow more efficient requests and
  responses, and more graceful fallback when a server is too old to
  recognise a request from a more recent client.  Bazaar 1.6 will
  interoperate with 0.16 and later versions, but servers should be upgraded
  when possible.  Bazaar 1.6 no longer interoperates with 0.15 and earlier via
  these protocols.  Use alternatives like SFTP or upgrade those servers.
  (Andrew Bennetts, #83935)

Changes
*******

* Deprecation warnings will not be suppressed when running ``bzr selftest``
  so that developers can see if their code is using deprecated functions.
  (John Arbash Meinel)

Features
********

* Adding ``-Derror`` will now display a traceback when a plugin fails to
  load. (James Westby)

Improvements
************

* ``bzr branch/push/pull -r XXX`` now have a helper function for finding
  the revno of the new revision (``Graph.find_distance_to_null``). This
  should make something like ``bzr branch -r -100`` in a shared, no-trees
  repository much snappier. (John Arbash Meinel)

* ``bzr log --short -r X..Y`` no longer needs to access the full revision
  history. This makes it noticeably faster when logging the last few
  revisions. (John Arbash Meinel)

* ``bzr ls`` now accepts ``-V`` as an alias for ``--versioned``.
  (Jerad Cramp, #165086)

* ``bzr missing`` uses the new ``Graph.find_unique_ancestors`` and
  ``Graph.find_differences`` to determine missing revisions without having
  to search the whole ancestry. (John Arbash Meinel, #174625)

* ``bzr uncommit`` now uses partial history access, rather than always
  extracting the full revision history for a branch. This makes it
  resolve the appropriate revisions much faster (in testing it drops
  uncommit from 1.5s => 0.4s). It also means ``bzr log --short`` is one
  step closer to not using full revision history.
  (John Arbash Meinel, #172649)

Bugfixes
********

* ``bzr merge --lca`` should handle when two revisions have no common
  ancestor other than NULL_REVISION. (John Arbash Meinel, #235715)

* ``bzr status`` was breaking if you merged the same revision twice.
  (John Arbash Meinel, #235407)

* ``bzr push`` with both ``--overwrite`` and ``-r NNN`` options no longer
  fails.  (Andrew Bennetts, #234229)

* Correctly track the base URL of a smart medium when using bzr+http://
  URLs, which was causing spurious "No repository present" errors with
  branches in shared repositories accessed over bzr+http.
  (Andrew Bennetts, #230550)

* Define ``_remote_is_at_least_1_2`` on ``SmartClientMedium`` so that all
  implementations have the attribute.  Fixes 'PyCurlTransport' object has no
  attribute '_remote_is_at_least_1_2' attribute errors.
  (Andrew Bennetts, #220806)

* Failure to delete an obsolete pack file should just give a warning
  message, not a fatal error.  It may for example fail if the file is still
  in use by another process.
  (Martin Pool)

* Fix MemoryError during large fetches over HTTP by limiting the amount of
  data we try to read per ``recv`` call.  The problem was observed with
  Windows and a proxy, but might affect other environments as well.
  (Eric Holmberg, #215426)

* Handle old merge directives correctly in Merger.from_mergeable.  Stricter
  get_parent_map requirements exposed a latent bug here.  (Aaron Bentley)

* Issue a warning and ignore passwords declared in authentication.conf when
  used for an ssh scheme (sftp or bzr+ssh).
  (Vincent Ladeuil, #203186)

* Make both http implementations raise appropriate exceptions on 403
  Forbidden when POSTing smart requests.
  (Vincent Ladeuil, #230223)

* Properly *title* header names in http requests instead of capitalizing
  them.
  (Vincent Ladeuil, #229076)

* The "Unable to obtain lock" error message now also suggests using
  ``bzr break-lock`` to fix it.  (Martin Albisetti, #139202)

* Treat an encoding of '' as ascii; this can happen when bzr is run
  under vim on Mac OS X.
  (Neil Martinsen-Burrell)

* ``VersionedFile.make_mpdiffs()`` was raising an exception that wasn't in
  scope. (Daniel Fischer #235687)

Documentation
*************

* Added directory structure and started translation of docs in spanish.
  (Martin Albisetti, Lucio Albenga)

* Incorporate feedback from Jelmer Vernooij and Neil Martinsen-Burrell
  on the plugin and integration chapters of the User Guide.
  (Ian Clatworthy)

* More Bazaar developer documentation about packaging and release process,
  and about use of Python reprs.
  (Martin Pool, Martin Albisetti)

* Updated Tortise strategy document. (Mark Hammond)

Testing
*******

* ``bzrlib.tests.adapt_tests`` was broken and unused - it has been fixed.
  (Robert Collins)

* Fix the test HTTPServer to be isolated from chdir calls made while it is
  running, allowing it to be used in blackbox tests. (Robert Collins)

* New helper function for splitting test suites
  ``split_suite_by_condition``. (Robert Collins)

Internals
*********

* ``Branch.missing_revisions`` has been deprecated. Similar functionality
  can be obtained using ``bzrlib.missing.find_unmerged``. The api was
  fairly broken, and the function was unused, so we are getting rid of it.
  (John Arbash Meinel)

API Changes
***********

* ``Branch.abspath`` is deprecated; use the Tree or Transport
  instead.  (Martin Pool)

* ``Branch.update_revisions`` now takes an optional ``Graph``
  object. This can be used by ``update_revisions`` when it is
  checking ancestry, and allows callers to prefer request to go to a
  local branch.  (John Arbash Meinel)

* Branch, Repository, Tree and BzrDir should expose a Transport as an
  attribute if they have one, rather than having it indirectly accessible
  as ``.control_files._transport``.  This doesn't add a requirement
  to support a Transport in cases where it was not needed before;
  it just simplifies the way it is reached.  (Martin Pool)

* ``bzr missing --mine-only`` will return status code 0 if you have no
  new revisions, but the remote does. Similarly for ``--theirs-only``.
  The new code only checks one side, so it doesn't know if the other
  side has changes. This seems more accurate with the request anyway.
  It also changes the output to print '[This|Other] branch is up to
  date.' rather than displaying nothing.  (John Arbash Meinel)

* ``LockableFiles.put_utf8``, ``put_bytes`` and ``controlfilename``
  are now deprecated in favor of using Transport operations.
  (Martin Pool)

* Many methods on ``VersionedFile``, ``Repository`` and in
  ``bzrlib.revision``  deprecated before bzrlib 1.5 have been removed.
  (Robert Collins)

* ``RevisionSpec.wants_revision_history`` can be set to False for a given
  ``RevisionSpec``. This will disable the existing behavior of passing in
  the full revision history to ``self._match_on``. Useful for specs that
  don't actually need access to the full history. (John Arbash Meinel)

* The constructors of ``SmartClientMedium`` and its subclasses now require a
  ``base`` parameter.  ``SmartClientMedium`` implementations now also need
  to provide a ``remote_path_from_transport`` method.  (Andrew Bennetts)

* The default permissions for creating new files and directories
  should now be obtained from ``BzrDir._get_file_mode()`` and
  ``_get_dir_mode()``, rather than from LockableFiles.  The ``_set_file_mode``
  and ``_set_dir_mode`` variables on LockableFiles which were advertised
  as a way for plugins to control this are no longer consulted.
  (Martin Pool)

* ``VersionedFile.join`` is deprecated. This method required local
  instances of both versioned file objects and was thus hostile to being
  used for streaming from a smart server. The new get_record_stream and
  insert_record_stream are meant to efficiently replace this method.
  (Robert Collins)

* ``WorkingTree.set_parent_(ids/trees)`` will now filter out revisions
  which are in the ancestry of other revisions. So if you merge the same
  tree twice, or merge an ancestor of an existing merge, it will only
  record the newest. (If you merge a descendent, it will replace its
  ancestor). (John Arbash Meinel, #235407)

* ``WorkingTreeFormat2.stub_initialize_remote`` is now private.
  (Martin Pool)


bzr 1.5 2008-05-16
##################

This release of Bazaar includes several updates to the documentation, and fixes
to prepare for making rich root support the default format. Many bugs have been
squashed, including fixes to log, bzr+ssh inter-operation with older servers.

Changes
*******

* Suppress deprecation warnings when bzrlib is a 'final' release. This way
  users of packaged software won't be bothered with DeprecationWarnings,
  but developers and testers will still see them. (John Arbash Meinel)

Documentation
*************

* Incorporate feedback from Jelmer Vernooij and Neil Martinsen-Burrell
  on the plugin and integration chapters of the User Guide.
  (Ian Clatworthy)


bzr 1.5rc1 2008-05-09
#####################

Changes
*******

* Broader support of GNU Emacs mail clients. Set
  ``mail_client=emacsclient`` in your bazaar.conf and ``send`` will pop the
  bundle in a mail buffer according to the value of ``mail-user-agent``
  variable. (Xavier Maillard)

Improvements
************

* Diff now handles revision specs like "branch:" and "submit:" more
  efficiently.  (Aaron Bentley, #202928)

* More friendly error given when attempt to start the smart server
  on an address already in use. (Andrea Corbellini, #200575)

* Pull completes much faster when there is nothing to pull.
  (Aaron Bentley)

Bugfixes
********

* Authentication.conf can define sections without password.
  (Vincent Ladeuil, #199440)

* Avoid muttering every time a child update does not cause a progress bar
  update. (John Arbash Meinel, #213771)

* ``Branch.reconcile()`` is now implemented. This allows ``bzr reconcile``
  to fix when a Branch has a non-canonical mainline history. ``bzr check``
  also detects this condition. (John Arbash Meinel, #177855)

* ``bzr log -r ..X bzr://`` was failing, because it was getting a request
  for ``revision_id=None`` which was not a string.
  (John Arbash Meinel, #211661)

* ``bzr commit`` now works with Microsoft's FTP service.
  (Andreas Deininger)

* Catch definitions outside sections in authentication.conf.
  (Vincent Ladeuil, #217650)

* Conversion from non-rich-root to rich-root(-pack) updates inventory
  sha1s, even when bundles are used.  (Aaron Bentley, #181391)

* Conversion from non-rich-root to rich-root(-pack) works correctly even
  though search keys are not topologically sorted.  (Aaron Bentley)

* Conversion from non-rich-root to rich-root(-pack) works even when a
  parent revision has a different root id.  (Aaron Bentley, #177874)

* Disable strace testing until strace is fixed (see bug #103133) and emit a
  warning when selftest ends to remind us of leaking tests.
  (Vincent Ladeuil, #226769)

* Fetching all revisions from a repository does not cause pack collisions.
  (Robert Collins, Aaron Bentley, #212908)

* Fix error about "attempt to add line-delta in non-delta knit".
  (Andrew Bennetts, #217701)

* Pushing a branch in "dirstate" format (Branch5) over bzr+ssh would break
  if the remote server was < version 1.2. This was due to a bug in the
  RemoteRepository.get_parent_map() fallback code.
  (John Arbash Meinel, #214894)

* Remove leftover code in ``bzr_branch`` that inappropriately creates
  a ``branch-name`` file in the branch control directory.
  (Martin Pool)

* Set SO_REUSEADDR on server sockets of ``bzr serve`` to avoid problems
  rebinding the socket when starting the server a second time.
  (John Arbash Meinel, Martin Pool, #164288)

* Severe performance degradation in fetching from knit repositories to
  knits and packs due to parsing the entire revisions.kndx on every graph
  walk iteration fixed by using the Repository.get_graph API.  There was
  another regression in knit => knit fetching which re-read the index for
  every revision each side had in common.
  (Robert Collins, John Arbash Meinel)

* When logging the changes to a particular file, there was a bug if there
  were ghosts in the revision ancestry. (John Arbash Meinel, #209948)

* xs4all's ftp server returns a temporary error when trying to list an
  empty directory, rather than returning an empty list. Adding a
  workaround so that we don't get spurious failures.
  (John Arbash Meinel, #215522)

Documentation
*************

* Expanded the User Guide to include new chapters on popular plugins and
  integrating Bazaar into your environment. The *Best practices* chapter
  was renamed to *Miscellaneous topics* as suggested by community
  feedback as well. (Ian Clatworthy)

* Document outlining strategies for TortoiseBzr. (Mark Hammond)

* Improved the documentation on hooks. (Ian Clatworthy)

* Update authentication docs regarding ssh agents.
  (Vincent Ladeuil, #183705)

Testing
*******

* Add ``thread_name_suffix`` parameter to SmartTCPServer_for_testing, to
  make it easy to identify which test spawned a thread with an unhandled
  exception. (Andrew Bennetts)

* New ``--debugflag``/``-E`` option to ``bzr selftest`` for setting
  options for debugging tests, these are complementary to the the -D
  options.  The ``-Dselftest_debug`` global option has been replaced by the
  ``-E=allow_debug`` option for selftest. (Andrew Bennetts)

* Parameterised test ids are preserved correctly to aid diagnosis of test
  failures. (Robert Collins, Andrew Bennetts)

* selftest now accepts --starting-with <id> to load only the tests whose id
  starts with the one specified. This greatly speeds up running the test
  suite on a limited set of tests and can be used to run the tests for a
  single module, a single class or even a single test.  (Vincent Ladeuil)

* The test suite modules have been modified to define load_tests() instead
  of test_suite(). That speeds up selective loading (via --load-list)
  significantly and provides many examples on how to migrate (grep for
  load_tests).  (Vincent Ladeuil)

Internals
*********

* ``Hooks.install_hook`` is now deprecated in favour of
  ``Hooks.install_named_hook`` which adds a required ``name`` parameter, to
  avoid having to call ``Hooks.name_hook``. (Daniel Watkins)

* Implement xml8 serializer.  (Aaron Bentley)

* New form ``@deprecated_method(deprecated_in(1, 5, 0))`` for making
  deprecation wrappers.  (Martin Pool)

* ``Repository.revision_parents`` is now deprecated in favour of
  ``Repository.get_parent_map([revid])[revid]``. (Jelmer Vernooij)

* The Python ``assert`` statement is no longer used in Bazaar source, and
  a test checks this.  (Martin Pool)

API Changes
***********

* ``bzrlib.status.show_pending_merges`` requires the repository to be
  locked by the caller. Callers should have been doing it anyway, but it
  will now raise an exception if they do not. (John Arbash Meinel)

* Repository.get_data_stream, Repository.get_data_stream_for_search(),
  Repository.get_deltas_for_revsions(), Repository.revision_trees(),
  Repository.item_keys_introduced_by() no longer take read locks.
  (Aaron Bentley)

* ``LockableFiles.get_utf8`` and ``.get`` are deprecated, as a start
  towards removing LockableFiles and ``.control_files`` entirely.
  (Martin Pool)

* Methods deprecated prior to 1.1 have been removed.
  (Martin Pool)


bzr 1.4 2008-04-28
##################

This release of Bazaar includes handy improvements to the speed of log and
status, new options for several commands, improved documentation, and better
hooks, including initial code for server-side hooks.  A number of bugs have
been fixed, particularly in interoperability between different formats or
different releases of Bazaar over there network.  There's been substantial
internal work in both the repository and network code to enable new features
and faster performance.

Bug Fixes
*********

* Pushing a branch in "dirstate" format (Branch5) over bzr+ssh would break
  if the remote server was < version 1.2.  This was due to a bug in the
  RemoteRepository.get_parent_map() fallback code.
  (John Arbash Meinel, Andrew Bennetts, #214894)


bzr 1.4rc2 2008-04-21
#####################

Bug Fixes
*********

* ``bzr log -r ..X bzr://`` was failing, because it was getting a request
  for ``revision_id=None`` which was not a string.
  (John Arbash Meinel, #211661)

* Fixed a bug in handling ghost revisions when logging changes in a
  particular file.  (John Arbash Meinel, #209948)

* Fix error about "attempt to add line-delta in non-delta knit".
  (Andrew Bennetts, #205156)

* Fixed performance degradation in fetching from knit repositories to
  knits and packs due to parsing the entire revisions.kndx on every graph
  walk iteration fixed by using the Repository.get_graph API.  There was
  another regression in knit => knit fetching which re-read the index for
  every revision each side had in common.
  (Robert Collins, John Arbash Meinel)


bzr 1.4rc1 2008-04-11
#####################

Changes
*******

* bzr main script cannot be imported (Benjamin Peterson)

* On Linux bzr additionally looks for plugins in arch-independent site
  directory. (Toshio Kuratomi)

* The ``set_rh`` branch hook is now deprecated. Please migrate
  any plugins using this hook to use an alternative, e.g.
  ``post_change_branch_tip``. (Ian Clatworthy)

* When a plugin cannot be loaded as the file path is not a valid
  python module name bzr will now strip a ``bzr_`` prefix from the
  front of the suggested name, as many plugins (e.g. bzr-svn)
  want to be installed without this prefix. It is a common mistake
  to have a folder named "bzr-svn" for that plugin, especially
  as this is what bzr branch lp:bzr-svn will give you. (James Westby,
  Andrew Cowie)

* UniqueIntegerBugTracker now appends bug-ids instead of joining
  them to the base URL. Plugins that register bug trackers may
  need a trailing / added to the base URL if one is not already there.
  (James Wesby, Andrew Cowie)

Features
********

* Added start_commit hook for mutable trees. (Jelmer Vernooij, #186422)

* ``status`` now accepts ``--no-pending`` to show the status without
  listing pending merges, which speeds up the command a lot on large
  histories.  (James Westby, #202830)

* New ``post_change_branch_tip`` hook that is called after the
  branch tip is moved but while the branch is still write-locked.
  See the User Reference for signature details.
  (Ian Clatworthy, James Henstridge)

* Reconfigure can convert a branch to be standalone or to use a shared
  repository.  (Aaron Bentley)

Improvements
************

* The smart protocol now has support for setting branches' revision info
  directly.  This should make operations like push slightly faster, and is a
  step towards server-side hooks.  The new request method name is
  ``Branch.set_last_revision_info``.  (Andrew Bennetts)

* ``bzr commit --fixes`` now recognises "gnome" as a tag by default.
  (James Westby, Andrew Cowie)

* ``bzr switch`` will attempt to find branches to switch to relative to the
  current branch. E.g. ``bzr switch branchname`` will look for
  ``current_branch/../branchname``. (Robert Collins, Jelmer Vernooij,
  Wouter van Heyst)

* Diff is now more specific about execute-bit changes it describes
  (Chad Miller)

* Fetching data over HTTP is a bit faster when urllib is used.  This is done
  by forcing it to recv 64k at a time when reading lines in HTTP headers,
  rather than just 1 byte at a time.  (Andrew Bennetts)

* Log --short and --line are much faster when -r is not specified.
  (Aaron Bentley)

* Merge is faster.  We no longer check a file's existence unnecessarily
  when merging the execute bit.  (Aaron Bentley)

* ``bzr status`` on an explicit list of files no longer shows pending
  merges, making it much faster on large trees. (John Arbash Meinel)

* The launchpad directory service now warns the user if they have not set
  their launchpad login and are trying to resolve a URL using it, just
  in case they want to do a write operation with it.  (James Westby)

* The smart protocol client is slightly faster, because it now only queries
  the server for the protocol version once per connection.  Also, the HTTP
  transport will now automatically probe for and use a smart server if
  one is present.  You can use the new ``nosmart+`` transport decorator
  to get the old behaviour.  (Andrew Bennetts)

* The ``version`` command takes a ``--short`` option to print just the
  version number, for easier use in scripts.  (Martin Pool)

* Various operations with revision specs and commands that calculate
  revnos and revision ids are faster.  (John A. Meinel, Aaron Bentley)

Bugfixes
********

* Add ``root_client_path`` parameter to SmartWSGIApp and
  SmartServerRequest.  This makes it possible to publish filesystem
  locations that don't exactly match URL paths. SmartServerRequest
  subclasses should use the new ``translate_client_path`` and
  ``transport_from_client_path`` methods when dealing with paths received
  from a client to take this into account.  (Andrew Bennetts, #124089)

* ``bzr mv a b`` can be now used also to rename previously renamed
  directories, not only files. (Lukáš Lalinský, #107967)

* ``bzr uncommit --local`` can now remove revisions from the local
  branch to be symmetric with ``bzr commit --local``.
  (John Arbash Meinel, #93412)

* Don't ask for a password if there is no real terminal.
  (Alexander Belchenko, #69851)

* Fix a bug causing a ValueError crash in ``parse_line_delta_iter`` when
  fetching revisions from a knit to pack repository or vice versa using
  bzr:// (including over http or ssh).
  (#208418, Andrew Bennetts, Martin Pool, Robert Collins)

* Fixed ``_get_line`` in ``bzrlib.smart.medium``, which was buggy.  Also
  fixed ``_get_bytes`` in the same module to use the push back buffer.
  These bugs had no known impact in normal use, but were problematic for
  developers working on the code, and were likely to cause real bugs sooner
  or later.  (Andrew Bennetts)

* Implement handling of basename parameter for DefaultMail.  (James Westby)

* Incompatibility with Paramiko versions newer than 1.7.2 was fixed.
  (Andrew Bennetts, #213425)

* Launchpad locations (lp: URLs) can be pulled.  (Aaron Bentley, #181945)

* Merges that add files to deleted root directories complete.  They
  do create conflicts.  (Aaron Bentley, #210092)

* vsftp's return ``550 RNFR command failed.`` supported.
  (Marcus Trautwig, #129786)

Documentation
*************

* Improved documentation on send/merge relationship. (Peter Schuller)

* Minor fixes to the User Guide. (Matthew Fuller)

* Reduced the evangelism in the User Guide. (Ian Clatworthy)

* Added Integrating with Bazaar document for developers (Martin Albisetti)

API Breaks
**********

* Attempting to pull data from a ghost aware repository (e.g. knits) into a
  non-ghost aware repository such as weaves will now fail if there are
  ghosts.  (Robert Collins)

* ``KnitVersionedFile`` no longer accepts an ``access_mode`` parameter, and
  now requires the ``index`` and ``access_method`` parameters to be
  supplied. A compatible shim has been kept in the new function
  ``knit.make_file_knit``. (Robert Collins)

* Log formatters must now provide log_revision instead of show and
  show_merge_revno methods. The latter had been deprecated since the 0.17
  release. (James Westby)

* ``LoopbackSFTP`` is now called ``SocketAsChannelAdapter``.
  (Andrew Bennetts)

* ``osutils.backup_file`` is removed. (Alexander Belchenko)

* ``Repository.get_revision_graph`` is deprecated, with no replacement
  method. The method was size(history) and not desirable. (Robert Collins)

* ``revision.revision_graph`` is deprecated, with no replacement function.
  The function was size(history) and not desirable. (Robert Collins)

* ``Transport.get_shared_medium`` is deprecated.  Use
  ``Transport.get_smart_medium`` instead.  (Andrew Bennetts)

* ``VersionedFile`` factories now accept a get_scope parameter rather
  than using a call to ``transaction_finished``, allowing the removal of
  the fixed list of versioned files per repository. (Robert Collins)

* ``VersionedFile.annotate_iter`` is deprecated. While in principle this
  allowed lower memory use, all users of annotations wanted full file
  annotations, and there is no storage format suitable for incremental
  line-by-line annotation. (Robert Collins)

* ``VersionedFile.clone_text`` is deprecated. This performance optimisation
  is no longer used - reading the content of a file that is undergoing a
  file level merge to identical state on two branches is rare enough, and
  not expensive enough to special case. (Robert Collins)

* ``VersionedFile.clear_cache`` and ``enable_cache`` are deprecated.
  These methods added significant complexity to the ``VersionedFile``
  implementation, but were only used for optimising fetches from knits -
  which can be done from outside the knit layer, or via a caching
  decorator. As knits are not the default format, the complexity is no
  longer worth paying. (Robert Collins)

* ``VersionedFile.create_empty`` is removed. This method presupposed a
  sensible mapping to a transport for individual files, but pack backed
  versioned files have no such mapping. (Robert Collins)

* ``VersionedFile.get_graph`` is deprecated, with no replacement method.
  The method was size(history) and not desirable. (Robert Collins)

* ``VersionedFile.get_graph_with_ghosts`` is deprecated, with no
  replacement method.  The method was size(history) and not desirable.
  (Robert Collins)

* ``VersionedFile.get_parents`` is deprecated, please use
  ``VersionedFile.get_parent_map``. (Robert Collins)

* ``VersionedFile.get_sha1`` is deprecated, please use
  ``VersionedFile.get_sha1s``. (Robert Collins)

* ``VersionedFile.has_ghost`` is now deprecated, as it is both expensive
  and unused outside of a single test. (Robert Collins)

* ``VersionedFile.iter_parents`` is now deprecated in favour of
  ``get_parent_map`` which can be used to instantiate a Graph on a
  VersionedFile. (Robert Collins)

* ``VersionedFileStore`` no longer uses the transaction parameter given
  to most methods; amongst other things this means that the
  get_weave_or_empty method no longer guarantees errors on a missing weave
  in a readonly transaction, and no longer caches versioned file instances
  which reduces memory pressure (but requires more careful management by
  callers to preserve performance). (Robert Collins)

Testing
*******

* New -Dselftest_debug flag disables clearing of the debug flags during
  tests.  This is useful if you want to use e.g. -Dhpss to help debug a
  failing test.  Be aware that using this feature is likely to cause
  spurious test failures if used with the full suite. (Andrew Bennetts)

* selftest --load-list now uses a new more agressive test loader that will
  avoid loading unneeded modules and building their tests. Plugins can use
  this new loader by defining a load_tests function instead of a test_suite
  function. (a forthcoming patch will provide many examples on how to
  implement this).
  (Vincent Ladeuil)

* selftest --load-list now does some sanity checks regarding duplicate test
  IDs and tests present in the list but not found in the actual test suite.
  (Vincent Ladeuil)

* Slightly more concise format for the selftest progress bar, so there's
  more space to show the test name.  (Martin Pool) ::

    [2500/10884, 1fail, 3miss in 1m29s] test_revisionnamespaces.TestRev

* The test suite takes much less memory to run, and is a bit faster.  This
  is done by clearing most attributes of TestCases after running them, if
  they succeeded.  (Andrew Bennetts)

Internals
*********

* Added ``_build_client_protocol`` to ``_SmartClient``.  (Andrew Bennetts)

* Added basic infrastructure for automatic plugin suggestion.
  (Martin Albisetti)

* If a ``LockableFiles`` object is not explicitly unlocked (for example
  because of a missing ``try/finally`` block, it will give a warning but
  not automatically unlock itself.  (Previously they did.)  This
  sometimes caused knock-on errors if for example the network connection
  had already failed, and should not be relied upon by code.
  (Martin Pool, #109520)

* ``make dist`` target to build a release tarball, and also
  ``check-dist-tarball`` and ``dist-upload-escudero``.  (Martin Pool)

* The ``read_response_tuple`` method of ``SmartClientRequestProtocol*``
  classes will now raise ``UnknownSmartMethod`` when appropriate, so that
  callers don't need to try distinguish unknown request errors from other
  errors.  (Andrew Bennetts)

* ``set_make_working_trees`` is now implemented provided on all repository
  implementations (Aaron Bentley)

* ``VersionedFile`` now has a new method ``get_parent_map`` which, like
  ``Graph.get_parent_map`` returns a dict of key:parents. (Robert Collins)


bzr 1.3.1 2008-04-09
####################

No changes from 1.3.1rc1.


bzr 1.3.1rc1 2008-04-04
#######################

Bug Fixes
*********

* Fix a bug causing a ValueError crash in ``parse_line_delta_iter`` when
  fetching revisions from a knit to pack repository or vice versa using
  bzr:// (including over http or ssh).
  (#208418, Andrew Bennetts, Martin Pool, Robert Collins)


bzr 1.3 2008-03-20
##################

Bazaar has become part of the GNU project <http://www.gnu.org>

Many operations that act on history, including ``log`` and ``annotate`` are now
substantially faster.  Several bugs have been fixed and several new options and
features have been added.

Testing
*******

* Avoid spurious failure of ``TestVersion.test_version`` matching
  directory names.
  (#202778, Martin Pool)


bzr 1.3rc1 2008-03-16
#####################

Notes When Upgrading
********************

* The backup directory created by ``upgrade`` is now called
  ``backup.bzr``, not ``.bzr.backup``. (Martin Albisetti)

Changes
*******

* A new repository format 'development' has been added. This format will
  represent the latest 'in-progress' format that the bzr developers are
  interested in getting early-adopter testing and feedback on.
  ``doc/developers/development-repo.txt`` has detailed information.
  (Robert Collins)

* BZR_LOG environment variable controls location of .bzr.log trace file.
  User can suppress writing messages to .bzr.log by using '/dev/null'
  filename (on Linux) or 'NUL' (on Windows). If BZR_LOG variable
  is not defined but BZR_HOME is defined then default location
  for .bzr.log trace file is ``$BZR_HOME/.bzr.log``.
  (Alexander Belchenko, #106117)

* ``launchpad`` builtin plugin now shipped as separate part in standalone
  bzr.exe, installed to ``C:\Program Files\Bazaar\plugins`` directory,
  and standalone installer allows user to skip installation of this plugin.
  (Alexander Belchenko)

* Restore auto-detection of plink.exe on Windows. (Dmitry Vasiliev)

* Version number is now shown as "1.2" or "1.2pr2", without zeroed or
  missing final fields.  (Martin Pool)

Features
********

* ``branch`` and ``checkout`` can hard-link working tree files, which is
  faster and saves space.  (Aaron Bentley)

* ``bzr send`` will now also look at the ``child_submit_to`` setting in
  the submit branch to determine the email address to send to.
  (Jelmer Vernooij)

Improvements
************

* BzrBranch._lefthand_history is faster on pack repos.  (Aaron Bentley)

* Branch6.generate_revision_history is faster.  (Aaron Bentley)

* Directory services can now be registered, allowing special URLs to be
  dereferenced into real URLs.  This is a generalization and cleanup of
  the lp: transport lookup.  (Aaron Bentley)

* Merge directives that are automatically attached to emails have nicer
  filenames, based on branch-nick + revno. (Aaron Bentley)

* ``push`` has a ``--revision`` option, to specify what revision to push up
  to.  (Daniel Watkins)

* Significantly reducing execution time and network traffic for trivial
  case of running ``bzr missing`` command for two identical branches.
  (Alexander Belchenko)

* Speed up operations that look at the revision graph (such as 'bzr log').
  ``KnitPackRepositor.get_revision_graph`` uses ``Graph.iter_ancestry`` to
  extract the revision history. This allows filtering ghosts while
  stepping instead of needing to peek ahead. (John Arbash Meinel)

* The ``hooks`` command lists installed hooks, to assist in debugging.
  (Daniel Watkins)

* Updates to how ``annotate`` work. Should see a measurable improvement in
  performance and memory consumption for file with a lot of merges.
  Also, correctly handle when a line is introduced by both parents (it
  should be attributed to the first merge which notices this, and not
  to all subsequent merges.) (John Arbash Meinel)

Bugfixes
********

* Autopacking no longer holds the full set of inventory lines in
  memory while copying. For large repositories, this can amount to
  hundreds of MB of ram consumption.
  (Ian Clatworthy, John Arbash Meinel)

* Cherrypicking when using ``--format=merge3`` now explictly excludes
  BASE lines. (John Arbash Meinel, #151731)

* Disable plink's interactive prompt for password.
  (#107593, Dmitry Vasiliev)

* Encode command line arguments from unicode to user_encoding before
  invoking external mail client in `bzr send` command.
  (#139318, Alexander Belchenko)

* Fixed problem connecting to ``bzr+https://`` servers.
  (#198793, John Ferlito)

* Improved error reporting in the Launchpad plugin. (Daniel Watkins,
  #196618)

* Include quick-start-summary.svg file to python-based installer(s)
  for Windows. (#192924, Alexander Belchenko)

* lca merge now respects specified files. (Aaron Bentley)

* Make version-info --custom imply --all. (#195560, James Westby)

* ``merge --preview`` now works for merges that add or modify
  symlinks (James Henstridge)

* Redirecting the output from ``bzr merge`` (when the remembered
  location is used) now works. (John Arbash Meinel)

* setup.py script explicitly checks for Python version.
  (Jari Aalto, Alexander Belchenko, #200569)

* UnknownFormatErrors no longer refer to branches regardless of kind of
  unknown format. (Daniel Watkins, #173980)

* Upgrade bundled ConfigObj to version 4.5.2, which properly quotes #
  signs, among other small improvements. (Matt Nordhoff, #86838)

* Use correct indices when emitting LCA conflicts.  This fixes IndexError
  errors.  (Aaron Bentley, #196780)

Documentation
*************

* Explained how to use ``version-info --custom`` in the User Guide.
  (Neil Martinsen-Burrell)

API Breaks
**********

* Support for loading plugins from zip files and
  ``bzrlib.plugin.load_from_zip()`` function are deprecated.
  (Alexander Belchenko)

Testing
*******

* Added missing blackbox tests for ``modified`` (Adrian Wilkins)

* The branch interface tests were invalid for branches using rich-root
  repositories because the empty string is not a valid file-id.
  (Robert Collins)

Internals
*********

* ``Graph.iter_ancestry`` returns the ancestry of revision ids. Similar to
  ``Repository.get_revision_graph()`` except it includes ghosts and you can
  stop part-way through. (John Arbash Meinel)

* New module ``tools/package_mf.py`` provide custom module finder for
  python packages (improves standard python library's modulefinder.py)
  used by ``setup.py`` script while building standalone bzr.exe.
  (Alexander Belchenko)

* New remote method ``RemoteBzrDir.find_repositoryV2`` adding support for
  detecting external lookup support on remote repositories. This method is
  now attempted first when lookup up repositories, leading to an extra
  round trip on older bzr smart servers. (Robert Collins)

* Repository formats have a new supported-feature attribute
  ``supports_external_lookups`` used to indicate repositories which support
  falling back to other repositories when they have partial data.
  (Robert Collins)

* ``Repository.get_revision_graph_with_ghosts`` and
  ``bzrlib.revision.(common_ancestor,MultipleRevisionSources,common_graph)``
  have been deprecated.  (John Arbash Meinel)

* ``Tree.iter_changes`` is now a public API, replacing the work-in-progress
  ``Tree._iter_changes``. The api is now considered stable and ready for
  external users.  (Aaron Bentley)

* The bzrdir format registry now accepts an ``alias`` keyword to
  register_metadir, used to indicate that a format name is an alias for
  some other format and thus should not be reported when describing the
  format. (Robert Collins)


bzr 1.2 2008-02-15
##################

Bug Fixes
*********

* Fix failing test in Launchpad plugin. (Martin Pool)


bzr 1.2rc1 2008-02-13
#####################

Notes When Upgrading
********************

* Fetching via the smart protocol may need to reconnect once during a fetch
  if the remote server is running Bazaar 1.1 or earlier, because the client
  attempts to use more efficient requests that confuse older servers.  You
  may be required to re-enter a password or passphrase when this happens.
  This won't happen if the server is upgraded to Bazaar 1.2.
  (Andrew Bennetts)

Changes
*******

* Fetching via bzr+ssh will no longer fill ghosts by default (this is
  consistent with pack-0.92 fetching over SFTP). (Robert Collins)

* Formatting of ``bzr plugins`` output is changed to be more human-
  friendly. Full path of plugins locations will be shown only with
  ``--verbose`` command-line option. (Alexander Belchenko)

* ``merge`` now prefers to use the submit branch, but will fall back to
  parent branch.  For many users, this has no effect.  But some users who
  pull and merge on the same branch will notice a change.  This change
  makes it easier to work on a branch on two different machines, pulling
  between the machines, while merging from the upstream.
  ``merge --remember`` can now be used to set the submit_branch.
  (Aaron Bentley)

Features
********

* ``merge --preview`` produces a diff of the changes merge would make,
  but does not actually perform the merge.  (Aaron Bentley)

* New smart method ``Repository.get_parent_map`` for getting revision
  parent data. This returns additional parent information topologically
  adjacent to the requested data to reduce round trip latency impacts.
  (Robert Collins)

* New smart method, ``Repository.stream_revisions_chunked``, for fetching
  revision data that streams revision data via a chunked encoding.  This
  avoids buffering large amounts of revision data on the server and on the
  client, and sends less data to the server to request the revisions.
  (Andrew Bennetts, Robert Collins, #178353)

* The launchpad plugin now handles lp urls of the form
  ``lp://staging/``, ``lp://demo/``, ``lp://dev/`` to use the appropriate
  launchpad instance to do the resolution of the branch identities.
  This is primarily of use to Launchpad developers, but can also
  be used by other users who want to try out Launchpad as
  a branch location without messing up their public Launchpad
  account.  Branches that are pushed to the staging environment
  have an expected lifetime of one day. (Tim Penhey)

Improvements
************

* Creating a new branch no longer tries to read the entire revision-history
  unnecessarily over smart server operations. (Robert Collins)

* Fetching between different repository formats with compatible models now
  takes advantage of the smart method to stream revisions.  (Andrew Bennetts)

* The ``--coverage`` option is now global, rather specific to ``bzr
  selftest``.  (Andrew Bennetts)

* The ``register-branch`` command will now use the public url of the branch
  containing the current directory, if one has been set and no explicit
  branch is provided.  (Robert Collins)

* Tweak the ``reannotate`` code path to optimize the 2-parent case.
  Speeds up ``bzr annotate`` with a pack repository by approx 3:2.
  (John Arbash Meinel)

Bugfixes
********

* Calculate remote path relative to the shared medium in _SmartClient.  This
  is related to the problem in bug #124089.  (Andrew Bennetts)

* Cleanly handle connection errors in smart protocol version two, the same
  way as they are handled by version one.  (Andrew Bennetts)

* Clearer error when ``version-info --custom`` is used without
  ``--template`` (Lukáš Lalinský)

* Don't raise UnavailableFeature during test setup when medusa is not
  available or tearDown is never called leading to nasty side effects.
  (#137823, Vincent Ladeuil)

* If a plugin's test suite cannot be loaded, for example because of a syntax
  error in the tests, then ``selftest`` fails, rather than just printing
  a warning.  (Martin Pool, #189771)

* List possible values for BZR_SSH environment variable in env-variables
  help topic. (Alexander Belchenko, #181842)

* New methods ``push_log_file`` and ``pop_log_file`` to intercept messages:
  popping the log redirection now precisely restores the previous state,
  which makes it easier to use bzr log output from other programs.
  TestCaseInTempDir no longer depends on a log redirection being established
  by the test framework, which lets bzr tests cleanly run from a normal
  unittest runner.
  (#124153, #124849, Martin Pool, Jonathan Lange)

* ``pull --quiet`` is now more quiet, in particular a message is no longer
  printed when the remembered pull location is used. (James Westby,
  #185907)

* ``reconfigure`` can safely be interrupted while fetching.
  (Aaron Bentley, #179316)

* ``reconfigure`` preserves tags when converting to and from lightweight
  checkouts.  (Aaron Bentley, #182040)

* Stop polluting /tmp when running selftest.
  (Vincent Ladeuil, #123623)

* Switch from NFKC => NFC for normalization checks. NFC allows a few
  more characters which should be considered valid.
  (John Arbash Meinel, #185458)

* The launchpad plugin now uses the ``edge`` xmlrpc server to avoid
  interacting badly with a bug on the launchpad side. (Robert Collins)

* Unknown hostnames when connecting to a ``bzr://`` URL no longer cause
  tracebacks.  (Andrew Bennetts, #182849)

API Breaks
**********

* Classes implementing Merge types like Merge3Merger must now accept (and
  honour) a do_merge flag in their constructor.  (Aaron Bentley)

* ``Repository.add_inventory`` and ``add_revision`` now require the caller
  to previously take a write lock (and start a write group.)
  (Martin Pool)

Testing
*******

* selftest now accepts --load-list <file> to load a test id list. This
  speeds up running the test suite on a limited set of tests.
  (Vincent Ladeuil)

Internals
*********

* Add a new method ``get_result`` to graph search objects. The resulting
  ``SearchResult`` can be used to recreate the search later, which will
  be useful in reducing network traffic. (Robert Collins)

* Use convenience function to check whether two repository handles
  are referring to the same repository in ``Repository.get_graph``.
  (Jelmer Vernooij, #187162)

* Fetching now passes the find_ghosts flag through to the
  ``InterRepository.missing_revision_ids`` call consistently for all
  repository types. This will enable faster missing revision discovery with
  bzr+ssh. (Robert Collins)

* Fix error handling in Repository.insert_data_stream. (Lukas Lalinsky)

* ``InterRepository.missing_revision_ids`` is now deprecated in favour of
  ``InterRepository.search_missing_revision_ids`` which returns a
  ``bzrlib.graph.SearchResult`` suitable for making requests from the smart
  server. (Robert Collins)

* New error ``NoPublicBranch`` for commands that need a public branch to
  operate. (Robert Collins)

* New method ``iter_inventories`` on Repository for access to many
  inventories. This is primarily used by the ``revision_trees`` method, as
  direct access to inventories is discouraged. (Robert Collins)

* New method ``next_with_ghosts`` on the Graph breadth-first-search objects
  which will split out ghosts and present parents into two separate sets,
  useful for code which needs to be aware of ghosts (e.g. fetching data
  cares about ghosts during revision selection). (Robert Collins)

* Record a timestamp against each mutter to the trace file, relative to the
  first import of bzrlib.  (Andrew Bennetts)

* ``Repository.get_data_stream`` is now deprecated in favour of
  ``Repository.get_data_stream_for_search`` which allows less network
  traffic when requesting data streams over a smart server. (Robert Collins)

* ``RemoteBzrDir._get_tree_branch`` no longer triggers ``_ensure_real``,
  removing one round trip on many network operations. (Robert Collins)

* RemoteTransport's ``recommended_page_size`` method now returns 64k, like
  SFTPTransport and HttpTransportBase.  (Andrew Bennetts)

* Repository has a new method ``has_revisions`` which signals the presence
  of many revisions by returning a set of the revisions listed which are
  present. This can be done by index queries without reading data for parent
  revision names etc. (Robert Collins)


bzr 1.1 2008-01-15
##################

(no changes from 1.1rc1)

bzr 1.1rc1 2008-01-05
#####################

Changes
*******

* Dotted revision numbers have been revised. Instead of growing longer with
  nested branches the branch number just increases. (eg instead of 1.1.1.1.1
  we now report 1.2.1.) This helps scale long lived branches which have many
  feature branches merged between them. (John Arbash Meinel)

* The syntax ``bzr diff branch1 branch2`` is no longer supported.
  Use ``bzr diff branch1 --new branch2`` instead. This change has
  been made to remove the ambiguity where ``branch2`` is in fact a
  specific file to diff within ``branch1``.

Features
********

* New option to use custom template-based formats in  ``bzr version-info``.
  (Lukáš Lalinský)

* diff '--using' allows an external diff tool to be used for files.
  (Aaron Bentley)

* New "lca" merge-type for fast everyday merging that also supports
  criss-cross merges.  (Aaron Bentley)

Improvements
************

* ``annotate`` now doesn't require a working tree. (Lukáš Lalinský,
  #90049)

* ``branch`` and ``checkout`` can now use files from a working tree to
  to speed up the process.  For checkout, this requires the new
  --files-from flag.  (Aaron Bentley)

* ``bzr diff`` now sorts files in alphabetical order.  (Aaron Bentley)

* ``bzr diff`` now works on branches without working trees. Tree-less
  branches can also be compared to each other and to working trees using
  the new diff options ``--old`` and ``--new``. Diffing between branches,
  with or without trees, now supports specific file filtering as well.
  (Ian Clatworthy, #6700)

* ``bzr pack`` now orders revision texts in topological order, with newest
  at the start of the file, promoting linear reads for ``bzr log`` and the
  like. This partially fixes #154129. (Robert Collins)

* Merge directives now fetch prerequisites from the target branch if
  needed.  (Aaron Bentley)

* pycurl now handles digest authentication.
  (Vincent Ladeuil)

* ``reconfigure`` can now convert from repositories.  (Aaron Bentley)

* ``-l`` is now a short form for ``--limit`` in ``log``.  (Matt Nordhoff)

* ``merge`` now warns when merge directives cause cherrypicks.
  (Aaron Bentley)

* ``split`` now supported, to enable splitting large trees into smaller
  pieces.  (Aaron Bentley)

Bugfixes
********

* Avoid AttributeError when unlocking a pack repository when an error occurs.
  (Martin Pool, #180208)

* Better handle short reads when processing multiple range requests.
  (Vincent Ladeuil, #179368)

* build_tree acceleration uses the correct path when a file has been moved.
  (Aaron Bentley)

* ``commit`` now succeeds when a checkout and its master branch share a
  repository.  (Aaron Bentley, #177592)

* Fixed error reporting of unsupported timezone format in
  ``log --timezone``. (Lukáš Lalinský, #178722)

* Fixed Unicode encoding error in ``ignored`` when the output is
  redirected to a pipe. (Lukáš Lalinský)

* Fix traceback when sending large response bodies over the smart protocol
  on Windows. (Andrew Bennetts, #115781)

* Fix ``urlutils.relative_url`` for the case of two ``file:///`` URLs
  pointed to different logical drives on Windows.
  (Alexander Belchenko, #90847)

* HTTP test servers are now compatible with the http protocol version 1.1.
  (Vincent Ladeuil, #175524)

* _KnitParentsProvider.get_parent_map now handles requests for ghosts
  correctly, instead of erroring or attributing incorrect parents to ghosts.
  (Aaron Bentley)

* ``merge --weave --uncommitted`` now works.  (Aaron Bentley)

* pycurl authentication handling was broken and incomplete. Fix handling of
  user:pass embedded in the urls.
  (Vincent Ladeuil, #177643)

* Files inside non-directories are now handled like other conflict types.
  (Aaron Bentley, #177390)

* ``reconfigure`` is able to convert trees into lightweight checkouts.
  (Aaron Bentley)

* Reduce lockdir timeout to 0 when running ``bzr serve``.  (Andrew Bennetts,
  #148087)

* Test that the old ``version_info_format`` functions still work, even
  though they are deprecated. (John Arbash Meinel, ShenMaq, #177872)

* Transform failures no longer cause ImmortalLimbo errors (Aaron Bentley,
  #137681)

* ``uncommit`` works even when the commit messages of revisions to be
  removed use characters not supported in the terminal encoding.
  (Aaron Bentley)

* When dumb http servers return whole files instead of the requested ranges,
  read the remaining bytes by chunks to avoid overflowing network buffers.
  (Vincent Ladeuil, #175886)

Documentation
*************

* Minor tweaks made to the bug tracker integration documentation.
  (Ian Clatworthy)

* Reference material has now be moved out of the User Guide and added
  to the User Reference. The User Reference has gained 4 sections as
  a result: Authenication Settings, Configuration Settings, Conflicts
  and Hooks. All help topics are now dumped into text format in the
  doc/en/user-reference directory for those who like browsing that
  information in their editor. (Ian Clatworthy)

* *Using Bazaar with Launchpad* tutorial added. (Ian Clatworthy)

Internals
*********

* find_* methods available for BzrDirs, Branches and WorkingTrees.
  (Aaron Bentley)

* Help topics can now be loaded from files.
  (Ian Clatworthy, Alexander Belchenko)

* get_parent_map now always provides tuples as its output.  (Aaron Bentley)

* Parent Providers should now implement ``get_parent_map`` returning a
  dictionary instead of ``get_parents`` returning a list.
  ``Graph.get_parents`` is now deprecated. (John Arbash Meinel,
  Robert Collins)

* Patience Diff now supports arbitrary python objects, as long as they
  support ``hash()``. (John Arbash Meinel)

* Reduce selftest overhead to establish test names by memoization.
  (Vincent Ladeuil)

API Breaks
**********

Testing
*******

* Modules can now customise their tests by defining a ``load_tests``
  attribute. ``pydoc bzrlib.tests.TestUtil.TestLoader.loadTestsFromModule``
  for the documentation on this attribute. (Robert Collins)

* New helper function ``bzrlib.tests.condition_id_re`` which helps
  filter tests based on a regular expression search on the tests id.
  (Robert Collins)

* New helper function ``bzrlib.tests.condition_isinstance`` which helps
  filter tests based on class. (Robert Collins)

* New helper function ``bzrlib.tests.exclude_suite_by_condition`` which
  generalises the ``exclude_suite_by_re`` function. (Robert Collins)

* New helper function ``bzrlib.tests.filter_suite_by_condition`` which
  generalises the ``filter_suite_by_re`` function. (Robert Collins)

* New helper method ``bzrlib.tests.exclude_tests_by_re`` which gives a new
  TestSuite that does not contain tests from the input that matched a
  regular expression. (Robert Collins)

* New helper method ``bzrlib.tests.randomize_suite`` which returns a
  randomized copy of the input suite. (Robert Collins)

* New helper method ``bzrlib.tests.split_suite_by_re`` which splits a test
  suite into two according to a regular expression. (Robert Collins)

* Parametrize all http tests for the transport implementations, the http
  protocol versions (1.0 and 1.1) and the authentication schemes.
  (Vincent Ladeuil)

* The ``exclude_pattern`` and ``random_order`` parameters to the function
  ``bzrlib.tests.filter_suite_by_re`` have been deprecated. (Robert Collins)

* The method ``bzrlib.tests.sort_suite_by_re`` has been deprecated. It is
  replaced by the new helper methods added in this release. (Robert Collins)


bzr 1.0 2007-12-14
##################

Documentation
*************

* More improvements and fixes to the User Guide.  (Ian Clatworthy)

* Add information on cherrypicking/rebasing to the User Guide.
  (Ian Clatworthy)

* Improve bug tracker integration documentation. (Ian Clatworthy)

* Minor edits to ``Bazaar in five minutes`` from David Roberts and
  to the rebasing section of the User Guide from Aaron Bentley.
  (Ian Clatworthy)


bzr 1.0rc3 2007-12-11
#####################

Changes
*******

* If a traceback occurs, users are now asked to report the bug
  through Launchpad (https://bugs.launchpad.net/bzr/), rather than
  by mail to the mailing list.
  (Martin Pool)

Bugfixes
********

* Fix Makefile rules for doc generation. (Ian Clatworthy, #175207)

* Give more feedback during long http downloads by making readv deliver data
  as it arrives for urllib, and issue more requests for pycurl. High latency
  networks are better handled by urllib, the pycurl implementation give more
  feedback but also incur more latency.
  (Vincent Ladeuil, #173010)

* Implement _make_parents_provider on RemoteRepository, allowing generating
  bundles against branches on a smart server.  (Andrew Bennetts, #147836)

Documentation
*************

* Improved user guide.  (Ian Clatworthy)

* The single-page quick reference guide is now available as a PDF.
  (Ian Clatworthy)

Internals
*********

* readv urllib http implementation is now a real iterator above the
  underlying socket and deliver data as soon as it arrives. 'get' still
  wraps its output in a StringIO.
  (Vincent Ladeuil)


bzr 1.0rc2 2007-12-07
#####################

Improvements
************

* Added a --coverage option to selftest. (Andrew Bennetts)

* Annotate merge (merge-type=weave) now supports cherrypicking.
  (Aaron Bentley)

* ``bzr commit`` now doesn't print the revision number twice. (Matt
  Nordhoff, #172612)

* New configuration option ``bugtracker_<tracker_abbrevation>_url`` to
  define locations of bug trackers that are not directly supported by
  bzr or a plugin. The URL will be treated as a template and ``{id}``
  placeholders will be replaced by specific bug IDs.  (Lukáš Lalinský)

* Support logging single merge revisions with short and line log formatters.
  (Kent Gibson)

* User Guide enhanced with suggested readability improvements from
  Matt Revell and corrections from John Arbash Meinel. (Ian Clatworthy)

* Quick Start Guide renamed to Quick Start Card, moved down in
  the catalog, provided in pdf and png format and updated to refer
  to ``send`` instead of ``bundle``. (Ian Clatworthy, #165080)

* ``switch`` can now be used on heavyweight checkouts as well as
  lightweight ones. After switching a heavyweight checkout, the
  local branch is a mirror/cache of the new bound branch and
  uncommitted changes in the working tree are merged. As a safety
  check, if there are local commits in a checkout which have not
  been committed to the previously bound branch, then ``switch``
  fails unless the ``--force`` option is given. This option is
  now also required if the branch a lightweight checkout is pointing
  to has been moved. (Ian Clatworthy)

Internals
*********

* New -Dhttp debug option reports http connections, requests and responses.
  (Vincent Ladeuil)

* New -Dmerge debug option, which emits merge plans for merge-type=weave.

Bugfixes
********

* Better error message when running ``bzr cat`` on a non-existant branch.
  (Lukáš Lalinský, #133782)

* Catch OSError 17 (file exists) in final phase of tree transform and show
  filename to user.
  (Alexander Belchenko, #111758)

* Catch ShortReadvErrors while using pycurl. Also make readv more robust by
  allowing multiple GET requests to be issued if too many ranges are
  required.
  (Vincent Ladeuil, #172701)

* Check for missing basis texts when fetching from packs to packs.
  (John Arbash Meinel, #165290)

* Fall back to showing e-mail in ``log --short/--line`` if the
  committer/author has only e-mail. (Lukáš Lalinský, #157026)

API Breaks
**********

* Deprecate not passing a ``location`` argument to commit reporters'
  ``started`` methods. (Matt Nordhoff)


bzr 1.0rc1 2007-11-30
#####################

Notes When Upgrading
********************

* The default repository format is now ``pack-0.92``.  This
  default is used when creating new repositories with ``init`` and
  ``init-repo``, and when branching over bzr+ssh or bzr+hpss.
  (See https://bugs.launchpad.net/bugs/164626)

  This format can be read and written by Bazaar 0.92 and later, and
  data can be transferred to and from older formats.

  To upgrade, please reconcile your repository (``bzr reconcile``), and then
  upgrade (``bzr upgrade``).

  ``pack-0.92`` offers substantially better scaling and performance than the
  previous knits format. Some operations are slower where the code already
  had bad scaling characteristics under knits, the pack format makes such
  operations more visible as part of being more scalable overall. We will
  correct such operations over the coming releases and encourage the filing
  of bugs on any operation which you observe to be slower in a packs
  repository. One particular case that we do not intend to fix is pulling
  data from a pack repository into a knit repository over a high latency
  link;  downgrading such data requires reinsertion of the file texts, and
  this is a classic space/time tradeoff. The current implementation is
  conservative on memory usage because we need to support converting data
  from any tree without problems.
  (Robert Collins, Martin Pool, #164476)

Changes
*******

* Disable detection of plink.exe as possible ssh vendor. Plink vendor
  still available if user selects it explicitly with BZR_SSH environment
  variable. (Alexander Belchenko, workaround for bug #107593)

* The pack format is now accessible as "pack-0.92", or "pack-0.92-subtree"
  to enable the subtree functions (for example, for bzr-svn).
  (Martin Pool)

Features
********

* New ``authentication.conf`` file holding the password or other credentials
  for remote servers. This can be used for ssh, sftp, smtp and other
  supported transports.
  (Vincent Ladeuil)

* New rich-root and rich-root-pack formats, recording the same data about
  tree roots that's recorded for all other directories.
  (Aaron Bentley, #164639)

* ``pack-0.92`` repositories can now be reconciled.
  (Robert Collins, #154173)

* ``switch`` command added for changing the branch a lightweight checkout
  is associated with and updating the tree to reflect the latest content
  accordingly. This command was previously part of the BzrTools plug-in.
  (Ian Clatworthy, Aaron Bentley, David Allouche)

* ``reconfigure`` command can now convert branches, trees, or checkouts to
  lightweight checkouts.  (Aaron Bentley)

Performance
***********

* Commit updates the state of the working tree via a delta rather than
  supplying entirely new basis trees. For commit of a single specified file
  this reduces the wall clock time for commit by roughly a 30%.
  (Robert Collins, Martin Pool)

* Commit with many automatically found deleted paths no longer performs
  linear scanning for the children of those paths during inventory
  iteration. This should fix commit performance blowing out when many such
  paths occur during commit. (Robert Collins, #156491)

* Fetch with pack repositories will no longer read the entire history graph.
  (Robert Collins, #88319)

* Revert takes out an appropriate lock when reverting to a basis tree, and
  does not read the basis inventory twice. (Robert Collins)

* Diff does not require an inventory to be generated on dirstate trees.
  (Aaron Bentley, #149254)

* New annotate merge (--merge-type=weave) implementation is fast on
  versionedfiles withough cached annotations, e.g. pack-0.92.
  (Aaron Bentley)

Improvements
************

* ``bzr merge`` now warns when it encounters a criss-cross merge.
  (Aaron Bentley)

* ``bzr send`` now doesn't require the target e-mail address to be
  specified on the command line if an interactive e-mail client is used.
  (Lukáš Lalinský)

* ``bzr tags`` now prints the revision number for each tag, instead of
  the revision id, unless --show-ids is passed. In addition, tags can be
  sorted chronologically instead of lexicographically with --sort=time.
  (Adeodato Simó, #120231)

* Windows standalone version of bzr is able to load system-wide plugins from
  "plugins" subdirectory in installation directory. In addition standalone
  installer write to the registry (HKLM\SOFTWARE\Bazaar) useful info
  about paths and bzr version. (Alexander Belchenko, #129298)

Documentation
*************

Bug Fixes
*********

* A progress bar has been added for knitpack -> knitpack fetching.
  (Robert Collins, #157789, #159147)

* Branching from a branch via smart server now preserves the repository
  format. (Andrew Bennetts,  #164626)

* ``commit`` is now able to invoke an external editor in a non-ascii
  directory. (Daniel Watkins, #84043)

* Catch connection errors for ftp.
  (Vincent Ladeuil, #164567)

* ``check`` no longer reports spurious unreferenced text versions.
  (Robert Collins, John A Meinel, #162931, #165071)

* Conflicts are now resolved recursively by ``revert``.
  (Aaron Bentley, #102739)

* Detect invalid transport reuse attempts by catching invalid URLs.
  (Vincent Ladeuil, #161819)

* Deleting a file without removing it shows a correct diff, not a traceback.
  (Aaron Bentley)

* Do no use timeout in HttpServer anymore.
  (Vincent Ladeuil, #158972).

* Don't catch the exceptions related to the http pipeline status before
  retrying an http request or some programming errors may be masked.
  (Vincent Ladeuil, #160012)

* Fix ``bzr rm`` to not delete modified and ignored files.
  (Lukáš Lalinský, #172598)

* Fix exception when revisionspec contains merge revisons but log
  formatter doesn't support merge revisions. (Kent Gibson, #148908)

* Fix exception when ScopeReplacer is assigned to before any members have
  been retrieved.  (Aaron Bentley)

* Fix multiple connections during checkout --lightweight.
  (Vincent Ladeuil, #159150)

* Fix possible error in insert_data_stream when copying between
  pack repositories over bzr+ssh or bzr+http.
  KnitVersionedFile.get_data_stream now makes sure that requested
  compression parents are sent before any delta hunks that depend
  on them.
  (Martin Pool, #164637)

* Fix typo in limiting offsets coalescing for http, leading to
  whole files being downloaded instead of parts.
  (Vincent Ladeuil, #165061)

* FTP server errors don't error in the error handling code.
  (Robert Collins, #161240)

* Give a clearer message when a pull fails because the source needs
  to be reconciled.
  (Martin Pool, #164443)

* It is clearer when a plugin cannot be loaded because of its name, and a
  suggestion for an acceptable name is given. (Daniel Watkins, #103023)

* Leave port as None in transport objects if user doesn't
  specify a port in urls.
  (vincent Ladeuil, #150860)

* Make sure Repository.fetch(self) is properly a no-op for all
  Repository implementations. (John Arbash Meinel, #158333)

* Mark .bzr directories as "hidden" on Windows.
  (Alexander Belchenko, #71147)

* ``merge --uncommitted`` can now operate on a single file.
  (Aaron Bentley, Lukáš Lalinský, #136890)

* Obsolete packs are now cleaned up by pack and autopack operations.
  (Robert Collins, #153789)

* Operations pulling data from a smart server where the underlying
  repositories are not both annotated/both unannotated will now work.
  (Robert Collins, #165304).

* Reconcile now shows progress bars. (Robert Collins, #159351)

* ``RemoteBranch`` was not initializing ``self._revision_id_to_revno_map``
  properly. (John Arbash Meinel, #162486)

* Removing an already-removed file reports the file does not exist. (Daniel
  Watkins, #152811)

* Rename on Windows is able to change filename case.
  (Alexander Belchenko, #77740)

* Return error instead of a traceback for ``bzr log -r0``.
  (Kent Gibson, #133751)

* Return error instead of a traceback when bzr is unable to create
  symlink on some platforms (e.g. on Windows).
  (Alexander Belchenko, workaround for #81689)

* Revert doesn't crash when restoring a single file from a deleted
  directory. (Aaron Bentley)

* Stderr output via logging mechanism now goes through encoded wrapper
  and no more uses utf-8, but terminal encoding instead. So all unicode
  strings now should be readable in non-utf-8 terminal.
  (Alexander Belchenko, #54173)

* The error message when ``move --after`` should be used makes how to do so
  clearer. (Daniel Watkins, #85237)

* Unicode-safe output from ``bzr info``. The output will be encoded
  using the terminal encoding and unrepresentable characters will be
  replaced by '?'. (Lukáš Lalinský, #151844)

* Working trees are no longer created when pushing into a local no-trees
  repo. (Daniel Watkins, #50582)

* Upgrade util/configobj to version 4.4.0.
  (Vincent Ladeuil, #151208).

* Wrap medusa ftp test server as an FTPServer feature.
  (Vincent Ladeuil, #157752)

API Breaks
**********

* ``osutils.backup_file`` is deprecated. Actually it's not used in bzrlib
  during very long time. (Alexander Belchenko)

* The return value of
  ``VersionedFile.iter_lines_added_or_present_in_versions`` has been
  changed. Previously it was an iterator of lines, now it is an iterator of
  (line, version_id) tuples. This change has been made to aid reconcile and
  fetch operations. (Robert Collins)

* ``bzrlib.repository.get_versioned_file_checker`` is now private.
  (Robert Collins)

* The Repository format registry default has been removed; it was previously
  obsoleted by the bzrdir format default, which implies a default repository
  format.
  (Martin Pool)

Internals
*********

* Added ``ContainerSerialiser`` and ``ContainerPushParser`` to
  ``bzrlib.pack``.  These classes provide more convenient APIs for generating
  and parsing containers from streams rather than from files.  (Andrew
  Bennetts)

* New module ``lru_cache`` providing a cache for use by tasks that need
  semi-random access to large amounts of data. (John A Meinel)

* InventoryEntry.diff is now deprecated.  Please use diff.DiffTree instead.


bzr 0.92 2007-11-05
###################

Changes
*******

  * New uninstaller on Win32.  (Alexander Belchenko)


bzr 0.92rc1 2007-10-29
######################

Changes
*******

* ``bzr`` now returns exit code 4 if an internal error occurred, and
  3 if a normal error occurred.  (Martin Pool)

* ``pull``, ``merge`` and ``push`` will no longer silently correct some
  repository index errors that occured as a result of the Weave disk format.
  Instead the ``reconcile`` command needs to be run to correct those
  problems if they exist (and it has been able to fix most such problems
  since bzr 0.8). Some new problems have been identified during this release
  and you should run ``bzr check`` once on every repository to see if you
  need to reconcile. If you cannot ``pull`` or ``merge`` from a remote
  repository due to mismatched parent errors - a symptom of index errors -
  you should simply take a full copy of that remote repository to a clean
  directory outside any local repositories, then run reconcile on it, and
  finally pull from it locally. (And naturally email the repositories owner
  to ask them to upgrade and run reconcile).
  (Robert Collins)

Features
********

* New ``knitpack-experimental`` repository format. This is interoperable with
  the ``dirstate-tags`` format but uses a smarter storage design that greatly
  speeds up many operations, both local and remote. This new format can be
  used as an option to the ``init``, ``init-repository`` and ``upgrade``
  commands. (Robert Collins)

* For users of bzr-svn (and those testing the prototype subtree support) that
  wish to try packs, a new ``knitpack-subtree-experimental`` format has also
  been added. This is interoperable with the ``dirstate-subtrees`` format.
  (Robert Collins)

* New ``reconfigure`` command. (Aaron Bentley)

* New ``revert --forget-merges`` command, which removes the record of a pending
  merge without affecting the working tree contents.  (Martin Pool)

* New ``bzr_remote_path`` configuration variable allows finer control of
  remote bzr locations than BZR_REMOTE_PATH environment variable.
  (Aaron Bentley)

* New ``launchpad-login`` command to tell Bazaar your Launchpad
  user ID.  This can then be used by other functions of the
  Launchpad plugin. (James Henstridge)

Performance
***********

* Commit in quiet mode is now slightly faster as the information to
  output is no longer calculated. (Ian Clatworthy)

* Commit no longer checks for new text keys during insertion when the
  revision id was deterministically unique. (Robert Collins)

* Committing a change which is not a merge and does not change the number of
  files in the tree is faster by utilising the data about whether files are
  changed to determine if the tree is unchanged rather than recalculating
  it at the end of the commit process. (Robert Collins)

* Inventory serialisation no longer double-sha's the content.
  (Robert Collins)

* Knit text reconstruction now avoids making copies of the lines list for
  interim texts when building a single text. The new ``apply_delta`` method
  on ``KnitContent`` aids this by allowing modification of the revision id
  such objects represent. (Robert Collins)

* Pack indices are now partially parsed for specific key lookup using a
  bisection approach. (Robert Collins)

* Partial commits are now approximately 40% faster by walking over the
  unselected current tree more efficiently. (Robert Collins)

* XML inventory serialisation takes 20% less time while being stricter about
  the contents. (Robert Collins)

* Graph ``heads()`` queries have been fixed to no longer access all history
  unnecessarily. (Robert Collins)

Improvements
************

* ``bzr+https://`` smart server across https now supported.
  (John Ferlito, Martin Pool, #128456)

* Mutt is now a supported mail client; set ``mail_client=mutt`` in your
  bazaar.conf and ``send`` will use mutt. (Keir Mierle)

* New option ``-c``/``--change`` for ``merge`` command for cherrypicking
  changes from one revision. (Alexander Belchenko, #141368)

* Show encodings, locale and list of plugins in the traceback message.
  (Martin Pool, #63894)

* Experimental directory formats can now be marked with
  ``experimental = True`` during registration. (Ian Clatworthy)

Documentation
*************

* New *Bazaar in Five Minutes* guide.  (Matthew Revell)

* The hooks reference documentation is now converted to html as expected.
  (Ian Clatworthy)

Bug Fixes
*********

* Connection error reporting for the smart server has been fixed to
  display a user friendly message instead of a traceback.
  (Ian Clatworthy, #115601)

* Make sure to use ``O_BINARY`` when opening files to check their
  sha1sum. (Alexander Belchenko, John Arbash Meinel, #153493)

* Fix a problem with Win32 handling of the executable bit.
  (John Arbash Meinel, #149113)

* ``bzr+ssh://`` and ``sftp://`` URLs that do not specify ports explicitly
  no longer assume that means port 22.  This allows people using OpenSSH to
  override the default port in their ``~/.ssh/config`` if they wish.  This
  fixes a bug introduced in bzr 0.91.  (Andrew Bennetts, #146715)

* Commands reporting exceptions can now be profiled and still have their
  data correctly dumped to a file. For example, a ``bzr commit`` with
  no changes still reports the operation as pointless but doing so no
  longer throws away the profiling data if this command is run with
  ``--lsprof-file callgrind.out.ci`` say. (Ian Clatworthy)

* Fallback to ftp when paramiko is not installed and sftp can't be used for
  ``tests/commands`` so that the test suite is still usable without
  paramiko.
  (Vincent Ladeuil, #59150)

* Fix commit ordering in corner case. (Aaron Bentley, #94975)

* Fix long standing bug in partial commit when there are renames
  left in tree. (Robert Collins, #140419)

* Fix selftest semi-random noise during http related tests.
  (Vincent Ladeuil, #140614)

* Fix typo in ftp.py making the reconnection fail on temporary errors.
  (Vincent Ladeuil, #154259)

* Fix failing test by comparing real paths to cover the case where the TMPDIR
  contains a symbolic link.
  (Vincent Ladeuil, #141382).

* Fix log against smart server branches that don't support tags.
  (James Westby, #140615)

* Fix pycurl http implementation by defining error codes from
  pycurl instead of relying on an old curl definition.
  (Vincent Ladeuil, #147530)

* Fix 'unprintable error' message when displaying BzrCheckError and
  some other exceptions on Python 2.5.
  (Martin Pool, #144633)

* Fix ``Inventory.copy()`` and add test for it. (Jelmer Vernooij)

* Handles default value for ListOption in cmd_commit.
  (Vincent Ladeuil, #140432)

* HttpServer and FtpServer need to be closed properly or a listening socket
  will remain opened.
  (Vincent Ladeuil, #140055)

* Monitor the .bzr directory created in the top level test
  directory to detect leaking tests.
  (Vincent Ladeuil, #147986)

* The basename, not the full path, is now used when checking whether
  the profiling dump file begins with ``callgrind.out`` or not. This
  fixes a bug reported by Aaron Bentley on IRC. (Ian Clatworthy)

* Trivial fix for invoking command ``reconfigure`` without arguments.
  (Rob Weir, #141629)

* ``WorkingTree.rename_one`` will now raise an error if normalisation of the
  new path causes bzr to be unable to access the file. (Robert Collins)

* Correctly detect a NoSuchFile when using a filezilla server. (Gary van der
  Merwe)

API Breaks
**********

* ``bzrlib.index.GraphIndex`` now requires a size parameter to the
  constructor, for enabling bisection searches. (Robert Collins)

* ``CommitBuilder.record_entry_contents`` now requires the root entry of a
  tree be supplied to it, previously failing to do so would trigger a
  deprecation warning. (Robert Collins)

* ``KnitVersionedFile.add*`` will no longer cache added records even when
  enable_cache() has been called - the caching feature is now exclusively for
  reading existing data. (Robert Collins)

* ``ReadOnlyLockError`` is deprecated; ``LockFailed`` is usually more
  appropriate.  (Martin Pool)

* Removed ``bzrlib.transport.TransportLogger`` - please see the new
  ``trace+`` transport instead. (Robert Collins)

* Removed previously deprecated varargs interface to ``TestCase.run_bzr`` and
  deprecated methods ``TestCase.capture`` and ``TestCase.run_bzr_captured``.
  (Martin Pool)

* Removed previous deprecated ``basis_knit`` parameter to the
  ``KnitVersionedFile`` constructor. (Robert Collins)

* Special purpose method ``TestCase.run_bzr_decode`` is moved to the test_non_ascii
  class that needs it.
  (Martin Pool)

* The class ``bzrlib.repofmt.knitrepo.KnitRepository3`` has been folded into
  ``KnitRepository`` by parameters to the constructor. (Robert Collins)

* The ``VersionedFile`` interface now allows content checks to be bypassed
  by supplying check_content=False.  This saves nearly 30% of the minimum
  cost to store a version of a file. (Robert Collins)

* Tree's with bad state such as files with no length or sha will no longer
  be silently accepted by the repository XML serialiser. To serialise
  inventories without such data, pass working=True to write_inventory.
  (Robert Collins)

* ``VersionedFile.fix_parents`` has been removed as a harmful API.
  ``VersionedFile.join`` will no longer accept different parents on either
  side of a join - it will either ignore them, or error, depending on the
  implementation. See notes when upgrading for more information.
  (Robert Collins)

Internals
*********

* ``bzrlib.transport.Transport.put_file`` now returns the number of bytes
  put by the method call, to allow avoiding stat-after-write or
  housekeeping in callers. (Robert Collins)

* ``bzrlib.xml_serializer.Serializer`` is now responsible for checking that
  mandatory attributes are present on serialisation and deserialisation.
  This fixes some holes in API usage and allows better separation between
  physical storage and object serialisation. (Robert Collins)

* New class ``bzrlib.errors.InternalBzrError`` which is just a convenient
  shorthand for deriving from BzrError and setting internal_error = True.
  (Robert Collins)

* New method ``bzrlib.mutabletree.update_to_one_parent_via_delta`` for
  moving the state of a parent tree to a new version via a delta rather than
  a complete replacement tree. (Robert Collins)

* New method ``bzrlib.osutils.minimum_path_selection`` useful for removing
  duplication from user input, when a user mentions both a path and an item
  contained within that path. (Robert Collins)

* New method ``bzrlib.repository.Repository.is_write_locked`` useful for
  determining if a repository is write locked. (Robert Collins)

* New method on ``bzrlib.tree.Tree`` ``path_content_summary`` provides a
  tuple containing the key information about a path for commit processing
  to complete. (Robert Collins)

* New method on xml serialisers, write_inventory_to_lines, which matches the
  API used by knits for adding content. (Robert Collins)

* New module ``bzrlib.bisect_multi`` with generic multiple-bisection-at-once
  logic, currently only available for byte-based lookup
  (``bisect_multi_bytes``). (Robert Collins)

* New helper ``bzrlib.tuned_gzip.bytes_to_gzip`` which takes a byte string
  and returns a gzipped version of the same. This is used to avoid a bunch
  of api friction during adding of knit hunks. (Robert Collins)

* New parameter on ``bzrlib.transport.Transport.readv``
  ``adjust_for_latency`` which changes readv from returning strictly the
  requested data to inserted return larger ranges and in forward read order
  to reduce the effect of network latency. (Robert Collins)

* New parameter yield_parents on ``Inventory.iter_entries_by_dir`` which
  causes the parents of a selected id to be returned recursively, so all the
  paths from the root down to each element of selected_file_ids are
  returned. (Robert Collins)

* Knit joining has been enhanced to support plain to annotated conversion
  and annotated to plain conversion. (Ian Clatworthy)

* The CommitBuilder method ``record_entry_contents`` now returns summary
  information about the effect of the commit on the repository. This tuple
  contains an inventory delta item if the entry changed from the basis, and a
  boolean indicating whether a new file graph node was recorded.
  (Robert Collins)

* The python path used in the Makefile can now be overridden.
  (Andrew Bennetts, Ian Clatworthy)

Testing
*******

* New transport implementation ``trace+`` which is useful for testing,
  logging activity taken to its _activity attribute. (Robert Collins)

* When running bzr commands within the test suite, internal exceptions are
  not caught and reported in the usual way, but rather allowed to propagate
  up and be visible to the test suite.  A new API ``run_bzr_catch_user_errors``
  makes this behavior available to other users.
  (Martin Pool)

* New method ``TestCase.call_catch_warnings`` for testing methods that
  raises a Python warning.  (Martin Pool)


bzr 0.91 2007-09-26
###################

Bug Fixes
*********

* Print a warning instead of aborting the ``python setup.py install``
  process if building of a C extension is not possible.
  (Lukáš Lalinský, Alexander Belchenko)

* Fix commit ordering in corner case (Aaron Bentley, #94975)

* Fix ''bzr info bzr://host/'' and other operations on ''bzr://' URLs with
  an implicit port.  We were incorrectly raising PathNotChild due to
  inconsistent treatment of the ''_port'' attribute on the Transport object.
  (Andrew Bennetts, #133965)

* Make RemoteRepository.sprout cope gracefully with servers that don't
  support the ``Repository.tarball`` request.
  (Andrew Bennetts)


bzr 0.91rc2 2007-09-11
######################

* Replaced incorrect tarball for previous release; a debug statement was left
  in bzrlib/remote.py.


bzr 0.91rc1 2007-09-11
######################

Changes
*******

* The default branch and repository format has changed to
  ``dirstate-tags``, so tag commands are active by default.
  This format is compatible with Bazaar 0.15 and later.
  This incidentally fixes bug #126141.
  (Martin Pool)

* ``--quiet`` or ``-q`` is no longer a global option. If present, it
  must now appear after the command name. Scripts doing things like
  ``bzr -q missing`` need to be rewritten as ``bzr missing -q``.
  (Ian Clatworthy)

Features
********

* New option ``--author`` in ``bzr commit`` to specify the author of the
  change, if it's different from the committer. ``bzr log`` and
  ``bzr annotate`` display the author instead of the committer.
  (Lukáš Lalinský)

* In addition to global options and command specific options, a set of
  standard options are now supported. Standard options are legal for
  all commands. The initial set of standard options are:

  * ``--help`` or ``-h`` - display help message
  * ``--verbose`` or ``-v`` - display additional information
  * ``--quiet``  or ``-q`` - only output warnings and errors.

  Unlike global options, standard options can be used in aliases and
  may have command-specific help. (Ian Clatworthy)

* Verbosity level processing has now been unified. If ``--verbose``
  or ``-v`` is specified on the command line multiple times, the
  verbosity level is made positive the first time then increased.
  If ``--quiet`` or ``-q`` is specified on the command line
  multiple times, the verbosity level is made negative the first
  time then decreased. To get the default verbosity level of zero,
  either specify none of the above , ``--no-verbose`` or ``--no-quiet``.
  Note that most commands currently ignore the magnitude of the
  verbosity level but do respect *quiet vs normal vs verbose* when
  generating output. (Ian Clatworthy)

* ``Branch.hooks`` now supports ``pre_commit`` hook. The hook's signature
  is documented in BranchHooks constructor. (Nam T. Nguyen, #102747)

* New ``Repository.stream_knit_data_for_revisions`` request added to the
  network protocol for greatly reduced roundtrips when retrieving a set of
  revisions. (Andrew Bennetts)

Bug Fixes
*********

* ``bzr plugins`` now lists the version number for each plugin in square
  brackets after the path. (Robert Collins, #125421)

* Pushing, pulling and branching branches with subtree references was not
  copying the subtree weave, preventing the file graph from being accessed
  and causing errors in commits in clones. (Robert Collins)

* Suppress warning "integer argument expected, got float" from Paramiko,
  which sometimes caused false test failures.  (Martin Pool)

* Fix bug in bundle 4 that could cause attempts to write data to wrong
  versionedfile.  (Aaron Bentley)

* Diffs generated using "diff -p" no longer break the patch parser.
  (Aaron Bentley)

* get_transport treats an empty possible_transports list the same as a non-
  empty one.  (Aaron Bentley)

* patch verification for merge directives is reactivated, and works with
  CRLF and CR files.  (Aaron Bentley)

* Accept ..\ as a path in revision specifiers. This fixes for example
  "-r branch:..\other-branch" on Windows.  (Lukáš Lalinský)

* ``BZR_PLUGIN_PATH`` may now contain trailing slashes.
  (Blake Winton, #129299)

* man page no longer lists hidden options (#131667, Aaron Bentley)

* ``uncommit --help`` now explains the -r option adequately.  (Daniel
  Watkins, #106726)

* Error messages are now better formatted with parameters (such as
  filenames) quoted when necessary. This avoids confusion when directory
  names ending in a '.' at the end of messages were confused with a
  full stop that may or not have been there. (Daniel Watkins, #129791)

* Fix ``status FILE -r X..Y``. (Lukáš Lalinský)

* If a particular command is an alias, ``help`` will show the alias
  instead of claiming there is no help for said alias. (Daniel Watkins,
  #133548)

* TreeTransform-based operations, like pull, merge, revert, and branch,
  now roll back if they encounter an error.  (Aaron Bentley, #67699)

* ``bzr commit`` now exits cleanly if a character unsupported by the
  current encoding is used in the commit message.  (Daniel Watkins,
  #116143)

* bzr send uses default values for ranges when only half of an elipsis
  is specified ("-r..5" or "-r5..").  (#61685, Aaron Bentley)

* Avoid trouble when Windows ssh calls itself 'plink' but no plink
  binary is present.  (Martin Albisetti, #107155)

* ``bzr remove`` should remove clean subtrees.  Now it will remove (without
  needing ``--force``) subtrees that contain no files with text changes or
  modified files.  With ``--force`` it removes the subtree regardless of
  text changes or unknown files. Directories with renames in or out (but
  not changed otherwise) will now be removed without needing ``--force``.
  Unknown ignored files will be deleted without needing ``--force``.
  (Marius Kruger, #111665)

* When two plugins conflict, the source of both the losing and now the
  winning definition is shown.  (Konstantin Mikhaylov, #5454)

* When committing to a branch, the location being committed to is
  displayed.  (Daniel Watkins, #52479)

* ``bzr --version`` takes care about encoding of stdout, especially
  when output is redirected. (Alexander Belchenko, #131100)

* Prompt for an ftp password if none is provided.
  (Vincent Ladeuil, #137044)

* Reuse bound branch associated transport to avoid multiple
  connections.
  (Vincent Ladeuil, #128076, #131396)

* Overwrite conflicting tags by ``push`` and ``pull`` if the
  ``--overwrite`` option is specified.  (Lukáš Lalinský, #93947)

* In checkouts, tags are copied into the master branch when created,
  changed or deleted, and are copied into the checkout when it is
  updated.  (Martin Pool, #93856, #93860)

* Print a warning instead of aborting the ``python setup.py install``
  process if building of a C extension is not possible.
  (Lukáš Lalinský, Alexander Belchenko)

Improvements
************

* Add the option "--show-diff" to the commit command in order to display
  the diff during the commit log creation. (Goffredo Baroncelli)

* ``pull`` and ``merge`` are much faster at installing bundle format 4.
  (Aaron Bentley)

* ``pull -v`` no longer includes deltas, making it much faster.
  (Aaron Bentley)

* ``send`` now sends the directive as an attachment by default.
  (Aaron Bentley, Lukáš Lalinský, Alexander Belchenko)

* Documentation updates (Martin Albisetti)

* Help on debug flags is now included in ``help global-options``.
  (Daniel Watkins, #124853)

* Parameters passed on the command line are checked to ensure they are
  supported by the encoding in use. (Daniel Watkins)

* The compression used within the bzr repository has changed from zlib
  level 9 to the zlib default level. This improves commit performance with
  only a small increase in space used (and in some cases a reduction in
  space). (Robert Collins)

* Initial commit no longer SHAs files twice and now reuses the path
  rather than looking it up again, making it faster.
  (Ian Clatworthy)

* New option ``-c``/``--change`` for ``diff`` and ``status`` to show
  changes in one revision.  (Lukáš Lalinský)

* If versioned files match a given ignore pattern, a warning is now
  given. (Daniel Watkins, #48623)

* ``bzr status`` now has -S as a short name for --short and -V as a
  short name for --versioned. These have been added to assist users
  migrating from Subversion: ``bzr status -SV`` is now like
  ``svn status -q``.  (Daniel Watkins, #115990)

* Added C implementation of  ``PatienceSequenceMatcher``, which is about
  10x faster than the Python version. This speeds up commands that
  need file diffing, such as ``bzr commit`` or ``bzr diff``.
  (Lukáš Lalinský)

* HACKING has been extended with a large section on core developer tasks.
  (Ian Clatworthy)

* Add ``branches`` and ``standalone-trees`` as online help topics and
  include them as Concepts within the User Reference.
  (Paul Moore, Ian Clatworthy)

* ``check`` can detect versionedfile parent references that are
  inconsistent with revision and inventory info, and ``reconcile`` can fix
  them.  These faulty references were generated by 0.8-era releases,
  so repositories which were manipulated by old bzrs should be
  checked, and possibly reconciled ASAP.  (Aaron Bentley, Andrew Bennetts)

API Breaks
**********

* ``Branch.append_revision`` is removed altogether; please use
  ``Branch.set_last_revision_info`` instead.  (Martin Pool)

* CommitBuilder now advertises itself as requiring the root entry to be
  supplied. This only affects foreign repository implementations which reuse
  CommitBuilder directly and have changed record_entry_contents to require
  that the root not be supplied. This should be precisely zero plugins
  affected. (Robert Collins)

* The ``add_lines`` methods on ``VersionedFile`` implementations has changed
  its return value to include the sha1 and length of the inserted text. This
  allows the avoidance of double-sha1 calculations during commit.
  (Robert Collins)

* ``Transport.should_cache`` has been removed.  It was not called in the
  previous release.  (Martin Pool)

Testing
*******

* Tests may now raise TestNotApplicable to indicate they shouldn't be
  run in a particular scenario.  (Martin Pool)

* New function multiply_tests_from_modules to give a simpler interface
  to test parameterization.  (Martin Pool, Robert Collins)

* ``Transport.should_cache`` has been removed.  It was not called in the
  previous release.  (Martin Pool)

* NULL_REVISION is returned to indicate the null revision, not None.
  (Aaron Bentley)

* Use UTF-8 encoded StringIO for log tests to avoid failures on
  non-ASCII committer names.  (Lukáš Lalinský)

Internals
*********

* ``bzrlib.plugin.all_plugins`` has been deprecated in favour of
  ``bzrlib.plugin.plugins()`` which returns PlugIn objects that provide
  useful functionality for determining the path of a plugin, its tests, and
  its version information. (Robert Collins)

* Add the option user_encoding to the function 'show_diff_trees()'
  in order to move the user encoding at the UI level. (Goffredo Baroncelli)

* Add the function make_commit_message_template_encoded() and the function
  edit_commit_message_encoded() which handle encoded strings.
  This is done in order to mix the commit messages (which is a unicode
  string), and the diff which is a raw string. (Goffredo Baroncelli)

* CommitBuilder now defaults to using add_lines_with_ghosts, reducing
  overhead on non-weave repositories which don't require all parents to be
  present. (Robert Collins)

* Deprecated method ``find_previous_heads`` on
  ``bzrlib.inventory.InventoryEntry``. This has been superseded by the use
  of ``parent_candidates`` and a separate heads check via the repository
  API. (Robert Collins)

* New trace function ``mutter_callsite`` will print out a subset of the
  stack to the log, which can be useful for gathering debug details.
  (Robert Collins)

* ``bzrlib.pack.ContainerWriter`` now tracks how many records have been
  added via a public attribute records_written. (Robert Collins)

* New method ``bzrlib.transport.Transport.get_recommended_page_size``.
  This provides a hint to users of transports as to the reasonable
  minimum data to read. In principle this can take latency and
  bandwidth into account on a per-connection basis, but for now it
  just has hard coded values based on the url. (e.g. http:// has a large
  page size, file:// has a small one.) (Robert Collins)

* New method on ``bzrlib.transport.Transport`` ``open_write_stream`` allows
  incremental addition of data to a file without requiring that all the
  data be buffered in memory. (Robert Collins)

* New methods on ``bzrlib.knit.KnitVersionedFile``:
  ``get_data_stream(versions)``, ``insert_data_stream(stream)`` and
  ``get_format_signature()``.  These provide some infrastructure for
  efficiently streaming the knit data for a set of versions over the smart
  protocol.

* Knits with no annotation cache still produce correct annotations.
  (Aaron Bentley)

* Three new methods have been added to ``bzrlib.trace``:
  ``set_verbosity_level``, ``get_verbosity_level`` and ``is_verbose``.
  ``set_verbosity_level`` expects a numeric value: negative for quiet,
  zero for normal, positive for verbose. The size of the number can be
  used to determine just how quiet or verbose the application should be.
  The existing ``be_quiet`` and ``is_quiet`` routines have been
  integrated into this new scheme. (Ian Clatworthy)

* Options can now be delcared with a ``custom_callback`` parameter. If
  set, this routine is called after the option is processed. This feature
  is now used by the standard options ``verbose`` and ``quiet`` so that
  setting one implicitly resets the other. (Ian Clatworthy)

* Rather than declaring a new option from scratch in order to provide
  custom help, a centrally registered option can be decorated using the
  new ``bzrlib.Option.custom_help`` routine. In particular, this routine
  is useful when declaring better help for the ``verbose`` and ``quiet``
  standard options as the base definition of these is now more complex
  than before thanks to their use of a custom callback. (Ian Clatworthy)

* Tree._iter_changes(specific_file=[]) now iterates through no files,
  instead of iterating through all files.  None is used to iterate through
  all files.  (Aaron Bentley)

* WorkingTree.revert() now accepts None to revert all files.  The use of
  [] to revert all files is deprecated.  (Aaron Bentley)


bzr 0.90 2007-08-28
###################

Improvements
************

* Documentation is now organized into multiple directories with a level
  added for different languages or locales. Added the Mini Tutorial
  and Quick Start Summary (en) documents from the Wiki, improving the
  content and readability of the former. Formatted NEWS as Release Notes
  complete with a Table of Conents, one heading per release. Moved the
  Developer Guide into the main document catalog and provided a link
  from the developer document catalog back to the main one.
  (Ian Clatworthy, Sabin Iacob, Alexander Belchenko)


API Changes
***********

* The static convenience method ``BzrDir.create_repository``
  is deprecated.  Callers should instead create a ``BzrDir`` instance
  and call ``create_repository`` on that.  (Martin Pool)


bzr 0.90rc1 2007-08-14
######################

Bugfixes
********

* ``bzr init`` should connect to the remote location one time only.  We
  have been connecting several times because we forget to pass around the
  Transport object. This modifies ``BzrDir.create_branch_convenience``,
  so that we can give it the Transport we already have.
  (John Arbash Meinel, Vincent Ladeuil, #111702)

* Get rid of sftp connection cache (get rid of the FTP one too).
  (Vincent Ladeuil, #43731)

* bzr branch {local|remote} remote don't try to create a working tree
  anymore.
  (Vincent Ladeuil, #112173)

* All identified multiple connections for a single bzr command have been
  fixed. See bzrlib/tests/commands directory.
  (Vincent Ladeuil)

* ``bzr rm`` now does not insist on ``--force`` to delete files that
  have been renamed but not otherwise modified.  (Marius Kruger,
  #111664)

* ``bzr selftest --bench`` no longer emits deprecation warnings
  (Lukáš Lalinský)

* ``bzr status`` now honours FILE parameters for conflict lists
  (Aaron Bentley, #127606)

* ``bzr checkout`` now honours -r when reconstituting a working tree.
  It also honours -r 0.  (Aaron Bentley, #127708)

* ``bzr add *`` no more fails on Windows if working tree contains
  non-ascii file names. (Kuno Meyer, #127361)

* allow ``easy_install bzr`` runs without fatal errors.
  (Alexander Belchenko, #125521)

* Graph._filter_candidate_lca does not raise KeyError if a candidate
  is eliminated just before it would normally be examined.  (Aaron Bentley)

* SMTP connection failures produce a nice message, not a traceback.
  (Aaron Bentley)

Improvements
************

* Don't show "dots" progress indicators when run non-interactively, such
  as from cron.  (Martin Pool)

* ``info`` now formats locations more nicely and lists "submit" and
  "public" branches (Aaron Bentley)

* New ``pack`` command that will trigger database compression within
  the repository (Robert Collins)

* Implement ``_KnitIndex._load_data`` in a pyrex extension. The pyrex
  version is approximately 2-3x faster at parsing a ``.kndx`` file.
  Which yields a measurable improvement for commands which have to
  read from the repository, such as a 1s => 0.75s improvement in
  ``bzr diff`` when there are changes to be shown.  (John Arbash Meinel)

* Merge is now faster.  Depending on the scenario, it can be more than 2x
  faster. (Aaron Bentley)

* Give a clearer warning, and allow ``python setup.py install`` to
  succeed even if pyrex is not available.
  (John Arbash Meinel)

* ``DirState._read_dirblocks`` now has an optional Pyrex
  implementation. This improves the speed of any command that has to
  read the entire DirState. (``diff``, ``status``, etc, improve by
  about 10%).
  ``bisect_dirblocks`` has also been improved, which helps all
  ``_get_entry`` type calls (whenever we are searching for a
  particular entry in the in-memory DirState).
  (John Arbash Meinel)

* ``bzr pull`` and ``bzr push`` no longer do a complete walk of the
  branch revision history for ui display unless -v is supplied.
  (Robert Collins)

* ``bzr log -rA..B`` output shifted to the left margin if the log only
  contains merge revisions. (Kent Gibson)

* The ``plugins`` command is now public with improved help.
  (Ian Clatworthy)

* New bundle and merge directive formats are faster to generate, and

* Annotate merge now works when there are local changes. (Aaron Bentley)

* Commit now only shows the progress in terms of directories instead of
  entries. (Ian Clatworthy)

* Fix ``KnitRepository.get_revision_graph`` to not request the graph 2
  times. This makes ``get_revision_graph`` 2x faster. (John Arbash
  Meinel)

* Fix ``VersionedFile.get_graph()`` to avoid using
  ``set.difference_update(other)``, which has bad scaling when
  ``other`` is large. This improves ``VF.get_graph([version_id])`` for
  a 12.5k graph from 2.9s down to 200ms. (John Arbash Meinel)

* The ``--lsprof-file`` option now generates output for KCacheGrind if
  the file starts with ``callgrind.out``. This matches the default file
  filtering done by KCacheGrind's Open Dialog. (Ian Clatworthy)

* Fix ``bzr update`` to avoid an unnecessary
  ``branch.get_master_branch`` call, which avoids 1 extra connection
  to the remote server. (Partial fix for #128076, John Arbash Meinel)

* Log errors from the smart server in the trace file, to make debugging
  test failures (and live failures!) easier.  (Andrew Bennetts)

* The HTML version of the man page has been superceded by a more
  comprehensive manual called the Bazaar User Reference. This manual
  is completed generated from the online help topics. As part of this
  change, limited reStructuredText is now explicitly supported in help
  topics and command help with 'unnatural' markup being removed prior
  to display by the online help or inclusion in the man page.
  (Ian Clatworthy)

* HTML documentation now use files extension ``*.html``
  (Alexander Belchenko)

* The cache of ignore definitions is now cleared in WorkingTree.unlock()
  so that changes to .bzrignore aren't missed. (#129694, Daniel Watkins)

* ``bzr selftest --strict`` fails if there are any missing features or
  expected test failures. (Daniel Watkins, #111914)

* Link to registration survey added to README. (Ian Clatworthy)

* Windows standalone installer show link to registration survey
  when installation finished. (Alexander Belchenko)

Library API Breaks
******************

* Deprecated dictionary ``bzrlib.option.SHORT_OPTIONS`` removed.
  Options are now required to provide a help string and it must
  comply with the style guide by being one or more sentences with an
  initial capital and final period. (Martin Pool)

* KnitIndex.get_parents now returns tuples. (Robert Collins)

* Ancient unused ``Repository.text_store`` attribute has been removed.
  (Robert Collins)

* The ``bzrlib.pack`` interface has changed to use tuples of bytestrings
  rather than just bytestrings, making it easier to represent multiple
  element names. As this interface was not used by any internal facilities
  since it was introduced in 0.18 no API compatibility is being preserved.
  The serialised form of these packs is identical with 0.18 when a single
  element tuple is in use. (Robert Collins)

Internals
*********

* merge now uses ``iter_changes`` to calculate changes, which makes room for
  future performance increases.  It is also more consistent with other
  operations that perform comparisons, and reduces reliance on
  Tree.inventory.  (Aaron Bentley)

* Refactoring of transport classes connected to a remote server.
  ConnectedTransport is a new class that serves as a basis for all
  transports needing to connect to a remote server.  transport.split_url
  have been deprecated, use the static method on the object instead. URL
  tests have been refactored too.
  (Vincent Ladeuil)

* Better connection sharing for ConnectedTransport objects.
  transport.get_transport() now accepts a 'possible_transports' parameter.
  If a newly requested transport can share a connection with one of the
  list, it will.
  (Vincent Ladeuil)

* Most functions now accept ``bzrlib.revision.NULL_REVISION`` to indicate
  the null revision, and consider using ``None`` for this purpose
  deprecated.  (Aaron Bentley)

* New ``index`` module with abstract index functionality. This will be
  used during the planned changes in the repository layer. Currently the
  index layer provides a graph aware immutable index, a builder for the
  same index type to allow creating them, and finally a composer for
  such indices to allow the use of many indices in a single query. The
  index performance is not optimised, however the API is stable to allow
  development on top of the index. (Robert Collins)

* ``bzrlib.dirstate.cmp_by_dirs`` can be used to compare two paths by
  their directory sections. This is equivalent to comparing
  ``path.split('/')``, only without having to split the paths.
  This has a Pyrex implementation available.
  (John Arbash Meinel)

* New transport decorator 'unlistable+' which disables the list_dir
  functionality for testing.

* Deprecated ``change_entry`` in transform.py. (Ian Clatworthy)

* RevisionTree.get_weave is now deprecated.  Tree.plan_merge is now used
  for performing annotate-merge.  (Aaron Bentley)

* New EmailMessage class to create email messages. (Adeodato Simó)

* Unused functions on the private interface KnitIndex have been removed.
  (Robert Collins)

* New ``knit.KnitGraphIndex`` which provides a ``KnitIndex`` layered on top
  of a ``index.GraphIndex``. (Robert Collins)

* New ``knit.KnitVersionedFile.iter_parents`` method that allows querying
  the parents of many knit nodes at once, reducing round trips to the
  underlying index. (Robert Collins)

* Graph now has an is_ancestor method, various bits use it.
  (Aaron Bentley)

* The ``-Dhpss`` flag now includes timing information. As well as
  logging when a new connection is opened. (John Arbash Meinel)

* ``bzrlib.pack.ContainerWriter`` now returns an offset, length tuple to
  callers when inserting data, allowing generation of readv style access
  during pack creation, without needing a separate pass across the output
  pack to gather such details. (Robert Collins)

* ``bzrlib.pack.make_readv_reader`` allows readv based access to pack
  files that are stored on a transport. (Robert Collins)

* New ``Repository.has_same_location`` method that reports if two
  repository objects refer to the same repository (although with some risk
  of false negatives).  (Andrew Bennetts)

* InterTree.compare now passes require_versioned on correctly.
  (Marius Kruger)

* New methods on Repository - ``start_write_group``,
  ``commit_write_group``, ``abort_write_group`` and ``is_in_write_group`` -
  which provide a clean hook point for transactional Repositories - ones
  where all the data for a fetch or commit needs to be made atomically
  available in one step. This allows the write lock to remain while making
  a series of data insertions.  (e.g. data conversion). (Robert Collins)

* In ``bzrlib.knit`` the internal interface has been altered to use
  3-tuples (index, pos, length) rather than two-tuples (pos, length) to
  describe where data in a knit is, allowing knits to be split into
  many files. (Robert Collins)

* ``bzrlib.knit._KnitData`` split into cache management and physical access
  with two access classes - ``_PackAccess`` and ``_KnitAccess`` defined.
  The former provides access into a .pack file, and the latter provides the
  current production repository form of .knit files. (Robert Collins)

Testing
*******

* Remove selftest ``--clean-output``, ``--numbered-dirs`` and
  ``--keep-output`` options, which are obsolete now that tests
  are done within directories in $TMPDIR.  (Martin Pool)

* The SSH_AUTH_SOCK environment variable is now reset to avoid
  interaction with any running ssh agents.  (Jelmer Vernooij, #125955)

* run_bzr_subprocess handles parameters the same way as run_bzr:
  either a string or a list of strings should be passed as the first
  parameter.  Varargs-style parameters are deprecated. (Aaron Bentley)


bzr 0.18  2007-07-17
####################

Bugfixes
********

* Fix 'bzr add' crash under Win32 (Kuno Meyer)


bzr 0.18rc1  2007-07-10
#######################

Bugfixes
********

* Do not suppress pipe errors, etc. in non-display commands
  (Alexander Belchenko, #87178)

* Display a useful error message when the user requests to annotate
  a file that is not present in the specified revision.
  (James Westby, #122656)

* Commands that use status flags now have a reference to 'help
  status-flags'.  (Daniel Watkins, #113436)

* Work around python-2.4.1 inhability to correctly parse the
  authentication header.
  (Vincent Ladeuil, #121889)

* Use exact encoding for merge directives. (Adeodato Simó, #120591)

* Fix tempfile permissions error in smart server tar bundling under
  Windows. (Martin _, #119330)

* Fix detection of directory entries in the inventory. (James Westby)

* Fix handling of http code 400: Bad Request When issuing too many ranges.
  (Vincent Ladeuil, #115209)

* Issue a CONNECT request when connecting to an https server
  via a proxy to enable SSL tunneling.
  (Vincent Ladeuil, #120678)

* Fix ``bzr log -r`` to support selecting merge revisions, both
  individually and as part of revision ranges.
  (Kent Gibson, #4663)

* Don't leave cruft behind when failing to acquire a lockdir.
  (Martin Pool, #109169)

* Don't use the '-f' strace option during tests.
  (Vincent Ladeuil, #102019).

* Warn when setting ``push_location`` to a value that will be masked by
  locations.conf.  (Aaron Bentley, #122286)

* Fix commit ordering in corner case (Aaron Bentley, #94975)

*  Make annotate behave in a non-ASCII world (Adeodato Simó).

Improvements
************

* The --lsprof-file option now dumps a text rendering of the profiling
  information if the filename ends in ".txt". It will also convert the
  profiling information to a format suitable for KCacheGrind if the
  output filename ends in ".callgrind". Fixes to the lsprofcalltree
  conversion process by Jean Paul Calderone and Itamar were also merged.
  See http://ddaa.net/blog/python/lsprof-calltree. (Ian Clatworthy)

* ``info`` now defaults to non-verbose mode, displaying only paths and
  abbreviated format info.  ``info -v`` displays all the information
  formerly displayed by ``info``.  (Aaron Bentley, Adeodato Simó)

* ``bzr missing`` now has better option names ``--this`` and ``--other``.
  (Elliot Murphy)

* The internal ``weave-list`` command has become ``versionedfile-list``,
  and now lists knits as well as weaves.  (Aaron Bentley)

* Automatic merge base selection uses a faster algorithm that chooses
  better bases in criss-cross merge situations (Aaron Bentley)

* Progress reporting in ``commit`` has been improved. The various logical
  stages are now reported on as follows, namely:

  * Collecting changes [Entry x/y] - Stage n/m
  * Saving data locally - Stage n/m
  * Uploading data to master branch - Stage n/m
  * Updating the working tree - Stage n/m
  * Running post commit hooks - Stage n/m

  If there is no master branch, the 3rd stage is omitted and the total
  number of stages is adjusted accordingly.

  Each hook that is run after commit is listed with a name (as hooks
  can be slow it is useful feedback).
  (Ian Clatworthy, Robert Collins)

* Various operations that are now faster due to avoiding unnecessary
  topological sorts. (Aaron Bentley)

* Make merge directives robust against broken bundles. (Aaron Bentley)

* The lsprof filename note is emitted via trace.note(), not standard
  output.  (Aaron Bentley)

* ``bzrlib`` now exports explicit API compatibility information to assist
  library users and plugins. See the ``bzrlib.api`` module for details.
  (Robert Collins)

* Remove unnecessary lock probes when acquiring a lockdir.
  (Martin Pool)

* ``bzr --version`` now shows the location of the bzr log file, which
  is especially useful on Windows.  (Martin Pool)

* -D now supports hooks to get debug tracing of hooks (though its currently
  minimal in nature). (Robert Collins)

* Long log format reports deltas on merge revisions.
  (John Arbash Meinel, Kent Gibson)

* Make initial push over ftp more resilient. (John Arbash Meinel)

* Print a summary of changes for update just like pull does.
  (Daniel Watkins, #113990)

* Add a -Dhpss option to trace smart protocol requests and responses.
  (Andrew Bennetts)

Library API Breaks
******************

* Testing cleanups -
  ``bzrlib.repository.RepositoryTestProviderAdapter`` has been moved
  to ``bzrlib.tests.repository_implementations``;
  ``bzrlib.repository.InterRepositoryTestProviderAdapter`` has been moved
  to ``bzrlib.tests.interrepository_implementations``;
  ``bzrlib.transport.TransportTestProviderAdapter`` has moved to
  ``bzrlib.tests.test_transport_implementations``.
  ``bzrlib.branch.BranchTestProviderAdapter`` has moved to
  ``bzrlib.tests.branch_implementations``.
  ``bzrlib.bzrdir.BzrDirTestProviderAdapter`` has moved to
  ``bzrlib.tests.bzrdir_implementations``.
  ``bzrlib.versionedfile.InterVersionedFileTestProviderAdapter`` has moved
  to ``bzrlib.tests.interversionedfile_implementations``.
  ``bzrlib.store.revision.RevisionStoreTestProviderAdapter`` has moved to
  ``bzrlib.tests.revisionstore_implementations``.
  ``bzrlib.workingtree.WorkingTreeTestProviderAdapter`` has moved to
  ``bzrlib.tests.workingtree_implementations``.
  These changes are an API break in the testing infrastructure only.
  (Robert Collins)

* Relocate TestCaseWithRepository to be more central. (Robert Collins)

* ``bzrlib.add.smart_add_tree`` will no longer perform glob expansion on
  win32. Callers of the function should do this and use the new
  ``MutableTree.smart_add`` method instead. (Robert Collins)

* ``bzrlib.add.glob_expand_for_win32`` is now
  ``bzrlib.win32utils.glob_expand``.  (Robert Collins)

* ``bzrlib.add.FastPath`` is now private and moved to
  ``bzrlib.mutabletree._FastPath``. (Robert Collins, Martin Pool)

* ``LockDir.wait`` removed.  (Martin Pool)

* The ``SmartServer`` hooks API has changed for the ``server_started`` and
  ``server_stopped`` hooks. The first parameter is now an iterable of
  backing URLs rather than a single URL. This is to reflect that many
  URLs may map to the external URL of the server. E.g. the server interally
  may have a chrooted URL but also the local file:// URL will be at the
  same location. (Robert Collins)

Internals
*********

* New SMTPConnection class to unify email handling.  (Adeodato Simó)

* Fix documentation of BzrError. (Adeodato Simó)

* Make BzrBadParameter an internal error. (Adeodato Simó)

* Remove use of 'assert False' to raise an exception unconditionally.
  (Martin Pool)

* Give a cleaner error when failing to decode knit index entry.
  (Martin Pool)

* TreeConfig would mistakenly search the top level when asked for options
  from a section. It now respects the section argument and only
  searches the specified section. (James Westby)

* Improve ``make api-docs`` output. (John Arbash Meinel)

* Use os.lstat rather than os.stat for osutils.make_readonly and
  osutils.make_writeable. This makes the difftools plugin more
  robust when dangling symlinks are found. (Elliot Murphy)

* New ``-Dlock`` option to log (to ~/.bzr.log) information on when
  lockdirs are taken or released.  (Martin Pool)

* ``bzrlib`` Hooks are now nameable using ``Hooks.name_hook``. This
  allows a nicer UI when hooks are running as the current hook can
  be displayed. (Robert Collins)

* ``Transport.get`` has had its interface made more clear for ease of use.
  Retrieval of a directory must now fail with either 'PathError' at open
  time, or raise 'ReadError' on a read. (Robert Collins)

* New method ``_maybe_expand_globs`` on the ``Command`` class for
  dealing with unexpanded glob lists - e.g. on the win32 platform. This
  was moved from ``bzrlib.add._prepare_file_list``. (Robert Collins)

* ``bzrlib.add.smart_add`` and ``bzrlib.add.smart_add_tree`` are now
  deprecated in favour of ``MutableTree.smart_add``. (Robert Collins,
  Martin Pool)

* New method ``external_url`` on Transport for obtaining the url to
  hand to external processes. (Robert Collins)

* Teach windows installers to build pyrex/C extensions.
  (Alexander Belchenko)

Testing
*******

* Removed the ``--keep-output`` option from selftest and clean up test
  directories as they're used.  This reduces the IO load from
  running the test suite and cuts the time by about half.
  (Andrew Bennetts, Martin Pool)

* Add scenarios as a public attribute on the TestAdapter classes to allow
  modification of the generated scenarios before adaption and easier
  testing. (Robert Collins)

* New testing support class ``TestScenarioApplier`` which multiplies
  out a single teste by a list of supplied scenarios. (RobertCollins)

* Setting ``repository_to_test_repository`` on a repository_implementations
  test will cause it to be called during repository creation, allowing the
  testing of repository classes which are not based around the Format
  concept. For example a repository adapter can be tested in this manner,
  by altering the repository scenarios to include a scenario that sets this
  attribute during the test parameterisation in
  ``bzrlib.tests.repository.repository_implementations``. (Robert Collins)

* Clean up many of the APIs for blackbox testing of Bazaar.  The standard
  interface is now self.run_bzr.  The command to run can be passed as
  either a list of parameters, a string containing the command line, or
  (deprecated) varargs parameters.  (Martin Pool)

* The base TestCase now isolates tests from -D parameters by clearing
  ``debug.debug_flags`` and restores it afterwards. (Robert Collins)

* Add a relpath parameter to get_transport methods in test framework to
  avoid useless cloning.
  (Vincent Ladeuil, #110448)


bzr 0.17  2007-06-18
####################

Bugfixes
********

* Fix crash of commit due to wrong lookup of filesystem encoding.
  (Colin Watson, #120647)

* Revert logging just to stderr in commit as broke unicode filenames.
  (Aaron Bentley, Ian Clatworthy, #120930)


bzr 0.17rc1  2007-06-12
#######################

Notes When Upgrading
********************

* The kind() and is_executable() APIs on the WorkingTree interface no
  longer implicitly (read) locks and unlocks the tree. This *might*
  impact some plug-ins and tools using this part of the API. If you find
  an issue that may be caused by this change, please let us know,
  particularly the plug-in/tool maintainer. If encountered, the API
  fix is to surround kind() and is_executable() calls with lock_read()
  and unlock() like so::

    work_tree.lock_read()
    try:
        kind = work_tree.kind(...)
    finally:
        work_tree.unlock()

Internals
*********
* Rework of LogFormatter API to provide beginning/end of log hooks and to
  encapsulate the details of the revision to be logged in a LogRevision
  object.
  In long log formats, merge revision ids are only shown when --show-ids
  is specified, and are labelled "revision-id:", as per mainline
  revisions, instead of "merged:". (Kent Gibson)

* New ``BranchBuilder`` API which allows the construction of particular
  histories quickly. Useful for testing and potentially other applications
  too. (Robert Collins)

Improvements
************

* There are two new help topics, working-trees and repositories that
  attempt to explain these concepts. (James Westby, John Arbash Meinel,
  Aaron Bentley)

* Added ``bzr log --limit`` to report a limited number of revisions.
  (Kent Gibson, #3659)

* Revert does not try to preserve file contents that were originally
  produced by reverting to a historical revision.  (Aaron Bentley)

* ``bzr log --short`` now includes ``[merge]`` for revisions which
  have more than one parent. This is a small improvement to help
  understanding what changes have occurred
  (John Arbash Meinel, #83887)

* TreeTransform avoids many renames when contructing large trees,
  improving speed.  3.25x speedups have been observed for construction of
  kernel-sized-trees, and checkouts are 1.28x faster.  (Aaron Bentley)

* Commit on large trees is now faster. In my environment, a commit of
  a small change to the Mozilla tree (55k files) has dropped from
  66 seconds to 32 seconds. For a small tree of 600 files, commit of a
  small change is 33% faster. (Ian Clatworthy)

* New --create-prefix option to bzr init, like for push.  (Daniel Watkins,
  #56322)

Bugfixes
********

* ``bzr push`` should only connect to the remote location one time.
  We have been connecting 3 times because we forget to pass around
  the Transport object. This adds ``BzrDir.clone_on_transport()``, so
  that we can pass in the Transport that we already have.
  (John Arbash Meinel, #75721)

* ``DirState.set_state_from_inventory()`` needs to properly order
  based on split paths, not just string paths.
  (John Arbash Meinel, #115947)

* Let TestUIFactoy encode the password prompt with its own stdout.
  (Vincent Ladeuil, #110204)

* pycurl should take use the range header that takes the range hint
  into account.
  (Vincent Ladeuil, #112719)

* WorkingTree4.get_file_sha1 no longer raises an exception when invoked
  on a missing file.  (Aaron Bentley, #118186)

* WorkingTree.remove works correctly with tree references, and when pwd is
  not the tree root. (Aaron Bentley)

* Merge no longer fails when a file is renamed in one tree and deleted
  in the other. (Aaron Bentley, #110279)

* ``revision-info`` now accepts dotted revnos, doesn't require a tree,
  and defaults to the last revision (Matthew Fuller, #90048)

* Tests no longer fail when BZR_REMOTE_PATH is set in the environment.
  (Daniel Watkins, #111958)

* ``bzr branch -r revid:foo`` can be used to branch any revision in
  your repository. (Previously Branch6 only supported revisions in your
  mainline). (John Arbash Meinel, #115343)

bzr 0.16  2007-05-07
####################

Bugfixes
********

* Handle when you have 2 directories with similar names, but one has a
  hyphen. (``'abc'`` versus ``'abc-2'``). The WT4._iter_changes
  iterator was using direct comparison and ``'abc/a'`` sorts after
  ``'abc-2'``, but ``('abc', 'a')`` sorts before ``('abc-2',)``.
  (John Arbash Meinel, #111227)

* Handle when someone renames a file on disk without telling bzr.
  Previously we would report the first file as missing, but not show
  the new unknown file. (John Arbash Meinel, #111288)

* Avoid error when running hooks after pulling into or pushing from
  a branch bound to a smartserver branch.  (Martin Pool, #111968)

Improvements
************

* Move developer documentation to doc/developers/. This reduces clutter in
  the root of the source tree and allows HACKING to be split into multiple
  files. (Robert Collins, Alexander Belchenko)

* Clean up the ``WorkingTree4._iter_changes()`` internal loops as well as
  ``DirState.update_entry()``. This optimizes the core logic for ``bzr
  diff`` and ``bzr status`` significantly improving the speed of
  both. (John Arbash Meinel)

bzr 0.16rc2  2007-04-30
#######################

Bugfixes
********

* Handle the case when you delete a file, and then rename another file
  on top of it. Also handle the case of ``bzr rm --keep foo``. ``bzr
  status`` should show the removed file and an unknown file in its
  place. (John Arbash Meinel, #109993)

* Bundles properly read and write revision properties that have an
  empty value. And when the value is not ASCII.
  (John Arbash Meinel, #109613)

* Fix the bzr commit message to be in text mode.
  (Alexander Belchenko, #110901)

* Also handle when you rename a file and create a file where it used
  to be. (John Arbash Meinel, #110256)

* ``WorkingTree4._iter_changes`` should not descend into unversioned
  directories. (John Arbash Meinel, #110399)

bzr 0.16rc1  2007-04-26
#######################

Notes When Upgrading
********************

* ``bzr remove`` and ``bzr rm`` will now remove the working file, if
  it could be recovered again.
  This has been done for consistency with svn and the unix rm command.
  The old ``remove`` behaviour has been retained in the new option
  ``bzr remove --keep``, which will just stop versioning the file,
  but not delete it.
  ``bzr remove --force`` have been added which will always delete the
  files.
  ``bzr remove`` is also more verbose.
  (Marius Kruger, #82602)

Improvements
************

* Merge directives can now be supplied as input to `merge` and `pull`,
  like bundles can.  (Aaron Bentley)

* Sending the SIGQUIT signal to bzr, which can be done on Unix by
  pressing Control-Backslash, drops bzr into a debugger.  Type ``'c'``
  to continue.  This can be disabled by setting the environment variable
  ``BZR_SIGQUIT_PDB=0``.  (Martin Pool)

* selftest now supports --list-only to list tests instead of running
  them. (Ian Clatworthy)

* selftest now supports --exclude PATTERN (or -x PATTERN) to exclude
  tests with names that match that regular expression.
  (Ian Clatworthy, #102679)

* selftest now supports --randomize SEED to run tests in a random order.
  SEED is typically the value 'now' meaning 'use the current time'.
  (Ian Clatworthy, #102686)

* New option ``--fixes`` to commit, which stores bug fixing annotations as
  revision properties. Built-in support for Launchpad, Debian, Trac and
  Bugzilla bug trackers. (Jonathan Lange, James Henstridge, Robert Collins)

* New API, ``bzrlib.bugtracker.tracker_registry``, for adding support for
  other bug trackers to ``fixes``. (Jonathan Lange, James Henstridge,
  Robert Collins)

* ``selftest`` has new short options ``-f`` and ``-1``.  (Martin
  Pool)

* ``bzrlib.tsort.MergeSorter`` optimizations. Change the inner loop
  into using local variables instead of going through ``self._var``.
  Improves the time to ``merge_sort`` a 10k revision graph by
  approximately 40% (~700->400ms).  (John Arbash Meinel)

* ``make docs`` now creates a man page at ``man1/bzr.1`` fixing bug 107388.
  (Robert Collins)

* ``bzr help`` now provides cross references to other help topics using
  the _see_also facility on command classes. Likewise the bzr_man
  documentation, and the bzr.1 man page also include this information.
  (Robert Collins)

* Tags are now included in logs, that use the long log formatter.
  (Erik Bågfors, Alexander Belchenko)

* ``bzr help`` provides a clearer message when a help topic cannot be
  found. (Robert Collins, #107656)

* ``bzr help`` now accepts optional prefixes for command help. The help
  for all commands can now be found at ``bzr help commands/COMMANDNAME``
  as well as ``bzr help COMMANDNAME`` (which only works for commands
  where the name is not the same as a more general help topic).
  (Robert Collins)

* ``bzr help PLUGINNAME`` will now return the module docstring from the
  plugin PLUGINNAME. (Robert Collins, #50408)

* New help topic ``urlspec`` which lists the availables transports.
  (Goffredo Baroncelli)

* doc/server.txt updated to document the default bzr:// port
  and also update the blurb about the hpss' current status.
  (Robert Collins, #107125).

* ``bzr serve`` now listens on interface 0.0.0.0 by default, making it
  serve out to the local LAN (and anyone in the world that can reach the
  machine running ``bzr serve``. (Robert Collins, #98918)

* A new smart server protocol version has been added.  It prefixes requests
  and responses with an explicit version identifier so that future protocol
  revisions can be dealt with gracefully.  (Andrew Bennetts, Robert Collins)

* The bzr protocol version 2 indicates success or failure in every response
  without depending on particular commands encoding that consistently,
  allowing future client refactorings to be much more robust about error
  handling. (Robert Collins, Martin Pool, Andrew Bennetts)

* The smart protocol over HTTP client has been changed to always post to the
  same ``.bzr/smart`` URL under the original location when it can.  This allows
  HTTP servers to only have to pass URLs ending in .bzr/smart to the smart
  server handler, and not arbitrary ``.bzr/*/smart`` URLs.  (Andrew Bennetts)

* digest authentication is now supported for proxies and HTTP by the urllib
  based http implementation. Tested against Apache 2.0.55 and Squid
  2.6.5. Basic and digest authentication are handled coherently for HTTP
  and proxy: if the user is provided in the url (bzr command line for HTTP,
  proxy environment variables for proxies), the password is prompted for
  (only once). If the password is provided, it is taken into account. Once
  the first authentication is successful, all further authentication
  roundtrips are avoided by preventively setting the right authentication
  header(s).
  (Vincent Ladeuil).

Internals
*********

* bzrlib API compatability with 0.8 has been dropped, cleaning up some
  code paths. (Robert Collins)

* Change the format of chroot urls so that they can be safely manipulated
  by generic url utilities without causing the resulting urls to have
  escaped the chroot. A side effect of this is that creating a chroot
  requires an explicit action using a ChrootServer.
  (Robert Collins, Andrew Bennetts)

* Deprecate ``Branch.get_root_id()`` because branches don't have root ids,
  rather than fixing bug #96847.  (Aaron Bentley)

* ``WorkingTree.apply_inventory_delta`` provides a better alternative to
  ``WorkingTree._write_inventory``.  (Aaron Bentley)

* Convenience method ``TestCase.expectFailure`` ensures that known failures
  do not silently pass.  (Aaron Bentley)

* ``Transport.local_abspath`` now raises ``NotLocalUrl`` rather than
  ``TransportNotPossible``. (Martin Pool, Ian Clatworthy)

* New SmartServer hooks facility. There are two initial hooks documented
  in ``bzrlib.transport.smart.SmartServerHooks``. The two initial hooks allow
  plugins to execute code upon server startup and shutdown.
  (Robert Collins).

* SmartServer in standalone mode will now close its listening socket
  when it stops, rather than waiting for garbage collection. This primarily
  fixes test suite hangs when a test tries to connect to a shutdown server.
  It may also help improve behaviour when dealing with a server running
  on a specific port (rather than dynamically assigned ports).
  (Robert Collins)

* Move most SmartServer code into a new package, bzrlib/smart.
  bzrlib/transport/remote.py contains just the Transport classes that used
  to be in bzrlib/transport/smart.py.  (Andrew Bennetts)

* urllib http implementation avoid roundtrips associated with
  401 (and 407) errors once the authentication succeeds.
  (Vincent Ladeuil).

* urlib http now supports querying the user for a proxy password if
  needed. Realm is shown in the prompt for both HTTP and proxy
  authentication when the user is required to type a password.
  (Vincent Ladeuil).

* Renamed SmartTransport (and subclasses like SmartTCPTransport) to
  RemoteTransport (and subclasses to RemoteTCPTransport, etc).  This is more
  consistent with its new home in ``bzrlib/transport/remote.py``, and because
  it's not really a "smart" transport, just one that does file operations
  via remote procedure calls.  (Andrew Bennetts)

* The ``lock_write`` method of ``LockableFiles``, ``Repository`` and
  ``Branch`` now accept a ``token`` keyword argument, so that separate
  instances of those objects can share a lock if it has the right token.
  (Andrew Bennetts, Robert Collins)

* New method ``get_branch_reference`` on ``BzrDir`` allows the detection of
  branch references - which the smart server component needs.

* The Repository API ``make_working_trees`` is now permitted to return
  False when ``set_make_working_trees`` is not implemented - previously
  an unimplemented ``set_make_working_trees`` implied the result True
  from ``make_working_trees``. This has been changed to accomodate the
  smart server, where it does not make sense (at this point) to ever
  make working trees by default. (Robert Collins)

* Command objects can now declare related help topics by having _see_also
  set to a list of related topic. (Robert Collins)

* ``bzrlib.help`` now delegates to the Command class for Command specific
  help. (Robert Collins)

* New class ``TransportListRegistry``, derived from the Registry class, which
  simplifies tracking the available Transports. (Goffredo Baroncelli)

* New function ``Branch.get_revision_id_to_revno_map`` which will
  return a dictionary mapping revision ids to dotted revnos. Since
  dotted revnos are defined in the context of the branch tip, it makes
  sense to generate them from a ``Branch`` object.
  (John Arbash Meinel)

* Fix the 'Unprintable error' message display to use the repr of the
  exception that prevented printing the error because the str value
  for it is often not useful in debugging (e.g. KeyError('foo') has a
  str() of 'foo' but a repr of 'KeyError('foo')' which is much more
  useful. (Robert Collins)

* ``urlutils.normalize_url`` now unescapes unreserved characters, such as "~".
  (Andrew Bennetts)

Bugfixes
********

* Don't fail bundle selftest if email has 'two' embedded.
  (Ian Clatworthy, #98510)

* Remove ``--verbose`` from ``bzr bundle``. It didn't work anyway.
  (Robert Widhopf-Fenk, #98591)

* Remove ``--basis`` from the checkout/branch commands - it didn't work
  properly and is no longer beneficial.
  (Robert Collins, #53675, #43486)

* Don't produce encoding error when adding duplicate files.
  (Aaron Bentley)

* Fix ``bzr log <file>`` so it only logs the revisions that changed
  the file, and does it faster.
  (Kent Gibson, John Arbash Meinel, #51980, #69477)

* Fix ``InterDirstateTre._iter_changes`` to handle when we come across
  an empty versioned directory, which now has files in it.
  (John Arbash Meinel, #104257)

* Teach ``common_ancestor`` to shortcut when the tip of one branch is
  inside the ancestry of the other. Saves a lot of graph processing
  (with an ancestry of 16k revisions, ``bzr merge ../already-merged``
  changes from 2m10s to 13s).  (John Arbash Meinel, #103757)

* Fix ``show_diff_trees`` to handle the case when a file is modified,
  and the containing directory is renamed. (The file path is different
  in this versus base, but it isn't marked as a rename).
  (John Arbash Meinel, #103870)

* FTP now works even when the FTP server does not support atomic rename.
  (Aaron Bentley, #89436)

* Correct handling in bundles and merge directives of timezones with
  that are not an integer number of hours offset from UTC.  Always
  represent the epoch time in UTC to avoid problems with formatting
  earlier times on win32.  (Martin Pool, Alexander Belchenko, John
  Arbash Meinel)

* Typo in the help for ``register-branch`` fixed. (Robert Collins, #96770)

* "dirstate" and "dirstate-tags" formats now produce branches compatible
  with old versions of bzr. (Aaron Bentley, #107168))

* Handle moving a directory when children have been added, removed,
  and renamed. (John Arbash Meinel, #105479)

* Don't preventively use basic authentication for proxy before receiving a
  407 error. Otherwise people willing to use other authentication schemes
  may expose their password in the clear (or nearly). This add one
  roundtrip in case basic authentication should be used, but plug the
  security hole.
  (Vincent Ladeuil)

* Handle http and proxy digest authentication.
  (Vincent Ladeuil, #94034).

Testing
*******

* Added ``bzrlib.strace.strace`` which will strace a single callable and
  return a StraceResult object which contains just the syscalls involved
  in running it. (Robert Collins)

* New test method ``reduceLockdirTimeout`` to drop the default (ui-centric)
  default time down to one suitable for tests. (Andrew Bennetts)

* Add new ``vfs_transport_factory`` attribute on tests which provides the
  common vfs backing for both the readonly and readwrite transports.
  This allows the RemoteObject tests to back onto local disk or memory,
  and use the existing ``transport_server`` attribute all tests know about
  to be the smart server transport. This in turn allows tests to
  differentiate between 'transport to access the branch', and
  'transport which is a VFS' - which matters in Remote* tests.
  (Robert Collins, Andrew Bennetts)

* The ``make_branch_and_tree`` method for tests will now create a
  lightweight checkout for the tree if the ``vfs_transport_factory`` is not
  a LocalURLServer. (Robert Collins, Andrew Bennetts)

* Branch implementation tests have been audited to ensure that all urls
  passed to Branch APIs use proper urls, except when local-disk paths
  are intended. This is so that tests correctly access the test transport
  which is often not equivalent to local disk in Remote* tests. As part
  of this many tests were adjusted to remove dependencies on local disk
  access.
  (Robert Collins, Andrew Bennetts)

* Mark bzrlib.tests and bzrlib.tests.TestUtil as providing assertFOO helper
  functions by adding a ``__unittest`` global attribute. (Robert Collins,
  Andrew Bennetts, Martin Pool, Jonathan Lange)

* Refactored proxy and authentication handling to simplify the
  implementation of new auth schemes for both http and proxy.
  (Vincent Ladeuil)

bzr 0.15 2007-04-01
###################

Bugfixes
********

* Handle incompatible repositories as a user issue when fetching.
  (Aaron Bentley)

* Don't give a recommendation to upgrade when branching or
  checking out a branch that contains an old-format working tree.
  (Martin Pool)

bzr 0.15rc3  2007-03-26
#######################

Changes
*******

* A warning is now displayed when opening working trees in older
  formats, to encourage people to upgrade to WorkingTreeFormat4.
  (Martin Pool)

Improvements
************

* HTTP redirections are now taken into account when a branch (or a
  bundle) is accessed for the first time. A message is issued at each
  redirection to inform the user. In the past, http redirections were
  silently followed for each request which significantly degraded the
  performances. The http redirections are not followed anymore by
  default, instead a RedirectRequested exception is raised. For bzrlib
  users needing to follow http redirections anyway,
  ``bzrlib.transport.do_catching_redirections`` provide an easy transition
  path.  (vila)

Internals
*********

* Added ``ReadLock.temporary_write_lock()`` to allow upgrading an OS read
  lock to an OS write lock. Linux can do this without unlocking, Win32
  needs to unlock in between. (John Arbash Meinel)

* New parameter ``recommend_upgrade`` to ``BzrDir.open_workingtree``
  to silence (when false) warnings about opening old formats.
  (Martin Pool)

* Fix minor performance regression with bzr-0.15 on pre-dirstate
  trees. (We were reading the working inventory too many times).
  (John Arbash Meinel)

* Remove ``Branch.get_transaction()`` in favour of a simple cache of
  ``revision_history``.  Branch subclasses should override
  ``_gen_revision_history`` rather than ``revision_history`` to make use of
  this cache, and call ``_clear_revision_history_cache`` and
  ``_cache_revision_history`` at appropriate times. (Andrew Bennetts)

Bugfixes
********

* Take ``smtp_server`` from user config into account.
  (vila, #92195)

* Restore Unicode filename handling for versioned and unversioned files.
  (John Arbash Meinel, #92608)

* Don't fail during ``bzr commit`` if a file is marked removed, and
  the containing directory is auto-removed.  (John Arbash Meinel, #93681)

* ``bzr status FILENAME`` failed on Windows because of an uncommon
  errno. (``ERROR_DIRECTORY == 267 != ENOTDIR``).
  (Wouter van Heyst, John Arbash Meinel, #90819)

* ``bzr checkout source`` should create a local branch in the same
  format as source. (John Arbash Meinel, #93854)

* ``bzr commit`` with a kind change was failing to update the
  last-changed-revision for directories.  The
  InventoryDirectory._unchanged only looked at the ``parent_id`` and name,
  ignoring the fact that the kind could have changed, too.
  (John Arbash Meinel, #90111)

* ``bzr mv dir/subdir other`` was incorrectly updating files inside
  the directory. So that there was a chance it would break commit,
  etc. (John Arbash Meinel, #94037)

* Correctly handles mutiple permanent http redirections.
  (vila, #88780)

bzr 0.15rc2  2007-03-14
#######################

Notes When Upgrading
********************

* Release 0.15rc2 of bzr changes the ``bzr init-repo`` command to
  default to ``--trees`` instead of ``--no-trees``.
  Existing shared repositories are not affected.

Improvements
************

* New ``merge-directive`` command to generate machine- and human-readable
  merge requests.  (Aaron Bentley)

* New ``submit:`` revision specifier makes it easy to diff against the
  common ancestor with the submit location (Aaron Bentley)

* Added support for Putty's SSH implementation. (Dmitry Vasiliev)

* Added ``bzr status --versioned`` to report only versioned files,
  not unknowns. (Kent Gibson)

* Merge now autodetects the correct line-ending style for its conflict
  markers.  (Aaron Bentley)

Internals
*********

* Refactored SSH vendor registration into SSHVendorManager class.
  (Dmitry Vasiliev)

Bugfixes
********

* New ``--numbered-dirs`` option to ``bzr selftest`` to use
  numbered dirs for TestCaseInTempDir. This is default behavior
  on Windows. Anyone can force named dirs on Windows
  with ``--no-numbered-dirs``. (Alexander Belchenko)

* Fix ``RevisionSpec_revid`` to handle the Unicode strings passed in
  from the command line. (Marien Zwart, #90501)

* Fix ``TreeTransform._iter_changes`` when both the source and
  destination are missing. (Aaron Bentley, #88842)

* Fix commit of merges with symlinks in dirstate trees.
  (Marien Zwart)

* Switch the ``bzr init-repo`` default from --no-trees to --trees.
  (Wouter van Heyst, #53483)


bzr 0.15rc1  2007-03-07
#######################

Surprises
*********

* The default disk format has changed. Please run 'bzr upgrade' in your
  working trees to upgrade. This new default is compatible for network
  operations, but not for local operations. That is, if you have two
  versions of bzr installed locally, after upgrading you can only use the
  bzr 0.15 version. This new default does not enable tags or nested-trees
  as they are incompatible with bzr versions before 0.15 over the network.

* For users of bzrlib: Two major changes have been made to the working tree
  api in bzrlib. The first is that many methods and attributes, including
  the inventory attribute, are no longer valid for use until one of
  ``lock_read``/``lock_write``/``lock_tree_write`` has been called,
  and become invalid again after unlock is called. This has been done
  to improve performance and correctness as part of the dirstate
  development.
  (Robert Collins, John A Meinel, Martin Pool, and others).

* For users of bzrlib: The attribute 'tree.inventory' should be considered
  readonly. Previously it was possible to directly alter this attribute, or
  its contents, and have the tree notice this. This has been made
  unsupported - it may work in some tree formats, but in the newer dirstate
  format such actions will have no effect and will be ignored, or even
  cause assertions. All operations possible can still be carried out by a
  combination of the tree API, and the bzrlib.transform API. (Robert
  Collins, John A Meinel, Martin Pool, and others).

Improvements
************

* Support for OS Windows 98. Also .bzr.log on any windows system
  saved in My Documents folder. (Alexander Belchenko)

* ``bzr mv`` enhanced to support already moved files.
  In the past the mv command would have failed if the source file doesn't
  exist. In this situation ``bzr mv`` would now detect that the file has
  already moved and update the repository accordingly, if the target file
  does exist.
  A new option ``--after`` has been added so that if two files already
  exist, you could notify Bazaar that you have moved a (versioned) file
  and replaced it with another. Thus in this case ``bzr move --after``
  will only update the Bazaar identifier.
  (Steffen Eichenberg, Marius Kruger)

* ``ls`` now works on treeless branches and remote branches.
  (Aaron Bentley)

* ``bzr help global-options`` describes the global options.
  (Aaron Bentley)

* ``bzr pull --overwrite`` will now correctly overwrite checkouts.
  (Robert Collins)

* Files are now allowed to change kind (e.g. from file to symlink).
  Supported by ``commit``, ``revert`` and ``status``
  (Aaron Bentley)

* ``inventory`` and ``unknowns`` hidden in favour of ``ls``
  (Aaron Bentley)

* ``bzr help checkouts`` descibes what checkouts are and some possible
  uses of them. (James Westby, Aaron Bentley)

* A new ``-d`` option to push, pull and merge overrides the default
  directory.  (Martin Pool)

* Branch format 6: smaller, and potentially faster than format 5.  Supports
  ``append_history_only`` mode, where the log view and revnos do not change,
  except by being added to.  Stores policy settings in
  ".bzr/branch/branch.conf".

* ``append_only`` branches:  Format 6 branches may be configured so that log
  view and revnos are always consistent.  Either create the branch using
  "bzr init --append-revisions-only" or edit the config file as descriped
  in docs/configuration.txt.

* rebind: Format 6 branches retain the last-used bind location, so if you
  "bzr unbind", you can "bzr bind" to bind to the previously-selected
  bind location.

* Builtin tags support, created and deleted by the ``tag`` command and
  stored in the branch.  Tags can be accessed with the revisionspec
  ``-rtag:``, and listed with ``bzr tags``.  Tags are not versioned
  at present. Tags require a network incompatible upgrade. To perform this
  upgrade, run ``bzr upgrade --dirstate-tags`` in your branch and
  repositories. (Martin Pool)

* The ``bzr://`` transport now has a well-known port number, 4155,
  which it will use by default.  (Andrew Bennetts, Martin Pool)

* Bazaar now looks for user-installed plugins before looking for site-wide
  plugins. (Jonathan Lange)

* ``bzr resolve`` now detects and marks resolved text conflicts.
  (Aaron Bentley)

Internals
*********

* Internally revision ids and file ids are now passed around as utf-8
  bytestrings, rather than treating them as Unicode strings. This has
  performance benefits for Knits, since we no longer need to decode the
  revision id for each line of content, nor for each entry in the index.
  This will also help with the future dirstate format.
  (John Arbash Meinel)

* Reserved ids (any revision-id ending in a colon) are rejected by
  versionedfiles, repositories, branches, and working trees
  (Aaron Bentley)

* Minor performance improvement by not creating a ProgressBar for
  every KnitIndex we create. (about 90ms for a bzr.dev tree)
  (John Arbash Meinel)

* New easier to use Branch hooks facility. There are five initial hooks,
  all documented in bzrlib.branch.BranchHooks.__init__ - ``'set_rh'``,
  ``'post_push'``, ``'post_pull'``, ``'post_commit'``,
  ``'post_uncommit'``. These hooks fire after the matching operation
  on a branch has taken place, and were originally added for the
  branchrss plugin. (Robert Collins)

* New method ``Branch.push()`` which should be used when pushing from a
  branch as it makes performance and policy decisions to match the UI
  level command ``push``. (Robert Collins).

* Add a new method ``Tree.revision_tree`` which allows access to cached
  trees for arbitrary revisions. This allows the in development dirstate
  tree format to provide access to the callers to cached copies of
  inventory data which are cheaper to access than inventories from the
  repository.
  (Robert Collins, Martin Pool)

* New ``Branch.last_revision_info`` method, this is being done to allow
  optimization of requests for both the number of revisions and the last
  revision of a branch with smartservers and potentially future branch
  formats. (Wouter van Heyst, Robert Collins)

* Allow ``'import bzrlib.plugins.NAME'`` to work when the plugin NAME has not
  yet been loaded by ``load_plugins()``. This allows plugins to depend on each
  other for code reuse without requiring users to perform file-renaming
  gymnastics. (Robert Collins)

* New Repository method ``'gather_stats'`` for statistic data collection.
  This is expected to grow to cover a number of related uses mainly
  related to bzr info. (Robert Collins)

* Log formatters are now managed with a registry.
  ``log.register_formatter`` continues to work, but callers accessing
  the FORMATTERS dictionary directly will not.

* Allow a start message to be passed to the ``edit_commit_message``
  function.  This will be placed in the message offered to the user
  for editing above the separator. It allows a template commit message
  to be used more easily. (James Westby)

* ``GPGStrategy.sign()`` will now raise ``BzrBadParameterUnicode`` if
  you pass a Unicode string rather than an 8-bit string. Callers need
  to be updated to encode first. (John Arbash Meinel)

* Branch.push, pull, merge now return Result objects with information
  about what happened, rather than a scattering of various methods.  These
  are also passed to the post hooks.  (Martin Pool)

* File formats and architecture is in place for managing a forest of trees
  in bzr, and splitting up existing trees into smaller subtrees, and
  finally joining trees to make a larger tree. This is the first iteration
  of this support, and the user-facing aspects still require substantial
  work.  If you wish to experiment with it, use ``bzr upgrade
  --dirstate-with-subtree`` in your working trees and repositories.
  You can use the hidden commands ``split`` and ``join`` and to create
  and manipulate nested trees, but please consider using the nested-trees
  branch, which contains substantial UI improvements, instead.
  http://code.aaronbentley.com/bzr/bzrrepo/nested-trees/
  (Aaron Bentley, Martin Pool, Robert Collins).

Bugfixes
********

* ``bzr annotate`` now uses dotted revnos from the viewpoint of the
  branch, rather than the last changed revision of the file.
  (John Arbash Meinel, #82158)

* Lock operations no longer hang if they encounter a permission problem.
  (Aaron Bentley)

* ``bzr push`` can resume a push that was canceled before it finished.
  Also, it can push even if the target directory exists if you supply
  the ``--use-existing-dir`` flag.
  (John Arbash Meinel, #30576, #45504)

* Fix http proxy authentication when user and an optional
  password appears in the ``*_proxy`` vars. (Vincent Ladeuil,
  #83954).

* ``bzr log branch/file`` works for local treeless branches
  (Aaron Bentley, #84247)

* Fix problem with UNC paths on Windows 98. (Alexander Belchenko, #84728)

* Searching location of CA bundle for PyCurl in env variable
  (``CURL_CA_BUNDLE``), and on win32 along the PATH.
  (Alexander Belchenko, #82086)

* ``bzr init`` works with unicode argument LOCATION.
  (Alexander Belchenko, #85599)

* Raise ``DependencyNotPresent`` if pycurl do not support https.
  (Vincent Ladeuil, #85305)

* Invalid proxy env variables should not cause a traceback.
  (Vincent Ladeuil, #87765)

* Ignore patterns normalised to use '/' path separator.
  (Kent Gibson, #86451)

* bzr rocks. It sure does! Fix case. (Vincent Ladeuil, #78026)

* Fix bzrtools shelve command for removed lines beginning with "--"
  (Johan Dahlberg, #75577)

Testing
*******

* New ``--first`` option to ``bzr selftest`` to run specified tests
  before the rest of the suite.  (Martin Pool)


bzr 0.14  2007-01-23
####################

Improvements
************

* ``bzr help global-options`` describes the global options. (Aaron Bentley)

Bug Fixes
*********

* Skip documentation generation tests if the tools to do so are not
  available. Fixes running selftest for installled copies of bzr.
  (John Arbash Meinel, #80330)

* Fix the code that discovers whether bzr is being run from it's
  working tree to handle the case when it isn't but the directory
  it is in is below a repository. (James Westby, #77306)


bzr 0.14rc1  2007-01-16
#######################

Improvements
************

* New connection: ``bzr+http://`` which supports tunnelling the smart
  protocol over an HTTP connection. If writing is enabled on the bzr
  server, then you can write over the http connection.
  (Andrew Bennetts, John Arbash Meinel)

* Aliases now support quotation marks, so they can contain whitespace
  (Marius Kruger)

* PyCurlTransport now use a single curl object. By specifying explicitly
  the 'Range' header, we avoid the need to use two different curl objects
  (and two connections to the same server). (Vincent Ladeuil)

* ``bzr commit`` does not prompt for a message until it is very likely to
  succeed.  (Aaron Bentley)

* ``bzr conflicts`` now takes --text to list pathnames of text conflicts
  (Aaron Bentley)

* Fix ``iter_lines_added_or_present_in_versions`` to use a set instead
  of a list while checking if a revision id was requested. Takes 10s
  off of the ``fileids_affected_by_revision_ids`` time, which is 10s
  of the ``bzr branch`` time. Also improve ``fileids_...`` time by
  filtering lines with a regex rather than multiple ``str.find()``
  calls. (saves another 300ms) (John Arbash Meinel)

* Policy can be set for each configuration key. This allows keys to be
  inherited properly across configuration entries. For example, this
  should enable you to do::

    [/home/user/project]
    push_location = sftp://host/srv/project/
    push_location:policy = appendpath

  And then a branch like ``/home/user/project/mybranch`` should get an
  automatic push location of ``sftp://host/srv/project/mybranch``.
  (James Henstridge)

* Added ``bzr status --short`` to make status report svn style flags
  for each file.  For example::

    $ bzr status --short
    A  foo
    A  bar
    D  baz
    ?  wooley

* 'bzr selftest --clean-output' allows easily clean temporary tests
  directories without running tests. (Alexander Belchenko)

* ``bzr help hidden-commands`` lists all hidden commands. (Aaron Bentley)

* ``bzr merge`` now has an option ``--pull`` to fall back to pull if
  local is fully merged into remote. (Jan Hudec)

* ``bzr help formats`` describes available directory formats. (Aaron Bentley)

Internals
*********

* A few tweaks directly to ``fileids_affected_by_revision_ids`` to
  help speed up processing, as well allowing to extract unannotated
  lines. Between the two ``fileids_affected_by_revision_ids`` is
  improved by approx 10%. (John Arbash Meinel)

* Change Revision serialization to only write out millisecond
  resolution. Rather than expecting floating point serialization to
  preserve more resolution than we need. (Henri Weichers, Martin Pool)

* Test suite ends cleanly on Windows.  (Vincent Ladeuil)

* When ``encoding_type`` attribute of class Command is equal to 'exact',
  force sys.stdout to be a binary stream on Windows, and therefore
  keep exact line-endings (without LF -> CRLF conversion).
  (Alexander Belchenko)

* Single-letter short options are no longer globally declared.  (Martin
  Pool)

* Before using detected user/terminal encoding bzr should check
  that Python has corresponding codec. (Alexander Belchenko)

* Formats for end-user selection are provided via a FormatRegistry (Aaron Bentley)

Bug Fixes
*********

* ``bzr missing --verbose`` was showing adds/removals in the wrong
  direction. (John Arbash Meinel)

* ``bzr annotate`` now defaults to showing dotted revnos for merged
  revisions. It cuts them off at a depth of 12 characters, but you can
  supply ``--long`` to see the full number. You can also use
  ``--show-ids`` to display the original revision ids, rather than
  revision numbers and committer names. (John Arbash Meinel, #75637)

* bzr now supports Win32 UNC path (e.g. ``\HOST\path``.
  (Alexander Belchenko, #57869)

* Win32-specific: output of cat, bundle and diff commands don't mangle
  line-endings (Alexander Belchenko, #55276)

* Replace broken fnmatch based ignore pattern matching with custom pattern
  matcher.
  (Kent Gibson, Jan Hudec #57637)

* pycurl and urllib can detect short reads at different places. Update
  the test suite to test more cases. Also detect http error code 416
  which was raised for that specific bug. Also enhance the urllib
  robustness by detecting invalid ranges (and pycurl's one by detecting
  short reads during the initial GET). (Vincent Ladeuil, #73948)

* The urllib connection sharing interacts badly with urllib2
  proxy setting (the connections didn't go thru the proxy
  anymore). Defining a proper ProxyHandler solves the
  problem.  (Vincent Ladeuil, #74759)

* Use urlutils to generate relative URLs, not osutils
  (Aaron Bentley, #76229)

* ``bzr status`` in a readonly directory should work without giving
  lots of errors. (John Arbash Meinel, #76299)

* Mention the revisionspec topic for the revision option help.
  (Wouter van Heyst, #31663)

* Allow plugins import from zip archives.
  (Alexander Belchenko, #68124)


bzr 0.13  2006-12-05
####################

No changes from 0.13rc


bzr 0.13rc1  2006-11-27
#######################

Improvements
************

* New command ``bzr remove-tree`` allows the removal of the working
  tree from a branch.
  (Daniel Silverstone)

* urllib uses shared keep-alive connections, so http
  operations are substantially faster.
  (Vincent Ladeuil, #53654)

* ``bzr export`` allows an optional branch parameter, to export a bzr
  tree from some other url. For example:
  ``bzr export bzr.tar.gz http://bazaar-vcs.org/bzr/bzr.dev``
  (Daniel Silverstone)

* Added ``bzr help topics`` to the bzr help system. This gives a
  location for general information, outside of a specific command.
  This includes updates for ``bzr help revisionspec`` the first topic
  included. (Goffredo Baroncelli, John Arbash Meinel, #42714)

* WSGI-compatible HTTP smart server.  See ``doc/http_smart_server.txt``.
  (Andrew Bennetts)

* Knit files will now cache full texts only when the size of the
  deltas is as large as the size of the fulltext. (Or after 200
  deltas, whichever comes first). This has the most benefit on large
  files with small changes, such as the inventory for a large project.
  (eg For a project with 2500 files, and 7500 revisions, it changes
  the size of inventory.knit from 11MB to 5.4MB) (John Arbash Meinel)

Internals
*********

* New -D option given before the command line turns on debugging output
  for particular areas.  -Derror shows tracebacks on all errors.
  (Martin Pool)

* Clean up ``bzr selftest --benchmark bundle`` to correct an import,
  and remove benchmarks that take longer than 10min to run.
  (John Arbash Meinel)

* Use ``time.time()`` instead of ``time.clock()`` to decide on
  progress throttling. Because ``time.clock()`` is actually CPU time,
  so over a high-latency connection, too many updates get throttled.
  (John Arbash Meinel)

* ``MemoryTransport.list_dir()`` would strip the first character for
  files or directories in root directory. (John Arbash Meinel)

* New method ``get_branch_reference`` on 'BzrDir' allows the detection of
  branch references - which the smart server component needs.

* New ``ChrootTransportDecorator``, accessible via the ``chroot+`` url
  prefix.  It disallows any access to locations above a set URL.  (Andrew
  Bennetts)

Bug Fixes
*********

* Now ``_KnitIndex`` properly decode revision ids when loading index data.
  And optimize the knit index parsing code.
  (Dmitry Vasiliev, John Arbash Meinel)

* ``bzrlib/bzrdir.py`` was directly referencing ``bzrlib.workingtree``,
  without importing it. This prevented ``bzr upgrade`` from working
  unless a plugin already imported ``bzrlib.workingtree``
  (John Arbash Meinel, #70716)

* Suppress the traceback on invalid URLs (Vincent Ladeuil, #70803).

* Give nicer error message when an http server returns a 403
  error code. (Vincent Ladeuil, #57644).

* When a multi-range http GET request fails, try a single
  range one. If it fails too, forget about ranges. Remember that until
  the death of the transport and propagates that to the clones.
  (Vincent Ladeuil, #62276, #62029).

* Handles user/passwords supplied in url from command
  line (for the urllib implementation). Don't request already
  known passwords (Vincent Ladeuil, #42383, #44647, #48527)

* ``_KnitIndex.add_versions()`` dictionary compresses revision ids as they
  are added. This fixes bug where fetching remote revisions records
  them as full references rather than integers.
  (John Arbash Meinel, #64789)

* ``bzr ignore`` strips trailing slashes in patterns.
  Also ``bzr ignore`` rejects absolute paths. (Kent Gibson, #4559)

* ``bzr ignore`` takes multiple arguments. (Cheuksan Edward Wang, #29488)

* mv correctly handles paths that traverse symlinks.
  (Aaron Bentley, #66964)

* Give nicer looking error messages when failing to connect over ssh.
  (John Arbash Meinel, #49172)

* Pushing to a remote branch does not currently update the remote working
  tree. After a remote push, ``bzr status`` and ``bzr diff`` on the remote
  machine now show that the working tree is out of date.
  (Cheuksan Edward Wang #48136)

* Use patiencediff instead of difflib for determining deltas to insert
  into knits. This avoids the O(N^3) behavior of difflib. Patience
  diff should be O(N^2). (Cheuksan Edward Wang, #65714)

* Running ``bzr log`` on nonexistent file gives an error instead of the
  entire log history. (Cheuksan Edward Wang #50793)

* ``bzr cat`` can look up contents of removed or renamed files. If the
  pathname is ambiguous, i.e. the files in the old and new trees have
  different id's, the default is the file in the new tree. The user can
  use "--name-from-revision" to select the file in the old tree.
  (Cheuksan Edward Wang, #30190)

Testing
*******

* TestingHTTPRequestHandler really handles the Range header
  (previously it was ignoring it and returning the whole file,).

bzr 0.12  2006-10-30
####################

Internals
*********

* Clean up ``bzr selftest --benchmark bundle`` to correct an import,
  and remove benchmarks that take longer than 10min to run.
  (John Arbash Meinel)

bzr 0.12rc1  2006-10-23
#######################

Improvements
************

* ``bzr log`` now shows dotted-decimal revision numbers for all revisions,
  rather than just showing a decimal revision number for revisions on the
  mainline. These revision numbers are not yet accepted as input into bzr
  commands such as log, diff etc. (Robert Collins)

* revisions can now be specified using dotted-decimal revision numbers.
  For instance, ``bzr diff -r 1.2.1..1.2.3``. (Robert Collins)

* ``bzr help commands`` output is now shorter (Aaron Bentley)

* ``bzr`` now uses lazy importing to reduce the startup time. This has
  a moderate effect on lots of actions, especially ones that have
  little to do. For example ``bzr rocks`` time is down to 116ms from
  283ms. (John Arbash Meinel)

* New Registry class to provide name-to-object registry-like support,
  for example for schemes where plugins can register new classes to
  do certain tasks (e.g. log formatters). Also provides lazy registration
  to allow modules to be loaded on request.
  (John Arbash Meinel, Adeodato Simó)

API Incompatability
*******************

* LogFormatter subclasses show now expect the 'revno' parameter to
  show() to be a string rather than an int. (Robert Collins)

Internals
*********

* ``TestCase.run_bzr``, ``run_bzr_captured``, and ``run_bzr_subprocess``
  can take a ``working_dir='foo'`` parameter, which will change directory
  for the command. (John Arbash Meinel)

* ``bzrlib.lazy_regex.lazy_compile`` can be used to create a proxy
  around a regex, which defers compilation until first use.
  (John Arbash Meinel)

* ``TestCase.run_bzr_subprocess`` defaults to supplying the
  ``--no-plugins`` parameter to ensure test reproducability, and avoid
  problems with system-wide installed plugins. (John Arbash Meinel)

* Unique tree root ids are now supported. Newly created trees still
  use the common root id for compatibility with bzr versions before 0.12.
  (Aaron Bentley)

* ``WorkingTree.set_root_id(None)`` is now deprecated. Please
  pass in ``inventory.ROOT_ID`` if you want the default root id value.
  (Robert Collins, John Arbash Meinel)

* New method ``WorkingTree.flush()`` which will write the current memory
  inventory out to disk. At the same time, ``read_working_inventory`` will
  no longer trash the current tree inventory if it has been modified within
  the current lock, and the tree will now ``flush()`` automatically on
  ``unlock()``. ``WorkingTree.set_root_id()`` has been updated to take
  advantage of this functionality. (Robert Collins, John Arbash Meinel)

* ``bzrlib.tsort.merge_sorted`` now accepts ``generate_revnos``. This
  parameter will cause it to add another column to its output, which
  contains the dotted-decimal revno for each revision, as a tuple.
  (Robert Collins)

* ``LogFormatter.show_merge`` is deprecated in favour of
  ``LogFormatter.show_merge_revno``. (Robert Collins)

Bug Fixes
*********

* Avoid circular imports by creating a deprecated function for
  ``bzrlib.tree.RevisionTree``. Callers should have been using
  ``bzrlib.revisontree.RevisionTree`` anyway. (John Arbash Meinel,
  #63360, #66349)

* Don't use ``socket.MSG_WAITALL`` as it doesn't exist on all
  platforms. (Martin Pool, #66356)

* Don't require ``Content-Type`` in range responses. Assume they are a
  single range if ``Content-Type`` does not exist.
  (John Arbash Meinel, #62473)

* bzr branch/pull no longer complain about progress bar cleanup when
  interrupted during fetch.  (Aaron Bentley, #54000)

* ``WorkingTree.set_parent_trees()`` uses the trees to directly write
  the basis inventory, rather than going through the repository. This
  allows us to have 1 inventory read, and 2 inventory writes when
  committing a new tree. (John Arbash Meinel)

* When reverting, files that are not locally modified that do not exist
  in the target are deleted, not just unversioned (Aaron Bentley)

* When trying to acquire a lock, don't fail immediately. Instead, try
  a few times (up to 1 hour) before timing out. Also, report why the
  lock is unavailable (John Arbash Meinel, #43521, #49556)

* Leave HttpTransportBase daughter classes decides how they
  implement cloning. (Vincent Ladeuil, #61606)

* diff3 does not indicate conflicts on clean merge. (Aaron Bentley)

* If a commit fails, the commit message is stored in a file at the root of
  the tree for later commit. (Cheuksan Edward Wang, Stefan Metzmacher,
  #32054)

Testing
*******

* New test base class TestCaseWithMemoryTransport offers memory-only
  testing facilities: its not suitable for tests that need to mutate disk
  state, but most tests should not need that and should be converted to
  TestCaseWithMemoryTransport. (Robert Collins)

* ``TestCase.make_branch_and_memory_tree`` now takes a format
  option to set the BzrDir, Repository and Branch formats of the
  created objects. (Robert Collins, John Arbash Meinel)

bzr 0.11  2006-10-02
####################

* Smart server transport test failures on windows fixed. (Lukáš Lalinský).

bzr 0.11rc2  2006-09-27
#######################

Bug Fixes
*********

* Test suite hangs on windows fixed. (Andrew Bennets, Alexander Belchenko).

* Commit performance regression fixed. (Aaron Bentley, Robert Collins, John
  Arbash Meinel).

bzr 0.11rc1  2006-09-25
#######################

Improvements
************

* Knit files now wait to create their contents until the first data is
  added. The old code used to create an empty .knit and a .kndx with just
  the header. However, this caused a lot of extra round trips over sftp.
  This can change the time for ``bzr push`` to create a new remote branch
  from 160s down to 100s. This also affects ``bzr commit`` performance when
  adding new files, ``bzr commit`` on a new kernel-like tree drops from 50s
  down to 40s (John Arbash Meinel, #44692)

* When an entire subtree has been deleted, commit will now report that
  just the top of the subtree has been deleted, rather than reporting
  all the individual items. (Robert Collins)

* Commit performs one less XML parse. (Robert Collins)

* ``bzr checkout`` now operates on readonly branches as well
  as readwrite branches. This fixes bug #39542. (Robert Collins)

* ``bzr bind`` no longer synchronises history with the master branch.
  Binding should be followed by an update or push to synchronise the
  two branches. This is closely related to the fix for bug #39542.
  (Robert Collins)

* ``bzrlib.lazy_import.lazy_import`` function to create on-demand
  objects.  This allows all imports to stay at the global scope, but
  modules will not actually be imported if they are not used.
  (John Arbash Meinel)

* Support ``bzr://`` and ``bzr+ssh://`` urls to work with the new RPC-based
  transport which will be used with the upcoming high-performance smart
  server. The new command ``bzr serve`` will invoke bzr in server mode,
  which processes these requests. (Andrew Bennetts, Robert Collins, Martin
  Pool)

* New command ``bzr version-info`` which can be used to get a summary
  of the current state of the tree. This is especially useful as part
  of a build commands. See ``doc/version_info.txt`` for more information
  (John Arbash Meinel)

Bug Fixes
*********

* ``'bzr inventory [FILE...]'`` allows restricting the file list to a
  specific set of files. (John Arbash Meinel, #3631)

* Don't abort when annotating empty files (John Arbash Meinel, #56814)

* Add ``Stanza.to_unicode()`` which can be passed to another Stanza
  when nesting stanzas. Also, add ``read_stanza_unicode`` to handle when
  reading a nested Stanza. (John Arbash Meinel)

* Transform._set_mode() needs to stat the right file.
  (John Arbash Meinel, #56549)

* Raise WeaveFormatError rather than StopIteration when trying to read
  an empty Weave file. (John Arbash Meinel, #46871)

* Don't access e.code for generic URLErrors, only HTTPErrors have .code.
  (Vincent Ladeuil, #59835)

* Handle boundary="" lines properly to allow access through a Squid proxy.
  (John Arbash Meinel, #57723)

* revert now removes newly-added directories (Aaron Bentley, #54172)

* ``bzr upgrade sftp://`` shouldn't fail to upgrade v6 branches if there
  isn't a working tree. (David Allouche, #40679)

* Give nicer error messages when a user supplies an invalid --revision
  parameter. (John Arbash Meinel, #55420)

* Handle when LANG is not recognized by python. Emit a warning, but
  just revert to using 'ascii'. (John Arbash Meinel, #35392)

* Don't use ``preexec_fn`` on win32, as it is not supported by subprocess.
  (John Arbash Meinel)

* Skip specific tests when the dependencies aren't met. This includes
  some ``setup.py`` tests when ``python-dev`` is not available, and
  some tests that depend on paramiko. (John Arbash Meinel, Mattheiu Moy)

* Fallback to Paramiko properly, if no ``ssh`` executable exists on
  the system. (Andrew Bennetts, John Arbash Meinel)

* ``Branch.bind(other_branch)`` no longer takes a write lock on the
  other branch, and will not push or pull between the two branches.
  API users will need to perform a push or pull or update operation if they
  require branch synchronisation to take place. (Robert Collins, #47344)

* When creating a tarball or zipfile export, export unicode names as utf-8
  paths. This may not work perfectly on all platforms, but has the best
  chance of working in the common case. (John Arbash Meinel, #56816)

* When committing, only files that exist in working tree or basis tree
  may be specified (Aaron Bentley, #50793)

Portability
***********

* Fixes to run on Python 2.5 (Brian M. Carlson, Martin Pool, Marien Zwart)

Internals
*********

* TestCaseInTempDir now creates a separate directory for HOME, rather
  than having HOME set to the same location as the working directory.
  (John Arbash Meinel)

* ``run_bzr_subprocess()`` can take an optional ``env_changes={}`` parameter,
  which will update os.environ inside the spawned child. It also can
  take a ``universal_newlines=True``, which helps when checking the output
  of the command. (John Arbash Meinel)

* Refactor SFTP vendors to allow easier re-use when ssh is used.
  (Andrew Bennetts)

* ``Transport.list_dir()`` and ``Transport.iter_files_recursive()`` should always
  return urlescaped paths. This is now tested (there were bugs in a few
  of the transports) (Andrew Bennetts, David Allouche, John Arbash Meinel)

* New utility function ``symbol_versioning.deprecation_string``. Returns the
  formatted string for a callable, deprecation format pair. (Robert Collins)

* New TestCase helper applyDeprecated. This allows you to call a callable
  which is deprecated without it spewing to the screen, just by supplying
  the deprecation format string issued for it. (Robert Collins)

* Transport.append and Transport.put have been deprecated in favor of
  ``.append_bytes``, ``.append_file``, ``.put_bytes``, and
  ``.put_file``. This removes the ambiguity in what type of object the
  functions take.  ``Transport.non_atomic_put_{bytes,file}`` has also
  been added. Which works similarly to ``Transport.append()`` except for
  SFTP, it doesn't have a round trip when opening the file. Also, it
  provides functionality for creating a parent directory when trying
  to create a file, rather than raise NoSuchFile and forcing the
  caller to repeat their request.
  (John Arbash Meinel)

* WorkingTree has a new api ``unversion`` which allow the unversioning of
  entries by their file id. (Robert Collins)

* ``WorkingTree.pending_merges`` is deprecated.  Please use the
  ``get_parent_ids`` (introduced in 0.10) method instead. (Robert Collins)

* WorkingTree has a new ``lock_tree_write`` method which locks the branch for
  read rather than write. This is appropriate for actions which only need
  the branch data for reference rather than mutation. A new decorator
  ``needs_tree_write_lock`` is provided in the workingtree module. Like the
  ``needs_read_lock`` and ``needs_write_lock`` decorators this allows static
  declaration of the locking requirements of a function to ensure that
  a lock is taken out for casual scripts. (Robert Collins, #54107)

* All WorkingTree methods which write to the tree, but not to the branch
  have been converted to use ``needs_tree_write_lock`` rather than
  ``needs_write_lock``. Also converted is the revert, conflicts and tree
  transform modules. This provides a modest performance improvement on
  metadir style trees, due to the reduce lock-acquisition, and a more
  significant performance improvement on lightweight checkouts from
  remote branches, where trivial operations used to pay a significant
  penalty. It also provides the basis for allowing readonly checkouts.
  (Robert Collins)

* Special case importing the standard library 'copy' module. This shaves
  off 40ms of startup time, while retaining compatibility. See:
  ``bzrlib/inspect_for_copy.py`` for more details. (John Arbash Meinel)

* WorkingTree has a new parent class MutableTree which represents the
  specialisations of Tree which are able to be altered. (Robert Collins)

* New methods mkdir and ``put_file_bytes_non_atomic`` on MutableTree that
  mutate the tree and its contents. (Robert Collins)

* Transport behaviour at the root of the URL is now defined and tested.
  (Andrew Bennetts, Robert Collins)

Testing
*******

* New test helper classs MemoryTree. This is typically accessed via
  ``self.make_branch_and_memory_tree()`` in test cases. (Robert Collins)

* Add ``start_bzr_subprocess`` and ``stop_bzr_subprocess`` to allow test
  code to continue running concurrently with a subprocess of bzr.
  (Andrew Bennetts, Robert Collins)

* Add a new method ``Transport.get_smart_client()``. This is provided to
  allow upgrades to a richer interface than the VFS one provided by
  Transport. (Andrew Bennetts, Martin Pool)

bzr 0.10  2006-08-29
####################

Improvements
************
* 'merge' now takes --uncommitted, to apply uncommitted changes from a
  tree.  (Aaron Bentley)

* 'bzr add --file-ids-from' can be used to specify another path to use
  for creating file ids, rather than generating all new ones. Internally,
  the 'action' passed to ``smart_add_tree()`` can return ``file_ids`` that
  will be used, rather than having bzrlib generate new ones.
  (John Arbash Meinel, #55781)

* ``bzr selftest --benchmark`` now allows a ``--cache-dir`` parameter.
  This will cache some of the intermediate trees, and decrease the
  setup time for benchmark tests. (John Arbash Meinel)

* Inverse forms are provided for all boolean options.  For example,
  --strict has --no-strict, --no-recurse has --recurse (Aaron Bentley)

* Serialize out Inventories directly, rather than using ElementTree.
  Writing out a kernel sized inventory drops from 2s down to ~350ms.
  (Robert Collins, John Arbash Meinel)

Bug Fixes
*********

* Help diffutils 2.8.4 get along with binary tests (Marien Zwart: #57614)

* Change LockDir so that if the lock directory doesn't exist when
  ``lock_write()`` is called, an attempt will be made to create it.
  (John Arbash Meinel, #56974)

* ``bzr uncommit`` preserves pending merges. (John Arbash Meinel, #57660)

* Active FTP transport now works as intended. (ghozzy, #56472)

* Really fix mutter() so that it won't ever raise a UnicodeError.
  It means it is possible for ~/.bzr.log to contain non UTF-8 characters.
  But it is a debugging log, not a real user file.
  (John Arbash Meinel, #56947, #53880)

* Change Command handle to allow Unicode command and options.
  At present we cannot register Unicode command names, so we will get
  BzrCommandError('unknown command'), or BzrCommandError('unknown option')
  But that is better than a UnicodeError + a traceback.
  (John Arbash Meinel, #57123)

* Handle TZ=UTC properly when reading/writing revisions.
  (John Arbash Meinel, #55783, #56290)

* Use ``GPG_TTY`` to allow gpg --cl to work with gpg-agent in a pipeline,
  (passing text to sign in on stdin). (John Arbash Meinel, #54468)

* External diff does the right thing for binaries even in foreign
  languages. (John Arbash Meinel, #56307)

* Testament handles more cases when content is unicode. Specific bug was
  in handling of revision properties.
  (John Arbash Meinel, Holger Krekel, #54723)

* The bzr selftest was failing on installed versions due to a bug in a new
  test helper. (John Arbash Meinel, Robert Collins, #58057)

Internals
*********

* ``bzrlib.cache_utf8`` contains ``encode()`` and ``decode()`` functions
  which can be used to cache the conversion between utf8 and Unicode.
  Especially helpful for some of the knit annotation code, which has to
  convert revision ids to utf8 to annotate lines in storage.
  (John Arbash Meinel)

* ``setup.py`` now searches the filesystem to find all packages which
  need to be installed. This should help make the life of packagers
  easier. (John Arbash Meinel)

bzr 0.9.0  2006-08-11
#####################

Surprises
*********

* The hard-coded built-in ignore rules have been removed. There are
  now two rulesets which are enforced. A user global one in
  ``~/.bazaar/ignore`` which will apply to every tree, and the tree
  specific one '.bzrignore'.
  ``~/.bazaar/ignore`` will be created if it does not exist, but with
  a more conservative list than the old default.
  This fixes bugs with default rules being enforced no matter what.
  The old list of ignore rules from bzr is available by
  running 'bzr ignore --old-default-rules'.
  (Robert Collins, Martin Pool, John Arbash Meinel)

* 'branches.conf' has been changed to 'locations.conf', since it can apply
  to more locations than just branch locations.
  (Aaron Bentley)

Improvements
************

* The revision specifier "revno:" is extended to accept the syntax
  revno:N:branch. For example,
  revno:42:http://bazaar-vcs.org/bzr/bzr.dev/ means revision 42 in
  bzr.dev.  (Matthieu Moy)

* Tests updates to ensure proper URL handling, UNICODE support, and
  proper printing when the user's terminal encoding cannot display
  the path of a file that has been versioned.
  ``bzr branch`` can take a target URL rather than only a local directory.
  ``Branch.get_parent()/set_parent()`` now save a relative path if possible,
  and normalize the parent based on root, allowing access across
  different transports. (John Arbash Meinel, Wouter van Heyst, Martin Pool)
  (Malone #48906, #42699, #40675, #5281, #3980, #36363, #43689,
  #42517, #42514)

* On Unix, detect terminal width using an ioctl not just $COLUMNS.
  Use terminal width for single-line logs from ``bzr log --line`` and
  pending-merge display.  (Robert Widhopf-Fenk, Gustavo Niemeyer)
  (Malone #3507)

* On Windows, detect terminal width using GetConsoleScreenBufferInfo.
  (Alexander Belchenko)

* Speedup improvement for 'date:'-revision search. (Guillaume Pinot).

* Show the correct number of revisions pushed when pushing a new branch.
  (Robert Collins).

* 'bzr selftest' now shows a progress bar with the number of tests, and
  progress made. 'make check' shows tests in -v mode, to be more useful
  for the PQM status window. (Robert Collins).
  When using a progress bar, failed tests are printed out, rather than
  being overwritten by the progress bar until the suite finishes.
  (John Arbash Meinel)

* 'bzr selftest --benchmark' will run a new benchmarking selftest.
  'bzr selftest --benchmark --lsprof-timed' will use lsprofile to generate
  profile data for the individual profiled calls, allowing for fine
  grained analysis of performance.
  (Robert Collins, Martin Pool).

* 'bzr commit' shows a progress bar. This is useful for commits over sftp
  where commit can take an appreciable time. (Robert Collins)

* 'bzr add' is now less verbose in telling you what ignore globs were
  matched by files being ignored. Instead it just tells you how many
  were ignored (because you might reasonably be expecting none to be
  ignored). 'bzr add -v' is unchanged and will report every ignored
  file. (Robert Collins).

* ftp now has a test server if medusa is installed. As part of testing,
  ftp support has been improved, including support for supplying a
  non-standard port. (John Arbash Meinel).

* 'bzr log --line' shows the revision number, and uses only the
  first line of the log message (#5162, Alexander Belchenko;
  Matthieu Moy)

* 'bzr status' has had the --all option removed. The 'bzr ls' command
  should be used to retrieve all versioned files. (Robert Collins)

* 'bzr bundle OTHER/BRANCH' will create a bundle which can be sent
  over email, and applied on the other end, while maintaining ancestry.
  This bundle can be applied with either 'bzr merge' or 'bzr pull',
  the same way you would apply another branch.
  (John Arbash Meinel, Aaron Bentley)

* 'bzr whoami' can now be used to set your identity from the command line,
  for a branch or globally.  (Robey Pointer)

* 'bzr checkout' now aliased to 'bzr co', and 'bzr annotate' to 'bzr ann'.
  (Michael Ellerman)

* 'bzr revert DIRECTORY' now reverts the contents of the directory as well.
  (Aaron Bentley)

* 'bzr get sftp://foo' gives a better error when paramiko is not present.
  Also updates things like 'http+pycurl://' if pycurl is not present.
  (John Arbash Meinel) (Malone #47821, #52204)

* New env variable ``BZR_PROGRESS_BAR``, sets the default progress bar type.
  Can be set to 'none' or 'dummy' to disable the progress bar, 'dots' or
  'tty' to create the respective type. (John Arbash Meinel, #42197, #51107)

* Improve the help text for 'bzr diff' to explain what various options do.
  (John Arbash Meinel, #6391)

* 'bzr uncommit -r 10' now uncommits revisions 11.. rather than uncommitting
  revision 10. This makes -r10 more in line with what other commands do.
  'bzr uncommit' also now saves the pending merges of the revisions that
  were removed. So it is safe to uncommit after a merge, fix something,
  and commit again. (John Arbash Meinel, #32526, #31426)

* 'bzr init' now also works on remote locations.
  (Wouter van Heyst, #48904)

* HTTP support has been updated. When using pycurl we now support
  connection keep-alive, which reduces dns requests and round trips.
  And for both urllib and pycurl we support multi-range requests,
  which decreases the number of round-trips. Performance results for
  ``bzr branch http://bazaar-vcs.org/bzr/bzr.dev/`` indicate
  http branching is now 2-3x faster, and ``bzr pull`` in an existing
  branch is as much as 4x faster.
  (Michael Ellerman, Johan Rydberg, John Arbash Meinel, #46768)

* Performance improvements for sftp. Branching and pulling are now up to
  2x faster. Utilize paramiko.readv() support for async requests if it
  is available (paramiko > 1.6) (John Arbash Meinel)

Bug Fixes
*********

* Fix shadowed definition of TestLocationConfig that caused some
  tests not to run.
  (Erik Bågfors, Michael Ellerman, Martin Pool, #32587)

* Fix unnecessary requirement of sign-my-commits that it be run from
  a working directory.  (Martin Pool, Robert Collins)

* 'bzr push location' will only remember the push location if it succeeds
  in connecting to the remote location. (John Arbash Meinel, #49742)

* 'bzr revert' no longer toggles the executable bit on win32
  (John Arbash Meinel, #45010)

* Handle broken pipe under win32 correctly. (John Arbash Meinel)

* sftp tests now work correctly on win32 if you have a newer paramiko
  (John Arbash Meinel)

* Cleanup win32 test suite, and general cleanup of places where
  file handles were being held open. (John Arbash Meinel)

* When specifying filenames for 'diff -r x..y', the name of the file in the
  working directory can be used, even if its name is different in both x
  and y.

* File-ids containing single- or double-quotes are handled correctly by
  push. (Aaron Bentley, #52227)

* Normalize unicode filenames to ensure cross-platform consistency.
  (John Arbash Meinel, #43689)

* The argument parser can now handle '-' as an argument. Currently
  no code interprets it specially (it is mostly handled as a file named
  '-'). But plugins, and future operations can use it.
  (John Arbash meinel, #50984)

* Bundles can properly read binary files with a plain '\r' in them.
  (John Arbash Meinel, #51927)

* Tuning ``iter_entries()`` to be more efficient (John Arbash Meinel, #5444)

* Lots of win32 fixes (the test suite passes again).
  (John Arbash Meinel, #50155)

* Handle openbsd returning None for sys.getfilesystemencoding() (#41183)

* Support ftp APPE (append) to allow Knits to be used over ftp (#42592)

* Removals are only committed if they match the filespec (or if there is
  no filespec).  (#46635, Aaron Bentley)

* smart-add recurses through all supplied directories
  (John Arbash Meinel, #52578)

* Make the bundle reader extra lines before and after the bundle text.
  This allows you to parse an email with the bundle inline.
  (John Arbash Meinel, #49182)

* Change the file id generator to squash a little bit more. Helps when
  working with long filenames on windows. (Also helps for unicode filenames
  not generating hidden files). (John Arbash Meinel, #43801)

* Restore terminal mode on C-c while reading sftp password.  (#48923,
  Nicholas Allen, Martin Pool)

* Timestamps are rounded to 1ms, and revision entries can be recreated
  exactly. (John Arbash Meinel, Jamie Wilkinson, #40693)

* Branch.base has changed to a URL, but ~/.bazaar/locations.conf should
  use local paths, since it is user visible (John Arbash Meinel, #53653)

* ``bzr status foo`` when foo was unversioned used to cause a full delta
  to be generated (John Arbash Meinel, #53638)

* When reading revision properties, an empty value should be considered
  the empty string, not None (John Arbash Meinel, #47782)

* ``bzr diff --diff-options`` can now handle binary files being changed.
  Also, the output is consistent when --diff-options is not supplied.
  (John Arbash Meinel, #54651, #52930)

* Use the right suffixes for loading plugins (John Arbash Meinel, #51810)

* Fix ``Branch.get_parent()`` to handle the case when the parent is not
  accessible (John Arbash Meinel, #52976)

Internals
*********

* Combine the ignore rules into a single regex rather than looping over
  them to reduce the threshold where  N^2 behaviour occurs in operations
  like status. (Jan Hudec, Robert Collins).

* Appending to ``bzrlib.DEFAULT_IGNORE`` is now deprecated. Instead, use
  one of the add functions in bzrlib.ignores. (John Arbash Meinel)

* 'bzr push' should only push the ancestry of the current revision, not
  all of the history in the repository. This is especially important for
  shared repositories. (John Arbash Meinel)

* ``bzrlib.delta.compare_trees`` now iterates in alphabetically sorted order,
  rather than randomly walking the inventories. (John Arbash Meinel)

* Doctests are now run in temporary directories which are cleaned up when
  they finish, rather than using special ScratchDir/ScratchBranch objects.
  (Martin Pool)

* Split ``check`` into separate methods on the branch and on the repository,
  so that it can be specialized in ways that are useful or efficient for
  different formats.  (Martin Pool, Robert Collins)

* Deprecate ``Repository.all_revision_ids``; most methods don't really need
  the global revision graph but only that part leading up to a particular
  revision.  (Martin Pool, Robert Collins)

* Add a BzrDirFormat ``control_formats`` list which allows for control formats
  that do not use '.bzr' to store their data - i.e. '.svn', '.hg' etc.
  (Robert Collins, Jelmer Vernooij).

* ``bzrlib.diff.external_diff`` can be redirected to any file-like object.
  Uses subprocess instead of spawnvp.
  (James Henstridge, John Arbash Meinel, #4047, #48914)

* New command line option '--profile-imports', which will install a custom
  importer to log time to import modules and regex compilation time to
  sys.stderr (John Arbash Meinel)

* 'EmptyTree' is now deprecated, please use ``repository.revision_tree(None)``
  instead. (Robert Collins)

* "RevisionTree" is now in bzrlib/revisiontree.py. (Robert Collins)

bzr 0.8.2  2006-05-17
#####################

Bug Fixes
*********

* setup.py failed to install launchpad plugin.  (Martin Pool)

bzr 0.8.1  2006-05-16
#####################

Bug Fixes
*********

* Fix failure to commit a merge in a checkout.  (Martin Pool,
  Robert Collins, Erik Bågfors, #43959)

* Nicer messages from 'commit' in the case of renames, and correct
  messages when a merge has occured. (Robert Collins, Martin Pool)

* Separate functionality from assert statements as they are skipped in
  optimized mode of python. Add the same check to pending merges.
  (Olaf Conradi, #44443)

Changes
*******

* Do not show the None revision in output of bzr ancestry. (Olaf Conradi)

* Add info on standalone branches without a working tree.
  (Olaf Conradi, #44155)

* Fix bug in knits when raising InvalidRevisionId. (Olaf Conradi, #44284)

Changes
*******

* Make editor invocation comply with Debian Policy. First check
  environment variables VISUAL and EDITOR, then try editor from
  alternatives system. If that all fails, fall back to the pre-defined
  list of editors. (Olaf Conradi, #42904)

New Features
************

* New 'register-branch' command registers a public branch into
  Launchpad.net, where it can be associated with bugs, etc.
  (Martin Pool, Bjorn Tillenius, Robert Collins)

Internals
*********

* New public api in InventoryEntry - ``describe_change(old, new)`` which
  provides a human description of the changes between two old and
  new. (Robert Collins, Martin Pool)

Testing
*******

* Fix test case for bzr info in upgrading a standalone branch to metadir,
  uses bzrlib api now. (Olaf Conradi)

bzr 0.8  2006-05-08
###################

Notes When Upgrading
********************

Release 0.8 of bzr introduces a new format for history storage, called
'knit', as an evolution of to the 'weave' format used in 0.7.  Local
and remote operations are faster using knits than weaves.  Several
operations including 'init', 'init-repo', and 'upgrade' take a
--format option that controls this.  Branching from an existing branch
will keep the same format.

It is possible to merge, pull and push between branches of different
formats but this is slower than moving data between homogenous
branches.  It is therefore recommended (but not required) that you
upgrade all branches for a project at the same time.  Information on
formats is shown by 'bzr info'.

bzr 0.8 now allows creation of 'repositories', which hold the history
of files and revisions for several branches.  Previously bzr kept all
the history for a branch within the .bzr directory at the root of the
branch, and this is still the default.  To create a repository, use
the new 'bzr init-repo' command.  Branches exist as directories under
the repository and contain just a small amount of information
indicating the current revision of the branch.

bzr 0.8 also supports 'checkouts', which are similar to in cvs and
subversion.  Checkouts are associated with a branch (optionally in a
repository), which contains all the historical information.  The
result is that a checkout can be deleted without losing any
already-committed revisions.  A new 'update' command is also available.

Repositories and checkouts are not supported with the 0.7 storage
format.  To use them you must upgrad to either knits, or to the
'metaweave' format, which uses weaves but changes the .bzr directory
arrangement.


Improvements
************

* sftp paths can now be relative, or local, according to the lftp
  convention. Paths now take the form::

      sftp://user:pass@host:port/~/relative/path
      or
      sftp://user:pass@host:port/absolute/path

* The FTP transport now tries to reconnect after a temporary
  failure. ftp put is made atomic. (Matthieu Moy)

* The FTP transport now maintains a pool of connections, and
  reuses them to avoid multiple connections to the same host (like
  sftp did). (Daniel Silverstone)

* The ``bzr_man.py`` file has been removed. To create the man page now,
  use ``./generate_docs.py man``. The new program can also create other files.
  Run ``python generate_docs.py --help`` for usage information.
  (Hans Ulrich Niedermann & James Blackwell).

* Man Page now gives full help (James Blackwell).
  Help also updated to reflect user config now being stored in .bazaar
  (Hans Ulrich Niedermann)

* It's now possible to set aliases in bazaar.conf (Erik Bågfors)

* Pull now accepts a --revision argument (Erik Bågfors)

* ``bzr re-sign`` now allows multiple revisions to be supplied on the command
  line. You can now use the following command to sign all of your old
  commits::

    find .bzr/revision-store// -name my@email-* \
      | sed 's/.*\/\/..\///' \
      | xargs bzr re-sign

* Upgrade can now upgrade over the network. (Robert Collins)

* Two new commands 'bzr checkout' and 'bzr update' allow for CVS/SVN-alike
  behaviour.  By default they will cache history in the checkout, but
  with --lightweight almost all data is kept in the master branch.
  (Robert Collins)

* 'revert' unversions newly-versioned files, instead of deleting them.

* 'merge' is more robust.  Conflict messages have changed.

* 'merge' and 'revert' no longer clobber existing files that end in '~' or
  '.moved'.

* Default log format can be set in configuration and plugins can register
  their own formatters. (Erik Bågfors)

* New 'reconcile' command will check branch consistency and repair indexes
  that can become out of sync in pre 0.8 formats. (Robert Collins,
  Daniel Silverstone)

* New 'bzr init --format' and 'bzr upgrade --format' option to control
  what storage format is created or produced.  (Robert Collins,
  Martin Pool)

* Add parent location to 'bzr info', if there is one.  (Olaf Conradi)

* New developer commands 'weave-list' and 'weave-join'.  (Martin Pool)

* New 'init-repository' command, plus support for repositories in 'init'
  and 'branch' (Aaron Bentley, Erik Bågfors, Robert Collins)

* Improve output of 'info' command. Show all relevant locations related to
  working tree, branch and repository. Use kibibytes for binary quantities.
  Fix off-by-one error in missing revisions of working tree.  Make 'info'
  work on branches, repositories and remote locations.  Show locations
  relative to the shared repository, if applicable.  Show locking status
  of locations.  (Olaf Conradi)

* Diff and merge now safely handle binary files. (Aaron Bentley)

* 'pull' and 'push' now normalise the revision history, so that any two
  branches with the same tip revision will have the same output from 'log'.
  (Robert Collins)

* 'merge' accepts --remember option to store parent location, like 'push'
  and 'pull'. (Olaf Conradi)

* bzr status and diff when files given as arguments do not exist
  in the relevant trees.  (Martin Pool, #3619)

* Add '.hg' to the default ignore list.  (Martin Pool)

* 'knit' is now the default disk format. This improves disk performance and
  utilization, increases incremental pull performance, robustness with SFTP
  and allows checkouts over SFTP to perform acceptably.
  The initial Knit code was contributed by Johan Rydberg based on a
  specification by Martin Pool.
  (Robert Collins, Aaron Bentley, Johan Rydberg, Martin Pool).

* New tool to generate all-in-one html version of the manual.  (Alexander
  Belchenko)

* Hitting CTRL-C while doing an SFTP push will no longer cause stale locks
  to be left in the SFTP repository. (Robert Collins, Martin Pool).

* New option 'diff --prefix' to control how files are named in diff
  output, with shortcuts '-p0' and '-p1' corresponding to the options for
  GNU patch.  (Alexander Belchenko, Goffredo Baroncelli, Martin Pool)

* Add --revision option to 'annotate' command.  (Olaf Conradi)

* If bzr shows an unexpected revision-history after pulling (perhaps due
  to a reweave) it can now be corrected by 'bzr reconcile'.
  (Robert Collins)

Changes
*******

* Commit is now verbose by default, and shows changed filenames and the
  new revision number.  (Robert Collins, Martin Pool)

* Unify 'mv', 'move', 'rename'.  (Matthew Fuller, #5379)

* 'bzr -h' shows help.  (Martin Pool, Ian Bicking, #35940)

* Make 'pull' and 'push' remember location on failure using --remember.
  (Olaf Conradi)

* For compatibility, make old format for using weaves inside metadir
  available as 'metaweave' format.  Rename format 'metadir' to 'default'.
  Clean up help for option --format in commands 'init', 'init-repo' and
  'upgrade'.  (Olaf Conradi)

Internals
*********

* The internal storage of history, and logical branch identity have now
  been split into Branch, and Repository. The common locking and file
  management routines are now in bzrlib.lockablefiles.
  (Aaron Bentley, Robert Collins, Martin Pool)

* Transports can now raise DependencyNotPresent if they need a library
  which is not installed, and then another implementation will be
  tried.  (Martin Pool)

* Remove obsolete (and no-op) `decode` parameter to `Transport.get`.
  (Martin Pool)

* Using Tree Transform for merge, revert, tree-building

* WorkingTree.create, Branch.create, ``WorkingTree.create_standalone``,
  Branch.initialize are now deprecated. Please see ``BzrDir.create_*`` for
  replacement API's. (Robert Collins)

* New BzrDir class represents the .bzr control directory and manages
  formatting issues. (Robert Collins)

* New repository.InterRepository class encapsulates Repository to
  Repository actions and allows for clean selection of optimised code
  paths. (Robert Collins)

* ``bzrlib.fetch.fetch`` and ``bzrlib.fetch.greedy_fetch`` are now
  deprecated, please use ``branch.fetch`` or ``repository.fetch``
  depending on your needs. (Robert Collins)

* deprecated methods now have a ``is_deprecated`` flag on them that can
  be checked, if you need to determine whether a given callable is
  deprecated at runtime. (Robert Collins)

* Progress bars are now nested - see
  ``bzrlib.ui.ui_factory.nested_progress_bar``.
  (Robert Collins, Robey Pointer)

* New API call ``get_format_description()`` for each type of format.
  (Olaf Conradi)

* Changed ``branch.set_parent()`` to accept None to remove parent.
  (Olaf Conradi)

* Deprecated BzrError AmbiguousBase.  (Olaf Conradi)

* WorkingTree.branch is now a read only property.  (Robert Collins)

* bzrlib.ui.text.TextUIFactory now accepts a ``bar_type`` parameter which
  can be None or a factory that will create a progress bar. This is
  useful for testing or for overriding the bzrlib.progress heuristic.
  (Robert Collins)

* New API method ``get_physical_lock_status()`` to query locks present on a
  transport.  (Olaf Conradi)

* Repository.reconcile now takes a thorough keyword parameter to allow
  requesting an indepth reconciliation, rather than just a data-loss
  check. (Robert Collins)

* ``bzrlib.ui.ui_factory protocol`` now supports ``get_boolean`` to prompt
  the user for yes/no style input. (Robert Collins)

Testing
*******

* SFTP tests now shortcut the SSH negotiation, reducing test overhead
  for testing SFTP protocol support. (Robey Pointer)

* Branch formats are now tested once per implementation (see ``bzrlib.
  tests.branch_implementations``. This is analagous to the transport
  interface tests, and has been followed up with working tree,
  repository and BzrDir tests. (Robert Collins)

* New test base class TestCaseWithTransport provides a transport aware
  test environment, useful for testing any transport-interface using
  code. The test suite option --transport controls the transport used
  by this class (when its not being used as part of implementation
  contract testing). (Robert Collins)

* Close logging handler on disabling the test log. This will remove the
  handler from the internal list inside python's logging module,
  preventing shutdown from closing it twice.  (Olaf Conradi)

* Move test case for uncommit to blackbox tests.  (Olaf Conradi)

* ``run_bzr`` and ``run_bzr_captured`` now accept a 'stdin="foo"'
  parameter which will provide String("foo") to the command as its stdin.

bzr 0.7 2006-01-09
##################

Changes
*******

* .bzrignore is excluded from exports, on the grounds that it's a bzr
  internal-use file and may not be wanted.  (Jamie Wilkinson)

* The "bzr directories" command were removed in favor of the new
  --kind option to the "bzr inventory" command.  To list all
  versioned directories, now use "bzr inventory --kind directory".
  (Johan Rydberg)

* Under Windows configuration directory is now ``%APPDATA%\bazaar\2.0``
  by default. (John Arbash Meinel)

* The parent of Bzr configuration directory can be set by ``BZR_HOME``
  environment variable. Now the path for it is searched in ``BZR_HOME``,
  then in HOME. Under Windows the order is: ``BZR_HOME``, ``APPDATA``
  (usually points to ``C:\Documents and Settings\User Name\Application Data``),
  ``HOME``. (John Arbash Meinel)

* Plugins with the same name in different directories in the bzr plugin
  path are no longer loaded: only the first successfully loaded one is
  used. (Robert Collins)

* Use systems' external ssh command to open connections if possible.
  This gives better integration with user settings such as ProxyCommand.
  (James Henstridge)

* Permissions on files underneath .bzr/ are inherited from the .bzr
  directory. So for a shared repository, simply doing 'chmod -R g+w .bzr/'
  will mean that future file will be created with group write permissions.

* configure.in and config.guess are no longer in the builtin default
  ignore list.

* '.sw[nop]' pattern ignored, to ignore vim swap files for nameless
  files.  (John Arbash Meinel, Martin Pool)

Improvements
************

* "bzr INIT dir" now initializes the specified directory, and creates
  it if it does not exist.  (John Arbash Meinel)

* New remerge command (Aaron Bentley)

* Better zsh completion script.  (Steve Borho)

* 'bzr diff' now returns 1 when there are changes in the working
  tree. (Robert Collins)

* 'bzr push' now exists and can push changes to a remote location.
  This uses the transport infrastructure, and can store the remote
  location in the ~/.bazaar/branches.conf configuration file.
  (Robert Collins)

* Test directories are only kept if the test fails and the user requests
  that they be kept.

* Tweaks to short log printing

* Added branch nicks, new nick command, printing them in log output.
  (Aaron Bentley)

* If ``$BZR_PDB`` is set, pop into the debugger when an uncaught exception
  occurs.  (Martin Pool)

* Accept 'bzr resolved' (an alias for 'bzr resolve'), as this is
  the same as Subversion.  (Martin Pool)

* New ftp transport support (on ftplib), for ftp:// and aftp://
  URLs.  (Daniel Silverstone)

* Commit editor temporary files now start with ``bzr_log.``, to allow
  text editors to match the file name and set up appropriate modes or
  settings.  (Magnus Therning)

* Improved performance when integrating changes from a remote weave.
  (Goffredo Baroncelli)

* Sftp will attempt to cache the connection, so it is more likely that
  a connection will be reused, rather than requiring multiple password
  requests.

* bzr revno now takes an optional argument indicating the branch whose
  revno should be printed.  (Michael Ellerman)

* bzr cat defaults to printing the last version of the file.
  (Matthieu Moy, #3632)

* New global option 'bzr --lsprof COMMAND' runs bzr under the lsprof
  profiler.  (Denys Duchier)

* Faster commits by reading only the headers of affected weave files.
  (Denys Duchier)

* 'bzr add' now takes a --dry-run parameter which shows you what would be
  added, but doesn't actually add anything. (Michael Ellerman)

* 'bzr add' now lists how many files were ignored per glob.  add --verbose
  lists the specific files.  (Aaron Bentley)

* 'bzr missing' now supports displaying changes in diverged trees and can
  be limited to show what either end of the comparison is missing.
  (Aaron Bently, with a little prompting from Daniel Silverstone)

Bug Fixes
*********

* SFTP can walk up to the root path without index errors. (Robert Collins)

* Fix bugs in running bzr with 'python -O'.  (Martin Pool)

* Error when run with -OO

* Fix bug in reporting http errors that don't have an http error code.
  (Martin Pool)

* Handle more cases of pipe errors in display commands

* Change status to 3 for all errors

* Files that are added and unlinked before committing are completely
  ignored by diff and status

* Stores with some compressed texts and some uncompressed texts are now
  able to be used. (John A Meinel)

* Fix for bzr pull failing sometimes under windows

* Fix for sftp transport under windows when using interactive auth

* Show files which are both renamed and modified as such in 'bzr
  status' output.  (Daniel Silverstone, #4503)

* Make annotate cope better with revisions committed without a valid
  email address.  (Marien Zwart)

* Fix representation of tab characters in commit messages.
  (Harald Meland)

* List of plugin directories in ``BZR_PLUGIN_PATH`` environment variable is
  now parsed properly under Windows. (Alexander Belchenko)

* Show number of revisions pushed/pulled/merged. (Robey Pointer)

* Keep a cached copy of the basis inventory to speed up operations
  that need to refer to it.  (Johan Rydberg, Martin Pool)

* Fix bugs in bzr status display of non-ascii characters.
  (Martin Pool)

* Remove Makefile.in from default ignore list.
  (Tollef Fog Heen, Martin Pool, #6413)

* Fix failure in 'bzr added'.  (Nathan McCallum, Martin Pool)

Testing
*******

* Fix selftest asking for passwords when there are no SFTP keys.
  (Robey Pointer, Jelmer Vernooij)

* Fix selftest run with 'python -O'.  (Martin Pool)

* Fix HTTP tests under Windows. (John Arbash Meinel)

* Make tests work even if HOME is not set (Aaron Bentley)

* Updated ``build_tree`` to use fixed line-endings for tests which read
  the file cotents and compare. Make some tests use this to pass under
  Windows. (John Arbash Meinel)

* Skip stat and symlink tests under Windows. (Alexander Belchenko)

* Delay in selftest/testhashcash is now issued under win32 and Cygwin.
  (John Arbash Meinel)

* Use terminal width to align verbose test output.  (Martin Pool)

* Blackbox tests are maintained within the bzrlib.tests.blackbox directory.
  If adding a new test script please add that to
  ``bzrlib.tests.blackbox.__init__``. (Robert Collins)

* Much better error message if one of the test suites can't be
  imported.  (Martin Pool)

* Make check now runs the test suite twice - once with the default locale,
  and once with all locales forced to C, to expose bugs. This is not
  trivially done within python, so for now its only triggered by running
  Make check. Integrators and packagers who wish to check for full
  platform support should run 'make check' to test the source.
  (Robert Collins)

* Tests can now run TestSkipped if they can't execute for any reason.
  (Martin Pool) (NB: TestSkipped should only be raised for correctable
  reasons - see the wiki spec ImprovingBzrTestSuite).

* Test sftp with relative, absolute-in-homedir and absolute-not-in-homedir
  paths for the transport tests. Introduce blackbox remote sftp tests that
  test the same permutations. (Robert Collins, Robey Pointer)

* Transport implementation tests are now independent of the local file
  system, which allows tests for esoteric transports, and for features
  not available in the local file system. They also repeat for variations
  on the URL scheme that can introduce issues in the transport code,
  see bzrlib.transport.TransportTestProviderAdapter() for this.
  (Robert Collins).

* ``TestCase.build_tree`` uses the transport interface to build trees,
  pass in a transport parameter to give it an existing connection.
  (Robert Collins).

Internals
*********

* WorkingTree.pull has been split across Branch and WorkingTree,
  to allow Branch only pulls. (Robert Collins)

* ``commands.display_command`` now returns the result of the decorated
  function. (Robert Collins)

* LocationConfig now has a ``set_user_option(key, value)`` call to save
  a setting in its matching location section (a new one is created
  if needed). (Robert Collins)

* Branch has two new methods, ``get_push_location`` and
  ``set_push_location`` to respectively, get and set the push location.
  (Robert Collins)

* ``commands.register_command`` now takes an optional flag to signal that
  the registrant is planning to decorate an existing command. When
  given multiple plugins registering a command is not an error, and
  the original command class (whether built in or a plugin based one) is
  returned to the caller. There is a new error 'MustUseDecorated' for
  signalling when a wrapping command should switch to the original
  version. (Robert Collins)

* Some option parsing errors will raise 'BzrOptionError', allowing
  granular detection for decorating commands. (Robert Collins).

* ``Branch.read_working_inventory`` has moved to
  ``WorkingTree.read_working_inventory``. This necessitated changes to
  ``Branch.get_root_id``, and a move of ``Branch.set_inventory`` to
  WorkingTree as well. To make it clear that a WorkingTree cannot always
  be obtained ``Branch.working_tree()`` will raise
  ``errors.NoWorkingTree`` if one cannot be obtained. (Robert Collins)

* All pending merges operations from Branch are now on WorkingTree.
  (Robert Collins)

* The follow operations from Branch have moved to WorkingTree::

      add()
      commit()
      move()
      rename_one()
      unknowns()

  (Robert Collins)

* ``bzrlib.add.smart_add_branch`` is now ``smart_add_tree``. (Robert Collins)

* New "rio" serialization format, similar to rfc-822. (Martin Pool)

* Rename selftests to ``bzrlib.tests.test_foo``.  (John A Meinel, Martin
  Pool)

* ``bzrlib.plugin.all_plugins`` has been changed from an attribute to a
  query method. (Robert Collins)

* New options to read only the table-of-contents of a weave.
  (Denys Duchier)

* Raise NoSuchFile when someone tries to add a non-existant file.
  (Michael Ellerman)

* Simplify handling of DivergedBranches in ``cmd_pull()``.
  (Michael Ellerman)

* Branch.controlfile* logic has moved to lockablefiles.LockableFiles, which
  is exposed as ``Branch().control_files``. Also this has been altered with the
  controlfile pre/suffix replaced by simple method names like 'get' and
  'put'. (Aaron Bentley, Robert Collins).

* Deprecated functions and methods can now be marked as such using the
  ``bzrlib.symbol_versioning`` module. Marked method have their docstring
  updated and will issue a DeprecationWarning using the warnings module
  when they are used. (Robert Collins)

* ``bzrlib.osutils.safe_unicode`` now exists to provide parameter coercion
  for functions that need unicode strings. (Robert Collins)

bzr 0.6 2005-10-28
##################

Improvements
************

* pull now takes --verbose to show you what revisions are added or removed
  (John A Meinel)

* merge now takes a --show-base option to include the base text in
  conflicts.
  (Aaron Bentley)

* The config files are now read using ConfigObj, so '=' should be used as
  a separator, not ':'.
  (Aaron Bentley)

* New 'bzr commit --strict' option refuses to commit if there are
  any unknown files in the tree.  To commit, make sure all files are
  either ignored, added, or deleted.  (Michael Ellerman)

* The config directory is now ~/.bazaar, and there is a single file
  ~/.bazaar/bazaar.conf storing email, editor and other preferences.
  (Robert Collins)

* 'bzr add' no longer takes a --verbose option, and a --quiet option
  has been added that suppresses all output.

* Improved zsh completion support in contrib/zsh, from Clint
  Adams.

* Builtin 'bzr annotate' command, by Martin Pool with improvements from
  Goffredo Baroncelli.

* 'bzr check' now accepts -v for verbose reporting, and checks for
  ghosts in the branch. (Robert Collins)

* New command 're-sign' which will regenerate the gpg signature for
  a revision. (Robert Collins)

* If you set ``check_signatures=require`` for a path in
  ``~/.bazaar/branches.conf`` then bzr will invoke your
  ``gpg_signing_command`` (defaults to gpg) and record a digital signature
  of your commit. (Robert Collins)

* New sftp transport, based on Paramiko.  (Robey Pointer)

* 'bzr pull' now accepts '--clobber' which will discard local changes
  and make this branch identical to the source branch. (Robert Collins)

* Just give a quieter warning if a plugin can't be loaded, and
  put the details in .bzr.log.  (Martin Pool)

* 'bzr branch' will now set the branch-name to the last component of the
  output directory, if one was supplied.

* If the option ``post_commit`` is set to one (or more) python function
  names (must be in the bzrlib namespace), then they will be invoked
  after the commit has completed, with the branch and ``revision_id`` as
  parameters. (Robert Collins)

* Merge now has a retcode of 1 when conflicts occur. (Robert Collins)

* --merge-type weave is now supported for file contents.  Tree-shape
  changes are still three-way based.  (Martin Pool, Aaron Bentley)

* 'bzr check' allows the first revision on revision-history to have
  parents - something that is expected for cheap checkouts, and occurs
  when conversions from baz do not have all history.  (Robert Collins).

* 'bzr merge' can now graft unrelated trees together, if your specify
  0 as a base. (Aaron Bentley)

* 'bzr commit branch' and 'bzr commit branch/file1 branch/file2' now work
  (Aaron Bentley)

* Add '.sconsign*' to default ignore list.  (Alexander Belchenko)

* 'bzr merge --reprocess' minimizes conflicts

Testing
*******

* The 'bzr selftest --pattern' option for has been removed, now
  test specifiers on the command line can be simple strings, or
  regexps, or both. (Robert Collins)

* Passing -v to selftest will now show the time each test took to
  complete, which will aid in analysing performance regressions and
  related questions. (Robert Collins)

* 'bzr selftest' runs all tests, even if one fails, unless '--one'
  is given. (Martin Pool)

* There is a new method for TestCaseInTempDir, assertFileEqual, which
  will check that a given content is equal to the content of the named
  file. (Robert Collins)

* Fix test suite's habit of leaving many temporary log files in $TMPDIR.
  (Martin Pool)

Internals
*********

* New 'testament' command and concept for making gpg-signatures
  of revisions that are not tied to a particular internal
  representation.  (Martin Pool).

* Per-revision properties ('revprops') as key-value associated
  strings on each revision created when the revision is committed.
  Intended mainly for the use of external tools.  (Martin Pool).

* Config options have moved from bzrlib.osutils to bzrlib.config.
  (Robert Collins)

* Improved command line option definitions allowing explanations
  for individual options, among other things.  Contributed by
  Magnus Therning.

* Config options have moved from bzrlib.osutils to bzrlib.config.
  Configuration is now done via the config.Config interface:
  Depending on whether you have a Branch, a Location or no information
  available, construct a ``*Config``, and use its ``signature_checking``,
  ``username`` and ``user_email`` methods. (Robert Collins)

* Plugins are now loaded under bzrlib.plugins, not bzrlib.plugin, and
  they are made available for other plugins to use. You should not
  import other plugins during the ``__init__`` of your plugin though, as
  no ordering is guaranteed, and the plugins directory is not on the
  python path. (Robert Collins)

* Branch.relpath has been moved to WorkingTree.relpath. WorkingTree no
  no longer takes an inventory, rather it takes an option branch
  parameter, and if None is given will open the branch at basedir
  implicitly. (Robert Collins)

* Cleaner exception structure and error reporting.  Suggested by
  Scott James Remnant.  (Martin Pool)

* Branch.remove has been moved to WorkingTree, which has also gained
  ``lock_read``, ``lock_write`` and ``unlock`` methods for convenience.
  (Robert Collins)

* Two decorators, ``needs_read_lock`` and ``needs_write_lock`` have been
  added to the branch module. Use these to cause a function to run in a
  read or write lock respectively. (Robert Collins)

* ``Branch.open_containing`` now returns a tuple (Branch, relative-path),
  which allows direct access to the common case of 'get me this file
  from its branch'. (Robert Collins)

* Transports can register using ``register_lazy_transport``, and they
  will be loaded when first used.  (Martin Pool)

* 'pull' has been factored out of the command as ``WorkingTree.pull()``.
  A new option to WorkingTree.pull has been added, clobber, which will
  ignore diverged history and pull anyway.
  (Robert Collins)

* config.Config has a ``get_user_option`` call that accepts an option name.
  This will be looked up in branches.conf and bazaar.conf as normal.
  It is intended that this be used by plugins to support options -
  options of built in programs should have specific methods on the config.
  (Robert Collins)

* ``merge.merge_inner`` now has tempdir as an optional parameter.
  (Robert Collins)

* Tree.kind is not recorded at the top level of the hierarchy, as it was
  missing on EmptyTree, leading to a bug with merge on EmptyTrees.
  (Robert Collins)

* ``WorkingTree.__del__`` has been removed, it was non deterministic and not
  doing what it was intended to. See ``WorkingTree.__init__`` for a comment
  about future directions. (Robert Collins/Martin Pool)

* bzrlib.transport.http has been modified so that only 404 urllib errors
  are returned as NoSuchFile. Other exceptions will propagate as normal.
  This allows debuging of actual errors. (Robert Collins)

* bzrlib.transport.Transport now accepts *ONLY* url escaped relative paths
  to apis like 'put', 'get' and 'has'. This is to provide consistent
  behaviour - it operates on url's only. (Robert Collins)

* Transports can register using ``register_lazy_transport``, and they
  will be loaded when first used.  (Martin Pool)

* ``merge_flex`` no longer calls ``conflict_handler.finalize()``, instead that
  is called by ``merge_inner``. This is so that the conflict count can be
  retrieved (and potentially manipulated) before returning to the caller
  of ``merge_inner``. Likewise 'merge' now returns the conflict count to the
  caller. (Robert Collins)

* ``revision.revision_graph`` can handle having only partial history for
  a revision - that is no revisions in the graph with no parents.
  (Robert Collins).

* New ``builtins.branch_files`` uses the standard ``file_list`` rules to
  produce a branch and a list of paths, relative to that branch
  (Aaron Bentley)

* New TestCase.addCleanup facility.

* New ``bzrlib.version_info`` tuple (similar to ``sys.version_info``),
  which can be used by programs importing bzrlib.

Bug Fixes
*********

* Better handling of branches in directories with non-ascii names.
  (Joel Rosdahl, Panagiotis Papadakos)

* Upgrades of trees with no commits will not fail due to accessing
  [-1] in the revision-history. (Andres Salomon)


bzr 0.1.1 2005-10-12
####################

Bug Fixes
*********

* Fix problem in pulling over http from machines that do not
  allow directories to be listed.

* Avoid harmless warning about invalid hash cache after
  upgrading branch format.

Performance
***********

* Avoid some unnecessary http operations in branch and pull.


bzr 0.1 2005-10-11
##################

Notes
*****

* 'bzr branch' over http initially gives a very high estimate
  of completion time but it should fall as the first few
  revisions are pulled in.  branch is still slow on
  high-latency connections.

Bug Fixes
*********

* bzr-man.py has been updated to work again. Contributed by
  Rob Weir.

* Locking is now done with fcntl.lockf which works with NFS
  file systems. Contributed by Harald Meland.

* When a merge encounters a file that has been deleted on
  one side and modified on the other, the old contents are
  written out to foo.BASE and foo.SIDE, where SIDE is this
  or OTHER. Contributed by Aaron Bentley.

* Export was choosing incorrect file paths for the content of
  the tarball, this has been fixed by Aaron Bentley.

* Commit will no longer commit without a log message, an
  error is returned instead. Contributed by Jelmer Vernooij.

* If you commit a specific file in a sub directory, any of its
  parent directories that are added but not listed will be
  automatically included. Suggested by Michael Ellerman.

* bzr commit and upgrade did not correctly record new revisions
  for files with only a change to their executable status.
  bzr will correct this when it encounters it. Fixed by
  Robert Collins

* HTTP tests now force off the use of ``http_proxy`` for the duration.
  Contributed by Gustavo Niemeyer.

* Fix problems in merging weave-based branches that have
  different partial views of history.

* Symlink support: working with symlinks when not in the root of a
  bzr tree was broken, patch from Scott James Remnant.

Improvements
************

* 'branch' now accepts a --basis parameter which will take advantage
  of local history when making a new branch. This allows faster
  branching of remote branches. Contributed by Aaron Bentley.

* New tree format based on weave files, called version 5.
  Existing branches can be upgraded to this format using
  'bzr upgrade'.

* Symlinks are now versionable. Initial patch by
  Erik Toubro Nielsen, updated to head by Robert Collins.

* Executable bits are tracked on files. Patch from Gustavo
  Niemeyer.

* 'bzr status' now shows unknown files inside a selected directory.
  Patch from Heikki Paajanen.

* Merge conflicts are recorded in .bzr. Two new commands 'conflicts'
  and 'resolve' have needed added, which list and remove those
  merge conflicts respectively. A conflicted tree cannot be committed
  in. Contributed by Aaron Bentley.

* 'rm' is now an alias for 'remove'.

* Stores now split out their content in a single byte prefixed hash,
  dropping the density of files per directory by 256. Contributed by
  Gustavo Niemeyer.

* 'bzr diff -r branch:URL' will now perform a diff between two branches.
  Contributed by Robert Collins.

* 'bzr log' with the default formatter will show merged revisions,
  indented to the right. Initial implementation contributed by Gustavo
  Niemeyer, made incremental by Robert Collins.


Internals
*********

* Test case failures have the exception printed after the log
  for your viewing pleasure.

* InventoryEntry is now an abstract base class, use one of the
  concrete InventoryDirectory etc classes instead.

* Branch raises an UnsupportedFormatError when it detects a
  bzr branch it cannot understand. This allows for precise
  handling of such circumstances.

* Remove RevisionReference class; ``Revision.parent_ids`` is now simply a
  list of their ids and ``parent_sha1s`` is a list of their corresponding
  sha1s (for old branches only at the moment.)

* New method-object style interface for Commit() and Fetch().

* Renamed ``Branch.last_patch()`` to ``Branch.last_revision()``, since
  we call them revisions not patches.

* Move ``copy_branch`` to ``bzrlib.clone.copy_branch``.  The destination
  directory is created if it doesn't exist.

* Inventories now identify the files which were present by
  giving the revision *of that file*.

* Inventory and Revision XML contains a version identifier.
  This must be consistent with the overall branch version
  but allows for more flexibility in future upgrades.

Testing
*******

* Removed testsweet module so that tests can be run after
  bzr installed by 'bzr selftest'.

* 'bzr selftest' command-line arguments can now be partial ids
  of tests to run, e.g. ``bzr selftest test_weave``


bzr 0.0.9 2005-09-23
####################

Bug Fixes
*********

* Fixed "branch -r" option.

* Fix remote access to branches containing non-compressed history.
  (Robert Collins).

* Better reliability of http server tests.  (John Arbash-Meinel)

* Merge graph maximum distance calculation fix.  (Aaron Bentley)

* Various minor bug in windows support have been fixed, largely in the
  test suite. Contributed by Alexander Belchenko.

Improvements
************

* Status now accepts a -r argument to give status between chosen
  revisions. Contributed by Heikki Paajanen.

* Revision arguments no longer use +/-/= to control ranges, instead
  there is a 'before' namespace, which limits the successive namespace.
  For example '$ bzr log -r date:yesterday..before:date:today' will
  select everything from yesterday and before today. Contributed by
  Robey Pointer

* There is now a bzr.bat file created by distutils when building on
  Windows. Contributed by Alexander Belchenko.

Internals
*********

* Removed uuid() as it was unused.

* Improved 'fetch' code for pulling revisions from one branch into
  another (used by pull, merged, etc.)


bzr 0.0.8 2005-09-20
####################

Improvements
************

* Adding a file whose parent directory is not versioned will
  implicitly add the parent, and so on up to the root. This means
  you should never need to explictly add a directory, they'll just
  get added when you add a file in the directory.  Contributed by
  Michael Ellerman.

* Ignore ``.DS_Store`` (contains Mac metadata) by default.
  (Nir Soffer)

* If you set ``BZR_EDITOR`` in the environment, it is checked in
  preference to EDITOR and the config file for the interactive commit
  editing program. Related to this is a bugfix where a missing program
  set in EDITOR would cause editing to fail, now the fallback program
  for the operating system is still tried.

* Files that are not directories/symlinks/regular files will no longer
  cause bzr to fail, it will just ignore them by default. You cannot add
  them to the tree though - they are not versionable.


Internals
*********

* Refactor xml packing/unpacking.

Bug Fixes
*********

* Fixed 'bzr mv' by Ollie Rutherfurd.

* Fixed strange error when trying to access a nonexistent http
  branch.

* Make sure that the hashcache gets written out if it can't be
  read.


Portability
***********

* Various Windows fixes from Ollie Rutherfurd.

* Quieten warnings about locking; patch from Matt Lavin.


bzr-0.0.7 2005-09-02
####################

New Features
************

* ``bzr shell-complete`` command contributed by Clint Adams to
  help with intelligent shell completion.

* New expert command ``bzr find-merge-base`` for debugging merges.


Enhancements
************

* Much better merge support.

* merge3 conflicts are now reported with markers like '<<<<<<<'
  (seven characters) which is the same as CVS and pleases things
  like emacs smerge.


Bug Fixes
*********

* ``bzr upgrade`` no longer fails when trying to fix trees that
  mention revisions that are not present.

* Fixed bugs in listing plugins from ``bzr plugins``.

* Fix case of $EDITOR containing options for the editor.

* Fix log -r refusing to show the last revision.
  (Patch from Goffredo Baroncelli.)


Changes
*******

* ``bzr log --show-ids`` shows the revision ids of all parents.

* Externally provided commands on your $BZRPATH no longer need
  to recognize --bzr-usage to work properly, and can just handle
  --help themselves.


Library
*******

* Changed trace messages to go through the standard logging
  framework, so that they can more easily be redirected by
  libraries.



bzr-0.0.6 2005-08-18
####################

New Features
************

* Python plugins, automatically loaded from the directories on
  ``BZR_PLUGIN_PATH`` or ``~/.bzr.conf/plugins`` by default.

* New 'bzr mkdir' command.

* Commit mesage is fetched from an editor if not given on the
  command line; patch from Torsten Marek.

* ``bzr log -m FOO`` displays commits whose message matches regexp
  FOO.

* ``bzr add`` with no arguments adds everything under the current directory.

* ``bzr mv`` does move or rename depending on its arguments, like
  the Unix command.

* ``bzr missing`` command shows a summary of the differences
  between two trees.  (Merged from John Arbash-Meinel.)

* An email address for commits to a particular tree can be
  specified by putting it into .bzr/email within a branch.  (Based
  on a patch from Heikki Paajanen.)


Enhancements
************

* Faster working tree operations.


Changes
*******

* 3rd-party modules shipped with bzr are copied within the bzrlib
  python package, so that they can be installed by the setup
  script without clashing with anything already existing on the
  system.  (Contributed by Gustavo Niemeyer.)

* Moved plugins directory to bzrlib/, so that there's a standard
  plugin directory which is not only installed with bzr itself but
  is also available when using bzr from the development tree.
  ``BZR_PLUGIN_PATH`` and ``DEFAULT_PLUGIN_PATH`` are then added to the
  standard plugins directory.

* When exporting to a tarball with ``bzr export --format tgz``, put
  everything under a top directory rather than dumping it into the
  current directory.   This can be overridden with the ``--root``
  option.  Patch from William Dodé and John Meinel.

* New ``bzr upgrade`` command to upgrade the format of a branch,
  replacing ``bzr check --update``.

* Files within store directories are no longer marked readonly on
  disk.

* Changed ``bzr log`` output to a more compact form suggested by
  John A Meinel.  Old format is available with the ``--long`` or
  ``-l`` option, patched by William Dodé.

* By default the commit command refuses to record a revision with
  no changes unless the ``--unchanged`` option is given.

* The ``--no-plugins``, ``--profile`` and ``--builtin`` command
  line options must come before the command name because they
  affect what commands are available; all other options must come
  after the command name because their interpretation depends on
  it.

* ``branch`` and ``clone`` added as aliases for ``branch``.

* Default log format is back to the long format; the compact one
  is available with ``--short``.


Bug Fixes
*********

* Fix bugs in committing only selected files or within a subdirectory.


bzr-0.0.5  2005-06-15
#####################

Changes
*******

* ``bzr`` with no command now shows help rather than giving an
  error.  Suggested by Michael Ellerman.

* ``bzr status`` output format changed, because svn-style output
  doesn't really match the model of bzr.  Now files are grouped by
  status and can be shown with their IDs.  ``bzr status --all``
  shows all versioned files and unknown files but not ignored files.

* ``bzr log`` runs from most-recent to least-recent, the reverse
  of the previous order.  The previous behaviour can be obtained
  with the ``--forward`` option.

* ``bzr inventory`` by default shows only filenames, and also ids
  if ``--show-ids`` is given, in which case the id is the second
  field.


Enhancements
************

* New 'bzr whoami --email' option shows only the email component
  of the user identification, from Jo Vermeulen.

* New ``bzr ignore PATTERN`` command.

* Nicer error message for broken pipe, interrupt and similar
  conditions that don't indicate an internal error.

* Add ``.*.sw[nop] .git .*.tmp *,v`` to default ignore patterns.

* Per-branch locks keyed on ``.bzr/branch-lock``, available in
  either read or write mode.

* New option ``bzr log --show-ids`` shows revision and file ids.

* New usage ``bzr log FILENAME`` shows only revisions that
  affected that file.

* Changed format for describing changes in ``bzr log -v``.

* New option ``bzr commit --file`` to take a message from a file,
  suggested by LarstiQ.

* New syntax ``bzr status [FILE...]`` contributed by Bartosz
  Oler.  File may be in a branch other than the working directory.

* ``bzr log`` and ``bzr root`` can be given an http URL instead of
  a filename.

* Commands can now be defined by external programs or scripts
  in a directory on $BZRPATH.

* New "stat cache" avoids reading the contents of files if they
  haven't changed since the previous time.

* If the Python interpreter is too old, try to find a better one
  or give an error.  Based on a patch from Fredrik Lundh.

* New optional parameter ``bzr info [BRANCH]``.

* New form ``bzr commit SELECTED`` to commit only selected files.

* New form ``bzr log -r FROM:TO`` shows changes in selected
  range; contributed by John A Meinel.

* New option ``bzr diff --diff-options 'OPTS'`` allows passing
  options through to an external GNU diff.

* New option ``bzr add --no-recurse`` to add a directory but not
  their contents.

* ``bzr --version`` now shows more information if bzr is being run
  from a branch.


Bug Fixes
*********

* Fixed diff format so that added and removed files will be
  handled properly by patch.  Fix from Lalo Martins.

* Various fixes for files whose names contain spaces or other
  metacharacters.


Testing
*******

* Converted black-box test suites from Bourne shell into Python;
  now run using ``./testbzr``.  Various structural improvements to
  the tests.

* testbzr by default runs the version of bzr found in the same
  directory as the tests, or the one given as the first parameter.

* testbzr also runs the internal tests, so the only command
  required to check is just ``./testbzr``.

* testbzr requires python2.4, but can be used to test bzr running
  under a different version.

* Tests added for many other changes in this release.


Internal
********

* Included ElementTree library upgraded to 1.2.6 by Fredrik Lundh.

* Refactor command functions into Command objects based on HCT by
  Scott James Remnant.

* Better help messages for many commands.

* Expose ``bzrlib.open_tracefile()`` to start the tracefile; until
  this is called trace messages are just discarded.

* New internal function ``find_touching_revisions()`` and hidden
  command touching-revisions trace the changes to a given file.

* Simpler and faster ``compare_inventories()`` function.

* ``bzrlib.open_tracefile()`` takes a tracefilename parameter.

* New AtomicFile class.

* New developer commands ``added``, ``modified``.


Portability
***********

* Cope on Windows on python2.3 by using the weaker random seed.
  2.4 is now only recommended.


bzr-0.0.4  2005-04-22
#####################

Enhancements
************

* 'bzr diff' optionally takes a list of files to diff.  Still a bit
  basic.  Patch from QuantumG.

* More default ignore patterns.

* New 'bzr log --verbose' shows a list of files changed in the
  changeset.  Patch from Sebastian Cote.

* Roll over ~/.bzr.log if it gets too large.

* Command abbreviations 'ci', 'st', 'stat', '?' based on a patch
  by Jason Diamon.

* New 'bzr help commands' based on a patch from Denys Duchier.


Changes
*******

* User email is determined by looking at $BZREMAIL or ~/.bzr.email
  or $EMAIL.  All are decoded by the locale preferred encoding.
  If none of these are present user@hostname is used.  The host's
  fully-qualified name is not used because that tends to fail when
  there are DNS problems.

* New 'bzr whoami' command instead of username user-email.


Bug Fixes
*********

* Make commit safe for hardlinked bzr trees.

* Some Unicode/locale fixes.

* Partial workaround for ``difflib.unified_diff`` not handling
  trailing newlines properly.


Internal
********

* Allow docstrings for help to be in PEP0257 format.  Patch from
  Matt Brubeck.

* More tests in test.sh.

* Write profile data to a temporary file not into working
  directory and delete it when done.

* Smaller .bzr.log with process ids.


Portability
***********

* Fix opening of ~/.bzr.log on Windows.  Patch from Andrew
  Bennetts.

* Some improvements in handling paths on Windows, based on a patch
  from QuantumG.


bzr-0.0.3  2005-04-06
#####################

Enhancements
************

* New "directories" internal command lists versioned directories
  in the tree.

* Can now say "bzr commit --help".

* New "rename" command to rename one file to a different name
  and/or directory.

* New "move" command to move one or more files into a different
  directory.

* New "renames" command lists files renamed since base revision.

* New cat command contributed by janmar.

Changes
*******

* .bzr.log is placed in $HOME (not pwd) and is always written in
  UTF-8.  (Probably not a completely good long-term solution, but
  will do for now.)

Portability
***********

* Workaround for difflib bug in Python 2.3 that causes an
  exception when comparing empty files.  Reported by Erik Toubro
  Nielsen.

Internal
********

* Refactored inventory storage to insert a root entry at the top.

Testing
*******

* Start of shell-based black-box testing in test.sh.


bzr-0.0.2.1
###########

Portability
***********

* Win32 fixes from Steve Brown.


bzr-0.0.2  "black cube"  2005-03-31
###################################

Enhancements
************

* Default ignore list extended (see bzrlib/__init__.py).

* Patterns in .bzrignore are now added to the default ignore list,
  rather than replacing it.

* Ignore list isn't reread for every file.

* More help topics.

* Reinstate the 'bzr check' command to check invariants of the
  branch.

* New 'ignored' command lists which files are ignored and why;
  'deleted' lists files deleted in the current working tree.

* Performance improvements.

* New global --profile option.

* Ignore patterns like './config.h' now correctly match files in
  the root directory only.


bzr-0.0.1  2005-03-26
#####################

Enhancements
************

* More information from info command.

* Can now say "bzr help COMMAND" for more detailed help.

* Less file flushing and faster performance when writing logs and
  committing to stores.

* More useful verbose output from some commands.

Bug Fixes
*********

* Fix inverted display of 'R' and 'M' during 'commit -v'.

Portability
***********

* Include a subset of ElementTree-1.2.20040618 to make
  installation easier.

* Fix time.localtime call to work with Python 2.3 (the minimum
  supported).


bzr-0.0.0.69  2005-03-22
########################

Enhancements
************

* First public release.

* Storage of local versions: init, add, remove, rm, info, log,
  diff, status, etc.

..
   vim: tw=74 ft=rst ff=unix<|MERGE_RESOLUTION|>--- conflicted
+++ resolved
@@ -9,7 +9,55 @@
 In Development
 ##############
 
-<<<<<<< HEAD
+Compatibility Breaks
+********************
+
+New Features
+************
+
+Improvements
+************
+
+* Numerous operations are now faster for huge projects, i.e. those
+  with a large number of files and/or a large number of revisions,
+  particularly when the latest development format is used. These
+  operations (and improvements on OpenOffice.org) include:
+
+  * branch in a shared repository (2X faster)
+  * branch --no-tree (100X faster)
+  * diff (2X faster)
+  * tags (70X faster)
+
+  (Ian Clatworthy)
+
+* ``--development6-rich-root`` can now stack. (Modulo some smart-server
+  bugs with stacking and non default formats.)
+  (John Arbash Meinel, #373455)
+
+
+Bug Fixes
+*********
+
+* Better message in ``bzr add`` output suggesting using ``bzr ignored`` to
+  see which files can also be added.  (Jason Spashett, #76616)
+
+* Clarify the rules for locking and fallback repositories. Fix bugs in how
+  ``RemoteRepository`` was handling fallbacks along with the
+  ``_real_repository``. (Andrew Bennetts, John Arbash Meinel, #375496)
+
+
+Documentation
+*************
+
+API Changes
+***********
+
+* Added osutils.parent_directories(). (Ian Clatworthy)
+
+* TreeTransformBase no longer assumes that limbo is provided via disk.
+  DiskTreeTransform now provides disk functionality.  (Aaron Bentley)
+
+
 Internals
 *********
 
@@ -18,62 +66,10 @@
   ``list_commands``, which allow just-in-time command name provision
   rather than requiring all command names be known a-priori.
   (Robert Collins)
-=======
-Compatibility Breaks
-********************
-
-New Features
-************
-
-Improvements
-************
-
-* Numerous operations are now faster for huge projects, i.e. those
-  with a large number of files and/or a large number of revisions,
-  particularly when the latest development format is used. These
-  operations (and improvements on OpenOffice.org) include:
-
-  * branch in a shared repository (2X faster)
-  * branch --no-tree (100X faster)
-  * diff (2X faster)
-  * tags (70X faster)
-
-  (Ian Clatworthy)
-
-* ``--development6-rich-root`` can now stack. (Modulo some smart-server
-  bugs with stacking and non default formats.)
-  (John Arbash Meinel, #373455)
-
-
-Bug Fixes
-*********
-
-* Better message in ``bzr add`` output suggesting using ``bzr ignored`` to
-  see which files can also be added.  (Jason Spashett, #76616)
-
-* Clarify the rules for locking and fallback repositories. Fix bugs in how
-  ``RemoteRepository`` was handling fallbacks along with the
-  ``_real_repository``. (Andrew Bennetts, John Arbash Meinel, #375496)
-
-
-Documentation
-*************
-
-API Changes
-***********
-
-* Added osutils.parent_directories(). (Ian Clatworthy)
-
-* TreeTransformBase no longer assumes that limbo is provided via disk.
-  DiskTreeTransform now provides disk functionality.  (Aaron Bentley)
-
-
-Internals
-*********
+
 
 Testing
 *******
->>>>>>> 459be7b2
 
 
 bzr 1.15
