--- conflicted
+++ resolved
@@ -24,7 +24,6 @@
       is specified, and are labelled "revision-id:", as per mainline
       revisions, instead of "merged:". (Kent Gibson)
 
-<<<<<<< HEAD
     * Refactoring of transport classes connected to a remote server.
       ConnectedTransport is a new class that serves as a basis for all
       transports needing to connet to a remote server.  transport.split_url
@@ -35,11 +34,10 @@
       transport.get_transport() now accepts a 'possible_transports' parameter.
       If a newly requested transport can share a connection with one of the
       list, it will.
-=======
+
     * New ``BranchBuilder`` API which allows the construction of particular
       histories quickly. Useful for testing and potentially other applications
       too. (Robert Collins)
->>>>>>> 0b8bd567
 
   IMPROVEMENTS:
   
@@ -50,10 +48,9 @@
     * Added ``bzr log --limit`` to report a limited number of revisions.
       (Kent Gibson, #3659)
 
-<<<<<<< HEAD
     * Get rid of FTP connection cache.
      (Vincent Ladeuil)
-=======
+
     * Revert does not try to preserve file contents that were originally
       produced by reverting to a historical revision.  (Aaron Bentley)
 
@@ -70,7 +67,6 @@
       a small change to the Mozilla tree (55k files) has dropped from
       66 seconds to 32 seconds. For a small tree of 600 files, commit of a
       small change is 33% faster. (Ian Clatworthy)
->>>>>>> 0b8bd567
 
   BUGFIXES:
 
@@ -87,7 +83,6 @@
     * Let TestUIFactoy encode the password prompt with its own stdout.
       (Vincent Ladeuil, #110204)
 
-<<<<<<< HEAD
     * ``bzr init`` should only connect to the remote location one time.  We
       have been connecting several times because we forget to pass around the
       Transport object. This modifies ``BzrDir.create_branch_convenience``,
@@ -101,7 +96,6 @@
       fixed. See bzrlib/tests/commands directory.
       (Vincent Ladeuil)
 
-=======
     * pycurl should take use the range header that takes the range hint
       into account.
       (Vincent Ladeuil, #112719)
@@ -120,7 +114,6 @@
 
     * Tests no longer fail when BZR_REMOTE_PATH is set in the environment.
       (Daniel Watkins, #111958)
->>>>>>> 0b8bd567
 
 bzr 0.16  2007-05-07
   
