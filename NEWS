--- conflicted
+++ resolved
@@ -83,12 +83,9 @@
       from ``make_working_trees``. This has been changed to accomodate the
       smart server, where it does not make sense (at this point) to ever
       make working trees by default. (Robert Collins)
-<<<<<<< HEAD
-=======
 
     * Command objects can now declare related help topics by having _see_also
       set to a list of related topic. (Robert Collins)
->>>>>>> a46a2263
 
   BUGFIXES:
 
