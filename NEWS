--- conflicted
+++ resolved
@@ -14,15 +14,11 @@
 
     * 'bzr add' no longer takes a --verbose option, and a --quiet option
       has been added that suppresses all output.
-<<<<<<< HEAD
  
     * 'bzr check' now accepts -v for verbose reporting, and checks for
       ghosts in the branch.
 
 
-=======
-    
->>>>>>> 1b3dd800
   INTERNALS:
 
     * Config options have moved from bzrlib.osutils to bzrlib.config.
@@ -38,8 +34,6 @@
       related questions.
 
 
-<<<<<<< HEAD
-=======
 bzr 0.1.1 2005-10-12
 
   BUG FIXES:
@@ -55,7 +49,6 @@
     * Avoid some unnecessary http operations in branch and pull.
 
 
->>>>>>> 1b3dd800
 bzr 0.1 2005-10-11
 
   NOTES:
