####################
Bazaar Release Notes
####################


.. contents:: List of Releases
   :depth: 1


In Development
##############

Compatibility Breaks
********************

New Features
************

* ``merge --interactive`` applies a user-selected portion of the merge.  The UI
  is similar to ``shelve``.  (Aaron Bentley)

Bug Fixes
*********

* BranchBuilder now accepts timezone to avoid test failures in countries far
  from GMT. (Vincent Ladeuil, #397716)

<<<<<<< HEAD
* ``WorkingTree4.unversion`` will no longer fail to unversion ids which
  were present in a parent tree but renamed in the working tree.
  (Robert Collins, #187207)
=======
* ``bzr commit`` no longer saves the unversioning of missing files until
  the commit has completed on the branch. This means that aborting a
  commit that found a missing file will leave the tree unedited.
  (Robert Collins, #282402)
>>>>>>> b8f81017

Improvements
************

Documentation
*************

* Added Bazaar 2.0 Upgrade Guide. (Ian Clatworthy)

API Changes
***********

Internals
*********


bzr 1.17rc1 "So late it's brunch" 2009-07-13
############################################

Bazaar continues to blaze a straight and shining path to the 2.0 release and
the elevation of the ``2a`` beta format to the full glory of "supported and
stable".

Highlights in this release include greatly reduced memory consumption during
commits, faster ``ls``, faster ``annotate``, faster network operations if
you're specifying a revision number and the final destruction of those
annoying progress bar artifacts.


Compatibility Breaks
********************

* ``bzr register-branch`` from the Launchpad plugin now refers to "project"
  instead of "product" which is the correct Launchpad terminology.  The
  --product option is deprecated and users should switch to using --project.
  (Neil Martinsen-Burrell, #238764)


New Features
************

* ``bzr push`` now aborts if uncommitted changes (including pending merges)
  are present in the working tree (if one is present) and no revision is
  speified. The configuration option ``push_strict`` can be used to set the
  default for this behavior.  (Vincent Ladeuil, #284038, #322808, #65286)

* ``bzr revno`` and ``bzr revision-info`` now have a ``--tree`` option to
  show revision info for the working tree instead of the branch.
  (Matthew Fuller, John Arbash Meinel)

* ``bzr send`` now aborts if uncommitted changes (including pending merges)
  are present in the working tree and no revision is specified. The
  configuration option ``send_strict`` can be used to set the default for this
  behavior.
  (Vincent Ladeuil, #206577)

* ``bzr switch --create-branch/-b`` can now be used to create and switch
  to a new branch. Supplying a name without a ``/`` will create the branch
  relative to the existing branch. (similar to how ``bzr switch name``
  works when the branch already exists.) (John Arbash Meinel)


Bug Fixes
*********

* Accept uppercase "Y/N" to prompts such as from break lock. 
  (#335182, Tim Powell, Martin Pool)

* Add documentation about diverged branches and how to fix them in the
  centralized workflow with local commits.  Mention ``bzr help
  diverged-branches`` when a push fails because the branches have
  diverged.  (Neil Martinsen-Burrell, #269477)

* Annotate would sometimes 'latch on' to trivial lines, causing important
  lines to be incorrectly annotated. (John Arbash Meinel, #387952)

* Automatic format upgrades triggered by default stacking policies on a
  1.16rc1 (or later) smart server work again.
  (Andrew Bennetts, #388675)

* Avoid progress bar artifacts being left behind on the screen.
  (Martin Pool, #321935)

* Better message in ``bzr split`` error suggesting a rich root format.
  (Neil Martinsen-Burrell, #220067)

* ``Branch.set_append_revisions_only`` now works with branches on a smart
  server. (Andrew Bennetts, #365865)

* By default, ``bzr branch`` will fail if the target directory exists, but
  does not already have a control directory.  The flag ``--use-existing-dir``
  will allow operation to proceed.  (Alexander Belchenko, #307554)

* ``bzr ls DIR --from-root`` now shows only things in DIR, not everything.
  (Ian Clatworthy)

* Fetch between repositories does not error if they have inconsistent data
  that should be irrelevant to the fetch operation. (Aaron Bentley)

* Fix ``AttributeError`` exception when reconfiguring lightweight checkout 
  of a remote repository.
  (Jelmer Vernooij, #332194)

* Fix bug in decoding v3 smart server messages when receiving multiple
  lots of excess bytes after an end-of-message.
  (Andrew Bennetts)

* Force deletion of readonly files during merge, update and other tree
  transforms.
  (Craig Hewetson, Martin Pool, #218206)

* Force socket shutdown in threaded http test servers to avoid client hangs
  (pycurl).  (Vincent Ladeuil, #383920).

* ``LRUCache`` will maintain the linked list pointers even if a nodes
  cleanup function raises an exception. (John Arbash Meinel, #396838)

* Progress bars are now suppressed again when the environment variable
  ``BZR_PROGRESS_BAR`` is set to ``none``.
  (Martin Pool, #339385)

* Reduced memory consumption during ``bzr commit`` of large files. For
  pre 2a formats, should be down to ~3x the size of a file.
  For ``--2a`` format repositories, it is down to the size of the file
  content plus the size of the compressed text.  Related to bug #109114.
  (John Arbash Meinel)

* Set hidden attribute on .bzr directory below unicode path should never
  fail with error. The operation should succeed even if bzr unable to set 
  the attribute.  (Alexander Belchenko, related to bug #335362).
  
* Stacking will no longer accept requests to stack on the same
  branch/repository. Existing branches that incorrectly reference the same
  repository in a stacking configuration will now raise
  UnstackableLocationError when the branch is opened. This can be fixed by
  removing the stacking location inside ``.bzr/branch``.
  (Robert Collins, #376243)

* The ``log+`` decorator, useful in debugging or profiling, could cause
  "AttributeError: 'list' object has no attribute 'next'".  This is now
  fixed.  The log decorator no longer shows the elapsed time or transfer
  rate because they're available in the log prefixes and the transport
  activity display respectively.
  (Martin Pool, #340347)

* Unshelve works correctly when multiple zero-length files are present on
  the shelf. (Aaron Bentley, #363444)

* Progress bars no longer show the network transport scheme or direction.
  (Martin Pool)

* launchpad-login now respects the 'verbose' option.
  (Jonathan Lange, #217031)


Internals
*********

* ``bzrlib.user_encoding`` is now officially deprecated. It is not
  possible to write a deprecation wrapper, but the variable will be
  removed in the near future. Use ``bzrlib.osutils.get_user_encoding()``
  instead. (Alexander Belchenko)

* Command lookup has had hooks added. ``bzrlib.Command.hooks`` has
  three new hook points: ``get_command``, ``get_missing_command`` and
  ``list_commands``, which allow just-in-time command name provision
  rather than requiring all command names be known a-priori.
  (Robert Collins)

* ``get_app_path`` from win32utils.py now supports REG_EXPAND_SZ data type
  and can read path to wordpad.exe. (Alexander Belchenko, #392046)

* ``graph.KnownGraph`` has been added. This is a class that can give
  answers to ``heads()`` very quickly. However, it has the assumption that
  the whole graph has already been loaded. This is true during
  ``annotate`` so it is used there with good success (as much as 2x faster
  for files with long ancestry and 'cherrypicked' changes.)
  (John Arbash Meinel, Vincent Ladeuil)

* OS file locks are now taken out using ``CreateFile`` rather than
  ``LockFileEx`` on Windows. The locking remains exclusive with
  ``LockFileEx`` but now it also works on older versions of Windows (such
  as Win98). (Martin <gzlist>)

* pack <=> pack fetching is now done via a ``PackStreamSource`` rather
  than the ``Packer`` code. The user visible change is that we now
  properly fetch the minimum number of texts for non-smart fetching.
  (John Arbash Meinel)


* ``VersionedFiles._add_text`` is a new api that lets us insert text into
  the repository as a single string, rather than a list of lines. This can
  improve memory overhead and performance of committing large files.
  (Currently a private api, used only by commit). (John Arbash Meinel)


Improvements
************

* ``bzr annotate`` can now be significantly faster. The time for
  ``bzr annotate NEWS`` is down to 7s from 22s in 1.16. Files with long
  histories and lots of 'duplicate insertions' will be improved more than
  others. (John Arbash Meinel, Vincent Ladeuil)

* ``bzr ls`` is now faster. On OpenOffice.org, the time drops from 2.4
  to 1.1 seconds. The improvement for ``bzr ls -r-1`` is more
  substantial dropping from 54.3 to 1.1 seconds. (Ian Clatworthy)

* Improve "Path(s) are not versioned" error reporting for some commands.
  (Benoît PIERRE)

* Initial commit performance in ``--2a`` repositories has been improved by
  making it cheaper to build the initial CHKMap. (John Arbash Meinel)

* Resolving a revno to a revision id on a branch accessed via ``bzr://``
  or ``bzr+ssh://`` is now much faster and involves no VFS operations.
  This speeds up commands like ``bzr pull -r 123``.  (Andrew Bennetts)

* ``revision-info`` now properly aligns the revnos/revids in the output
  and doesn't traceback when given revisions not in the current branch.
  Performance is also significantly improved when requesting multiple revs
  at once.  (Matthew Fuller, John Arbash Meinel)

* Tildes are no longer escaped by Transports. (Andy Kilner)


Documentation
*************

* Avoid bad text wrapping in generated documentation.  Slightly better
  formatting in the user reference.
  (Martin Pool, #249908)

* Minor clarifications to the help for End-Of-Line conversions.
  (Ian Clatworthy)

API Changes
***********

* Removed overspecific error class ``InvalidProgressBarType``.
  (Martin Pool)

* The method ``ProgressView._show_transport_activity`` is now
  ``show_transport_activity`` because it's part of the contract between
  this class and the UI.  (Martin Pool)


bzr 1.16.1 2009-06-26
#####################

End user testing of the 2a format revealed two serious bugs. The first,
#365615, caused bzr to raise AbsentContentFactory errors when autopacking.
This meant that commits or pushes to 2a-format repositories failed
intermittently.

The second bug, #390563, caused the smart server to raise AbsentContentFactory
when streaming 2a stacked 2a-format branches. This particularly affected
branches stored on Launchpad in the 2a format.

Both of these bugs cause command failures only, neither of them cause data
corruption or data loss. And, of course, both of these bugs are now fixed.

Bug Fixes
*********

* We now properly request a more minimal set of file texts when fetching
  multiple revisions. (Robert Collins, John Arbash Meinel, #390563)

* Repositories using CHK pages (which includes the new 2a format) will no
  longer error during commit or push operations when an autopack operation
  is triggered. (Robert Collins, #365615)

* ``chk_map.iter_interesting_nodes`` now properly uses the *intersection*
  of referenced nodes rather than the *union* to determine what
  uninteresting pages we still need to look at. Prior to this,
  incrementally pushing to stacked branch would push the minimal data, but
  fetching everything would request extra texts. There are some unhandled
  cases wrt trees of different depths, but this fixes the common cases.
  (Robert Collins, John Arbash Meinel, #390563)

* ``GroupCompress`` repositories now take advantage of the pack hints
  parameter to permit cross-format fetching to incrementally pack the
  converted data. (Robert Collins)

* ``Repository.commit_write_group`` now returns opaque data about what
  was committed, for passing to the ``Repository.pack``. Repositories
  without atomic commits will still return None. (Robert Collins)

* ``Repository.pack`` now takes an optional ``hint`` parameter
  which will support doing partial packs for repositories that can do
  that. (Robert Collins)

* RepositoryFormat has a new attribute 'pack_compresses' which is True
  when doing a pack operation changes the compression of content in the
  repository. (Robert Collins)

* ``StreamSink`` and ``InterDifferingSerialiser`` will call
  ``Repository.pack`` with the hint returned by
  ``Repository.commit_write_group`` if the formats were different and the
  repository can increase compression by doing a pack operation.
  (Robert Collins, #376748)


bzr 1.16 "It's yesterday in California" 2009-06-18
##################################################
:Codename: yesterday-in-california
:1.16rc1: 2009-06-11
:1.16: 2009-06-18

This version of Bazaar contains the beta release of the new ``2a`` repository
format, suitable for testing by fearless, advanced users. This format or an
updated version of it will become the default format in Bazaar 2.0. Please
read the NEWS entry before even thinking about upgrading to the new format.

Also included are speedups for many operations on huge projects, a bug fix for
pushing stacked new stacked branches to smart servers and the usual bevy of
bug fixes and improvements.


Changes from 1.16rc1 to 1.16final
*********************************

* Fix the nested tree flag check so that upgrade from development formats to
  2a can work correctly.
  (Jelmer Vernooij, #388727)

* Automatic format upgrades triggered by default stacking policies on a
  1.16rc1 (or later) smart server work again.
  (Andrew Bennetts, #388675)


Compatibility Breaks
********************

* Display prompt on stderr (instead of stdout) when querying users so
  that the output of commands can be safely redirected.
  (Vincent Ladeuil, #376582)


New Features
************

* A new repository format ``2a`` has been added.  This is a beta release
  of the the brisbane-core (aka group-compress) project.  This format now
  suitable for wider testing by advanced users willing to deal with some
  bugs.  We would appreciate test reports, either positive or negative.
  Format 2a is substantially smaller and faster for many operations on
  many trees.  This format or an updated version will become the default
  in bzr 2.0.

  This is a rich-root format, so this repository format can be used with
  bzr-svn.  Bazaar branches in previous non-rich-root formats can be
  converted (including by merge, push and pull) to format 2a, but not vice
  versa.  We recommend upgrading previous development formats to 2a.

  Upgrading to this format can take considerable time because it expands
  and more concisely repacks the full history.

  If you use stacked branches, you must upgrade the stacked branches
  before the stacked-on branches.  (See <https://bugs.launchpad.net/bugs/374735>)

* ``--development7-rich-root`` is a new dev format, similar to ``--dev6``
  but using a Revision serializer using bencode rather than XML.
  (Jelmer Vernooij, John Arbash Meinel)

* mail_client=claws now supports --body (and message body hooks).  Also uses
  configured from address.  (Barry Warsaw)

Improvements
************


* ``--development6-rich-root`` can now stack. (Modulo some smart-server
  bugs with stacking and non default formats.)
  (John Arbash Meinel, #373455)

* ``--development6-rich-root`` delays generating a delta index for the
  first object inserted into a group. This has a beneficial impact on
  ``bzr commit`` since each committed texts goes to its own group. For
  committing a 90MB file, it drops peak memory by about 200MB, and speeds
  up commit from 7s => 4s. (John Arbash Meinel)

* Numerous operations are now faster for huge projects, i.e. those
  with a large number of files and/or a large number of revisions,
  particularly when the latest development format is used. These
  operations (and improvements on OpenOffice.org) include:

  * branch in a shared repository (2X faster)
  * branch --no-tree (100X faster)
  * diff (2X faster)
  * tags (70X faster)

  (Ian Clatworthy)

* Pyrex version of ``bencode`` support. This provides optimized support
  for both encoding and decoding, and is now found at ``bzrlib.bencode``.
  ``bzrlib.utils.bencode`` is now deprecated.
  (Alexander Belchenko, Jelmer Vernooij, John Arbash Meinel)


Bug Fixes
*********

* Bazaar can now pass attachment files to the mutt email client.
  (Edwin Grubbs, #384158)

* Better message in ``bzr add`` output suggesting using ``bzr ignored`` to
  see which files can also be added.  (Jason Spashett, #76616)

* ``bzr pull -r 123`` from a stacked branch on a smart server no longer fails.
  Also, the ``Branch.revision_history()`` API now works in the same
  situation.  (Andrew Bennetts, #380314)
  
* ``bzr serve`` on Windows no longer displays a traceback simply because a
  TCP client disconnected. (Andrew Bennetts)

* Clarify the rules for locking and fallback repositories. Fix bugs in how
  ``RemoteRepository`` was handling fallbacks along with the
  ``_real_repository``. (Andrew Bennetts, John Arbash Meinel, #375496)

* Fix a small bug with fetching revisions w/ ghosts into a new stacked
  branch. Not often triggered, because it required ghosts to be part of
  the fetched revisions, not in the stacked-on ancestry.
  (John Arbash Meinel)

* Fix status and commit to work with content filtered trees, addressing
  numerous bad bugs with line-ending support. (Ian Clatworthy, #362030)

* Fix problem of "directory not empty" when contending for a lock over
  sftp.  (Martin Pool, #340352)

* Fix rule handling so that eol is optional, not mandatory.
  (Ian Clatworthy, #379370)

* Pushing a new stacked branch to a 1.15 smart server was broken due to a
  bug in the ``BzrDirFormat.initialize_ex`` smart verb.  This is fixed in
  1.16, but required changes to the network protocol, so the
  ``BzrDirFormat.initialize_ex`` verb has been removed and replaced with a
  corrected ``BzrDirFormat.initialize_ex_1.16`` verb.  1.15 clients will
  still work with a 1.16 server as they will fallback to slower (and
  bug-free) methods.
  (Jonathan Lange, Robert Collins, Andrew Bennetts, #385132)

* Reconcile can now deal with text revisions that originated in revisions 
  that are ghosts. (Jelmer Vernooij, #336749)

* Support cloning of branches with ghosts in the left hand side history.
  (Jelmer Vernooij, #248540)

* The ''bzr diff'' now catches OSError from osutils.rmtree and logs a
  helpful message to the trace file, unless the temp directory really was
  removed (which would be very strange).  Since the diff operation has
  succeeded from the user's perspective, no output is written to stderr 
  or stdout.  (Maritza Mendez, #363837)

* Translate errors received from a smart server in response to a
  ``BzrDirFormat.initialize`` or ``BzrDirFormat.initialize_ex`` request.
  This was causing tracebacks even for mundane errors like
  ``PermissionDenied``.  (Andrew Bennetts, #381329)

Documentation
*************

* Added directory structure and started translation of docs in Russian.
  (Alexey Shtokalo, Alexander Iljin, Alexander Belchenko, Dmitry Vasiliev,
  Volodymyr Kotulskyi)

API Changes
***********

* Added osutils.parent_directories(). (Ian Clatworthy)

* ``bzrlib.progress.ProgressBar``, ``ChildProgress``, ``DotsProgressBar``,
  ``TTYProgressBar`` and ``child_progress`` are now deprecated; use
  ``ui_factory.nested_progress_bar`` instead.  (Martin Pool)

* ``graph.StackedParentsProvider`` is now a public API, replacing
  ``graph._StackedParentsProvider``. The api is now considered stable and ready
  for external users. (Gary van der Merwe)

* ``bzrlib.user_encoding`` is deprecated in favor of
  ``get_user_encoding``.  (Alexander Belchenko)

* TreeTransformBase no longer assumes that limbo is provided via disk.
  DiskTreeTransform now provides disk functionality.  (Aaron Bentley)

Internals
*********

* Remove ``weave.py`` script for accessing internals of old weave-format
  repositories.  (Martin Pool)

Testing
*******

* The number of cores is now correctly detected on OSX. (John Szakmeister)

* The number of cores is also detected on Solaris and win32. (Vincent Ladeuil)

* The number of cores is also detected on FreeBSD. (Matthew Fuller)


bzr 1.15
########
:1.15rc1: 2009-05-16
:1.15: 2009-05-22
:1.15.1: 2009-06-09

The smart server will no longer raise 'NoSuchRevision' when streaming content
with a size mismatch in a reconstructed graph search. New command ``bzr
dpush``. Plugins can now define their own annotation tie-breaker when two
revisions introduce the exact same line.

Changes from 1.15.1 to 1.15.2
*****************************

* Use zdll on Windows to build ``_chk_map_pyx`` extension.
  (Alexander Belchenko)

Changes from 1.15final to 1.15.1
*********************************

* Translate errors received from a smart server in response to a
  ``BzrDirFormat.initialize`` or ``BzrDirFormat.initialize_ex`` request.
  This was causing tracebacks even for mundane errors like
  ``PermissionDenied``.  (Andrew Bennetts, #381329)

Changes from 1.15rc1 to 1.15final
*********************************

* No changes

Compatibility Breaks
********************

* ``bzr ls`` is no longer recursive by default. To recurse, use the
  new ``-R`` option. The old ``--non-recursive`` option has been removed.
  If you alias ``ls`` to ``ls -R``, you can disable recursion using
  ``--no-recursive`` instead.  (Ian Clatworthy)

New Features
************

* New command ``bzr dpush`` that can push changes to foreign 
  branches (svn, git) without setting custom bzr-specific metadata.
  (Jelmer Vernooij)

* The new development format ``--development6-rich-root`` now supports
  stacking. We chose not to use a new format marker, since old clients
  will just fail to open stacked branches, the same as if we used a new
  format flag. (John Arbash Meinel, #373455)

* Plugins can now define their own annotation tie-breaker when two revisions
  introduce the exact same line. See ``bzrlib.annotate._break_annotation_tie``
  Be aware though that this is temporary, private (as indicated by the leading
  '_') and a first step to address the problem. (Vincent Ladeuil, #348459)

* New command ``bzr dpush`` that can push changes to foreign 
  branches (svn, git) without setting custom bzr-specific metadata.
  (Jelmer Vernooij)

* ``bzr send`` will now check the ``child_submit_format`` setting in
  the submit branch to determine what format to use, if none was 
  specified on the command-line.  (Jelmer Vernooij)

Improvements
************

* -Dhpss output now includes the number of VFS calls made to the remote
  server. (Jonathan Lange)

* ``--coverage`` works for code running in threads too.
  (Andrew Bennets, Vincent Ladeuil)

* ``bzr pull`` now has a ``--local`` option to only make changes to the
  local branch, and not the bound master branch.
  (Gary van der Merwe, #194716)

* ``bzr rm *`` is now as fast as ``bzr rm * --keep``. (Johan Walles, #180116)

Bug Fixes
*********

* Adding now works properly when path contains a symbolic link.
  (Geoff Bache, #183831)

* An error is now raised for unknown eol values. (Brian de Alwis, #358199)

* ``bzr merge --weave`` will now generate a conflict if one side deletes a
  line, and the other side modifies the line. (John Arbash Meinel, #328171)

* ``bzr reconfigure --standalone`` no longer raises IncompatibleRepositories.
  (Martin von Gagern, #248932)

* ``bzr send`` works to send emails again using MAPI.
  (Neil Martinsen-Burrell, #346998)

* Check for missing parent inventories in StreamSink.  This prevents
  incomplete stacked branches being created by 1.13 bzr:// and
  bzr+ssh:// clients (which have bug #354036).  Instead, the server now
  causes those clients to send the missing records.  (Andrew Bennetts)

* Correctly handle http servers proposing multiple authentication schemes.
  (Vincent Ladeuil, #366107)

* End-Of-Line content filters are now loaded correctly.
  (Ian Clatworthy, Brian de Alwis, #355280)

* Fix a bug in the pure-python ``GroupCompress`` code when handling copies
  longer than 64KiB. (John Arbash Meinel, #364900)

* Fix TypeError in running ``bzr break-lock`` on some URLs.
  (Alexander Belchenko, Martin Pool, #365891)

* Non-recursive ``bzr ls`` now works properly when a path is specified.
  (Jelmer Vernooij, #357863)

* ssh usernames (defined in ~/.ssh/config) are honoured for bzr+ssh connections.
  (Vincent Ladeuil, #367726)

* Several bugs related to unicode symlinks have been fixed and the test suite
  enhanced to better catch regressions for them. (Vincent Ladeuil)

* The smart server will no longer raise 'NoSuchRevision' when streaming
  content with a size mismatch in a reconstructed graph search: it assumes
  that the client will make sure it is happy with what it got, and this
  sort of mismatch is normal for stacked environments.
  bzr 1.13.0/1 will stream from unstacked branches only - in that case not
  getting all the content expected would be a bug. However the graph
  search is how we figured out what we wanted, so a mismatch is both odd
  and unrecoverable without starting over, and starting over will end up
  with the same data as if we just permitted the mismatch. If data is
  gc'd, doing a new search will find only the truncated data, so sending
  only the truncated data seems reasonable. bzr versions newer than this
  will stream from stacked branches and check the stream to find missing
  content in the stacked-on branch, and thus will handle the situation
  implicitly.  (Robert Collins, #360791)

* Upgrading to, or fetching into a 'rich-root' format will now correctly
  set the root data the same way that reconcile does.
  (Robert Collins, #368921)

* Using unicode Windows API to obtain command-line arguments.
  (Alexander Belchenko, #375934)

Documentation
*************

API Changes
***********

* ``InterPackRepo.fetch`` and ``RepoFetcher`` now raise ``NoSuchRevision``
  instead of ``InstallFailed`` when they detect a missing revision.
  ``InstallFailed`` itself has been deleted. (Jonathan Lange)

* Not passing arguments to ``bzrlib.commands.main()`` will now grab the
  arguments from ``osutils.get_unicode_argv()`` which has proper support
  for unicode arguments on windows. Further, the supplied arguments are now 
  required to be unicode strings, rather than user_encoded strings.
  (Alexander Belchenko)

Internals
*********

* ``bzrlib.branch.Branch.set_parent`` is now present on the base branch
  class and will call ``_set_parent_location`` after doing unicode 
  encoding. (Robert Collins)

* ``bzrlib.remote.RemoteBranch._set_parent_location`` will use a new verb
  ``Branch.set_parent_location`` removing further VFS operations.
  (Robert Collins)

* ``bzrlib.bzrdir.BzrDir._get_config`` now returns a ``TransportConfig``
  or similar when the dir supports configuration settings. The base class
  defaults to None. There is a matching new server verb
  ``BzrDir.get-config_file`` to reduce roundtrips for getting BzrDir
  configuration. (Robert Collins)

* ``bzrlib.tests.ExtendedTestResult`` has new methods ``startTests``
  called before the first test is started, ``done`` called after the last
  test completes, and a new parameter ``strict``. (Robert Collins)

* ``-Dhpss`` when passed to bzr will cause a backtrace to be printed when
  VFS operations are started on a smart server repository. This should not
  occur on regular push and pull operations, and is a key indicator for
  performance regressions. (Robert Collins)

* ``-Dlock`` when passed to the selftest (e.g. ``bzr -Dlock selftest``) will
  cause mismatched physical locks to cause test errors rather than just
  reporting to the screen. (Robert Collins)

* Fallback ``CredentialStore`` instances registered with ``fallback=True``
  are now be able to provide credentials if obtaining credentials 
  via ~/.bazaar/authentication.conf fails. (Jelmer Vernooij, 
  Vincent Ladeuil, #321918)

* New hook ``Lock.lock_broken`` which runs when a lock is
  broken. This is mainly for testing that lock/unlock are
  balanced in tests. (Vincent Ladeuil)

* New MergeDirective hook 'merge_request_body' allows hooks to supply or
  alter a body for the message produced by ``bzr send``.

* New smart server verb ``BzrDir.initialize_ex`` which implements a
  refactoring to the core of clone allowing less round trips on new
  branches. (Robert Collins)

* New method ``Tags.rename_revisions`` that can rename revision ids tags
  are pointing at. (Jelmer Vernooij)

* Updated the bundled ``ConfigObj`` library to 4.6.0 (Matt Nordhoff)

Testing
*******

* ``bzr selftest`` will now fail if lock/unlock are not correctly balanced in
  tests. Using ``-Dlock`` will turn the related failures into warnings.
  (Vincent Ladeuil, Robert Collins)

bzr 1.14
###########
:Codename: brisbane-core
:1.14rc1: 2009-04-06
:1.14rc2: 2009-04-19
:1.14: 2009-04-28
:1.14.1: 2009-05-01

New formats 1.14 and 1.14-rich-root supporting End-Of-Line (EOL) conversions,
keyword templating (via the bzr-keywords plugin) and generic content filtering.
End-of-line conversion is now supported for formats supporting content
filtering.

Changes from 1.14final to 1.14.1
********************************

* Change api_minimum_version back to api_minimum_version = (1, 13, 0)

Changes from 1.14rc2 to 1.14final
*********************************

* Fix a bug in the pure-python ``GroupCompress`` code when handling copies
  longer than 64KiB. (John Arbash Meinel, #364900)

Changes from 1.14rc1 to 1.14rc2
*******************************

* Fix for bug 358037 Revision not in
  bzrlib.groupcompress.GroupCompressVersionedFiles (Brian de Alwis, 
  John A Meinel)

* Fix for bug 354036 ErrorFromSmartServer - AbsentContentFactory object has no
  attribute 'get_bytes_as' exception while pulling from Launchpad 
  (Jean-Francois Roy, Andrew Bennetts, Robert Collins)

* Fix for bug 355280 eol content filters are never loaded and thus never
  applied (Brian de Alwis, Ian Clatworthy)
 
* bzr.dev -r4280  Change _fetch_uses_deltas = False for CHK repos until we can
  write a better fix. (John Arbash Meinel, Robert Collins)

* Fix for bug 361574 uncommit recommends undefined --levels and -n options
  (Marius Kruger, Ian Clatworthy)

* bzr.dev r4289 as cherrypicked at lp:~spiv/bzr/stacking-cherrypick-1.14 
  (Andrew Bennetts, Robert Collins)

Compatibility Breaks
********************

* A previously disabled code path to accelerate getting configuration
  settings from a smart server has been reinstated. We think this *may*
  cause a incompatibility with servers older than bzr 0.15. We intend
  to issue a point release to address this if it turns out to be a
  problem. (Robert Collins, Andrew Bennetts)

* bzr no longer autodetects nested trees as 'tree-references'.  They
  must now be explicitly added tree references.  At the commandline, use
  join --reference instead of add.  (Aaron Bentley)

* The ``--long`` log format (the default) no longer shows merged
  revisions implicitly, making it consistent with the ``short`` and
  ``line`` log formats.  To see merged revisions for just a given
  revision, use ``bzr log -n0 -rX``. To see every merged revision,
  use ``bzr log -n0``.  (Ian Clatworthy)

New Features
************

* New formats ``1.14`` and ``1.14-rich-root`` supporting End-Of-Line
  (EOL) conversions, keyword templating (via the bzr-keywords plugin)
  and generic content filtering. These formats replace the experimental
  ``development-wt5`` and ``development-wt5-rich-root`` formats
  respectively, but have support for filtered views disabled.
  (Ian Clatworthy)

* New ``mv --auto`` option recognizes renames after they occur.
  (Aaron Bentley)

* ``bzr`` can now get passwords from stdin without requiring a controlling
  terminal (i.e. by redirecting stdin). (Vincent Ladeuil)

* ``bzr log`` now supports filtering of multiple files and directories
  and will show changes that touch any of them. Furthermore,
  directory filtering now shows the changes to any children of that
  directory, not just the directory object itself.
  (Ian Clatworthy, #97715)

* ``bzr shelve`` can now apply changes without storing anything on the
  shelf, via the new --destroy option.  (Aaron Bentley)

* ``bzr send`` now accepts --body to specify an initial message body.
  (Aaron bentley)

* ``bzr xxx --usage`` where xxx is a command now shows a usage
  message and the options without the descriptive help sections
  (like Description and Examples). A message is also given
  explaining how to see the complete help, i.e. ``bzr help xxx``.
  (Ian Clatworthy)

* Content filters can now be used to provide custom conversion
  between the canonical format of content (i.e. as stored) and
  the convenience format of content (i.e. as created in working
  trees). See ``bzr help content-filters`` for further details.
  (Ian Clatworthy, Alexander Belchenko)

* End-of-line conversion is now supported for formats supporting
  content filtering. See ``bzr help eol`` for details.
  (Ian Clatworthy)

* Newly-blessed `join` command allows combining two trees into one.
  (Aaron Bentley)

Improvements
************

* A new format name alias ``default-rich-root`` has been added and
  points at the closest relative of the default format that supports 
  rich roots. (Jelmer Vernooij, #338061)

* Branching from a stacked branch using ``bzr*://`` will now stream
  the data when the target repository does not need topological
  ordering, reducing round trips and network overhead. This uses the
  existing smart server methods added in 1.13, so will work on any
  1.13 or newer server. (Robert Collins, Andrew Bennetts)

* ``bzr cat`` and ``bzr export`` now supports a ``--filters`` option
  that displays/saves the content after content filters are applied.
  (Ian Clatworthy)

* ``bzr ignore`` gives a more informative message when existing
  version controlled files match the ignore pattern. (Neil
  Martinsen-Burrell, #248895)

* ``bzr log`` now has ``--include-merges`` as an alias for ``--levels 0``.
  (Ian Clatworthy)

* ``bzr send`` is faster on repositories with deep histories.
  (Ian Clatworthy)

* IPv6 literals are accepted in URLs.
  (stlman, Martin Pool, Jelmer Vernooij, #165014)

* Progress bars now show the rate of network activity for
  ``bzr+ssh://`` and ``bzr://`` connections.  (Andrew Bennetts)

* Prompt for user names if they are not in the configuration. 
  (Jelmer Vernooij, #256612)

* Pushing to a stacked pack-format branch on a 1.12 or older smart server
  now takes many less round trips.  (Andrew Bennetts, Robert Collins,
  #294479)
  
* Streaming push can be done to older repository formats.  This is
  implemented using a new ``Repository.insert_stream_locked`` RPC.
  (Andrew Bennetts, Robert Collins)

* The "ignoring files outside view: .." message has been re-worded
  to "Ignoring files outside view. View is .." to reduce confusion
  about what was being considered and what was being ignored.
  (Ian Clatworthy)

* The ``long`` log formatter now shows [merge] indicators. If
  only one level of revisions is displayed and merges are found,
  the ``long`` and ``short`` log formatters now tell the user
  how to see the hidden merged revisions.  (Ian Clatworthy)

* The ``brisbane-core`` project has delivered its beta format
  ``development6-rich-root``. This format is suitable for judicious
  testing by early adopters. In particular if you are benchmarking bzr
  performance please be sure to test using this format. At this stage
  more information is best obtained by contacting the Bazaar mailing list
  or IRC channel if you are interested in using this format. We will make
  end user documentation available closer to blessing the format as
  production ready. (Robert Collins, John Arbash Meinel, Ian Clatworthy,
  Vincent Ladeuil, Andrew Bennetts, Martin Pool)

* Tildes are no longer escaped. No more %7Euser/project/branch!
  (Jonathan Lange)

Bug Fixes
*********

* Pushing a new stacked branch will also push the parent inventories for
  revisions at the stacking boundary.  This makes sure that the stacked
  branch has enough data to calculate inventory deltas for all of its
  revisions (without requiring the fallback branch).  This avoids
  "'AbsentContentFactory' object has no attribute 'get_bytes_as'" errors
  when fetching the stacked branch from a 1.13 (or later) smart server.
  This partially fixes #354036.  (Andrew Bennetts, Robert Collins)

* End-Of-Line content filters are now loaded correctly.
  (Ian Clatworthy, Brian de Alwis, #355280)

* Authentication plugins now receive all the parameters from the request
  itself (aka host, port, realm, path, etc). Previously, only the 
  authentication section name, username and encoded password were 
  provided. (Jean-Francois Roy)

* bzr gives a better message if an invalid regexp is passed to ``bzr log
  -m``.  (Anne Mohsen, Martin Pool)

* ``bzr split`` now says "See also: join" (Aaron Bentley, #335015)

* ``bzr version-info`` now works in empty branches. (Jelmer Vernooij,
  #313028)

* Fix "is not a stackable format" error when pushing a
  stackable-format branch with an unstackable-format repository to a
  destination with a default stacking policy.  (Andrew Bennetts)

* Fixed incorrect "Source format does not support stacking" warning
  when pushing to a smart server.  (Andrew Bennetts, #334114)

* Fix 'make check-dist-tarball' failure by converting paths to unicode when
  needed. (Vincent Ladeuil, #355454)

* Fixed "Specified file 'x/y/z' is outside current view: " occurring
  on ``bzr add x/y/z`` in formats supporting views when no view is
  defined.  (Ian Clatworthy, #344708)

* It is no longer possible to fetch between repositories while the
  target repository is in a write group. This prevents race conditions
  that prevent the use of RPC's to perform fetch, and thus allows
  optimising more operations. (Robert Collins, Andrew Bennetts)

* ``merge --force`` works again. (Robert Collins, #342105)

* No more warnings are issued about ``sha`` being deprecated under python-2.6.
  (Vincent Ladeuil, #346593)

* Pushing a new branch to a server that has a stacking policy will now
  upgrade from the local branch format when the stacking policy points at
  a branch which is itself stackable, because we know the client can read
  both branches, we know that the trunk for the project can be read too,
  so the upgrade will not inconvenience users. (Robert Collins, #345169)

* Pushing a new stacked branch will also push the parent inventories for
  revisions at the stacking boundary.  This makes sure that the stacked
  branch has enough data to calculate inventory deltas for all of its
  revisions (without requiring the fallback branch).  This avoids
  "'AbsentContentFactory' object has no attribute 'get_bytes_as'" errors
  when fetching the stacked branch from a 1.13 (or later) smart server.
  This partially fixes #354036.  (Andrew Bennetts, Robert Collins)

* The full test suite is passing again on OSX. Several minor issues (mostly
  test related) have been fixed. (Vincent Ladeuil, #355273).

* The GNU Changelog formatter is slightly improved in the case where
  the delta is empty, and now correctly claims not to support tags.
  (Andrea Bolognani)

* Shelve can now shelve changes to a symlink target.
  (James Westby, #341558)

* The help for the ``info`` command has been corrected.
  (Ian Clatworthy, #351931)

* Upgrade will now use a sensible default format if the source repository
  uses rich roots.  (Jelmer Vernooij, #252908)

Documentation
*************

* Expanded the index of the developer documentation. (Eric Siegerman)

* New topic `bzr help debug-flags`.  (Martin Pool)

* The generated manpage now explicitly lists aliases as commands.
  (James Westby, #336998)

API Changes
***********

* APIs deprecated in 1.6 and previous versions of bzr are now removed.
  (Martin Pool)

* ``CommitReporter`` is no longer called with ``unchanged`` status during
  commit - this was a full-tree overhead that bzr no longer performs.
  (Robert Collins)

* New abstract ``UIFactory`` method ``get_username`` which will be called to 
  obtain the username to use when connecting to remote machines. 
  (Jelmer Vernooij)

* New API ``Inventory.filter()`` added that filters an inventory by
  a set of file-ids so that only those fileids, their parents and
  their children are included.  (Ian Clatworthy)

* New sort order for ``get_record_stream`` ``groupcompress`` which
  sorts optimally for use with groupcompress compressors. (John Arbash
  Meinel, Robert Collins)

* Repository APIs ``get_deltas_for_revisions()`` and
  ``get_revision_delta()`` now support an optional ``specific_fileids``
  parameter. If provided, the deltas are filtered so that only those
  file-ids, their parents and their children are included.
  (Ian Clatworthy)

* The ``get_credentials`` and ``set_credentials`` methods of 
  ``AuthenticationConfig`` now accept an optional realm argument.
  (Jean-Francois Roy)

* The ``pb`` argument to ``fetch()`` is deprecated.
  (Martin Pool)

* The ``Serializer`` class and the serializer ``format registry`` have moved
  from ``bzrlib.xml_serializer`` to ``bzrlib.serializer``. (Jelmer Vernooij)

* The smart server jail now hooks into BzrDir.open to prevent any BzrDir
  that is not inside the backing transport from being opened.  See the
  module documentation for ``bzrlib.smart.request`` for details.
  (Andrew Bennetts, Robert Collins)

* ``Tree.get_symlink_target`` now always returns a unicode string result
  or None. Previously it would return the bytes from reading the link
  which could be in any arbitrary encoding. (Robert Collins)

Testing
*******

* ``bzrlib.tests.TestCase`` now fails the test if its own ``setUp``
  and ``tearDown`` weren't called.  This catches faulty tests that
  forget to upcall when overriding ``setUp`` and ``tearDown``.  Those
  faulty tests were not properly isolated.
  (Andrew Bennetts, Robert Collins)

* Fix test_msgeditor.MsgEditorTest test isolation.
  (Vincent Ladeuil, #347130)

* ``medusa`` is not used anymore as an FTP test server starting with
  python2.6. A new FTP test server based on ``pyftplib`` can be used
  instead. This new server is a soft dependency as medusa which is still
  preferred if both are available (modulo python version).
  (Vincent Ladeuil)

Internals
*********

* Added ``chk_map`` for fast, trie-based storage of tuple to string maps.
  (Robert Collins, John Arbash Meinel, Vincent Ladeuil)

* Added ``bzrlib.chk_map`` for fast, trie-based storage of tuple to string
  maps.  (Robert Collins, John Arbash Meinel, Vincent Ladeuil)

* Added ``bzrlib.inventory_delta`` module.  This will be used for
  serializing and deserializing inventory deltas for more efficient
  streaming on the the network.  (Robert Collins, Andrew Bennetts)

* ``Branch._get_config`` has been added, which splits out access to the
  specific config file from the branch. This is used to let RemoteBranch
  avoid constructing real branch objects to access configuration settings.
  (Robert Collins, Andrew Bennetts)

* ``Branch`` now implements ``set_stacked_on_url`` in the base class as
  the implementation is generic and should impact foreign formats. This
  helps performance for ``RemoteBranch`` push operations to new stacked
  branches. (Robert Collins, Andrew Bennetts)

* ``BtreeIndex._spill_mem_keys_to_disk()`` now generates disk index with
  optmizations turned off. This only has effect when processing > 100,000
  keys during something like ``bzr pack``. (John Arbash Meinel)

* ``bzr selftest`` now accepts ``--subunit`` to run in subunit output
  mode. Requires ``lp:subunit`` installed to work, but is not a hard
  dependency. (Robert Collins)

* ``BzrDir.open_branch`` now takes an optional ``ignore_fallbacks``
  parameter for controlling opening of stacked branches.
  (Andrew Bennetts, Robert Collins)
  
* ``CommitBuilder`` has a new method, ``record_iter_changes`` which works
  in terms of an iter_changes iterator rather than full tree scanning.
  (Robert Collins)

* ``DirState`` can now be passed a custom ``SHA1Provider`` object
  enabling it to store the SHA1 and stat of the canonical (post
  content filtered) form. (Ian Clatworthy)

* New ``assertLength`` method based on one Martin has squirreled away
  somewhere. (Robert Collins, Martin Pool)

* New hook ``BzrDir.pre_open`` which runs before opening ``BzrDir``
  objects, allowing better enforcement of the smart server jail when
  dealing with stacked branches. (Robert Collins, Andrew Bennetts)

* New hook ``RioVersionInfoBuilder.revision``, allowing extra entries 
  to be added to the stanza that is printed for a particular revision.
  (Jelmer Vernooij)

* New repository method ``refresh_data`` to cause any repository to
  make visible data inserted into the repository by a smart server
  fetch operation. (Robert Collins, Andrew Bennetts)

* ``register_filter_stack_map`` now takes an optional fallback parameter,
  a callable to invoke if a preference has a value not in the map
  of filter stacks. This enhancement allows, for example,  bzr-svn to
  handle existing svn properties that define a list of keywords to be
  expanded.  (Ian Clatworthy)

* ``RemoteBranchConfig`` will use a new verb ``Branch.set_config_option``
  to write config settings to smart servers that support this, saving
  5 round trips on the stacked streaming acceptance test.
  (Robert Collins, Andrew Bennetts)

* ``RemoteBranch`` now provides ``_get_config`` for access to just the
  branch specific configuration from a remote server, which uses the 
  already existing ``Branch.get_config_file`` smart verb.
  (Robert Collins, Andrew Bennetts)

* ``RemoteRepository`` will now negatively cache missing revisions during
  ``get_parent_map`` while read-locked. Write-locks are unaffected.
  (Robert Collins, Andrew Bennetts)

* Removed ``InterRemoteToOther``, ``InterOtherToRemote`` and
  ``InterPackToRemotePack`` classes, as they are now unnecessary.
  (Andrew Bennetts)

* ``RepositoryFormat`` as a new attribute ``fast_deltas`` to indicate
  whether the repository can efficiently generate deltas between trees
  regardless of tree size. (Robert Collins)

* ``Repository.iter_files_bytes()`` now properly returns an "iterable of
  byte strings" (aka 'chunked') for the content. It previously was
  returning a plain string, which worked, but performed very poorly when
  building a working tree (file.writelines(str) is very inefficient). This
  can have a large effect on ``bzr checkout`` times. (John Arbash Meinel)

* selftest now supports a --parallel option, with values of 'fork' or
  'subprocess' to run the test suite in parallel. Currently only linux
  machine work, other platforms need patches submitted. (Robert Collins,
  Vincent Ladeuil)

* ``tests.run_suite`` has a new parameter ``suite_decorators``, a list of 
  callables to use to decorate the test suite. Such decorators can add or
  remove tests, or even remote the test suite to another machine if
  desired. (Robert Collins)

* The smart server verb ``Repository.get_parent_map`` can now include
  information about ghosts when the special revision ``include-missing:``
  is in the requested parents map list. With this flag, ghosts are
  included as ``missing:REVISION_ID``. (Robert Collins, Andrew Bennetts)

* ``_walk_to_common_revisions`` will now batch up at least 50
  revisions before calling ``get_parent_map`` on the target,
  regardless of ``InterRepository``.
  (Andrew Bennetts, Robert Collins)

bzr 1.13
########

:Codename: paraskavedekatriaphobia
:1.13: 2009-03-14
:1.13rc1: 2009-03-10
:1.13.1: 2009-03-23
:1.13.2: 2009-04-27

GNU Changelog output can now be produced by ``bzr log --gnu-changelog``.  Debug
flags can now be set in ``~/.bazaar/bazaar.conf``.  Lightweight checkouts and
stacked branches should both be much faster over remote connections.  

Changes From 1.13.1 to 1.13.2
*****************************

A regression was found in the 1.13.1 release. When bzr 1.13.1 and earlier push
a stacked branch they do not take care to push all the parent inventories for
the transferred revisions. This means that a smart server serving that branch
often cannot calculate inventory deltas for the branch (because smart server
does not/cannot open fallback repositories). Prior to 1.13 the server did not
have a verb to stream revisions out of a repository, so that's why this bug has
appeared now.

Bug Fixes
*********

* Fix for bug 354036 ErrorFromSmartServer - AbsentContentFactory object has no
  attribute 'get_bytes_as' exception while pulling from Launchpad 
  (Jean-Francois Roy, Andrew Bennetts, Robert Collins)

Changes From 1.13final to 1.13.1
********************************

A couple regessions where found in the 1.13 release. The pyrex-generated C
extensions are missing from the .tar.gz and .zip files.  Documentation on how
to generate GNU ChangeLogs is wrong.

Bug Fixes
*********

* Change ``./bzr``'s ``_script_version`` to match ./bzrlib/__init__.py
  version_info. (Bob Tanner, Martin Pool, #345232)

* Distribution archives for 1.13 do not contain generated C extension modules
  (Jean-Francois Roy, Bob Tanner, #344465)

* GNU ChangeLog output can now be produced by bzr log --format gnu-changelog is
  incorrect (Deejay, Bob Tanner, Martin Pool, Robert Collins, #343928)

* ``merge --force`` works again. (Robert Collins, #342105)

Changes From 1.13rc1 to 1.13final
*********************************

* Fix "is not a stackable format" error when pushing a
  stackable-format branch with an unstackable-format repository to a
  destination with a default stacking policy.  (Andrew Bennetts)

* Progress bars now show the rate of network activity for
  ``bzr+ssh://`` and ``bzr://`` connections.  (Andrew Bennetts)

Compatibility Breaks
********************

* ``bzr log --line`` now indicates which revisions are merges with
  `[merge]` after the date.  Scripts which parse the output of this
  command may need to be adjusted.
  (Neil Martinsen-Burrell)

New Features
************

* ``bzr reconfigure`` now supports --with-trees and --with-no-trees
  options to change the default tree-creation policy of shared
  repositories.  (Matthew Fuller, Marius Kruger, #145033)

* Debug flags can now be set in ``~/.bazaar/bazaar.conf``.
  (Martin Pool)

* Filtered views provide a mask over the tree so that users can focus
  on a subset of a tree when doing their work. See ``Filtered views``
  in chapter 7 of the User Guide and ``bzr help view`` for details.
  (Ian Clatworthy)

* GNU Changelog output can now be produced by ``bzr log --gnu-changelog``.
  (Andrea Bolognani, Martin Pool)

* The ``-Dmemory`` flag now gives memory information on Windows.
  (John Arbash Meinel)

* Multiple authors for a commit can now be recorded by using the "--author"
  option multiple times. (James Westby, #185772)

* New clean-tree command, from bzrtools.  (Aaron Bentley, Jelmer Vernoij)

* New command ``bzr launchpad-open`` opens a Launchpad web page for that
  branch in your web browser, as long as the branch is on Launchpad at all.
  (Jonathan Lange)

* New API for getting bugs fixed by a revision: Revision.iter_bugs().
  (Jonathan Lange)

Improvements
************

* All bzr ``Hooks`` classes are now registered in
  ``bzrlib.hooks.known_hooks``. This removes the separate list from
  ``bzrlib.tests`` and ensures that all hooks registered there are
  correctly isolated by the test suite (previously
  ``MutableTreeHooks`` were not being isolated correctly). Further, 
  documentation for hooks is now dynamically generated from the
  present HookPoints. ``bzr hooks`` will now also report on all the
  hooks present in the ``bzrlib.hooks.known_hooks`` registry.
  (Robert Collins)

* ``bzr add`` no longer prints ``add completed`` on success. Failure
  still prints an error message. (Robert Collins)

* ``bzr branch`` now has a ``--no-tree`` option which turns off the
  generation of a working tree in the new branch.
  (Daniel Watkins, John Klinger, #273993)

* Bazaar will now point out ``bzr+ssh://`` to the user when they 
  use ssh://. (Jelmer Vernooij, #330535)

* ``bzr -v info`` now omits the number of committers branch statistic,
  making it many times faster for large projects. To include that
  statistic in the output, use ``bzr -vv info``.
  (Ian Clatworthy)

* ``bzr push`` to a ``bzr`` url (``bzr://``, ``bzr+ssh://`` etc) will
  stream if the server is version 1.13 or greater, reducing roundtrips
  significantly. (Andrew Bennetts, Robert Collins)

* Lightweight Checkouts and Stacked Branches should both be much
  faster over remote connections. Building the working tree now
  batches up requests into approx 5MB requests, rather than a separate
  request for each file. (John Arbash Meinel)

* Support for GSSAPI authentication when using HTTP or HTTPS. 
  (Jelmer Vernooij)

* The ``bzr shelve`` prompt now includes a '?' help option to explain the
  short options better. (Daniel Watkins, #327429)

* ``bzr lp-open`` now falls back to the push location if it cannot find a
  public location. (Jonathan Lange, #332372)

* ``bzr lp-open`` will try to find the Launchpad URL for the location
  passed on the command line. This makes ``bzr lp-open lp:foo`` work as
  expected. (Jonathan Lange, #332705)

* ``bzr send`` now supports MH-E via ``emacsclient``. (Eric Gillespie)

Bug Fixes
*********

* Allows ``bzr log <FILE>`` to be called in an empty branch without
  backtracing. (Vincent Ladeuil, #346431)

* Bazaar now gives a better message including the filename if it's
  unable to read a file in the working directory, for example because
  of a permission error.  (Martin Pool, #338653)

* ``bzr cat -r<old> <path>`` doesn't traceback anymore when <path> has a
  file id in the working tree different from the one in revision <old>.
  (Vincent Ladeuil, #341517, #253806)

* ``bzr send`` help is more specific about how to apply merge
  directives.  (Neil Martinsen-Burrell, #253470)

* ``bzr missing`` now uses ``Repository.get_revision_delta()`` rather
  than fetching trees and determining a delta itself. (Jelmer
  Vernooij, #315048)

* ``bzr push`` to a smart server no longer causes "Revision
  {set([('null:',)])} not present ..." errors when the branch has
  multiple root revisions. (Andrew Bennetts, #317654)

* ``bzr shelve`` now properly handle patches with no terminating newline.
  (Benoît PIERRE, #303569)

* ``bzr unshelve`` gives a more palatable error if passed a non-integer
  shelf id. (Daniel Watkins)

* Export now handles files that are not present in the tree.
  (James Westby, #174539)

* Fixed incorrect "Source format does not support stacking" warning
  when pushing to a smart server.  (Andrew Bennetts, #334114)
  
* Fixed "sprout() got an unexpected keyword argument 'source_branch'"
  error branching from old repositories.
  (Martin Pool, #321695)

* Make ``bzr push --quiet <non-local location>`` less chatty.
  (Kent Gibson, #221461)

* Many Branch hooks would not fire with ``bzr://`` and ``bzr+ssh://``
  branches, and this was not noticed due to a bug in the test logic
  for branches. This is now fixed and a test added to prevent it
  reoccuring. (Robert Collins, Andrew Bennetts)

* Restore the progress bar on Windows. We were disabling it when TERM
  wasn't set, but Windows doesn't set TERM. (Alexander Belchenko,
  #334808)

* ``setup.py build_ext`` now gives a proper error when an extension
  fails to build. (John Arbash Meinel)

* Symlinks to non ascii file names are now supported.
  (Robert Collins, Vincent Ladeuil, #339055, #272444)    

* Under rare circumstances (aka nobody reported a bug about it), the ftp
  transport could revert to ascii mode. It now stays in binary mode except
  when needed.  (Vincent Ladeuil)

* Unshelve does not generate warnings about progress bars.
  (Aaron Bentley, #328148)

* shelve cleans up properly when unversioned files are specified.
  (Benoît Pierre, Aaron Bentley)

Documentation
*************

* Added ``Organizing your workspace`` to the User Guide appendices,
  summarizing some common ways of organizing trees, branches and
  repositories and the processes/workflows implied/enabled by each.
  (Ian Clatworthy)

* Hooks can now be self documenting. ``bzrlib.hooks.Hooks.create_hook``
  is the entry point for this feature. (Robert Collins)

* The documentation for ``shelve`` and ``unshelve`` has been clarified.
  (Daniel Watkins, #327421, #327425)

API Changes
***********

* ``bzr selftest`` now fails if the bazaar sources contain trailing
  whitespace, non-unix style line endings and files not ending in a
  newline. About 372 files and 3243 lines with trailing whitespace was
  updated to comply with this. The code already complied with the other
  criteria, but now it is enforced. (Marius Kruger)

* ``bzrlib.branch.PushResult`` was renamed to 
  ``bzrlib.branch.BranchPushResult``. (Jelmer Vernooij)

* ``Branch.fetch`` and ``Repository.fetch`` now return None rather
  than a count of copied revisions and failed revisions. A while back
  we stopped ever reporting failed revisions because we started
  erroring instead, and the copied revisions count is not used in the
  UI at all - indeed it only reflects the repository status not
  changes to the branch itself. (Robert Collins)

* ``Inventory.apply_delta`` now raises an AssertionError if a file-id
  appears multiple times within the delta. (Ian Clatworthy)

* MutableTree.commit now favours the "authors" argument, with the old
  "author" argument being deprecated.

* Remove deprecated EmptyTree.  (Martin Pool)

* ``Repository.fetch`` now accepts an optional ``fetch_spec``
  parameter.  A ``SearchResult`` or ``MiniSearchResult`` may be passed
  to ``fetch_spec`` instead of a ``last_revision`` to specify exactly
  which revisions to fetch. (Andrew Bennetts)

* ``RepositoryAcquisitionPolicy.acquire_repository`` now returns a
  tuple of ``(repository, is_new_flag)``, rather than just the
  repository.  (Andrew Bennetts)

* Revision.get_apparent_author() is now deprecated, replaced by
  Revision.get_apparent_authors(), which returns a list. The former
  now returns the first item that would be returned from the second.

* The ``BranchBuilder`` test helper now accepts a ``timestamp``
  parameter to ``build_commit`` and ``build_snapshot``.  (Martin Pool)

* The ``_fetch_*`` attributes on ``Repository`` are now on
  ``RepositoryFormat``, more accurately reflecting their intent (they
  describe a disk format capability, not state of a particular
  repository of that format). (Robert Collins)

Internals
*********

* Branching from a non-stacked branch on a smart protocol is now
  free of virtual file system methods.
  (Robert Collins, Andrew Bennetts)

* Branch and Repository creation on a bzr+ssh://server are now done
  via RPC calls rather than VFS calls, reducing round trips for
  pushing new branches substantially. (Robert Collins)

* ``Branch.clone`` now takes the ``repository_policy`` formerly used
  inside ``BzrDir.clone_on_transport``, allowing stacking to be
  configured before the branch tags and revision tip are set. This
  fixes a race condition cloning stacked branches that would cause
  plugins to have hooks called on non-stacked instances.
  (Robert Collins, #334187)

* ``BzrDir.cloning_metadir`` now has a RPC call. (Robert Collins)

* ``BzrDirFormat.__str__`` now uses the human readable description
  rather than the sometimes-absent disk label. (Robert Collins)

* ``bzrlib.fetch`` is now composed of a sender and a sink component
  allowing for decoupling over a network connection. Fetching from
  or into a RemoteRepository with a 1.13 server will use this to
  stream the operation.
  (Andrew Bennetts, Robert Collins)

* ``bzrlib.tests.run_suite`` accepts a runner_class parameter
  supporting the use of different runners. (Robert Collins)

* Change how file_ids and revision_ids are interned as part of
  inventory deserialization. Now we use the real ``intern()``, rather
  than our own workaround that would also cache a Unicode copy of the
  string, and never emptied the cache. This should slightly reduce
  memory consumption. (John Arbash Meinel)

* New branch method ``create_clone_on_transport`` that returns a
  branch object. (Robert Collins)

* New hook Commands['extend_command'] to allow plugins to access a
  command object before the command is run (or help generated from
  it), without overriding the command. (Robert Collins)

* New version of the ``BzrDir.find_repository`` verb supporting
  ``_network_name`` to support removing more _ensure_real calls.
  (Robert Collins)

* ``RemoteBranchFormat`` no longer claims to have a disk format string.
  (Robert Collins)

* ``Repository`` objects now have ``suspend_write_group`` and
  ``resume_write_group`` methods.  These are currently only useful
  with pack repositories. (Andrew Bennetts, Robert Collins)

* ``BzrDirFormat``, ``BranchFormat`` and ``RepositoryFormat`` objects
  now have a ``network_name`` for passing the format across RPC calls.
  (Robert Collins, Andrew Bennetts)

* ``RepositoryFormat`` objects now all have a new attribute
  ``_serializer`` used by fetch when reserialising is required.
  (Robert Collins, Andrew Bennetts)

* Some methods have been pulled up from ``BzrBranch`` to ``Branch``
  to aid branch types that are not bzr branch objects (like
  RemoteBranch). (Robert Collins, Andrew Bennetts)

* Test adaptation has been made consistent throughout the built in
  tests. ``TestScenarioApplier``, ``multiply_tests_from_modules``,
  ``adapt_tests``, ``adapt_modules`` have all been deleted. Please
  use ``multiply_tests``, or for lower level needs ``apply_scenarios``
  and ``apply_scenario``. (Robert Collins)

* ``TestSkipped`` is now detected by TestCase and passed to the
  ``TestResult`` by calling ``addSkip``. For older TestResult objects,
  where ``addSkip`` is not available, ``addError`` is still called.
  This permits test filtering in subunit to strip out skipped tests
  resulting in a faster fix-shrink-list-run cycle. This is compatible
  with the testtools protocol for skips. (Robert Collins)

* The ``_index`` of ``KnitVersionedFiles`` now supports the ability
  to scan an underlying index that is going to be incorporated into
  the ``KnitVersionedFiles`` object, to determine if it has missing
  delta references. The method is ``scan_unvalidated_index``.
  (Andrew Bennetts, Robert Collins)

* There is a RemoteSink object which handles pushing to smart servers.
  (Andrew Bennetts, Robert Collins)

* ``TransportTraceDecorator`` now logs ``put_bytes_non_atomic`` and
  ``rmdir`` calls. (Robert Collins)

* ``VersionedFiles`` record adapters have had their signature change
  from ``(record, record.get_bytes_as(record.storage_kind))`` to
  ``(record)`` reducing excess duplication and allowing adapters
  to access private data in record to obtain content more
  efficiently. (Robert Collins)

* We no longer probe to see if we should create a working tree during
  clone if we cannot get a local_abspath for the new bzrdir.
  (Robert Collins)


bzr 1.12
########

:Codename: 1234567890
:1.12: 2009-02-13
:1.12rc1: 2009-02-10

This release of Bazaar contains many improvements to the speed,
documentation and functionality of ``bzr log`` and the display of logged
revisions by ``bzr status``.  bzr now also gives a better indication of
progress, both in the way operations are drawn onto a text terminal, and
by showing the rate of network IO.

Changes from RC1 to Final
*************************

* ``bzr init --development-wt5[-rich-root]`` would fail because of
  circular import errors. (John Arbash Meinel, #328135)

* Expanded the help for log and added a new help topic called
  ``log-formats``.  (Ian Clatworthy)

Compatibility Breaks
********************

* By default, ``bzr status`` after a merge now shows just the pending
  merge tip revisions. This improves the signal-to-noise ratio after
  merging from trunk and completes much faster. To see all merged
  revisions, use the new ``-v`` flag.  (Ian Clatworthy)

* ``bzr log --line`` now shows any tags after the date and before
  the commit message. If you have scripts which parse the output
  from this command, you may need to adjust them accordingly.
  (Ian Clatworthy)

* ``bzr log --short`` now shows any additional revision properties
  after the date and before the commit message.  Scripts that parse 
  output of the log command in this situation may need to adjust.
  (Neil Martinsen-Burrell)

* The experimental formats ``1.12-preview`` and ``1.12-preview-rich-root``
  have been renamed ``development-wt5`` and ``development-wt5-rich-root``
  respectively, given they are not ready for release in 1.12.
  (Ian Clatworthy)

* ``read_bundle_from_url`` has been deprecated. (Vincent Ladeuil)

New Features
************

* Add support for filtering ``bzr missing`` on revisions.  Remote revisions
  can be filtered using ``bzr missing -r -20..-10`` and local revisions can
  be filtered using ``bzr missing --my-revision -20..-10``.
  (Marius Kruger)

* ``bzr log -p`` displays the patch diff for each revision.
  When logging a file, the diff only includes changes to that file.
  (Ian Clatworthy, #202331, #227335)

* ``bzr log`` supports a new option called ``-n N`` or ``--level N``.
  A value of 0 (zero) means "show all nested merge revisions" while
  a value of 1 (one) means "show just the top level". Values above
  1 can be used to see a limited amount of nesting. That can be
  useful for seeing the level or two below PQM submits for example.
  To force the ``--short`` and ``--line`` formats to display all nested
  merge revisions just like ``--long`` does by default, use a command
  like ``bzr log --short -n0``. To display just the mainline using
  ``--long`` format, ``bzr log --long -n1``.
  (Ian Clatworthy)

Improvements
************

* ``bzr add`` more clearly communicates success vs failure.
  (Daniel Watkins)

* ``bzr init`` will now print a little less verbose output.
  (Marius Kruger)

* ``bzr log`` is now much faster in many use cases, particularly
  at incrementally displaying results and filtering by a
  revision range. (Ian Clatworthy)

* ``bzr log --short`` and ``bzr log --line`` now show tags, if any,
  for each revision. The tags are shown comma-separated inside
  ``{}``. For short format, the tags appear at the end of line
  before the optional ``[merge]`` indicator. For line format,
  the tags appear after the date. (Ian Clatworthy)

* Progress bars now show the rate of activity for some sftp 
  operations, and they are drawn different.  (Martin Pool, #172741)

* Progress bars now show the rate of activity for urllib and pycurl based
  http client implementations. The operations are tracked at the socket
  level for better precision.
  (Vincent Ladeuil)

* Rule-based preferences can now accept multiple patterns for a set of
  rules.  (Marius Kruger)

* The ``ancestor:`` revision spec will now default to referring to the
  parent of the branch if no other location is given.
  (Daniel Watkins, #198417)

* The debugger started as a result of setting ``$BZR_PDB`` works
  around a bug in ``pdb``, http://bugs.python.org/issue4150.  The bug
  can cause truncated tracebacks in Python versions before 2.6.
  (Andrew Bennetts)

* VirtualVersionedFiles now implements
  ``iter_lines_added_or_present_in_keys``. This allows the creation of 
  new branches based on stacked bzr-svn branches. (#311997)

Bug Fixes
*********

* ``bzr annotate --show-ids`` doesn't give a backtrace on empty files
  anymore.
  (Anne Mohsen, Vincent Ladeuil, #314525)

* ``bzr log FILE`` now correctly shows mainline revisions merging
  a change to FILE when the ``--short`` and ``--line`` log formats
  are used. (Ian Clatworthy, #317417)

* ``bzr log -rX..Y FILE`` now shows the history of FILE provided
  it existed in Y or X, even if the file has since been deleted or
  renamed. If no range is given, the current/basis tree and
  initial tree are searched in that order. More generally, log
  now interprets filenames in their historical context.
  (Ian Clatworthy, #175520)

* ``bzr status`` now reports nonexistent files and continues, then
  errors (with code 3) at the end.  (Karl Fogel, #306394)

* Don't require the present compression base in knits to be the same
  when adding records in knits. (Jelmer Vernooij, #307394)

* Fix a problem with CIFS client/server lag on Windows colliding with
  an invariant-per-process algorithm for generating AtomicFile names
  (Adrian Wilkins, #304023)

* Many socket operations now handle EINTR by retrying the operation.
  Previously EINTR was treated as an unrecoverable failure.  There is
  a new ``until_no_eintr`` helper function in ``bzrlib.osutils``.
  (Andrew Bennetts)

* Support symlinks with non-ascii characters in the symlink filename.
  (Jelmer Vernooij, #319323)

* There was a bug in how we handled resolving when a file is deleted
  in one branch, and modified in the other. If there was a criss-cross
  merge, we would cause the deletion to conflict a second time.
  (Vincent Ladeuil, John Arbash Meinel)

* There was another bug in how we chose the correct intermediate LCA in
  criss-cross merges leading to several kind of changes be incorrectly
  handled.
  (John Arbash Meinel, Vincent Ladeuil)

* Unshelve now handles deleted paths without crashing. (Robert Collins)

Documentation
*************

* Improved plugin developer documentation.  (Martin Pool)

API Changes
***********

* ``ProgressBarStack`` is deprecated; instead use
  ``ui_factory.nested_progress_bar`` to create new progress bars.
  (Martin Pool)

* ForeignVcsMapping() now requires a ForeignVcs object as first
  argument. (Jelmer Vernooij)

* ForeignVcsMapping.show_foreign_revid() has been moved to
  ForeignVcs. (Jelmer Vernooij)

* ``read_bundle_from_url`` is deprecated in favor of
  ``read_mergeable_from_url``.  (Vincent Ladeuil)

* Revision specifiers are now registered in
  ``bzrlib.revisionspec.revspec_registry``, and the old list of 
  revisionspec classes (``bzrlib.revisionspec.SPEC_TYPES``) has been
  deprecated. (Jelmer Vernooij, #321183)

* The progress and UI classes have changed; the main APIs remain the
  same but code that provides a new UI or progress bar class may
  need to be updated.  (Martin Pool)

Internals
*********

* Default User Interface (UI) is CLIUIFactory when bzr runs in a dumb
  terminal. It is sometimes desirable do override this default by forcing
  bzr to use TextUIFactory. This can be achieved by setting the
  BZR_USE_TEXT_UI environment variable (emacs shells, as opposed to
  compile buffers, are such an example).
  (Vincent Ladeuil)

* New API ``Branch.iter_merge_sorted_revisions()`` that iterates over
  ``(revision_id, depth, revno, end_of_merge)`` tuples.
  (Ian Clatworthy)

* New ``Branch.dotted_revno_to_revision_id()`` and
  ``Branch.revision_id_to_dotted_revno()`` APIs that pick the most
  efficient way of doing the mapping.
  (Ian Clatworthy)

* Refactor cmd_serve so that it's a little easier to build commands that
  extend it, and perhaps even a bit easier to read.  (Jonathan Lange)

* ``TreeDelta.show()`` now accepts a ``filter`` parameter allowing log
  formatters to retrict the output.
  (Vincent Ladeuil)


bzr 1.11 "Eyes up!" 2009-01-19
##############################

This first monthly release of Bazaar for 2009 improves Bazaar's operation
in Windows, Mac OS X, and other situations where file names are matched
without regard to capitalization: Bazaar tries to match the case of an
existing file.  This release of Bazaar also improves the efficiency of
Tortoise Windows Shell integration and lets it work on 64-bit platforms.

The UI through which Bazaar supports historic formats has been improved,
so 'bzr help formats' now gives a simpler and shorter list, with clear
advice.

This release also fixes a number of bugs, particularly a glitch that can
occur when there are concurrent writes to a pack repository.

Bug Fixes
*********

* Fix failing test when CompiledChunksToLines is not available.
  (Vincent Ladeuil)

* Stacked branches don't repeatedly open their transport connection.
  (John Arbash Meinel)



bzr 1.11rc1 "Eyes up!" 2009-01-09
#################################

Changes
*******

* Formats using Knit-based repository formats are now explicitly
  marked as deprecated. (Ian Clatworthy)

New Features
************

* Add support for `bzr tags -r 1..2`, that is we now support showing
  tags applicable for a specified revision range. (Marius Kruger)

* ``authentication.conf`` now accepts pluggable read-only credential
  stores. Such a plugin (``netrc_credential_store``) is now included,
  handles the ``$HOME/.netrc`` file and can server as an example to
  implement other plugins.
  (Vincent Ladeuil)

* ``shelve --list`` can now be used to list shelved changes.
  (Aaron Bentley)

Improvements
************

* Add trailing slash to directories in all output of ``bzr ls``, except
  ``bzr ls --null``. (Gordon P. Hemsley, #306424)

* ``bzr revision-info`` now supports a -d option to specify an
  alternative branch. (Michael Hudson)

* Add connection to a C++ implementation of the Windows Shell Extension
  which is able to fully replace the current Python implemented one.
  Advantages include 64bit support and reduction in overhead for
  processes which drag in shell extensions.
  (Mark Hammond)

* Support the Claws mail client directly, rather than via
  xdg-email. This prevents the display of an unnecessary modal
  dialog in Claws, informing the user that a file has been
  attached to the message, and works around bug #291847 in
  xdg-utils which corrupts the destination address.

* When working on a case-insensitive case-preserving file-system, as
  commonly found with Windows, bzr will often ignore the case of the
  arguments specified by the user in preference to the case of an existing
  item on the file-system or in the inventory to help prevent
  counter-intuitive behaviour on Windows. (Mark Hammond)

Bug Fixes
*********
  
* Allow BzrDir implementation to implement backing up of 
  control directory. (#139691)

* ``bzr push`` creating a new stacked branch will now only open a
  single connection to the target machine. (John Arbash Meinel)

* Don't call iteritems on transport_list_registry, because it may
  change during iteration.  (Martin Pool, #277048)

* Don't make a broken branch when pushing an unstackable-format branch
  that's in a stackable shared repository to a location with default
  stack-on location.  (Andrew Bennetts, #291046)

* Don't require embedding user in HTTP(S) URLs do use authentication.conf.
  (Ben Jansen, Vincent Ladeuil, #300347)

* Fix a problem with CIFS client/server lag on windows colliding with
  an invariant-per-process algorithm for generating AtomicFile names
  (Adrian Wilkins, #304023)

* Fix bogus setUp signature in UnavailableFTPServer.
  (Gary van der Merwe, #313498)

* Fix compilation error in ``_dirstate_helpers_c`` on SunOS/Solaris.
  (Jari Aalto)

* Fix SystemError in ``_patiencediff_c`` module by calling
  PyErr_NoMemory() before returning NULL in PatienceSequenceMatcher_new.
  (Andrew Bennetts, #303206)

* Give proper error message for diff with non-existent dotted revno.
  (Marius Kruger, #301969)

* Handle EACCES (permission denied) errors when launching a message
  editor, and emit warnings when a configured editor cannot be
  started. (Andrew Bennetts)

* ``$HOME/.netrc`` file is now recognized as a read-only credential store
  if configured in ``authentication.conf`` with 'password_encoding=netrc'
  in the appropriate sections.
  (Vincent Ladeuil, #103029)

* Opening a stacked branch now properly shares the connection, rather
  than opening a new connection for the stacked-on branch.
  (John Arbash meinel)

* Preserve transport decorators while following redirections.
  (Vincent Ladeuil, #245964, #270863)

* Provides a finer and more robust filter for accepted redirections.
  (Vincent Ladeuil, #303959, #265070)

* ``shelve`` paths are now interpreted relative to the current working
  tree.  (Aaron Bentley)

* ``Transport.readv()`` defaults to not reading more than 100MB in a
  single array. Further ``RemoteTransport.readv`` sets this to 5MB to
  work better with how it splits its requests.
  (John Arbash Meinel, #303538)

* Pack repositories are now able to reload the pack listing and retry
  the current operation if another action causes the data to be
  repacked.  (John Arbash Meinel, #153786)

* ``pull -v`` now respects the log_format configuration variable.
  (Aaron Bentley)

* ``push -v`` now works on non-initial pushes.  (Aaron Bentley)

* Use the short status format when the short format is used for log.
  (Vincent Ladeuil, #87179)

* Allow files to be renamed or moved via remove + add-by-id. (Charles
  Duffy, #314251)

Documentation
*************

* Improved the formats help topic to explain why multiple formats
  exist and to provide guidelines in selecting one. Introduced
  two new supporting help topics: current-formats and other-formats.
  (Ian Clatworthy)

API Changes
***********

* ``LRUCache(after_cleanup_size)`` was renamed to
  ``after_cleanup_count`` and the old name deprecated. The new name is
  used for clarity, and to avoid confusion with
  ``LRUSizeCache(after_cleanup_size)``. (John Arbash Meinel)

* New ``ForeignRepository`` base class, to help with foreign branch 
  support (e.g. svn).  (Jelmer Vernooij)

* ``node_distances`` and ``select_farthest`` can no longer be imported
  from ``bzrlib.graph``.  They can still be imported from
  ``bzrlib.deprecated_graph``, which has been the preferred way to
  import them since before 1.0.  (Andrew Bennetts)
  
* The logic in commit now delegates inventory basis calculations to
  the ``CommitBuilder`` object; this requires that the commit builder
  in use has been updated to support the new ``recording_deletes`` and
  ``record_delete`` methods. (Robert Collins)

Testing
*******

* An HTTPS server is now available (it requires python-2.6). Future bzr
  versions will allow the use of the python-2.6 ssl module that can be
  installed for 2.5 and 2.4.

* ``bzr selftest`` now fails if new trailing white space is added to
  the bazaar sources. It only checks changes not committed yet. This
  means that PQM will now reject changes that introduce new trailing
  whitespace. (Marius Kruger)

* Introduced new experimental formats called ``1.12-preview`` and
  ``1.12-preview-rich-root`` to enable testing of related pending
  features, namely content filtering and filtered views.
  (Ian Clatworthy)

Internals
*********

* Added an ``InventoryEntry`` cache when deserializing inventories.
  Can cut the time to iterate over multiple RevisionsTrees in half.
  (John Arbash Meinel)

* Added ``bzrlib.fifo_cache.FIFOCache`` which is designed to have
  minimal overhead versus using a plain dict for cache hits, at the
  cost of not preserving the 'active' set as well as an ``LRUCache``.
  (John Arbash Meinel)

* ``bzrlib.patience_diff.unified_diff`` now properly uses a tab
  character to separate the filename from the date stamp, and doesn't
  add trailing whitespace when a date stamp is not supplied.
  (Adeodato Simó, John Arbash Meinel)

* ``DirStateWorkingTree`` and ``DirStateWorkingTreeFormat`` added
  as base classes of ``WorkingTree4`` and ``WorkingTreeFormat4``
  respectively. (Ian Clatworthy)

* ``KnitVersionedFiles._check_should_delta()`` now uses the
  ``get_build_details`` api to avoid multiple hits to the index, and
  to properly follow the ``compression_parent`` rather than assuming
  it is the left-hand parent. (John Arbash Meinel)

* ``KnitVersionedFiles.get_record_stream()`` will now chose a
  more optimal ordering when the keys are requested 'unordered'.
  Previously the order was fully random, now the records should be
  returned from each pack in turn, in forward I/O order.
  (John Arbash Meinel)
    
* ``mutter()`` will now flush the ``~/.bzr.log`` if it has been more
  than 2s since the last time it flushed. (John Arbash Meinel)

* New method ``bzrlib.repository.Repository.add_inventory_by_delta``
  allows adding an inventory via an inventory delta, which can be
  more efficient for some repository types. (Robert Collins)

* Repository ``CommitBuilder`` objects can now accumulate an inventory
  delta. To enable this functionality call ``builder.recording_deletes``
  and additionally call ``builder.record_delete`` when a delete
  against the basis occurs. (Robert Collins)

* The default http handler has been changed from pycurl to urllib.
  The default is still pycurl for https connections. (The only
  advantage of pycurl is that it checks ssl certificates.)
  (John Arbash Meinel)

* ``VersionedFiles.get_record_stream()`` can now return objects with a
  storage_kind of ``chunked``. This is a collection (list/tuple) of
  strings. You can use ``osutils.chunks_to_lines()`` to turn them into
  guaranteed 'lines' or you can use ``''.join(chunks)`` to turn it
  into a fulltext. This allows for some very good memory savings when
  asking for many texts that share ancestry, as the individual chunks
  can be shared between versions of the file. (John Arbash Meinel)

* ``pull -v`` and ``push -v`` use new function
  ``bzrlib.log.show_branch_change`` (Aaron Bentley)



bzr 1.10 2008-12-05
###################

Bazaar 1.10 has several performance improvements for copying revisions
(especially for small updates to large projects).  There has also been a
significant amount of effort in polishing stacked branches.  The commands
``shelve`` and ``unshelve`` have become core commands, with an improved
implementation.

The only changes versus bzr-1.10rc1 are bugfixes for stacked branches.

bug Fixes
*********

* Don't set a pack write cache size from RepoFetcher, because the
  cache is not coherent with reads and causes ShortReadvErrors.
  This reverses the change that fixed #294479.
  (Martin Pool, #303856)

* Properly handle when a revision can be inserted as a delta versus
  when it needs to be expanded to a fulltext for stacked branches.
  There was a bug involving merge revisions. As a method to help
  prevent future difficulties, also make stacked fetches sort
  topologically. (John Arbash Meinel, #304841)


bzr 1.10rc1 2008-11-28
######################

This release of Bazaar focuses on performance improvements when pushing
and pulling revisions, both locally and to remote networks.  The popular
``shelve`` and ``unshelve`` commands, used to interactively revert and
restore work in progress, have been merged from bzrtools into the bzr
core.  There are also bug fixes for portability, and for stacked branches.

New Features
************

* New ``commit_message_template`` hook that is called by the commit
  code to generate a template commit message. (Jelmer Vernooij)

* New `shelve` and `unshelve` commands allow undoing and redoing changes.
  (Aaron Bentley)

Improvements
************

* ``(Remote)Branch.copy_content_into`` no longer generates the full revision
  history just to set the last revision info.
  (Andrew Bennetts, John Arbash Meinel)

* Fetches between formats with different serializers (such as
  pack-0.92-subtree and 1.9-rich-root) are faster now.  This is due to
  operating on batches of 100 revisions at time rather than
  one-by-one.  (Andrew Bennetts, John Arbash Meinel)

* Search index files corresponding to pack files we've already used
  before searching others, because they are more likely to have the
  keys we're looking for.  This reduces the number of iix and tix
  files accessed when pushing 1 new revision, for instance.
  (John Arbash Meinel)

* Signatures to transfer are calculated more efficiently in
  ``item_keys_introduced_by``.  (Andrew Bennetts, John Arbash Meinel)

* The generic fetch code can once again copy revisions and signatures
  without extracting them completely to fulltexts and then serializing
  them back down into byte strings. This is a significant performance
  improvement when fetching from a stacked branch.
  (John Arbash Meinel, #300289)

* When making a large readv() request over ``bzr+ssh``, break up the
  request into more manageable chunks. Because the RPC is not yet able
  to stream, this helps keep us from buffering too much information at
  once. (John Arbash Meinel)

Bug Fixes
*********

* Better message when the user needs to set their Launchpad ID.
  (Martin Pool, #289148)

* ``bzr commit --local`` doesn't access the master branch anymore.
  This fixes a regression introduced in 1.9.  (Marius Kruger, #299313)

* Don't call the system ``chdir()`` with an empty path. Sun OS seems
  to give an error in that case.  Also, don't count on ``getcwd()``
  being able to allocate a new buffer, which is a gnu extension.
  (John Arbash Meinel, Martin Pool, Harry Hirsch, #297831)

* Don't crash when requesting log --forward <file> for a revision range
  starting with a dotted revno.
  (Vincent Ladeuil, #300055)

* Don't create text deltas spanning stacked repositories; this could
  cause "Revision X not present in Y" when later accessing them.
  (Martin Pool, #288751)

* Pack repositories are now able to reload the pack listing and retry
  the current operation if another action causes the data to be
  repacked.  (John Arbash Meinel, #153786)

* PermissionDenied errors from smart servers no longer cause
  "PermissionDenied: "None"" on the client.
  (Andrew Bennetts, #299254)

* Pushing to a stacked pack repository now batches writes, the same
  way writes are batched to ordinary pack repository.  This makes
  pushing to a stacked branch over the network much faster.
  (Andrew Bennetts, #294479)

* TooManyConcurrentRequests no longer occur when a fetch fails and
  tries to abort a write group.  This allows the root cause (e.g. a
  network interruption) to be reported.  (Andrew Bennetts, #297014)

* RemoteRepository.get_parent_map now uses fallback repositories.
  (Aaron Bentley, #297991?, #293679?)

API Changes
***********

* ``CommitBuilder`` now validates the strings it will be committing,
  to ensure that they do not have characters that will not be properly
  round-tripped. For now, it just checks for characters that are
  invalid in the XML form. (John Arbash Meinel, #295161)

* Constructor parameters for NewPack (internal to pack repositories)
  have changed incompatibly.

* ``Repository.abort_write_group`` now accepts an optional
  ``suppress_errors`` flag.  Repository implementations that override
  ``abort_write_group`` will need to be updated to accept the new
  argument.  Subclasses that only override ``_abort_write_group``
  don't need to change.

* Transport implementations must provide copy_tree_to_transport.  A default
  implementation is provided for Transport subclasses.

Testing
*******

* ``bzr selftest`` now fails if no doctests are found in a module
  that's expected to have them.  (Martin Pool)

* Doctests now only report the first failure.  (Martin Pool)


bzr 1.9 2008-11-07
##################

This release of Bazaar adds a new repository format, ``1.9``, with smaller
and more efficient index files.  This format can be specified when
creating a new repository, or used to losslessly upgrade an existing
repository.  bzr 1.9 also speeds most operations over the smart server
protocol, makes annotate faster, and uses less memory when making
checkouts or pulling large amounts of data.

Bug Fixes
*********

* Fix "invalid property value 'branch-nick' for None" regression with
  branches bound to svn branches.  (Martin Pool, #293440)

* Fix SSL/https on Python2.6.  (Vincent Ladeuil, #293054)

* ``SFTPTransport.readv()`` had a bug when requests were out-of-order.
  This only triggers some-of-the-time on Knit format repositories.
  (John Arbash Meinel, #293746)


bzr 1.9rc1 2008-10-31
#####################

New Features
************

* New Branch hook ``transform_fallback_location`` allows a function to
  be called when looking up the stacked source. (Michael Hudson)

* New repository formats ``1.9`` and ``1.9-rich-root``. These have all
  the functionality of ``1.6``, but use the new btree indexes.
  These indexes are both smaller and faster for access to historical
  information.  (John Arbash Meinel)

Improvements
************

* ``BTreeIndex`` code now is able to prefetch extra pages to help tune
  the tradeoff between bandwidth and latency. Should be tuned
  appropriately to not impact commands which need minimal information,
  but provide a significant boost to ones that need more context. Only
  has a direct impact on the ``--development2`` format which uses
  btree's for the indexes. (John Arbash Meinel)

* ``bzr dump-btree`` is a hidden command introduced to allow dumping
  the contents of a compressed btree file.  (John Arbash Meinel)

* ``bzr pack`` now tells the index builders to optimize for size. For
  btree index repositories, this can save 25% of the index size
  (mostly in the text indexes). (John Arbash Meinel)

* ``bzr push`` to an existing branch or repository on a smart server
  is faster, due to Bazaar making more use of the ``get_parent_map``
  RPC when querying the remote branch's revision graph.
  (Andrew Bennetts)

* default username for bzr+ssh and sftp can be configured in
  authentication.conf. (Aaron Bentley)

* launchpad-login now provides a default username for bzr+ssh and sftp
  URLs, allowing username-free URLs to work for everyone. (Aaron Bentley)

* ``lp:`` lookups no longer include usernames, making them shareable and
  shorter. (Aaron Bentley)

* New ``PackRepository.autopack`` smart server RPC, which does
  autopacking entirely on the server.  This is much faster than
  autopacking via plain file methods, which downloads a large amount
  of pack data and then re-uploads the same pack data into a single
  file.  This fixes a major (although infrequent) cause of lengthy
  delays when using a smart server.  For example, pushing the 10th
  revision to a repository with 9 packs now takes 44 RPCs rather than
  179, and much less bandwidth too.  This requires Bazaar 1.9 on both
  the client and the server, otherwise the client will fallback to the
  slower method.  (Andrew Bennetts)

Bug Fixes
*********

* A failure to load a plugin due to an IncompatibleAPI exception is
  now correctly reported. (Robert Collins, #279451)

* API versioning support now has a multiple-version checking api
  ``require_any_api``. (Robert Collins, #279447)

* ``bzr branch --stacked`` from a smart server to a standalone branch
  works again.  This fixes a regression in 1.7 and 1.8.
  (Andrew Bennetts, #270397)

* ``bzr co`` uses less memory. It used to unpack the entire WT into
  memory before writing it to disk. This was a little bit faster, but
  consumed lots of memory. (John Arbash Meinel, #269456)

* ``bzr missing --quiet`` no longer prints messages about whether
  there are missing revisions.  The exit code indicates whether there
  were or not.  (Martin Pool, #284748)

* Fixes to the ``annotate`` code. The fast-path which re-used the
  stored deltas was accidentally disabled all the time, instead of
  only when a branch was stacked. Second, the code would accidentally
  re-use a delta even if it wasn't against the left-parent, this
  could only happen if ``bzr reconcile`` decided that the parent
  ordering was incorrect in the file graph.  (John Arbash Meinel)

* "Permission denied" errors that occur when pushing a new branch to a
  smart server no longer cause tracebacks.  (Andrew Bennetts, #278673)

* Some compatibility fixes for building the extensions with MSVC and
  for python2.4. (John Arbash Meinel, #277484)

* The index logic is now able to reload the list of pack files if and
  index ends up disappearing. We still don't reload if the pack data
  itself goes missing after checking the index. This bug appears as a
  transient failure (file not found) when another process is writing
  to the repository.  (John Arbash Meinel, #153786)

* ``bzr switch`` and ``bzr bind`` will now update the branch nickname if
  it was previously set. All checkouts will now refer to the bound branch
  for a nickname if one was not explicitly set.
  (Marius Kruger, #230903)

Documentation
*************

* Improved hook documentation. (Michael Ernst)

API Changes
***********

* commands.plugins_cmds is now a CommandRegistry, not a dict.

Internals
*********

* New AuthenticationConfig.set_credentials method allows easy programmatic
  configuration of authetication credentials.


bzr 1.8 2008-10-16
##################

Bazaar 1.8 includes several fixes that improve working tree performance,
display of revision logs, and merges.  The bzr testsuite now passes on OS
X and Python 2.6, and almost completely passes on Windows.  The
smartserver code has gained several bug fixes and performance
improvements, and can now run server-side hooks within an http server.

Bug Fixes
*********

* Fix "Must end write group" error when another error occurs during
  ``bzr push``.  (Andrew Bennetts, #230902)

Portability
***********

* Some Pyrex versions require the WIN32 macro defined to compile on
  that platform.  (Alexander Belchenko, Martin Pool, #277481)


bzr 1.8rc1 2008-10-07
#####################

Changes
*******

* ``bzr log file`` has been changed. It now uses a different method
  for determining which revisions to show as merging the changes to
  the file. It now only shows revisions which merged the change
  towards your mainline. This simplifies the output, makes it faster,
  and reduces memory consumption.  (John Arbash Meinel)

* ``bzr merge`` now defaults to having ``--reprocess`` set, whenever
  ``--show-base`` is not supplied.  (John Arbash Meinel)

* ``bzr+http//`` will now optionally load plugins and write logs on the
  server. (Marius Kruger)

* ``bzrlib._dirstate_helpers_c.pyx`` does not compile correctly with
  Pyrex 0.9.4.1 (it generates C code which causes segfaults). We
  explicitly blacklist that version of the compiler for that
  extension. Packaged versions will include .c files created with
  pyrex >= 0.9.6 so it doesn't effect releases, only users running
  from the source tree. (John Arbash Meinel, #276868)

Features
********

* bzr is now compatible with python-2.6. python-2.6 is not yet officially
  supported (nor released, tests were conducted with the dev version of
  python-2.6rc2), but all known problems have been fixed.  Feedback
  welcome.
  (Vincent Ladeuil, #269535)

Improvements
************

* ``bzr annotate`` will now include uncommitted changes from the local
  working tree by default. Such uncommitted changes are given the
  revision number they would get if a commit was done, followed with a
  ? to indicate that its not actually known. (Robert Collins, #3439)

* ``bzr branch`` now accepts a ``--standalone`` option, which creates a
  standalone branch regardless of the presence of shared repositories.
  (Daniel Watkins)

* ``bzr push`` is faster in the case there are no new revisions to
  push.  It is also faster if there are no tags in the local branch.
  (Andrew Bennetts)

* File changes during a commit will update the tree stat cache.
  (Robert Collins)

* Location aliases can now accept a trailing path.  (Micheal Hudson)

* New hooks ``Lock.hooks`` when LockDirs are acquired and released.
  (Robert Collins, MartinPool)

* Switching in heavyweight checkouts uses the master branch's context, not
  the checkout's context.  (Adrian Wilkins)

* ``status`` on large trees is now faster, due to optimisations in the
  walkdirs code. Of particular note, the walkdirs code now performs
  a temporary ``chdir()`` while reading a single directory; if your
  platform has non thread-local current working directories (and is
  not windows which has its own implementation), this may introduce a
  race condition during concurrent uses of bzrlib. The bzrlib CLI
  will not encounter this as it is single threaded for working tree
  operations. (Robert Collins)

* The C extensions now build on python 2.4 (Robert Collins, #271939)

* The ``-Dhpss`` debug flag now reports the number of smart server
  calls per medium to stderr.  This is in addition to the existing
  detailed logging to the .bzr.log trace file.  (Andrew Bennetts)

Bug Fixes
*********

* Avoid random failures arising from misinterpreted ``errno`` values
  in ``_readdir_pyx.read_dir``.
  (Martin Pool, #279381)

* Branching from a shared repository on a smart server into a new
  repository now preserves the repository format.
  (Andrew Bennetts, #269214)

* ``bzr log`` now accepts a ``--change`` option.
  (Vincent Ladeuil, #248427)

* ``bzr missing`` now accepts an ``--include-merges`` option.
  (Vincent Ladeuil, #233817)

* Don't try to filter (internally) '.bzr' from the files to be deleted if
  it's not there.
  (Vincent Ladeuil, #272648)

* Fix '_in_buffer' AttributeError when using the -Dhpss debug flag.
  (Andrew Bennetts)

* Fix TooManyConcurrentRequests errors caused by a connection failure
  when doing ``bzr pull`` or ``bzr merge`` from a ``bzr+ssh`` URL.
  (Andrew Bennetts, #246233)

* Fixed ``bzr st -r branch:PATH_TO_BRANCH`` where the other branch
  is in a different repository than the current one.
  (Lukáš Lalinský, #144421)

* Make the first line of the manpage preamble a comment again.
  (David Futcher, #242106)

* Remove use of optional parameter in GSSAPI FTP support, since
  it breaks newer versions of Python-Kerberos. (Jelmer Vernooij)

* The autopacking logic will now always create a single new pack from
  all of the content which it deems is worth moving. This avoids the
  'repack a single pack' bug and should result in better packing
  overall.  (John Arbash Meinel, #242510, #172644)

* Trivial documentation fix.
  (John Arbash Meinel, #270471)

* ``bzr switch`` and ``bzr bind`` will now update the branch nickname if
  it was previously set. All checkouts will now refer to the bound branch
  for a nickname if one was not explicitly set.
  (Marius Kruger, #230903)

Documentation
*************

* Explain revision/range identifiers. (Daniel Clemente)

API Changes
***********

* ``CommitBuilder.record_entry_contents`` returns one more element in
  its result tuple - an optional file system hash for the hash cache
  to use. (Robert Collins)

* ``dirstate.DirState.update_entry`` will now only calculate the sha1
  of a file if it is likely to be needed in determining the output
  of iter_changes. (Robert Collins)

* The PackRepository, RepositoryPackCollection, NewPack classes have a
  slightly changed interface to support different index types; as a
  result other users of these classes need to supply the index types
  they want. (Robert Collins)

Testing
*******

* ``bzrlib.tests.repository_implementations`` has been renamed to
  ``bzrlib.tests.per_repository`` so that we have a common structure
  (and it is shorter). (John Arbash Meinel, #239343)

* ``LocalTransport.abspath()`` now returns a drive letter if the
  transport has one, fixing numerous tests on Windows.
  (Mark Hammond)

* PreviewTree is now tested via intertree_implementations.
  (Aaron Bentley)

* The full test suite is passing again on OSX.
  (Guillermo Gonzalez, Vincent Ladeuil)

* The full test suite passes when run with ``-Eallow_debug``.
  (Andrew Bennetts)

Internals
*********

* A new hook, ``Branch.open``, has been added, which is called when
  branch objects are opened. (Robert Collins)

* ``bzrlib.osutils._walkdirs_utf8`` has been refactored into common
  tree walking, and modular directory listing code to aid future
  performance optimisations and refactoring. (Robert Collins)

* ``bzrlib.trace.debug_memory`` can be used to get a quick memory dump
  in the middle of processing. It only reports memory if
  ``/proc/PID/status`` is available. (John Arbash Meinel)

* New method ``RevisionSpec.as_tree`` for representing the revision
  specifier as a revision tree object. (Lukáš Lalinský)

* New race-free method on MutableTree ``get_file_with_stat`` for use
  when generating stat cache results. (Robert Collins)

* New win32utils.get_local_appdata_location() provides access to a local
  directory for storing data.  (Mark Hammond)

* To be compatible with python-2.6 a few new rules should be
  observed. 'message' attribute can't be used anymore in exception
  classes, 'sha' and 'md5' modules have been deprecated (use
  osutils.[md5|sha]), object__init__ and object.__new__ don't accept
  parameters anymore.
  (Vincent Ladeuil)


bzr 1.7.1 2008-10-01
####################

No changes from 1.7.1rc1.


bzr 1.7.1rc1 2008-09-24
#######################

This release just includes an update to how the merge algorithm handles
file paths when we encounter complex history.

Features
********

* If we encounter a criss-cross in history, use information from
  direct Least Common Ancestors to resolve inventory shape (locations
  of files, adds, deletes, etc). This is similar in concept to using
  ``--lca`` for merging file texts, only applied to paths.
  (John Arbash Meinel)


bzr 1.7 2008-09-23
##################

This release includes many bug fixes and a few performance and feature
improvements.  ``bzr rm`` will now scan for missing files and remove them,
like how ``bzr add`` scans for unknown files and adds them. A bit more
polish has been applied to the stacking code. The b-tree indexing code has
been brought in, with an eye on using it in a future repository format.
There are only minor installer changes since bzr-1.7rc2.

Features
********

* Some small updates to the win32 installer. Include localization
  files found in plugins, and include the builtin distutils as part of
  packaging qbzr. (Mark Hammond)


bzr 1.7rc2 2008-09-17
#####################

A few bug fixes from 1.7rc1. The biggest change is a new
``RemoteBranch.get_stacked_on_url`` rpc. This allows clients that are
trying to access a Stacked branch over the smart protocol, to properly
connect to the stacked-on location.

Bug Fixes
*********

* Branching from a shared repository on a smart server into a new
  repository now preserves the repository format.
  (Andrew Bennetts, #269214)

* Branching from a stacked branch via ``bzr+ssh`` can properly connect
  to the stacked-on branch.  (Martin Pool, #261315)

* ``bzr init`` no longer re-opens the BzrDir multiple times.
  (Vincent Ladeuil)

* Fix '_in_buffer' AttributeError when using the -Dhpss debug flag.
  (Andrew Bennetts)


bzr 1.7rc1 2008-09-09
#####################

This release candidate for bzr 1.7 has several bug fixes and a few
performance and feature improvements.  ``bzr rm`` will now scan for
missing files and remove them, like how ``bzr add`` scans for unknown
files and adds them. A bit more polish has been applied to the stacking
code. The b-tree indexing code has been brought in, with an eye on using
it in a future repository format.


Changes
*******

* ``bzr export`` can now export a subdirectory of a project.
  (Robert Collins)

* ``bzr remove-tree`` will now refuse to remove a tree with uncommitted
  changes, unless the ``--force`` option is specified.
  (Lukáš Lalinský, #74101)

* ``bzr rm`` will now scan for files that are missing and remove just
  them automatically, much as ``bzr add`` scans for new files that
  are not ignored and adds them automatically. (Robert Collins)

Features
********

* Support for GSSAPI authentication when using FTP as documented in
  RFC2228. (Jelmer Vernooij, #49623)

* Add support for IPv6 in the smart server. (Jelmer Vernooij, #165014)

Improvements
************

* A url like ``log+file:///tmp`` will log all access to that Transport
  to ``.bzr.log``, which may help in debugging or profiling.
  (Martin Pool)

* ``bzr branch`` and ``bzr push`` use the default stacking policy if the
  branch format supports it. (Aaron Bentley)

* ``bzr init`` and ``bzr init-repo`` will now print out the same as
  ``bzr info`` if it completed successfully.
  (Marius Kruger)

* ``bzr uncommit`` logs the old tip revision id, and displays how to
  restore the branch to that tip using ``bzr pull``.  This allows you
  to recover if you realize you uncommitted the wrong thing.
  (John Arbash Meinel)

* Fix problems in accessing stacked repositories over ``bzr://``.
  (Martin Pool, #261315)

* ``SFTPTransport.readv()`` was accidentally using ``list += string``,
  which 'works', but adds each character separately to the list,
  rather than using ``list.append(string)``. Fixing this makes the
  SFTP transport a little bit faster (~20%) and use a bit less memory.
  (John Arbash Meinel)

* When reading index files, if we happen to read the whole file in a
  single request treat it as a ``_buffer_all`` request. This happens
  most often on small indexes over remote transports, where we default
  to reading 64kB. It saves a round trip for each small index during
  fetch operations. Also, if we have read more than 50% of an index
  file, trigger a ``_buffer_all`` on the next request. This works
  around some inefficiencies because reads don't fall neatly on page
  boundaries, so we would ignore those bytes, but request them again
  later. This could trigger a total read size of more than the whole
  file. (John Arbash Meinel)

Bug Fixes
*********

* ``bzr rm`` is now aliased to ``bzr del`` for the convenience of svn
  users. (Robert Collins, #205416)

* Catch the infamous "select/poll returned error" which occurs when
  pycurl try to send a body request to an HTTP/1.0 server which has
  already refused to handle the request. (Vincent Ladeuil, #225020)

* Fix ``ObjectNotLocked`` errors when using various commands
  (including ``bzr cat`` and ``bzr annotate``) in combination with a
  smart server URL.  (Andrew Bennetts, #237067)

* ``FTPTransport.stat()`` would return ``0000`` as the permission bits
  for the containing ``.bzr/`` directory (it does not implement
  permissions). This would cause us to set all subdirectories to
  ``0700`` and files to ``0600`` rather than leaving them unmodified.
  Now we ignore ``0000`` as the permissions and assume they are
  invalid. (John Arbash Meinel, #259855)

* Merging from a previously joined branch will no longer cause
  a traceback. (Jelmer Vernooij, #203376)

* Pack operations on windows network shares will work even with large
  files. (Robert Collins, #255656)

* Running ``bzr st PATH_TO_TREE`` will no longer suppress merge
  status. Status is also about 7% faster on mozilla sized trees
  when the path to the root of the tree has been given. Users of
  the internal ``show_tree_status`` function should be aware that
  the show_pending flag is now authoritative for showing pending
  merges, as it was originally. (Robert Collins, #225204)

* Set valid default _param_name for Option so that ListOption can embed
  '-' in names. (Vincent Ladeuil, #263249)

* Show proper error rather than traceback when an unknown revision
  id is specified to ``bzr cat-revision``. (Jelmer Vernooij, #175569)

* Trailing text in the dirstate file could cause the C dirstate parser
  to try to allocate an invalid amount of memory. We now properly
  check and test for parsing a dirstate with invalid trailing data.
  (John Arbash Meinel, #186014)

* Unexpected error responses from a smart server no longer cause the
  client to traceback.  (Andrew Bennetts, #263527)

* Use a Windows api function to get a Unicode host name, rather than
  assuming the host name is ascii.
  (Mark Hammond, John Arbash Meinel, #256550)

* ``WorkingTree4`` trees will now correctly report missing-and-new
  paths in the output of ``iter_changes``. (Robert Collins)

Documentation
*************

* Updated developer documentation.  (Martin Pool)

API Changes
***********

* Exporters now take 4 parameters. (Robert Collins)

* ``Tree.iter_changes`` will now return False for the content change
  field when a file is missing in the basis tree and not present in
  the target tree. Previously it returned True unconditionally.
  (Robert Collins)

* The deprecated ``Branch.abspath`` and unimplemented
  ``Branch.rename_one`` and ``Branch.move`` were removed. (Jelmer Vernooij)

* BzrDir.clone_on_transport implementations must now accept a stacked_on
  parameter.  (Aaron Bentley)

* BzrDir.cloning_metadir implementations must now take a require_stacking
  parameter.  (Aaron Bentley)

Testing
*******

* ``addCleanup`` now takes ``*arguments`` and ``**keyword_arguments``
  which are then passed to the cleanup callable as it is run. In
  addition, addCleanup no longer requires that the callables passed to
  it be unique. (Jonathan Lange)

* Fix some tests that fail on Windows because files are deleted while
  still in use.
  (Mark Hammond)

* ``selftest``'s ``--starting-with`` option can now use predefined
  prefixes so that one can say ``bzr selftest -s bp.loom`` instead of
  ``bzr selftest -s bzrlib.plugins.loom``. (Vincent Ladeuil)

* ``selftest``'s ``--starting-with`` option now accepts multiple values.
  (Vincent Ladeuil)

Internals
*********

* A new plugin interface, ``bzrlib.log.log_adapters``, has been added.
  This allows dynamic log output filtering by plugins.
  (Robert Collins)

* ``bzrlib.btree_index`` is now available, providing a b-tree index
  layer. The design is memory conservative (limited memory cache),
  faster to seek (approx 100 nodes per page, gives 100-way fan out),
  and stores compressed pages allowing more keys per page.
  (Robert Collins, John Arbash Meinel)

* ``bzrlib.diff.DiffTree.show_diff`` now skips changes where the kind
  is unknown in both source and target.
  (Robert Collins, Aaron Bentley)

* ``GraphIndexBuilder.add_node`` and ``BTreeBuilder`` have been
  streamlined a bit. This should make creating large indexes faster.
  (In benchmarking, it now takes less time to create a BTree index than
  it takes to read the GraphIndex one.) (John Arbash Meinel)

* Mail clients for `bzr send` are now listed in a registry.  This
  allows plugins to add new clients by registering them with
  ``bzrlib.mail_client.mail_client_registry``.  All of the built-in
  clients now use this mechanism.  (Neil Martinsen-Burrell)


bzr 1.6.1 2008-09-05
####################

A couple regressions were found in the 1.6 release. There was a
performance issue when using ``bzr+ssh`` to branch large repositories,
and some problems with stacking and ``rich-root`` capable repositories.


bzr 1.6.1rc2 2008-09-03
#######################

Bug Fixes
*********

* Copying between ``rich-root`` and ``rich-root-pack`` (and vice
  versa) was accidentally using the inter-model fetcher, instead of
  recognizing that both were 'rich root' formats.
  (John Arbash Meinel, #264321)


bzr 1.6.1rc1 2008-08-29
#######################

This release fixes a few regressions found in the 1.6 client. Fetching
changes was using an O(N^2) buffering algorithm, so for large projects it
would cause memory thrashing. There is also a specific problem with the
``--1.6-rich-root`` format, which prevented stacking on top of
``--rich-root-pack`` repositories, and could allow users to accidentally
fetch experimental data (``-subtree``) without representing it properly.
The ``--1.6-rich-root`` format has been deprecated and users are
recommended to upgrade to ``--1.6.1-rich-root`` immediately.  Also we
re-introduced a workaround for users who have repositories with incorrect
nodes (not possible if you only used official releases).
I should also clarify that none of this is data loss level issues, but
still sufficient enough to warrant an updated release.

Bug Fixes
*********

* ``RemoteTransport.readv()`` was being inefficient about how it
  buffered the readv data and processed it. It would keep appending to
  the same string (causing many copies) and then pop bytes out of the
  start of the string (causing more copies).
  With this patch "bzr+ssh://local" can improve dramatically,
  especially for projects with large files.
  (John Arbash Meinel)

* Revision texts were always meant to be stored as fulltexts. There
  was a bug in a bzr.dev version that would accidentally create deltas
  when copying from a Pack repo to a Knit repo. This has been fixed,
  but to support those repositories, we know always request full texts
  for Revision texts. (John Arbash Meinel, #261339)

* The previous ``--1.6-rich-root`` format used an incorrect xml
  serializer, which would accidentally support fetching from a
  repository that supported subtrees, even though the local one would
  not. We deprecated that format, and introduced a new one that uses
  the correct serializer ``--1.6.1-rich-root``.
  (John Arbash Meinel, #262333)


bzr 1.6 2008-08-25
##################

Finally, the long awaited bzr 1.6 has been released. This release includes
new features like Stacked Branches, improved weave merge, and an updated
server protocol (now on v3) which will allow for better cross version
compatibility. With this release we have deprecated Knit format
repositories, and recommend that users upgrade them, we will continue to
support reading and writing them for the forseeable future, but we will
not be tuning them for performance as pack repositories have proven to be
better at scaling. This will also be the first release to bundle
TortoiseBzr in the standalone Windows installer.


bzr 1.6rc5 2008-08-19
#####################

Bug Fixes
*********

* Disable automatic detection of stacking based on a containing
  directory of the target. It interacted badly with push, and needs a
  bit more work to get the edges polished before it should happen
  automatically. (John Arbash Meinel, #259275)
  (This change was reverted when merged to bzr.dev)


bzr 1.6rc4 2008-08-18
#####################

Bug Fixes
*********

* Fix a regression in knit => pack fetching.  We had a logic
  inversion, causing the fetch to insert fulltexts in random order,
  rather than preserving deltas.  (John Arbash Meinel, #256757)


bzr 1.6rc3 2008-08-14
#####################

Changes
*******

* Disable reading ``.bzrrules`` as a per-branch rule preferences
  file. The feature was not quite ready for a full release.
  (Robert Collins)

Improvements
************

* Update the windows installer to bundle TortoiseBzr and ``qbzr``
  into the standalone installer. This will be the first official
  windows release that installs Tortoise by default.
  (Mark Hammond)

Bug Fixes
*********

* Fix a regression in ``bzr+http`` support. There was a missing
  function (``_read_line``) that needed to be carried over from
  ``bzr+ssh`` support. (Andrew Bennetts)

* ``GraphIndex`` objects will internally read an entire index if more
  than 1/20th of their keyspace is requested in a single operation.
  This largely mitigates a performance regression in ``bzr log FILE``
  and completely corrects the performance regression in ``bzr log``.
  The regression was caused by removing an accomodation which had been
  supporting the index format in use. A newer index format is in
  development which is substantially faster. (Robert Collins)


bzr 1.6rc2 2008-08-13
#####################

This release candidate has a few minor bug fixes, and some regression
fixes for Windows.

Bug Fixes
*********

* ``bzr upgrade`` on remote branches accessed via bzr:// and
  bzr+ssh:// now works.  (Andrew Bennetts)

* Change the ``get_format_description()`` strings for
  ``RepositoryFormatKnitPack5`` et al to be single line messages.
  (Aaron Bentley)

* Fix for a regression on Win32 where we would try to call
  ``os.listdir()`` on a file and not catch the exception properly.
  (Windows raises a different exception.) This would manifest in
  places like ``bzr rm file`` or ``bzr switch``.
  (Mark Hammond, John Arbash Meinel)

* ``Inventory.copy()`` was failing to set the revision property for
  the root entry. (Jelmer Vernooij)

* sftp transport: added missing ``FileExists`` case to
  ``_translate_io_exception`` (Christophe Troestler, #123475)

* The help for ``bzr ignored`` now suggests ``bzr ls --ignored`` for
  scripting use. (Robert Collins, #3834)

* The default ``annotate`` logic will now always assign the
  last-modified value of a line to one of the revisions that modified
  it, rather than a merge revision. This would happen when both sides
  claimed to have modified the line resulting in the same text. The
  choice is arbitrary but stable, so merges in different directions
  will get the same results.  (John Arbash Meinel, #232188)


bzr 1.6rc1 2008-08-06
#####################

This release candidate for bzr 1.6 solidifies the new branch stacking
feature.  Bazaar now recommends that users upgrade all knit repositories,
because later formats are much faster.  However, we plan to continue read/write and
upgrade support for knit repostories for the forseeable future.  Several
other bugs and performance issues were fixed.

Changes
*******

* Knit format repositories are deprecated and bzr will now emit
  warnings whenever it encounters one.  Use ``bzr upgrade`` to upgrade
  knit repositories to pack format.  (Andrew Bennetts)

Improvements
************

* ``bzr check`` can now be told which elements at a location it should
  check.  (Daniel Watkins)

* Commit now supports ``--exclude`` (or ``-x``) to exclude some files
  from the commit. (Robert Collins, #3117)

* Fetching data between repositories that have the same model but no
  optimised fetcher will not reserialise all the revisions, increasing
  performance. (Robert Collins, John Arbash Meinel)

* Give a more specific error when target branch is not reachable.
  (James Westby)

* Implemented a custom ``walkdirs_utf8`` implementation for win32.
  This uses a pyrex extension to get direct access to the
  ``FindFirstFileW`` style apis, rather than using ``listdir`` +
  ``lstat``. Shows a very strong improvement in commands like
  ``status`` and ``diff`` which have to iterate the working tree.
  Anywhere from 2x-6x faster depending on the size of the tree (bigger
  trees, bigger benefit.) (John Arbash Meinel)

* New registry for log properties handles  and the method in
  LongLogFormatter to display the custom properties returned by the
  registered handlers. (Guillermo Gonzalez, #162469)

Bug Fixes
*********

* Add more tests that stacking does not create deltas spanning
  physical repository boundaries.
  (Martin Pool, #252428)

* Better message about incompatible repositories.
  (Martin Pool, #206258)

* ``bzr branch --stacked`` ensures the destination branch format can
  support stacking, even if the origin does not.
  (Martin Pool)

* ``bzr export`` no longer exports ``.bzrrules``.
  (Ian Clatworthy)

* ``bzr serve --directory=/`` now correctly allows the whole
  filesystem to be accessed on Windows, not just the root of the drive
  that Python is running from.
  (Adrian Wilkins, #240910)

* Deleting directories by hand before running ``bzr rm`` will not
  cause subsequent errors in ``bzr st`` and ``bzr commit``.
  (Robert Collins, #150438)

* Fix a test case that was failing if encoding wasn't UTF-8.
  (John Arbash Meinel, #247585)

* Fix "no buffer space available" error when branching with the new
  smart server protocol to or from Windows.
  (Andrew Bennetts, #246180)

* Fixed problem in branching from smart server.
  (#249256, Michael Hudson, Martin Pool)

* Handle a file turning in to a directory in TreeTransform.
  (James Westby, #248448)

API Changes
***********

* ``MutableTree.commit`` has an extra optional keywork parameter
  ``exclude`` that will be unconditionally supplied by the command
  line UI - plugins that add tree formats may need an update.
  (Robert Collins)

* The API minimum version for plugin compatibility has been raised to
  1.6 - there are significant changes throughout the code base.
  (Robert Collins)

* The generic fetch code now uses three attributes on Repository objects
  to control fetch. The streams requested are controlled via :
  ``_fetch_order`` and ``_fetch_uses_deltas``. Setting these
  appropriately allows different repository implementations to recieve
  data in their optimial form. If the ``_fetch_reconcile`` is set then
  a reconcile operation is triggered at the end of the fetch.
  (Robert Collins)

* The ``put_on_disk`` and ``get_tar_item`` methods in
  ``InventoryEntry`` were deprecated. (Ian Clatworthy)

* ``Repository.is_shared`` doesn't take a read lock. It didn't
  need one in the first place (nobody cached the value, and
  ``RemoteRepository`` wasn't taking one either). This saves a round
  trip when probing Pack repositories, as they read the ``pack-names``
  file when locked. And during probe, locking the repo isn't very
  useful. (John Arbash Meinel)

Internals
*********

* ``bzrlib.branchbuilder.BranchBuilder`` is now much more capable of
  putting together a real history without having to create a full
  WorkingTree. It is recommended that tests that are not directly
  testing the WorkingTree use BranchBuilder instead.  See
  ``BranchBuilder.build_snapshot`` or
  ``TestCaseWithMemoryTree.make_branch_builder``.  (John Arbash Meinel)

* ``bzrlib.builtins.internal_tree_files`` broken into two giving a new
  helper ``safe_relpath_files`` - used by the new ``exclude``
  parameter to commit. (Robert Collins)

* Make it easier to introduce new WorkingTree formats.
  (Ian Clatworthy)

* The code for exporting trees was refactored not to use the
  deprecated ``InventoryEntry`` methods. (Ian Clatworthy)

* RuleSearchers return () instead of [] now when there are no matches.
  (Ian Clatworthy)


bzr 1.6beta3 2008-07-17
#######################

This release adds a new 'stacked branches' feature allowing branches to
share storage without being in the same repository or on the same machine.
(See the user guide for more details.)  It also adds a new hook, improved
weaves, aliases for related locations, faster bzr+ssh push, and several
bug fixes.

Features
********

* New ``pre_change_branch_tip`` hook that is called before the
  branch tip is moved, while the branch is write-locked.  See the User
  Reference for signature details.  (Andrew Bennetts)

* Rule-based preferences can now be defined for selected files in
  selected branches, allowing commands and plugins to provide
  custom behaviour for files matching defined patterns.
  See ``Rule-based preferences`` (part of ``Configuring Bazaar``)
  in the User Guide and ``bzr help rules`` for more information.
  (Ian Clatworthy)

* Sites may suggest a branch to stack new branches on.  (Aaron Bentley)

* Stacked branches are now supported. See ``bzr help branch`` and
  ``bzr help push``.  Branches must be in the ``development1`` format
  to stack, though the stacked-on branch can be of any format.
  (Robert Collins)

Improvements
************

* ``bzr export --format=tgz --root=NAME -`` to export a gzipped tarball
  to stdout; also ``tar`` and ``tbz2``.
  (Martin Pool)

* ``bzr (re)merge --weave`` will now use a standard Weave algorithm,
  rather than the annotation-based merge it was using. It does so by
  building up a Weave of the important texts, without needing to build
  the full ancestry. (John Arbash Meinel, #238895)

* ``bzr send`` documents and better supports ``emacsclient`` (proper
  escaping of mail headers and handling of the MUA Mew).
  (Christophe Troestler)

* Remembered locations can be specified by aliases, e.g. :parent, :public,
  :submit.  (Aaron Bentley)

* The smart protocol now has improved support for setting branches'
  revision info directly.  This makes operations like push
  faster.  The new request method name is
  ``Branch.set_last_revision_ex``.  (Andrew Bennetts)

Bug Fixes
*********

* Bazaar is now able to be a client to the web server of IIS 6 and 7.
  The broken implementations of RFC822 in Python and RFC2046 in IIS
  combined with boundary-line checking in Bazaar previously made this
  impossible. (NB, IIS 5 does not suffer from this problem).
  (Adrian Wilkins, #247585)

* ``bzr log --long`` with a ghost in your mainline now handles that
  ghost properly. (John Arbash Meinel, #243536)

* ``check`` handles the split-up .bzr layout correctly, so no longer
  requires a branch to be present.
  (Daniel Watkins, #64783)

* Clearer message about how to set the PYTHONPATH if bzrlib can't be
  loaded.
  (Martin Pool, #205230)

* Errors about missing libraries are now shown without a traceback,
  and with a suggestion to install the library.  The full traceback is
  still in ``.bzr.log`` and can be shown with ``-Derror``.
  (Martin Pool, #240161)

* Fetch from a stacked branch copies all required data.
  (Aaron Bentley, #248506)

* Handle urls such as ftp://user@host.com@www.host.com where the user
  name contains an @.
  (Neil Martinsen-Burrell, #228058)

* ``needs_read_lock`` and ``needs_write_lock`` now suppress an error during
  ``unlock`` if there was an error in the original function. This helps
  most when there is a failure with a smart server action, since often the
  connection closes and we cannot unlock.
  (Andrew Bennetts, John Arbash Meinel, #125784)

* Obsolete hidden command ``bzr fetch`` removed.
  (Martin Pool, #172870)

* Raise the correct exception when doing ``-rbefore:0`` or ``-c0``.
  (John Arbash Meinel, #239933)

* You can now compare file revisions in Windows diff programs from
  Cygwin Bazaar.
  (Matt McClure, #209281)

* revision_history now tolerates mainline ghosts for Branch format 6.
  (Aaron Bentley, #235055)

* Set locale from environment for third party libs.
  (Martin von Gagern, #128496)

Documentation
*************

* Added *Using stacked branches* to the User Guide.
  (Ian Clatworthy)

* Updated developer documentation.
  (Martin Pool)

Testing
*******

* ``-Dmemory`` will cause /proc/PID/status to be catted before bzr
  exits, allowing low-key analysis of peak memory use. (Robert Collins)

* ``TestCaseWithTransport.make_branch_and_tree`` tries harder to return
  a tree with a ``branch`` attribute of the right format.  This was
  preventing some ``RemoteBranch`` tests from actually running with
  ``RemoteBranch`` instances.  (Andrew Bennetts)

API Changes
***********

* Removed ``Repository.text_store``, ``control_store``, etc.  Instead,
  there are new attributes ``texts, inventories, revisions,
  signatures``, each of which is a ``VersionedFiles``.  See the
  Repository docstring for more details.
  (Robert Collins)

* ``Branch.pull`` now accepts an ``_override_hook_target`` optional
  parameter.  If you have a subclass of ``Branch`` that overrides
  ``pull`` then you should add this parameter.  (Andrew Bennetts)

* ``bzrlib.check.check()`` has been deprecated in favour of the more
  aptly-named ``bzrlib.check.check_branch()``.
  (Daniel Watkins)

* ``Tree.print_file`` and ``Repository.print_file`` are deprecated.
  These methods are bad APIs because they write directly to sys.stdout.
  bzrlib does not use them internally, and there are no direct tests
  for them. (Alexander Belchenko)

Internals
*********

* ``cat`` command no longer uses ``Tree.print_file()`` internally.
  (Alexander Belchenko)

* New class method ``BzrDir.open_containing_tree_branch_or_repository``
  which eases the discovery of the tree, the branch and the repository
  containing a given location.
  (Daniel Watkins)

* New ``versionedfile.KeyMapper`` interface to abstract out the access to
  underlying .knit/.kndx etc files in repositories with partitioned
  storage. (Robert Collins)

* Obsolete developer-use command ``weave-join`` has been removed.
  (Robert Collins)

* ``RemoteToOtherFetcher`` and ``get_data_stream_for_search`` removed,
  to support new ``VersionedFiles`` layering.
  (Robert Collins)


bzr 1.6beta2 2008-06-10
#######################

This release contains further progress towards our 1.6 goals of shallow
repositories, and contains a fix for some user-affecting bugs in the
repository layer.  Building working trees during checkout and branch is
now faster.

Bug Fixes
*********

* Avoid KnitCorrupt error extracting inventories from some repositories.
  (The data is not corrupt; an internal check is detecting a problem
  reading from the repository.)
  (Martin Pool, Andrew Bennetts, Robert Collins, #234748)

* ``bzr status`` was breaking if you merged the same revision twice.
  (John Arbash Meinel, #235407)

* Fix infinite loop consuming 100% CPU when a connection is lost while
  reading a response body via the smart protocol v1 or v2.
  (Andrew Bennetts)

* Inserting a bundle which changes the contents of a file with no trailing
  end of line, causing a knit snapshot in a 'knits' repository will no longer
  cause KnitCorrupt. (Robert Collins)

* ``RemoteBranch.pull`` needs to return the ``self._real_branch``'s
  pull result. It was instead just returning None, which breaks ``bzr
  pull``. (John Arbash Meinel, #238149)

* Sanitize branch nick before using it as an attachment filename in
  ``bzr send``. (Lukáš Lalinský, #210218)

* Squash ``inv_entry.symlink_target`` to a plain string when
  generating DirState details. This prevents from getting a
  ``UnicodeError`` when you have symlinks and non-ascii filenames.
  (John Arbash Meinel, #135320)

Improvements
************

* Added the 'alias' command to set/unset and display aliases. (Tim Penhey)

* ``added``, ``modified``, and ``unknowns`` behaviour made consistent (all three
  now quote paths where required). Added ``--null`` option to ``added`` and
  ``modified`` (for null-separated unknowns, use ``ls --unknown --null``)
  (Adrian Wilkins)

* Faster branching (1.09x) and lightweight checkouts (1.06x) on large trees.
  (Ian Clatworthy, Aaron Bentley)

Documentation
*************

* Added *Bazaar Zen* section to the User Guide. (Ian Clatworthy)

Testing
*******

* Fix the test HTTPServer to be isolated from chdir calls made while it is
  running, allowing it to be used in blackbox tests. (Robert Collins)

API Changes
***********

* ``WorkingTree.set_parent_(ids/trees)`` will now filter out revisions
  which are in the ancestry of other revisions. So if you merge the same
  tree twice, or merge an ancestor of an existing merge, it will only
  record the newest. (If you merge a descendent, it will replace its
  ancestor). (John Arbash Meinel, #235407)

* ``RepositoryPolicy.__init__`` now requires stack_on and stack_on_pwd,
  through the derived classes do not.  (Aaron Bentley)

Internals
*********

* ``bzrlib.bzrdir.BzrDir.sprout`` now accepts ``stacked`` to control
  creating stacked branches. (Robert Collins)

* Knit record serialisation is now stricter on what it will accept, to
  guard against potential internal bugs, or broken input. (Robert Collins)

bzr 1.6beta1 2008-06-02
#######################


Commands that work on the revision history such as push, pull, missing,
uncommit and log are now substantially faster.  This release adds a
translation of some of the user documentation into Spanish.  (Contributions of
other translations would be very welcome.)  Bazaar 1.6beta1 adds a new network
protocol which is used by default and which allows for more efficient transfers
and future extensions.


Notes When Upgrading
********************

* There is a new version of the network protocol used for bzr://, bzr+ssh://
  and bzr+http:// connections.  This will allow more efficient requests and
  responses, and more graceful fallback when a server is too old to
  recognise a request from a more recent client.  Bazaar 1.6 will
  interoperate with 0.16 and later versions, but servers should be upgraded
  when possible.  Bazaar 1.6 no longer interoperates with 0.15 and earlier via
  these protocols.  Use alternatives like SFTP or upgrade those servers.
  (Andrew Bennetts, #83935)

Changes
*******

* Deprecation warnings will not be suppressed when running ``bzr selftest``
  so that developers can see if their code is using deprecated functions.
  (John Arbash Meinel)

Features
********

* Adding ``-Derror`` will now display a traceback when a plugin fails to
  load. (James Westby)

Improvements
************

* ``bzr branch/push/pull -r XXX`` now have a helper function for finding
  the revno of the new revision (``Graph.find_distance_to_null``). This
  should make something like ``bzr branch -r -100`` in a shared, no-trees
  repository much snappier. (John Arbash Meinel)

* ``bzr log --short -r X..Y`` no longer needs to access the full revision
  history. This makes it noticeably faster when logging the last few
  revisions. (John Arbash Meinel)

* ``bzr ls`` now accepts ``-V`` as an alias for ``--versioned``.
  (Jerad Cramp, #165086)

* ``bzr missing`` uses the new ``Graph.find_unique_ancestors`` and
  ``Graph.find_differences`` to determine missing revisions without having
  to search the whole ancestry. (John Arbash Meinel, #174625)

* ``bzr uncommit`` now uses partial history access, rather than always
  extracting the full revision history for a branch. This makes it
  resolve the appropriate revisions much faster (in testing it drops
  uncommit from 1.5s => 0.4s). It also means ``bzr log --short`` is one
  step closer to not using full revision history.
  (John Arbash Meinel, #172649)

Bugfixes
********

* ``bzr merge --lca`` should handle when two revisions have no common
  ancestor other than NULL_REVISION. (John Arbash Meinel, #235715)

* ``bzr status`` was breaking if you merged the same revision twice.
  (John Arbash Meinel, #235407)

* ``bzr push`` with both ``--overwrite`` and ``-r NNN`` options no longer
  fails.  (Andrew Bennetts, #234229)

* Correctly track the base URL of a smart medium when using bzr+http://
  URLs, which was causing spurious "No repository present" errors with
  branches in shared repositories accessed over bzr+http.
  (Andrew Bennetts, #230550)

* Define ``_remote_is_at_least_1_2`` on ``SmartClientMedium`` so that all
  implementations have the attribute.  Fixes 'PyCurlTransport' object has no
  attribute '_remote_is_at_least_1_2' attribute errors.
  (Andrew Bennetts, #220806)

* Failure to delete an obsolete pack file should just give a warning
  message, not a fatal error.  It may for example fail if the file is still
  in use by another process.
  (Martin Pool)

* Fix MemoryError during large fetches over HTTP by limiting the amount of
  data we try to read per ``recv`` call.  The problem was observed with
  Windows and a proxy, but might affect other environments as well.
  (Eric Holmberg, #215426)

* Handle old merge directives correctly in Merger.from_mergeable.  Stricter
  get_parent_map requirements exposed a latent bug here.  (Aaron Bentley)

* Issue a warning and ignore passwords declared in authentication.conf when
  used for an ssh scheme (sftp or bzr+ssh).
  (Vincent Ladeuil, #203186)

* Make both http implementations raise appropriate exceptions on 403
  Forbidden when POSTing smart requests.
  (Vincent Ladeuil, #230223)

* Properly *title* header names in http requests instead of capitalizing
  them.
  (Vincent Ladeuil, #229076)

* The "Unable to obtain lock" error message now also suggests using
  ``bzr break-lock`` to fix it.  (Martin Albisetti, #139202)

* Treat an encoding of '' as ascii; this can happen when bzr is run
  under vim on Mac OS X.
  (Neil Martinsen-Burrell)

* ``VersionedFile.make_mpdiffs()`` was raising an exception that wasn't in
  scope. (Daniel Fischer #235687)

Documentation
*************

* Added directory structure and started translation of docs in spanish.
  (Martin Albisetti, Lucio Albenga)

* Incorporate feedback from Jelmer Vernooij and Neil Martinsen-Burrell
  on the plugin and integration chapters of the User Guide.
  (Ian Clatworthy)

* More Bazaar developer documentation about packaging and release process,
  and about use of Python reprs.
  (Martin Pool, Martin Albisetti)

* Updated Tortise strategy document. (Mark Hammond)

Testing
*******

* ``bzrlib.tests.adapt_tests`` was broken and unused - it has been fixed.
  (Robert Collins)

* Fix the test HTTPServer to be isolated from chdir calls made while it is
  running, allowing it to be used in blackbox tests. (Robert Collins)

* New helper function for splitting test suites
  ``split_suite_by_condition``. (Robert Collins)

Internals
*********

* ``Branch.missing_revisions`` has been deprecated. Similar functionality
  can be obtained using ``bzrlib.missing.find_unmerged``. The api was
  fairly broken, and the function was unused, so we are getting rid of it.
  (John Arbash Meinel)

API Changes
***********

* ``Branch.abspath`` is deprecated; use the Tree or Transport
  instead.  (Martin Pool)

* ``Branch.update_revisions`` now takes an optional ``Graph``
  object. This can be used by ``update_revisions`` when it is
  checking ancestry, and allows callers to prefer request to go to a
  local branch.  (John Arbash Meinel)

* Branch, Repository, Tree and BzrDir should expose a Transport as an
  attribute if they have one, rather than having it indirectly accessible
  as ``.control_files._transport``.  This doesn't add a requirement
  to support a Transport in cases where it was not needed before;
  it just simplifies the way it is reached.  (Martin Pool)

* ``bzr missing --mine-only`` will return status code 0 if you have no
  new revisions, but the remote does. Similarly for ``--theirs-only``.
  The new code only checks one side, so it doesn't know if the other
  side has changes. This seems more accurate with the request anyway.
  It also changes the output to print '[This|Other] branch is up to
  date.' rather than displaying nothing.  (John Arbash Meinel)

* ``LockableFiles.put_utf8``, ``put_bytes`` and ``controlfilename``
  are now deprecated in favor of using Transport operations.
  (Martin Pool)

* Many methods on ``VersionedFile``, ``Repository`` and in
  ``bzrlib.revision``  deprecated before bzrlib 1.5 have been removed.
  (Robert Collins)

* ``RevisionSpec.wants_revision_history`` can be set to False for a given
  ``RevisionSpec``. This will disable the existing behavior of passing in
  the full revision history to ``self._match_on``. Useful for specs that
  don't actually need access to the full history. (John Arbash Meinel)

* The constructors of ``SmartClientMedium`` and its subclasses now require a
  ``base`` parameter.  ``SmartClientMedium`` implementations now also need
  to provide a ``remote_path_from_transport`` method.  (Andrew Bennetts)

* The default permissions for creating new files and directories
  should now be obtained from ``BzrDir._get_file_mode()`` and
  ``_get_dir_mode()``, rather than from LockableFiles.  The ``_set_file_mode``
  and ``_set_dir_mode`` variables on LockableFiles which were advertised
  as a way for plugins to control this are no longer consulted.
  (Martin Pool)

* ``VersionedFile.join`` is deprecated. This method required local
  instances of both versioned file objects and was thus hostile to being
  used for streaming from a smart server. The new get_record_stream and
  insert_record_stream are meant to efficiently replace this method.
  (Robert Collins)

* ``WorkingTree.set_parent_(ids/trees)`` will now filter out revisions
  which are in the ancestry of other revisions. So if you merge the same
  tree twice, or merge an ancestor of an existing merge, it will only
  record the newest. (If you merge a descendent, it will replace its
  ancestor). (John Arbash Meinel, #235407)

* ``WorkingTreeFormat2.stub_initialize_remote`` is now private.
  (Martin Pool)


bzr 1.5 2008-05-16
##################

This release of Bazaar includes several updates to the documentation, and fixes
to prepare for making rich root support the default format. Many bugs have been
squashed, including fixes to log, bzr+ssh inter-operation with older servers.

Changes
*******

* Suppress deprecation warnings when bzrlib is a 'final' release. This way
  users of packaged software won't be bothered with DeprecationWarnings,
  but developers and testers will still see them. (John Arbash Meinel)

Documentation
*************

* Incorporate feedback from Jelmer Vernooij and Neil Martinsen-Burrell
  on the plugin and integration chapters of the User Guide.
  (Ian Clatworthy)


bzr 1.5rc1 2008-05-09
#####################

Changes
*******

* Broader support of GNU Emacs mail clients. Set
  ``mail_client=emacsclient`` in your bazaar.conf and ``send`` will pop the
  bundle in a mail buffer according to the value of ``mail-user-agent``
  variable. (Xavier Maillard)

Improvements
************

* Diff now handles revision specs like "branch:" and "submit:" more
  efficiently.  (Aaron Bentley, #202928)

* More friendly error given when attempt to start the smart server
  on an address already in use. (Andrea Corbellini, #200575)

* Pull completes much faster when there is nothing to pull.
  (Aaron Bentley)

Bugfixes
********

* Authentication.conf can define sections without password.
  (Vincent Ladeuil, #199440)

* Avoid muttering every time a child update does not cause a progress bar
  update. (John Arbash Meinel, #213771)

* ``Branch.reconcile()`` is now implemented. This allows ``bzr reconcile``
  to fix when a Branch has a non-canonical mainline history. ``bzr check``
  also detects this condition. (John Arbash Meinel, #177855)

* ``bzr log -r ..X bzr://`` was failing, because it was getting a request
  for ``revision_id=None`` which was not a string.
  (John Arbash Meinel, #211661)

* ``bzr commit`` now works with Microsoft's FTP service.
  (Andreas Deininger)

* Catch definitions outside sections in authentication.conf.
  (Vincent Ladeuil, #217650)

* Conversion from non-rich-root to rich-root(-pack) updates inventory
  sha1s, even when bundles are used.  (Aaron Bentley, #181391)

* Conversion from non-rich-root to rich-root(-pack) works correctly even
  though search keys are not topologically sorted.  (Aaron Bentley)

* Conversion from non-rich-root to rich-root(-pack) works even when a
  parent revision has a different root id.  (Aaron Bentley, #177874)

* Disable strace testing until strace is fixed (see bug #103133) and emit a
  warning when selftest ends to remind us of leaking tests.
  (Vincent Ladeuil, #226769)

* Fetching all revisions from a repository does not cause pack collisions.
  (Robert Collins, Aaron Bentley, #212908)

* Fix error about "attempt to add line-delta in non-delta knit".
  (Andrew Bennetts, #217701)

* Pushing a branch in "dirstate" format (Branch5) over bzr+ssh would break
  if the remote server was < version 1.2. This was due to a bug in the
  RemoteRepository.get_parent_map() fallback code.
  (John Arbash Meinel, #214894)

* Remove leftover code in ``bzr_branch`` that inappropriately creates
  a ``branch-name`` file in the branch control directory.
  (Martin Pool)

* Set SO_REUSEADDR on server sockets of ``bzr serve`` to avoid problems
  rebinding the socket when starting the server a second time.
  (John Arbash Meinel, Martin Pool, #164288)

* Severe performance degradation in fetching from knit repositories to
  knits and packs due to parsing the entire revisions.kndx on every graph
  walk iteration fixed by using the Repository.get_graph API.  There was
  another regression in knit => knit fetching which re-read the index for
  every revision each side had in common.
  (Robert Collins, John Arbash Meinel)

* When logging the changes to a particular file, there was a bug if there
  were ghosts in the revision ancestry. (John Arbash Meinel, #209948)

* xs4all's ftp server returns a temporary error when trying to list an
  empty directory, rather than returning an empty list. Adding a
  workaround so that we don't get spurious failures.
  (John Arbash Meinel, #215522)

Documentation
*************

* Expanded the User Guide to include new chapters on popular plugins and
  integrating Bazaar into your environment. The *Best practices* chapter
  was renamed to *Miscellaneous topics* as suggested by community
  feedback as well. (Ian Clatworthy)

* Document outlining strategies for TortoiseBzr. (Mark Hammond)

* Improved the documentation on hooks. (Ian Clatworthy)

* Update authentication docs regarding ssh agents.
  (Vincent Ladeuil, #183705)

Testing
*******

* Add ``thread_name_suffix`` parameter to SmartTCPServer_for_testing, to
  make it easy to identify which test spawned a thread with an unhandled
  exception. (Andrew Bennetts)

* New ``--debugflag``/``-E`` option to ``bzr selftest`` for setting
  options for debugging tests, these are complementary to the the -D
  options.  The ``-Dselftest_debug`` global option has been replaced by the
  ``-E=allow_debug`` option for selftest. (Andrew Bennetts)

* Parameterised test ids are preserved correctly to aid diagnosis of test
  failures. (Robert Collins, Andrew Bennetts)

* selftest now accepts --starting-with <id> to load only the tests whose id
  starts with the one specified. This greatly speeds up running the test
  suite on a limited set of tests and can be used to run the tests for a
  single module, a single class or even a single test.  (Vincent Ladeuil)

* The test suite modules have been modified to define load_tests() instead
  of test_suite(). That speeds up selective loading (via --load-list)
  significantly and provides many examples on how to migrate (grep for
  load_tests).  (Vincent Ladeuil)

Internals
*********

* ``Hooks.install_hook`` is now deprecated in favour of
  ``Hooks.install_named_hook`` which adds a required ``name`` parameter, to
  avoid having to call ``Hooks.name_hook``. (Daniel Watkins)

* Implement xml8 serializer.  (Aaron Bentley)

* New form ``@deprecated_method(deprecated_in(1, 5, 0))`` for making
  deprecation wrappers.  (Martin Pool)

* ``Repository.revision_parents`` is now deprecated in favour of
  ``Repository.get_parent_map([revid])[revid]``. (Jelmer Vernooij)

* The Python ``assert`` statement is no longer used in Bazaar source, and
  a test checks this.  (Martin Pool)

API Changes
***********

* ``bzrlib.status.show_pending_merges`` requires the repository to be
  locked by the caller. Callers should have been doing it anyway, but it
  will now raise an exception if they do not. (John Arbash Meinel)

* Repository.get_data_stream, Repository.get_data_stream_for_search(),
  Repository.get_deltas_for_revsions(), Repository.revision_trees(),
  Repository.item_keys_introduced_by() no longer take read locks.
  (Aaron Bentley)

* ``LockableFiles.get_utf8`` and ``.get`` are deprecated, as a start
  towards removing LockableFiles and ``.control_files`` entirely.
  (Martin Pool)

* Methods deprecated prior to 1.1 have been removed.
  (Martin Pool)


bzr 1.4 2008-04-28
##################

This release of Bazaar includes handy improvements to the speed of log and
status, new options for several commands, improved documentation, and better
hooks, including initial code for server-side hooks.  A number of bugs have
been fixed, particularly in interoperability between different formats or
different releases of Bazaar over there network.  There's been substantial
internal work in both the repository and network code to enable new features
and faster performance.

Bug Fixes
*********

* Pushing a branch in "dirstate" format (Branch5) over bzr+ssh would break
  if the remote server was < version 1.2.  This was due to a bug in the
  RemoteRepository.get_parent_map() fallback code.
  (John Arbash Meinel, Andrew Bennetts, #214894)


bzr 1.4rc2 2008-04-21
#####################

Bug Fixes
*********

* ``bzr log -r ..X bzr://`` was failing, because it was getting a request
  for ``revision_id=None`` which was not a string.
  (John Arbash Meinel, #211661)

* Fixed a bug in handling ghost revisions when logging changes in a
  particular file.  (John Arbash Meinel, #209948)

* Fix error about "attempt to add line-delta in non-delta knit".
  (Andrew Bennetts, #205156)

* Fixed performance degradation in fetching from knit repositories to
  knits and packs due to parsing the entire revisions.kndx on every graph
  walk iteration fixed by using the Repository.get_graph API.  There was
  another regression in knit => knit fetching which re-read the index for
  every revision each side had in common.
  (Robert Collins, John Arbash Meinel)


bzr 1.4rc1 2008-04-11
#####################

Changes
*******

* bzr main script cannot be imported (Benjamin Peterson)

* On Linux bzr additionally looks for plugins in arch-independent site
  directory. (Toshio Kuratomi)

* The ``set_rh`` branch hook is now deprecated. Please migrate
  any plugins using this hook to use an alternative, e.g.
  ``post_change_branch_tip``. (Ian Clatworthy)

* When a plugin cannot be loaded as the file path is not a valid
  python module name bzr will now strip a ``bzr_`` prefix from the
  front of the suggested name, as many plugins (e.g. bzr-svn)
  want to be installed without this prefix. It is a common mistake
  to have a folder named "bzr-svn" for that plugin, especially
  as this is what bzr branch lp:bzr-svn will give you. (James Westby,
  Andrew Cowie)

* UniqueIntegerBugTracker now appends bug-ids instead of joining
  them to the base URL. Plugins that register bug trackers may
  need a trailing / added to the base URL if one is not already there.
  (James Wesby, Andrew Cowie)

Features
********

* Added start_commit hook for mutable trees. (Jelmer Vernooij, #186422)

* ``status`` now accepts ``--no-pending`` to show the status without
  listing pending merges, which speeds up the command a lot on large
  histories.  (James Westby, #202830)

* New ``post_change_branch_tip`` hook that is called after the
  branch tip is moved but while the branch is still write-locked.
  See the User Reference for signature details.
  (Ian Clatworthy, James Henstridge)

* Reconfigure can convert a branch to be standalone or to use a shared
  repository.  (Aaron Bentley)

Improvements
************

* The smart protocol now has support for setting branches' revision info
  directly.  This should make operations like push slightly faster, and is a
  step towards server-side hooks.  The new request method name is
  ``Branch.set_last_revision_info``.  (Andrew Bennetts)

* ``bzr commit --fixes`` now recognises "gnome" as a tag by default.
  (James Westby, Andrew Cowie)

* ``bzr switch`` will attempt to find branches to switch to relative to the
  current branch. E.g. ``bzr switch branchname`` will look for
  ``current_branch/../branchname``. (Robert Collins, Jelmer Vernooij,
  Wouter van Heyst)

* Diff is now more specific about execute-bit changes it describes
  (Chad Miller)

* Fetching data over HTTP is a bit faster when urllib is used.  This is done
  by forcing it to recv 64k at a time when reading lines in HTTP headers,
  rather than just 1 byte at a time.  (Andrew Bennetts)

* Log --short and --line are much faster when -r is not specified.
  (Aaron Bentley)

* Merge is faster.  We no longer check a file's existence unnecessarily
  when merging the execute bit.  (Aaron Bentley)

* ``bzr status`` on an explicit list of files no longer shows pending
  merges, making it much faster on large trees. (John Arbash Meinel)

* The launchpad directory service now warns the user if they have not set
  their launchpad login and are trying to resolve a URL using it, just
  in case they want to do a write operation with it.  (James Westby)

* The smart protocol client is slightly faster, because it now only queries
  the server for the protocol version once per connection.  Also, the HTTP
  transport will now automatically probe for and use a smart server if
  one is present.  You can use the new ``nosmart+`` transport decorator
  to get the old behaviour.  (Andrew Bennetts)

* The ``version`` command takes a ``--short`` option to print just the
  version number, for easier use in scripts.  (Martin Pool)

* Various operations with revision specs and commands that calculate
  revnos and revision ids are faster.  (John A. Meinel, Aaron Bentley)

Bugfixes
********

* Add ``root_client_path`` parameter to SmartWSGIApp and
  SmartServerRequest.  This makes it possible to publish filesystem
  locations that don't exactly match URL paths. SmartServerRequest
  subclasses should use the new ``translate_client_path`` and
  ``transport_from_client_path`` methods when dealing with paths received
  from a client to take this into account.  (Andrew Bennetts, #124089)

* ``bzr mv a b`` can be now used also to rename previously renamed
  directories, not only files. (Lukáš Lalinský, #107967)

* ``bzr uncommit --local`` can now remove revisions from the local
  branch to be symmetric with ``bzr commit --local``.
  (John Arbash Meinel, #93412)

* Don't ask for a password if there is no real terminal.
  (Alexander Belchenko, #69851)

* Fix a bug causing a ValueError crash in ``parse_line_delta_iter`` when
  fetching revisions from a knit to pack repository or vice versa using
  bzr:// (including over http or ssh).
  (#208418, Andrew Bennetts, Martin Pool, Robert Collins)

* Fixed ``_get_line`` in ``bzrlib.smart.medium``, which was buggy.  Also
  fixed ``_get_bytes`` in the same module to use the push back buffer.
  These bugs had no known impact in normal use, but were problematic for
  developers working on the code, and were likely to cause real bugs sooner
  or later.  (Andrew Bennetts)

* Implement handling of basename parameter for DefaultMail.  (James Westby)

* Incompatibility with Paramiko versions newer than 1.7.2 was fixed.
  (Andrew Bennetts, #213425)

* Launchpad locations (lp: URLs) can be pulled.  (Aaron Bentley, #181945)

* Merges that add files to deleted root directories complete.  They
  do create conflicts.  (Aaron Bentley, #210092)

* vsftp's return ``550 RNFR command failed.`` supported.
  (Marcus Trautwig, #129786)

Documentation
*************

* Improved documentation on send/merge relationship. (Peter Schuller)

* Minor fixes to the User Guide. (Matthew Fuller)

* Reduced the evangelism in the User Guide. (Ian Clatworthy)

* Added Integrating with Bazaar document for developers (Martin Albisetti)

API Breaks
**********

* Attempting to pull data from a ghost aware repository (e.g. knits) into a
  non-ghost aware repository such as weaves will now fail if there are
  ghosts.  (Robert Collins)

* ``KnitVersionedFile`` no longer accepts an ``access_mode`` parameter, and
  now requires the ``index`` and ``access_method`` parameters to be
  supplied. A compatible shim has been kept in the new function
  ``knit.make_file_knit``. (Robert Collins)

* Log formatters must now provide log_revision instead of show and
  show_merge_revno methods. The latter had been deprecated since the 0.17
  release. (James Westby)

* ``LoopbackSFTP`` is now called ``SocketAsChannelAdapter``.
  (Andrew Bennetts)

* ``osutils.backup_file`` is removed. (Alexander Belchenko)

* ``Repository.get_revision_graph`` is deprecated, with no replacement
  method. The method was size(history) and not desirable. (Robert Collins)

* ``revision.revision_graph`` is deprecated, with no replacement function.
  The function was size(history) and not desirable. (Robert Collins)

* ``Transport.get_shared_medium`` is deprecated.  Use
  ``Transport.get_smart_medium`` instead.  (Andrew Bennetts)

* ``VersionedFile`` factories now accept a get_scope parameter rather
  than using a call to ``transaction_finished``, allowing the removal of
  the fixed list of versioned files per repository. (Robert Collins)

* ``VersionedFile.annotate_iter`` is deprecated. While in principle this
  allowed lower memory use, all users of annotations wanted full file
  annotations, and there is no storage format suitable for incremental
  line-by-line annotation. (Robert Collins)

* ``VersionedFile.clone_text`` is deprecated. This performance optimisation
  is no longer used - reading the content of a file that is undergoing a
  file level merge to identical state on two branches is rare enough, and
  not expensive enough to special case. (Robert Collins)

* ``VersionedFile.clear_cache`` and ``enable_cache`` are deprecated.
  These methods added significant complexity to the ``VersionedFile``
  implementation, but were only used for optimising fetches from knits -
  which can be done from outside the knit layer, or via a caching
  decorator. As knits are not the default format, the complexity is no
  longer worth paying. (Robert Collins)

* ``VersionedFile.create_empty`` is removed. This method presupposed a
  sensible mapping to a transport for individual files, but pack backed
  versioned files have no such mapping. (Robert Collins)

* ``VersionedFile.get_graph`` is deprecated, with no replacement method.
  The method was size(history) and not desirable. (Robert Collins)

* ``VersionedFile.get_graph_with_ghosts`` is deprecated, with no
  replacement method.  The method was size(history) and not desirable.
  (Robert Collins)

* ``VersionedFile.get_parents`` is deprecated, please use
  ``VersionedFile.get_parent_map``. (Robert Collins)

* ``VersionedFile.get_sha1`` is deprecated, please use
  ``VersionedFile.get_sha1s``. (Robert Collins)

* ``VersionedFile.has_ghost`` is now deprecated, as it is both expensive
  and unused outside of a single test. (Robert Collins)

* ``VersionedFile.iter_parents`` is now deprecated in favour of
  ``get_parent_map`` which can be used to instantiate a Graph on a
  VersionedFile. (Robert Collins)

* ``VersionedFileStore`` no longer uses the transaction parameter given
  to most methods; amongst other things this means that the
  get_weave_or_empty method no longer guarantees errors on a missing weave
  in a readonly transaction, and no longer caches versioned file instances
  which reduces memory pressure (but requires more careful management by
  callers to preserve performance). (Robert Collins)

Testing
*******

* New -Dselftest_debug flag disables clearing of the debug flags during
  tests.  This is useful if you want to use e.g. -Dhpss to help debug a
  failing test.  Be aware that using this feature is likely to cause
  spurious test failures if used with the full suite. (Andrew Bennetts)

* selftest --load-list now uses a new more agressive test loader that will
  avoid loading unneeded modules and building their tests. Plugins can use
  this new loader by defining a load_tests function instead of a test_suite
  function. (a forthcoming patch will provide many examples on how to
  implement this).
  (Vincent Ladeuil)

* selftest --load-list now does some sanity checks regarding duplicate test
  IDs and tests present in the list but not found in the actual test suite.
  (Vincent Ladeuil)

* Slightly more concise format for the selftest progress bar, so there's
  more space to show the test name.  (Martin Pool) ::

    [2500/10884, 1fail, 3miss in 1m29s] test_revisionnamespaces.TestRev

* The test suite takes much less memory to run, and is a bit faster.  This
  is done by clearing most attributes of TestCases after running them, if
  they succeeded.  (Andrew Bennetts)

Internals
*********

* Added ``_build_client_protocol`` to ``_SmartClient``.  (Andrew Bennetts)

* Added basic infrastructure for automatic plugin suggestion.
  (Martin Albisetti)

* If a ``LockableFiles`` object is not explicitly unlocked (for example
  because of a missing ``try/finally`` block, it will give a warning but
  not automatically unlock itself.  (Previously they did.)  This
  sometimes caused knock-on errors if for example the network connection
  had already failed, and should not be relied upon by code.
  (Martin Pool, #109520)

* ``make dist`` target to build a release tarball, and also
  ``check-dist-tarball`` and ``dist-upload-escudero``.  (Martin Pool)

* The ``read_response_tuple`` method of ``SmartClientRequestProtocol*``
  classes will now raise ``UnknownSmartMethod`` when appropriate, so that
  callers don't need to try distinguish unknown request errors from other
  errors.  (Andrew Bennetts)

* ``set_make_working_trees`` is now implemented provided on all repository
  implementations (Aaron Bentley)

* ``VersionedFile`` now has a new method ``get_parent_map`` which, like
  ``Graph.get_parent_map`` returns a dict of key:parents. (Robert Collins)


bzr 1.3.1 2008-04-09
####################

No changes from 1.3.1rc1.


bzr 1.3.1rc1 2008-04-04
#######################

Bug Fixes
*********

* Fix a bug causing a ValueError crash in ``parse_line_delta_iter`` when
  fetching revisions from a knit to pack repository or vice versa using
  bzr:// (including over http or ssh).
  (#208418, Andrew Bennetts, Martin Pool, Robert Collins)


bzr 1.3 2008-03-20
##################

Bazaar has become part of the GNU project <http://www.gnu.org>

Many operations that act on history, including ``log`` and ``annotate`` are now
substantially faster.  Several bugs have been fixed and several new options and
features have been added.

Testing
*******

* Avoid spurious failure of ``TestVersion.test_version`` matching
  directory names.
  (#202778, Martin Pool)


bzr 1.3rc1 2008-03-16
#####################

Notes When Upgrading
********************

* The backup directory created by ``upgrade`` is now called
  ``backup.bzr``, not ``.bzr.backup``. (Martin Albisetti)

Changes
*******

* A new repository format 'development' has been added. This format will
  represent the latest 'in-progress' format that the bzr developers are
  interested in getting early-adopter testing and feedback on.
  ``doc/developers/development-repo.txt`` has detailed information.
  (Robert Collins)

* BZR_LOG environment variable controls location of .bzr.log trace file.
  User can suppress writing messages to .bzr.log by using '/dev/null'
  filename (on Linux) or 'NUL' (on Windows). If BZR_LOG variable
  is not defined but BZR_HOME is defined then default location
  for .bzr.log trace file is ``$BZR_HOME/.bzr.log``.
  (Alexander Belchenko, #106117)

* ``launchpad`` builtin plugin now shipped as separate part in standalone
  bzr.exe, installed to ``C:\Program Files\Bazaar\plugins`` directory,
  and standalone installer allows user to skip installation of this plugin.
  (Alexander Belchenko)

* Restore auto-detection of plink.exe on Windows. (Dmitry Vasiliev)

* Version number is now shown as "1.2" or "1.2pr2", without zeroed or
  missing final fields.  (Martin Pool)

Features
********

* ``branch`` and ``checkout`` can hard-link working tree files, which is
  faster and saves space.  (Aaron Bentley)

* ``bzr send`` will now also look at the ``child_submit_to`` setting in
  the submit branch to determine the email address to send to.
  (Jelmer Vernooij)

Improvements
************

* BzrBranch._lefthand_history is faster on pack repos.  (Aaron Bentley)

* Branch6.generate_revision_history is faster.  (Aaron Bentley)

* Directory services can now be registered, allowing special URLs to be
  dereferenced into real URLs.  This is a generalization and cleanup of
  the lp: transport lookup.  (Aaron Bentley)

* Merge directives that are automatically attached to emails have nicer
  filenames, based on branch-nick + revno. (Aaron Bentley)

* ``push`` has a ``--revision`` option, to specify what revision to push up
  to.  (Daniel Watkins)

* Significantly reducing execution time and network traffic for trivial
  case of running ``bzr missing`` command for two identical branches.
  (Alexander Belchenko)

* Speed up operations that look at the revision graph (such as 'bzr log').
  ``KnitPackRepositor.get_revision_graph`` uses ``Graph.iter_ancestry`` to
  extract the revision history. This allows filtering ghosts while
  stepping instead of needing to peek ahead. (John Arbash Meinel)

* The ``hooks`` command lists installed hooks, to assist in debugging.
  (Daniel Watkins)

* Updates to how ``annotate`` work. Should see a measurable improvement in
  performance and memory consumption for file with a lot of merges.
  Also, correctly handle when a line is introduced by both parents (it
  should be attributed to the first merge which notices this, and not
  to all subsequent merges.) (John Arbash Meinel)

Bugfixes
********

* Autopacking no longer holds the full set of inventory lines in
  memory while copying. For large repositories, this can amount to
  hundreds of MB of ram consumption.
  (Ian Clatworthy, John Arbash Meinel)

* Cherrypicking when using ``--format=merge3`` now explictly excludes
  BASE lines. (John Arbash Meinel, #151731)

* Disable plink's interactive prompt for password.
  (#107593, Dmitry Vasiliev)

* Encode command line arguments from unicode to user_encoding before
  invoking external mail client in `bzr send` command.
  (#139318, Alexander Belchenko)

* Fixed problem connecting to ``bzr+https://`` servers.
  (#198793, John Ferlito)

* Improved error reporting in the Launchpad plugin. (Daniel Watkins,
  #196618)

* Include quick-start-summary.svg file to python-based installer(s)
  for Windows. (#192924, Alexander Belchenko)

* lca merge now respects specified files. (Aaron Bentley)

* Make version-info --custom imply --all. (#195560, James Westby)

* ``merge --preview`` now works for merges that add or modify
  symlinks (James Henstridge)

* Redirecting the output from ``bzr merge`` (when the remembered
  location is used) now works. (John Arbash Meinel)

* setup.py script explicitly checks for Python version.
  (Jari Aalto, Alexander Belchenko, #200569)

* UnknownFormatErrors no longer refer to branches regardless of kind of
  unknown format. (Daniel Watkins, #173980)

* Upgrade bundled ConfigObj to version 4.5.2, which properly quotes #
  signs, among other small improvements. (Matt Nordhoff, #86838)

* Use correct indices when emitting LCA conflicts.  This fixes IndexError
  errors.  (Aaron Bentley, #196780)

Documentation
*************

* Explained how to use ``version-info --custom`` in the User Guide.
  (Neil Martinsen-Burrell)

API Breaks
**********

* Support for loading plugins from zip files and
  ``bzrlib.plugin.load_from_zip()`` function are deprecated.
  (Alexander Belchenko)

Testing
*******

* Added missing blackbox tests for ``modified`` (Adrian Wilkins)

* The branch interface tests were invalid for branches using rich-root
  repositories because the empty string is not a valid file-id.
  (Robert Collins)

Internals
*********

* ``Graph.iter_ancestry`` returns the ancestry of revision ids. Similar to
  ``Repository.get_revision_graph()`` except it includes ghosts and you can
  stop part-way through. (John Arbash Meinel)

* New module ``tools/package_mf.py`` provide custom module finder for
  python packages (improves standard python library's modulefinder.py)
  used by ``setup.py`` script while building standalone bzr.exe.
  (Alexander Belchenko)

* New remote method ``RemoteBzrDir.find_repositoryV2`` adding support for
  detecting external lookup support on remote repositories. This method is
  now attempted first when lookup up repositories, leading to an extra
  round trip on older bzr smart servers. (Robert Collins)

* Repository formats have a new supported-feature attribute
  ``supports_external_lookups`` used to indicate repositories which support
  falling back to other repositories when they have partial data.
  (Robert Collins)

* ``Repository.get_revision_graph_with_ghosts`` and
  ``bzrlib.revision.(common_ancestor,MultipleRevisionSources,common_graph)``
  have been deprecated.  (John Arbash Meinel)

* ``Tree.iter_changes`` is now a public API, replacing the work-in-progress
  ``Tree._iter_changes``. The api is now considered stable and ready for
  external users.  (Aaron Bentley)

* The bzrdir format registry now accepts an ``alias`` keyword to
  register_metadir, used to indicate that a format name is an alias for
  some other format and thus should not be reported when describing the
  format. (Robert Collins)


bzr 1.2 2008-02-15
##################

Bug Fixes
*********

* Fix failing test in Launchpad plugin. (Martin Pool)


bzr 1.2rc1 2008-02-13
#####################

Notes When Upgrading
********************

* Fetching via the smart protocol may need to reconnect once during a fetch
  if the remote server is running Bazaar 1.1 or earlier, because the client
  attempts to use more efficient requests that confuse older servers.  You
  may be required to re-enter a password or passphrase when this happens.
  This won't happen if the server is upgraded to Bazaar 1.2.
  (Andrew Bennetts)

Changes
*******

* Fetching via bzr+ssh will no longer fill ghosts by default (this is
  consistent with pack-0.92 fetching over SFTP). (Robert Collins)

* Formatting of ``bzr plugins`` output is changed to be more human-
  friendly. Full path of plugins locations will be shown only with
  ``--verbose`` command-line option. (Alexander Belchenko)

* ``merge`` now prefers to use the submit branch, but will fall back to
  parent branch.  For many users, this has no effect.  But some users who
  pull and merge on the same branch will notice a change.  This change
  makes it easier to work on a branch on two different machines, pulling
  between the machines, while merging from the upstream.
  ``merge --remember`` can now be used to set the submit_branch.
  (Aaron Bentley)

Features
********

* ``merge --preview`` produces a diff of the changes merge would make,
  but does not actually perform the merge.  (Aaron Bentley)

* New smart method ``Repository.get_parent_map`` for getting revision
  parent data. This returns additional parent information topologically
  adjacent to the requested data to reduce round trip latency impacts.
  (Robert Collins)

* New smart method, ``Repository.stream_revisions_chunked``, for fetching
  revision data that streams revision data via a chunked encoding.  This
  avoids buffering large amounts of revision data on the server and on the
  client, and sends less data to the server to request the revisions.
  (Andrew Bennetts, Robert Collins, #178353)

* The launchpad plugin now handles lp urls of the form
  ``lp://staging/``, ``lp://demo/``, ``lp://dev/`` to use the appropriate
  launchpad instance to do the resolution of the branch identities.
  This is primarily of use to Launchpad developers, but can also
  be used by other users who want to try out Launchpad as
  a branch location without messing up their public Launchpad
  account.  Branches that are pushed to the staging environment
  have an expected lifetime of one day. (Tim Penhey)

Improvements
************

* Creating a new branch no longer tries to read the entire revision-history
  unnecessarily over smart server operations. (Robert Collins)

* Fetching between different repository formats with compatible models now
  takes advantage of the smart method to stream revisions.  (Andrew Bennetts)

* The ``--coverage`` option is now global, rather specific to ``bzr
  selftest``.  (Andrew Bennetts)

* The ``register-branch`` command will now use the public url of the branch
  containing the current directory, if one has been set and no explicit
  branch is provided.  (Robert Collins)

* Tweak the ``reannotate`` code path to optimize the 2-parent case.
  Speeds up ``bzr annotate`` with a pack repository by approx 3:2.
  (John Arbash Meinel)

Bugfixes
********

* Calculate remote path relative to the shared medium in _SmartClient.  This
  is related to the problem in bug #124089.  (Andrew Bennetts)

* Cleanly handle connection errors in smart protocol version two, the same
  way as they are handled by version one.  (Andrew Bennetts)

* Clearer error when ``version-info --custom`` is used without
  ``--template`` (Lukáš Lalinský)

* Don't raise UnavailableFeature during test setup when medusa is not
  available or tearDown is never called leading to nasty side effects.
  (#137823, Vincent Ladeuil)

* If a plugin's test suite cannot be loaded, for example because of a syntax
  error in the tests, then ``selftest`` fails, rather than just printing
  a warning.  (Martin Pool, #189771)

* List possible values for BZR_SSH environment variable in env-variables
  help topic. (Alexander Belchenko, #181842)

* New methods ``push_log_file`` and ``pop_log_file`` to intercept messages:
  popping the log redirection now precisely restores the previous state,
  which makes it easier to use bzr log output from other programs.
  TestCaseInTempDir no longer depends on a log redirection being established
  by the test framework, which lets bzr tests cleanly run from a normal
  unittest runner.
  (#124153, #124849, Martin Pool, Jonathan Lange)

* ``pull --quiet`` is now more quiet, in particular a message is no longer
  printed when the remembered pull location is used. (James Westby,
  #185907)

* ``reconfigure`` can safely be interrupted while fetching.
  (Aaron Bentley, #179316)

* ``reconfigure`` preserves tags when converting to and from lightweight
  checkouts.  (Aaron Bentley, #182040)

* Stop polluting /tmp when running selftest.
  (Vincent Ladeuil, #123623)

* Switch from NFKC => NFC for normalization checks. NFC allows a few
  more characters which should be considered valid.
  (John Arbash Meinel, #185458)

* The launchpad plugin now uses the ``edge`` xmlrpc server to avoid
  interacting badly with a bug on the launchpad side. (Robert Collins)

* Unknown hostnames when connecting to a ``bzr://`` URL no longer cause
  tracebacks.  (Andrew Bennetts, #182849)

API Breaks
**********

* Classes implementing Merge types like Merge3Merger must now accept (and
  honour) a do_merge flag in their constructor.  (Aaron Bentley)

* ``Repository.add_inventory`` and ``add_revision`` now require the caller
  to previously take a write lock (and start a write group.)
  (Martin Pool)

Testing
*******

* selftest now accepts --load-list <file> to load a test id list. This
  speeds up running the test suite on a limited set of tests.
  (Vincent Ladeuil)

Internals
*********

* Add a new method ``get_result`` to graph search objects. The resulting
  ``SearchResult`` can be used to recreate the search later, which will
  be useful in reducing network traffic. (Robert Collins)

* Use convenience function to check whether two repository handles
  are referring to the same repository in ``Repository.get_graph``.
  (Jelmer Vernooij, #187162)

* Fetching now passes the find_ghosts flag through to the
  ``InterRepository.missing_revision_ids`` call consistently for all
  repository types. This will enable faster missing revision discovery with
  bzr+ssh. (Robert Collins)

* Fix error handling in Repository.insert_data_stream. (Lukas Lalinsky)

* ``InterRepository.missing_revision_ids`` is now deprecated in favour of
  ``InterRepository.search_missing_revision_ids`` which returns a
  ``bzrlib.graph.SearchResult`` suitable for making requests from the smart
  server. (Robert Collins)

* New error ``NoPublicBranch`` for commands that need a public branch to
  operate. (Robert Collins)

* New method ``iter_inventories`` on Repository for access to many
  inventories. This is primarily used by the ``revision_trees`` method, as
  direct access to inventories is discouraged. (Robert Collins)

* New method ``next_with_ghosts`` on the Graph breadth-first-search objects
  which will split out ghosts and present parents into two separate sets,
  useful for code which needs to be aware of ghosts (e.g. fetching data
  cares about ghosts during revision selection). (Robert Collins)

* Record a timestamp against each mutter to the trace file, relative to the
  first import of bzrlib.  (Andrew Bennetts)

* ``Repository.get_data_stream`` is now deprecated in favour of
  ``Repository.get_data_stream_for_search`` which allows less network
  traffic when requesting data streams over a smart server. (Robert Collins)

* ``RemoteBzrDir._get_tree_branch`` no longer triggers ``_ensure_real``,
  removing one round trip on many network operations. (Robert Collins)

* RemoteTransport's ``recommended_page_size`` method now returns 64k, like
  SFTPTransport and HttpTransportBase.  (Andrew Bennetts)

* Repository has a new method ``has_revisions`` which signals the presence
  of many revisions by returning a set of the revisions listed which are
  present. This can be done by index queries without reading data for parent
  revision names etc. (Robert Collins)


bzr 1.1 2008-01-15
##################

(no changes from 1.1rc1)

bzr 1.1rc1 2008-01-05
#####################

Changes
*******

* Dotted revision numbers have been revised. Instead of growing longer with
  nested branches the branch number just increases. (eg instead of 1.1.1.1.1
  we now report 1.2.1.) This helps scale long lived branches which have many
  feature branches merged between them. (John Arbash Meinel)

* The syntax ``bzr diff branch1 branch2`` is no longer supported.
  Use ``bzr diff branch1 --new branch2`` instead. This change has
  been made to remove the ambiguity where ``branch2`` is in fact a
  specific file to diff within ``branch1``.

Features
********

* New option to use custom template-based formats in  ``bzr version-info``.
  (Lukáš Lalinský)

* diff '--using' allows an external diff tool to be used for files.
  (Aaron Bentley)

* New "lca" merge-type for fast everyday merging that also supports
  criss-cross merges.  (Aaron Bentley)

Improvements
************

* ``annotate`` now doesn't require a working tree. (Lukáš Lalinský,
  #90049)

* ``branch`` and ``checkout`` can now use files from a working tree to
  to speed up the process.  For checkout, this requires the new
  --files-from flag.  (Aaron Bentley)

* ``bzr diff`` now sorts files in alphabetical order.  (Aaron Bentley)

* ``bzr diff`` now works on branches without working trees. Tree-less
  branches can also be compared to each other and to working trees using
  the new diff options ``--old`` and ``--new``. Diffing between branches,
  with or without trees, now supports specific file filtering as well.
  (Ian Clatworthy, #6700)

* ``bzr pack`` now orders revision texts in topological order, with newest
  at the start of the file, promoting linear reads for ``bzr log`` and the
  like. This partially fixes #154129. (Robert Collins)

* Merge directives now fetch prerequisites from the target branch if
  needed.  (Aaron Bentley)

* pycurl now handles digest authentication.
  (Vincent Ladeuil)

* ``reconfigure`` can now convert from repositories.  (Aaron Bentley)

* ``-l`` is now a short form for ``--limit`` in ``log``.  (Matt Nordhoff)

* ``merge`` now warns when merge directives cause cherrypicks.
  (Aaron Bentley)

* ``split`` now supported, to enable splitting large trees into smaller
  pieces.  (Aaron Bentley)

Bugfixes
********

* Avoid AttributeError when unlocking a pack repository when an error occurs.
  (Martin Pool, #180208)

* Better handle short reads when processing multiple range requests.
  (Vincent Ladeuil, #179368)

* build_tree acceleration uses the correct path when a file has been moved.
  (Aaron Bentley)

* ``commit`` now succeeds when a checkout and its master branch share a
  repository.  (Aaron Bentley, #177592)

* Fixed error reporting of unsupported timezone format in
  ``log --timezone``. (Lukáš Lalinský, #178722)

* Fixed Unicode encoding error in ``ignored`` when the output is
  redirected to a pipe. (Lukáš Lalinský)

* Fix traceback when sending large response bodies over the smart protocol
  on Windows. (Andrew Bennetts, #115781)

* Fix ``urlutils.relative_url`` for the case of two ``file:///`` URLs
  pointed to different logical drives on Windows.
  (Alexander Belchenko, #90847)

* HTTP test servers are now compatible with the http protocol version 1.1.
  (Vincent Ladeuil, #175524)

* _KnitParentsProvider.get_parent_map now handles requests for ghosts
  correctly, instead of erroring or attributing incorrect parents to ghosts.
  (Aaron Bentley)

* ``merge --weave --uncommitted`` now works.  (Aaron Bentley)

* pycurl authentication handling was broken and incomplete. Fix handling of
  user:pass embedded in the urls.
  (Vincent Ladeuil, #177643)

* Files inside non-directories are now handled like other conflict types.
  (Aaron Bentley, #177390)

* ``reconfigure`` is able to convert trees into lightweight checkouts.
  (Aaron Bentley)

* Reduce lockdir timeout to 0 when running ``bzr serve``.  (Andrew Bennetts,
  #148087)

* Test that the old ``version_info_format`` functions still work, even
  though they are deprecated. (John Arbash Meinel, ShenMaq, #177872)

* Transform failures no longer cause ImmortalLimbo errors (Aaron Bentley,
  #137681)

* ``uncommit`` works even when the commit messages of revisions to be
  removed use characters not supported in the terminal encoding.
  (Aaron Bentley)

* When dumb http servers return whole files instead of the requested ranges,
  read the remaining bytes by chunks to avoid overflowing network buffers.
  (Vincent Ladeuil, #175886)

Documentation
*************

* Minor tweaks made to the bug tracker integration documentation.
  (Ian Clatworthy)

* Reference material has now be moved out of the User Guide and added
  to the User Reference. The User Reference has gained 4 sections as
  a result: Authenication Settings, Configuration Settings, Conflicts
  and Hooks. All help topics are now dumped into text format in the
  doc/en/user-reference directory for those who like browsing that
  information in their editor. (Ian Clatworthy)

* *Using Bazaar with Launchpad* tutorial added. (Ian Clatworthy)

Internals
*********

* find_* methods available for BzrDirs, Branches and WorkingTrees.
  (Aaron Bentley)

* Help topics can now be loaded from files.
  (Ian Clatworthy, Alexander Belchenko)

* get_parent_map now always provides tuples as its output.  (Aaron Bentley)

* Parent Providers should now implement ``get_parent_map`` returning a
  dictionary instead of ``get_parents`` returning a list.
  ``Graph.get_parents`` is now deprecated. (John Arbash Meinel,
  Robert Collins)

* Patience Diff now supports arbitrary python objects, as long as they
  support ``hash()``. (John Arbash Meinel)

* Reduce selftest overhead to establish test names by memoization.
  (Vincent Ladeuil)

API Breaks
**********

Testing
*******

* Modules can now customise their tests by defining a ``load_tests``
  attribute. ``pydoc bzrlib.tests.TestUtil.TestLoader.loadTestsFromModule``
  for the documentation on this attribute. (Robert Collins)

* New helper function ``bzrlib.tests.condition_id_re`` which helps
  filter tests based on a regular expression search on the tests id.
  (Robert Collins)

* New helper function ``bzrlib.tests.condition_isinstance`` which helps
  filter tests based on class. (Robert Collins)

* New helper function ``bzrlib.tests.exclude_suite_by_condition`` which
  generalises the ``exclude_suite_by_re`` function. (Robert Collins)

* New helper function ``bzrlib.tests.filter_suite_by_condition`` which
  generalises the ``filter_suite_by_re`` function. (Robert Collins)

* New helper method ``bzrlib.tests.exclude_tests_by_re`` which gives a new
  TestSuite that does not contain tests from the input that matched a
  regular expression. (Robert Collins)

* New helper method ``bzrlib.tests.randomize_suite`` which returns a
  randomized copy of the input suite. (Robert Collins)

* New helper method ``bzrlib.tests.split_suite_by_re`` which splits a test
  suite into two according to a regular expression. (Robert Collins)

* Parametrize all http tests for the transport implementations, the http
  protocol versions (1.0 and 1.1) and the authentication schemes.
  (Vincent Ladeuil)

* The ``exclude_pattern`` and ``random_order`` parameters to the function
  ``bzrlib.tests.filter_suite_by_re`` have been deprecated. (Robert Collins)

* The method ``bzrlib.tests.sort_suite_by_re`` has been deprecated. It is
  replaced by the new helper methods added in this release. (Robert Collins)


bzr 1.0 2007-12-14
##################

Documentation
*************

* More improvements and fixes to the User Guide.  (Ian Clatworthy)

* Add information on cherrypicking/rebasing to the User Guide.
  (Ian Clatworthy)

* Improve bug tracker integration documentation. (Ian Clatworthy)

* Minor edits to ``Bazaar in five minutes`` from David Roberts and
  to the rebasing section of the User Guide from Aaron Bentley.
  (Ian Clatworthy)


bzr 1.0rc3 2007-12-11
#####################

Changes
*******

* If a traceback occurs, users are now asked to report the bug
  through Launchpad (https://bugs.launchpad.net/bzr/), rather than
  by mail to the mailing list.
  (Martin Pool)

Bugfixes
********

* Fix Makefile rules for doc generation. (Ian Clatworthy, #175207)

* Give more feedback during long http downloads by making readv deliver data
  as it arrives for urllib, and issue more requests for pycurl. High latency
  networks are better handled by urllib, the pycurl implementation give more
  feedback but also incur more latency.
  (Vincent Ladeuil, #173010)

* Implement _make_parents_provider on RemoteRepository, allowing generating
  bundles against branches on a smart server.  (Andrew Bennetts, #147836)

Documentation
*************

* Improved user guide.  (Ian Clatworthy)

* The single-page quick reference guide is now available as a PDF.
  (Ian Clatworthy)

Internals
*********

* readv urllib http implementation is now a real iterator above the
  underlying socket and deliver data as soon as it arrives. 'get' still
  wraps its output in a StringIO.
  (Vincent Ladeuil)


bzr 1.0rc2 2007-12-07
#####################

Improvements
************

* Added a --coverage option to selftest. (Andrew Bennetts)

* Annotate merge (merge-type=weave) now supports cherrypicking.
  (Aaron Bentley)

* ``bzr commit`` now doesn't print the revision number twice. (Matt
  Nordhoff, #172612)

* New configuration option ``bugtracker_<tracker_abbrevation>_url`` to
  define locations of bug trackers that are not directly supported by
  bzr or a plugin. The URL will be treated as a template and ``{id}``
  placeholders will be replaced by specific bug IDs.  (Lukáš Lalinský)

* Support logging single merge revisions with short and line log formatters.
  (Kent Gibson)

* User Guide enhanced with suggested readability improvements from
  Matt Revell and corrections from John Arbash Meinel. (Ian Clatworthy)

* Quick Start Guide renamed to Quick Start Card, moved down in
  the catalog, provided in pdf and png format and updated to refer
  to ``send`` instead of ``bundle``. (Ian Clatworthy, #165080)

* ``switch`` can now be used on heavyweight checkouts as well as
  lightweight ones. After switching a heavyweight checkout, the
  local branch is a mirror/cache of the new bound branch and
  uncommitted changes in the working tree are merged. As a safety
  check, if there are local commits in a checkout which have not
  been committed to the previously bound branch, then ``switch``
  fails unless the ``--force`` option is given. This option is
  now also required if the branch a lightweight checkout is pointing
  to has been moved. (Ian Clatworthy)

Internals
*********

* New -Dhttp debug option reports http connections, requests and responses.
  (Vincent Ladeuil)

* New -Dmerge debug option, which emits merge plans for merge-type=weave.

Bugfixes
********

* Better error message when running ``bzr cat`` on a non-existant branch.
  (Lukáš Lalinský, #133782)

* Catch OSError 17 (file exists) in final phase of tree transform and show
  filename to user.
  (Alexander Belchenko, #111758)

* Catch ShortReadvErrors while using pycurl. Also make readv more robust by
  allowing multiple GET requests to be issued if too many ranges are
  required.
  (Vincent Ladeuil, #172701)

* Check for missing basis texts when fetching from packs to packs.
  (John Arbash Meinel, #165290)

* Fall back to showing e-mail in ``log --short/--line`` if the
  committer/author has only e-mail. (Lukáš Lalinský, #157026)

API Breaks
**********

* Deprecate not passing a ``location`` argument to commit reporters'
  ``started`` methods. (Matt Nordhoff)


bzr 1.0rc1 2007-11-30
#####################

Notes When Upgrading
********************

* The default repository format is now ``pack-0.92``.  This
  default is used when creating new repositories with ``init`` and
  ``init-repo``, and when branching over bzr+ssh or bzr+hpss.
  (See https://bugs.launchpad.net/bugs/164626)

  This format can be read and written by Bazaar 0.92 and later, and
  data can be transferred to and from older formats.

  To upgrade, please reconcile your repository (``bzr reconcile``), and then
  upgrade (``bzr upgrade``).

  ``pack-0.92`` offers substantially better scaling and performance than the
  previous knits format. Some operations are slower where the code already
  had bad scaling characteristics under knits, the pack format makes such
  operations more visible as part of being more scalable overall. We will
  correct such operations over the coming releases and encourage the filing
  of bugs on any operation which you observe to be slower in a packs
  repository. One particular case that we do not intend to fix is pulling
  data from a pack repository into a knit repository over a high latency
  link;  downgrading such data requires reinsertion of the file texts, and
  this is a classic space/time tradeoff. The current implementation is
  conservative on memory usage because we need to support converting data
  from any tree without problems.
  (Robert Collins, Martin Pool, #164476)

Changes
*******

* Disable detection of plink.exe as possible ssh vendor. Plink vendor
  still available if user selects it explicitly with BZR_SSH environment
  variable. (Alexander Belchenko, workaround for bug #107593)

* The pack format is now accessible as "pack-0.92", or "pack-0.92-subtree"
  to enable the subtree functions (for example, for bzr-svn).
  (Martin Pool)

Features
********

* New ``authentication.conf`` file holding the password or other credentials
  for remote servers. This can be used for ssh, sftp, smtp and other
  supported transports.
  (Vincent Ladeuil)

* New rich-root and rich-root-pack formats, recording the same data about
  tree roots that's recorded for all other directories.
  (Aaron Bentley, #164639)

* ``pack-0.92`` repositories can now be reconciled.
  (Robert Collins, #154173)

* ``switch`` command added for changing the branch a lightweight checkout
  is associated with and updating the tree to reflect the latest content
  accordingly. This command was previously part of the BzrTools plug-in.
  (Ian Clatworthy, Aaron Bentley, David Allouche)

* ``reconfigure`` command can now convert branches, trees, or checkouts to
  lightweight checkouts.  (Aaron Bentley)

Performance
***********

* Commit updates the state of the working tree via a delta rather than
  supplying entirely new basis trees. For commit of a single specified file
  this reduces the wall clock time for commit by roughly a 30%.
  (Robert Collins, Martin Pool)

* Commit with many automatically found deleted paths no longer performs
  linear scanning for the children of those paths during inventory
  iteration. This should fix commit performance blowing out when many such
  paths occur during commit. (Robert Collins, #156491)

* Fetch with pack repositories will no longer read the entire history graph.
  (Robert Collins, #88319)

* Revert takes out an appropriate lock when reverting to a basis tree, and
  does not read the basis inventory twice. (Robert Collins)

* Diff does not require an inventory to be generated on dirstate trees.
  (Aaron Bentley, #149254)

* New annotate merge (--merge-type=weave) implementation is fast on
  versionedfiles withough cached annotations, e.g. pack-0.92.
  (Aaron Bentley)

Improvements
************

* ``bzr merge`` now warns when it encounters a criss-cross merge.
  (Aaron Bentley)

* ``bzr send`` now doesn't require the target e-mail address to be
  specified on the command line if an interactive e-mail client is used.
  (Lukáš Lalinský)

* ``bzr tags`` now prints the revision number for each tag, instead of
  the revision id, unless --show-ids is passed. In addition, tags can be
  sorted chronologically instead of lexicographically with --sort=time.
  (Adeodato Simó, #120231)

* Windows standalone version of bzr is able to load system-wide plugins from
  "plugins" subdirectory in installation directory. In addition standalone
  installer write to the registry (HKLM\SOFTWARE\Bazaar) useful info
  about paths and bzr version. (Alexander Belchenko, #129298)

Documentation
*************

Bug Fixes
*********

* A progress bar has been added for knitpack -> knitpack fetching.
  (Robert Collins, #157789, #159147)

* Branching from a branch via smart server now preserves the repository
  format. (Andrew Bennetts,  #164626)

* ``commit`` is now able to invoke an external editor in a non-ascii
  directory. (Daniel Watkins, #84043)

* Catch connection errors for ftp.
  (Vincent Ladeuil, #164567)

* ``check`` no longer reports spurious unreferenced text versions.
  (Robert Collins, John A Meinel, #162931, #165071)

* Conflicts are now resolved recursively by ``revert``.
  (Aaron Bentley, #102739)

* Detect invalid transport reuse attempts by catching invalid URLs.
  (Vincent Ladeuil, #161819)

* Deleting a file without removing it shows a correct diff, not a traceback.
  (Aaron Bentley)

* Do no use timeout in HttpServer anymore.
  (Vincent Ladeuil, #158972).

* Don't catch the exceptions related to the http pipeline status before
  retrying an http request or some programming errors may be masked.
  (Vincent Ladeuil, #160012)

* Fix ``bzr rm`` to not delete modified and ignored files.
  (Lukáš Lalinský, #172598)

* Fix exception when revisionspec contains merge revisons but log
  formatter doesn't support merge revisions. (Kent Gibson, #148908)

* Fix exception when ScopeReplacer is assigned to before any members have
  been retrieved.  (Aaron Bentley)

* Fix multiple connections during checkout --lightweight.
  (Vincent Ladeuil, #159150)

* Fix possible error in insert_data_stream when copying between
  pack repositories over bzr+ssh or bzr+http.
  KnitVersionedFile.get_data_stream now makes sure that requested
  compression parents are sent before any delta hunks that depend
  on them.
  (Martin Pool, #164637)

* Fix typo in limiting offsets coalescing for http, leading to
  whole files being downloaded instead of parts.
  (Vincent Ladeuil, #165061)

* FTP server errors don't error in the error handling code.
  (Robert Collins, #161240)

* Give a clearer message when a pull fails because the source needs
  to be reconciled.
  (Martin Pool, #164443)

* It is clearer when a plugin cannot be loaded because of its name, and a
  suggestion for an acceptable name is given. (Daniel Watkins, #103023)

* Leave port as None in transport objects if user doesn't
  specify a port in urls.
  (vincent Ladeuil, #150860)

* Make sure Repository.fetch(self) is properly a no-op for all
  Repository implementations. (John Arbash Meinel, #158333)

* Mark .bzr directories as "hidden" on Windows.
  (Alexander Belchenko, #71147)

* ``merge --uncommitted`` can now operate on a single file.
  (Aaron Bentley, Lukáš Lalinský, #136890)

* Obsolete packs are now cleaned up by pack and autopack operations.
  (Robert Collins, #153789)

* Operations pulling data from a smart server where the underlying
  repositories are not both annotated/both unannotated will now work.
  (Robert Collins, #165304).

* Reconcile now shows progress bars. (Robert Collins, #159351)

* ``RemoteBranch`` was not initializing ``self._revision_id_to_revno_map``
  properly. (John Arbash Meinel, #162486)

* Removing an already-removed file reports the file does not exist. (Daniel
  Watkins, #152811)

* Rename on Windows is able to change filename case.
  (Alexander Belchenko, #77740)

* Return error instead of a traceback for ``bzr log -r0``.
  (Kent Gibson, #133751)

* Return error instead of a traceback when bzr is unable to create
  symlink on some platforms (e.g. on Windows).
  (Alexander Belchenko, workaround for #81689)

* Revert doesn't crash when restoring a single file from a deleted
  directory. (Aaron Bentley)

* Stderr output via logging mechanism now goes through encoded wrapper
  and no more uses utf-8, but terminal encoding instead. So all unicode
  strings now should be readable in non-utf-8 terminal.
  (Alexander Belchenko, #54173)

* The error message when ``move --after`` should be used makes how to do so
  clearer. (Daniel Watkins, #85237)

* Unicode-safe output from ``bzr info``. The output will be encoded
  using the terminal encoding and unrepresentable characters will be
  replaced by '?'. (Lukáš Lalinský, #151844)

* Working trees are no longer created when pushing into a local no-trees
  repo. (Daniel Watkins, #50582)

* Upgrade util/configobj to version 4.4.0.
  (Vincent Ladeuil, #151208).

* Wrap medusa ftp test server as an FTPServer feature.
  (Vincent Ladeuil, #157752)

API Breaks
**********

* ``osutils.backup_file`` is deprecated. Actually it's not used in bzrlib
  during very long time. (Alexander Belchenko)

* The return value of
  ``VersionedFile.iter_lines_added_or_present_in_versions`` has been
  changed. Previously it was an iterator of lines, now it is an iterator of
  (line, version_id) tuples. This change has been made to aid reconcile and
  fetch operations. (Robert Collins)

* ``bzrlib.repository.get_versioned_file_checker`` is now private.
  (Robert Collins)

* The Repository format registry default has been removed; it was previously
  obsoleted by the bzrdir format default, which implies a default repository
  format.
  (Martin Pool)

Internals
*********

* Added ``ContainerSerialiser`` and ``ContainerPushParser`` to
  ``bzrlib.pack``.  These classes provide more convenient APIs for generating
  and parsing containers from streams rather than from files.  (Andrew
  Bennetts)

* New module ``lru_cache`` providing a cache for use by tasks that need
  semi-random access to large amounts of data. (John A Meinel)

* InventoryEntry.diff is now deprecated.  Please use diff.DiffTree instead.


bzr 0.92 2007-11-05
###################

Changes
*******

  * New uninstaller on Win32.  (Alexander Belchenko)


bzr 0.92rc1 2007-10-29
######################

Changes
*******

* ``bzr`` now returns exit code 4 if an internal error occurred, and
  3 if a normal error occurred.  (Martin Pool)

* ``pull``, ``merge`` and ``push`` will no longer silently correct some
  repository index errors that occured as a result of the Weave disk format.
  Instead the ``reconcile`` command needs to be run to correct those
  problems if they exist (and it has been able to fix most such problems
  since bzr 0.8). Some new problems have been identified during this release
  and you should run ``bzr check`` once on every repository to see if you
  need to reconcile. If you cannot ``pull`` or ``merge`` from a remote
  repository due to mismatched parent errors - a symptom of index errors -
  you should simply take a full copy of that remote repository to a clean
  directory outside any local repositories, then run reconcile on it, and
  finally pull from it locally. (And naturally email the repositories owner
  to ask them to upgrade and run reconcile).
  (Robert Collins)

Features
********

* New ``knitpack-experimental`` repository format. This is interoperable with
  the ``dirstate-tags`` format but uses a smarter storage design that greatly
  speeds up many operations, both local and remote. This new format can be
  used as an option to the ``init``, ``init-repository`` and ``upgrade``
  commands. (Robert Collins)

* For users of bzr-svn (and those testing the prototype subtree support) that
  wish to try packs, a new ``knitpack-subtree-experimental`` format has also
  been added. This is interoperable with the ``dirstate-subtrees`` format.
  (Robert Collins)

* New ``reconfigure`` command. (Aaron Bentley)

* New ``revert --forget-merges`` command, which removes the record of a pending
  merge without affecting the working tree contents.  (Martin Pool)

* New ``bzr_remote_path`` configuration variable allows finer control of
  remote bzr locations than BZR_REMOTE_PATH environment variable.
  (Aaron Bentley)

* New ``launchpad-login`` command to tell Bazaar your Launchpad
  user ID.  This can then be used by other functions of the
  Launchpad plugin. (James Henstridge)

Performance
***********

* Commit in quiet mode is now slightly faster as the information to
  output is no longer calculated. (Ian Clatworthy)

* Commit no longer checks for new text keys during insertion when the
  revision id was deterministically unique. (Robert Collins)

* Committing a change which is not a merge and does not change the number of
  files in the tree is faster by utilising the data about whether files are
  changed to determine if the tree is unchanged rather than recalculating
  it at the end of the commit process. (Robert Collins)

* Inventory serialisation no longer double-sha's the content.
  (Robert Collins)

* Knit text reconstruction now avoids making copies of the lines list for
  interim texts when building a single text. The new ``apply_delta`` method
  on ``KnitContent`` aids this by allowing modification of the revision id
  such objects represent. (Robert Collins)

* Pack indices are now partially parsed for specific key lookup using a
  bisection approach. (Robert Collins)

* Partial commits are now approximately 40% faster by walking over the
  unselected current tree more efficiently. (Robert Collins)

* XML inventory serialisation takes 20% less time while being stricter about
  the contents. (Robert Collins)

* Graph ``heads()`` queries have been fixed to no longer access all history
  unnecessarily. (Robert Collins)

Improvements
************

* ``bzr+https://`` smart server across https now supported.
  (John Ferlito, Martin Pool, #128456)

* Mutt is now a supported mail client; set ``mail_client=mutt`` in your
  bazaar.conf and ``send`` will use mutt. (Keir Mierle)

* New option ``-c``/``--change`` for ``merge`` command for cherrypicking
  changes from one revision. (Alexander Belchenko, #141368)

* Show encodings, locale and list of plugins in the traceback message.
  (Martin Pool, #63894)

* Experimental directory formats can now be marked with
  ``experimental = True`` during registration. (Ian Clatworthy)

Documentation
*************

* New *Bazaar in Five Minutes* guide.  (Matthew Revell)

* The hooks reference documentation is now converted to html as expected.
  (Ian Clatworthy)

Bug Fixes
*********

* Connection error reporting for the smart server has been fixed to
  display a user friendly message instead of a traceback.
  (Ian Clatworthy, #115601)

* Make sure to use ``O_BINARY`` when opening files to check their
  sha1sum. (Alexander Belchenko, John Arbash Meinel, #153493)

* Fix a problem with Win32 handling of the executable bit.
  (John Arbash Meinel, #149113)

* ``bzr+ssh://`` and ``sftp://`` URLs that do not specify ports explicitly
  no longer assume that means port 22.  This allows people using OpenSSH to
  override the default port in their ``~/.ssh/config`` if they wish.  This
  fixes a bug introduced in bzr 0.91.  (Andrew Bennetts, #146715)

* Commands reporting exceptions can now be profiled and still have their
  data correctly dumped to a file. For example, a ``bzr commit`` with
  no changes still reports the operation as pointless but doing so no
  longer throws away the profiling data if this command is run with
  ``--lsprof-file callgrind.out.ci`` say. (Ian Clatworthy)

* Fallback to ftp when paramiko is not installed and sftp can't be used for
  ``tests/commands`` so that the test suite is still usable without
  paramiko.
  (Vincent Ladeuil, #59150)

* Fix commit ordering in corner case. (Aaron Bentley, #94975)

* Fix long standing bug in partial commit when there are renames
  left in tree. (Robert Collins, #140419)

* Fix selftest semi-random noise during http related tests.
  (Vincent Ladeuil, #140614)

* Fix typo in ftp.py making the reconnection fail on temporary errors.
  (Vincent Ladeuil, #154259)

* Fix failing test by comparing real paths to cover the case where the TMPDIR
  contains a symbolic link.
  (Vincent Ladeuil, #141382).

* Fix log against smart server branches that don't support tags.
  (James Westby, #140615)

* Fix pycurl http implementation by defining error codes from
  pycurl instead of relying on an old curl definition.
  (Vincent Ladeuil, #147530)

* Fix 'unprintable error' message when displaying BzrCheckError and
  some other exceptions on Python 2.5.
  (Martin Pool, #144633)

* Fix ``Inventory.copy()`` and add test for it. (Jelmer Vernooij)

* Handles default value for ListOption in cmd_commit.
  (Vincent Ladeuil, #140432)

* HttpServer and FtpServer need to be closed properly or a listening socket
  will remain opened.
  (Vincent Ladeuil, #140055)

* Monitor the .bzr directory created in the top level test
  directory to detect leaking tests.
  (Vincent Ladeuil, #147986)

* The basename, not the full path, is now used when checking whether
  the profiling dump file begins with ``callgrind.out`` or not. This
  fixes a bug reported by Aaron Bentley on IRC. (Ian Clatworthy)

* Trivial fix for invoking command ``reconfigure`` without arguments.
  (Rob Weir, #141629)

* ``WorkingTree.rename_one`` will now raise an error if normalisation of the
  new path causes bzr to be unable to access the file. (Robert Collins)

* Correctly detect a NoSuchFile when using a filezilla server. (Gary van der
  Merwe)

API Breaks
**********

* ``bzrlib.index.GraphIndex`` now requires a size parameter to the
  constructor, for enabling bisection searches. (Robert Collins)

* ``CommitBuilder.record_entry_contents`` now requires the root entry of a
  tree be supplied to it, previously failing to do so would trigger a
  deprecation warning. (Robert Collins)

* ``KnitVersionedFile.add*`` will no longer cache added records even when
  enable_cache() has been called - the caching feature is now exclusively for
  reading existing data. (Robert Collins)

* ``ReadOnlyLockError`` is deprecated; ``LockFailed`` is usually more
  appropriate.  (Martin Pool)

* Removed ``bzrlib.transport.TransportLogger`` - please see the new
  ``trace+`` transport instead. (Robert Collins)

* Removed previously deprecated varargs interface to ``TestCase.run_bzr`` and
  deprecated methods ``TestCase.capture`` and ``TestCase.run_bzr_captured``.
  (Martin Pool)

* Removed previous deprecated ``basis_knit`` parameter to the
  ``KnitVersionedFile`` constructor. (Robert Collins)

* Special purpose method ``TestCase.run_bzr_decode`` is moved to the test_non_ascii
  class that needs it.
  (Martin Pool)

* The class ``bzrlib.repofmt.knitrepo.KnitRepository3`` has been folded into
  ``KnitRepository`` by parameters to the constructor. (Robert Collins)

* The ``VersionedFile`` interface now allows content checks to be bypassed
  by supplying check_content=False.  This saves nearly 30% of the minimum
  cost to store a version of a file. (Robert Collins)

* Tree's with bad state such as files with no length or sha will no longer
  be silently accepted by the repository XML serialiser. To serialise
  inventories without such data, pass working=True to write_inventory.
  (Robert Collins)

* ``VersionedFile.fix_parents`` has been removed as a harmful API.
  ``VersionedFile.join`` will no longer accept different parents on either
  side of a join - it will either ignore them, or error, depending on the
  implementation. See notes when upgrading for more information.
  (Robert Collins)

Internals
*********

* ``bzrlib.transport.Transport.put_file`` now returns the number of bytes
  put by the method call, to allow avoiding stat-after-write or
  housekeeping in callers. (Robert Collins)

* ``bzrlib.xml_serializer.Serializer`` is now responsible for checking that
  mandatory attributes are present on serialisation and deserialisation.
  This fixes some holes in API usage and allows better separation between
  physical storage and object serialisation. (Robert Collins)

* New class ``bzrlib.errors.InternalBzrError`` which is just a convenient
  shorthand for deriving from BzrError and setting internal_error = True.
  (Robert Collins)

* New method ``bzrlib.mutabletree.update_to_one_parent_via_delta`` for
  moving the state of a parent tree to a new version via a delta rather than
  a complete replacement tree. (Robert Collins)

* New method ``bzrlib.osutils.minimum_path_selection`` useful for removing
  duplication from user input, when a user mentions both a path and an item
  contained within that path. (Robert Collins)

* New method ``bzrlib.repository.Repository.is_write_locked`` useful for
  determining if a repository is write locked. (Robert Collins)

* New method on ``bzrlib.tree.Tree`` ``path_content_summary`` provides a
  tuple containing the key information about a path for commit processing
  to complete. (Robert Collins)

* New method on xml serialisers, write_inventory_to_lines, which matches the
  API used by knits for adding content. (Robert Collins)

* New module ``bzrlib.bisect_multi`` with generic multiple-bisection-at-once
  logic, currently only available for byte-based lookup
  (``bisect_multi_bytes``). (Robert Collins)

* New helper ``bzrlib.tuned_gzip.bytes_to_gzip`` which takes a byte string
  and returns a gzipped version of the same. This is used to avoid a bunch
  of api friction during adding of knit hunks. (Robert Collins)

* New parameter on ``bzrlib.transport.Transport.readv``
  ``adjust_for_latency`` which changes readv from returning strictly the
  requested data to inserted return larger ranges and in forward read order
  to reduce the effect of network latency. (Robert Collins)

* New parameter yield_parents on ``Inventory.iter_entries_by_dir`` which
  causes the parents of a selected id to be returned recursively, so all the
  paths from the root down to each element of selected_file_ids are
  returned. (Robert Collins)

* Knit joining has been enhanced to support plain to annotated conversion
  and annotated to plain conversion. (Ian Clatworthy)

* The CommitBuilder method ``record_entry_contents`` now returns summary
  information about the effect of the commit on the repository. This tuple
  contains an inventory delta item if the entry changed from the basis, and a
  boolean indicating whether a new file graph node was recorded.
  (Robert Collins)

* The python path used in the Makefile can now be overridden.
  (Andrew Bennetts, Ian Clatworthy)

Testing
*******

* New transport implementation ``trace+`` which is useful for testing,
  logging activity taken to its _activity attribute. (Robert Collins)

* When running bzr commands within the test suite, internal exceptions are
  not caught and reported in the usual way, but rather allowed to propagate
  up and be visible to the test suite.  A new API ``run_bzr_catch_user_errors``
  makes this behavior available to other users.
  (Martin Pool)

* New method ``TestCase.call_catch_warnings`` for testing methods that
  raises a Python warning.  (Martin Pool)


bzr 0.91 2007-09-26
###################

Bug Fixes
*********

* Print a warning instead of aborting the ``python setup.py install``
  process if building of a C extension is not possible.
  (Lukáš Lalinský, Alexander Belchenko)

* Fix commit ordering in corner case (Aaron Bentley, #94975)

* Fix ''bzr info bzr://host/'' and other operations on ''bzr://' URLs with
  an implicit port.  We were incorrectly raising PathNotChild due to
  inconsistent treatment of the ''_port'' attribute on the Transport object.
  (Andrew Bennetts, #133965)

* Make RemoteRepository.sprout cope gracefully with servers that don't
  support the ``Repository.tarball`` request.
  (Andrew Bennetts)


bzr 0.91rc2 2007-09-11
######################

* Replaced incorrect tarball for previous release; a debug statement was left
  in bzrlib/remote.py.


bzr 0.91rc1 2007-09-11
######################

Changes
*******

* The default branch and repository format has changed to
  ``dirstate-tags``, so tag commands are active by default.
  This format is compatible with Bazaar 0.15 and later.
  This incidentally fixes bug #126141.
  (Martin Pool)

* ``--quiet`` or ``-q`` is no longer a global option. If present, it
  must now appear after the command name. Scripts doing things like
  ``bzr -q missing`` need to be rewritten as ``bzr missing -q``.
  (Ian Clatworthy)

Features
********

* New option ``--author`` in ``bzr commit`` to specify the author of the
  change, if it's different from the committer. ``bzr log`` and
  ``bzr annotate`` display the author instead of the committer.
  (Lukáš Lalinský)

* In addition to global options and command specific options, a set of
  standard options are now supported. Standard options are legal for
  all commands. The initial set of standard options are:

  * ``--help`` or ``-h`` - display help message
  * ``--verbose`` or ``-v`` - display additional information
  * ``--quiet``  or ``-q`` - only output warnings and errors.

  Unlike global options, standard options can be used in aliases and
  may have command-specific help. (Ian Clatworthy)

* Verbosity level processing has now been unified. If ``--verbose``
  or ``-v`` is specified on the command line multiple times, the
  verbosity level is made positive the first time then increased.
  If ``--quiet`` or ``-q`` is specified on the command line
  multiple times, the verbosity level is made negative the first
  time then decreased. To get the default verbosity level of zero,
  either specify none of the above , ``--no-verbose`` or ``--no-quiet``.
  Note that most commands currently ignore the magnitude of the
  verbosity level but do respect *quiet vs normal vs verbose* when
  generating output. (Ian Clatworthy)

* ``Branch.hooks`` now supports ``pre_commit`` hook. The hook's signature
  is documented in BranchHooks constructor. (Nam T. Nguyen, #102747)

* New ``Repository.stream_knit_data_for_revisions`` request added to the
  network protocol for greatly reduced roundtrips when retrieving a set of
  revisions. (Andrew Bennetts)

Bug Fixes
*********

* ``bzr plugins`` now lists the version number for each plugin in square
  brackets after the path. (Robert Collins, #125421)

* Pushing, pulling and branching branches with subtree references was not
  copying the subtree weave, preventing the file graph from being accessed
  and causing errors in commits in clones. (Robert Collins)

* Suppress warning "integer argument expected, got float" from Paramiko,
  which sometimes caused false test failures.  (Martin Pool)

* Fix bug in bundle 4 that could cause attempts to write data to wrong
  versionedfile.  (Aaron Bentley)

* Diffs generated using "diff -p" no longer break the patch parser.
  (Aaron Bentley)

* get_transport treats an empty possible_transports list the same as a non-
  empty one.  (Aaron Bentley)

* patch verification for merge directives is reactivated, and works with
  CRLF and CR files.  (Aaron Bentley)

* Accept ..\ as a path in revision specifiers. This fixes for example
  "-r branch:..\other-branch" on Windows.  (Lukáš Lalinský)

* ``BZR_PLUGIN_PATH`` may now contain trailing slashes.
  (Blake Winton, #129299)

* man page no longer lists hidden options (#131667, Aaron Bentley)

* ``uncommit --help`` now explains the -r option adequately.  (Daniel
  Watkins, #106726)

* Error messages are now better formatted with parameters (such as
  filenames) quoted when necessary. This avoids confusion when directory
  names ending in a '.' at the end of messages were confused with a
  full stop that may or not have been there. (Daniel Watkins, #129791)

* Fix ``status FILE -r X..Y``. (Lukáš Lalinský)

* If a particular command is an alias, ``help`` will show the alias
  instead of claiming there is no help for said alias. (Daniel Watkins,
  #133548)

* TreeTransform-based operations, like pull, merge, revert, and branch,
  now roll back if they encounter an error.  (Aaron Bentley, #67699)

* ``bzr commit`` now exits cleanly if a character unsupported by the
  current encoding is used in the commit message.  (Daniel Watkins,
  #116143)

* bzr send uses default values for ranges when only half of an elipsis
  is specified ("-r..5" or "-r5..").  (#61685, Aaron Bentley)

* Avoid trouble when Windows ssh calls itself 'plink' but no plink
  binary is present.  (Martin Albisetti, #107155)

* ``bzr remove`` should remove clean subtrees.  Now it will remove (without
  needing ``--force``) subtrees that contain no files with text changes or
  modified files.  With ``--force`` it removes the subtree regardless of
  text changes or unknown files. Directories with renames in or out (but
  not changed otherwise) will now be removed without needing ``--force``.
  Unknown ignored files will be deleted without needing ``--force``.
  (Marius Kruger, #111665)

* When two plugins conflict, the source of both the losing and now the
  winning definition is shown.  (Konstantin Mikhaylov, #5454)

* When committing to a branch, the location being committed to is
  displayed.  (Daniel Watkins, #52479)

* ``bzr --version`` takes care about encoding of stdout, especially
  when output is redirected. (Alexander Belchenko, #131100)

* Prompt for an ftp password if none is provided.
  (Vincent Ladeuil, #137044)

* Reuse bound branch associated transport to avoid multiple
  connections.
  (Vincent Ladeuil, #128076, #131396)

* Overwrite conflicting tags by ``push`` and ``pull`` if the
  ``--overwrite`` option is specified.  (Lukáš Lalinský, #93947)

* In checkouts, tags are copied into the master branch when created,
  changed or deleted, and are copied into the checkout when it is
  updated.  (Martin Pool, #93856, #93860)

* Print a warning instead of aborting the ``python setup.py install``
  process if building of a C extension is not possible.
  (Lukáš Lalinský, Alexander Belchenko)

Improvements
************

* Add the option "--show-diff" to the commit command in order to display
  the diff during the commit log creation. (Goffredo Baroncelli)

* ``pull`` and ``merge`` are much faster at installing bundle format 4.
  (Aaron Bentley)

* ``pull -v`` no longer includes deltas, making it much faster.
  (Aaron Bentley)

* ``send`` now sends the directive as an attachment by default.
  (Aaron Bentley, Lukáš Lalinský, Alexander Belchenko)

* Documentation updates (Martin Albisetti)

* Help on debug flags is now included in ``help global-options``.
  (Daniel Watkins, #124853)

* Parameters passed on the command line are checked to ensure they are
  supported by the encoding in use. (Daniel Watkins)

* The compression used within the bzr repository has changed from zlib
  level 9 to the zlib default level. This improves commit performance with
  only a small increase in space used (and in some cases a reduction in
  space). (Robert Collins)

* Initial commit no longer SHAs files twice and now reuses the path
  rather than looking it up again, making it faster.
  (Ian Clatworthy)

* New option ``-c``/``--change`` for ``diff`` and ``status`` to show
  changes in one revision.  (Lukáš Lalinský)

* If versioned files match a given ignore pattern, a warning is now
  given. (Daniel Watkins, #48623)

* ``bzr status`` now has -S as a short name for --short and -V as a
  short name for --versioned. These have been added to assist users
  migrating from Subversion: ``bzr status -SV`` is now like
  ``svn status -q``.  (Daniel Watkins, #115990)

* Added C implementation of  ``PatienceSequenceMatcher``, which is about
  10x faster than the Python version. This speeds up commands that
  need file diffing, such as ``bzr commit`` or ``bzr diff``.
  (Lukáš Lalinský)

* HACKING has been extended with a large section on core developer tasks.
  (Ian Clatworthy)

* Add ``branches`` and ``standalone-trees`` as online help topics and
  include them as Concepts within the User Reference.
  (Paul Moore, Ian Clatworthy)

* ``check`` can detect versionedfile parent references that are
  inconsistent with revision and inventory info, and ``reconcile`` can fix
  them.  These faulty references were generated by 0.8-era releases,
  so repositories which were manipulated by old bzrs should be
  checked, and possibly reconciled ASAP.  (Aaron Bentley, Andrew Bennetts)

API Breaks
**********

* ``Branch.append_revision`` is removed altogether; please use
  ``Branch.set_last_revision_info`` instead.  (Martin Pool)

* CommitBuilder now advertises itself as requiring the root entry to be
  supplied. This only affects foreign repository implementations which reuse
  CommitBuilder directly and have changed record_entry_contents to require
  that the root not be supplied. This should be precisely zero plugins
  affected. (Robert Collins)

* The ``add_lines`` methods on ``VersionedFile`` implementations has changed
  its return value to include the sha1 and length of the inserted text. This
  allows the avoidance of double-sha1 calculations during commit.
  (Robert Collins)

* ``Transport.should_cache`` has been removed.  It was not called in the
  previous release.  (Martin Pool)

Testing
*******

* Tests may now raise TestNotApplicable to indicate they shouldn't be
  run in a particular scenario.  (Martin Pool)

* New function multiply_tests_from_modules to give a simpler interface
  to test parameterization.  (Martin Pool, Robert Collins)

* ``Transport.should_cache`` has been removed.  It was not called in the
  previous release.  (Martin Pool)

* NULL_REVISION is returned to indicate the null revision, not None.
  (Aaron Bentley)

* Use UTF-8 encoded StringIO for log tests to avoid failures on
  non-ASCII committer names.  (Lukáš Lalinský)

Internals
*********

* ``bzrlib.plugin.all_plugins`` has been deprecated in favour of
  ``bzrlib.plugin.plugins()`` which returns PlugIn objects that provide
  useful functionality for determining the path of a plugin, its tests, and
  its version information. (Robert Collins)

* Add the option user_encoding to the function 'show_diff_trees()'
  in order to move the user encoding at the UI level. (Goffredo Baroncelli)

* Add the function make_commit_message_template_encoded() and the function
  edit_commit_message_encoded() which handle encoded strings.
  This is done in order to mix the commit messages (which is a unicode
  string), and the diff which is a raw string. (Goffredo Baroncelli)

* CommitBuilder now defaults to using add_lines_with_ghosts, reducing
  overhead on non-weave repositories which don't require all parents to be
  present. (Robert Collins)

* Deprecated method ``find_previous_heads`` on
  ``bzrlib.inventory.InventoryEntry``. This has been superseded by the use
  of ``parent_candidates`` and a separate heads check via the repository
  API. (Robert Collins)

* New trace function ``mutter_callsite`` will print out a subset of the
  stack to the log, which can be useful for gathering debug details.
  (Robert Collins)

* ``bzrlib.pack.ContainerWriter`` now tracks how many records have been
  added via a public attribute records_written. (Robert Collins)

* New method ``bzrlib.transport.Transport.get_recommended_page_size``.
  This provides a hint to users of transports as to the reasonable
  minimum data to read. In principle this can take latency and
  bandwidth into account on a per-connection basis, but for now it
  just has hard coded values based on the url. (e.g. http:// has a large
  page size, file:// has a small one.) (Robert Collins)

* New method on ``bzrlib.transport.Transport`` ``open_write_stream`` allows
  incremental addition of data to a file without requiring that all the
  data be buffered in memory. (Robert Collins)

* New methods on ``bzrlib.knit.KnitVersionedFile``:
  ``get_data_stream(versions)``, ``insert_data_stream(stream)`` and
  ``get_format_signature()``.  These provide some infrastructure for
  efficiently streaming the knit data for a set of versions over the smart
  protocol.

* Knits with no annotation cache still produce correct annotations.
  (Aaron Bentley)

* Three new methods have been added to ``bzrlib.trace``:
  ``set_verbosity_level``, ``get_verbosity_level`` and ``is_verbose``.
  ``set_verbosity_level`` expects a numeric value: negative for quiet,
  zero for normal, positive for verbose. The size of the number can be
  used to determine just how quiet or verbose the application should be.
  The existing ``be_quiet`` and ``is_quiet`` routines have been
  integrated into this new scheme. (Ian Clatworthy)

* Options can now be delcared with a ``custom_callback`` parameter. If
  set, this routine is called after the option is processed. This feature
  is now used by the standard options ``verbose`` and ``quiet`` so that
  setting one implicitly resets the other. (Ian Clatworthy)

* Rather than declaring a new option from scratch in order to provide
  custom help, a centrally registered option can be decorated using the
  new ``bzrlib.Option.custom_help`` routine. In particular, this routine
  is useful when declaring better help for the ``verbose`` and ``quiet``
  standard options as the base definition of these is now more complex
  than before thanks to their use of a custom callback. (Ian Clatworthy)

* Tree._iter_changes(specific_file=[]) now iterates through no files,
  instead of iterating through all files.  None is used to iterate through
  all files.  (Aaron Bentley)

* WorkingTree.revert() now accepts None to revert all files.  The use of
  [] to revert all files is deprecated.  (Aaron Bentley)


bzr 0.90 2007-08-28
###################

Improvements
************

* Documentation is now organized into multiple directories with a level
  added for different languages or locales. Added the Mini Tutorial
  and Quick Start Summary (en) documents from the Wiki, improving the
  content and readability of the former. Formatted NEWS as Release Notes
  complete with a Table of Conents, one heading per release. Moved the
  Developer Guide into the main document catalog and provided a link
  from the developer document catalog back to the main one.
  (Ian Clatworthy, Sabin Iacob, Alexander Belchenko)


API Changes
***********

* The static convenience method ``BzrDir.create_repository``
  is deprecated.  Callers should instead create a ``BzrDir`` instance
  and call ``create_repository`` on that.  (Martin Pool)


bzr 0.90rc1 2007-08-14
######################

Bugfixes
********

* ``bzr init`` should connect to the remote location one time only.  We
  have been connecting several times because we forget to pass around the
  Transport object. This modifies ``BzrDir.create_branch_convenience``,
  so that we can give it the Transport we already have.
  (John Arbash Meinel, Vincent Ladeuil, #111702)

* Get rid of sftp connection cache (get rid of the FTP one too).
  (Vincent Ladeuil, #43731)

* bzr branch {local|remote} remote don't try to create a working tree
  anymore.
  (Vincent Ladeuil, #112173)

* All identified multiple connections for a single bzr command have been
  fixed. See bzrlib/tests/commands directory.
  (Vincent Ladeuil)

* ``bzr rm`` now does not insist on ``--force`` to delete files that
  have been renamed but not otherwise modified.  (Marius Kruger,
  #111664)

* ``bzr selftest --bench`` no longer emits deprecation warnings
  (Lukáš Lalinský)

* ``bzr status`` now honours FILE parameters for conflict lists
  (Aaron Bentley, #127606)

* ``bzr checkout`` now honours -r when reconstituting a working tree.
  It also honours -r 0.  (Aaron Bentley, #127708)

* ``bzr add *`` no more fails on Windows if working tree contains
  non-ascii file names. (Kuno Meyer, #127361)

* allow ``easy_install bzr`` runs without fatal errors.
  (Alexander Belchenko, #125521)

* Graph._filter_candidate_lca does not raise KeyError if a candidate
  is eliminated just before it would normally be examined.  (Aaron Bentley)

* SMTP connection failures produce a nice message, not a traceback.
  (Aaron Bentley)

Improvements
************

* Don't show "dots" progress indicators when run non-interactively, such
  as from cron.  (Martin Pool)

* ``info`` now formats locations more nicely and lists "submit" and
  "public" branches (Aaron Bentley)

* New ``pack`` command that will trigger database compression within
  the repository (Robert Collins)

* Implement ``_KnitIndex._load_data`` in a pyrex extension. The pyrex
  version is approximately 2-3x faster at parsing a ``.kndx`` file.
  Which yields a measurable improvement for commands which have to
  read from the repository, such as a 1s => 0.75s improvement in
  ``bzr diff`` when there are changes to be shown.  (John Arbash Meinel)

* Merge is now faster.  Depending on the scenario, it can be more than 2x
  faster. (Aaron Bentley)

* Give a clearer warning, and allow ``python setup.py install`` to
  succeed even if pyrex is not available.
  (John Arbash Meinel)

* ``DirState._read_dirblocks`` now has an optional Pyrex
  implementation. This improves the speed of any command that has to
  read the entire DirState. (``diff``, ``status``, etc, improve by
  about 10%).
  ``bisect_dirblocks`` has also been improved, which helps all
  ``_get_entry`` type calls (whenever we are searching for a
  particular entry in the in-memory DirState).
  (John Arbash Meinel)

* ``bzr pull`` and ``bzr push`` no longer do a complete walk of the
  branch revision history for ui display unless -v is supplied.
  (Robert Collins)

* ``bzr log -rA..B`` output shifted to the left margin if the log only
  contains merge revisions. (Kent Gibson)

* The ``plugins`` command is now public with improved help.
  (Ian Clatworthy)

* New bundle and merge directive formats are faster to generate, and

* Annotate merge now works when there are local changes. (Aaron Bentley)

* Commit now only shows the progress in terms of directories instead of
  entries. (Ian Clatworthy)

* Fix ``KnitRepository.get_revision_graph`` to not request the graph 2
  times. This makes ``get_revision_graph`` 2x faster. (John Arbash
  Meinel)

* Fix ``VersionedFile.get_graph()`` to avoid using
  ``set.difference_update(other)``, which has bad scaling when
  ``other`` is large. This improves ``VF.get_graph([version_id])`` for
  a 12.5k graph from 2.9s down to 200ms. (John Arbash Meinel)

* The ``--lsprof-file`` option now generates output for KCacheGrind if
  the file starts with ``callgrind.out``. This matches the default file
  filtering done by KCacheGrind's Open Dialog. (Ian Clatworthy)

* Fix ``bzr update`` to avoid an unnecessary
  ``branch.get_master_branch`` call, which avoids 1 extra connection
  to the remote server. (Partial fix for #128076, John Arbash Meinel)

* Log errors from the smart server in the trace file, to make debugging
  test failures (and live failures!) easier.  (Andrew Bennetts)

* The HTML version of the man page has been superceded by a more
  comprehensive manual called the Bazaar User Reference. This manual
  is completed generated from the online help topics. As part of this
  change, limited reStructuredText is now explicitly supported in help
  topics and command help with 'unnatural' markup being removed prior
  to display by the online help or inclusion in the man page.
  (Ian Clatworthy)

* HTML documentation now use files extension ``*.html``
  (Alexander Belchenko)

* The cache of ignore definitions is now cleared in WorkingTree.unlock()
  so that changes to .bzrignore aren't missed. (#129694, Daniel Watkins)

* ``bzr selftest --strict`` fails if there are any missing features or
  expected test failures. (Daniel Watkins, #111914)

* Link to registration survey added to README. (Ian Clatworthy)

* Windows standalone installer show link to registration survey
  when installation finished. (Alexander Belchenko)

Library API Breaks
******************

* Deprecated dictionary ``bzrlib.option.SHORT_OPTIONS`` removed.
  Options are now required to provide a help string and it must
  comply with the style guide by being one or more sentences with an
  initial capital and final period. (Martin Pool)

* KnitIndex.get_parents now returns tuples. (Robert Collins)

* Ancient unused ``Repository.text_store`` attribute has been removed.
  (Robert Collins)

* The ``bzrlib.pack`` interface has changed to use tuples of bytestrings
  rather than just bytestrings, making it easier to represent multiple
  element names. As this interface was not used by any internal facilities
  since it was introduced in 0.18 no API compatibility is being preserved.
  The serialised form of these packs is identical with 0.18 when a single
  element tuple is in use. (Robert Collins)

Internals
*********

* merge now uses ``iter_changes`` to calculate changes, which makes room for
  future performance increases.  It is also more consistent with other
  operations that perform comparisons, and reduces reliance on
  Tree.inventory.  (Aaron Bentley)

* Refactoring of transport classes connected to a remote server.
  ConnectedTransport is a new class that serves as a basis for all
  transports needing to connect to a remote server.  transport.split_url
  have been deprecated, use the static method on the object instead. URL
  tests have been refactored too.
  (Vincent Ladeuil)

* Better connection sharing for ConnectedTransport objects.
  transport.get_transport() now accepts a 'possible_transports' parameter.
  If a newly requested transport can share a connection with one of the
  list, it will.
  (Vincent Ladeuil)

* Most functions now accept ``bzrlib.revision.NULL_REVISION`` to indicate
  the null revision, and consider using ``None`` for this purpose
  deprecated.  (Aaron Bentley)

* New ``index`` module with abstract index functionality. This will be
  used during the planned changes in the repository layer. Currently the
  index layer provides a graph aware immutable index, a builder for the
  same index type to allow creating them, and finally a composer for
  such indices to allow the use of many indices in a single query. The
  index performance is not optimised, however the API is stable to allow
  development on top of the index. (Robert Collins)

* ``bzrlib.dirstate.cmp_by_dirs`` can be used to compare two paths by
  their directory sections. This is equivalent to comparing
  ``path.split('/')``, only without having to split the paths.
  This has a Pyrex implementation available.
  (John Arbash Meinel)

* New transport decorator 'unlistable+' which disables the list_dir
  functionality for testing.

* Deprecated ``change_entry`` in transform.py. (Ian Clatworthy)

* RevisionTree.get_weave is now deprecated.  Tree.plan_merge is now used
  for performing annotate-merge.  (Aaron Bentley)

* New EmailMessage class to create email messages. (Adeodato Simó)

* Unused functions on the private interface KnitIndex have been removed.
  (Robert Collins)

* New ``knit.KnitGraphIndex`` which provides a ``KnitIndex`` layered on top
  of a ``index.GraphIndex``. (Robert Collins)

* New ``knit.KnitVersionedFile.iter_parents`` method that allows querying
  the parents of many knit nodes at once, reducing round trips to the
  underlying index. (Robert Collins)

* Graph now has an is_ancestor method, various bits use it.
  (Aaron Bentley)

* The ``-Dhpss`` flag now includes timing information. As well as
  logging when a new connection is opened. (John Arbash Meinel)

* ``bzrlib.pack.ContainerWriter`` now returns an offset, length tuple to
  callers when inserting data, allowing generation of readv style access
  during pack creation, without needing a separate pass across the output
  pack to gather such details. (Robert Collins)

* ``bzrlib.pack.make_readv_reader`` allows readv based access to pack
  files that are stored on a transport. (Robert Collins)

* New ``Repository.has_same_location`` method that reports if two
  repository objects refer to the same repository (although with some risk
  of false negatives).  (Andrew Bennetts)

* InterTree.compare now passes require_versioned on correctly.
  (Marius Kruger)

* New methods on Repository - ``start_write_group``,
  ``commit_write_group``, ``abort_write_group`` and ``is_in_write_group`` -
  which provide a clean hook point for transactional Repositories - ones
  where all the data for a fetch or commit needs to be made atomically
  available in one step. This allows the write lock to remain while making
  a series of data insertions.  (e.g. data conversion). (Robert Collins)

* In ``bzrlib.knit`` the internal interface has been altered to use
  3-tuples (index, pos, length) rather than two-tuples (pos, length) to
  describe where data in a knit is, allowing knits to be split into
  many files. (Robert Collins)

* ``bzrlib.knit._KnitData`` split into cache management and physical access
  with two access classes - ``_PackAccess`` and ``_KnitAccess`` defined.
  The former provides access into a .pack file, and the latter provides the
  current production repository form of .knit files. (Robert Collins)

Testing
*******

* Remove selftest ``--clean-output``, ``--numbered-dirs`` and
  ``--keep-output`` options, which are obsolete now that tests
  are done within directories in $TMPDIR.  (Martin Pool)

* The SSH_AUTH_SOCK environment variable is now reset to avoid
  interaction with any running ssh agents.  (Jelmer Vernooij, #125955)

* run_bzr_subprocess handles parameters the same way as run_bzr:
  either a string or a list of strings should be passed as the first
  parameter.  Varargs-style parameters are deprecated. (Aaron Bentley)


bzr 0.18  2007-07-17
####################

Bugfixes
********

* Fix 'bzr add' crash under Win32 (Kuno Meyer)


bzr 0.18rc1  2007-07-10
#######################

Bugfixes
********

* Do not suppress pipe errors, etc. in non-display commands
  (Alexander Belchenko, #87178)

* Display a useful error message when the user requests to annotate
  a file that is not present in the specified revision.
  (James Westby, #122656)

* Commands that use status flags now have a reference to 'help
  status-flags'.  (Daniel Watkins, #113436)

* Work around python-2.4.1 inhability to correctly parse the
  authentication header.
  (Vincent Ladeuil, #121889)

* Use exact encoding for merge directives. (Adeodato Simó, #120591)

* Fix tempfile permissions error in smart server tar bundling under
  Windows. (Martin _, #119330)

* Fix detection of directory entries in the inventory. (James Westby)

* Fix handling of http code 400: Bad Request When issuing too many ranges.
  (Vincent Ladeuil, #115209)

* Issue a CONNECT request when connecting to an https server
  via a proxy to enable SSL tunneling.
  (Vincent Ladeuil, #120678)

* Fix ``bzr log -r`` to support selecting merge revisions, both
  individually and as part of revision ranges.
  (Kent Gibson, #4663)

* Don't leave cruft behind when failing to acquire a lockdir.
  (Martin Pool, #109169)

* Don't use the '-f' strace option during tests.
  (Vincent Ladeuil, #102019).

* Warn when setting ``push_location`` to a value that will be masked by
  locations.conf.  (Aaron Bentley, #122286)

* Fix commit ordering in corner case (Aaron Bentley, #94975)

*  Make annotate behave in a non-ASCII world (Adeodato Simó).

Improvements
************

* The --lsprof-file option now dumps a text rendering of the profiling
  information if the filename ends in ".txt". It will also convert the
  profiling information to a format suitable for KCacheGrind if the
  output filename ends in ".callgrind". Fixes to the lsprofcalltree
  conversion process by Jean Paul Calderone and Itamar were also merged.
  See http://ddaa.net/blog/python/lsprof-calltree. (Ian Clatworthy)

* ``info`` now defaults to non-verbose mode, displaying only paths and
  abbreviated format info.  ``info -v`` displays all the information
  formerly displayed by ``info``.  (Aaron Bentley, Adeodato Simó)

* ``bzr missing`` now has better option names ``--this`` and ``--other``.
  (Elliot Murphy)

* The internal ``weave-list`` command has become ``versionedfile-list``,
  and now lists knits as well as weaves.  (Aaron Bentley)

* Automatic merge base selection uses a faster algorithm that chooses
  better bases in criss-cross merge situations (Aaron Bentley)

* Progress reporting in ``commit`` has been improved. The various logical
  stages are now reported on as follows, namely:

  * Collecting changes [Entry x/y] - Stage n/m
  * Saving data locally - Stage n/m
  * Uploading data to master branch - Stage n/m
  * Updating the working tree - Stage n/m
  * Running post commit hooks - Stage n/m

  If there is no master branch, the 3rd stage is omitted and the total
  number of stages is adjusted accordingly.

  Each hook that is run after commit is listed with a name (as hooks
  can be slow it is useful feedback).
  (Ian Clatworthy, Robert Collins)

* Various operations that are now faster due to avoiding unnecessary
  topological sorts. (Aaron Bentley)

* Make merge directives robust against broken bundles. (Aaron Bentley)

* The lsprof filename note is emitted via trace.note(), not standard
  output.  (Aaron Bentley)

* ``bzrlib`` now exports explicit API compatibility information to assist
  library users and plugins. See the ``bzrlib.api`` module for details.
  (Robert Collins)

* Remove unnecessary lock probes when acquiring a lockdir.
  (Martin Pool)

* ``bzr --version`` now shows the location of the bzr log file, which
  is especially useful on Windows.  (Martin Pool)

* -D now supports hooks to get debug tracing of hooks (though its currently
  minimal in nature). (Robert Collins)

* Long log format reports deltas on merge revisions.
  (John Arbash Meinel, Kent Gibson)

* Make initial push over ftp more resilient. (John Arbash Meinel)

* Print a summary of changes for update just like pull does.
  (Daniel Watkins, #113990)

* Add a -Dhpss option to trace smart protocol requests and responses.
  (Andrew Bennetts)

Library API Breaks
******************

* Testing cleanups -
  ``bzrlib.repository.RepositoryTestProviderAdapter`` has been moved
  to ``bzrlib.tests.repository_implementations``;
  ``bzrlib.repository.InterRepositoryTestProviderAdapter`` has been moved
  to ``bzrlib.tests.interrepository_implementations``;
  ``bzrlib.transport.TransportTestProviderAdapter`` has moved to
  ``bzrlib.tests.test_transport_implementations``.
  ``bzrlib.branch.BranchTestProviderAdapter`` has moved to
  ``bzrlib.tests.branch_implementations``.
  ``bzrlib.bzrdir.BzrDirTestProviderAdapter`` has moved to
  ``bzrlib.tests.bzrdir_implementations``.
  ``bzrlib.versionedfile.InterVersionedFileTestProviderAdapter`` has moved
  to ``bzrlib.tests.interversionedfile_implementations``.
  ``bzrlib.store.revision.RevisionStoreTestProviderAdapter`` has moved to
  ``bzrlib.tests.revisionstore_implementations``.
  ``bzrlib.workingtree.WorkingTreeTestProviderAdapter`` has moved to
  ``bzrlib.tests.workingtree_implementations``.
  These changes are an API break in the testing infrastructure only.
  (Robert Collins)

* Relocate TestCaseWithRepository to be more central. (Robert Collins)

* ``bzrlib.add.smart_add_tree`` will no longer perform glob expansion on
  win32. Callers of the function should do this and use the new
  ``MutableTree.smart_add`` method instead. (Robert Collins)

* ``bzrlib.add.glob_expand_for_win32`` is now
  ``bzrlib.win32utils.glob_expand``.  (Robert Collins)

* ``bzrlib.add.FastPath`` is now private and moved to
  ``bzrlib.mutabletree._FastPath``. (Robert Collins, Martin Pool)

* ``LockDir.wait`` removed.  (Martin Pool)

* The ``SmartServer`` hooks API has changed for the ``server_started`` and
  ``server_stopped`` hooks. The first parameter is now an iterable of
  backing URLs rather than a single URL. This is to reflect that many
  URLs may map to the external URL of the server. E.g. the server interally
  may have a chrooted URL but also the local file:// URL will be at the
  same location. (Robert Collins)

Internals
*********

* New SMTPConnection class to unify email handling.  (Adeodato Simó)

* Fix documentation of BzrError. (Adeodato Simó)

* Make BzrBadParameter an internal error. (Adeodato Simó)

* Remove use of 'assert False' to raise an exception unconditionally.
  (Martin Pool)

* Give a cleaner error when failing to decode knit index entry.
  (Martin Pool)

* TreeConfig would mistakenly search the top level when asked for options
  from a section. It now respects the section argument and only
  searches the specified section. (James Westby)

* Improve ``make api-docs`` output. (John Arbash Meinel)

* Use os.lstat rather than os.stat for osutils.make_readonly and
  osutils.make_writeable. This makes the difftools plugin more
  robust when dangling symlinks are found. (Elliot Murphy)

* New ``-Dlock`` option to log (to ~/.bzr.log) information on when
  lockdirs are taken or released.  (Martin Pool)

* ``bzrlib`` Hooks are now nameable using ``Hooks.name_hook``. This
  allows a nicer UI when hooks are running as the current hook can
  be displayed. (Robert Collins)

* ``Transport.get`` has had its interface made more clear for ease of use.
  Retrieval of a directory must now fail with either 'PathError' at open
  time, or raise 'ReadError' on a read. (Robert Collins)

* New method ``_maybe_expand_globs`` on the ``Command`` class for
  dealing with unexpanded glob lists - e.g. on the win32 platform. This
  was moved from ``bzrlib.add._prepare_file_list``. (Robert Collins)

* ``bzrlib.add.smart_add`` and ``bzrlib.add.smart_add_tree`` are now
  deprecated in favour of ``MutableTree.smart_add``. (Robert Collins,
  Martin Pool)

* New method ``external_url`` on Transport for obtaining the url to
  hand to external processes. (Robert Collins)

* Teach windows installers to build pyrex/C extensions.
  (Alexander Belchenko)

Testing
*******

* Removed the ``--keep-output`` option from selftest and clean up test
  directories as they're used.  This reduces the IO load from
  running the test suite and cuts the time by about half.
  (Andrew Bennetts, Martin Pool)

* Add scenarios as a public attribute on the TestAdapter classes to allow
  modification of the generated scenarios before adaption and easier
  testing. (Robert Collins)

* New testing support class ``TestScenarioApplier`` which multiplies
  out a single teste by a list of supplied scenarios. (RobertCollins)

* Setting ``repository_to_test_repository`` on a repository_implementations
  test will cause it to be called during repository creation, allowing the
  testing of repository classes which are not based around the Format
  concept. For example a repository adapter can be tested in this manner,
  by altering the repository scenarios to include a scenario that sets this
  attribute during the test parameterisation in
  ``bzrlib.tests.repository.repository_implementations``. (Robert Collins)

* Clean up many of the APIs for blackbox testing of Bazaar.  The standard
  interface is now self.run_bzr.  The command to run can be passed as
  either a list of parameters, a string containing the command line, or
  (deprecated) varargs parameters.  (Martin Pool)

* The base TestCase now isolates tests from -D parameters by clearing
  ``debug.debug_flags`` and restores it afterwards. (Robert Collins)

* Add a relpath parameter to get_transport methods in test framework to
  avoid useless cloning.
  (Vincent Ladeuil, #110448)


bzr 0.17  2007-06-18
####################

Bugfixes
********

* Fix crash of commit due to wrong lookup of filesystem encoding.
  (Colin Watson, #120647)

* Revert logging just to stderr in commit as broke unicode filenames.
  (Aaron Bentley, Ian Clatworthy, #120930)


bzr 0.17rc1  2007-06-12
#######################

Notes When Upgrading
********************

* The kind() and is_executable() APIs on the WorkingTree interface no
  longer implicitly (read) locks and unlocks the tree. This *might*
  impact some plug-ins and tools using this part of the API. If you find
  an issue that may be caused by this change, please let us know,
  particularly the plug-in/tool maintainer. If encountered, the API
  fix is to surround kind() and is_executable() calls with lock_read()
  and unlock() like so::

    work_tree.lock_read()
    try:
        kind = work_tree.kind(...)
    finally:
        work_tree.unlock()

Internals
*********
* Rework of LogFormatter API to provide beginning/end of log hooks and to
  encapsulate the details of the revision to be logged in a LogRevision
  object.
  In long log formats, merge revision ids are only shown when --show-ids
  is specified, and are labelled "revision-id:", as per mainline
  revisions, instead of "merged:". (Kent Gibson)

* New ``BranchBuilder`` API which allows the construction of particular
  histories quickly. Useful for testing and potentially other applications
  too. (Robert Collins)

Improvements
************

* There are two new help topics, working-trees and repositories that
  attempt to explain these concepts. (James Westby, John Arbash Meinel,
  Aaron Bentley)

* Added ``bzr log --limit`` to report a limited number of revisions.
  (Kent Gibson, #3659)

* Revert does not try to preserve file contents that were originally
  produced by reverting to a historical revision.  (Aaron Bentley)

* ``bzr log --short`` now includes ``[merge]`` for revisions which
  have more than one parent. This is a small improvement to help
  understanding what changes have occurred
  (John Arbash Meinel, #83887)

* TreeTransform avoids many renames when contructing large trees,
  improving speed.  3.25x speedups have been observed for construction of
  kernel-sized-trees, and checkouts are 1.28x faster.  (Aaron Bentley)

* Commit on large trees is now faster. In my environment, a commit of
  a small change to the Mozilla tree (55k files) has dropped from
  66 seconds to 32 seconds. For a small tree of 600 files, commit of a
  small change is 33% faster. (Ian Clatworthy)

* New --create-prefix option to bzr init, like for push.  (Daniel Watkins,
  #56322)

Bugfixes
********

* ``bzr push`` should only connect to the remote location one time.
  We have been connecting 3 times because we forget to pass around
  the Transport object. This adds ``BzrDir.clone_on_transport()``, so
  that we can pass in the Transport that we already have.
  (John Arbash Meinel, #75721)

* ``DirState.set_state_from_inventory()`` needs to properly order
  based on split paths, not just string paths.
  (John Arbash Meinel, #115947)

* Let TestUIFactoy encode the password prompt with its own stdout.
  (Vincent Ladeuil, #110204)

* pycurl should take use the range header that takes the range hint
  into account.
  (Vincent Ladeuil, #112719)

* WorkingTree4.get_file_sha1 no longer raises an exception when invoked
  on a missing file.  (Aaron Bentley, #118186)

* WorkingTree.remove works correctly with tree references, and when pwd is
  not the tree root. (Aaron Bentley)

* Merge no longer fails when a file is renamed in one tree and deleted
  in the other. (Aaron Bentley, #110279)

* ``revision-info`` now accepts dotted revnos, doesn't require a tree,
  and defaults to the last revision (Matthew Fuller, #90048)

* Tests no longer fail when BZR_REMOTE_PATH is set in the environment.
  (Daniel Watkins, #111958)

* ``bzr branch -r revid:foo`` can be used to branch any revision in
  your repository. (Previously Branch6 only supported revisions in your
  mainline). (John Arbash Meinel, #115343)

bzr 0.16  2007-05-07
####################

Bugfixes
********

* Handle when you have 2 directories with similar names, but one has a
  hyphen. (``'abc'`` versus ``'abc-2'``). The WT4._iter_changes
  iterator was using direct comparison and ``'abc/a'`` sorts after
  ``'abc-2'``, but ``('abc', 'a')`` sorts before ``('abc-2',)``.
  (John Arbash Meinel, #111227)

* Handle when someone renames a file on disk without telling bzr.
  Previously we would report the first file as missing, but not show
  the new unknown file. (John Arbash Meinel, #111288)

* Avoid error when running hooks after pulling into or pushing from
  a branch bound to a smartserver branch.  (Martin Pool, #111968)

Improvements
************

* Move developer documentation to doc/developers/. This reduces clutter in
  the root of the source tree and allows HACKING to be split into multiple
  files. (Robert Collins, Alexander Belchenko)

* Clean up the ``WorkingTree4._iter_changes()`` internal loops as well as
  ``DirState.update_entry()``. This optimizes the core logic for ``bzr
  diff`` and ``bzr status`` significantly improving the speed of
  both. (John Arbash Meinel)

bzr 0.16rc2  2007-04-30
#######################

Bugfixes
********

* Handle the case when you delete a file, and then rename another file
  on top of it. Also handle the case of ``bzr rm --keep foo``. ``bzr
  status`` should show the removed file and an unknown file in its
  place. (John Arbash Meinel, #109993)

* Bundles properly read and write revision properties that have an
  empty value. And when the value is not ASCII.
  (John Arbash Meinel, #109613)

* Fix the bzr commit message to be in text mode.
  (Alexander Belchenko, #110901)

* Also handle when you rename a file and create a file where it used
  to be. (John Arbash Meinel, #110256)

* ``WorkingTree4._iter_changes`` should not descend into unversioned
  directories. (John Arbash Meinel, #110399)

bzr 0.16rc1  2007-04-26
#######################

Notes When Upgrading
********************

* ``bzr remove`` and ``bzr rm`` will now remove the working file, if
  it could be recovered again.
  This has been done for consistency with svn and the unix rm command.
  The old ``remove`` behaviour has been retained in the new option
  ``bzr remove --keep``, which will just stop versioning the file,
  but not delete it.
  ``bzr remove --force`` have been added which will always delete the
  files.
  ``bzr remove`` is also more verbose.
  (Marius Kruger, #82602)

Improvements
************

* Merge directives can now be supplied as input to `merge` and `pull`,
  like bundles can.  (Aaron Bentley)

* Sending the SIGQUIT signal to bzr, which can be done on Unix by
  pressing Control-Backslash, drops bzr into a debugger.  Type ``'c'``
  to continue.  This can be disabled by setting the environment variable
  ``BZR_SIGQUIT_PDB=0``.  (Martin Pool)

* selftest now supports --list-only to list tests instead of running
  them. (Ian Clatworthy)

* selftest now supports --exclude PATTERN (or -x PATTERN) to exclude
  tests with names that match that regular expression.
  (Ian Clatworthy, #102679)

* selftest now supports --randomize SEED to run tests in a random order.
  SEED is typically the value 'now' meaning 'use the current time'.
  (Ian Clatworthy, #102686)

* New option ``--fixes`` to commit, which stores bug fixing annotations as
  revision properties. Built-in support for Launchpad, Debian, Trac and
  Bugzilla bug trackers. (Jonathan Lange, James Henstridge, Robert Collins)

* New API, ``bzrlib.bugtracker.tracker_registry``, for adding support for
  other bug trackers to ``fixes``. (Jonathan Lange, James Henstridge,
  Robert Collins)

* ``selftest`` has new short options ``-f`` and ``-1``.  (Martin
  Pool)

* ``bzrlib.tsort.MergeSorter`` optimizations. Change the inner loop
  into using local variables instead of going through ``self._var``.
  Improves the time to ``merge_sort`` a 10k revision graph by
  approximately 40% (~700->400ms).  (John Arbash Meinel)

* ``make docs`` now creates a man page at ``man1/bzr.1`` fixing bug 107388.
  (Robert Collins)

* ``bzr help`` now provides cross references to other help topics using
  the _see_also facility on command classes. Likewise the bzr_man
  documentation, and the bzr.1 man page also include this information.
  (Robert Collins)

* Tags are now included in logs, that use the long log formatter.
  (Erik Bågfors, Alexander Belchenko)

* ``bzr help`` provides a clearer message when a help topic cannot be
  found. (Robert Collins, #107656)

* ``bzr help`` now accepts optional prefixes for command help. The help
  for all commands can now be found at ``bzr help commands/COMMANDNAME``
  as well as ``bzr help COMMANDNAME`` (which only works for commands
  where the name is not the same as a more general help topic).
  (Robert Collins)

* ``bzr help PLUGINNAME`` will now return the module docstring from the
  plugin PLUGINNAME. (Robert Collins, #50408)

* New help topic ``urlspec`` which lists the availables transports.
  (Goffredo Baroncelli)

* doc/server.txt updated to document the default bzr:// port
  and also update the blurb about the hpss' current status.
  (Robert Collins, #107125).

* ``bzr serve`` now listens on interface 0.0.0.0 by default, making it
  serve out to the local LAN (and anyone in the world that can reach the
  machine running ``bzr serve``. (Robert Collins, #98918)

* A new smart server protocol version has been added.  It prefixes requests
  and responses with an explicit version identifier so that future protocol
  revisions can be dealt with gracefully.  (Andrew Bennetts, Robert Collins)

* The bzr protocol version 2 indicates success or failure in every response
  without depending on particular commands encoding that consistently,
  allowing future client refactorings to be much more robust about error
  handling. (Robert Collins, Martin Pool, Andrew Bennetts)

* The smart protocol over HTTP client has been changed to always post to the
  same ``.bzr/smart`` URL under the original location when it can.  This allows
  HTTP servers to only have to pass URLs ending in .bzr/smart to the smart
  server handler, and not arbitrary ``.bzr/*/smart`` URLs.  (Andrew Bennetts)

* digest authentication is now supported for proxies and HTTP by the urllib
  based http implementation. Tested against Apache 2.0.55 and Squid
  2.6.5. Basic and digest authentication are handled coherently for HTTP
  and proxy: if the user is provided in the url (bzr command line for HTTP,
  proxy environment variables for proxies), the password is prompted for
  (only once). If the password is provided, it is taken into account. Once
  the first authentication is successful, all further authentication
  roundtrips are avoided by preventively setting the right authentication
  header(s).
  (Vincent Ladeuil).

Internals
*********

* bzrlib API compatability with 0.8 has been dropped, cleaning up some
  code paths. (Robert Collins)

* Change the format of chroot urls so that they can be safely manipulated
  by generic url utilities without causing the resulting urls to have
  escaped the chroot. A side effect of this is that creating a chroot
  requires an explicit action using a ChrootServer.
  (Robert Collins, Andrew Bennetts)

* Deprecate ``Branch.get_root_id()`` because branches don't have root ids,
  rather than fixing bug #96847.  (Aaron Bentley)

* ``WorkingTree.apply_inventory_delta`` provides a better alternative to
  ``WorkingTree._write_inventory``.  (Aaron Bentley)

* Convenience method ``TestCase.expectFailure`` ensures that known failures
  do not silently pass.  (Aaron Bentley)

* ``Transport.local_abspath`` now raises ``NotLocalUrl`` rather than
  ``TransportNotPossible``. (Martin Pool, Ian Clatworthy)

* New SmartServer hooks facility. There are two initial hooks documented
  in ``bzrlib.transport.smart.SmartServerHooks``. The two initial hooks allow
  plugins to execute code upon server startup and shutdown.
  (Robert Collins).

* SmartServer in standalone mode will now close its listening socket
  when it stops, rather than waiting for garbage collection. This primarily
  fixes test suite hangs when a test tries to connect to a shutdown server.
  It may also help improve behaviour when dealing with a server running
  on a specific port (rather than dynamically assigned ports).
  (Robert Collins)

* Move most SmartServer code into a new package, bzrlib/smart.
  bzrlib/transport/remote.py contains just the Transport classes that used
  to be in bzrlib/transport/smart.py.  (Andrew Bennetts)

* urllib http implementation avoid roundtrips associated with
  401 (and 407) errors once the authentication succeeds.
  (Vincent Ladeuil).

* urlib http now supports querying the user for a proxy password if
  needed. Realm is shown in the prompt for both HTTP and proxy
  authentication when the user is required to type a password.
  (Vincent Ladeuil).

* Renamed SmartTransport (and subclasses like SmartTCPTransport) to
  RemoteTransport (and subclasses to RemoteTCPTransport, etc).  This is more
  consistent with its new home in ``bzrlib/transport/remote.py``, and because
  it's not really a "smart" transport, just one that does file operations
  via remote procedure calls.  (Andrew Bennetts)

* The ``lock_write`` method of ``LockableFiles``, ``Repository`` and
  ``Branch`` now accept a ``token`` keyword argument, so that separate
  instances of those objects can share a lock if it has the right token.
  (Andrew Bennetts, Robert Collins)

* New method ``get_branch_reference`` on ``BzrDir`` allows the detection of
  branch references - which the smart server component needs.

* The Repository API ``make_working_trees`` is now permitted to return
  False when ``set_make_working_trees`` is not implemented - previously
  an unimplemented ``set_make_working_trees`` implied the result True
  from ``make_working_trees``. This has been changed to accomodate the
  smart server, where it does not make sense (at this point) to ever
  make working trees by default. (Robert Collins)

* Command objects can now declare related help topics by having _see_also
  set to a list of related topic. (Robert Collins)

* ``bzrlib.help`` now delegates to the Command class for Command specific
  help. (Robert Collins)

* New class ``TransportListRegistry``, derived from the Registry class, which
  simplifies tracking the available Transports. (Goffredo Baroncelli)

* New function ``Branch.get_revision_id_to_revno_map`` which will
  return a dictionary mapping revision ids to dotted revnos. Since
  dotted revnos are defined in the context of the branch tip, it makes
  sense to generate them from a ``Branch`` object.
  (John Arbash Meinel)

* Fix the 'Unprintable error' message display to use the repr of the
  exception that prevented printing the error because the str value
  for it is often not useful in debugging (e.g. KeyError('foo') has a
  str() of 'foo' but a repr of 'KeyError('foo')' which is much more
  useful. (Robert Collins)

* ``urlutils.normalize_url`` now unescapes unreserved characters, such as "~".
  (Andrew Bennetts)

Bugfixes
********

* Don't fail bundle selftest if email has 'two' embedded.
  (Ian Clatworthy, #98510)

* Remove ``--verbose`` from ``bzr bundle``. It didn't work anyway.
  (Robert Widhopf-Fenk, #98591)

* Remove ``--basis`` from the checkout/branch commands - it didn't work
  properly and is no longer beneficial.
  (Robert Collins, #53675, #43486)

* Don't produce encoding error when adding duplicate files.
  (Aaron Bentley)

* Fix ``bzr log <file>`` so it only logs the revisions that changed
  the file, and does it faster.
  (Kent Gibson, John Arbash Meinel, #51980, #69477)

* Fix ``InterDirstateTre._iter_changes`` to handle when we come across
  an empty versioned directory, which now has files in it.
  (John Arbash Meinel, #104257)

* Teach ``common_ancestor`` to shortcut when the tip of one branch is
  inside the ancestry of the other. Saves a lot of graph processing
  (with an ancestry of 16k revisions, ``bzr merge ../already-merged``
  changes from 2m10s to 13s).  (John Arbash Meinel, #103757)

* Fix ``show_diff_trees`` to handle the case when a file is modified,
  and the containing directory is renamed. (The file path is different
  in this versus base, but it isn't marked as a rename).
  (John Arbash Meinel, #103870)

* FTP now works even when the FTP server does not support atomic rename.
  (Aaron Bentley, #89436)

* Correct handling in bundles and merge directives of timezones with
  that are not an integer number of hours offset from UTC.  Always
  represent the epoch time in UTC to avoid problems with formatting
  earlier times on win32.  (Martin Pool, Alexander Belchenko, John
  Arbash Meinel)

* Typo in the help for ``register-branch`` fixed. (Robert Collins, #96770)

* "dirstate" and "dirstate-tags" formats now produce branches compatible
  with old versions of bzr. (Aaron Bentley, #107168))

* Handle moving a directory when children have been added, removed,
  and renamed. (John Arbash Meinel, #105479)

* Don't preventively use basic authentication for proxy before receiving a
  407 error. Otherwise people willing to use other authentication schemes
  may expose their password in the clear (or nearly). This add one
  roundtrip in case basic authentication should be used, but plug the
  security hole.
  (Vincent Ladeuil)

* Handle http and proxy digest authentication.
  (Vincent Ladeuil, #94034).

Testing
*******

* Added ``bzrlib.strace.strace`` which will strace a single callable and
  return a StraceResult object which contains just the syscalls involved
  in running it. (Robert Collins)

* New test method ``reduceLockdirTimeout`` to drop the default (ui-centric)
  default time down to one suitable for tests. (Andrew Bennetts)

* Add new ``vfs_transport_factory`` attribute on tests which provides the
  common vfs backing for both the readonly and readwrite transports.
  This allows the RemoteObject tests to back onto local disk or memory,
  and use the existing ``transport_server`` attribute all tests know about
  to be the smart server transport. This in turn allows tests to
  differentiate between 'transport to access the branch', and
  'transport which is a VFS' - which matters in Remote* tests.
  (Robert Collins, Andrew Bennetts)

* The ``make_branch_and_tree`` method for tests will now create a
  lightweight checkout for the tree if the ``vfs_transport_factory`` is not
  a LocalURLServer. (Robert Collins, Andrew Bennetts)

* Branch implementation tests have been audited to ensure that all urls
  passed to Branch APIs use proper urls, except when local-disk paths
  are intended. This is so that tests correctly access the test transport
  which is often not equivalent to local disk in Remote* tests. As part
  of this many tests were adjusted to remove dependencies on local disk
  access.
  (Robert Collins, Andrew Bennetts)

* Mark bzrlib.tests and bzrlib.tests.TestUtil as providing assertFOO helper
  functions by adding a ``__unittest`` global attribute. (Robert Collins,
  Andrew Bennetts, Martin Pool, Jonathan Lange)

* Refactored proxy and authentication handling to simplify the
  implementation of new auth schemes for both http and proxy.
  (Vincent Ladeuil)

bzr 0.15 2007-04-01
###################

Bugfixes
********

* Handle incompatible repositories as a user issue when fetching.
  (Aaron Bentley)

* Don't give a recommendation to upgrade when branching or
  checking out a branch that contains an old-format working tree.
  (Martin Pool)

bzr 0.15rc3  2007-03-26
#######################

Changes
*******

* A warning is now displayed when opening working trees in older
  formats, to encourage people to upgrade to WorkingTreeFormat4.
  (Martin Pool)

Improvements
************

* HTTP redirections are now taken into account when a branch (or a
  bundle) is accessed for the first time. A message is issued at each
  redirection to inform the user. In the past, http redirections were
  silently followed for each request which significantly degraded the
  performances. The http redirections are not followed anymore by
  default, instead a RedirectRequested exception is raised. For bzrlib
  users needing to follow http redirections anyway,
  ``bzrlib.transport.do_catching_redirections`` provide an easy transition
  path.  (vila)

Internals
*********

* Added ``ReadLock.temporary_write_lock()`` to allow upgrading an OS read
  lock to an OS write lock. Linux can do this without unlocking, Win32
  needs to unlock in between. (John Arbash Meinel)

* New parameter ``recommend_upgrade`` to ``BzrDir.open_workingtree``
  to silence (when false) warnings about opening old formats.
  (Martin Pool)

* Fix minor performance regression with bzr-0.15 on pre-dirstate
  trees. (We were reading the working inventory too many times).
  (John Arbash Meinel)

* Remove ``Branch.get_transaction()`` in favour of a simple cache of
  ``revision_history``.  Branch subclasses should override
  ``_gen_revision_history`` rather than ``revision_history`` to make use of
  this cache, and call ``_clear_revision_history_cache`` and
  ``_cache_revision_history`` at appropriate times. (Andrew Bennetts)

Bugfixes
********

* Take ``smtp_server`` from user config into account.
  (vila, #92195)

* Restore Unicode filename handling for versioned and unversioned files.
  (John Arbash Meinel, #92608)

* Don't fail during ``bzr commit`` if a file is marked removed, and
  the containing directory is auto-removed.  (John Arbash Meinel, #93681)

* ``bzr status FILENAME`` failed on Windows because of an uncommon
  errno. (``ERROR_DIRECTORY == 267 != ENOTDIR``).
  (Wouter van Heyst, John Arbash Meinel, #90819)

* ``bzr checkout source`` should create a local branch in the same
  format as source. (John Arbash Meinel, #93854)

* ``bzr commit`` with a kind change was failing to update the
  last-changed-revision for directories.  The
  InventoryDirectory._unchanged only looked at the ``parent_id`` and name,
  ignoring the fact that the kind could have changed, too.
  (John Arbash Meinel, #90111)

* ``bzr mv dir/subdir other`` was incorrectly updating files inside
  the directory. So that there was a chance it would break commit,
  etc. (John Arbash Meinel, #94037)

* Correctly handles mutiple permanent http redirections.
  (vila, #88780)

bzr 0.15rc2  2007-03-14
#######################

Notes When Upgrading
********************

* Release 0.15rc2 of bzr changes the ``bzr init-repo`` command to
  default to ``--trees`` instead of ``--no-trees``.
  Existing shared repositories are not affected.

Improvements
************

* New ``merge-directive`` command to generate machine- and human-readable
  merge requests.  (Aaron Bentley)

* New ``submit:`` revision specifier makes it easy to diff against the
  common ancestor with the submit location (Aaron Bentley)

* Added support for Putty's SSH implementation. (Dmitry Vasiliev)

* Added ``bzr status --versioned`` to report only versioned files,
  not unknowns. (Kent Gibson)

* Merge now autodetects the correct line-ending style for its conflict
  markers.  (Aaron Bentley)

Internals
*********

* Refactored SSH vendor registration into SSHVendorManager class.
  (Dmitry Vasiliev)

Bugfixes
********

* New ``--numbered-dirs`` option to ``bzr selftest`` to use
  numbered dirs for TestCaseInTempDir. This is default behavior
  on Windows. Anyone can force named dirs on Windows
  with ``--no-numbered-dirs``. (Alexander Belchenko)

* Fix ``RevisionSpec_revid`` to handle the Unicode strings passed in
  from the command line. (Marien Zwart, #90501)

* Fix ``TreeTransform._iter_changes`` when both the source and
  destination are missing. (Aaron Bentley, #88842)

* Fix commit of merges with symlinks in dirstate trees.
  (Marien Zwart)

* Switch the ``bzr init-repo`` default from --no-trees to --trees.
  (Wouter van Heyst, #53483)


bzr 0.15rc1  2007-03-07
#######################

Surprises
*********

* The default disk format has changed. Please run 'bzr upgrade' in your
  working trees to upgrade. This new default is compatible for network
  operations, but not for local operations. That is, if you have two
  versions of bzr installed locally, after upgrading you can only use the
  bzr 0.15 version. This new default does not enable tags or nested-trees
  as they are incompatible with bzr versions before 0.15 over the network.

* For users of bzrlib: Two major changes have been made to the working tree
  api in bzrlib. The first is that many methods and attributes, including
  the inventory attribute, are no longer valid for use until one of
  ``lock_read``/``lock_write``/``lock_tree_write`` has been called,
  and become invalid again after unlock is called. This has been done
  to improve performance and correctness as part of the dirstate
  development.
  (Robert Collins, John A Meinel, Martin Pool, and others).

* For users of bzrlib: The attribute 'tree.inventory' should be considered
  readonly. Previously it was possible to directly alter this attribute, or
  its contents, and have the tree notice this. This has been made
  unsupported - it may work in some tree formats, but in the newer dirstate
  format such actions will have no effect and will be ignored, or even
  cause assertions. All operations possible can still be carried out by a
  combination of the tree API, and the bzrlib.transform API. (Robert
  Collins, John A Meinel, Martin Pool, and others).

Improvements
************

* Support for OS Windows 98. Also .bzr.log on any windows system
  saved in My Documents folder. (Alexander Belchenko)

* ``bzr mv`` enhanced to support already moved files.
  In the past the mv command would have failed if the source file doesn't
  exist. In this situation ``bzr mv`` would now detect that the file has
  already moved and update the repository accordingly, if the target file
  does exist.
  A new option ``--after`` has been added so that if two files already
  exist, you could notify Bazaar that you have moved a (versioned) file
  and replaced it with another. Thus in this case ``bzr move --after``
  will only update the Bazaar identifier.
  (Steffen Eichenberg, Marius Kruger)

* ``ls`` now works on treeless branches and remote branches.
  (Aaron Bentley)

* ``bzr help global-options`` describes the global options.
  (Aaron Bentley)

* ``bzr pull --overwrite`` will now correctly overwrite checkouts.
  (Robert Collins)

* Files are now allowed to change kind (e.g. from file to symlink).
  Supported by ``commit``, ``revert`` and ``status``
  (Aaron Bentley)

* ``inventory`` and ``unknowns`` hidden in favour of ``ls``
  (Aaron Bentley)

* ``bzr help checkouts`` descibes what checkouts are and some possible
  uses of them. (James Westby, Aaron Bentley)

* A new ``-d`` option to push, pull and merge overrides the default
  directory.  (Martin Pool)

* Branch format 6: smaller, and potentially faster than format 5.  Supports
  ``append_history_only`` mode, where the log view and revnos do not change,
  except by being added to.  Stores policy settings in
  ".bzr/branch/branch.conf".

* ``append_only`` branches:  Format 6 branches may be configured so that log
  view and revnos are always consistent.  Either create the branch using
  "bzr init --append-revisions-only" or edit the config file as descriped
  in docs/configuration.txt.

* rebind: Format 6 branches retain the last-used bind location, so if you
  "bzr unbind", you can "bzr bind" to bind to the previously-selected
  bind location.

* Builtin tags support, created and deleted by the ``tag`` command and
  stored in the branch.  Tags can be accessed with the revisionspec
  ``-rtag:``, and listed with ``bzr tags``.  Tags are not versioned
  at present. Tags require a network incompatible upgrade. To perform this
  upgrade, run ``bzr upgrade --dirstate-tags`` in your branch and
  repositories. (Martin Pool)

* The ``bzr://`` transport now has a well-known port number, 4155,
  which it will use by default.  (Andrew Bennetts, Martin Pool)

* Bazaar now looks for user-installed plugins before looking for site-wide
  plugins. (Jonathan Lange)

* ``bzr resolve`` now detects and marks resolved text conflicts.
  (Aaron Bentley)

Internals
*********

* Internally revision ids and file ids are now passed around as utf-8
  bytestrings, rather than treating them as Unicode strings. This has
  performance benefits for Knits, since we no longer need to decode the
  revision id for each line of content, nor for each entry in the index.
  This will also help with the future dirstate format.
  (John Arbash Meinel)

* Reserved ids (any revision-id ending in a colon) are rejected by
  versionedfiles, repositories, branches, and working trees
  (Aaron Bentley)

* Minor performance improvement by not creating a ProgressBar for
  every KnitIndex we create. (about 90ms for a bzr.dev tree)
  (John Arbash Meinel)

* New easier to use Branch hooks facility. There are five initial hooks,
  all documented in bzrlib.branch.BranchHooks.__init__ - ``'set_rh'``,
  ``'post_push'``, ``'post_pull'``, ``'post_commit'``,
  ``'post_uncommit'``. These hooks fire after the matching operation
  on a branch has taken place, and were originally added for the
  branchrss plugin. (Robert Collins)

* New method ``Branch.push()`` which should be used when pushing from a
  branch as it makes performance and policy decisions to match the UI
  level command ``push``. (Robert Collins).

* Add a new method ``Tree.revision_tree`` which allows access to cached
  trees for arbitrary revisions. This allows the in development dirstate
  tree format to provide access to the callers to cached copies of
  inventory data which are cheaper to access than inventories from the
  repository.
  (Robert Collins, Martin Pool)

* New ``Branch.last_revision_info`` method, this is being done to allow
  optimization of requests for both the number of revisions and the last
  revision of a branch with smartservers and potentially future branch
  formats. (Wouter van Heyst, Robert Collins)

* Allow ``'import bzrlib.plugins.NAME'`` to work when the plugin NAME has not
  yet been loaded by ``load_plugins()``. This allows plugins to depend on each
  other for code reuse without requiring users to perform file-renaming
  gymnastics. (Robert Collins)

* New Repository method ``'gather_stats'`` for statistic data collection.
  This is expected to grow to cover a number of related uses mainly
  related to bzr info. (Robert Collins)

* Log formatters are now managed with a registry.
  ``log.register_formatter`` continues to work, but callers accessing
  the FORMATTERS dictionary directly will not.

* Allow a start message to be passed to the ``edit_commit_message``
  function.  This will be placed in the message offered to the user
  for editing above the separator. It allows a template commit message
  to be used more easily. (James Westby)

* ``GPGStrategy.sign()`` will now raise ``BzrBadParameterUnicode`` if
  you pass a Unicode string rather than an 8-bit string. Callers need
  to be updated to encode first. (John Arbash Meinel)

* Branch.push, pull, merge now return Result objects with information
  about what happened, rather than a scattering of various methods.  These
  are also passed to the post hooks.  (Martin Pool)

* File formats and architecture is in place for managing a forest of trees
  in bzr, and splitting up existing trees into smaller subtrees, and
  finally joining trees to make a larger tree. This is the first iteration
  of this support, and the user-facing aspects still require substantial
  work.  If you wish to experiment with it, use ``bzr upgrade
  --dirstate-with-subtree`` in your working trees and repositories.
  You can use the hidden commands ``split`` and ``join`` and to create
  and manipulate nested trees, but please consider using the nested-trees
  branch, which contains substantial UI improvements, instead.
  http://code.aaronbentley.com/bzr/bzrrepo/nested-trees/
  (Aaron Bentley, Martin Pool, Robert Collins).

Bugfixes
********

* ``bzr annotate`` now uses dotted revnos from the viewpoint of the
  branch, rather than the last changed revision of the file.
  (John Arbash Meinel, #82158)

* Lock operations no longer hang if they encounter a permission problem.
  (Aaron Bentley)

* ``bzr push`` can resume a push that was canceled before it finished.
  Also, it can push even if the target directory exists if you supply
  the ``--use-existing-dir`` flag.
  (John Arbash Meinel, #30576, #45504)

* Fix http proxy authentication when user and an optional
  password appears in the ``*_proxy`` vars. (Vincent Ladeuil,
  #83954).

* ``bzr log branch/file`` works for local treeless branches
  (Aaron Bentley, #84247)

* Fix problem with UNC paths on Windows 98. (Alexander Belchenko, #84728)

* Searching location of CA bundle for PyCurl in env variable
  (``CURL_CA_BUNDLE``), and on win32 along the PATH.
  (Alexander Belchenko, #82086)

* ``bzr init`` works with unicode argument LOCATION.
  (Alexander Belchenko, #85599)

* Raise ``DependencyNotPresent`` if pycurl do not support https.
  (Vincent Ladeuil, #85305)

* Invalid proxy env variables should not cause a traceback.
  (Vincent Ladeuil, #87765)

* Ignore patterns normalised to use '/' path separator.
  (Kent Gibson, #86451)

* bzr rocks. It sure does! Fix case. (Vincent Ladeuil, #78026)

* Fix bzrtools shelve command for removed lines beginning with "--"
  (Johan Dahlberg, #75577)

Testing
*******

* New ``--first`` option to ``bzr selftest`` to run specified tests
  before the rest of the suite.  (Martin Pool)


bzr 0.14  2007-01-23
####################

Improvements
************

* ``bzr help global-options`` describes the global options. (Aaron Bentley)

Bug Fixes
*********

* Skip documentation generation tests if the tools to do so are not
  available. Fixes running selftest for installled copies of bzr.
  (John Arbash Meinel, #80330)

* Fix the code that discovers whether bzr is being run from it's
  working tree to handle the case when it isn't but the directory
  it is in is below a repository. (James Westby, #77306)


bzr 0.14rc1  2007-01-16
#######################

Improvements
************

* New connection: ``bzr+http://`` which supports tunnelling the smart
  protocol over an HTTP connection. If writing is enabled on the bzr
  server, then you can write over the http connection.
  (Andrew Bennetts, John Arbash Meinel)

* Aliases now support quotation marks, so they can contain whitespace
  (Marius Kruger)

* PyCurlTransport now use a single curl object. By specifying explicitly
  the 'Range' header, we avoid the need to use two different curl objects
  (and two connections to the same server). (Vincent Ladeuil)

* ``bzr commit`` does not prompt for a message until it is very likely to
  succeed.  (Aaron Bentley)

* ``bzr conflicts`` now takes --text to list pathnames of text conflicts
  (Aaron Bentley)

* Fix ``iter_lines_added_or_present_in_versions`` to use a set instead
  of a list while checking if a revision id was requested. Takes 10s
  off of the ``fileids_affected_by_revision_ids`` time, which is 10s
  of the ``bzr branch`` time. Also improve ``fileids_...`` time by
  filtering lines with a regex rather than multiple ``str.find()``
  calls. (saves another 300ms) (John Arbash Meinel)

* Policy can be set for each configuration key. This allows keys to be
  inherited properly across configuration entries. For example, this
  should enable you to do::

    [/home/user/project]
    push_location = sftp://host/srv/project/
    push_location:policy = appendpath

  And then a branch like ``/home/user/project/mybranch`` should get an
  automatic push location of ``sftp://host/srv/project/mybranch``.
  (James Henstridge)

* Added ``bzr status --short`` to make status report svn style flags
  for each file.  For example::

    $ bzr status --short
    A  foo
    A  bar
    D  baz
    ?  wooley

* 'bzr selftest --clean-output' allows easily clean temporary tests
  directories without running tests. (Alexander Belchenko)

* ``bzr help hidden-commands`` lists all hidden commands. (Aaron Bentley)

* ``bzr merge`` now has an option ``--pull`` to fall back to pull if
  local is fully merged into remote. (Jan Hudec)

* ``bzr help formats`` describes available directory formats. (Aaron Bentley)

Internals
*********

* A few tweaks directly to ``fileids_affected_by_revision_ids`` to
  help speed up processing, as well allowing to extract unannotated
  lines. Between the two ``fileids_affected_by_revision_ids`` is
  improved by approx 10%. (John Arbash Meinel)

* Change Revision serialization to only write out millisecond
  resolution. Rather than expecting floating point serialization to
  preserve more resolution than we need. (Henri Weichers, Martin Pool)

* Test suite ends cleanly on Windows.  (Vincent Ladeuil)

* When ``encoding_type`` attribute of class Command is equal to 'exact',
  force sys.stdout to be a binary stream on Windows, and therefore
  keep exact line-endings (without LF -> CRLF conversion).
  (Alexander Belchenko)

* Single-letter short options are no longer globally declared.  (Martin
  Pool)

* Before using detected user/terminal encoding bzr should check
  that Python has corresponding codec. (Alexander Belchenko)

* Formats for end-user selection are provided via a FormatRegistry (Aaron Bentley)

Bug Fixes
*********

* ``bzr missing --verbose`` was showing adds/removals in the wrong
  direction. (John Arbash Meinel)

* ``bzr annotate`` now defaults to showing dotted revnos for merged
  revisions. It cuts them off at a depth of 12 characters, but you can
  supply ``--long`` to see the full number. You can also use
  ``--show-ids`` to display the original revision ids, rather than
  revision numbers and committer names. (John Arbash Meinel, #75637)

* bzr now supports Win32 UNC path (e.g. ``\HOST\path``.
  (Alexander Belchenko, #57869)

* Win32-specific: output of cat, bundle and diff commands don't mangle
  line-endings (Alexander Belchenko, #55276)

* Replace broken fnmatch based ignore pattern matching with custom pattern
  matcher.
  (Kent Gibson, Jan Hudec #57637)

* pycurl and urllib can detect short reads at different places. Update
  the test suite to test more cases. Also detect http error code 416
  which was raised for that specific bug. Also enhance the urllib
  robustness by detecting invalid ranges (and pycurl's one by detecting
  short reads during the initial GET). (Vincent Ladeuil, #73948)

* The urllib connection sharing interacts badly with urllib2
  proxy setting (the connections didn't go thru the proxy
  anymore). Defining a proper ProxyHandler solves the
  problem.  (Vincent Ladeuil, #74759)

* Use urlutils to generate relative URLs, not osutils
  (Aaron Bentley, #76229)

* ``bzr status`` in a readonly directory should work without giving
  lots of errors. (John Arbash Meinel, #76299)

* Mention the revisionspec topic for the revision option help.
  (Wouter van Heyst, #31663)

* Allow plugins import from zip archives.
  (Alexander Belchenko, #68124)


bzr 0.13  2006-12-05
####################

No changes from 0.13rc


bzr 0.13rc1  2006-11-27
#######################

Improvements
************

* New command ``bzr remove-tree`` allows the removal of the working
  tree from a branch.
  (Daniel Silverstone)

* urllib uses shared keep-alive connections, so http
  operations are substantially faster.
  (Vincent Ladeuil, #53654)

* ``bzr export`` allows an optional branch parameter, to export a bzr
  tree from some other url. For example:
  ``bzr export bzr.tar.gz http://bazaar-vcs.org/bzr/bzr.dev``
  (Daniel Silverstone)

* Added ``bzr help topics`` to the bzr help system. This gives a
  location for general information, outside of a specific command.
  This includes updates for ``bzr help revisionspec`` the first topic
  included. (Goffredo Baroncelli, John Arbash Meinel, #42714)

* WSGI-compatible HTTP smart server.  See ``doc/http_smart_server.txt``.
  (Andrew Bennetts)

* Knit files will now cache full texts only when the size of the
  deltas is as large as the size of the fulltext. (Or after 200
  deltas, whichever comes first). This has the most benefit on large
  files with small changes, such as the inventory for a large project.
  (eg For a project with 2500 files, and 7500 revisions, it changes
  the size of inventory.knit from 11MB to 5.4MB) (John Arbash Meinel)

Internals
*********

* New -D option given before the command line turns on debugging output
  for particular areas.  -Derror shows tracebacks on all errors.
  (Martin Pool)

* Clean up ``bzr selftest --benchmark bundle`` to correct an import,
  and remove benchmarks that take longer than 10min to run.
  (John Arbash Meinel)

* Use ``time.time()`` instead of ``time.clock()`` to decide on
  progress throttling. Because ``time.clock()`` is actually CPU time,
  so over a high-latency connection, too many updates get throttled.
  (John Arbash Meinel)

* ``MemoryTransport.list_dir()`` would strip the first character for
  files or directories in root directory. (John Arbash Meinel)

* New method ``get_branch_reference`` on 'BzrDir' allows the detection of
  branch references - which the smart server component needs.

* New ``ChrootTransportDecorator``, accessible via the ``chroot+`` url
  prefix.  It disallows any access to locations above a set URL.  (Andrew
  Bennetts)

Bug Fixes
*********

* Now ``_KnitIndex`` properly decode revision ids when loading index data.
  And optimize the knit index parsing code.
  (Dmitry Vasiliev, John Arbash Meinel)

* ``bzrlib/bzrdir.py`` was directly referencing ``bzrlib.workingtree``,
  without importing it. This prevented ``bzr upgrade`` from working
  unless a plugin already imported ``bzrlib.workingtree``
  (John Arbash Meinel, #70716)

* Suppress the traceback on invalid URLs (Vincent Ladeuil, #70803).

* Give nicer error message when an http server returns a 403
  error code. (Vincent Ladeuil, #57644).

* When a multi-range http GET request fails, try a single
  range one. If it fails too, forget about ranges. Remember that until
  the death of the transport and propagates that to the clones.
  (Vincent Ladeuil, #62276, #62029).

* Handles user/passwords supplied in url from command
  line (for the urllib implementation). Don't request already
  known passwords (Vincent Ladeuil, #42383, #44647, #48527)

* ``_KnitIndex.add_versions()`` dictionary compresses revision ids as they
  are added. This fixes bug where fetching remote revisions records
  them as full references rather than integers.
  (John Arbash Meinel, #64789)

* ``bzr ignore`` strips trailing slashes in patterns.
  Also ``bzr ignore`` rejects absolute paths. (Kent Gibson, #4559)

* ``bzr ignore`` takes multiple arguments. (Cheuksan Edward Wang, #29488)

* mv correctly handles paths that traverse symlinks.
  (Aaron Bentley, #66964)

* Give nicer looking error messages when failing to connect over ssh.
  (John Arbash Meinel, #49172)

* Pushing to a remote branch does not currently update the remote working
  tree. After a remote push, ``bzr status`` and ``bzr diff`` on the remote
  machine now show that the working tree is out of date.
  (Cheuksan Edward Wang #48136)

* Use patiencediff instead of difflib for determining deltas to insert
  into knits. This avoids the O(N^3) behavior of difflib. Patience
  diff should be O(N^2). (Cheuksan Edward Wang, #65714)

* Running ``bzr log`` on nonexistent file gives an error instead of the
  entire log history. (Cheuksan Edward Wang #50793)

* ``bzr cat`` can look up contents of removed or renamed files. If the
  pathname is ambiguous, i.e. the files in the old and new trees have
  different id's, the default is the file in the new tree. The user can
  use "--name-from-revision" to select the file in the old tree.
  (Cheuksan Edward Wang, #30190)

Testing
*******

* TestingHTTPRequestHandler really handles the Range header
  (previously it was ignoring it and returning the whole file,).

bzr 0.12  2006-10-30
####################

Internals
*********

* Clean up ``bzr selftest --benchmark bundle`` to correct an import,
  and remove benchmarks that take longer than 10min to run.
  (John Arbash Meinel)

bzr 0.12rc1  2006-10-23
#######################

Improvements
************

* ``bzr log`` now shows dotted-decimal revision numbers for all revisions,
  rather than just showing a decimal revision number for revisions on the
  mainline. These revision numbers are not yet accepted as input into bzr
  commands such as log, diff etc. (Robert Collins)

* revisions can now be specified using dotted-decimal revision numbers.
  For instance, ``bzr diff -r 1.2.1..1.2.3``. (Robert Collins)

* ``bzr help commands`` output is now shorter (Aaron Bentley)

* ``bzr`` now uses lazy importing to reduce the startup time. This has
  a moderate effect on lots of actions, especially ones that have
  little to do. For example ``bzr rocks`` time is down to 116ms from
  283ms. (John Arbash Meinel)

* New Registry class to provide name-to-object registry-like support,
  for example for schemes where plugins can register new classes to
  do certain tasks (e.g. log formatters). Also provides lazy registration
  to allow modules to be loaded on request.
  (John Arbash Meinel, Adeodato Simó)

API Incompatability
*******************

* LogFormatter subclasses show now expect the 'revno' parameter to
  show() to be a string rather than an int. (Robert Collins)

Internals
*********

* ``TestCase.run_bzr``, ``run_bzr_captured``, and ``run_bzr_subprocess``
  can take a ``working_dir='foo'`` parameter, which will change directory
  for the command. (John Arbash Meinel)

* ``bzrlib.lazy_regex.lazy_compile`` can be used to create a proxy
  around a regex, which defers compilation until first use.
  (John Arbash Meinel)

* ``TestCase.run_bzr_subprocess`` defaults to supplying the
  ``--no-plugins`` parameter to ensure test reproducability, and avoid
  problems with system-wide installed plugins. (John Arbash Meinel)

* Unique tree root ids are now supported. Newly created trees still
  use the common root id for compatibility with bzr versions before 0.12.
  (Aaron Bentley)

* ``WorkingTree.set_root_id(None)`` is now deprecated. Please
  pass in ``inventory.ROOT_ID`` if you want the default root id value.
  (Robert Collins, John Arbash Meinel)

* New method ``WorkingTree.flush()`` which will write the current memory
  inventory out to disk. At the same time, ``read_working_inventory`` will
  no longer trash the current tree inventory if it has been modified within
  the current lock, and the tree will now ``flush()`` automatically on
  ``unlock()``. ``WorkingTree.set_root_id()`` has been updated to take
  advantage of this functionality. (Robert Collins, John Arbash Meinel)

* ``bzrlib.tsort.merge_sorted`` now accepts ``generate_revnos``. This
  parameter will cause it to add another column to its output, which
  contains the dotted-decimal revno for each revision, as a tuple.
  (Robert Collins)

* ``LogFormatter.show_merge`` is deprecated in favour of
  ``LogFormatter.show_merge_revno``. (Robert Collins)

Bug Fixes
*********

* Avoid circular imports by creating a deprecated function for
  ``bzrlib.tree.RevisionTree``. Callers should have been using
  ``bzrlib.revisontree.RevisionTree`` anyway. (John Arbash Meinel,
  #66349)

* Don't use ``socket.MSG_WAITALL`` as it doesn't exist on all
  platforms. (Martin Pool, #66356)

* Don't require ``Content-Type`` in range responses. Assume they are a
  single range if ``Content-Type`` does not exist.
  (John Arbash Meinel, #62473)

* bzr branch/pull no longer complain about progress bar cleanup when
  interrupted during fetch.  (Aaron Bentley, #54000)

* ``WorkingTree.set_parent_trees()`` uses the trees to directly write
  the basis inventory, rather than going through the repository. This
  allows us to have 1 inventory read, and 2 inventory writes when
  committing a new tree. (John Arbash Meinel)

* When reverting, files that are not locally modified that do not exist
  in the target are deleted, not just unversioned (Aaron Bentley)

* When trying to acquire a lock, don't fail immediately. Instead, try
  a few times (up to 1 hour) before timing out. Also, report why the
  lock is unavailable (John Arbash Meinel, #43521, #49556)

* Leave HttpTransportBase daughter classes decides how they
  implement cloning. (Vincent Ladeuil, #61606)

* diff3 does not indicate conflicts on clean merge. (Aaron Bentley)

* If a commit fails, the commit message is stored in a file at the root of
  the tree for later commit. (Cheuksan Edward Wang, Stefan Metzmacher,
  #32054)

Testing
*******

* New test base class TestCaseWithMemoryTransport offers memory-only
  testing facilities: its not suitable for tests that need to mutate disk
  state, but most tests should not need that and should be converted to
  TestCaseWithMemoryTransport. (Robert Collins)

* ``TestCase.make_branch_and_memory_tree`` now takes a format
  option to set the BzrDir, Repository and Branch formats of the
  created objects. (Robert Collins, John Arbash Meinel)

bzr 0.11  2006-10-02
####################

* Smart server transport test failures on windows fixed. (Lukáš Lalinský).

bzr 0.11rc2  2006-09-27
#######################

Bug Fixes
*********

* Test suite hangs on windows fixed. (Andrew Bennets, Alexander Belchenko).

* Commit performance regression fixed. (Aaron Bentley, Robert Collins, John
  Arbash Meinel).

bzr 0.11rc1  2006-09-25
#######################

Improvements
************

* Knit files now wait to create their contents until the first data is
  added. The old code used to create an empty .knit and a .kndx with just
  the header. However, this caused a lot of extra round trips over sftp.
  This can change the time for ``bzr push`` to create a new remote branch
  from 160s down to 100s. This also affects ``bzr commit`` performance when
  adding new files, ``bzr commit`` on a new kernel-like tree drops from 50s
  down to 40s (John Arbash Meinel, #44692)

* When an entire subtree has been deleted, commit will now report that
  just the top of the subtree has been deleted, rather than reporting
  all the individual items. (Robert Collins)

* Commit performs one less XML parse. (Robert Collins)

* ``bzr checkout`` now operates on readonly branches as well
  as readwrite branches. This fixes bug #39542. (Robert Collins)

* ``bzr bind`` no longer synchronises history with the master branch.
  Binding should be followed by an update or push to synchronise the
  two branches. This is closely related to the fix for bug #39542.
  (Robert Collins)

* ``bzrlib.lazy_import.lazy_import`` function to create on-demand
  objects.  This allows all imports to stay at the global scope, but
  modules will not actually be imported if they are not used.
  (John Arbash Meinel)

* Support ``bzr://`` and ``bzr+ssh://`` urls to work with the new RPC-based
  transport which will be used with the upcoming high-performance smart
  server. The new command ``bzr serve`` will invoke bzr in server mode,
  which processes these requests. (Andrew Bennetts, Robert Collins, Martin
  Pool)

* New command ``bzr version-info`` which can be used to get a summary
  of the current state of the tree. This is especially useful as part
  of a build commands. See ``doc/version_info.txt`` for more information
  (John Arbash Meinel)

Bug Fixes
*********

* ``'bzr inventory [FILE...]'`` allows restricting the file list to a
  specific set of files. (John Arbash Meinel, #3631)

* Don't abort when annotating empty files (John Arbash Meinel, #56814)

* Add ``Stanza.to_unicode()`` which can be passed to another Stanza
  when nesting stanzas. Also, add ``read_stanza_unicode`` to handle when
  reading a nested Stanza. (John Arbash Meinel)

* Transform._set_mode() needs to stat the right file.
  (John Arbash Meinel, #56549)

* Raise WeaveFormatError rather than StopIteration when trying to read
  an empty Weave file. (John Arbash Meinel, #46871)

* Don't access e.code for generic URLErrors, only HTTPErrors have .code.
  (Vincent Ladeuil, #59835)

* Handle boundary="" lines properly to allow access through a Squid proxy.
  (John Arbash Meinel, #57723)

* revert now removes newly-added directories (Aaron Bentley, #54172)

* ``bzr upgrade sftp://`` shouldn't fail to upgrade v6 branches if there
  isn't a working tree. (David Allouche, #40679)

* Give nicer error messages when a user supplies an invalid --revision
  parameter. (John Arbash Meinel, #55420)

* Handle when LANG is not recognized by python. Emit a warning, but
  just revert to using 'ascii'. (John Arbash Meinel, #35392)

* Don't use ``preexec_fn`` on win32, as it is not supported by subprocess.
  (John Arbash Meinel)

* Skip specific tests when the dependencies aren't met. This includes
  some ``setup.py`` tests when ``python-dev`` is not available, and
  some tests that depend on paramiko. (John Arbash Meinel, Mattheiu Moy)

* Fallback to Paramiko properly, if no ``ssh`` executable exists on
  the system. (Andrew Bennetts, John Arbash Meinel)

* ``Branch.bind(other_branch)`` no longer takes a write lock on the
  other branch, and will not push or pull between the two branches.
  API users will need to perform a push or pull or update operation if they
  require branch synchronisation to take place. (Robert Collins, #47344)

* When creating a tarball or zipfile export, export unicode names as utf-8
  paths. This may not work perfectly on all platforms, but has the best
  chance of working in the common case. (John Arbash Meinel, #56816)

* When committing, only files that exist in working tree or basis tree
  may be specified (Aaron Bentley, #50793)

Portability
***********

* Fixes to run on Python 2.5 (Brian M. Carlson, Martin Pool, Marien Zwart)

Internals
*********

* TestCaseInTempDir now creates a separate directory for HOME, rather
  than having HOME set to the same location as the working directory.
  (John Arbash Meinel)

* ``run_bzr_subprocess()`` can take an optional ``env_changes={}`` parameter,
  which will update os.environ inside the spawned child. It also can
  take a ``universal_newlines=True``, which helps when checking the output
  of the command. (John Arbash Meinel)

* Refactor SFTP vendors to allow easier re-use when ssh is used.
  (Andrew Bennetts)

* ``Transport.list_dir()`` and ``Transport.iter_files_recursive()`` should always
  return urlescaped paths. This is now tested (there were bugs in a few
  of the transports) (Andrew Bennetts, David Allouche, John Arbash Meinel)

* New utility function ``symbol_versioning.deprecation_string``. Returns the
  formatted string for a callable, deprecation format pair. (Robert Collins)

* New TestCase helper applyDeprecated. This allows you to call a callable
  which is deprecated without it spewing to the screen, just by supplying
  the deprecation format string issued for it. (Robert Collins)

* Transport.append and Transport.put have been deprecated in favor of
  ``.append_bytes``, ``.append_file``, ``.put_bytes``, and
  ``.put_file``. This removes the ambiguity in what type of object the
  functions take.  ``Transport.non_atomic_put_{bytes,file}`` has also
  been added. Which works similarly to ``Transport.append()`` except for
  SFTP, it doesn't have a round trip when opening the file. Also, it
  provides functionality for creating a parent directory when trying
  to create a file, rather than raise NoSuchFile and forcing the
  caller to repeat their request.
  (John Arbash Meinel)

* WorkingTree has a new api ``unversion`` which allow the unversioning of
  entries by their file id. (Robert Collins)

* ``WorkingTree.pending_merges`` is deprecated.  Please use the
  ``get_parent_ids`` (introduced in 0.10) method instead. (Robert Collins)

* WorkingTree has a new ``lock_tree_write`` method which locks the branch for
  read rather than write. This is appropriate for actions which only need
  the branch data for reference rather than mutation. A new decorator
  ``needs_tree_write_lock`` is provided in the workingtree module. Like the
  ``needs_read_lock`` and ``needs_write_lock`` decorators this allows static
  declaration of the locking requirements of a function to ensure that
  a lock is taken out for casual scripts. (Robert Collins, #54107)

* All WorkingTree methods which write to the tree, but not to the branch
  have been converted to use ``needs_tree_write_lock`` rather than
  ``needs_write_lock``. Also converted is the revert, conflicts and tree
  transform modules. This provides a modest performance improvement on
  metadir style trees, due to the reduce lock-acquisition, and a more
  significant performance improvement on lightweight checkouts from
  remote branches, where trivial operations used to pay a significant
  penalty. It also provides the basis for allowing readonly checkouts.
  (Robert Collins)

* Special case importing the standard library 'copy' module. This shaves
  off 40ms of startup time, while retaining compatibility. See:
  ``bzrlib/inspect_for_copy.py`` for more details. (John Arbash Meinel)

* WorkingTree has a new parent class MutableTree which represents the
  specialisations of Tree which are able to be altered. (Robert Collins)

* New methods mkdir and ``put_file_bytes_non_atomic`` on MutableTree that
  mutate the tree and its contents. (Robert Collins)

* Transport behaviour at the root of the URL is now defined and tested.
  (Andrew Bennetts, Robert Collins)

Testing
*******

* New test helper classs MemoryTree. This is typically accessed via
  ``self.make_branch_and_memory_tree()`` in test cases. (Robert Collins)

* Add ``start_bzr_subprocess`` and ``stop_bzr_subprocess`` to allow test
  code to continue running concurrently with a subprocess of bzr.
  (Andrew Bennetts, Robert Collins)

* Add a new method ``Transport.get_smart_client()``. This is provided to
  allow upgrades to a richer interface than the VFS one provided by
  Transport. (Andrew Bennetts, Martin Pool)

bzr 0.10  2006-08-29
####################

Improvements
************
* 'merge' now takes --uncommitted, to apply uncommitted changes from a
  tree.  (Aaron Bentley)

* 'bzr add --file-ids-from' can be used to specify another path to use
  for creating file ids, rather than generating all new ones. Internally,
  the 'action' passed to ``smart_add_tree()`` can return ``file_ids`` that
  will be used, rather than having bzrlib generate new ones.
  (John Arbash Meinel, #55781)

* ``bzr selftest --benchmark`` now allows a ``--cache-dir`` parameter.
  This will cache some of the intermediate trees, and decrease the
  setup time for benchmark tests. (John Arbash Meinel)

* Inverse forms are provided for all boolean options.  For example,
  --strict has --no-strict, --no-recurse has --recurse (Aaron Bentley)

* Serialize out Inventories directly, rather than using ElementTree.
  Writing out a kernel sized inventory drops from 2s down to ~350ms.
  (Robert Collins, John Arbash Meinel)

Bug Fixes
*********

* Help diffutils 2.8.4 get along with binary tests (Marien Zwart: #57614)

* Change LockDir so that if the lock directory doesn't exist when
  ``lock_write()`` is called, an attempt will be made to create it.
  (John Arbash Meinel, #56974)

* ``bzr uncommit`` preserves pending merges. (John Arbash Meinel, #57660)

* Active FTP transport now works as intended. (ghozzy, #56472)

* Really fix mutter() so that it won't ever raise a UnicodeError.
  It means it is possible for ~/.bzr.log to contain non UTF-8 characters.
  But it is a debugging log, not a real user file.
  (John Arbash Meinel, #56947, #53880)

* Change Command handle to allow Unicode command and options.
  At present we cannot register Unicode command names, so we will get
  BzrCommandError('unknown command'), or BzrCommandError('unknown option')
  But that is better than a UnicodeError + a traceback.
  (John Arbash Meinel, #57123)

* Handle TZ=UTC properly when reading/writing revisions.
  (John Arbash Meinel, #55783, #56290)

* Use ``GPG_TTY`` to allow gpg --cl to work with gpg-agent in a pipeline,
  (passing text to sign in on stdin). (John Arbash Meinel, #54468)

* External diff does the right thing for binaries even in foreign
  languages. (John Arbash Meinel, #56307)

* Testament handles more cases when content is unicode. Specific bug was
  in handling of revision properties.
  (John Arbash Meinel, Holger Krekel, #54723)

* The bzr selftest was failing on installed versions due to a bug in a new
  test helper. (John Arbash Meinel, Robert Collins, #58057)

Internals
*********

* ``bzrlib.cache_utf8`` contains ``encode()`` and ``decode()`` functions
  which can be used to cache the conversion between utf8 and Unicode.
  Especially helpful for some of the knit annotation code, which has to
  convert revision ids to utf8 to annotate lines in storage.
  (John Arbash Meinel)

* ``setup.py`` now searches the filesystem to find all packages which
  need to be installed. This should help make the life of packagers
  easier. (John Arbash Meinel)

bzr 0.9.0  2006-08-11
#####################

Surprises
*********

* The hard-coded built-in ignore rules have been removed. There are
  now two rulesets which are enforced. A user global one in
  ``~/.bazaar/ignore`` which will apply to every tree, and the tree
  specific one '.bzrignore'.
  ``~/.bazaar/ignore`` will be created if it does not exist, but with
  a more conservative list than the old default.
  This fixes bugs with default rules being enforced no matter what.
  The old list of ignore rules from bzr is available by
  running 'bzr ignore --old-default-rules'.
  (Robert Collins, Martin Pool, John Arbash Meinel)

* 'branches.conf' has been changed to 'locations.conf', since it can apply
  to more locations than just branch locations.
  (Aaron Bentley)

Improvements
************

* The revision specifier "revno:" is extended to accept the syntax
  revno:N:branch. For example,
  revno:42:http://bazaar-vcs.org/bzr/bzr.dev/ means revision 42 in
  bzr.dev.  (Matthieu Moy)

* Tests updates to ensure proper URL handling, UNICODE support, and
  proper printing when the user's terminal encoding cannot display
  the path of a file that has been versioned.
  ``bzr branch`` can take a target URL rather than only a local directory.
  ``Branch.get_parent()/set_parent()`` now save a relative path if possible,
  and normalize the parent based on root, allowing access across
  different transports. (John Arbash Meinel, Wouter van Heyst, Martin Pool)
  (Malone #48906, #42699, #40675, #5281, #3980, #36363, #43689,
  #42517, #42514)

* On Unix, detect terminal width using an ioctl not just $COLUMNS.
  Use terminal width for single-line logs from ``bzr log --line`` and
  pending-merge display.  (Robert Widhopf-Fenk, Gustavo Niemeyer)
  (Malone #3507)

* On Windows, detect terminal width using GetConsoleScreenBufferInfo.
  (Alexander Belchenko)

* Speedup improvement for 'date:'-revision search. (Guillaume Pinot).

* Show the correct number of revisions pushed when pushing a new branch.
  (Robert Collins).

* 'bzr selftest' now shows a progress bar with the number of tests, and
  progress made. 'make check' shows tests in -v mode, to be more useful
  for the PQM status window. (Robert Collins).
  When using a progress bar, failed tests are printed out, rather than
  being overwritten by the progress bar until the suite finishes.
  (John Arbash Meinel)

* 'bzr selftest --benchmark' will run a new benchmarking selftest.
  'bzr selftest --benchmark --lsprof-timed' will use lsprofile to generate
  profile data for the individual profiled calls, allowing for fine
  grained analysis of performance.
  (Robert Collins, Martin Pool).

* 'bzr commit' shows a progress bar. This is useful for commits over sftp
  where commit can take an appreciable time. (Robert Collins)

* 'bzr add' is now less verbose in telling you what ignore globs were
  matched by files being ignored. Instead it just tells you how many
  were ignored (because you might reasonably be expecting none to be
  ignored). 'bzr add -v' is unchanged and will report every ignored
  file. (Robert Collins).

* ftp now has a test server if medusa is installed. As part of testing,
  ftp support has been improved, including support for supplying a
  non-standard port. (John Arbash Meinel).

* 'bzr log --line' shows the revision number, and uses only the
  first line of the log message (#5162, Alexander Belchenko;
  Matthieu Moy)

* 'bzr status' has had the --all option removed. The 'bzr ls' command
  should be used to retrieve all versioned files. (Robert Collins)

* 'bzr bundle OTHER/BRANCH' will create a bundle which can be sent
  over email, and applied on the other end, while maintaining ancestry.
  This bundle can be applied with either 'bzr merge' or 'bzr pull',
  the same way you would apply another branch.
  (John Arbash Meinel, Aaron Bentley)

* 'bzr whoami' can now be used to set your identity from the command line,
  for a branch or globally.  (Robey Pointer)

* 'bzr checkout' now aliased to 'bzr co', and 'bzr annotate' to 'bzr ann'.
  (Michael Ellerman)

* 'bzr revert DIRECTORY' now reverts the contents of the directory as well.
  (Aaron Bentley)

* 'bzr get sftp://foo' gives a better error when paramiko is not present.
  Also updates things like 'http+pycurl://' if pycurl is not present.
  (John Arbash Meinel) (Malone #47821, #52204)

* New env variable ``BZR_PROGRESS_BAR``, sets the default progress bar type.
  Can be set to 'none' or 'dummy' to disable the progress bar, 'dots' or
  'tty' to create the respective type. (John Arbash Meinel, #42197, #51107)

* Improve the help text for 'bzr diff' to explain what various options do.
  (John Arbash Meinel, #6391)

* 'bzr uncommit -r 10' now uncommits revisions 11.. rather than uncommitting
  revision 10. This makes -r10 more in line with what other commands do.
  'bzr uncommit' also now saves the pending merges of the revisions that
  were removed. So it is safe to uncommit after a merge, fix something,
  and commit again. (John Arbash Meinel, #32526, #31426)

* 'bzr init' now also works on remote locations.
  (Wouter van Heyst, #48904)

* HTTP support has been updated. When using pycurl we now support
  connection keep-alive, which reduces dns requests and round trips.
  And for both urllib and pycurl we support multi-range requests,
  which decreases the number of round-trips. Performance results for
  ``bzr branch http://bazaar-vcs.org/bzr/bzr.dev/`` indicate
  http branching is now 2-3x faster, and ``bzr pull`` in an existing
  branch is as much as 4x faster.
  (Michael Ellerman, Johan Rydberg, John Arbash Meinel, #46768)

* Performance improvements for sftp. Branching and pulling are now up to
  2x faster. Utilize paramiko.readv() support for async requests if it
  is available (paramiko > 1.6) (John Arbash Meinel)

Bug Fixes
*********

* Fix shadowed definition of TestLocationConfig that caused some
  tests not to run.
  (Erik Bågfors, Michael Ellerman, Martin Pool, #32587)

* Fix unnecessary requirement of sign-my-commits that it be run from
  a working directory.  (Martin Pool, Robert Collins)

* 'bzr push location' will only remember the push location if it succeeds
  in connecting to the remote location. (John Arbash Meinel, #49742)

* 'bzr revert' no longer toggles the executable bit on win32
  (John Arbash Meinel, #45010)

* Handle broken pipe under win32 correctly. (John Arbash Meinel)

* sftp tests now work correctly on win32 if you have a newer paramiko
  (John Arbash Meinel)

* Cleanup win32 test suite, and general cleanup of places where
  file handles were being held open. (John Arbash Meinel)

* When specifying filenames for 'diff -r x..y', the name of the file in the
  working directory can be used, even if its name is different in both x
  and y.

* File-ids containing single- or double-quotes are handled correctly by
  push. (Aaron Bentley, #52227)

* Normalize unicode filenames to ensure cross-platform consistency.
  (John Arbash Meinel, #43689)

* The argument parser can now handle '-' as an argument. Currently
  no code interprets it specially (it is mostly handled as a file named
  '-'). But plugins, and future operations can use it.
  (John Arbash meinel, #50984)

* Bundles can properly read binary files with a plain '\r' in them.
  (John Arbash Meinel, #51927)

* Tuning ``iter_entries()`` to be more efficient (John Arbash Meinel, #5444)

* Lots of win32 fixes (the test suite passes again).
  (John Arbash Meinel, #50155)

* Handle openbsd returning None for sys.getfilesystemencoding() (#41183)

* Support ftp APPE (append) to allow Knits to be used over ftp (#42592)

* Removals are only committed if they match the filespec (or if there is
  no filespec).  (#46635, Aaron Bentley)

* smart-add recurses through all supplied directories
  (John Arbash Meinel, #52578)

* Make the bundle reader extra lines before and after the bundle text.
  This allows you to parse an email with the bundle inline.
  (John Arbash Meinel, #49182)

* Change the file id generator to squash a little bit more. Helps when
  working with long filenames on windows. (Also helps for unicode filenames
  not generating hidden files). (John Arbash Meinel, #43801)

* Restore terminal mode on C-c while reading sftp password.  (#48923,
  Nicholas Allen, Martin Pool)

* Timestamps are rounded to 1ms, and revision entries can be recreated
  exactly. (John Arbash Meinel, Jamie Wilkinson, #40693)

* Branch.base has changed to a URL, but ~/.bazaar/locations.conf should
  use local paths, since it is user visible (John Arbash Meinel, #53653)

* ``bzr status foo`` when foo was unversioned used to cause a full delta
  to be generated (John Arbash Meinel, #53638)

* When reading revision properties, an empty value should be considered
  the empty string, not None (John Arbash Meinel, #47782)

* ``bzr diff --diff-options`` can now handle binary files being changed.
  Also, the output is consistent when --diff-options is not supplied.
  (John Arbash Meinel, #54651, #52930)

* Use the right suffixes for loading plugins (John Arbash Meinel, #51810)

* Fix ``Branch.get_parent()`` to handle the case when the parent is not
  accessible (John Arbash Meinel, #52976)

Internals
*********

* Combine the ignore rules into a single regex rather than looping over
  them to reduce the threshold where  N^2 behaviour occurs in operations
  like status. (Jan Hudec, Robert Collins).

* Appending to ``bzrlib.DEFAULT_IGNORE`` is now deprecated. Instead, use
  one of the add functions in bzrlib.ignores. (John Arbash Meinel)

* 'bzr push' should only push the ancestry of the current revision, not
  all of the history in the repository. This is especially important for
  shared repositories. (John Arbash Meinel)

* ``bzrlib.delta.compare_trees`` now iterates in alphabetically sorted order,
  rather than randomly walking the inventories. (John Arbash Meinel)

* Doctests are now run in temporary directories which are cleaned up when
  they finish, rather than using special ScratchDir/ScratchBranch objects.
  (Martin Pool)

* Split ``check`` into separate methods on the branch and on the repository,
  so that it can be specialized in ways that are useful or efficient for
  different formats.  (Martin Pool, Robert Collins)

* Deprecate ``Repository.all_revision_ids``; most methods don't really need
  the global revision graph but only that part leading up to a particular
  revision.  (Martin Pool, Robert Collins)

* Add a BzrDirFormat ``control_formats`` list which allows for control formats
  that do not use '.bzr' to store their data - i.e. '.svn', '.hg' etc.
  (Robert Collins, Jelmer Vernooij).

* ``bzrlib.diff.external_diff`` can be redirected to any file-like object.
  Uses subprocess instead of spawnvp.
  (James Henstridge, John Arbash Meinel, #4047, #48914)

* New command line option '--profile-imports', which will install a custom
  importer to log time to import modules and regex compilation time to
  sys.stderr (John Arbash Meinel)

* 'EmptyTree' is now deprecated, please use ``repository.revision_tree(None)``
  instead. (Robert Collins)

* "RevisionTree" is now in bzrlib/revisiontree.py. (Robert Collins)

bzr 0.8.2  2006-05-17
#####################

Bug Fixes
*********

* setup.py failed to install launchpad plugin.  (Martin Pool)

bzr 0.8.1  2006-05-16
#####################

Bug Fixes
*********

* Fix failure to commit a merge in a checkout.  (Martin Pool,
  Robert Collins, Erik Bågfors, #43959)

* Nicer messages from 'commit' in the case of renames, and correct
  messages when a merge has occured. (Robert Collins, Martin Pool)

* Separate functionality from assert statements as they are skipped in
  optimized mode of python. Add the same check to pending merges.
  (Olaf Conradi, #44443)

Changes
*******

* Do not show the None revision in output of bzr ancestry. (Olaf Conradi)

* Add info on standalone branches without a working tree.
  (Olaf Conradi, #44155)

* Fix bug in knits when raising InvalidRevisionId. (Olaf Conradi, #44284)

Changes
*******

* Make editor invocation comply with Debian Policy. First check
  environment variables VISUAL and EDITOR, then try editor from
  alternatives system. If that all fails, fall back to the pre-defined
  list of editors. (Olaf Conradi, #42904)

New Features
************

* New 'register-branch' command registers a public branch into
  Launchpad.net, where it can be associated with bugs, etc.
  (Martin Pool, Bjorn Tillenius, Robert Collins)

Internals
*********

* New public api in InventoryEntry - ``describe_change(old, new)`` which
  provides a human description of the changes between two old and
  new. (Robert Collins, Martin Pool)

Testing
*******

* Fix test case for bzr info in upgrading a standalone branch to metadir,
  uses bzrlib api now. (Olaf Conradi)

bzr 0.8  2006-05-08
###################

Notes When Upgrading
********************

Release 0.8 of bzr introduces a new format for history storage, called
'knit', as an evolution of to the 'weave' format used in 0.7.  Local
and remote operations are faster using knits than weaves.  Several
operations including 'init', 'init-repo', and 'upgrade' take a
--format option that controls this.  Branching from an existing branch
will keep the same format.

It is possible to merge, pull and push between branches of different
formats but this is slower than moving data between homogenous
branches.  It is therefore recommended (but not required) that you
upgrade all branches for a project at the same time.  Information on
formats is shown by 'bzr info'.

bzr 0.8 now allows creation of 'repositories', which hold the history
of files and revisions for several branches.  Previously bzr kept all
the history for a branch within the .bzr directory at the root of the
branch, and this is still the default.  To create a repository, use
the new 'bzr init-repo' command.  Branches exist as directories under
the repository and contain just a small amount of information
indicating the current revision of the branch.

bzr 0.8 also supports 'checkouts', which are similar to in cvs and
subversion.  Checkouts are associated with a branch (optionally in a
repository), which contains all the historical information.  The
result is that a checkout can be deleted without losing any
already-committed revisions.  A new 'update' command is also available.

Repositories and checkouts are not supported with the 0.7 storage
format.  To use them you must upgrad to either knits, or to the
'metaweave' format, which uses weaves but changes the .bzr directory
arrangement.


Improvements
************

* sftp paths can now be relative, or local, according to the lftp
  convention. Paths now take the form::

      sftp://user:pass@host:port/~/relative/path
      or
      sftp://user:pass@host:port/absolute/path

* The FTP transport now tries to reconnect after a temporary
  failure. ftp put is made atomic. (Matthieu Moy)

* The FTP transport now maintains a pool of connections, and
  reuses them to avoid multiple connections to the same host (like
  sftp did). (Daniel Silverstone)

* The ``bzr_man.py`` file has been removed. To create the man page now,
  use ``./generate_docs.py man``. The new program can also create other files.
  Run ``python generate_docs.py --help`` for usage information.
  (Hans Ulrich Niedermann & James Blackwell).

* Man Page now gives full help (James Blackwell).
  Help also updated to reflect user config now being stored in .bazaar
  (Hans Ulrich Niedermann)

* It's now possible to set aliases in bazaar.conf (Erik Bågfors)

* Pull now accepts a --revision argument (Erik Bågfors)

* ``bzr re-sign`` now allows multiple revisions to be supplied on the command
  line. You can now use the following command to sign all of your old
  commits::

    find .bzr/revision-store// -name my@email-* \
      | sed 's/.*\/\/..\///' \
      | xargs bzr re-sign

* Upgrade can now upgrade over the network. (Robert Collins)

* Two new commands 'bzr checkout' and 'bzr update' allow for CVS/SVN-alike
  behaviour.  By default they will cache history in the checkout, but
  with --lightweight almost all data is kept in the master branch.
  (Robert Collins)

* 'revert' unversions newly-versioned files, instead of deleting them.

* 'merge' is more robust.  Conflict messages have changed.

* 'merge' and 'revert' no longer clobber existing files that end in '~' or
  '.moved'.

* Default log format can be set in configuration and plugins can register
  their own formatters. (Erik Bågfors)

* New 'reconcile' command will check branch consistency and repair indexes
  that can become out of sync in pre 0.8 formats. (Robert Collins,
  Daniel Silverstone)

* New 'bzr init --format' and 'bzr upgrade --format' option to control
  what storage format is created or produced.  (Robert Collins,
  Martin Pool)

* Add parent location to 'bzr info', if there is one.  (Olaf Conradi)

* New developer commands 'weave-list' and 'weave-join'.  (Martin Pool)

* New 'init-repository' command, plus support for repositories in 'init'
  and 'branch' (Aaron Bentley, Erik Bågfors, Robert Collins)

* Improve output of 'info' command. Show all relevant locations related to
  working tree, branch and repository. Use kibibytes for binary quantities.
  Fix off-by-one error in missing revisions of working tree.  Make 'info'
  work on branches, repositories and remote locations.  Show locations
  relative to the shared repository, if applicable.  Show locking status
  of locations.  (Olaf Conradi)

* Diff and merge now safely handle binary files. (Aaron Bentley)

* 'pull' and 'push' now normalise the revision history, so that any two
  branches with the same tip revision will have the same output from 'log'.
  (Robert Collins)

* 'merge' accepts --remember option to store parent location, like 'push'
  and 'pull'. (Olaf Conradi)

* bzr status and diff when files given as arguments do not exist
  in the relevant trees.  (Martin Pool, #3619)

* Add '.hg' to the default ignore list.  (Martin Pool)

* 'knit' is now the default disk format. This improves disk performance and
  utilization, increases incremental pull performance, robustness with SFTP
  and allows checkouts over SFTP to perform acceptably.
  The initial Knit code was contributed by Johan Rydberg based on a
  specification by Martin Pool.
  (Robert Collins, Aaron Bentley, Johan Rydberg, Martin Pool).

* New tool to generate all-in-one html version of the manual.  (Alexander
  Belchenko)

* Hitting CTRL-C while doing an SFTP push will no longer cause stale locks
  to be left in the SFTP repository. (Robert Collins, Martin Pool).

* New option 'diff --prefix' to control how files are named in diff
  output, with shortcuts '-p0' and '-p1' corresponding to the options for
  GNU patch.  (Alexander Belchenko, Goffredo Baroncelli, Martin Pool)

* Add --revision option to 'annotate' command.  (Olaf Conradi)

* If bzr shows an unexpected revision-history after pulling (perhaps due
  to a reweave) it can now be corrected by 'bzr reconcile'.
  (Robert Collins)

Changes
*******

* Commit is now verbose by default, and shows changed filenames and the
  new revision number.  (Robert Collins, Martin Pool)

* Unify 'mv', 'move', 'rename'.  (Matthew Fuller, #5379)

* 'bzr -h' shows help.  (Martin Pool, Ian Bicking, #35940)

* Make 'pull' and 'push' remember location on failure using --remember.
  (Olaf Conradi)

* For compatibility, make old format for using weaves inside metadir
  available as 'metaweave' format.  Rename format 'metadir' to 'default'.
  Clean up help for option --format in commands 'init', 'init-repo' and
  'upgrade'.  (Olaf Conradi)

Internals
*********

* The internal storage of history, and logical branch identity have now
  been split into Branch, and Repository. The common locking and file
  management routines are now in bzrlib.lockablefiles.
  (Aaron Bentley, Robert Collins, Martin Pool)

* Transports can now raise DependencyNotPresent if they need a library
  which is not installed, and then another implementation will be
  tried.  (Martin Pool)

* Remove obsolete (and no-op) `decode` parameter to `Transport.get`.
  (Martin Pool)

* Using Tree Transform for merge, revert, tree-building

* WorkingTree.create, Branch.create, ``WorkingTree.create_standalone``,
  Branch.initialize are now deprecated. Please see ``BzrDir.create_*`` for
  replacement API's. (Robert Collins)

* New BzrDir class represents the .bzr control directory and manages
  formatting issues. (Robert Collins)

* New repository.InterRepository class encapsulates Repository to
  Repository actions and allows for clean selection of optimised code
  paths. (Robert Collins)

* ``bzrlib.fetch.fetch`` and ``bzrlib.fetch.greedy_fetch`` are now
  deprecated, please use ``branch.fetch`` or ``repository.fetch``
  depending on your needs. (Robert Collins)

* deprecated methods now have a ``is_deprecated`` flag on them that can
  be checked, if you need to determine whether a given callable is
  deprecated at runtime. (Robert Collins)

* Progress bars are now nested - see
  ``bzrlib.ui.ui_factory.nested_progress_bar``.
  (Robert Collins, Robey Pointer)

* New API call ``get_format_description()`` for each type of format.
  (Olaf Conradi)

* Changed ``branch.set_parent()`` to accept None to remove parent.
  (Olaf Conradi)

* Deprecated BzrError AmbiguousBase.  (Olaf Conradi)

* WorkingTree.branch is now a read only property.  (Robert Collins)

* bzrlib.ui.text.TextUIFactory now accepts a ``bar_type`` parameter which
  can be None or a factory that will create a progress bar. This is
  useful for testing or for overriding the bzrlib.progress heuristic.
  (Robert Collins)

* New API method ``get_physical_lock_status()`` to query locks present on a
  transport.  (Olaf Conradi)

* Repository.reconcile now takes a thorough keyword parameter to allow
  requesting an indepth reconciliation, rather than just a data-loss
  check. (Robert Collins)

* ``bzrlib.ui.ui_factory protocol`` now supports ``get_boolean`` to prompt
  the user for yes/no style input. (Robert Collins)

Testing
*******

* SFTP tests now shortcut the SSH negotiation, reducing test overhead
  for testing SFTP protocol support. (Robey Pointer)

* Branch formats are now tested once per implementation (see ``bzrlib.
  tests.branch_implementations``. This is analagous to the transport
  interface tests, and has been followed up with working tree,
  repository and BzrDir tests. (Robert Collins)

* New test base class TestCaseWithTransport provides a transport aware
  test environment, useful for testing any transport-interface using
  code. The test suite option --transport controls the transport used
  by this class (when its not being used as part of implementation
  contract testing). (Robert Collins)

* Close logging handler on disabling the test log. This will remove the
  handler from the internal list inside python's logging module,
  preventing shutdown from closing it twice.  (Olaf Conradi)

* Move test case for uncommit to blackbox tests.  (Olaf Conradi)

* ``run_bzr`` and ``run_bzr_captured`` now accept a 'stdin="foo"'
  parameter which will provide String("foo") to the command as its stdin.

bzr 0.7 2006-01-09
##################

Changes
*******

* .bzrignore is excluded from exports, on the grounds that it's a bzr
  internal-use file and may not be wanted.  (Jamie Wilkinson)

* The "bzr directories" command were removed in favor of the new
  --kind option to the "bzr inventory" command.  To list all
  versioned directories, now use "bzr inventory --kind directory".
  (Johan Rydberg)

* Under Windows configuration directory is now ``%APPDATA%\bazaar\2.0``
  by default. (John Arbash Meinel)

* The parent of Bzr configuration directory can be set by ``BZR_HOME``
  environment variable. Now the path for it is searched in ``BZR_HOME``,
  then in HOME. Under Windows the order is: ``BZR_HOME``, ``APPDATA``
  (usually points to ``C:\Documents and Settings\User Name\Application Data``),
  ``HOME``. (John Arbash Meinel)

* Plugins with the same name in different directories in the bzr plugin
  path are no longer loaded: only the first successfully loaded one is
  used. (Robert Collins)

* Use systems' external ssh command to open connections if possible.
  This gives better integration with user settings such as ProxyCommand.
  (James Henstridge)

* Permissions on files underneath .bzr/ are inherited from the .bzr
  directory. So for a shared repository, simply doing 'chmod -R g+w .bzr/'
  will mean that future file will be created with group write permissions.

* configure.in and config.guess are no longer in the builtin default
  ignore list.

* '.sw[nop]' pattern ignored, to ignore vim swap files for nameless
  files.  (John Arbash Meinel, Martin Pool)

Improvements
************

* "bzr INIT dir" now initializes the specified directory, and creates
  it if it does not exist.  (John Arbash Meinel)

* New remerge command (Aaron Bentley)

* Better zsh completion script.  (Steve Borho)

* 'bzr diff' now returns 1 when there are changes in the working
  tree. (Robert Collins)

* 'bzr push' now exists and can push changes to a remote location.
  This uses the transport infrastructure, and can store the remote
  location in the ~/.bazaar/branches.conf configuration file.
  (Robert Collins)

* Test directories are only kept if the test fails and the user requests
  that they be kept.

* Tweaks to short log printing

* Added branch nicks, new nick command, printing them in log output.
  (Aaron Bentley)

* If ``$BZR_PDB`` is set, pop into the debugger when an uncaught exception
  occurs.  (Martin Pool)

* Accept 'bzr resolved' (an alias for 'bzr resolve'), as this is
  the same as Subversion.  (Martin Pool)

* New ftp transport support (on ftplib), for ftp:// and aftp://
  URLs.  (Daniel Silverstone)

* Commit editor temporary files now start with ``bzr_log.``, to allow
  text editors to match the file name and set up appropriate modes or
  settings.  (Magnus Therning)

* Improved performance when integrating changes from a remote weave.
  (Goffredo Baroncelli)

* Sftp will attempt to cache the connection, so it is more likely that
  a connection will be reused, rather than requiring multiple password
  requests.

* bzr revno now takes an optional argument indicating the branch whose
  revno should be printed.  (Michael Ellerman)

* bzr cat defaults to printing the last version of the file.
  (Matthieu Moy, #3632)

* New global option 'bzr --lsprof COMMAND' runs bzr under the lsprof
  profiler.  (Denys Duchier)

* Faster commits by reading only the headers of affected weave files.
  (Denys Duchier)

* 'bzr add' now takes a --dry-run parameter which shows you what would be
  added, but doesn't actually add anything. (Michael Ellerman)

* 'bzr add' now lists how many files were ignored per glob.  add --verbose
  lists the specific files.  (Aaron Bentley)

* 'bzr missing' now supports displaying changes in diverged trees and can
  be limited to show what either end of the comparison is missing.
  (Aaron Bently, with a little prompting from Daniel Silverstone)

Bug Fixes
*********

* SFTP can walk up to the root path without index errors. (Robert Collins)

* Fix bugs in running bzr with 'python -O'.  (Martin Pool)

* Error when run with -OO

* Fix bug in reporting http errors that don't have an http error code.
  (Martin Pool)

* Handle more cases of pipe errors in display commands

* Change status to 3 for all errors

* Files that are added and unlinked before committing are completely
  ignored by diff and status

* Stores with some compressed texts and some uncompressed texts are now
  able to be used. (John A Meinel)

* Fix for bzr pull failing sometimes under windows

* Fix for sftp transport under windows when using interactive auth

* Show files which are both renamed and modified as such in 'bzr
  status' output.  (Daniel Silverstone, #4503)

* Make annotate cope better with revisions committed without a valid
  email address.  (Marien Zwart)

* Fix representation of tab characters in commit messages.
  (Harald Meland)

* List of plugin directories in ``BZR_PLUGIN_PATH`` environment variable is
  now parsed properly under Windows. (Alexander Belchenko)

* Show number of revisions pushed/pulled/merged. (Robey Pointer)

* Keep a cached copy of the basis inventory to speed up operations
  that need to refer to it.  (Johan Rydberg, Martin Pool)

* Fix bugs in bzr status display of non-ascii characters.
  (Martin Pool)

* Remove Makefile.in from default ignore list.
  (Tollef Fog Heen, Martin Pool, #6413)

* Fix failure in 'bzr added'.  (Nathan McCallum, Martin Pool)

Testing
*******

* Fix selftest asking for passwords when there are no SFTP keys.
  (Robey Pointer, Jelmer Vernooij)

* Fix selftest run with 'python -O'.  (Martin Pool)

* Fix HTTP tests under Windows. (John Arbash Meinel)

* Make tests work even if HOME is not set (Aaron Bentley)

* Updated ``build_tree`` to use fixed line-endings for tests which read
  the file cotents and compare. Make some tests use this to pass under
  Windows. (John Arbash Meinel)

* Skip stat and symlink tests under Windows. (Alexander Belchenko)

* Delay in selftest/testhashcash is now issued under win32 and Cygwin.
  (John Arbash Meinel)

* Use terminal width to align verbose test output.  (Martin Pool)

* Blackbox tests are maintained within the bzrlib.tests.blackbox directory.
  If adding a new test script please add that to
  ``bzrlib.tests.blackbox.__init__``. (Robert Collins)

* Much better error message if one of the test suites can't be
  imported.  (Martin Pool)

* Make check now runs the test suite twice - once with the default locale,
  and once with all locales forced to C, to expose bugs. This is not
  trivially done within python, so for now its only triggered by running
  Make check. Integrators and packagers who wish to check for full
  platform support should run 'make check' to test the source.
  (Robert Collins)

* Tests can now run TestSkipped if they can't execute for any reason.
  (Martin Pool) (NB: TestSkipped should only be raised for correctable
  reasons - see the wiki spec ImprovingBzrTestSuite).

* Test sftp with relative, absolute-in-homedir and absolute-not-in-homedir
  paths for the transport tests. Introduce blackbox remote sftp tests that
  test the same permutations. (Robert Collins, Robey Pointer)

* Transport implementation tests are now independent of the local file
  system, which allows tests for esoteric transports, and for features
  not available in the local file system. They also repeat for variations
  on the URL scheme that can introduce issues in the transport code,
  see bzrlib.transport.TransportTestProviderAdapter() for this.
  (Robert Collins).

* ``TestCase.build_tree`` uses the transport interface to build trees,
  pass in a transport parameter to give it an existing connection.
  (Robert Collins).

Internals
*********

* WorkingTree.pull has been split across Branch and WorkingTree,
  to allow Branch only pulls. (Robert Collins)

* ``commands.display_command`` now returns the result of the decorated
  function. (Robert Collins)

* LocationConfig now has a ``set_user_option(key, value)`` call to save
  a setting in its matching location section (a new one is created
  if needed). (Robert Collins)

* Branch has two new methods, ``get_push_location`` and
  ``set_push_location`` to respectively, get and set the push location.
  (Robert Collins)

* ``commands.register_command`` now takes an optional flag to signal that
  the registrant is planning to decorate an existing command. When
  given multiple plugins registering a command is not an error, and
  the original command class (whether built in or a plugin based one) is
  returned to the caller. There is a new error 'MustUseDecorated' for
  signalling when a wrapping command should switch to the original
  version. (Robert Collins)

* Some option parsing errors will raise 'BzrOptionError', allowing
  granular detection for decorating commands. (Robert Collins).

* ``Branch.read_working_inventory`` has moved to
  ``WorkingTree.read_working_inventory``. This necessitated changes to
  ``Branch.get_root_id``, and a move of ``Branch.set_inventory`` to
  WorkingTree as well. To make it clear that a WorkingTree cannot always
  be obtained ``Branch.working_tree()`` will raise
  ``errors.NoWorkingTree`` if one cannot be obtained. (Robert Collins)

* All pending merges operations from Branch are now on WorkingTree.
  (Robert Collins)

* The follow operations from Branch have moved to WorkingTree::

      add()
      commit()
      move()
      rename_one()
      unknowns()

  (Robert Collins)

* ``bzrlib.add.smart_add_branch`` is now ``smart_add_tree``. (Robert Collins)

* New "rio" serialization format, similar to rfc-822. (Martin Pool)

* Rename selftests to ``bzrlib.tests.test_foo``.  (John A Meinel, Martin
  Pool)

* ``bzrlib.plugin.all_plugins`` has been changed from an attribute to a
  query method. (Robert Collins)

* New options to read only the table-of-contents of a weave.
  (Denys Duchier)

* Raise NoSuchFile when someone tries to add a non-existant file.
  (Michael Ellerman)

* Simplify handling of DivergedBranches in ``cmd_pull()``.
  (Michael Ellerman)

* Branch.controlfile* logic has moved to lockablefiles.LockableFiles, which
  is exposed as ``Branch().control_files``. Also this has been altered with the
  controlfile pre/suffix replaced by simple method names like 'get' and
  'put'. (Aaron Bentley, Robert Collins).

* Deprecated functions and methods can now be marked as such using the
  ``bzrlib.symbol_versioning`` module. Marked method have their docstring
  updated and will issue a DeprecationWarning using the warnings module
  when they are used. (Robert Collins)

* ``bzrlib.osutils.safe_unicode`` now exists to provide parameter coercion
  for functions that need unicode strings. (Robert Collins)

bzr 0.6 2005-10-28
##################

Improvements
************

* pull now takes --verbose to show you what revisions are added or removed
  (John A Meinel)

* merge now takes a --show-base option to include the base text in
  conflicts.
  (Aaron Bentley)

* The config files are now read using ConfigObj, so '=' should be used as
  a separator, not ':'.
  (Aaron Bentley)

* New 'bzr commit --strict' option refuses to commit if there are
  any unknown files in the tree.  To commit, make sure all files are
  either ignored, added, or deleted.  (Michael Ellerman)

* The config directory is now ~/.bazaar, and there is a single file
  ~/.bazaar/bazaar.conf storing email, editor and other preferences.
  (Robert Collins)

* 'bzr add' no longer takes a --verbose option, and a --quiet option
  has been added that suppresses all output.

* Improved zsh completion support in contrib/zsh, from Clint
  Adams.

* Builtin 'bzr annotate' command, by Martin Pool with improvements from
  Goffredo Baroncelli.

* 'bzr check' now accepts -v for verbose reporting, and checks for
  ghosts in the branch. (Robert Collins)

* New command 're-sign' which will regenerate the gpg signature for
  a revision. (Robert Collins)

* If you set ``check_signatures=require`` for a path in
  ``~/.bazaar/branches.conf`` then bzr will invoke your
  ``gpg_signing_command`` (defaults to gpg) and record a digital signature
  of your commit. (Robert Collins)

* New sftp transport, based on Paramiko.  (Robey Pointer)

* 'bzr pull' now accepts '--clobber' which will discard local changes
  and make this branch identical to the source branch. (Robert Collins)

* Just give a quieter warning if a plugin can't be loaded, and
  put the details in .bzr.log.  (Martin Pool)

* 'bzr branch' will now set the branch-name to the last component of the
  output directory, if one was supplied.

* If the option ``post_commit`` is set to one (or more) python function
  names (must be in the bzrlib namespace), then they will be invoked
  after the commit has completed, with the branch and ``revision_id`` as
  parameters. (Robert Collins)

* Merge now has a retcode of 1 when conflicts occur. (Robert Collins)

* --merge-type weave is now supported for file contents.  Tree-shape
  changes are still three-way based.  (Martin Pool, Aaron Bentley)

* 'bzr check' allows the first revision on revision-history to have
  parents - something that is expected for cheap checkouts, and occurs
  when conversions from baz do not have all history.  (Robert Collins).

* 'bzr merge' can now graft unrelated trees together, if your specify
  0 as a base. (Aaron Bentley)

* 'bzr commit branch' and 'bzr commit branch/file1 branch/file2' now work
  (Aaron Bentley)

* Add '.sconsign*' to default ignore list.  (Alexander Belchenko)

* 'bzr merge --reprocess' minimizes conflicts

Testing
*******

* The 'bzr selftest --pattern' option for has been removed, now
  test specifiers on the command line can be simple strings, or
  regexps, or both. (Robert Collins)

* Passing -v to selftest will now show the time each test took to
  complete, which will aid in analysing performance regressions and
  related questions. (Robert Collins)

* 'bzr selftest' runs all tests, even if one fails, unless '--one'
  is given. (Martin Pool)

* There is a new method for TestCaseInTempDir, assertFileEqual, which
  will check that a given content is equal to the content of the named
  file. (Robert Collins)

* Fix test suite's habit of leaving many temporary log files in $TMPDIR.
  (Martin Pool)

Internals
*********

* New 'testament' command and concept for making gpg-signatures
  of revisions that are not tied to a particular internal
  representation.  (Martin Pool).

* Per-revision properties ('revprops') as key-value associated
  strings on each revision created when the revision is committed.
  Intended mainly for the use of external tools.  (Martin Pool).

* Config options have moved from bzrlib.osutils to bzrlib.config.
  (Robert Collins)

* Improved command line option definitions allowing explanations
  for individual options, among other things.  Contributed by
  Magnus Therning.

* Config options have moved from bzrlib.osutils to bzrlib.config.
  Configuration is now done via the config.Config interface:
  Depending on whether you have a Branch, a Location or no information
  available, construct a ``*Config``, and use its ``signature_checking``,
  ``username`` and ``user_email`` methods. (Robert Collins)

* Plugins are now loaded under bzrlib.plugins, not bzrlib.plugin, and
  they are made available for other plugins to use. You should not
  import other plugins during the ``__init__`` of your plugin though, as
  no ordering is guaranteed, and the plugins directory is not on the
  python path. (Robert Collins)

* Branch.relpath has been moved to WorkingTree.relpath. WorkingTree no
  no longer takes an inventory, rather it takes an option branch
  parameter, and if None is given will open the branch at basedir
  implicitly. (Robert Collins)

* Cleaner exception structure and error reporting.  Suggested by
  Scott James Remnant.  (Martin Pool)

* Branch.remove has been moved to WorkingTree, which has also gained
  ``lock_read``, ``lock_write`` and ``unlock`` methods for convenience.
  (Robert Collins)

* Two decorators, ``needs_read_lock`` and ``needs_write_lock`` have been
  added to the branch module. Use these to cause a function to run in a
  read or write lock respectively. (Robert Collins)

* ``Branch.open_containing`` now returns a tuple (Branch, relative-path),
  which allows direct access to the common case of 'get me this file
  from its branch'. (Robert Collins)

* Transports can register using ``register_lazy_transport``, and they
  will be loaded when first used.  (Martin Pool)

* 'pull' has been factored out of the command as ``WorkingTree.pull()``.
  A new option to WorkingTree.pull has been added, clobber, which will
  ignore diverged history and pull anyway.
  (Robert Collins)

* config.Config has a ``get_user_option`` call that accepts an option name.
  This will be looked up in branches.conf and bazaar.conf as normal.
  It is intended that this be used by plugins to support options -
  options of built in programs should have specific methods on the config.
  (Robert Collins)

* ``merge.merge_inner`` now has tempdir as an optional parameter.
  (Robert Collins)

* Tree.kind is not recorded at the top level of the hierarchy, as it was
  missing on EmptyTree, leading to a bug with merge on EmptyTrees.
  (Robert Collins)

* ``WorkingTree.__del__`` has been removed, it was non deterministic and not
  doing what it was intended to. See ``WorkingTree.__init__`` for a comment
  about future directions. (Robert Collins/Martin Pool)

* bzrlib.transport.http has been modified so that only 404 urllib errors
  are returned as NoSuchFile. Other exceptions will propagate as normal.
  This allows debuging of actual errors. (Robert Collins)

* bzrlib.transport.Transport now accepts *ONLY* url escaped relative paths
  to apis like 'put', 'get' and 'has'. This is to provide consistent
  behaviour - it operates on url's only. (Robert Collins)

* Transports can register using ``register_lazy_transport``, and they
  will be loaded when first used.  (Martin Pool)

* ``merge_flex`` no longer calls ``conflict_handler.finalize()``, instead that
  is called by ``merge_inner``. This is so that the conflict count can be
  retrieved (and potentially manipulated) before returning to the caller
  of ``merge_inner``. Likewise 'merge' now returns the conflict count to the
  caller. (Robert Collins)

* ``revision.revision_graph`` can handle having only partial history for
  a revision - that is no revisions in the graph with no parents.
  (Robert Collins).

* New ``builtins.branch_files`` uses the standard ``file_list`` rules to
  produce a branch and a list of paths, relative to that branch
  (Aaron Bentley)

* New TestCase.addCleanup facility.

* New ``bzrlib.version_info`` tuple (similar to ``sys.version_info``),
  which can be used by programs importing bzrlib.

Bug Fixes
*********

* Better handling of branches in directories with non-ascii names.
  (Joel Rosdahl, Panagiotis Papadakos)

* Upgrades of trees with no commits will not fail due to accessing
  [-1] in the revision-history. (Andres Salomon)


bzr 0.1.1 2005-10-12
####################

Bug Fixes
*********

* Fix problem in pulling over http from machines that do not
  allow directories to be listed.

* Avoid harmless warning about invalid hash cache after
  upgrading branch format.

Performance
***********

* Avoid some unnecessary http operations in branch and pull.


bzr 0.1 2005-10-11
##################

Notes
*****

* 'bzr branch' over http initially gives a very high estimate
  of completion time but it should fall as the first few
  revisions are pulled in.  branch is still slow on
  high-latency connections.

Bug Fixes
*********

* bzr-man.py has been updated to work again. Contributed by
  Rob Weir.

* Locking is now done with fcntl.lockf which works with NFS
  file systems. Contributed by Harald Meland.

* When a merge encounters a file that has been deleted on
  one side and modified on the other, the old contents are
  written out to foo.BASE and foo.SIDE, where SIDE is this
  or OTHER. Contributed by Aaron Bentley.

* Export was choosing incorrect file paths for the content of
  the tarball, this has been fixed by Aaron Bentley.

* Commit will no longer commit without a log message, an
  error is returned instead. Contributed by Jelmer Vernooij.

* If you commit a specific file in a sub directory, any of its
  parent directories that are added but not listed will be
  automatically included. Suggested by Michael Ellerman.

* bzr commit and upgrade did not correctly record new revisions
  for files with only a change to their executable status.
  bzr will correct this when it encounters it. Fixed by
  Robert Collins

* HTTP tests now force off the use of ``http_proxy`` for the duration.
  Contributed by Gustavo Niemeyer.

* Fix problems in merging weave-based branches that have
  different partial views of history.

* Symlink support: working with symlinks when not in the root of a
  bzr tree was broken, patch from Scott James Remnant.

Improvements
************

* 'branch' now accepts a --basis parameter which will take advantage
  of local history when making a new branch. This allows faster
  branching of remote branches. Contributed by Aaron Bentley.

* New tree format based on weave files, called version 5.
  Existing branches can be upgraded to this format using
  'bzr upgrade'.

* Symlinks are now versionable. Initial patch by
  Erik Toubro Nielsen, updated to head by Robert Collins.

* Executable bits are tracked on files. Patch from Gustavo
  Niemeyer.

* 'bzr status' now shows unknown files inside a selected directory.
  Patch from Heikki Paajanen.

* Merge conflicts are recorded in .bzr. Two new commands 'conflicts'
  and 'resolve' have needed added, which list and remove those
  merge conflicts respectively. A conflicted tree cannot be committed
  in. Contributed by Aaron Bentley.

* 'rm' is now an alias for 'remove'.

* Stores now split out their content in a single byte prefixed hash,
  dropping the density of files per directory by 256. Contributed by
  Gustavo Niemeyer.

* 'bzr diff -r branch:URL' will now perform a diff between two branches.
  Contributed by Robert Collins.

* 'bzr log' with the default formatter will show merged revisions,
  indented to the right. Initial implementation contributed by Gustavo
  Niemeyer, made incremental by Robert Collins.


Internals
*********

* Test case failures have the exception printed after the log
  for your viewing pleasure.

* InventoryEntry is now an abstract base class, use one of the
  concrete InventoryDirectory etc classes instead.

* Branch raises an UnsupportedFormatError when it detects a
  bzr branch it cannot understand. This allows for precise
  handling of such circumstances.

* Remove RevisionReference class; ``Revision.parent_ids`` is now simply a
  list of their ids and ``parent_sha1s`` is a list of their corresponding
  sha1s (for old branches only at the moment.)

* New method-object style interface for Commit() and Fetch().

* Renamed ``Branch.last_patch()`` to ``Branch.last_revision()``, since
  we call them revisions not patches.

* Move ``copy_branch`` to ``bzrlib.clone.copy_branch``.  The destination
  directory is created if it doesn't exist.

* Inventories now identify the files which were present by
  giving the revision *of that file*.

* Inventory and Revision XML contains a version identifier.
  This must be consistent with the overall branch version
  but allows for more flexibility in future upgrades.

Testing
*******

* Removed testsweet module so that tests can be run after
  bzr installed by 'bzr selftest'.

* 'bzr selftest' command-line arguments can now be partial ids
  of tests to run, e.g. ``bzr selftest test_weave``


bzr 0.0.9 2005-09-23
####################

Bug Fixes
*********

* Fixed "branch -r" option.

* Fix remote access to branches containing non-compressed history.
  (Robert Collins).

* Better reliability of http server tests.  (John Arbash-Meinel)

* Merge graph maximum distance calculation fix.  (Aaron Bentley)

* Various minor bug in windows support have been fixed, largely in the
  test suite. Contributed by Alexander Belchenko.

Improvements
************

* Status now accepts a -r argument to give status between chosen
  revisions. Contributed by Heikki Paajanen.

* Revision arguments no longer use +/-/= to control ranges, instead
  there is a 'before' namespace, which limits the successive namespace.
  For example '$ bzr log -r date:yesterday..before:date:today' will
  select everything from yesterday and before today. Contributed by
  Robey Pointer

* There is now a bzr.bat file created by distutils when building on
  Windows. Contributed by Alexander Belchenko.

Internals
*********

* Removed uuid() as it was unused.

* Improved 'fetch' code for pulling revisions from one branch into
  another (used by pull, merged, etc.)


bzr 0.0.8 2005-09-20
####################

Improvements
************

* Adding a file whose parent directory is not versioned will
  implicitly add the parent, and so on up to the root. This means
  you should never need to explictly add a directory, they'll just
  get added when you add a file in the directory.  Contributed by
  Michael Ellerman.

* Ignore ``.DS_Store`` (contains Mac metadata) by default.
  (Nir Soffer)

* If you set ``BZR_EDITOR`` in the environment, it is checked in
  preference to EDITOR and the config file for the interactive commit
  editing program. Related to this is a bugfix where a missing program
  set in EDITOR would cause editing to fail, now the fallback program
  for the operating system is still tried.

* Files that are not directories/symlinks/regular files will no longer
  cause bzr to fail, it will just ignore them by default. You cannot add
  them to the tree though - they are not versionable.


Internals
*********

* Refactor xml packing/unpacking.

Bug Fixes
*********

* Fixed 'bzr mv' by Ollie Rutherfurd.

* Fixed strange error when trying to access a nonexistent http
  branch.

* Make sure that the hashcache gets written out if it can't be
  read.


Portability
***********

* Various Windows fixes from Ollie Rutherfurd.

* Quieten warnings about locking; patch from Matt Lavin.


bzr-0.0.7 2005-09-02
####################

New Features
************

* ``bzr shell-complete`` command contributed by Clint Adams to
  help with intelligent shell completion.

* New expert command ``bzr find-merge-base`` for debugging merges.


Enhancements
************

* Much better merge support.

* merge3 conflicts are now reported with markers like '<<<<<<<'
  (seven characters) which is the same as CVS and pleases things
  like emacs smerge.


Bug Fixes
*********

* ``bzr upgrade`` no longer fails when trying to fix trees that
  mention revisions that are not present.

* Fixed bugs in listing plugins from ``bzr plugins``.

* Fix case of $EDITOR containing options for the editor.

* Fix log -r refusing to show the last revision.
  (Patch from Goffredo Baroncelli.)


Changes
*******

* ``bzr log --show-ids`` shows the revision ids of all parents.

* Externally provided commands on your $BZRPATH no longer need
  to recognize --bzr-usage to work properly, and can just handle
  --help themselves.


Library
*******

* Changed trace messages to go through the standard logging
  framework, so that they can more easily be redirected by
  libraries.



bzr-0.0.6 2005-08-18
####################

New Features
************

* Python plugins, automatically loaded from the directories on
  ``BZR_PLUGIN_PATH`` or ``~/.bzr.conf/plugins`` by default.

* New 'bzr mkdir' command.

* Commit mesage is fetched from an editor if not given on the
  command line; patch from Torsten Marek.

* ``bzr log -m FOO`` displays commits whose message matches regexp
  FOO.

* ``bzr add`` with no arguments adds everything under the current directory.

* ``bzr mv`` does move or rename depending on its arguments, like
  the Unix command.

* ``bzr missing`` command shows a summary of the differences
  between two trees.  (Merged from John Arbash-Meinel.)

* An email address for commits to a particular tree can be
  specified by putting it into .bzr/email within a branch.  (Based
  on a patch from Heikki Paajanen.)


Enhancements
************

* Faster working tree operations.


Changes
*******

* 3rd-party modules shipped with bzr are copied within the bzrlib
  python package, so that they can be installed by the setup
  script without clashing with anything already existing on the
  system.  (Contributed by Gustavo Niemeyer.)

* Moved plugins directory to bzrlib/, so that there's a standard
  plugin directory which is not only installed with bzr itself but
  is also available when using bzr from the development tree.
  ``BZR_PLUGIN_PATH`` and ``DEFAULT_PLUGIN_PATH`` are then added to the
  standard plugins directory.

* When exporting to a tarball with ``bzr export --format tgz``, put
  everything under a top directory rather than dumping it into the
  current directory.   This can be overridden with the ``--root``
  option.  Patch from William Dodé and John Meinel.

* New ``bzr upgrade`` command to upgrade the format of a branch,
  replacing ``bzr check --update``.

* Files within store directories are no longer marked readonly on
  disk.

* Changed ``bzr log`` output to a more compact form suggested by
  John A Meinel.  Old format is available with the ``--long`` or
  ``-l`` option, patched by William Dodé.

* By default the commit command refuses to record a revision with
  no changes unless the ``--unchanged`` option is given.

* The ``--no-plugins``, ``--profile`` and ``--builtin`` command
  line options must come before the command name because they
  affect what commands are available; all other options must come
  after the command name because their interpretation depends on
  it.

* ``branch`` and ``clone`` added as aliases for ``branch``.

* Default log format is back to the long format; the compact one
  is available with ``--short``.


Bug Fixes
*********

* Fix bugs in committing only selected files or within a subdirectory.


bzr-0.0.5  2005-06-15
#####################

Changes
*******

* ``bzr`` with no command now shows help rather than giving an
  error.  Suggested by Michael Ellerman.

* ``bzr status`` output format changed, because svn-style output
  doesn't really match the model of bzr.  Now files are grouped by
  status and can be shown with their IDs.  ``bzr status --all``
  shows all versioned files and unknown files but not ignored files.

* ``bzr log`` runs from most-recent to least-recent, the reverse
  of the previous order.  The previous behaviour can be obtained
  with the ``--forward`` option.

* ``bzr inventory`` by default shows only filenames, and also ids
  if ``--show-ids`` is given, in which case the id is the second
  field.


Enhancements
************

* New 'bzr whoami --email' option shows only the email component
  of the user identification, from Jo Vermeulen.

* New ``bzr ignore PATTERN`` command.

* Nicer error message for broken pipe, interrupt and similar
  conditions that don't indicate an internal error.

* Add ``.*.sw[nop] .git .*.tmp *,v`` to default ignore patterns.

* Per-branch locks keyed on ``.bzr/branch-lock``, available in
  either read or write mode.

* New option ``bzr log --show-ids`` shows revision and file ids.

* New usage ``bzr log FILENAME`` shows only revisions that
  affected that file.

* Changed format for describing changes in ``bzr log -v``.

* New option ``bzr commit --file`` to take a message from a file,
  suggested by LarstiQ.

* New syntax ``bzr status [FILE...]`` contributed by Bartosz
  Oler.  File may be in a branch other than the working directory.

* ``bzr log`` and ``bzr root`` can be given an http URL instead of
  a filename.

* Commands can now be defined by external programs or scripts
  in a directory on $BZRPATH.

* New "stat cache" avoids reading the contents of files if they
  haven't changed since the previous time.

* If the Python interpreter is too old, try to find a better one
  or give an error.  Based on a patch from Fredrik Lundh.

* New optional parameter ``bzr info [BRANCH]``.

* New form ``bzr commit SELECTED`` to commit only selected files.

* New form ``bzr log -r FROM:TO`` shows changes in selected
  range; contributed by John A Meinel.

* New option ``bzr diff --diff-options 'OPTS'`` allows passing
  options through to an external GNU diff.

* New option ``bzr add --no-recurse`` to add a directory but not
  their contents.

* ``bzr --version`` now shows more information if bzr is being run
  from a branch.


Bug Fixes
*********

* Fixed diff format so that added and removed files will be
  handled properly by patch.  Fix from Lalo Martins.

* Various fixes for files whose names contain spaces or other
  metacharacters.


Testing
*******

* Converted black-box test suites from Bourne shell into Python;
  now run using ``./testbzr``.  Various structural improvements to
  the tests.

* testbzr by default runs the version of bzr found in the same
  directory as the tests, or the one given as the first parameter.

* testbzr also runs the internal tests, so the only command
  required to check is just ``./testbzr``.

* testbzr requires python2.4, but can be used to test bzr running
  under a different version.

* Tests added for many other changes in this release.


Internal
********

* Included ElementTree library upgraded to 1.2.6 by Fredrik Lundh.

* Refactor command functions into Command objects based on HCT by
  Scott James Remnant.

* Better help messages for many commands.

* Expose ``bzrlib.open_tracefile()`` to start the tracefile; until
  this is called trace messages are just discarded.

* New internal function ``find_touching_revisions()`` and hidden
  command touching-revisions trace the changes to a given file.

* Simpler and faster ``compare_inventories()`` function.

* ``bzrlib.open_tracefile()`` takes a tracefilename parameter.

* New AtomicFile class.

* New developer commands ``added``, ``modified``.


Portability
***********

* Cope on Windows on python2.3 by using the weaker random seed.
  2.4 is now only recommended.


bzr-0.0.4  2005-04-22
#####################

Enhancements
************

* 'bzr diff' optionally takes a list of files to diff.  Still a bit
  basic.  Patch from QuantumG.

* More default ignore patterns.

* New 'bzr log --verbose' shows a list of files changed in the
  changeset.  Patch from Sebastian Cote.

* Roll over ~/.bzr.log if it gets too large.

* Command abbreviations 'ci', 'st', 'stat', '?' based on a patch
  by Jason Diamon.

* New 'bzr help commands' based on a patch from Denys Duchier.


Changes
*******

* User email is determined by looking at $BZREMAIL or ~/.bzr.email
  or $EMAIL.  All are decoded by the locale preferred encoding.
  If none of these are present user@hostname is used.  The host's
  fully-qualified name is not used because that tends to fail when
  there are DNS problems.

* New 'bzr whoami' command instead of username user-email.


Bug Fixes
*********

* Make commit safe for hardlinked bzr trees.

* Some Unicode/locale fixes.

* Partial workaround for ``difflib.unified_diff`` not handling
  trailing newlines properly.


Internal
********

* Allow docstrings for help to be in PEP0257 format.  Patch from
  Matt Brubeck.

* More tests in test.sh.

* Write profile data to a temporary file not into working
  directory and delete it when done.

* Smaller .bzr.log with process ids.


Portability
***********

* Fix opening of ~/.bzr.log on Windows.  Patch from Andrew
  Bennetts.

* Some improvements in handling paths on Windows, based on a patch
  from QuantumG.


bzr-0.0.3  2005-04-06
#####################

Enhancements
************

* New "directories" internal command lists versioned directories
  in the tree.

* Can now say "bzr commit --help".

* New "rename" command to rename one file to a different name
  and/or directory.

* New "move" command to move one or more files into a different
  directory.

* New "renames" command lists files renamed since base revision.

* New cat command contributed by janmar.

Changes
*******

* .bzr.log is placed in $HOME (not pwd) and is always written in
  UTF-8.  (Probably not a completely good long-term solution, but
  will do for now.)

Portability
***********

* Workaround for difflib bug in Python 2.3 that causes an
  exception when comparing empty files.  Reported by Erik Toubro
  Nielsen.

Internal
********

* Refactored inventory storage to insert a root entry at the top.

Testing
*******

* Start of shell-based black-box testing in test.sh.


bzr-0.0.2.1
###########

Portability
***********

* Win32 fixes from Steve Brown.


bzr-0.0.2  "black cube"  2005-03-31
###################################

Enhancements
************

* Default ignore list extended (see bzrlib/__init__.py).

* Patterns in .bzrignore are now added to the default ignore list,
  rather than replacing it.

* Ignore list isn't reread for every file.

* More help topics.

* Reinstate the 'bzr check' command to check invariants of the
  branch.

* New 'ignored' command lists which files are ignored and why;
  'deleted' lists files deleted in the current working tree.

* Performance improvements.

* New global --profile option.

* Ignore patterns like './config.h' now correctly match files in
  the root directory only.


bzr-0.0.1  2005-03-26
#####################

Enhancements
************

* More information from info command.

* Can now say "bzr help COMMAND" for more detailed help.

* Less file flushing and faster performance when writing logs and
  committing to stores.

* More useful verbose output from some commands.

Bug Fixes
*********

* Fix inverted display of 'R' and 'M' during 'commit -v'.

Portability
***********

* Include a subset of ElementTree-1.2.20040618 to make
  installation easier.

* Fix time.localtime call to work with Python 2.3 (the minimum
  supported).


bzr-0.0.0.69  2005-03-22
########################

Enhancements
************

* First public release.

* Storage of local versions: init, add, remove, rm, info, log,
  diff, status, etc.

..
   vim: tw=74 ft=rst ff=unix<|MERGE_RESOLUTION|>--- conflicted
+++ resolved
@@ -25,16 +25,14 @@
 * BranchBuilder now accepts timezone to avoid test failures in countries far
   from GMT. (Vincent Ladeuil, #397716)
 
-<<<<<<< HEAD
-* ``WorkingTree4.unversion`` will no longer fail to unversion ids which
-  were present in a parent tree but renamed in the working tree.
-  (Robert Collins, #187207)
-=======
 * ``bzr commit`` no longer saves the unversioning of missing files until
   the commit has completed on the branch. This means that aborting a
   commit that found a missing file will leave the tree unedited.
   (Robert Collins, #282402)
->>>>>>> b8f81017
+
+* ``WorkingTree4.unversion`` will no longer fail to unversion ids which
+  were present in a parent tree but renamed in the working tree.
+  (Robert Collins, #187207)
 
 Improvements
 ************
