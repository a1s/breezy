--- conflicted
+++ resolved
@@ -63,95 +63,9 @@
 * ``bzr push`` locally on windows will no longer give a locking error with
   dirstate based formats. (Robert Collins)
 
-Documentation
-*************
-
-* New developer documentation for content filtering.
-  (Martin Pool)
-
-API Changes
-***********
-
-Internals
-*********
-
-* The ``bzrlib.lsprof`` module has a new class ``BzrProfiler`` which makes
-  profiling in some situations like callbacks and generators easier.
-  (Robert Collins)
-
-Testing
-*******
-
-* Passing ``--lsprof-tests -v`` to bzr selftest will cause lsprof output to
-  be output for every test. Note that this is very verbose! (Robert Collins)
-
-bzr 1.18
-########
-
-Compatibility Breaks
-********************
-
-* Committing directly to a stacked branch from a lightweight checkout will
-  no longer work. In previous versions this would appear to work but would
-  generate repositories with insufficient data to create deltas, leading
-  to later errors when branching or reading from the repository.
-  (Robert Collins, bug #375013)
-
-New Features
-************
-
-Bug Fixes
-*********
-
-* Fetching from 2a branches from a version-2 bzr protocol would fail to
-  copy the internal inventory pages from the CHK store. This cannot happen
-  in normal use as all 2a compatible clients and servers support the
-  version-3 protocol, but it does cause test suite failures when testing
-  downlevel protocol behaviour. (Robert Collins)
-
-* Fix a test failure on karmic by making a locale test more robust.
-  (Vincent Ladeuil, #413514)
-
-* Fixed "Pack ... already exists" error when running ``bzr pack`` on a
-  fully packed 2a repository.  (Andrew Bennetts, #382463)
-
-* Further tweaks to handling of ``bzr add`` messages about ignored files.
-  (Jason Spashett, #76616)
-
-* Properly handle fetching into a stacked branch while converting the
-  data, especially when there are also ghosts. The code was filling in
-  parent inventories incorrectly, and also not handling when one of the
-  parents was a ghost. (John Arbash Meinel, #402778, #412198)
-
-* ``RemoteStreamSource.get_stream_for_missing_keys`` will fetch CHK
-  inventory pages when appropriate (by falling back to the vfs stream
-  source).  (Andrew Bennetts, #406686)
-
-* StreamSource generates rich roots from non-rich root sources correctly
-  now.  (Andrew Bennetts, #368921)
-
-* When deciding whether a repository was compatible for upgrading or
-  fetching, we previously incorrectly checked the default repository
-  format for the bzrdir format, rather than the format that was actually
-  present on disk.  (Martin Pool, #408824)
-
-Improvements
-************
-
-* A better description of the platform is shown in crash tracebacks, ``bzr
-  --version`` and ``bzr selftest``.
-  (Martin Pool, #409137)
-
-* Cross-format fetches (such as between 1.9-rich-root and 2a) via the
-  smart server are more efficient now.  They send inventory deltas rather
-  than full inventories.  The smart server has two new requests,
-  ``Repository.get_stream_1.19`` and ``Repository.insert_stream_1.19`` to
-  support this.  (Andrew Bennetts, #374738, #385826)
-
-* Extracting the full ancestry and computing the ``merge_sort`` is now
-  significantly faster. This effects things like ``bzr log -n0``. (For
-  example, ``bzr log -r -10..-1 -n0 bzr.dev`` is 2.5s down to 1.0s.
-  (John Arbash Meinel)
+* Commit of specific files no longer prevents using the the iter_changes
+  codepath. On 2a repositories, commit of specific files should now be as
+  fast, or slightly faster, than a full commit. (Robert Collins)
 
 * The internal core code that handles specific file operations like
   ``bzr st FILENAME`` or ``bzr commit FILENAME`` has been changed to
@@ -159,6 +73,96 @@
   directory stops being a directory its children are always included. This
   fixes a number of causes for ``InconsistentDelta`` errors, and permits
   faster commit of specific paths. (Robert Collins, #347649)
+
+Documentation
+*************
+
+* New developer documentation for content filtering.
+  (Martin Pool)
+
+API Changes
+***********
+
+Internals
+*********
+
+* The ``bzrlib.lsprof`` module has a new class ``BzrProfiler`` which makes
+  profiling in some situations like callbacks and generators easier.
+  (Robert Collins)
+
+Testing
+*******
+
+* Passing ``--lsprof-tests -v`` to bzr selftest will cause lsprof output to
+  be output for every test. Note that this is very verbose! (Robert Collins)
+
+bzr 1.18
+########
+
+Compatibility Breaks
+********************
+
+* Committing directly to a stacked branch from a lightweight checkout will
+  no longer work. In previous versions this would appear to work but would
+  generate repositories with insufficient data to create deltas, leading
+  to later errors when branching or reading from the repository.
+  (Robert Collins, bug #375013)
+
+New Features
+************
+
+Bug Fixes
+*********
+
+* Fetching from 2a branches from a version-2 bzr protocol would fail to
+  copy the internal inventory pages from the CHK store. This cannot happen
+  in normal use as all 2a compatible clients and servers support the
+  version-3 protocol, but it does cause test suite failures when testing
+  downlevel protocol behaviour. (Robert Collins)
+
+* Fix a test failure on karmic by making a locale test more robust.
+  (Vincent Ladeuil, #413514)
+
+* Fixed "Pack ... already exists" error when running ``bzr pack`` on a
+  fully packed 2a repository.  (Andrew Bennetts, #382463)
+
+* Further tweaks to handling of ``bzr add`` messages about ignored files.
+  (Jason Spashett, #76616)
+
+* Properly handle fetching into a stacked branch while converting the
+  data, especially when there are also ghosts. The code was filling in
+  parent inventories incorrectly, and also not handling when one of the
+  parents was a ghost. (John Arbash Meinel, #402778, #412198)
+
+* ``RemoteStreamSource.get_stream_for_missing_keys`` will fetch CHK
+  inventory pages when appropriate (by falling back to the vfs stream
+  source).  (Andrew Bennetts, #406686)
+
+* StreamSource generates rich roots from non-rich root sources correctly
+  now.  (Andrew Bennetts, #368921)
+
+* When deciding whether a repository was compatible for upgrading or
+  fetching, we previously incorrectly checked the default repository
+  format for the bzrdir format, rather than the format that was actually
+  present on disk.  (Martin Pool, #408824)
+
+Improvements
+************
+
+* A better description of the platform is shown in crash tracebacks, ``bzr
+  --version`` and ``bzr selftest``.
+  (Martin Pool, #409137)
+
+* Cross-format fetches (such as between 1.9-rich-root and 2a) via the
+  smart server are more efficient now.  They send inventory deltas rather
+  than full inventories.  The smart server has two new requests,
+  ``Repository.get_stream_1.19`` and ``Repository.insert_stream_1.19`` to
+  support this.  (Andrew Bennetts, #374738, #385826)
+
+* Extracting the full ancestry and computing the ``merge_sort`` is now
+  significantly faster. This effects things like ``bzr log -n0``. (For
+  example, ``bzr log -r -10..-1 -n0 bzr.dev`` is 2.5s down to 1.0s.
+  (John Arbash Meinel)
 
 Documentation
 *************
@@ -350,20 +354,6 @@
 * Can now rename/move files even if they have been removed from the inventory.
   (Marius Kruger)
 
-<<<<<<< HEAD
-* Commit of specific files no longer prevents using the the iter_changes
-  codepath. On 2a repositories, commit of specific files should now be as
-  fast, or slightly faster, than a full commit. (Robert Collins)
-
-* The internal core code that handles specific file operations like
-  ``bzr st FILENAME`` or ``bzr commit FILENAME`` has been changed to
-  include the parent directories if they have altered, and when a
-  directory stops being a directory its children are always included. This
-  fixes a number of causes for ``InconsistentDelta`` errors, and permits
-  faster commit of specific paths. (Robert Collins, #347649)
-
-=======
->>>>>>> 1d6e4d9f
 * Pushing branches with tags via ``bzr://`` and ``bzr+ssh://`` is much
   faster, using a new ``Branch.set_tags_bytes`` smart server verb rather
   than VFS methods.  For example, pushes of small branches with tags take
