--- conflicted
+++ resolved
@@ -47,16 +47,9 @@
 
   INTERNALS:
 
-<<<<<<< HEAD
     * New class method ``BzrDir.open_containing_tree_branch_or_repository``
       which eases the discovery of the tree, the branch and the repository
       containing a given location.  (Daniel Watkins)
-
-=======
-    * Implement xml8 serializer.  (Aaron Bentley)
->>>>>>> ca15efd2
-
-  API BREAKS:
 
 
 bzr 1.4rc1 2008-04-11
