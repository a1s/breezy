--- conflicted
+++ resolved
@@ -18,6 +18,14 @@
     * 'bzr check' now accepts -v for verbose reporting, and checks for
       ghosts in the branch.
 
+    * New command 're-sign' which will regenerate the gpg signature for 
+      a revision.
+
+    * If you set check_signatures=require for a path in 
+      ~/.bazaar/branches.conf then bzr will invoke your
+      gpg_signing_command (defaults to gpg) and record a digital signature
+      of your commit.
+
   TESTING:
 
     * The 'bzr selftest --pattern' option for has been removed, now 
@@ -61,41 +69,7 @@
       parameter, and if None is given will open the branch at basedir 
       implicitly. (Robert Collins)
 
-<<<<<<< HEAD
-
-  IMPROVEMENTS:
-
-    * The config directory is now ~/.bazaar, and there is a single file 
-      ~/.bazaar/bazaar.conf storing email, editor and other preferences.
-      (Robert Collins)
-
-    * 'bzr add' no longer takes a --verbose option, and a --quiet option
-      has been added that suppresses all output.
- 
-    * 'bzr check' now accepts -v for verbose reporting, and checks for
-      ghosts in the branch.
-
-    * New command 're-sign' which will regenerate the gpg signature for 
-      a revision.
-
-    * If you set check_signatures=require for a path in 
-      ~/.bazaar/branches.conf then bzr will invoke your
-      gpg_signing_command (defaults to gpg) and record a digital signature
-      of your commit.
-      
-
-  TESTING:
-
-    * The --pattern option has been removed, now test specifiers on the
-      command line can be simple strings, or regexps, or both.
-
-    * Passing -v to selftest will now show the time each test took to 
-      complete, which will aid in analysing performance regressions and
-      related questions.
-
-
-=======
->>>>>>> a2492f60
+
 bzr 0.1.1 2005-10-12
 
   BUG FIXES:
