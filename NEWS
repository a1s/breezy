####################
Bazaar Release Notes
####################

.. contents:: List of Releases
   :depth: 1


bzr 2.1.0b2 (not released yet)
##############################

:Codename:
:2.1.0b2: ???


Compatibility Breaks
********************

New Features
************

Bug Fixes
*********

<<<<<<< HEAD
* "bzr mkdir" now includes -p (--parents) option for recursively adding
  parent directories.
  (Jared Hance, #253529)
  
=======
* ``bzr+http`` servers no longer give spurious jail break errors when
  serving branches inside a shared repository.  (Andrew Bennetts, #348308)

>>>>>>> 9706e277
* TreeTransform.adjust_path updates the limbo paths of descendants of adjusted
  files.  (Aaron Bentley)

Improvements
************

* When reading index files, we now use a ``StaticTuple`` rather than a
  plain ``tuple`` object. This generally gives a 20% decrease in peak
  memory, and can give a performance boost up to 40% on large projects.
  (John Arbash Meinel)

* Peak memory under certain operations has been reduced significantly.
  (John Arbash Meinel)

Documentation
*************

API Changes
***********

* Remove deprecated ``CLIUIFactory``.  (Martin Pool)

* ``UIFactory`` now has new ``show_error``, ``show_message`` and
  ``show_warning`` methods, which can be hooked by non-text UIs.  
  (Martin Pool)

Internals
*********

* Added ``bzrlib._simple_set_pyx``. This is a hybrid between a Set and a
  Dict (it only holds keys, but you can lookup the object located at a
  given key). It has significantly reduced memory consumption versus the
  builtin objects (1/2 the size of Set, 1/3rd the size of Dict). This is
  used as the interning structure for StaticTuple objects.
  (John Arbash Meinel)

* ``bzrlib._static_tuple_c.StaticTuple`` is now available and used by
  the btree index parser. This class functions similarly to ``tuple``
  objects. However, it can only point to a limited collection of types.
  (Currently StaticTuple, str, unicode, None, bool, int, long, float, and
  not subclasses).  This allows us to remove it from the garbage collector
  (it cannot be in a cycle), it also allows us to intern the objects. In
  testing, this can reduce peak memory by 20-40%, and significantly
  improve performance by removing objects from being inspected by the
  garbage collector.  (John Arbash Meinel)

* ``GroupCompressBlock._ensure_content()`` will now release the
  ``zlib.decompressobj()`` when the first request is for all of the
  content. (Previously it would only be released if you made a request for
  part of the content, and then all of it later.) This turns out to be a
  significant memory savings, as a ``zstream`` carries around approx 260kB
  of internal state and buffers. (For branching bzr.dev this drops peak
  memory from 382MB => 345MB.) (John Arbash Meinel)

* When streaming content between ``2a`` format repositories, we now clear
  caches from earlier versioned files. (So 'revisions' is cleared when we
  start reading 'inventories', etc.) This can have a significant impact on
  peak memory for initial copies (~200MB). (John Arbash Meinel)


Testing
*******


bzr 2.0.2 (not released yet)
############################

:Codename:
:2.0.2: ???

Compatibility Breaks
********************

New Features
************

Bug Fixes
*********

* Avoid "NoneType has no attribute st_mode" error when files disappear
  from a directory while it's being read.  (Martin Pool, #446033)

Improvements
************

Documentation
*************

API Changes
***********

Internals
*********

Testing
*******


bzr 2.1.0b1
###########

:Codename: While the cat is away
:2.1.0b1: 2009-10-14

This is the first development release in the new split "stable" and
"development" series. As such, the release is a snapshot of bzr.dev
without creating a release candidate first. This release includes a
fair amount of internal changes, with deprecated code being removed,
and several new feature developments. People looking for a stable code
base with only bugfixes should focus on the 2.0.1 release. All bugfixes
present in 2.0.1 are present in 2.1.0b1.

Highlights include support for ``bzr+ssh://host/~/homedir`` style urls,
finer control over the plugin search path via extended BZR_PLUGIN_PATH
syntax, visible warnings when extension modules fail to load, and improved
error handling during unlocking.


New Features
************

* Bazaar can now send mail through Apple OS X Mail.app. 
  (Brian de Alwis)

* ``bzr+ssh`` and ``bzr`` paths can now be relative to home directories
  specified in the URL.  Paths starting with a path segment of ``~`` are
  relative to the home directory of the user running the server, and paths
  starting with ``~user`` are relative to the home directory of the named
  user.  For example, for a user "bob" with a home directory of
  ``/home/bob``, these URLs are all equivalent:

  * ``bzr+ssh://bob@host/~/repo``
  * ``bzr+ssh://bob@host/~bob/repo``
  * ``bzr+ssh://bob@host/home/bob/repo``

  If ``bzr serve`` was invoked with a ``--directory`` argument, then no
  home directories outside that directory will be accessible via this
  method.

  This is a feature of ``bzr serve``, so pre-2.1 clients will
  automatically benefit from this feature when ``bzr`` on the server is
  upgraded.  (Andrew Bennetts, #109143)

* Extensions can now be compiled if either Cython or Pyrex is available.
  Currently Pyrex is preferred, but that may change in the future.
  (Arkanes)

* Give more control on BZR_PLUGIN_PATH by providing a way to refer to or
  disable the user, site and core plugin directories.
  (Vincent Ladeuil, #412930, #316192, #145612)

Bug Fixes
*********

* Bazaar's native protocol code now correctly handles EINTR, which most
  noticeably occurs if you break in to the debugger while connected to a
  bzr+ssh server.  You can now can continue from the debugger (by typing
  'c') and the process continues.  However, note that pressing C-\ in the
  shell may still kill the SSH process, which is bug 162509, so you must
  sent a signal to the bzr process specifically, for example by typing
  ``kill -QUIT PID`` in another shell.  (Martin Pool, #341535)

* ``bzr add`` in a tree that has files with ``\r`` or ``\n`` in the
  filename will issue a warning and skip over those files.
  (Robert Collins, #3918)

* ``bzr dpush`` now aborts if uncommitted changes (including pending merges)
  are present in the working tree. The configuration option ``dpush_strict``
  can be used to set the default for this behavior.
  (Vincent Ladeuil, #438158)

* ``bzr merge`` and ``bzr remove-tree`` now requires --force if pending
  merges are present in the working tree.
  (Vincent Ladeuil, #426344)

* Clearer message when Bazaar runs out of memory, instead of a ``MemoryError``
  traceback.  (Martin Pool, #109115)

* Don't give a warning on Windows when failing to import ``_readdir_pyx``
  as it is never built. (John Arbash Meinel, #430645)

* Don't restrict the command name used to run the test suite.
  (Vincent Ladeuil, #419950)

* ftp transports were built differently when the kerberos python module was
  present leading to obscure failures related to ASCII/BINARY modes.
  (Vincent Ladeuil, #443041)

* Network streams now decode adjacent records of the same type into a
  single stream, reducing layering churn. (Robert Collins)

* PreviewTree behaves correctly when get_file_mtime is invoked on an unmodified
  file. (Aaron Bentley, #251532)

* Registry objects should not use iteritems() when asked to use items().
  (Vincent Ladeuil, #430510)

* Weave based repositories couldn't be cloned when committers were using
  domains or user ids embedding '.sig'. Now they can.
  (Matthew Fuller, Vincent Ladeuil, #430868)

Improvements
************

* Bazaar gives a warning before exiting, and writes into ``.bzr.log``, if 
  compiled extensions can't be loaded.  This typically indicates a
  packaging or installation problem.  In this case Bazaar will keep
  running using pure-Python versions, but this may be substantially
  slower.  The warning can be disabled by setting
  ``ignore_missing_extensions = True`` in ``bazaar.conf``.
  See also <https://answers.launchpad.net/bzr/+faq/703>.
  (Martin Pool, #406113, #430529)

* Secondary errors that occur during Branch.unlock and Repository.unlock
  no longer obscure the original error.  These methods now use a new
  decorator, ``only_raises``.  This fixes many causes of
  ``TooManyConcurrentRequests`` and similar errors.
  (Andrew Bennetts, #429747)

Documentation
*************

* Describe the new shell-like test feature. (Vincent Ladeuil)

* Help on hooks no longer says 'Not deprecated' for hooks that are
  currently supported. (Ian Clatworthy, #422415)

API Changes
***********

* ``bzrlib.user_encoding`` has been removed; use
  ``bzrlib.osutils.get_user_encoding`` instead.  (Martin Pool)

* ``bzrlib.tests`` now uses ``stopTestRun`` for its ``TestResult``
  subclasses - the same as python's unittest module. (Robert Collins)
  
* ``diff._get_trees_to_diff`` has been renamed to 
  ``diff.get_trees_and_branches_to_diff``. It is now a public API, and it 
  returns the old and new branches. (Gary van der Merwe)

* ``bzrlib.trace.log_error``, ``error`` and ``info`` have been deprecated.
  (Martin Pool)

* ``MutableTree.has_changes()`` does not require a tree parameter anymore. It
  now defaults to comparing to the basis tree. It now checks for pending
  merges too.  ``Merger.check_basis`` has been deprecated and replaced by the
  corresponding has_changes() calls. ``Merge.compare_basis``,
  ``Merger.file_revisions`` and ``Merger.ensure_revision_trees`` have also
  been deprecated.
  (Vincent Ladeuil, #440631)

* ``ProgressTask.note`` is deprecated.
  (Martin Pool)

Internals
*********

* Added ``-Drelock`` debug flag.  It will ``note`` a message every time a
  repository or branch object is unlocked then relocked the same way.
  (Andrew Bennetts)
  
* ``BTreeLeafParser.extract_key`` has been tweaked slightly to reduce
  mallocs while parsing the index (approx 3=>1 mallocs per key read).
  This results in a 10% speedup while reading an index.
  (John Arbash Meinel)

* The ``bzrlib.lsprof`` module has a new class ``BzrProfiler`` which makes
  profiling in some situations like callbacks and generators easier.
  (Robert Collins)

Testing
*******

* Passing ``--lsprof-tests -v`` to bzr selftest will cause lsprof output to
  be output for every test. Note that this is very verbose! (Robert Collins)

* Setting ``BZR_TEST_PDB=1`` when running selftest will cause a pdb
  post_mortem to be triggered when a test failure occurs. (Robert Collins)

* Shell-like tests can now be written. Code in ``bzrlib/tests/script.py`` ,
  documentation in ``developers/testing.txt`` for details.
  (Vincent Ladeuil)

* Some tests could end up with the same id, that was dormant for
  a long time.
  (Vincent Ladeuil, #442980)

* Stop showing the number of tests due to missing features in the test
  progress bar.  (Martin Pool)

* Test parameterisation now does a shallow copy, not a deep copy of the test
  to be parameterised. This is not expected to break external use of test
  parameterisation, and is substantially faster. (Robert Collins)

* Tests that try to open a bzr dir on an arbitrary transport will now
  fail unless they have explicitly permitted the transport via
  ``self.permit_url``. The standard test factories such as ``self.get_url``
  will permit the urls they provide automatically, so only exceptional
  tests should need to do this. (Robert Collins)

* The break-in test no longer cares about clean shutdown of the child,
  instead it is happy if the debugger starts up. (Robert  Collins)

* The full test suite is expected to pass when the C extensions are not
  present. (Vincent Ladeuil, #430749)


bzr 2.0.1
#########

:Codename: Stability First
:2.0.1: 2009-10-14

The first of our new ongoing bugfix-only stable releases has arrived. It
includes a collection of 12 bugfixes applied to bzr 2.0.0, but does not
include any of the feature development in the 2.1.0 series.


Bug Fixes
*********

* ``bzr add`` in a tree that has files with ``\r`` or ``\n`` in the
  filename will issue a warning and skip over those files.
  (Robert Collins, #3918)

* bzr will attempt to authenticate with SSH servers that support
  ``keyboard-interactive`` auth but not ``password`` auth when using
  Paramiko.   (Andrew Bennetts, #433846)

* Fixed fetches from a stacked branch on a smart server that were failing
  with some combinations of remote and local formats.  This was causing
  "unknown object type identifier 60" errors.  (Andrew Bennetts, #427736)

* Fixed ``ObjectNotLocked`` errors when doing some log and diff operations
  on branches via a smart server.  (Andrew Bennetts, #389413)

* Handle things like ``bzr add foo`` and ``bzr rm foo`` when the tree is
  at the root of a drive. ``osutils._cicp_canonical_relpath`` always
  assumed that ``abspath()`` returned a path that did not have a trailing
  ``/``, but that is not true when working at the root of the filesystem.
  (John Arbash Meinel, Jason Spashett, #322807)

* Hide deprecation warnings for 'final' releases for python2.6.
  (John Arbash Meinel, #440062)

* Improve the time for ``bzr log DIR`` for 2a format repositories.
  We had been using the same code path as for <2a formats, which required
  iterating over all objects in all revisions.
  (John Arbash Meinel, #374730)

* Make sure that we unlock the tree if we fail to create a TreeTransform
  object when doing a merge, and there is limbo, or pending-deletions
  directory.  (Gary van der Merwe, #427773)

* Occasional IndexError on renamed files have been fixed. Operations that
  set a full inventory in the working tree will now go via the
  apply_inventory_delta code path which is simpler and easier to
  understand than dirstates set_state_from_inventory method. This may
  have a small performance impact on operations built on _write_inventory,
  but such operations are already doing full tree scans, so no radical
  performance change should be observed. (Robert Collins, #403322)

* Retrieving file text or mtime from a _PreviewTree has good performance when
  there are many changes.  (Aaron Bentley)

* The CHK index pages now use an unlimited cache size. With a limited
  cache and a large project, the random access of chk pages could cause us
  to download the entire cix file many times.
  (John Arbash Meinel, #402623)

* When a file kind becomes unversionable after being added, a sensible
  error will be shown instead of a traceback. (Robert Collins, #438569)

Documentation
*************

* Improved README. (Ian Clatworthy)

* Improved upgrade documentation for Launchpad branches.
  (Barry Warsaw)


bzr 2.0.0
#########

:2.0.0: 2009-09-22
:Codename: Instant Karma

This release of Bazaar makes the 2a (previously 'brisbane-core') format
the default when new branches or repositories are created.  This format is
substantially smaller and faster for many operations.  Most of the work in
this release focuses on bug fixes and stabilization, covering both 2a and
previous formats.  (See the Upgrade Guide for information on migrating
existing projects.)

This release also improves the documentation content and presentation,
including adding Windows HtmlHelp manuals.

The Bazaar team decided that 2.0 will be a long-term supported release,
with bugfix-only 2.0.x releases based on it, continuing for at least six
months or until the following stable release.

Changes from 2.0.0rc2 to final
******************************

* Officially branded as 2.0.0 rather than 2.0 to clarify between things
  that "want to happen on the 2.0.x stable series" versus things that want
  to "land in 2.0.0". (Changes how bzrlib._format_version_tuple() handles
  micro = 0.) (John Arbash Meinel)


bzr 2.0.0rc2
############

:2.0.0rc2: 2009-09-10

New Features
************

* Added post_commit hook for mutable trees. This allows the keywords
  plugin to expand keywords on files changed by the commit.
  (Ian Clatworthy, #408841)

Bug Fixes
*********

* Bazaar's native protocol code now correctly handles EINTR, which most
  noticeably occurs if you break in to the debugger while connected to a
  bzr+ssh server.  You can now can continue from the debugger (by typing
  'c') and the process continues.  However, note that pressing C-\ in the
  shell may still kill the SSH process, which is bug 162509, so you must
  sent a signal to the bzr process specifically, for example by typing
  ``kill -QUIT PID`` in another shell.  (Martin Pool, #341535)

* ``bzr check`` in pack-0.92, 1.6 and 1.9 format repositories will no
  longer report incorrect errors about ``Missing inventory ('TREE_ROOT', ...)``
  (Robert Collins, #416732)

* ``bzr info -v`` on a 2a format still claimed that it was a "Development
  format" (John Arbash Meinel, #424392)

* ``bzr log stacked-branch`` shows the full log including
  revisions that are in the fallback repository. (Regressed in 2.0rc1).
  (John Arbash Meinel, #419241)

* Clearer message when Bazaar runs out of memory, instead of a ``MemoryError``
  traceback.  (Martin Pool, #109115)

* Conversion to 2a will create a single pack for all the new revisions (as
  long as it ran without interruption). This improves both ``bzr upgrade``
  and ``bzr pull`` or ``bzr merge`` from local branches in older formats.
  The autopack logic that occurs every 100 revisions during local
  conversions was not returning that pack's identifier, which resulted in
  the partial packs created during the conversion not being consolidated
  at the end of the conversion process. (Robert Collins, #423818)

* Fetches from 2a to 2a are now again requested in 'groupcompress' order.
  Groups that are seen as 'underutilized' will be repacked on-the-fly.
  This means that when the source is fully packed, there is minimal
  overhead during the fetch, but if the source is poorly packed the result
  is a fairly well packed repository (not as good as 'bzr pack' but
  good-enough.) (Robert Collins, John Arbash Meinel, #402652)

* Fix a potential segmentation fault when doing 'log' of a branch that had
  ghosts in its mainline.  (Evaluating None as a tuple is bad.)
  (John Arbash Meinel, #419241)

* ``groupcompress`` sort order is now more stable, rather than relying on
  ``topo_sort`` ordering. The implementation is now
  ``KnownGraph.gc_sort``. (John Arbash Meinel)

* Local data conversion will generate correct deltas. This is a critical
  bugfix vs 2.0rc1, and all 2.0rc1 users should upgrade to 2.0rc2 before
  converting repositories. (Robert Collins, #422849)

* Network streams now decode adjacent records of the same type into a
  single stream, reducing layering churn. (Robert Collins)

* Prevent some kinds of incomplete data from being committed to a 2a
  repository, such as revisions without inventories, a missing chk_bytes
  record for an inventory, or a missing text referenced by an inventory.
  (Andrew Bennetts, #423506, #406687)
  
Documentation
*************

* Fix assertion error about "_remember_remote_is_before" when pushing to
  older smart servers.
  (Andrew Bennetts, #418931)

* Help on hooks no longer says 'Not deprecated' for hooks that are
  currently supported. (Ian Clatworthy, #422415)

* PDF and CHM (Windows HtmlHelp) formats are now supported for the
  user documentation. The HTML documentation is better broken up into
  topics. (Ian Clatworthy)

* The developer and foreign language documents are now separated
  out so that searching in the HTML and CHM files produces more
  useful results. (Ian Clatworthy)

* The main table of contents now provides links to the new Migration Docs
  and Plugins Guide. (Ian Clatworthy)


bzr 2.0.0rc1
############

:Codename: no worries
:2.0.0rc1: 2009-08-26

Compatibility Breaks
********************

* The default format for bzr is now ``2a``. This format brings many
  significant performance and size improvements. bzr can pull from
  any existing repository into a ``2a`` one, but can only transfer
  from ``2a`` into ``rich-root`` repositories. The Upgrade guide
  has more information about this change. (Robert Collins)

* On Windows auto-detection of Putty's plink.exe is disabled.
  Default SSH client for Windows is paramiko. User still can force
  usage of plink if explicitly set environment variable BZR_SSH=plink.
  (#414743, Alexander Belchenko)

New Features
************

* ``bzr branch --switch`` can now switch the checkout in the current directory
  to the newly created branch. (Lukáš Lalinský)

Bug Fixes
*********

* Further tweaks to handling of ``bzr add`` messages about ignored files.
  (Jason Spashett, #76616)

* Fetches were being requested in 'groupcompress' order, but weren't
  recombining the groups. Thus they would 'fragment' to get the correct
  order, but not 'recombine' to actually benefit from it. Until we get
  recombining to work, switching to 'unordered' fetches avoids the
  fragmentation. (John Arbash Meinel, #402645)

* Fix a pycurl related test failure on karmic by recognizing an error
  raised by newer versions of pycurl.
  (Vincent Ladeuil, #306264)

* Fix a test failure on karmic by making a locale test more robust.
  (Vincent Ladeuil, #413514)

* Fix IndexError printing CannotBindAddress errors.
  (Martin Pool, #286871)

* Fix "Revision ... not present" errors when upgrading stacked branches,
  or when doing fetches from a stacked source to a stacked target.
  (Andrew Bennetts, #399140)

* ``bzr branch`` of 2a repositories over HTTP is much faster.  bzr now
  batches together small fetches from 2a repositories, rather than
  fetching only a few hundred bytes at a time.
  (Andrew Bennetts, #402657)

Improvements
************

* A better description of the platform is shown in crash tracebacks, ``bzr
  --version`` and ``bzr selftest``.
  (Martin Pool, #409137)

* bzr can now (again) capture crash data through the apport library, 
  so that a single human-readable file can be attached to bug reports.
  This can be disabled by using ``-Dno_apport`` on the command line, or by
  putting ``no_apport`` into the ``debug_flags`` section of
  ``bazaar.conf``.
  (Martin Pool, Robert Collins, #389328)

* ``bzr push`` locally on windows will no longer give a locking error with
  dirstate based formats. (Robert Collins)

* ``bzr shelve`` and ``bzr unshelve`` now work on windows.
  (Robert Collins, #305006)

* Commit of specific files no longer prevents using the the iter_changes
  codepath. On 2a repositories, commit of specific files should now be as
  fast, or slightly faster, than a full commit. (Robert Collins)

* The internal core code that handles specific file operations like
  ``bzr st FILENAME`` or ``bzr commit FILENAME`` has been changed to
  include the parent directories if they have altered, and when a
  directory stops being a directory its children are always included. This
  fixes a number of causes for ``InconsistentDelta`` errors, and permits
  faster commit of specific paths. (Robert Collins, #347649)

Documentation
*************

* New developer documentation for content filtering.
  (Martin Pool)

API Changes
***********

* ``bzrlib.shelf_ui`` has had the ``from_args`` convenience methods of its
  classes changed to manage lock lifetime of the trees they open in a way
  consistent with reader-exclusive locks. (Robert Collins, #305006)

Testing
*******

bzr 1.18.1
##########

:Codename:     nein nein nein!
:1.18.1:       2009-09-09

This release fixes two small but worthwhile bugs relevant to users on
Microsoft Windows: some commands that failed on with locking errors will
now work, and a bug that caused poor performance after committing a file
with line-ending conversion has now been fixed.  It also fixes a bug in
pushing to older servers.

Bug Fixes
*********

* Fixed a problem where using content filtering and especially end-of-line
  conversion will commit too many copies a file.
  (Martin Pool, #415508)

* Fix assertion error about ``_remember_remote_is_before`` in
  ``set_tags_bytes`` when pushing to older smart servers.  
  (Andrew Bennetts, Alexander Belchenko, #418931)

Improvements
************

* ``bzr push`` locally on Windows will no longer give a locking error with
  dirstate based formats. (Robert Collins)

* ``bzr shelve`` and ``bzr unshelve`` now work on Windows.
  (Robert Collins, #305006)

API Changes
***********

* ``bzrlib.shelf_ui`` has had the ``from_args`` convenience methods of its
  classes changed to manage lock lifetime of the trees they open in a way
  consistent with reader-exclusive locks. (Robert Collins, #305006)

* ``Tree.path_content_summary`` may return a size of None, when called on
  a tree with content filtering where the size of the canonical form
  cannot be cheaply determined.  (Martin Pool)

* When manually creating transport servers in test cases, a new helper
  ``TestCase.start_server`` that registers a cleanup and starts the server
  should be used. (Robert Collins)

bzr 1.18
########

Compatibility Breaks
********************

* Committing directly to a stacked branch from a lightweight checkout will
  no longer work. In previous versions this would appear to work but would
  generate repositories with insufficient data to create deltas, leading
  to later errors when branching or reading from the repository.
  (Robert Collins, bug #375013)

New Features
************

Bug Fixes
*********

* Fetching from 2a branches from a version-2 bzr protocol would fail to
  copy the internal inventory pages from the CHK store. This cannot happen
  in normal use as all 2a compatible clients and servers support the
  version-3 protocol, but it does cause test suite failures when testing
  downlevel protocol behaviour. (Robert Collins)

* Fix a test failure on karmic by making a locale test more robust.
  (Vincent Ladeuil, #413514)

* Fixed "Pack ... already exists" error when running ``bzr pack`` on a
  fully packed 2a repository.  (Andrew Bennetts, #382463)

* Further tweaks to handling of ``bzr add`` messages about ignored files.
  (Jason Spashett, #76616)

* Properly handle fetching into a stacked branch while converting the
  data, especially when there are also ghosts. The code was filling in
  parent inventories incorrectly, and also not handling when one of the
  parents was a ghost. (John Arbash Meinel, #402778, #412198)

* ``RemoteStreamSource.get_stream_for_missing_keys`` will fetch CHK
  inventory pages when appropriate (by falling back to the vfs stream
  source).  (Andrew Bennetts, #406686)

* StreamSource generates rich roots from non-rich root sources correctly
  now.  (Andrew Bennetts, #368921)

* When deciding whether a repository was compatible for upgrading or
  fetching, we previously incorrectly checked the default repository
  format for the bzrdir format, rather than the format that was actually
  present on disk.  (Martin Pool, #408824)

Improvements
************

* A better description of the platform is shown in crash tracebacks, ``bzr
  --version`` and ``bzr selftest``.
  (Martin Pool, #409137)

* Cross-format fetches (such as between 1.9-rich-root and 2a) via the
  smart server are more efficient now.  They send inventory deltas rather
  than full inventories.  The smart server has two new requests,
  ``Repository.get_stream_1.19`` and ``Repository.insert_stream_1.19`` to
  support this.  (Andrew Bennetts, #374738, #385826)

* Extracting the full ancestry and computing the ``merge_sort`` is now
  significantly faster. This effects things like ``bzr log -n0``. (For
  example, ``bzr log -r -10..-1 -n0 bzr.dev`` is 2.5s down to 1.0s.
  (John Arbash Meinel)

Documentation
*************

API Changes
***********

Internals
*********

* ``-Dstrict_locks`` can now be used to check that read and write locks
  are treated properly w.r.t. exclusivity. (We don't try to take an OS
  read lock on a file that we already have an OS write lock on.) This is
  now set by default for all tests, if you have a test which cannot be
  fixed, you can use ``self.thisFailsStrictLockCheck()`` as a
  compatibility knob. (John Arbash Meinel)

* InterDifferingSerializer is now only used locally.  Other fetches that
  would have used InterDifferingSerializer now use the more network
  friendly StreamSource, which now automatically does the same
  transformations as InterDifferingSerializer.  (Andrew Bennetts)

* ``KnownGraph`` now has a ``.topo_sort`` and ``.merge_sort`` member which
  are implemented in pyrex and significantly faster. This is exposed along
  with ``CombinedGraphIndex.find_ancestry()`` as
  ``VersionedFiles.get_known_graph_ancestry(keys)``.
  (John Arbash Meinel)

* RemoteBranch.open now honours ignore_fallbacks correctly on bzr-v2
  protocols. (Robert Collins)

* The index code now has some specialized routines to extract the full
  ancestry of a key in a more efficient manner.
  ``CombinedGraphIndex.find_ancestry()``. (Time to get ancestry for
  bzr.dev drops from 1.5s down to 300ms. For OOo from 33s => 10.5s) (John
  Arbash Meinel)

Testing
*******

* Install the test ssl certificate and key so that installed bzr
  can run the https tests. (Denys Duchier, #392401)
  

bzr 1.18rc1
###########

:Codename: little traveller
:1.18:    2009-08-20
:1.18rc1: 2009-08-10

This release of Bazaar marches on towards the 2.0 release in which the 2a
'brisbane-core' format becomes generally recommended.  Most of the work in
this release now focusses on bug fixes and stabilization, covering both 2a
and previous formats.  There is a new text-mode interactive merge feature,
a new guide to migration to 2a format in the user documentation, and
pushing branches to a smart server is now much faster.  

The Bazaar team decided that 2.0 will be a long-term supported release,
with bugfix-only releases based on it continuing for at least six months
or until the following stable release.

There are no changes from 1.18rc1 to 1.18.

New Features
************

* ``bzr merge --interactive`` applies a user-selected portion of the
  merge.  The UI is similar to ``shelve``.  (Aaron Bentley)

* ``bzr reconfigure`` now takes options ``--stacked-on URL`` and
  ``--unstacked`` to change stacking of a branch.
  (Martin Pool, #391411)

Bug Fixes
*********

* Annotating on a stacked branch will now succeed in simple scenarios.
  There are still some complex scenarios where it will fail (bug #399884)
  (John Arbash Meinel, #393366)

* A progress bar is no longer left dangling when ``bzr selftest``
  completes, and the progress bar updates with zero latency so the
  displayed test name is always the one that's actually running.
  (Martin Pool, #123688)

* Authenticating against an ssh server now uses ``auth_none`` to determine
  if password authentication is even supported. This fixes a bug where
  users would be prompted for a launchpad password, even though launchpad
  only supports publickey authentication. (John Arbash Meinel, #375867)

* BranchBuilder now accepts timezone to avoid test failures in countries far
  from GMT. (Vincent Ladeuil, #397716)

* ``bzr commit`` no longer saves the unversioning of missing files until
  the commit has completed on the branch. This means that aborting a
  commit that found a missing file will leave the tree unedited.
  (Robert Collins, #282402)

* ``bzr mv`` no longer takes out branch locks, which allows it to work
  when the branch is readonly. (Robert Collins, #216541)

* ``bzr revert .`` no longer generates an InconsistentDelta error when
  there are missing subtrees. (Robert Collins, #367632)

* ``bzr send`` now generates valid bundles with ``--2a`` formats. However,
  do to internal changes necessary to support this, older clients will
  fail when trying to insert them. For newer clients, the bundle can be
  used to apply the changes to any rich-root compatible format.
  (John Arbash Meinel, #393349)

* Cope with FTP servers that don't support restart/append by falling back
  to reading and then rewriting the whole file, such as TahoeLAFS.  (This
  fallback may be slow for some access patterns.)  (Nils Durner, #294709)

* Encode the paths in ``mbcs`` encoding on Windows when spawning an
  external diff client. This at least allows supporting filenames that are
  not ascii, but are present in the current locale. Ideally we would be
  able to pass the Unicode path, but that would be client dependent.
  (John Arbash Meinel, #382709)

* Fix a compile bug on Solaris having to do with const and
  pointer-to-pointers. (John Arbash Meinel, #408441)

* Fixed a NameError that occurs when merging or pulling from a URL that
  causes a redirection loop when bzr tries to read a URL as a bundle.
  (Andrew Bennetts, #400847)

* Fix ``AttributeError: 'TestUIFactory' object has no attribute 'tick'``
  running send and similar commands on 2a formats.
  (Martin Pool, #408201)
  
* Fix crash in some invocations of ``bzr status`` in format 2a.
  (Martin Pool, #403523)

* Fixed export to existing directory: if directory is empty then export 
  will succeed, otherwise it fails with error.
  (Alexander Belchenko, #406174)

* Fixed spurious "Source branch does not support stacking" warning when
  pushing. (Andrew Bennetts, #388908)

* Fixed spurious transport activity indicator appearing while tests are
  running.  (Martin Pool, #343532)

* Merge now correctly handles empty right-hand revision specs.
  (Aaron Bentley, #333961)

* Renames to lexographically lower basenames in trees that have never been
  committed to will no longer corrupt the dirstate. This was caused by an
  bug in the dirstate update_minimal method. (Robert Collins, #395556)

* Requests for unknown methods no longer cause the smart server to log
  lots of backtraces about ``UnknownSmartMethod``, ``do_chunk`` or
  ``do_end``.  (Andrew Bennetts, #338561)

* Shelve will not shelve the initial add of the tree root.  (Aaron Bentley)

* Streaming from bzr servers where there is a chain of stacked branches
  (A stacked on B stacked on C) will now work. (Robert Collins, #406597)

* The environment variable ``BZR_PROGRESS_BAR`` set to either ``text`` or ``none``
  always forces progress bars either on or off respectively.  Otherwise,
  they're turned on if ``TERM`` is not ``dumb`` and stderr is a terminal.
  bzr always uses the 'text' user interface when run as a command, so
  ``BZR_USE_TEXT_UI`` is no longer needed.
  (Martin Pool, #339385, #387717)

* The optional ``_knit_load_data_pyx`` C extension was never being
  imported.  This caused significant slowdowns when reading data from
  repositories.  (Andrew Bennetts, #405653)
  
* The ``--hardlink`` option to ``branch`` and ``checkout`` is not
  supported at the moment on workingtree formats that can do content
  filtering.  (See <https://bugs.edge.launchpad.net/bzr/+bug/408193>.)
  bzr now says so, rather than just ignoring the option.  (Martin Pool)

* There was a bug in ``osutils.relpath`` that was only triggered on
  Windows. Essentially if you were at the root of a drive, and did
  something to a branch/repo on another drive, we would go into an
  infinite loop while trying to find a 'relative path'.
  (John Arbash Meinel, #394227)

* ``WorkingTree4.unversion`` will no longer fail to unversion ids which
  were present in a parent tree but renamed in the working tree.
  (Robert Collins, #187207)

Improvements
************

* Can now rename/move files even if they have been removed from the inventory.
  (Marius Kruger)

* Pushing branches with tags via ``bzr://`` and ``bzr+ssh://`` is much
  faster, using a new ``Branch.set_tags_bytes`` smart server verb rather
  than VFS methods.  For example, pushes of small branches with tags take
  11 rather than 18 smart server requests.  (Andrew Bennetts, #398608)

* Sending Ctrl-Break on Windows will now drop you into the debugger, in
  the same way that sending Ctrl-\\ does on other platforms.
  (John Arbash Meinel)

Documentation
*************

* Added Bazaar 2.0 Upgrade Guide. (Ian Clatworthy)

API Changes
***********

* ``CLIUIFactory`` is deprecated; use ``TextUIFactory`` instead if you
  need to subclass or create a specific class, or better yet the existing
  ``make_ui_for_terminal``.  ``SilentUIFactory`` is clarified to do no
  user interaction at all, rather than trying to read from stdin but not
  writing any output, which would be strange if reading prompts or
  passwords.  (Martin Pool)

* New TransformPreview.commit() allows committing without a working tree.
  (Aaron Bentley)

* ``pb`` parameter to ``TextTestResult`` is deprecated and ignored.
  (Martin Pool)

* ProgressTasks now prefer to talk direct to their ProgressView not to the
  UIFactory. 
  (Martin Pool)

* ``WorkingTree._check`` now requires a references dict with keys matching
  those returned by ``WorkingTree._get_check_refs``. (Robert Collins)

Internals
*********

* ``CHKInventory.path2id`` uses the parent_id to basename hash to avoid
  reading the entries along the path, reducing work to lookup ids from
  paths. (Robert Collins)

* ``CHKMap.apply_delta`` now raises ``InconsistentDelta`` if a delta adds
  as new a key which was already mapped. (Robert Collins)

* Inventory delta application catches more cases of corruption and can
  prevent corrupt deltas from affecting consistency of data structures on
  disk. (Robert Collins)

* --subunit support now adds timestamps if the subunit version supports
  it. (Robert Collins)

* The Windows all-in-one installer now bundles the PyQt image format
  plugins, which allows previewing more images as part of 'qdiff'.
  (Alexander Belchenko)


Testing
*******

* Merge directive cherrypick tests must use the same root id.
  (Martin Pool, #409684)

* Spurious failure in ``check`` tests on rich-root formats fixed.
  (Martin Pool, #408199)

* The ``bzrlib.tests.TextTestRunner`` will no longer call
  ``countTestsCases`` on the test being run. Progress information is
  instead handled by having the test passed in call ``result.progress``
  before running its contents. This improves the behaviour when using
  ``TextTestRunner`` with test suites that don't support
  ``countTestsCases``. (Robert Collins)


bzr 1.17.1 (unreleased)
#######################

Bug Fixes
*********

* The optional ``_knit_load_data_pyx`` C extension was never being
  imported.  This caused significant slowdowns when reading data from
  knit format repositories.  (Andrew Bennetts, #405653)
  

bzr 1.17
########
:Codename: so-late-its-brunch
:1.17rc1: 2009-07-13
:1.17: 2009-07-20


Bazaar continues to blaze a straight and shining path to the 2.0 release and
the elevation of the ``2a`` beta format to the full glory of "supported and
stable".

Highlights in this release include greatly reduced memory consumption during
commits, faster ``ls``, faster ``annotate``, faster network operations if
you're specifying a revision number and the final destruction of those
annoying progress bar artifacts.


Changes from 1.17rc1 to 1.17final
*********************************

* Change an extension to call the python ``frozenset()`` rather than the C
  api ``PyFrozenSet_New``. It turns out that python2.4 did not expose the
  C api. (John Arbash Meinel, #399366)

* Fixes for the Makefile and the rename of ``generate_docs.py`` to
  ``tools/generate_docs.py`` to allow everything to be built on Windows.
  (John Arbash Meinel, #399356)

* ``bzr serve`` once again applies a ``ChrootServer`` to the given
  directory before serving it. (Andrew Bennetts, #400535)


Compatibility Breaks
********************

* ``bzr register-branch`` from the Launchpad plugin now refers to "project"
  instead of "product" which is the correct Launchpad terminology.  The
  --product option is deprecated and users should switch to using --project.
  (Neil Martinsen-Burrell, #238764)


New Features
************

* ``bzr push`` now aborts if uncommitted changes (including pending merges)
  are present in the working tree (if one is present) and no revision is
  specified. The configuration option ``push_strict`` can be used to set the
  default for this behavior.  (Vincent Ladeuil, #284038, #322808, #65286)

* ``bzr revno`` and ``bzr revision-info`` now have a ``--tree`` option to
  show revision info for the working tree instead of the branch.
  (Matthew Fuller, John Arbash Meinel)

* ``bzr send`` now aborts if uncommitted changes (including pending merges)
  are present in the working tree and no revision is specified. The
  configuration option ``send_strict`` can be used to set the default for this
  behavior.
  (Vincent Ladeuil, #206577)

* ``bzr switch --create-branch/-b`` can now be used to create and switch
  to a new branch. Supplying a name without a ``/`` will create the branch
  relative to the existing branch. (similar to how ``bzr switch name``
  works when the branch already exists.) (John Arbash Meinel)


Bug Fixes
*********

* Accept uppercase "Y/N" to prompts such as from break lock. 
  (#335182, Tim Powell, Martin Pool)

* Add documentation about diverged branches and how to fix them in the
  centralized workflow with local commits.  Mention ``bzr help
  diverged-branches`` when a push fails because the branches have
  diverged.  (Neil Martinsen-Burrell, #269477)

* Annotate would sometimes 'latch on' to trivial lines, causing important
  lines to be incorrectly annotated. (John Arbash Meinel, #387952)

* Automatic format upgrades triggered by default stacking policies on a
  1.16rc1 (or later) smart server work again.
  (Andrew Bennetts, #388675)

* Avoid progress bar artifacts being left behind on the screen.
  (Martin Pool, #321935)

* Better message in ``bzr split`` error suggesting a rich root format.
  (Neil Martinsen-Burrell, #220067)

* ``Branch.set_append_revisions_only`` now works with branches on a smart
  server. (Andrew Bennetts, #365865)

* By default, ``bzr branch`` will fail if the target directory exists, but
  does not already have a control directory.  The flag ``--use-existing-dir``
  will allow operation to proceed.  (Alexander Belchenko, #307554)

* ``bzr ls DIR --from-root`` now shows only things in DIR, not everything.
  (Ian Clatworthy)

* Fetch between repositories does not error if they have inconsistent data
  that should be irrelevant to the fetch operation. (Aaron Bentley)

* Fix ``AttributeError`` exception when reconfiguring lightweight checkout 
  of a remote repository.
  (Jelmer Vernooij, #332194)

* Fix bug in decoding v3 smart server messages when receiving multiple
  lots of excess bytes after an end-of-message.
  (Andrew Bennetts)

* Force deletion of readonly files during merge, update and other tree
  transforms.
  (Craig Hewetson, Martin Pool, #218206)

* Force socket shutdown in threaded http test servers to avoid client hangs
  (pycurl).  (Vincent Ladeuil, #383920).

* ``LRUCache`` will maintain the linked list pointers even if a nodes
  cleanup function raises an exception. (John Arbash Meinel, #396838)

* Progress bars are now suppressed again when the environment variable
  ``BZR_PROGRESS_BAR`` is set to ``none``.
  (Martin Pool, #339385)

* Reduced memory consumption during ``bzr commit`` of large files. For
  pre 2a formats, should be down to ~3x the size of a file.
  For ``--2a`` format repositories, it is down to the size of the file
  content plus the size of the compressed text.  Related to bug #109114.
  (John Arbash Meinel)

* Set hidden attribute on .bzr directory below unicode path should never
  fail with error. The operation should succeed even if bzr unable to set 
  the attribute.  (Alexander Belchenko, related to bug #335362).
  
* Stacking will no longer accept requests to stack on the same
  branch/repository. Existing branches that incorrectly reference the same
  repository in a stacking configuration will now raise
  UnstackableLocationError when the branch is opened. This can be fixed by
  removing the stacking location inside ``.bzr/branch``.
  (Robert Collins, #376243)

* The ``log+`` decorator, useful in debugging or profiling, could cause
  "AttributeError: 'list' object has no attribute 'next'".  This is now
  fixed.  The log decorator no longer shows the elapsed time or transfer
  rate because they're available in the log prefixes and the transport
  activity display respectively.
  (Martin Pool, #340347)

* Unshelve works correctly when multiple zero-length files are present on
  the shelf. (Aaron Bentley, #363444)

* Progress bars no longer show the network transport scheme or direction.
  (Martin Pool)

* launchpad-login now respects the 'verbose' option.
  (Jonathan Lange, #217031)


Internals
*********

* ``bzrlib.user_encoding`` is now officially deprecated. It is not
  possible to write a deprecation wrapper, but the variable will be
  removed in the near future. Use ``bzrlib.osutils.get_user_encoding()``
  instead. (Alexander Belchenko)

* Command lookup has had hooks added. ``bzrlib.Command.hooks`` has
  three new hook points: ``get_command``, ``get_missing_command`` and
  ``list_commands``, which allow just-in-time command name provision
  rather than requiring all command names be known a-priori.
  (Robert Collins)

* ``get_app_path`` from win32utils.py now supports REG_EXPAND_SZ data type
  and can read path to wordpad.exe. (Alexander Belchenko, #392046)

* ``graph.KnownGraph`` has been added. This is a class that can give
  answers to ``heads()`` very quickly. However, it has the assumption that
  the whole graph has already been loaded. This is true during
  ``annotate`` so it is used there with good success (as much as 2x faster
  for files with long ancestry and 'cherrypicked' changes.)
  (John Arbash Meinel, Vincent Ladeuil)

* OS file locks are now taken out using ``CreateFile`` rather than
  ``LockFileEx`` on Windows. The locking remains exclusive with
  ``LockFileEx`` but now it also works on older versions of Windows (such
  as Win98). (Martin <gzlist>)

* pack <=> pack fetching is now done via a ``PackStreamSource`` rather
  than the ``Packer`` code. The user visible change is that we now
  properly fetch the minimum number of texts for non-smart fetching.
  (John Arbash Meinel)


* ``VersionedFiles._add_text`` is a new api that lets us insert text into
  the repository as a single string, rather than a list of lines. This can
  improve memory overhead and performance of committing large files.
  (Currently a private api, used only by commit). (John Arbash Meinel)


Improvements
************

* ``bzr annotate`` can now be significantly faster. The time for
  ``bzr annotate NEWS`` is down to 7s from 22s in 1.16. Files with long
  histories and lots of 'duplicate insertions' will be improved more than
  others. (John Arbash Meinel, Vincent Ladeuil)

* ``bzr ls`` is now faster. On OpenOffice.org, the time drops from 2.4
  to 1.1 seconds. The improvement for ``bzr ls -r-1`` is more
  substantial dropping from 54.3 to 1.1 seconds. (Ian Clatworthy)

* Improve "Path(s) are not versioned" error reporting for some commands.
  (Benoît PIERRE)

* Initial commit performance in ``--2a`` repositories has been improved by
  making it cheaper to build the initial CHKMap. (John Arbash Meinel)

* Resolving a revno to a revision id on a branch accessed via ``bzr://``
  or ``bzr+ssh://`` is now much faster and involves no VFS operations.
  This speeds up commands like ``bzr pull -r 123``.  (Andrew Bennetts)

* ``revision-info`` now properly aligns the revnos/revids in the output
  and doesn't traceback when given revisions not in the current branch.
  Performance is also significantly improved when requesting multiple revs
  at once.  (Matthew Fuller, John Arbash Meinel)

* Tildes are no longer escaped by Transports. (Andy Kilner)


Documentation
*************

* Avoid bad text wrapping in generated documentation.  Slightly better
  formatting in the user reference.
  (Martin Pool, #249908)

* Minor clarifications to the help for End-Of-Line conversions.
  (Ian Clatworthy)

API Changes
***********

* Removed overspecific error class ``InvalidProgressBarType``.
  (Martin Pool)

* The method ``ProgressView._show_transport_activity`` is now
  ``show_transport_activity`` because it's part of the contract between
  this class and the UI.  (Martin Pool)


bzr 1.16.1
##########

:Released: 2009-06-26

End user testing of the 2a format revealed two serious bugs. The first,
#365615, caused bzr to raise AbsentContentFactory errors when autopacking.
This meant that commits or pushes to 2a-format repositories failed
intermittently.

The second bug, #390563, caused the smart server to raise AbsentContentFactory
when streaming 2a stacked 2a-format branches. This particularly affected
branches stored on Launchpad in the 2a format.

Both of these bugs cause command failures only, neither of them cause data
corruption or data loss. And, of course, both of these bugs are now fixed.

Bug Fixes
*********

* We now properly request a more minimal set of file texts when fetching
  multiple revisions. (Robert Collins, John Arbash Meinel, #390563)

* Repositories using CHK pages (which includes the new 2a format) will no
  longer error during commit or push operations when an autopack operation
  is triggered. (Robert Collins, #365615)

* ``chk_map.iter_interesting_nodes`` now properly uses the *intersection*
  of referenced nodes rather than the *union* to determine what
  uninteresting pages we still need to look at. Prior to this,
  incrementally pushing to stacked branch would push the minimal data, but
  fetching everything would request extra texts. There are some unhandled
  cases wrt trees of different depths, but this fixes the common cases.
  (Robert Collins, John Arbash Meinel, #390563)

* ``GroupCompress`` repositories now take advantage of the pack hints
  parameter to permit cross-format fetching to incrementally pack the
  converted data. (Robert Collins)

* ``Repository.commit_write_group`` now returns opaque data about what
  was committed, for passing to the ``Repository.pack``. Repositories
  without atomic commits will still return None. (Robert Collins)

* ``Repository.pack`` now takes an optional ``hint`` parameter
  which will support doing partial packs for repositories that can do
  that. (Robert Collins)

* RepositoryFormat has a new attribute 'pack_compresses' which is True
  when doing a pack operation changes the compression of content in the
  repository. (Robert Collins)

* ``StreamSink`` and ``InterDifferingSerialiser`` will call
  ``Repository.pack`` with the hint returned by
  ``Repository.commit_write_group`` if the formats were different and the
  repository can increase compression by doing a pack operation.
  (Robert Collins, #376748)


bzr 1.16
########
:Codename: yesterday-in-california
:1.16rc1: 2009-06-11
:1.16: 2009-06-18

This version of Bazaar contains the beta release of the new ``2a`` repository
format, suitable for testing by fearless, advanced users. This format or an
updated version of it will become the default format in Bazaar 2.0. Please
read the NEWS entry before even thinking about upgrading to the new format.

Also included are speedups for many operations on huge projects, a bug fix for
pushing stacked new stacked branches to smart servers and the usual bevy of
bug fixes and improvements.


Changes from 1.16rc1 to 1.16final
*********************************

* Fix the nested tree flag check so that upgrade from development formats to
  2a can work correctly.
  (Jelmer Vernooij, #388727)

* Automatic format upgrades triggered by default stacking policies on a
  1.16rc1 (or later) smart server work again.
  (Andrew Bennetts, #388675)


Compatibility Breaks
********************

* Display prompt on stderr (instead of stdout) when querying users so
  that the output of commands can be safely redirected.
  (Vincent Ladeuil, #376582)


New Features
************

* A new repository format ``2a`` has been added.  This is a beta release
  of the the brisbane-core (aka group-compress) project.  This format now
  suitable for wider testing by advanced users willing to deal with some
  bugs.  We would appreciate test reports, either positive or negative.
  Format 2a is substantially smaller and faster for many operations on
  many trees.  This format or an updated version will become the default
  in bzr 2.0.

  This is a rich-root format, so this repository format can be used with
  bzr-svn.  Bazaar branches in previous non-rich-root formats can be
  converted (including by merge, push and pull) to format 2a, but not vice
  versa.  We recommend upgrading previous development formats to 2a.

  Upgrading to this format can take considerable time because it expands
  and more concisely repacks the full history.

  If you use stacked branches, you must upgrade the stacked branches
  before the stacked-on branches.  (See <https://bugs.launchpad.net/bugs/374735>)

* ``--development7-rich-root`` is a new dev format, similar to ``--dev6``
  but using a Revision serializer using bencode rather than XML.
  (Jelmer Vernooij, John Arbash Meinel)

* mail_client=claws now supports --body (and message body hooks).  Also uses
  configured from address.  (Barry Warsaw)

Improvements
************


* ``--development6-rich-root`` can now stack. (Modulo some smart-server
  bugs with stacking and non default formats.)
  (John Arbash Meinel, #373455)

* ``--development6-rich-root`` delays generating a delta index for the
  first object inserted into a group. This has a beneficial impact on
  ``bzr commit`` since each committed texts goes to its own group. For
  committing a 90MB file, it drops peak memory by about 200MB, and speeds
  up commit from 7s => 4s. (John Arbash Meinel)

* Numerous operations are now faster for huge projects, i.e. those
  with a large number of files and/or a large number of revisions,
  particularly when the latest development format is used. These
  operations (and improvements on OpenOffice.org) include:

  * branch in a shared repository (2X faster)
  * branch --no-tree (100X faster)
  * diff (2X faster)
  * tags (70X faster)

  (Ian Clatworthy)

* Pyrex version of ``bencode`` support. This provides optimized support
  for both encoding and decoding, and is now found at ``bzrlib.bencode``.
  ``bzrlib.utils.bencode`` is now deprecated.
  (Alexander Belchenko, Jelmer Vernooij, John Arbash Meinel)


Bug Fixes
*********

* Bazaar can now pass attachment files to the mutt email client.
  (Edwin Grubbs, #384158)

* Better message in ``bzr add`` output suggesting using ``bzr ignored`` to
  see which files can also be added.  (Jason Spashett, #76616)

* ``bzr pull -r 123`` from a stacked branch on a smart server no longer fails.
  Also, the ``Branch.revision_history()`` API now works in the same
  situation.  (Andrew Bennetts, #380314)
  
* ``bzr serve`` on Windows no longer displays a traceback simply because a
  TCP client disconnected. (Andrew Bennetts)

* Clarify the rules for locking and fallback repositories. Fix bugs in how
  ``RemoteRepository`` was handling fallbacks along with the
  ``_real_repository``. (Andrew Bennetts, John Arbash Meinel, #375496)

* Fix a small bug with fetching revisions w/ ghosts into a new stacked
  branch. Not often triggered, because it required ghosts to be part of
  the fetched revisions, not in the stacked-on ancestry.
  (John Arbash Meinel)

* Fix status and commit to work with content filtered trees, addressing
  numerous bad bugs with line-ending support. (Ian Clatworthy, #362030)

* Fix problem of "directory not empty" when contending for a lock over
  sftp.  (Martin Pool, #340352)

* Fix rule handling so that eol is optional, not mandatory.
  (Ian Clatworthy, #379370)

* Pushing a new stacked branch to a 1.15 smart server was broken due to a
  bug in the ``BzrDirFormat.initialize_ex`` smart verb.  This is fixed in
  1.16, but required changes to the network protocol, so the
  ``BzrDirFormat.initialize_ex`` verb has been removed and replaced with a
  corrected ``BzrDirFormat.initialize_ex_1.16`` verb.  1.15 clients will
  still work with a 1.16 server as they will fallback to slower (and
  bug-free) methods.
  (Jonathan Lange, Robert Collins, Andrew Bennetts, #385132)

* Reconcile can now deal with text revisions that originated in revisions 
  that are ghosts. (Jelmer Vernooij, #336749)

* Support cloning of branches with ghosts in the left hand side history.
  (Jelmer Vernooij, #248540)

* The ''bzr diff'' now catches OSError from osutils.rmtree and logs a
  helpful message to the trace file, unless the temp directory really was
  removed (which would be very strange).  Since the diff operation has
  succeeded from the user's perspective, no output is written to stderr 
  or stdout.  (Maritza Mendez, #363837)

* Translate errors received from a smart server in response to a
  ``BzrDirFormat.initialize`` or ``BzrDirFormat.initialize_ex`` request.
  This was causing tracebacks even for mundane errors like
  ``PermissionDenied``.  (Andrew Bennetts, #381329)

Documentation
*************

* Added directory structure and started translation of docs in Russian.
  (Alexey Shtokalo, Alexander Iljin, Alexander Belchenko, Dmitry Vasiliev,
  Volodymyr Kotulskyi)

API Changes
***********

* Added osutils.parent_directories(). (Ian Clatworthy)

* ``bzrlib.progress.ProgressBar``, ``ChildProgress``, ``DotsProgressBar``,
  ``TTYProgressBar`` and ``child_progress`` are now deprecated; use
  ``ui_factory.nested_progress_bar`` instead.  (Martin Pool)

* ``graph.StackedParentsProvider`` is now a public API, replacing
  ``graph._StackedParentsProvider``. The api is now considered stable and ready
  for external users. (Gary van der Merwe)

* ``bzrlib.user_encoding`` is deprecated in favor of
  ``get_user_encoding``.  (Alexander Belchenko)

* TreeTransformBase no longer assumes that limbo is provided via disk.
  DiskTreeTransform now provides disk functionality.  (Aaron Bentley)

Internals
*********

* Remove ``weave.py`` script for accessing internals of old weave-format
  repositories.  (Martin Pool)

Testing
*******

* ``make check`` no longer repeats the test run in ``LANG=C``.
  (Martin Pool, #386180)

* The number of cores is now correctly detected on OSX. (John Szakmeister)

* The number of cores is also detected on Solaris and win32. (Vincent Ladeuil)

* The number of cores is also detected on FreeBSD. (Matthew Fuller)


bzr 1.15
########
:1.15rc1: 2009-05-16
:1.15: 2009-05-22
:1.15.1: 2009-06-09

The smart server will no longer raise 'NoSuchRevision' when streaming content
with a size mismatch in a reconstructed graph search. New command ``bzr
dpush``. Plugins can now define their own annotation tie-breaker when two
revisions introduce the exact same line.

Changes from 1.15.1 to 1.15.2
*****************************

* Use zdll on Windows to build ``_chk_map_pyx`` extension.
  (Alexander Belchenko)

Changes from 1.15final to 1.15.1
*********************************

* Translate errors received from a smart server in response to a
  ``BzrDirFormat.initialize`` or ``BzrDirFormat.initialize_ex`` request.
  This was causing tracebacks even for mundane errors like
  ``PermissionDenied``.  (Andrew Bennetts, #381329)

Changes from 1.15rc1 to 1.15final
*********************************

* No changes

Compatibility Breaks
********************

* ``bzr ls`` is no longer recursive by default. To recurse, use the
  new ``-R`` option. The old ``--non-recursive`` option has been removed.
  If you alias ``ls`` to ``ls -R``, you can disable recursion using
  ``--no-recursive`` instead.  (Ian Clatworthy)

New Features
************

* New command ``bzr dpush`` that can push changes to foreign 
  branches (svn, git) without setting custom bzr-specific metadata.
  (Jelmer Vernooij)

* The new development format ``--development6-rich-root`` now supports
  stacking. We chose not to use a new format marker, since old clients
  will just fail to open stacked branches, the same as if we used a new
  format flag. (John Arbash Meinel, #373455)

* Plugins can now define their own annotation tie-breaker when two revisions
  introduce the exact same line. See ``bzrlib.annotate._break_annotation_tie``
  Be aware though that this is temporary, private (as indicated by the leading
  '_') and a first step to address the problem. (Vincent Ladeuil, #348459)

* New command ``bzr dpush`` that can push changes to foreign 
  branches (svn, git) without setting custom bzr-specific metadata.
  (Jelmer Vernooij)

* ``bzr send`` will now check the ``child_submit_format`` setting in
  the submit branch to determine what format to use, if none was 
  specified on the command-line.  (Jelmer Vernooij)

Improvements
************

* -Dhpss output now includes the number of VFS calls made to the remote
  server. (Jonathan Lange)

* ``--coverage`` works for code running in threads too.
  (Andrew Bennets, Vincent Ladeuil)

* ``bzr pull`` now has a ``--local`` option to only make changes to the
  local branch, and not the bound master branch.
  (Gary van der Merwe, #194716)

* ``bzr rm *`` is now as fast as ``bzr rm * --keep``. (Johan Walles, #180116)

Bug Fixes
*********

* Adding now works properly when path contains a symbolic link.
  (Geoff Bache, #183831)

* An error is now raised for unknown eol values. (Brian de Alwis, #358199)

* ``bzr merge --weave`` will now generate a conflict if one side deletes a
  line, and the other side modifies the line. (John Arbash Meinel, #328171)

* ``bzr reconfigure --standalone`` no longer raises IncompatibleRepositories.
  (Martin von Gagern, #248932)

* ``bzr send`` works to send emails again using MAPI.
  (Neil Martinsen-Burrell, #346998)

* Check for missing parent inventories in StreamSink.  This prevents
  incomplete stacked branches being created by 1.13 bzr:// and
  bzr+ssh:// clients (which have bug #354036).  Instead, the server now
  causes those clients to send the missing records.  (Andrew Bennetts)

* Correctly handle http servers proposing multiple authentication schemes.
  (Vincent Ladeuil, #366107)

* End-Of-Line content filters are now loaded correctly.
  (Ian Clatworthy, Brian de Alwis, #355280)

* Fix a bug in the pure-python ``GroupCompress`` code when handling copies
  longer than 64KiB. (John Arbash Meinel, #364900)

* Fix TypeError in running ``bzr break-lock`` on some URLs.
  (Alexander Belchenko, Martin Pool, #365891)

* Non-recursive ``bzr ls`` now works properly when a path is specified.
  (Jelmer Vernooij, #357863)

* ssh usernames (defined in ~/.ssh/config) are honoured for bzr+ssh connections.
  (Vincent Ladeuil, #367726)

* Several bugs related to unicode symlinks have been fixed and the test suite
  enhanced to better catch regressions for them. (Vincent Ladeuil)

* The smart server will no longer raise 'NoSuchRevision' when streaming
  content with a size mismatch in a reconstructed graph search: it assumes
  that the client will make sure it is happy with what it got, and this
  sort of mismatch is normal for stacked environments.
  bzr 1.13.0/1 will stream from unstacked branches only - in that case not
  getting all the content expected would be a bug. However the graph
  search is how we figured out what we wanted, so a mismatch is both odd
  and unrecoverable without starting over, and starting over will end up
  with the same data as if we just permitted the mismatch. If data is
  gc'd, doing a new search will find only the truncated data, so sending
  only the truncated data seems reasonable. bzr versions newer than this
  will stream from stacked branches and check the stream to find missing
  content in the stacked-on branch, and thus will handle the situation
  implicitly.  (Robert Collins, #360791)

* Upgrading to, or fetching into a 'rich-root' format will now correctly
  set the root data the same way that reconcile does.
  (Robert Collins, #368921)

* Using unicode Windows API to obtain command-line arguments.
  (Alexander Belchenko, #375934)

Documentation
*************

API Changes
***********

* ``InterPackRepo.fetch`` and ``RepoFetcher`` now raise ``NoSuchRevision``
  instead of ``InstallFailed`` when they detect a missing revision.
  ``InstallFailed`` itself has been deleted. (Jonathan Lange)

* Not passing arguments to ``bzrlib.commands.main()`` will now grab the
  arguments from ``osutils.get_unicode_argv()`` which has proper support
  for unicode arguments on windows. Further, the supplied arguments are now 
  required to be unicode strings, rather than user_encoded strings.
  (Alexander Belchenko)

Internals
*********

* ``bzrlib.branch.Branch.set_parent`` is now present on the base branch
  class and will call ``_set_parent_location`` after doing unicode 
  encoding. (Robert Collins)

* ``bzrlib.remote.RemoteBranch._set_parent_location`` will use a new verb
  ``Branch.set_parent_location`` removing further VFS operations.
  (Robert Collins)

* ``bzrlib.bzrdir.BzrDir._get_config`` now returns a ``TransportConfig``
  or similar when the dir supports configuration settings. The base class
  defaults to None. There is a matching new server verb
  ``BzrDir.get-config_file`` to reduce roundtrips for getting BzrDir
  configuration. (Robert Collins)

* ``bzrlib.tests.ExtendedTestResult`` has new methods ``startTests``
  called before the first test is started, ``done`` called after the last
  test completes, and a new parameter ``strict``. (Robert Collins)

* ``-Dhpss`` when passed to bzr will cause a backtrace to be printed when
  VFS operations are started on a smart server repository. This should not
  occur on regular push and pull operations, and is a key indicator for
  performance regressions. (Robert Collins)

* ``-Dlock`` when passed to the selftest (e.g. ``bzr -Dlock selftest``) will
  cause mismatched physical locks to cause test errors rather than just
  reporting to the screen. (Robert Collins)

* -Dprogress will cause pdb to start up if a progress view jumps
  backwards. (Robert Collins)

* Fallback ``CredentialStore`` instances registered with ``fallback=True``
  are now be able to provide credentials if obtaining credentials 
  via ~/.bazaar/authentication.conf fails. (Jelmer Vernooij, 
  Vincent Ladeuil, #321918)

* New hook ``Lock.lock_broken`` which runs when a lock is
  broken. This is mainly for testing that lock/unlock are
  balanced in tests. (Vincent Ladeuil)

* New MergeDirective hook 'merge_request_body' allows hooks to supply or
  alter a body for the message produced by ``bzr send``.

* New smart server verb ``BzrDir.initialize_ex`` which implements a
  refactoring to the core of clone allowing less round trips on new
  branches. (Robert Collins)

* New method ``Tags.rename_revisions`` that can rename revision ids tags
  are pointing at. (Jelmer Vernooij)

* Updated the bundled ``ConfigObj`` library to 4.6.0 (Matt Nordhoff)

Testing
*******

* ``bzr selftest`` will now fail if lock/unlock are not correctly balanced in
  tests. Using ``-Dlock`` will turn the related failures into warnings.
  (Vincent Ladeuil, Robert Collins)

bzr 1.14
########
:Codename: brisbane-core
:1.14rc1: 2009-04-06
:1.14rc2: 2009-04-19
:1.14: 2009-04-28
:1.14.1: 2009-05-01

New formats 1.14 and 1.14-rich-root supporting End-Of-Line (EOL) conversions,
keyword templating (via the bzr-keywords plugin) and generic content filtering.
End-of-line conversion is now supported for formats supporting content
filtering.

Changes from 1.14final to 1.14.1
********************************

* Change api_minimum_version back to api_minimum_version = (1, 13, 0)

Changes from 1.14rc2 to 1.14final
*********************************

* Fix a bug in the pure-python ``GroupCompress`` code when handling copies
  longer than 64KiB. (John Arbash Meinel, #364900)

Changes from 1.14rc1 to 1.14rc2
*******************************

* Fix for bug 358037 Revision not in
  bzrlib.groupcompress.GroupCompressVersionedFiles (Brian de Alwis, 
  John A Meinel)

* Fix for bug 354036 ErrorFromSmartServer - AbsentContentFactory object has no
  attribute 'get_bytes_as' exception while pulling from Launchpad 
  (Jean-Francois Roy, Andrew Bennetts, Robert Collins)

* Fix for bug 355280 eol content filters are never loaded and thus never
  applied (Brian de Alwis, Ian Clatworthy)
 
* bzr.dev -r4280  Change _fetch_uses_deltas = False for CHK repos until we can
  write a better fix. (John Arbash Meinel, Robert Collins)

* Fix for bug 361574 uncommit recommends undefined --levels and -n options
  (Marius Kruger, Ian Clatworthy)

* bzr.dev r4289 as cherrypicked at lp:~spiv/bzr/stacking-cherrypick-1.14 
  (Andrew Bennetts, Robert Collins)

Compatibility Breaks
********************

* A previously disabled code path to accelerate getting configuration
  settings from a smart server has been reinstated. We think this *may*
  cause a incompatibility with servers older than bzr 0.15. We intend
  to issue a point release to address this if it turns out to be a
  problem. (Robert Collins, Andrew Bennetts)

* bzr no longer autodetects nested trees as 'tree-references'.  They
  must now be explicitly added tree references.  At the commandline, use
  join --reference instead of add.  (Aaron Bentley)

* The ``--long`` log format (the default) no longer shows merged
  revisions implicitly, making it consistent with the ``short`` and
  ``line`` log formats.  To see merged revisions for just a given
  revision, use ``bzr log -n0 -rX``. To see every merged revision,
  use ``bzr log -n0``.  (Ian Clatworthy)

New Features
************

* New formats ``1.14`` and ``1.14-rich-root`` supporting End-Of-Line
  (EOL) conversions, keyword templating (via the bzr-keywords plugin)
  and generic content filtering. These formats replace the experimental
  ``development-wt5`` and ``development-wt5-rich-root`` formats
  respectively, but have support for filtered views disabled.
  (Ian Clatworthy)

* New ``mv --auto`` option recognizes renames after they occur.
  (Aaron Bentley)

* ``bzr`` can now get passwords from stdin without requiring a controlling
  terminal (i.e. by redirecting stdin). (Vincent Ladeuil)

* ``bzr log`` now supports filtering of multiple files and directories
  and will show changes that touch any of them. Furthermore,
  directory filtering now shows the changes to any children of that
  directory, not just the directory object itself.
  (Ian Clatworthy, #97715)

* ``bzr shelve`` can now apply changes without storing anything on the
  shelf, via the new --destroy option.  (Aaron Bentley)

* ``bzr send`` now accepts --body to specify an initial message body.
  (Aaron bentley)

* ``bzr xxx --usage`` where xxx is a command now shows a usage
  message and the options without the descriptive help sections
  (like Description and Examples). A message is also given
  explaining how to see the complete help, i.e. ``bzr help xxx``.
  (Ian Clatworthy)

* Content filters can now be used to provide custom conversion
  between the canonical format of content (i.e. as stored) and
  the convenience format of content (i.e. as created in working
  trees). See ``bzr help content-filters`` for further details.
  (Ian Clatworthy, Alexander Belchenko)

* End-of-line conversion is now supported for formats supporting
  content filtering. See ``bzr help eol`` for details.
  (Ian Clatworthy)

* Newly-blessed `join` command allows combining two trees into one.
  (Aaron Bentley)

Improvements
************

* A new format name alias ``default-rich-root`` has been added and
  points at the closest relative of the default format that supports 
  rich roots. (Jelmer Vernooij, #338061)

* Branching from a stacked branch using ``bzr*://`` will now stream
  the data when the target repository does not need topological
  ordering, reducing round trips and network overhead. This uses the
  existing smart server methods added in 1.13, so will work on any
  1.13 or newer server. (Robert Collins, Andrew Bennetts)

* ``bzr cat`` and ``bzr export`` now supports a ``--filters`` option
  that displays/saves the content after content filters are applied.
  (Ian Clatworthy)

* ``bzr ignore`` gives a more informative message when existing
  version controlled files match the ignore pattern. (Neil
  Martinsen-Burrell, #248895)

* ``bzr log`` now has ``--include-merges`` as an alias for ``--levels 0``.
  (Ian Clatworthy)

* ``bzr send`` is faster on repositories with deep histories.
  (Ian Clatworthy)

* IPv6 literals are accepted in URLs.
  (stlman, Martin Pool, Jelmer Vernooij, #165014)

* Progress bars now show the rate of network activity for
  ``bzr+ssh://`` and ``bzr://`` connections.  (Andrew Bennetts)

* Prompt for user names if they are not in the configuration. 
  (Jelmer Vernooij, #256612)

* Pushing to a stacked pack-format branch on a 1.12 or older smart server
  now takes many less round trips.  (Andrew Bennetts, Robert Collins,
  #294479)
  
* Streaming push can be done to older repository formats.  This is
  implemented using a new ``Repository.insert_stream_locked`` RPC.
  (Andrew Bennetts, Robert Collins)

* The "ignoring files outside view: .." message has been re-worded
  to "Ignoring files outside view. View is .." to reduce confusion
  about what was being considered and what was being ignored.
  (Ian Clatworthy)

* The ``long`` log formatter now shows [merge] indicators. If
  only one level of revisions is displayed and merges are found,
  the ``long`` and ``short`` log formatters now tell the user
  how to see the hidden merged revisions.  (Ian Clatworthy)

* The ``brisbane-core`` project has delivered its beta format
  ``development6-rich-root``. This format is suitable for judicious
  testing by early adopters. In particular if you are benchmarking bzr
  performance please be sure to test using this format. At this stage
  more information is best obtained by contacting the Bazaar mailing list
  or IRC channel if you are interested in using this format. We will make
  end user documentation available closer to blessing the format as
  production ready. (Robert Collins, John Arbash Meinel, Ian Clatworthy,
  Vincent Ladeuil, Andrew Bennetts, Martin Pool)

* Tildes are no longer escaped. No more %7Euser/project/branch!
  (Jonathan Lange)

Bug Fixes
*********

* Pushing a new stacked branch will also push the parent inventories for
  revisions at the stacking boundary.  This makes sure that the stacked
  branch has enough data to calculate inventory deltas for all of its
  revisions (without requiring the fallback branch).  This avoids
  "'AbsentContentFactory' object has no attribute 'get_bytes_as'" errors
  when fetching the stacked branch from a 1.13 (or later) smart server.
  This partially fixes #354036.  (Andrew Bennetts, Robert Collins)

* End-Of-Line content filters are now loaded correctly.
  (Ian Clatworthy, Brian de Alwis, #355280)

* Authentication plugins now receive all the parameters from the request
  itself (aka host, port, realm, path, etc). Previously, only the 
  authentication section name, username and encoded password were 
  provided. (Jean-Francois Roy)

* bzr gives a better message if an invalid regexp is passed to ``bzr log
  -m``.  (Anne Mohsen, Martin Pool)

* ``bzr split`` now says "See also: join" (Aaron Bentley, #335015)

* ``bzr version-info`` now works in empty branches. (Jelmer Vernooij,
  #313028)

* Fix "is not a stackable format" error when pushing a
  stackable-format branch with an unstackable-format repository to a
  destination with a default stacking policy.  (Andrew Bennetts)

* Fixed incorrect "Source format does not support stacking" warning
  when pushing to a smart server.  (Andrew Bennetts, #334114)

* Fix 'make check-dist-tarball' failure by converting paths to unicode when
  needed. (Vincent Ladeuil, #355454)

* Fixed "Specified file 'x/y/z' is outside current view: " occurring
  on ``bzr add x/y/z`` in formats supporting views when no view is
  defined.  (Ian Clatworthy, #344708)

* It is no longer possible to fetch between repositories while the
  target repository is in a write group. This prevents race conditions
  that prevent the use of RPC's to perform fetch, and thus allows
  optimising more operations. (Robert Collins, Andrew Bennetts)

* ``merge --force`` works again. (Robert Collins, #342105)

* No more warnings are issued about ``sha`` being deprecated under python-2.6.
  (Vincent Ladeuil, #346593)

* Pushing a new branch to a server that has a stacking policy will now
  upgrade from the local branch format when the stacking policy points at
  a branch which is itself stackable, because we know the client can read
  both branches, we know that the trunk for the project can be read too,
  so the upgrade will not inconvenience users. (Robert Collins, #345169)

* Pushing a new stacked branch will also push the parent inventories for
  revisions at the stacking boundary.  This makes sure that the stacked
  branch has enough data to calculate inventory deltas for all of its
  revisions (without requiring the fallback branch).  This avoids
  "'AbsentContentFactory' object has no attribute 'get_bytes_as'" errors
  when fetching the stacked branch from a 1.13 (or later) smart server.
  This partially fixes #354036.  (Andrew Bennetts, Robert Collins)

* The full test suite is passing again on OSX. Several minor issues (mostly
  test related) have been fixed. (Vincent Ladeuil, #355273).

* The GNU Changelog formatter is slightly improved in the case where
  the delta is empty, and now correctly claims not to support tags.
  (Andrea Bolognani)

* Shelve can now shelve changes to a symlink target.
  (James Westby, #341558)

* The help for the ``info`` command has been corrected.
  (Ian Clatworthy, #351931)

* Upgrade will now use a sensible default format if the source repository
  uses rich roots.  (Jelmer Vernooij, #252908)

Documentation
*************

* Expanded the index of the developer documentation. (Eric Siegerman)

* New topic `bzr help debug-flags`.  (Martin Pool)

* The generated manpage now explicitly lists aliases as commands.
  (James Westby, #336998)

API Changes
***********

* APIs deprecated in 1.6 and previous versions of bzr are now removed.
  (Martin Pool)

* ``CommitReporter`` is no longer called with ``unchanged`` status during
  commit - this was a full-tree overhead that bzr no longer performs.
  (Robert Collins)

* New abstract ``UIFactory`` method ``get_username`` which will be called to 
  obtain the username to use when connecting to remote machines. 
  (Jelmer Vernooij)

* New API ``Inventory.filter()`` added that filters an inventory by
  a set of file-ids so that only those fileids, their parents and
  their children are included.  (Ian Clatworthy)

* New sort order for ``get_record_stream`` ``groupcompress`` which
  sorts optimally for use with groupcompress compressors. (John Arbash
  Meinel, Robert Collins)

* Repository APIs ``get_deltas_for_revisions()`` and
  ``get_revision_delta()`` now support an optional ``specific_fileids``
  parameter. If provided, the deltas are filtered so that only those
  file-ids, their parents and their children are included.
  (Ian Clatworthy)

* The ``get_credentials`` and ``set_credentials`` methods of 
  ``AuthenticationConfig`` now accept an optional realm argument.
  (Jean-Francois Roy)

* The ``pb`` argument to ``fetch()`` is deprecated.
  (Martin Pool)

* The ``Serializer`` class and the serializer ``format registry`` have moved
  from ``bzrlib.xml_serializer`` to ``bzrlib.serializer``. (Jelmer Vernooij)

* The smart server jail now hooks into BzrDir.open to prevent any BzrDir
  that is not inside the backing transport from being opened.  See the
  module documentation for ``bzrlib.smart.request`` for details.
  (Andrew Bennetts, Robert Collins)

* ``Tree.get_symlink_target`` now always returns a unicode string result
  or None. Previously it would return the bytes from reading the link
  which could be in any arbitrary encoding. (Robert Collins)

Testing
*******

* ``bzrlib.tests.TestCase`` now fails the test if its own ``setUp``
  and ``tearDown`` weren't called.  This catches faulty tests that
  forget to upcall when overriding ``setUp`` and ``tearDown``.  Those
  faulty tests were not properly isolated.
  (Andrew Bennetts, Robert Collins)

* Fix test_msgeditor.MsgEditorTest test isolation.
  (Vincent Ladeuil, #347130)

* ``medusa`` is not used anymore as an FTP test server starting with
  python2.6. A new FTP test server based on ``pyftplib`` can be used
  instead. This new server is a soft dependency as medusa which is still
  preferred if both are available (modulo python version).
  (Vincent Ladeuil)

Internals
*********

* Added ``chk_map`` for fast, trie-based storage of tuple to string maps.
  (Robert Collins, John Arbash Meinel, Vincent Ladeuil)

* Added ``bzrlib.chk_map`` for fast, trie-based storage of tuple to string
  maps.  (Robert Collins, John Arbash Meinel, Vincent Ladeuil)

* Added ``bzrlib.inventory_delta`` module.  This will be used for
  serializing and deserializing inventory deltas for more efficient
  streaming on the the network.  (Robert Collins, Andrew Bennetts)

* ``Branch._get_config`` has been added, which splits out access to the
  specific config file from the branch. This is used to let RemoteBranch
  avoid constructing real branch objects to access configuration settings.
  (Robert Collins, Andrew Bennetts)

* ``Branch`` now implements ``set_stacked_on_url`` in the base class as
  the implementation is generic and should impact foreign formats. This
  helps performance for ``RemoteBranch`` push operations to new stacked
  branches. (Robert Collins, Andrew Bennetts)

* ``BtreeIndex._spill_mem_keys_to_disk()`` now generates disk index with
  optmizations turned off. This only has effect when processing > 100,000
  keys during something like ``bzr pack``. (John Arbash Meinel)

* ``bzr selftest`` now accepts ``--subunit`` to run in subunit output
  mode. Requires ``lp:subunit`` installed to work, but is not a hard
  dependency. (Robert Collins)

* ``BzrDir.open_branch`` now takes an optional ``ignore_fallbacks``
  parameter for controlling opening of stacked branches.
  (Andrew Bennetts, Robert Collins)
  
* ``CommitBuilder`` has a new method, ``record_iter_changes`` which works
  in terms of an iter_changes iterator rather than full tree scanning.
  (Robert Collins)

* ``DirState`` can now be passed a custom ``SHA1Provider`` object
  enabling it to store the SHA1 and stat of the canonical (post
  content filtered) form. (Ian Clatworthy)

* New ``assertLength`` method based on one Martin has squirreled away
  somewhere. (Robert Collins, Martin Pool)

* New hook ``BzrDir.pre_open`` which runs before opening ``BzrDir``
  objects, allowing better enforcement of the smart server jail when
  dealing with stacked branches. (Robert Collins, Andrew Bennetts)

* New hook ``RioVersionInfoBuilder.revision``, allowing extra entries 
  to be added to the stanza that is printed for a particular revision.
  (Jelmer Vernooij)

* New repository method ``refresh_data`` to cause any repository to
  make visible data inserted into the repository by a smart server
  fetch operation. (Robert Collins, Andrew Bennetts)

* ``register_filter_stack_map`` now takes an optional fallback parameter,
  a callable to invoke if a preference has a value not in the map
  of filter stacks. This enhancement allows, for example,  bzr-svn to
  handle existing svn properties that define a list of keywords to be
  expanded.  (Ian Clatworthy)

* ``RemoteBranchConfig`` will use a new verb ``Branch.set_config_option``
  to write config settings to smart servers that support this, saving
  5 round trips on the stacked streaming acceptance test.
  (Robert Collins, Andrew Bennetts)

* ``RemoteBranch`` now provides ``_get_config`` for access to just the
  branch specific configuration from a remote server, which uses the 
  already existing ``Branch.get_config_file`` smart verb.
  (Robert Collins, Andrew Bennetts)

* ``RemoteRepository`` will now negatively cache missing revisions during
  ``get_parent_map`` while read-locked. Write-locks are unaffected.
  (Robert Collins, Andrew Bennetts)

* Removed ``InterRemoteToOther``, ``InterOtherToRemote`` and
  ``InterPackToRemotePack`` classes, as they are now unnecessary.
  (Andrew Bennetts)

* ``RepositoryFormat`` as a new attribute ``fast_deltas`` to indicate
  whether the repository can efficiently generate deltas between trees
  regardless of tree size. (Robert Collins)

* ``Repository.iter_files_bytes()`` now properly returns an "iterable of
  byte strings" (aka 'chunked') for the content. It previously was
  returning a plain string, which worked, but performed very poorly when
  building a working tree (file.writelines(str) is very inefficient). This
  can have a large effect on ``bzr checkout`` times. (John Arbash Meinel)

* selftest now supports a --parallel option, with values of 'fork' or
  'subprocess' to run the test suite in parallel. Currently only linux
  machine work, other platforms need patches submitted. (Robert Collins,
  Vincent Ladeuil)

* ``tests.run_suite`` has a new parameter ``suite_decorators``, a list of 
  callables to use to decorate the test suite. Such decorators can add or
  remove tests, or even remote the test suite to another machine if
  desired. (Robert Collins)

* The smart server verb ``Repository.get_parent_map`` can now include
  information about ghosts when the special revision ``include-missing:``
  is in the requested parents map list. With this flag, ghosts are
  included as ``missing:REVISION_ID``. (Robert Collins, Andrew Bennetts)

* ``_walk_to_common_revisions`` will now batch up at least 50
  revisions before calling ``get_parent_map`` on the target,
  regardless of ``InterRepository``.
  (Andrew Bennetts, Robert Collins)

bzr 1.13
########

:Codename: paraskavedekatriaphobia
:1.13: 2009-03-14
:1.13rc1: 2009-03-10
:1.13.1: 2009-03-23
:1.13.2: 2009-04-27

GNU Changelog output can now be produced by ``bzr log --gnu-changelog``.  Debug
flags can now be set in ``~/.bazaar/bazaar.conf``.  Lightweight checkouts and
stacked branches should both be much faster over remote connections.  

Changes From 1.13.1 to 1.13.2
*****************************

A regression was found in the 1.13.1 release. When bzr 1.13.1 and earlier push
a stacked branch they do not take care to push all the parent inventories for
the transferred revisions. This means that a smart server serving that branch
often cannot calculate inventory deltas for the branch (because smart server
does not/cannot open fallback repositories). Prior to 1.13 the server did not
have a verb to stream revisions out of a repository, so that's why this bug has
appeared now.

Bug Fixes
*********

* Fix for bug 354036 ErrorFromSmartServer - AbsentContentFactory object has no
  attribute 'get_bytes_as' exception while pulling from Launchpad 
  (Jean-Francois Roy, Andrew Bennetts, Robert Collins)

Changes From 1.13final to 1.13.1
********************************

A couple regessions where found in the 1.13 release. The pyrex-generated C
extensions are missing from the .tar.gz and .zip files.  Documentation on how
to generate GNU ChangeLogs is wrong.

Bug Fixes
*********

* Change ``./bzr``'s ``_script_version`` to match ./bzrlib/__init__.py
  version_info. (Bob Tanner, Martin Pool, #345232)

* Distribution archives for 1.13 do not contain generated C extension modules
  (Jean-Francois Roy, Bob Tanner, #344465)

* GNU ChangeLog output can now be produced by bzr log --format gnu-changelog is
  incorrect (Deejay, Bob Tanner, Martin Pool, Robert Collins, #343928)

* ``merge --force`` works again. (Robert Collins, #342105)

Changes From 1.13rc1 to 1.13final
*********************************

* Fix "is not a stackable format" error when pushing a
  stackable-format branch with an unstackable-format repository to a
  destination with a default stacking policy.  (Andrew Bennetts)

* Progress bars now show the rate of network activity for
  ``bzr+ssh://`` and ``bzr://`` connections.  (Andrew Bennetts)

Compatibility Breaks
********************

* ``bzr log --line`` now indicates which revisions are merges with
  `[merge]` after the date.  Scripts which parse the output of this
  command may need to be adjusted.
  (Neil Martinsen-Burrell)

New Features
************

* ``bzr reconfigure`` now supports --with-trees and --with-no-trees
  options to change the default tree-creation policy of shared
  repositories.  (Matthew Fuller, Marius Kruger, #145033)

* Debug flags can now be set in ``~/.bazaar/bazaar.conf``.
  (Martin Pool)

* Filtered views provide a mask over the tree so that users can focus
  on a subset of a tree when doing their work. See ``Filtered views``
  in chapter 7 of the User Guide and ``bzr help view`` for details.
  (Ian Clatworthy)

* GNU Changelog output can now be produced by ``bzr log --gnu-changelog``.
  (Andrea Bolognani, Martin Pool)

* The ``-Dmemory`` flag now gives memory information on Windows.
  (John Arbash Meinel)

* Multiple authors for a commit can now be recorded by using the "--author"
  option multiple times. (James Westby, #185772)

* New clean-tree command, from bzrtools.  (Aaron Bentley, Jelmer Vernoij)

* New command ``bzr launchpad-open`` opens a Launchpad web page for that
  branch in your web browser, as long as the branch is on Launchpad at all.
  (Jonathan Lange)

* New API for getting bugs fixed by a revision: Revision.iter_bugs().
  (Jonathan Lange)

Improvements
************

* All bzr ``Hooks`` classes are now registered in
  ``bzrlib.hooks.known_hooks``. This removes the separate list from
  ``bzrlib.tests`` and ensures that all hooks registered there are
  correctly isolated by the test suite (previously
  ``MutableTreeHooks`` were not being isolated correctly). Further, 
  documentation for hooks is now dynamically generated from the
  present HookPoints. ``bzr hooks`` will now also report on all the
  hooks present in the ``bzrlib.hooks.known_hooks`` registry.
  (Robert Collins)

* ``bzr add`` no longer prints ``add completed`` on success. Failure
  still prints an error message. (Robert Collins)

* ``bzr branch`` now has a ``--no-tree`` option which turns off the
  generation of a working tree in the new branch.
  (Daniel Watkins, John Klinger, #273993)

* Bazaar will now point out ``bzr+ssh://`` to the user when they 
  use ssh://. (Jelmer Vernooij, #330535)

* ``bzr -v info`` now omits the number of committers branch statistic,
  making it many times faster for large projects. To include that
  statistic in the output, use ``bzr -vv info``.
  (Ian Clatworthy)

* ``bzr push`` to a ``bzr`` url (``bzr://``, ``bzr+ssh://`` etc) will
  stream if the server is version 1.13 or greater, reducing roundtrips
  significantly. (Andrew Bennetts, Robert Collins)

* Lightweight Checkouts and Stacked Branches should both be much
  faster over remote connections. Building the working tree now
  batches up requests into approx 5MB requests, rather than a separate
  request for each file. (John Arbash Meinel)

* Support for GSSAPI authentication when using HTTP or HTTPS. 
  (Jelmer Vernooij)

* The ``bzr shelve`` prompt now includes a '?' help option to explain the
  short options better. (Daniel Watkins, #327429)

* ``bzr lp-open`` now falls back to the push location if it cannot find a
  public location. (Jonathan Lange, #332372)

* ``bzr lp-open`` will try to find the Launchpad URL for the location
  passed on the command line. This makes ``bzr lp-open lp:foo`` work as
  expected. (Jonathan Lange, #332705)

* ``bzr send`` now supports MH-E via ``emacsclient``. (Eric Gillespie)

Bug Fixes
*********

* Allows ``bzr log <FILE>`` to be called in an empty branch without
  backtracing. (Vincent Ladeuil, #346431)

* Bazaar now gives a better message including the filename if it's
  unable to read a file in the working directory, for example because
  of a permission error.  (Martin Pool, #338653)

* ``bzr cat -r<old> <path>`` doesn't traceback anymore when <path> has a
  file id in the working tree different from the one in revision <old>.
  (Vincent Ladeuil, #341517, #253806)

* ``bzr send`` help is more specific about how to apply merge
  directives.  (Neil Martinsen-Burrell, #253470)

* ``bzr missing`` now uses ``Repository.get_revision_delta()`` rather
  than fetching trees and determining a delta itself. (Jelmer
  Vernooij, #315048)

* ``bzr push`` to a smart server no longer causes "Revision
  {set([('null:',)])} not present ..." errors when the branch has
  multiple root revisions. (Andrew Bennetts, #317654)

* ``bzr shelve`` now properly handle patches with no terminating newline.
  (Benoît PIERRE, #303569)

* ``bzr unshelve`` gives a more palatable error if passed a non-integer
  shelf id. (Daniel Watkins)

* Export now handles files that are not present in the tree.
  (James Westby, #174539)

* Fixed incorrect "Source format does not support stacking" warning
  when pushing to a smart server.  (Andrew Bennetts, #334114)
  
* Fixed "sprout() got an unexpected keyword argument 'source_branch'"
  error branching from old repositories.
  (Martin Pool, #321695)

* Make ``bzr push --quiet <non-local location>`` less chatty.
  (Kent Gibson, #221461)

* Many Branch hooks would not fire with ``bzr://`` and ``bzr+ssh://``
  branches, and this was not noticed due to a bug in the test logic
  for branches. This is now fixed and a test added to prevent it
  reoccuring. (Robert Collins, Andrew Bennetts)

* Restore the progress bar on Windows. We were disabling it when TERM
  wasn't set, but Windows doesn't set TERM. (Alexander Belchenko,
  #334808)

* ``setup.py build_ext`` now gives a proper error when an extension
  fails to build. (John Arbash Meinel)

* Symlinks to non ascii file names are now supported.
  (Robert Collins, Vincent Ladeuil, #339055, #272444)    

* Under rare circumstances (aka nobody reported a bug about it), the ftp
  transport could revert to ascii mode. It now stays in binary mode except
  when needed.  (Vincent Ladeuil)

* Unshelve does not generate warnings about progress bars.
  (Aaron Bentley, #328148)

* shelve cleans up properly when unversioned files are specified.
  (Benoît Pierre, Aaron Bentley)

Documentation
*************

* Added ``Organizing your workspace`` to the User Guide appendices,
  summarizing some common ways of organizing trees, branches and
  repositories and the processes/workflows implied/enabled by each.
  (Ian Clatworthy)

* Hooks can now be self documenting. ``bzrlib.hooks.Hooks.create_hook``
  is the entry point for this feature. (Robert Collins)

* The documentation for ``shelve`` and ``unshelve`` has been clarified.
  (Daniel Watkins, #327421, #327425)

API Changes
***********

* ``bzr selftest`` now fails if the bazaar sources contain trailing
  whitespace, non-unix style line endings and files not ending in a
  newline. About 372 files and 3243 lines with trailing whitespace was
  updated to comply with this. The code already complied with the other
  criteria, but now it is enforced. (Marius Kruger)

* ``bzrlib.branch.PushResult`` was renamed to 
  ``bzrlib.branch.BranchPushResult``. (Jelmer Vernooij)

* ``Branch.fetch`` and ``Repository.fetch`` now return None rather
  than a count of copied revisions and failed revisions. A while back
  we stopped ever reporting failed revisions because we started
  erroring instead, and the copied revisions count is not used in the
  UI at all - indeed it only reflects the repository status not
  changes to the branch itself. (Robert Collins)

* ``Inventory.apply_delta`` now raises an AssertionError if a file-id
  appears multiple times within the delta. (Ian Clatworthy)

* MutableTree.commit now favours the "authors" argument, with the old
  "author" argument being deprecated.

* Remove deprecated EmptyTree.  (Martin Pool)

* ``Repository.fetch`` now accepts an optional ``fetch_spec``
  parameter.  A ``SearchResult`` or ``MiniSearchResult`` may be passed
  to ``fetch_spec`` instead of a ``last_revision`` to specify exactly
  which revisions to fetch. (Andrew Bennetts)

* ``RepositoryAcquisitionPolicy.acquire_repository`` now returns a
  tuple of ``(repository, is_new_flag)``, rather than just the
  repository.  (Andrew Bennetts)

* Revision.get_apparent_author() is now deprecated, replaced by
  Revision.get_apparent_authors(), which returns a list. The former
  now returns the first item that would be returned from the second.

* The ``BranchBuilder`` test helper now accepts a ``timestamp``
  parameter to ``build_commit`` and ``build_snapshot``.  (Martin Pool)

* The ``_fetch_*`` attributes on ``Repository`` are now on
  ``RepositoryFormat``, more accurately reflecting their intent (they
  describe a disk format capability, not state of a particular
  repository of that format). (Robert Collins)

Internals
*********

* Branching from a non-stacked branch on a smart protocol is now
  free of virtual file system methods.
  (Robert Collins, Andrew Bennetts)

* Branch and Repository creation on a bzr+ssh://server are now done
  via RPC calls rather than VFS calls, reducing round trips for
  pushing new branches substantially. (Robert Collins)

* ``Branch.clone`` now takes the ``repository_policy`` formerly used
  inside ``BzrDir.clone_on_transport``, allowing stacking to be
  configured before the branch tags and revision tip are set. This
  fixes a race condition cloning stacked branches that would cause
  plugins to have hooks called on non-stacked instances.
  (Robert Collins, #334187)

* ``BzrDir.cloning_metadir`` now has a RPC call. (Robert Collins)

* ``BzrDirFormat.__str__`` now uses the human readable description
  rather than the sometimes-absent disk label. (Robert Collins)

* ``bzrlib.fetch`` is now composed of a sender and a sink component
  allowing for decoupling over a network connection. Fetching from
  or into a RemoteRepository with a 1.13 server will use this to
  stream the operation.
  (Andrew Bennetts, Robert Collins)

* ``bzrlib.tests.run_suite`` accepts a runner_class parameter
  supporting the use of different runners. (Robert Collins)

* Change how file_ids and revision_ids are interned as part of
  inventory deserialization. Now we use the real ``intern()``, rather
  than our own workaround that would also cache a Unicode copy of the
  string, and never emptied the cache. This should slightly reduce
  memory consumption. (John Arbash Meinel)

* New branch method ``create_clone_on_transport`` that returns a
  branch object. (Robert Collins)

* New hook Commands['extend_command'] to allow plugins to access a
  command object before the command is run (or help generated from
  it), without overriding the command. (Robert Collins)

* New version of the ``BzrDir.find_repository`` verb supporting
  ``_network_name`` to support removing more _ensure_real calls.
  (Robert Collins)

* ``RemoteBranchFormat`` no longer claims to have a disk format string.
  (Robert Collins)

* ``Repository`` objects now have ``suspend_write_group`` and
  ``resume_write_group`` methods.  These are currently only useful
  with pack repositories. (Andrew Bennetts, Robert Collins)

* ``BzrDirFormat``, ``BranchFormat`` and ``RepositoryFormat`` objects
  now have a ``network_name`` for passing the format across RPC calls.
  (Robert Collins, Andrew Bennetts)

* ``RepositoryFormat`` objects now all have a new attribute
  ``_serializer`` used by fetch when reserialising is required.
  (Robert Collins, Andrew Bennetts)

* Some methods have been pulled up from ``BzrBranch`` to ``Branch``
  to aid branch types that are not bzr branch objects (like
  RemoteBranch). (Robert Collins, Andrew Bennetts)

* Test adaptation has been made consistent throughout the built in
  tests. ``TestScenarioApplier``, ``multiply_tests_from_modules``,
  ``adapt_tests``, ``adapt_modules`` have all been deleted. Please
  use ``multiply_tests``, or for lower level needs ``apply_scenarios``
  and ``apply_scenario``. (Robert Collins)

* ``TestSkipped`` is now detected by TestCase and passed to the
  ``TestResult`` by calling ``addSkip``. For older TestResult objects,
  where ``addSkip`` is not available, ``addError`` is still called.
  This permits test filtering in subunit to strip out skipped tests
  resulting in a faster fix-shrink-list-run cycle. This is compatible
  with the testtools protocol for skips. (Robert Collins)

* The ``_index`` of ``KnitVersionedFiles`` now supports the ability
  to scan an underlying index that is going to be incorporated into
  the ``KnitVersionedFiles`` object, to determine if it has missing
  delta references. The method is ``scan_unvalidated_index``.
  (Andrew Bennetts, Robert Collins)

* There is a RemoteSink object which handles pushing to smart servers.
  (Andrew Bennetts, Robert Collins)

* ``TransportTraceDecorator`` now logs ``put_bytes_non_atomic`` and
  ``rmdir`` calls. (Robert Collins)

* ``VersionedFiles`` record adapters have had their signature change
  from ``(record, record.get_bytes_as(record.storage_kind))`` to
  ``(record)`` reducing excess duplication and allowing adapters
  to access private data in record to obtain content more
  efficiently. (Robert Collins)

* We no longer probe to see if we should create a working tree during
  clone if we cannot get a local_abspath for the new bzrdir.
  (Robert Collins)


bzr 1.12
########

:Codename: 1234567890
:1.12: 2009-02-13
:1.12rc1: 2009-02-10

This release of Bazaar contains many improvements to the speed,
documentation and functionality of ``bzr log`` and the display of logged
revisions by ``bzr status``.  bzr now also gives a better indication of
progress, both in the way operations are drawn onto a text terminal, and
by showing the rate of network IO.

Changes from RC1 to Final
*************************

* ``bzr init --development-wt5[-rich-root]`` would fail because of
  circular import errors. (John Arbash Meinel, #328135)

* Expanded the help for log and added a new help topic called
  ``log-formats``.  (Ian Clatworthy)

Compatibility Breaks
********************

* By default, ``bzr status`` after a merge now shows just the pending
  merge tip revisions. This improves the signal-to-noise ratio after
  merging from trunk and completes much faster. To see all merged
  revisions, use the new ``-v`` flag.  (Ian Clatworthy)

* ``bzr log --line`` now shows any tags after the date and before
  the commit message. If you have scripts which parse the output
  from this command, you may need to adjust them accordingly.
  (Ian Clatworthy)

* ``bzr log --short`` now shows any additional revision properties
  after the date and before the commit message.  Scripts that parse 
  output of the log command in this situation may need to adjust.
  (Neil Martinsen-Burrell)

* The experimental formats ``1.12-preview`` and ``1.12-preview-rich-root``
  have been renamed ``development-wt5`` and ``development-wt5-rich-root``
  respectively, given they are not ready for release in 1.12.
  (Ian Clatworthy)

* ``read_bundle_from_url`` has been deprecated. (Vincent Ladeuil)

New Features
************

* Add support for filtering ``bzr missing`` on revisions.  Remote revisions
  can be filtered using ``bzr missing -r -20..-10`` and local revisions can
  be filtered using ``bzr missing --my-revision -20..-10``.
  (Marius Kruger)

* ``bzr log -p`` displays the patch diff for each revision.
  When logging a file, the diff only includes changes to that file.
  (Ian Clatworthy, #202331, #227335)

* ``bzr log`` supports a new option called ``-n N`` or ``--level N``.
  A value of 0 (zero) means "show all nested merge revisions" while
  a value of 1 (one) means "show just the top level". Values above
  1 can be used to see a limited amount of nesting. That can be
  useful for seeing the level or two below PQM submits for example.
  To force the ``--short`` and ``--line`` formats to display all nested
  merge revisions just like ``--long`` does by default, use a command
  like ``bzr log --short -n0``. To display just the mainline using
  ``--long`` format, ``bzr log --long -n1``.
  (Ian Clatworthy)

Improvements
************

* ``bzr add`` more clearly communicates success vs failure.
  (Daniel Watkins)

* ``bzr init`` will now print a little less verbose output.
  (Marius Kruger)

* ``bzr log`` is now much faster in many use cases, particularly
  at incrementally displaying results and filtering by a
  revision range. (Ian Clatworthy)

* ``bzr log --short`` and ``bzr log --line`` now show tags, if any,
  for each revision. The tags are shown comma-separated inside
  ``{}``. For short format, the tags appear at the end of line
  before the optional ``[merge]`` indicator. For line format,
  the tags appear after the date. (Ian Clatworthy)

* Progress bars now show the rate of activity for some sftp 
  operations, and they are drawn different.  (Martin Pool, #172741)

* Progress bars now show the rate of activity for urllib and pycurl based
  http client implementations. The operations are tracked at the socket
  level for better precision.
  (Vincent Ladeuil)

* Rule-based preferences can now accept multiple patterns for a set of
  rules.  (Marius Kruger)

* The ``ancestor:`` revision spec will now default to referring to the
  parent of the branch if no other location is given.
  (Daniel Watkins, #198417)

* The debugger started as a result of setting ``$BZR_PDB`` works
  around a bug in ``pdb``, http://bugs.python.org/issue4150.  The bug
  can cause truncated tracebacks in Python versions before 2.6.
  (Andrew Bennetts)

* VirtualVersionedFiles now implements
  ``iter_lines_added_or_present_in_keys``. This allows the creation of 
  new branches based on stacked bzr-svn branches. (#311997)

Bug Fixes
*********

* ``bzr annotate --show-ids`` doesn't give a backtrace on empty files
  anymore.
  (Anne Mohsen, Vincent Ladeuil, #314525)

* ``bzr log FILE`` now correctly shows mainline revisions merging
  a change to FILE when the ``--short`` and ``--line`` log formats
  are used. (Ian Clatworthy, #317417)

* ``bzr log -rX..Y FILE`` now shows the history of FILE provided
  it existed in Y or X, even if the file has since been deleted or
  renamed. If no range is given, the current/basis tree and
  initial tree are searched in that order. More generally, log
  now interprets filenames in their historical context.
  (Ian Clatworthy, #175520)

* ``bzr status`` now reports nonexistent files and continues, then
  errors (with code 3) at the end.  (Karl Fogel, #306394)

* Don't require the present compression base in knits to be the same
  when adding records in knits. (Jelmer Vernooij, #307394)

* Fix a problem with CIFS client/server lag on Windows colliding with
  an invariant-per-process algorithm for generating AtomicFile names
  (Adrian Wilkins, #304023)

* Many socket operations now handle EINTR by retrying the operation.
  Previously EINTR was treated as an unrecoverable failure.  There is
  a new ``until_no_eintr`` helper function in ``bzrlib.osutils``.
  (Andrew Bennetts)

* Support symlinks with non-ascii characters in the symlink filename.
  (Jelmer Vernooij, #319323)

* There was a bug in how we handled resolving when a file is deleted
  in one branch, and modified in the other. If there was a criss-cross
  merge, we would cause the deletion to conflict a second time.
  (Vincent Ladeuil, John Arbash Meinel)

* There was another bug in how we chose the correct intermediate LCA in
  criss-cross merges leading to several kind of changes be incorrectly
  handled.
  (John Arbash Meinel, Vincent Ladeuil)

* Unshelve now handles deleted paths without crashing. (Robert Collins)

Documentation
*************

* Improved plugin developer documentation.  (Martin Pool)

API Changes
***********

* ``ProgressBarStack`` is deprecated; instead use
  ``ui_factory.nested_progress_bar`` to create new progress bars.
  (Martin Pool)

* ForeignVcsMapping() now requires a ForeignVcs object as first
  argument. (Jelmer Vernooij)

* ForeignVcsMapping.show_foreign_revid() has been moved to
  ForeignVcs. (Jelmer Vernooij)

* ``read_bundle_from_url`` is deprecated in favor of
  ``read_mergeable_from_url``.  (Vincent Ladeuil)

* Revision specifiers are now registered in
  ``bzrlib.revisionspec.revspec_registry``, and the old list of 
  revisionspec classes (``bzrlib.revisionspec.SPEC_TYPES``) has been
  deprecated. (Jelmer Vernooij, #321183)

* The progress and UI classes have changed; the main APIs remain the
  same but code that provides a new UI or progress bar class may
  need to be updated.  (Martin Pool)

Internals
*********

* Default User Interface (UI) is CLIUIFactory when bzr runs in a dumb
  terminal. It is sometimes desirable do override this default by forcing
  bzr to use TextUIFactory. This can be achieved by setting the
  BZR_USE_TEXT_UI environment variable (emacs shells, as opposed to
  compile buffers, are such an example).
  (Vincent Ladeuil)

* New API ``Branch.iter_merge_sorted_revisions()`` that iterates over
  ``(revision_id, depth, revno, end_of_merge)`` tuples.
  (Ian Clatworthy)

* New ``Branch.dotted_revno_to_revision_id()`` and
  ``Branch.revision_id_to_dotted_revno()`` APIs that pick the most
  efficient way of doing the mapping.
  (Ian Clatworthy)

* Refactor cmd_serve so that it's a little easier to build commands that
  extend it, and perhaps even a bit easier to read.  (Jonathan Lange)

* ``TreeDelta.show()`` now accepts a ``filter`` parameter allowing log
  formatters to retrict the output.
  (Vincent Ladeuil)


bzr 1.11
########

:Codename: "Eyes up!"
:Released: 2009-01-19

This first monthly release of Bazaar for 2009 improves Bazaar's operation
in Windows, Mac OS X, and other situations where file names are matched
without regard to capitalization: Bazaar tries to match the case of an
existing file.  This release of Bazaar also improves the efficiency of
Tortoise Windows Shell integration and lets it work on 64-bit platforms.

The UI through which Bazaar supports historic formats has been improved,
so 'bzr help formats' now gives a simpler and shorter list, with clear
advice.

This release also fixes a number of bugs, particularly a glitch that can
occur when there are concurrent writes to a pack repository.

Bug Fixes
*********

* Fix failing test when CompiledChunksToLines is not available.
  (Vincent Ladeuil)

* Stacked branches don't repeatedly open their transport connection.
  (John Arbash Meinel)



bzr 1.11rc1
###########

:Codename: "Eyes up!"
:Released: 2009-01-09

Changes
*******

* Formats using Knit-based repository formats are now explicitly
  marked as deprecated. (Ian Clatworthy)

New Features
************

* Add support for `bzr tags -r 1..2`, that is we now support showing
  tags applicable for a specified revision range. (Marius Kruger)

* ``authentication.conf`` now accepts pluggable read-only credential
  stores. Such a plugin (``netrc_credential_store``) is now included,
  handles the ``$HOME/.netrc`` file and can server as an example to
  implement other plugins.
  (Vincent Ladeuil)

* ``shelve --list`` can now be used to list shelved changes.
  (Aaron Bentley)

Improvements
************

* Add trailing slash to directories in all output of ``bzr ls``, except
  ``bzr ls --null``. (Gordon P. Hemsley, #306424)

* ``bzr revision-info`` now supports a -d option to specify an
  alternative branch. (Michael Hudson)

* Add connection to a C++ implementation of the Windows Shell Extension
  which is able to fully replace the current Python implemented one.
  Advantages include 64bit support and reduction in overhead for
  processes which drag in shell extensions.
  (Mark Hammond)

* Support the Claws mail client directly, rather than via
  xdg-email. This prevents the display of an unnecessary modal
  dialog in Claws, informing the user that a file has been
  attached to the message, and works around bug #291847 in
  xdg-utils which corrupts the destination address.

* When working on a case-insensitive case-preserving file-system, as
  commonly found with Windows, bzr will often ignore the case of the
  arguments specified by the user in preference to the case of an existing
  item on the file-system or in the inventory to help prevent
  counter-intuitive behaviour on Windows. (Mark Hammond)

Bug Fixes
*********
  
* Allow BzrDir implementation to implement backing up of 
  control directory. (#139691)

* ``bzr push`` creating a new stacked branch will now only open a
  single connection to the target machine. (John Arbash Meinel)

* Don't call iteritems on transport_list_registry, because it may
  change during iteration.  (Martin Pool, #277048)

* Don't make a broken branch when pushing an unstackable-format branch
  that's in a stackable shared repository to a location with default
  stack-on location.  (Andrew Bennetts, #291046)

* Don't require embedding user in HTTP(S) URLs do use authentication.conf.
  (Ben Jansen, Vincent Ladeuil, #300347)

* Fix a problem with CIFS client/server lag on windows colliding with
  an invariant-per-process algorithm for generating AtomicFile names
  (Adrian Wilkins, #304023)

* Fix bogus setUp signature in UnavailableFTPServer.
  (Gary van der Merwe, #313498)

* Fix compilation error in ``_dirstate_helpers_c`` on SunOS/Solaris.
  (Jari Aalto)

* Fix SystemError in ``_patiencediff_c`` module by calling
  PyErr_NoMemory() before returning NULL in PatienceSequenceMatcher_new.
  (Andrew Bennetts, #303206)

* Give proper error message for diff with non-existent dotted revno.
  (Marius Kruger, #301969)

* Handle EACCES (permission denied) errors when launching a message
  editor, and emit warnings when a configured editor cannot be
  started. (Andrew Bennetts)

* ``$HOME/.netrc`` file is now recognized as a read-only credential store
  if configured in ``authentication.conf`` with 'password_encoding=netrc'
  in the appropriate sections.
  (Vincent Ladeuil, #103029)

* Opening a stacked branch now properly shares the connection, rather
  than opening a new connection for the stacked-on branch.
  (John Arbash meinel)

* Preserve transport decorators while following redirections.
  (Vincent Ladeuil, #245964, #270863)

* Provides a finer and more robust filter for accepted redirections.
  (Vincent Ladeuil, #303959, #265070)

* ``shelve`` paths are now interpreted relative to the current working
  tree.  (Aaron Bentley)

* ``Transport.readv()`` defaults to not reading more than 100MB in a
  single array. Further ``RemoteTransport.readv`` sets this to 5MB to
  work better with how it splits its requests.
  (John Arbash Meinel, #303538)

* Pack repositories are now able to reload the pack listing and retry
  the current operation if another action causes the data to be
  repacked.  (John Arbash Meinel, #153786)

* ``pull -v`` now respects the log_format configuration variable.
  (Aaron Bentley)

* ``push -v`` now works on non-initial pushes.  (Aaron Bentley)

* Use the short status format when the short format is used for log.
  (Vincent Ladeuil, #87179)

* Allow files to be renamed or moved via remove + add-by-id. (Charles
  Duffy, #314251)

Documentation
*************

* Improved the formats help topic to explain why multiple formats
  exist and to provide guidelines in selecting one. Introduced
  two new supporting help topics: current-formats and other-formats.
  (Ian Clatworthy)

API Changes
***********

* ``LRUCache(after_cleanup_size)`` was renamed to
  ``after_cleanup_count`` and the old name deprecated. The new name is
  used for clarity, and to avoid confusion with
  ``LRUSizeCache(after_cleanup_size)``. (John Arbash Meinel)

* New ``ForeignRepository`` base class, to help with foreign branch 
  support (e.g. svn).  (Jelmer Vernooij)

* ``node_distances`` and ``select_farthest`` can no longer be imported
  from ``bzrlib.graph``.  They can still be imported from
  ``bzrlib.deprecated_graph``, which has been the preferred way to
  import them since before 1.0.  (Andrew Bennetts)
  
* The logic in commit now delegates inventory basis calculations to
  the ``CommitBuilder`` object; this requires that the commit builder
  in use has been updated to support the new ``recording_deletes`` and
  ``record_delete`` methods. (Robert Collins)

Testing
*******

* An HTTPS server is now available (it requires python-2.6). Future bzr
  versions will allow the use of the python-2.6 ssl module that can be
  installed for 2.5 and 2.4.

* ``bzr selftest`` now fails if new trailing white space is added to
  the bazaar sources. It only checks changes not committed yet. This
  means that PQM will now reject changes that introduce new trailing
  whitespace. (Marius Kruger)

* Introduced new experimental formats called ``1.12-preview`` and
  ``1.12-preview-rich-root`` to enable testing of related pending
  features, namely content filtering and filtered views.
  (Ian Clatworthy)

Internals
*********

* Added an ``InventoryEntry`` cache when deserializing inventories.
  Can cut the time to iterate over multiple RevisionsTrees in half.
  (John Arbash Meinel)

* Added ``bzrlib.fifo_cache.FIFOCache`` which is designed to have
  minimal overhead versus using a plain dict for cache hits, at the
  cost of not preserving the 'active' set as well as an ``LRUCache``.
  (John Arbash Meinel)

* ``bzrlib.patience_diff.unified_diff`` now properly uses a tab
  character to separate the filename from the date stamp, and doesn't
  add trailing whitespace when a date stamp is not supplied.
  (Adeodato Simó, John Arbash Meinel)

* ``DirStateWorkingTree`` and ``DirStateWorkingTreeFormat`` added
  as base classes of ``WorkingTree4`` and ``WorkingTreeFormat4``
  respectively. (Ian Clatworthy)

* ``KnitVersionedFiles._check_should_delta()`` now uses the
  ``get_build_details`` api to avoid multiple hits to the index, and
  to properly follow the ``compression_parent`` rather than assuming
  it is the left-hand parent. (John Arbash Meinel)

* ``KnitVersionedFiles.get_record_stream()`` will now chose a
  more optimal ordering when the keys are requested 'unordered'.
  Previously the order was fully random, now the records should be
  returned from each pack in turn, in forward I/O order.
  (John Arbash Meinel)
    
* ``mutter()`` will now flush the ``~/.bzr.log`` if it has been more
  than 2s since the last time it flushed. (John Arbash Meinel)

* New method ``bzrlib.repository.Repository.add_inventory_by_delta``
  allows adding an inventory via an inventory delta, which can be
  more efficient for some repository types. (Robert Collins)

* Repository ``CommitBuilder`` objects can now accumulate an inventory
  delta. To enable this functionality call ``builder.recording_deletes``
  and additionally call ``builder.record_delete`` when a delete
  against the basis occurs. (Robert Collins)

* The default http handler has been changed from pycurl to urllib.
  The default is still pycurl for https connections. (The only
  advantage of pycurl is that it checks ssl certificates.)
  (John Arbash Meinel)

* ``VersionedFiles.get_record_stream()`` can now return objects with a
  storage_kind of ``chunked``. This is a collection (list/tuple) of
  strings. You can use ``osutils.chunks_to_lines()`` to turn them into
  guaranteed 'lines' or you can use ``''.join(chunks)`` to turn it
  into a fulltext. This allows for some very good memory savings when
  asking for many texts that share ancestry, as the individual chunks
  can be shared between versions of the file. (John Arbash Meinel)

* ``pull -v`` and ``push -v`` use new function
  ``bzrlib.log.show_branch_change`` (Aaron Bentley)



bzr 1.10
########

:Released: 2008-12-05

Bazaar 1.10 has several performance improvements for copying revisions
(especially for small updates to large projects).  There has also been a
significant amount of effort in polishing stacked branches.  The commands
``shelve`` and ``unshelve`` have become core commands, with an improved
implementation.

The only changes versus bzr-1.10rc1 are bugfixes for stacked branches.

bug Fixes
*********

* Don't set a pack write cache size from RepoFetcher, because the
  cache is not coherent with reads and causes ShortReadvErrors.
  This reverses the change that fixed #294479.
  (Martin Pool, #303856)

* Properly handle when a revision can be inserted as a delta versus
  when it needs to be expanded to a fulltext for stacked branches.
  There was a bug involving merge revisions. As a method to help
  prevent future difficulties, also make stacked fetches sort
  topologically. (John Arbash Meinel, #304841)


bzr 1.10rc1
###########

:Released: 2008-11-28

This release of Bazaar focuses on performance improvements when pushing
and pulling revisions, both locally and to remote networks.  The popular
``shelve`` and ``unshelve`` commands, used to interactively revert and
restore work in progress, have been merged from bzrtools into the bzr
core.  There are also bug fixes for portability, and for stacked branches.

New Features
************

* New ``commit_message_template`` hook that is called by the commit
  code to generate a template commit message. (Jelmer Vernooij)

* New `shelve` and `unshelve` commands allow undoing and redoing changes.
  (Aaron Bentley)

Improvements
************

* ``(Remote)Branch.copy_content_into`` no longer generates the full revision
  history just to set the last revision info.
  (Andrew Bennetts, John Arbash Meinel)

* Fetches between formats with different serializers (such as
  pack-0.92-subtree and 1.9-rich-root) are faster now.  This is due to
  operating on batches of 100 revisions at time rather than
  one-by-one.  (Andrew Bennetts, John Arbash Meinel)

* Search index files corresponding to pack files we've already used
  before searching others, because they are more likely to have the
  keys we're looking for.  This reduces the number of iix and tix
  files accessed when pushing 1 new revision, for instance.
  (John Arbash Meinel)

* Signatures to transfer are calculated more efficiently in
  ``item_keys_introduced_by``.  (Andrew Bennetts, John Arbash Meinel)

* The generic fetch code can once again copy revisions and signatures
  without extracting them completely to fulltexts and then serializing
  them back down into byte strings. This is a significant performance
  improvement when fetching from a stacked branch.
  (John Arbash Meinel, #300289)

* When making a large readv() request over ``bzr+ssh``, break up the
  request into more manageable chunks. Because the RPC is not yet able
  to stream, this helps keep us from buffering too much information at
  once. (John Arbash Meinel)

Bug Fixes
*********

* Better message when the user needs to set their Launchpad ID.
  (Martin Pool, #289148)

* ``bzr commit --local`` doesn't access the master branch anymore.
  This fixes a regression introduced in 1.9.  (Marius Kruger, #299313)

* Don't call the system ``chdir()`` with an empty path. Sun OS seems
  to give an error in that case.  Also, don't count on ``getcwd()``
  being able to allocate a new buffer, which is a gnu extension.
  (John Arbash Meinel, Martin Pool, Harry Hirsch, #297831)

* Don't crash when requesting log --forward <file> for a revision range
  starting with a dotted revno.
  (Vincent Ladeuil, #300055)

* Don't create text deltas spanning stacked repositories; this could
  cause "Revision X not present in Y" when later accessing them.
  (Martin Pool, #288751)

* Pack repositories are now able to reload the pack listing and retry
  the current operation if another action causes the data to be
  repacked.  (John Arbash Meinel, #153786)

* PermissionDenied errors from smart servers no longer cause
  "PermissionDenied: "None"" on the client.
  (Andrew Bennetts, #299254)

* Pushing to a stacked pack repository now batches writes, the same
  way writes are batched to ordinary pack repository.  This makes
  pushing to a stacked branch over the network much faster.
  (Andrew Bennetts, #294479)

* TooManyConcurrentRequests no longer occur when a fetch fails and
  tries to abort a write group.  This allows the root cause (e.g. a
  network interruption) to be reported.  (Andrew Bennetts, #297014)

* RemoteRepository.get_parent_map now uses fallback repositories.
  (Aaron Bentley, #297991?, #293679?)

API Changes
***********

* ``CommitBuilder`` now validates the strings it will be committing,
  to ensure that they do not have characters that will not be properly
  round-tripped. For now, it just checks for characters that are
  invalid in the XML form. (John Arbash Meinel, #295161)

* Constructor parameters for NewPack (internal to pack repositories)
  have changed incompatibly.

* ``Repository.abort_write_group`` now accepts an optional
  ``suppress_errors`` flag.  Repository implementations that override
  ``abort_write_group`` will need to be updated to accept the new
  argument.  Subclasses that only override ``_abort_write_group``
  don't need to change.

* Transport implementations must provide copy_tree_to_transport.  A default
  implementation is provided for Transport subclasses.

Testing
*******

* ``bzr selftest`` now fails if no doctests are found in a module
  that's expected to have them.  (Martin Pool)

* Doctests now only report the first failure.  (Martin Pool)


bzr 1.9
#######

:Released: 2008-11-07

This release of Bazaar adds a new repository format, ``1.9``, with smaller
and more efficient index files.  This format can be specified when
creating a new repository, or used to losslessly upgrade an existing
repository.  bzr 1.9 also speeds most operations over the smart server
protocol, makes annotate faster, and uses less memory when making
checkouts or pulling large amounts of data.

Bug Fixes
*********

* Fix "invalid property value 'branch-nick' for None" regression with
  branches bound to svn branches.  (Martin Pool, #293440)

* Fix SSL/https on Python2.6.  (Vincent Ladeuil, #293054)

* ``SFTPTransport.readv()`` had a bug when requests were out-of-order.
  This only triggers some-of-the-time on Knit format repositories.
  (John Arbash Meinel, #293746)


bzr 1.9rc1
##########

:Released: 2008-10-31

New Features
************

* New Branch hook ``transform_fallback_location`` allows a function to
  be called when looking up the stacked source. (Michael Hudson)

* New repository formats ``1.9`` and ``1.9-rich-root``. These have all
  the functionality of ``1.6``, but use the new btree indexes.
  These indexes are both smaller and faster for access to historical
  information.  (John Arbash Meinel)

Improvements
************

* ``BTreeIndex`` code now is able to prefetch extra pages to help tune
  the tradeoff between bandwidth and latency. Should be tuned
  appropriately to not impact commands which need minimal information,
  but provide a significant boost to ones that need more context. Only
  has a direct impact on the ``--development2`` format which uses
  btree's for the indexes. (John Arbash Meinel)

* ``bzr dump-btree`` is a hidden command introduced to allow dumping
  the contents of a compressed btree file.  (John Arbash Meinel)

* ``bzr pack`` now tells the index builders to optimize for size. For
  btree index repositories, this can save 25% of the index size
  (mostly in the text indexes). (John Arbash Meinel)

* ``bzr push`` to an existing branch or repository on a smart server
  is faster, due to Bazaar making more use of the ``get_parent_map``
  RPC when querying the remote branch's revision graph.
  (Andrew Bennetts)

* default username for bzr+ssh and sftp can be configured in
  authentication.conf. (Aaron Bentley)

* launchpad-login now provides a default username for bzr+ssh and sftp
  URLs, allowing username-free URLs to work for everyone. (Aaron Bentley)

* ``lp:`` lookups no longer include usernames, making them shareable and
  shorter. (Aaron Bentley)

* New ``PackRepository.autopack`` smart server RPC, which does
  autopacking entirely on the server.  This is much faster than
  autopacking via plain file methods, which downloads a large amount
  of pack data and then re-uploads the same pack data into a single
  file.  This fixes a major (although infrequent) cause of lengthy
  delays when using a smart server.  For example, pushing the 10th
  revision to a repository with 9 packs now takes 44 RPCs rather than
  179, and much less bandwidth too.  This requires Bazaar 1.9 on both
  the client and the server, otherwise the client will fallback to the
  slower method.  (Andrew Bennetts)

Bug Fixes
*********

* A failure to load a plugin due to an IncompatibleAPI exception is
  now correctly reported. (Robert Collins, #279451)

* API versioning support now has a multiple-version checking api
  ``require_any_api``. (Robert Collins, #279447)

* ``bzr branch --stacked`` from a smart server to a standalone branch
  works again.  This fixes a regression in 1.7 and 1.8.
  (Andrew Bennetts, #270397)

* ``bzr co`` uses less memory. It used to unpack the entire WT into
  memory before writing it to disk. This was a little bit faster, but
  consumed lots of memory. (John Arbash Meinel, #269456)

* ``bzr missing --quiet`` no longer prints messages about whether
  there are missing revisions.  The exit code indicates whether there
  were or not.  (Martin Pool, #284748)

* Fixes to the ``annotate`` code. The fast-path which re-used the
  stored deltas was accidentally disabled all the time, instead of
  only when a branch was stacked. Second, the code would accidentally
  re-use a delta even if it wasn't against the left-parent, this
  could only happen if ``bzr reconcile`` decided that the parent
  ordering was incorrect in the file graph.  (John Arbash Meinel)

* "Permission denied" errors that occur when pushing a new branch to a
  smart server no longer cause tracebacks.  (Andrew Bennetts, #278673)

* Some compatibility fixes for building the extensions with MSVC and
  for python2.4. (John Arbash Meinel, #277484)

* The index logic is now able to reload the list of pack files if and
  index ends up disappearing. We still don't reload if the pack data
  itself goes missing after checking the index. This bug appears as a
  transient failure (file not found) when another process is writing
  to the repository.  (John Arbash Meinel, #153786)

* ``bzr switch`` and ``bzr bind`` will now update the branch nickname if
  it was previously set. All checkouts will now refer to the bound branch
  for a nickname if one was not explicitly set.
  (Marius Kruger, #230903)

Documentation
*************

* Improved hook documentation. (Michael Ernst)

API Changes
***********

* commands.plugins_cmds is now a CommandRegistry, not a dict.

Internals
*********

* New AuthenticationConfig.set_credentials method allows easy programmatic
  configuration of authetication credentials.


bzr 1.8
#######

:Released: 2008-10-16

Bazaar 1.8 includes several fixes that improve working tree performance,
display of revision logs, and merges.  The bzr testsuite now passes on OS
X and Python 2.6, and almost completely passes on Windows.  The
smartserver code has gained several bug fixes and performance
improvements, and can now run server-side hooks within an http server.

Bug Fixes
*********

* Fix "Must end write group" error when another error occurs during
  ``bzr push``.  (Andrew Bennetts, #230902)

Portability
***********

* Some Pyrex versions require the WIN32 macro defined to compile on
  that platform.  (Alexander Belchenko, Martin Pool, #277481)


bzr 1.8rc1
##########

:Released: 2008-10-07

Changes
*******

* ``bzr log file`` has been changed. It now uses a different method
  for determining which revisions to show as merging the changes to
  the file. It now only shows revisions which merged the change
  towards your mainline. This simplifies the output, makes it faster,
  and reduces memory consumption.  (John Arbash Meinel)

* ``bzr merge`` now defaults to having ``--reprocess`` set, whenever
  ``--show-base`` is not supplied.  (John Arbash Meinel)

* ``bzr+http//`` will now optionally load plugins and write logs on the
  server. (Marius Kruger)

* ``bzrlib._dirstate_helpers_c.pyx`` does not compile correctly with
  Pyrex 0.9.4.1 (it generates C code which causes segfaults). We
  explicitly blacklist that version of the compiler for that
  extension. Packaged versions will include .c files created with
  pyrex >= 0.9.6 so it doesn't effect releases, only users running
  from the source tree. (John Arbash Meinel, #276868)

Features
********

* bzr is now compatible with python-2.6. python-2.6 is not yet officially
  supported (nor released, tests were conducted with the dev version of
  python-2.6rc2), but all known problems have been fixed.  Feedback
  welcome.
  (Vincent Ladeuil, #269535)

Improvements
************

* ``bzr annotate`` will now include uncommitted changes from the local
  working tree by default. Such uncommitted changes are given the
  revision number they would get if a commit was done, followed with a
  ? to indicate that its not actually known. (Robert Collins, #3439)

* ``bzr branch`` now accepts a ``--standalone`` option, which creates a
  standalone branch regardless of the presence of shared repositories.
  (Daniel Watkins)

* ``bzr push`` is faster in the case there are no new revisions to
  push.  It is also faster if there are no tags in the local branch.
  (Andrew Bennetts)

* File changes during a commit will update the tree stat cache.
  (Robert Collins)

* Location aliases can now accept a trailing path.  (Micheal Hudson)

* New hooks ``Lock.hooks`` when LockDirs are acquired and released.
  (Robert Collins, MartinPool)

* Switching in heavyweight checkouts uses the master branch's context, not
  the checkout's context.  (Adrian Wilkins)

* ``status`` on large trees is now faster, due to optimisations in the
  walkdirs code. Of particular note, the walkdirs code now performs
  a temporary ``chdir()`` while reading a single directory; if your
  platform has non thread-local current working directories (and is
  not windows which has its own implementation), this may introduce a
  race condition during concurrent uses of bzrlib. The bzrlib CLI
  will not encounter this as it is single threaded for working tree
  operations. (Robert Collins)

* The C extensions now build on python 2.4 (Robert Collins, #271939)

* The ``-Dhpss`` debug flag now reports the number of smart server
  calls per medium to stderr.  This is in addition to the existing
  detailed logging to the .bzr.log trace file.  (Andrew Bennetts)

Bug Fixes
*********

* Avoid random failures arising from misinterpreted ``errno`` values
  in ``_readdir_pyx.read_dir``.
  (Martin Pool, #279381)

* Branching from a shared repository on a smart server into a new
  repository now preserves the repository format.
  (Andrew Bennetts, #269214)

* ``bzr log`` now accepts a ``--change`` option.
  (Vincent Ladeuil, #248427)

* ``bzr missing`` now accepts an ``--include-merges`` option.
  (Vincent Ladeuil, #233817)

* Don't try to filter (internally) '.bzr' from the files to be deleted if
  it's not there.
  (Vincent Ladeuil, #272648)

* Fix '_in_buffer' AttributeError when using the -Dhpss debug flag.
  (Andrew Bennetts)

* Fix TooManyConcurrentRequests errors caused by a connection failure
  when doing ``bzr pull`` or ``bzr merge`` from a ``bzr+ssh`` URL.
  (Andrew Bennetts, #246233)

* Fixed ``bzr st -r branch:PATH_TO_BRANCH`` where the other branch
  is in a different repository than the current one.
  (Lukáš Lalinský, #144421)

* Make the first line of the manpage preamble a comment again.
  (David Futcher, #242106)

* Remove use of optional parameter in GSSAPI FTP support, since
  it breaks newer versions of Python-Kerberos. (Jelmer Vernooij)

* The autopacking logic will now always create a single new pack from
  all of the content which it deems is worth moving. This avoids the
  'repack a single pack' bug and should result in better packing
  overall.  (John Arbash Meinel, #242510, #172644)

* Trivial documentation fix.
  (John Arbash Meinel, #270471)

* ``bzr switch`` and ``bzr bind`` will now update the branch nickname if
  it was previously set. All checkouts will now refer to the bound branch
  for a nickname if one was not explicitly set.
  (Marius Kruger, #230903)

Documentation
*************

* Explain revision/range identifiers. (Daniel Clemente)

API Changes
***********

* ``CommitBuilder.record_entry_contents`` returns one more element in
  its result tuple - an optional file system hash for the hash cache
  to use. (Robert Collins)

* ``dirstate.DirState.update_entry`` will now only calculate the sha1
  of a file if it is likely to be needed in determining the output
  of iter_changes. (Robert Collins)

* The PackRepository, RepositoryPackCollection, NewPack classes have a
  slightly changed interface to support different index types; as a
  result other users of these classes need to supply the index types
  they want. (Robert Collins)

Testing
*******

* ``bzrlib.tests.repository_implementations`` has been renamed to
  ``bzrlib.tests.per_repository`` so that we have a common structure
  (and it is shorter). (John Arbash Meinel, #239343)

* ``LocalTransport.abspath()`` now returns a drive letter if the
  transport has one, fixing numerous tests on Windows.
  (Mark Hammond)

* PreviewTree is now tested via intertree_implementations.
  (Aaron Bentley)

* The full test suite is passing again on OSX.
  (Guillermo Gonzalez, Vincent Ladeuil)

* The full test suite passes when run with ``-Eallow_debug``.
  (Andrew Bennetts)

Internals
*********

* A new hook, ``Branch.open``, has been added, which is called when
  branch objects are opened. (Robert Collins)

* ``bzrlib.osutils._walkdirs_utf8`` has been refactored into common
  tree walking, and modular directory listing code to aid future
  performance optimisations and refactoring. (Robert Collins)

* ``bzrlib.trace.debug_memory`` can be used to get a quick memory dump
  in the middle of processing. It only reports memory if
  ``/proc/PID/status`` is available. (John Arbash Meinel)

* New method ``RevisionSpec.as_tree`` for representing the revision
  specifier as a revision tree object. (Lukáš Lalinský)

* New race-free method on MutableTree ``get_file_with_stat`` for use
  when generating stat cache results. (Robert Collins)

* New win32utils.get_local_appdata_location() provides access to a local
  directory for storing data.  (Mark Hammond)

* To be compatible with python-2.6 a few new rules should be
  observed. 'message' attribute can't be used anymore in exception
  classes, 'sha' and 'md5' modules have been deprecated (use
  osutils.[md5|sha]), object__init__ and object.__new__ don't accept
  parameters anymore.
  (Vincent Ladeuil)


bzr 1.7.1
#########

:Released:  2008-10-01

No changes from 1.7.1rc1.


bzr 1.7.1rc1
############

:Released: 2008-09-24

This release just includes an update to how the merge algorithm handles
file paths when we encounter complex history.

Features
********

* If we encounter a criss-cross in history, use information from
  direct Least Common Ancestors to resolve inventory shape (locations
  of files, adds, deletes, etc). This is similar in concept to using
  ``--lca`` for merging file texts, only applied to paths.
  (John Arbash Meinel)


bzr 1.7
#######

:Released: 2008-09-23

This release includes many bug fixes and a few performance and feature
improvements.  ``bzr rm`` will now scan for missing files and remove them,
like how ``bzr add`` scans for unknown files and adds them. A bit more
polish has been applied to the stacking code. The b-tree indexing code has
been brought in, with an eye on using it in a future repository format.
There are only minor installer changes since bzr-1.7rc2.

Features
********

* Some small updates to the win32 installer. Include localization
  files found in plugins, and include the builtin distutils as part of
  packaging qbzr. (Mark Hammond)


bzr 1.7rc2
##########

:Released: 2008-09-17

A few bug fixes from 1.7rc1. The biggest change is a new
``RemoteBranch.get_stacked_on_url`` rpc. This allows clients that are
trying to access a Stacked branch over the smart protocol, to properly
connect to the stacked-on location.

Bug Fixes
*********

* Branching from a shared repository on a smart server into a new
  repository now preserves the repository format.
  (Andrew Bennetts, #269214)

* Branching from a stacked branch via ``bzr+ssh`` can properly connect
  to the stacked-on branch.  (Martin Pool, #261315)

* ``bzr init`` no longer re-opens the BzrDir multiple times.
  (Vincent Ladeuil)

* Fix '_in_buffer' AttributeError when using the -Dhpss debug flag.
  (Andrew Bennetts)


bzr 1.7rc1
##########

:Released: 2008-09-09

This release candidate for bzr 1.7 has several bug fixes and a few
performance and feature improvements.  ``bzr rm`` will now scan for
missing files and remove them, like how ``bzr add`` scans for unknown
files and adds them. A bit more polish has been applied to the stacking
code. The b-tree indexing code has been brought in, with an eye on using
it in a future repository format.


Changes
*******

* ``bzr export`` can now export a subdirectory of a project.
  (Robert Collins)

* ``bzr remove-tree`` will now refuse to remove a tree with uncommitted
  changes, unless the ``--force`` option is specified.
  (Lukáš Lalinský, #74101)

* ``bzr rm`` will now scan for files that are missing and remove just
  them automatically, much as ``bzr add`` scans for new files that
  are not ignored and adds them automatically. (Robert Collins)

Features
********

* Support for GSSAPI authentication when using FTP as documented in
  RFC2228. (Jelmer Vernooij, #49623)

* Add support for IPv6 in the smart server. (Jelmer Vernooij, #165014)

Improvements
************

* A url like ``log+file:///tmp`` will log all access to that Transport
  to ``.bzr.log``, which may help in debugging or profiling.
  (Martin Pool)

* ``bzr branch`` and ``bzr push`` use the default stacking policy if the
  branch format supports it. (Aaron Bentley)

* ``bzr init`` and ``bzr init-repo`` will now print out the same as
  ``bzr info`` if it completed successfully.
  (Marius Kruger)

* ``bzr uncommit`` logs the old tip revision id, and displays how to
  restore the branch to that tip using ``bzr pull``.  This allows you
  to recover if you realize you uncommitted the wrong thing.
  (John Arbash Meinel)

* Fix problems in accessing stacked repositories over ``bzr://``.
  (Martin Pool, #261315)

* ``SFTPTransport.readv()`` was accidentally using ``list += string``,
  which 'works', but adds each character separately to the list,
  rather than using ``list.append(string)``. Fixing this makes the
  SFTP transport a little bit faster (~20%) and use a bit less memory.
  (John Arbash Meinel)

* When reading index files, if we happen to read the whole file in a
  single request treat it as a ``_buffer_all`` request. This happens
  most often on small indexes over remote transports, where we default
  to reading 64kB. It saves a round trip for each small index during
  fetch operations. Also, if we have read more than 50% of an index
  file, trigger a ``_buffer_all`` on the next request. This works
  around some inefficiencies because reads don't fall neatly on page
  boundaries, so we would ignore those bytes, but request them again
  later. This could trigger a total read size of more than the whole
  file. (John Arbash Meinel)

Bug Fixes
*********

* ``bzr rm`` is now aliased to ``bzr del`` for the convenience of svn
  users. (Robert Collins, #205416)

* Catch the infamous "select/poll returned error" which occurs when
  pycurl try to send a body request to an HTTP/1.0 server which has
  already refused to handle the request. (Vincent Ladeuil, #225020)

* Fix ``ObjectNotLocked`` errors when using various commands
  (including ``bzr cat`` and ``bzr annotate``) in combination with a
  smart server URL.  (Andrew Bennetts, #237067)

* ``FTPTransport.stat()`` would return ``0000`` as the permission bits
  for the containing ``.bzr/`` directory (it does not implement
  permissions). This would cause us to set all subdirectories to
  ``0700`` and files to ``0600`` rather than leaving them unmodified.
  Now we ignore ``0000`` as the permissions and assume they are
  invalid. (John Arbash Meinel, #259855)

* Merging from a previously joined branch will no longer cause
  a traceback. (Jelmer Vernooij, #203376)

* Pack operations on windows network shares will work even with large
  files. (Robert Collins, #255656)

* Running ``bzr st PATH_TO_TREE`` will no longer suppress merge
  status. Status is also about 7% faster on mozilla sized trees
  when the path to the root of the tree has been given. Users of
  the internal ``show_tree_status`` function should be aware that
  the show_pending flag is now authoritative for showing pending
  merges, as it was originally. (Robert Collins, #225204)

* Set valid default _param_name for Option so that ListOption can embed
  '-' in names. (Vincent Ladeuil, #263249)

* Show proper error rather than traceback when an unknown revision
  id is specified to ``bzr cat-revision``. (Jelmer Vernooij, #175569)

* Trailing text in the dirstate file could cause the C dirstate parser
  to try to allocate an invalid amount of memory. We now properly
  check and test for parsing a dirstate with invalid trailing data.
  (John Arbash Meinel, #186014)

* Unexpected error responses from a smart server no longer cause the
  client to traceback.  (Andrew Bennetts, #263527)

* Use a Windows api function to get a Unicode host name, rather than
  assuming the host name is ascii.
  (Mark Hammond, John Arbash Meinel, #256550)

* ``WorkingTree4`` trees will now correctly report missing-and-new
  paths in the output of ``iter_changes``. (Robert Collins)

Documentation
*************

* Updated developer documentation.  (Martin Pool)

API Changes
***********

* Exporters now take 4 parameters. (Robert Collins)

* ``Tree.iter_changes`` will now return False for the content change
  field when a file is missing in the basis tree and not present in
  the target tree. Previously it returned True unconditionally.
  (Robert Collins)

* The deprecated ``Branch.abspath`` and unimplemented
  ``Branch.rename_one`` and ``Branch.move`` were removed. (Jelmer Vernooij)

* BzrDir.clone_on_transport implementations must now accept a stacked_on
  parameter.  (Aaron Bentley)

* BzrDir.cloning_metadir implementations must now take a require_stacking
  parameter.  (Aaron Bentley)

Testing
*******

* ``addCleanup`` now takes ``*arguments`` and ``**keyword_arguments``
  which are then passed to the cleanup callable as it is run. In
  addition, addCleanup no longer requires that the callables passed to
  it be unique. (Jonathan Lange)

* Fix some tests that fail on Windows because files are deleted while
  still in use.
  (Mark Hammond)

* ``selftest``'s ``--starting-with`` option can now use predefined
  prefixes so that one can say ``bzr selftest -s bp.loom`` instead of
  ``bzr selftest -s bzrlib.plugins.loom``. (Vincent Ladeuil)

* ``selftest``'s ``--starting-with`` option now accepts multiple values.
  (Vincent Ladeuil)

Internals
*********

* A new plugin interface, ``bzrlib.log.log_adapters``, has been added.
  This allows dynamic log output filtering by plugins.
  (Robert Collins)

* ``bzrlib.btree_index`` is now available, providing a b-tree index
  layer. The design is memory conservative (limited memory cache),
  faster to seek (approx 100 nodes per page, gives 100-way fan out),
  and stores compressed pages allowing more keys per page.
  (Robert Collins, John Arbash Meinel)

* ``bzrlib.diff.DiffTree.show_diff`` now skips changes where the kind
  is unknown in both source and target.
  (Robert Collins, Aaron Bentley)

* ``GraphIndexBuilder.add_node`` and ``BTreeBuilder`` have been
  streamlined a bit. This should make creating large indexes faster.
  (In benchmarking, it now takes less time to create a BTree index than
  it takes to read the GraphIndex one.) (John Arbash Meinel)

* Mail clients for `bzr send` are now listed in a registry.  This
  allows plugins to add new clients by registering them with
  ``bzrlib.mail_client.mail_client_registry``.  All of the built-in
  clients now use this mechanism.  (Neil Martinsen-Burrell)


bzr 1.6.1
#########

:Released: 2008-09-05

A couple regressions were found in the 1.6 release. There was a
performance issue when using ``bzr+ssh`` to branch large repositories,
and some problems with stacking and ``rich-root`` capable repositories.


bzr 1.6.1rc2
############

:Released: 2008-09-03

Bug Fixes
*********

* Copying between ``rich-root`` and ``rich-root-pack`` (and vice
  versa) was accidentally using the inter-model fetcher, instead of
  recognizing that both were 'rich root' formats.
  (John Arbash Meinel, #264321)


bzr 1.6.1rc1
############

:Released: 2008-08-29

This release fixes a few regressions found in the 1.6 client. Fetching
changes was using an O(N^2) buffering algorithm, so for large projects it
would cause memory thrashing. There is also a specific problem with the
``--1.6-rich-root`` format, which prevented stacking on top of
``--rich-root-pack`` repositories, and could allow users to accidentally
fetch experimental data (``-subtree``) without representing it properly.
The ``--1.6-rich-root`` format has been deprecated and users are
recommended to upgrade to ``--1.6.1-rich-root`` immediately.  Also we
re-introduced a workaround for users who have repositories with incorrect
nodes (not possible if you only used official releases).
I should also clarify that none of this is data loss level issues, but
still sufficient enough to warrant an updated release.

Bug Fixes
*********

* ``RemoteTransport.readv()`` was being inefficient about how it
  buffered the readv data and processed it. It would keep appending to
  the same string (causing many copies) and then pop bytes out of the
  start of the string (causing more copies).
  With this patch "bzr+ssh://local" can improve dramatically,
  especially for projects with large files.
  (John Arbash Meinel)

* Revision texts were always meant to be stored as fulltexts. There
  was a bug in a bzr.dev version that would accidentally create deltas
  when copying from a Pack repo to a Knit repo. This has been fixed,
  but to support those repositories, we know always request full texts
  for Revision texts. (John Arbash Meinel, #261339)

* The previous ``--1.6-rich-root`` format used an incorrect xml
  serializer, which would accidentally support fetching from a
  repository that supported subtrees, even though the local one would
  not. We deprecated that format, and introduced a new one that uses
  the correct serializer ``--1.6.1-rich-root``.
  (John Arbash Meinel, #262333)


bzr 1.6
#######

:Released: 2008-08-25

Finally, the long awaited bzr 1.6 has been released. This release includes
new features like Stacked Branches, improved weave merge, and an updated
server protocol (now on v3) which will allow for better cross version
compatibility. With this release we have deprecated Knit format
repositories, and recommend that users upgrade them, we will continue to
support reading and writing them for the forseeable future, but we will
not be tuning them for performance as pack repositories have proven to be
better at scaling. This will also be the first release to bundle
TortoiseBzr in the standalone Windows installer.


bzr 1.6rc5
##########

:Released: 2008-08-19

Bug Fixes
*********

* Disable automatic detection of stacking based on a containing
  directory of the target. It interacted badly with push, and needs a
  bit more work to get the edges polished before it should happen
  automatically. (John Arbash Meinel, #259275)
  (This change was reverted when merged to bzr.dev)


bzr 1.6rc4
##########

:Released: 2008-08-18

Bug Fixes
*********

* Fix a regression in knit => pack fetching.  We had a logic
  inversion, causing the fetch to insert fulltexts in random order,
  rather than preserving deltas.  (John Arbash Meinel, #256757)


bzr 1.6rc3
##########

:Released: 2008-08-14

Changes
*******

* Disable reading ``.bzrrules`` as a per-branch rule preferences
  file. The feature was not quite ready for a full release.
  (Robert Collins)

Improvements
************

* Update the windows installer to bundle TortoiseBzr and ``qbzr``
  into the standalone installer. This will be the first official
  windows release that installs Tortoise by default.
  (Mark Hammond)

Bug Fixes
*********

* Fix a regression in ``bzr+http`` support. There was a missing
  function (``_read_line``) that needed to be carried over from
  ``bzr+ssh`` support. (Andrew Bennetts)

* ``GraphIndex`` objects will internally read an entire index if more
  than 1/20th of their keyspace is requested in a single operation.
  This largely mitigates a performance regression in ``bzr log FILE``
  and completely corrects the performance regression in ``bzr log``.
  The regression was caused by removing an accomodation which had been
  supporting the index format in use. A newer index format is in
  development which is substantially faster. (Robert Collins)


bzr 1.6rc2
##########

:Released: 2008-08-13

This release candidate has a few minor bug fixes, and some regression
fixes for Windows.

Bug Fixes
*********

* ``bzr upgrade`` on remote branches accessed via bzr:// and
  bzr+ssh:// now works.  (Andrew Bennetts)

* Change the ``get_format_description()`` strings for
  ``RepositoryFormatKnitPack5`` et al to be single line messages.
  (Aaron Bentley)

* Fix for a regression on Win32 where we would try to call
  ``os.listdir()`` on a file and not catch the exception properly.
  (Windows raises a different exception.) This would manifest in
  places like ``bzr rm file`` or ``bzr switch``.
  (Mark Hammond, John Arbash Meinel)

* ``Inventory.copy()`` was failing to set the revision property for
  the root entry. (Jelmer Vernooij)

* sftp transport: added missing ``FileExists`` case to
  ``_translate_io_exception`` (Christophe Troestler, #123475)

* The help for ``bzr ignored`` now suggests ``bzr ls --ignored`` for
  scripting use. (Robert Collins, #3834)

* The default ``annotate`` logic will now always assign the
  last-modified value of a line to one of the revisions that modified
  it, rather than a merge revision. This would happen when both sides
  claimed to have modified the line resulting in the same text. The
  choice is arbitrary but stable, so merges in different directions
  will get the same results.  (John Arbash Meinel, #232188)


bzr 1.6rc1
##########

:Released: 2008-08-06

This release candidate for bzr 1.6 solidifies the new branch stacking
feature.  Bazaar now recommends that users upgrade all knit repositories,
because later formats are much faster.  However, we plan to continue read/write and
upgrade support for knit repostories for the forseeable future.  Several
other bugs and performance issues were fixed.

Changes
*******

* Knit format repositories are deprecated and bzr will now emit
  warnings whenever it encounters one.  Use ``bzr upgrade`` to upgrade
  knit repositories to pack format.  (Andrew Bennetts)

Improvements
************

* ``bzr check`` can now be told which elements at a location it should
  check.  (Daniel Watkins)

* Commit now supports ``--exclude`` (or ``-x``) to exclude some files
  from the commit. (Robert Collins, #3117)

* Fetching data between repositories that have the same model but no
  optimised fetcher will not reserialise all the revisions, increasing
  performance. (Robert Collins, John Arbash Meinel)

* Give a more specific error when target branch is not reachable.
  (James Westby)

* Implemented a custom ``walkdirs_utf8`` implementation for win32.
  This uses a pyrex extension to get direct access to the
  ``FindFirstFileW`` style apis, rather than using ``listdir`` +
  ``lstat``. Shows a very strong improvement in commands like
  ``status`` and ``diff`` which have to iterate the working tree.
  Anywhere from 2x-6x faster depending on the size of the tree (bigger
  trees, bigger benefit.) (John Arbash Meinel)

* New registry for log properties handles  and the method in
  LongLogFormatter to display the custom properties returned by the
  registered handlers. (Guillermo Gonzalez, #162469)

Bug Fixes
*********

* Add more tests that stacking does not create deltas spanning
  physical repository boundaries.
  (Martin Pool, #252428)

* Better message about incompatible repositories.
  (Martin Pool, #206258)

* ``bzr branch --stacked`` ensures the destination branch format can
  support stacking, even if the origin does not.
  (Martin Pool)

* ``bzr export`` no longer exports ``.bzrrules``.
  (Ian Clatworthy)

* ``bzr serve --directory=/`` now correctly allows the whole
  filesystem to be accessed on Windows, not just the root of the drive
  that Python is running from.
  (Adrian Wilkins, #240910)

* Deleting directories by hand before running ``bzr rm`` will not
  cause subsequent errors in ``bzr st`` and ``bzr commit``.
  (Robert Collins, #150438)

* Fix a test case that was failing if encoding wasn't UTF-8.
  (John Arbash Meinel, #247585)

* Fix "no buffer space available" error when branching with the new
  smart server protocol to or from Windows.
  (Andrew Bennetts, #246180)

* Fixed problem in branching from smart server.
  (#249256, Michael Hudson, Martin Pool)

* Handle a file turning in to a directory in TreeTransform.
  (James Westby, #248448)

API Changes
***********

* ``MutableTree.commit`` has an extra optional keywork parameter
  ``exclude`` that will be unconditionally supplied by the command
  line UI - plugins that add tree formats may need an update.
  (Robert Collins)

* The API minimum version for plugin compatibility has been raised to
  1.6 - there are significant changes throughout the code base.
  (Robert Collins)

* The generic fetch code now uses three attributes on Repository objects
  to control fetch. The streams requested are controlled via :
  ``_fetch_order`` and ``_fetch_uses_deltas``. Setting these
  appropriately allows different repository implementations to recieve
  data in their optimial form. If the ``_fetch_reconcile`` is set then
  a reconcile operation is triggered at the end of the fetch.
  (Robert Collins)

* The ``put_on_disk`` and ``get_tar_item`` methods in
  ``InventoryEntry`` were deprecated. (Ian Clatworthy)

* ``Repository.is_shared`` doesn't take a read lock. It didn't
  need one in the first place (nobody cached the value, and
  ``RemoteRepository`` wasn't taking one either). This saves a round
  trip when probing Pack repositories, as they read the ``pack-names``
  file when locked. And during probe, locking the repo isn't very
  useful. (John Arbash Meinel)

Internals
*********

* ``bzrlib.branchbuilder.BranchBuilder`` is now much more capable of
  putting together a real history without having to create a full
  WorkingTree. It is recommended that tests that are not directly
  testing the WorkingTree use BranchBuilder instead.  See
  ``BranchBuilder.build_snapshot`` or
  ``TestCaseWithMemoryTree.make_branch_builder``.  (John Arbash Meinel)

* ``bzrlib.builtins.internal_tree_files`` broken into two giving a new
  helper ``safe_relpath_files`` - used by the new ``exclude``
  parameter to commit. (Robert Collins)

* Make it easier to introduce new WorkingTree formats.
  (Ian Clatworthy)

* The code for exporting trees was refactored not to use the
  deprecated ``InventoryEntry`` methods. (Ian Clatworthy)

* RuleSearchers return () instead of [] now when there are no matches.
  (Ian Clatworthy)


bzr 1.6beta3
############

:Released: 2008-07-17

This release adds a new 'stacked branches' feature allowing branches to
share storage without being in the same repository or on the same machine.
(See the user guide for more details.)  It also adds a new hook, improved
weaves, aliases for related locations, faster bzr+ssh push, and several
bug fixes.

Features
********

* New ``pre_change_branch_tip`` hook that is called before the
  branch tip is moved, while the branch is write-locked.  See the User
  Reference for signature details.  (Andrew Bennetts)

* Rule-based preferences can now be defined for selected files in
  selected branches, allowing commands and plugins to provide
  custom behaviour for files matching defined patterns.
  See ``Rule-based preferences`` (part of ``Configuring Bazaar``)
  in the User Guide and ``bzr help rules`` for more information.
  (Ian Clatworthy)

* Sites may suggest a branch to stack new branches on.  (Aaron Bentley)

* Stacked branches are now supported. See ``bzr help branch`` and
  ``bzr help push``.  Branches must be in the ``development1`` format
  to stack, though the stacked-on branch can be of any format.
  (Robert Collins)

Improvements
************

* ``bzr export --format=tgz --root=NAME -`` to export a gzipped tarball
  to stdout; also ``tar`` and ``tbz2``.
  (Martin Pool)

* ``bzr (re)merge --weave`` will now use a standard Weave algorithm,
  rather than the annotation-based merge it was using. It does so by
  building up a Weave of the important texts, without needing to build
  the full ancestry. (John Arbash Meinel, #238895)

* ``bzr send`` documents and better supports ``emacsclient`` (proper
  escaping of mail headers and handling of the MUA Mew).
  (Christophe Troestler)

* Remembered locations can be specified by aliases, e.g. :parent, :public,
  :submit.  (Aaron Bentley)

* The smart protocol now has improved support for setting branches'
  revision info directly.  This makes operations like push
  faster.  The new request method name is
  ``Branch.set_last_revision_ex``.  (Andrew Bennetts)

Bug Fixes
*********

* Bazaar is now able to be a client to the web server of IIS 6 and 7.
  The broken implementations of RFC822 in Python and RFC2046 in IIS
  combined with boundary-line checking in Bazaar previously made this
  impossible. (NB, IIS 5 does not suffer from this problem).
  (Adrian Wilkins, #247585)

* ``bzr log --long`` with a ghost in your mainline now handles that
  ghost properly. (John Arbash Meinel, #243536)

* ``check`` handles the split-up .bzr layout correctly, so no longer
  requires a branch to be present.
  (Daniel Watkins, #64783)

* Clearer message about how to set the PYTHONPATH if bzrlib can't be
  loaded.
  (Martin Pool, #205230)

* Errors about missing libraries are now shown without a traceback,
  and with a suggestion to install the library.  The full traceback is
  still in ``.bzr.log`` and can be shown with ``-Derror``.
  (Martin Pool, #240161)

* Fetch from a stacked branch copies all required data.
  (Aaron Bentley, #248506)

* Handle urls such as ftp://user@host.com@www.host.com where the user
  name contains an @.
  (Neil Martinsen-Burrell, #228058)

* ``needs_read_lock`` and ``needs_write_lock`` now suppress an error during
  ``unlock`` if there was an error in the original function. This helps
  most when there is a failure with a smart server action, since often the
  connection closes and we cannot unlock.
  (Andrew Bennetts, John Arbash Meinel, #125784)

* Obsolete hidden command ``bzr fetch`` removed.
  (Martin Pool, #172870)

* Raise the correct exception when doing ``-rbefore:0`` or ``-c0``.
  (John Arbash Meinel, #239933)

* You can now compare file revisions in Windows diff programs from
  Cygwin Bazaar.
  (Matt McClure, #209281)

* revision_history now tolerates mainline ghosts for Branch format 6.
  (Aaron Bentley, #235055)

* Set locale from environment for third party libs.
  (Martin von Gagern, #128496)

Documentation
*************

* Added *Using stacked branches* to the User Guide.
  (Ian Clatworthy)

* Updated developer documentation.
  (Martin Pool)

Testing
*******

* ``-Dmemory`` will cause /proc/PID/status to be catted before bzr
  exits, allowing low-key analysis of peak memory use. (Robert Collins)

* ``TestCaseWithTransport.make_branch_and_tree`` tries harder to return
  a tree with a ``branch`` attribute of the right format.  This was
  preventing some ``RemoteBranch`` tests from actually running with
  ``RemoteBranch`` instances.  (Andrew Bennetts)

API Changes
***********

* Removed ``Repository.text_store``, ``control_store``, etc.  Instead,
  there are new attributes ``texts, inventories, revisions,
  signatures``, each of which is a ``VersionedFiles``.  See the
  Repository docstring for more details.
  (Robert Collins)

* ``Branch.pull`` now accepts an ``_override_hook_target`` optional
  parameter.  If you have a subclass of ``Branch`` that overrides
  ``pull`` then you should add this parameter.  (Andrew Bennetts)

* ``bzrlib.check.check()`` has been deprecated in favour of the more
  aptly-named ``bzrlib.check.check_branch()``.
  (Daniel Watkins)

* ``Tree.print_file`` and ``Repository.print_file`` are deprecated.
  These methods are bad APIs because they write directly to sys.stdout.
  bzrlib does not use them internally, and there are no direct tests
  for them. (Alexander Belchenko)

Internals
*********

* ``cat`` command no longer uses ``Tree.print_file()`` internally.
  (Alexander Belchenko)

* New class method ``BzrDir.open_containing_tree_branch_or_repository``
  which eases the discovery of the tree, the branch and the repository
  containing a given location.
  (Daniel Watkins)

* New ``versionedfile.KeyMapper`` interface to abstract out the access to
  underlying .knit/.kndx etc files in repositories with partitioned
  storage. (Robert Collins)

* Obsolete developer-use command ``weave-join`` has been removed.
  (Robert Collins)

* ``RemoteToOtherFetcher`` and ``get_data_stream_for_search`` removed,
  to support new ``VersionedFiles`` layering.
  (Robert Collins)


bzr 1.6beta2
############

:Released: 2008-06-10

This release contains further progress towards our 1.6 goals of shallow
repositories, and contains a fix for some user-affecting bugs in the
repository layer.  Building working trees during checkout and branch is
now faster.

Bug Fixes
*********

* Avoid KnitCorrupt error extracting inventories from some repositories.
  (The data is not corrupt; an internal check is detecting a problem
  reading from the repository.)
  (Martin Pool, Andrew Bennetts, Robert Collins, #234748)

* ``bzr status`` was breaking if you merged the same revision twice.
  (John Arbash Meinel, #235407)

* Fix infinite loop consuming 100% CPU when a connection is lost while
  reading a response body via the smart protocol v1 or v2.
  (Andrew Bennetts)

* Inserting a bundle which changes the contents of a file with no trailing
  end of line, causing a knit snapshot in a 'knits' repository will no longer
  cause KnitCorrupt. (Robert Collins)

* ``RemoteBranch.pull`` needs to return the ``self._real_branch``'s
  pull result. It was instead just returning None, which breaks ``bzr
  pull``. (John Arbash Meinel, #238149)

* Sanitize branch nick before using it as an attachment filename in
  ``bzr send``. (Lukáš Lalinský, #210218)

* Squash ``inv_entry.symlink_target`` to a plain string when
  generating DirState details. This prevents from getting a
  ``UnicodeError`` when you have symlinks and non-ascii filenames.
  (John Arbash Meinel, #135320)

Improvements
************

* Added the 'alias' command to set/unset and display aliases. (Tim Penhey)

* ``added``, ``modified``, and ``unknowns`` behaviour made consistent (all three
  now quote paths where required). Added ``--null`` option to ``added`` and
  ``modified`` (for null-separated unknowns, use ``ls --unknown --null``)
  (Adrian Wilkins)

* Faster branching (1.09x) and lightweight checkouts (1.06x) on large trees.
  (Ian Clatworthy, Aaron Bentley)

Documentation
*************

* Added *Bazaar Zen* section to the User Guide. (Ian Clatworthy)

Testing
*******

* Fix the test HTTPServer to be isolated from chdir calls made while it is
  running, allowing it to be used in blackbox tests. (Robert Collins)

API Changes
***********

* ``WorkingTree.set_parent_(ids/trees)`` will now filter out revisions
  which are in the ancestry of other revisions. So if you merge the same
  tree twice, or merge an ancestor of an existing merge, it will only
  record the newest. (If you merge a descendent, it will replace its
  ancestor). (John Arbash Meinel, #235407)

* ``RepositoryPolicy.__init__`` now requires stack_on and stack_on_pwd,
  through the derived classes do not.  (Aaron Bentley)

Internals
*********

* ``bzrlib.bzrdir.BzrDir.sprout`` now accepts ``stacked`` to control
  creating stacked branches. (Robert Collins)

* Knit record serialisation is now stricter on what it will accept, to
  guard against potential internal bugs, or broken input. (Robert Collins)

bzr 1.6beta1
############

:Released: 2008-06-02

Commands that work on the revision history such as push, pull, missing,
uncommit and log are now substantially faster.  This release adds a
translation of some of the user documentation into Spanish.  (Contributions of
other translations would be very welcome.)  Bazaar 1.6beta1 adds a new network
protocol which is used by default and which allows for more efficient transfers
and future extensions.


Notes When Upgrading
********************

* There is a new version of the network protocol used for bzr://, bzr+ssh://
  and bzr+http:// connections.  This will allow more efficient requests and
  responses, and more graceful fallback when a server is too old to
  recognise a request from a more recent client.  Bazaar 1.6 will
  interoperate with 0.16 and later versions, but servers should be upgraded
  when possible.  Bazaar 1.6 no longer interoperates with 0.15 and earlier via
  these protocols.  Use alternatives like SFTP or upgrade those servers.
  (Andrew Bennetts, #83935)

Changes
*******

* Deprecation warnings will not be suppressed when running ``bzr selftest``
  so that developers can see if their code is using deprecated functions.
  (John Arbash Meinel)

Features
********

* Adding ``-Derror`` will now display a traceback when a plugin fails to
  load. (James Westby)

Improvements
************

* ``bzr branch/push/pull -r XXX`` now have a helper function for finding
  the revno of the new revision (``Graph.find_distance_to_null``). This
  should make something like ``bzr branch -r -100`` in a shared, no-trees
  repository much snappier. (John Arbash Meinel)

* ``bzr log --short -r X..Y`` no longer needs to access the full revision
  history. This makes it noticeably faster when logging the last few
  revisions. (John Arbash Meinel)

* ``bzr ls`` now accepts ``-V`` as an alias for ``--versioned``.
  (Jerad Cramp, #165086)

* ``bzr missing`` uses the new ``Graph.find_unique_ancestors`` and
  ``Graph.find_differences`` to determine missing revisions without having
  to search the whole ancestry. (John Arbash Meinel, #174625)

* ``bzr uncommit`` now uses partial history access, rather than always
  extracting the full revision history for a branch. This makes it
  resolve the appropriate revisions much faster (in testing it drops
  uncommit from 1.5s => 0.4s). It also means ``bzr log --short`` is one
  step closer to not using full revision history.
  (John Arbash Meinel, #172649)

Bugfixes
********

* ``bzr merge --lca`` should handle when two revisions have no common
  ancestor other than NULL_REVISION. (John Arbash Meinel, #235715)

* ``bzr status`` was breaking if you merged the same revision twice.
  (John Arbash Meinel, #235407)

* ``bzr push`` with both ``--overwrite`` and ``-r NNN`` options no longer
  fails.  (Andrew Bennetts, #234229)

* Correctly track the base URL of a smart medium when using bzr+http://
  URLs, which was causing spurious "No repository present" errors with
  branches in shared repositories accessed over bzr+http.
  (Andrew Bennetts, #230550)

* Define ``_remote_is_at_least_1_2`` on ``SmartClientMedium`` so that all
  implementations have the attribute.  Fixes 'PyCurlTransport' object has no
  attribute '_remote_is_at_least_1_2' attribute errors.
  (Andrew Bennetts, #220806)

* Failure to delete an obsolete pack file should just give a warning
  message, not a fatal error.  It may for example fail if the file is still
  in use by another process.
  (Martin Pool)

* Fix MemoryError during large fetches over HTTP by limiting the amount of
  data we try to read per ``recv`` call.  The problem was observed with
  Windows and a proxy, but might affect other environments as well.
  (Eric Holmberg, #215426)

* Handle old merge directives correctly in Merger.from_mergeable.  Stricter
  get_parent_map requirements exposed a latent bug here.  (Aaron Bentley)

* Issue a warning and ignore passwords declared in authentication.conf when
  used for an ssh scheme (sftp or bzr+ssh).
  (Vincent Ladeuil, #203186)

* Make both http implementations raise appropriate exceptions on 403
  Forbidden when POSTing smart requests.
  (Vincent Ladeuil, #230223)

* Properly *title* header names in http requests instead of capitalizing
  them.
  (Vincent Ladeuil, #229076)

* The "Unable to obtain lock" error message now also suggests using
  ``bzr break-lock`` to fix it.  (Martin Albisetti, #139202)

* Treat an encoding of '' as ascii; this can happen when bzr is run
  under vim on Mac OS X.
  (Neil Martinsen-Burrell)

* ``VersionedFile.make_mpdiffs()`` was raising an exception that wasn't in
  scope. (Daniel Fischer #235687)

Documentation
*************

* Added directory structure and started translation of docs in spanish.
  (Martin Albisetti, Lucio Albenga)

* Incorporate feedback from Jelmer Vernooij and Neil Martinsen-Burrell
  on the plugin and integration chapters of the User Guide.
  (Ian Clatworthy)

* More Bazaar developer documentation about packaging and release process,
  and about use of Python reprs.
  (Martin Pool, Martin Albisetti)

* Updated Tortise strategy document. (Mark Hammond)

Testing
*******

* ``bzrlib.tests.adapt_tests`` was broken and unused - it has been fixed.
  (Robert Collins)

* Fix the test HTTPServer to be isolated from chdir calls made while it is
  running, allowing it to be used in blackbox tests. (Robert Collins)

* New helper function for splitting test suites
  ``split_suite_by_condition``. (Robert Collins)

Internals
*********

* ``Branch.missing_revisions`` has been deprecated. Similar functionality
  can be obtained using ``bzrlib.missing.find_unmerged``. The api was
  fairly broken, and the function was unused, so we are getting rid of it.
  (John Arbash Meinel)

API Changes
***********

* ``Branch.abspath`` is deprecated; use the Tree or Transport
  instead.  (Martin Pool)

* ``Branch.update_revisions`` now takes an optional ``Graph``
  object. This can be used by ``update_revisions`` when it is
  checking ancestry, and allows callers to prefer request to go to a
  local branch.  (John Arbash Meinel)

* Branch, Repository, Tree and BzrDir should expose a Transport as an
  attribute if they have one, rather than having it indirectly accessible
  as ``.control_files._transport``.  This doesn't add a requirement
  to support a Transport in cases where it was not needed before;
  it just simplifies the way it is reached.  (Martin Pool)

* ``bzr missing --mine-only`` will return status code 0 if you have no
  new revisions, but the remote does. Similarly for ``--theirs-only``.
  The new code only checks one side, so it doesn't know if the other
  side has changes. This seems more accurate with the request anyway.
  It also changes the output to print '[This|Other] branch is up to
  date.' rather than displaying nothing.  (John Arbash Meinel)

* ``LockableFiles.put_utf8``, ``put_bytes`` and ``controlfilename``
  are now deprecated in favor of using Transport operations.
  (Martin Pool)

* Many methods on ``VersionedFile``, ``Repository`` and in
  ``bzrlib.revision``  deprecated before bzrlib 1.5 have been removed.
  (Robert Collins)

* ``RevisionSpec.wants_revision_history`` can be set to False for a given
  ``RevisionSpec``. This will disable the existing behavior of passing in
  the full revision history to ``self._match_on``. Useful for specs that
  don't actually need access to the full history. (John Arbash Meinel)

* The constructors of ``SmartClientMedium`` and its subclasses now require a
  ``base`` parameter.  ``SmartClientMedium`` implementations now also need
  to provide a ``remote_path_from_transport`` method.  (Andrew Bennetts)

* The default permissions for creating new files and directories
  should now be obtained from ``BzrDir._get_file_mode()`` and
  ``_get_dir_mode()``, rather than from LockableFiles.  The ``_set_file_mode``
  and ``_set_dir_mode`` variables on LockableFiles which were advertised
  as a way for plugins to control this are no longer consulted.
  (Martin Pool)

* ``VersionedFile.join`` is deprecated. This method required local
  instances of both versioned file objects and was thus hostile to being
  used for streaming from a smart server. The new get_record_stream and
  insert_record_stream are meant to efficiently replace this method.
  (Robert Collins)

* ``WorkingTree.set_parent_(ids/trees)`` will now filter out revisions
  which are in the ancestry of other revisions. So if you merge the same
  tree twice, or merge an ancestor of an existing merge, it will only
  record the newest. (If you merge a descendent, it will replace its
  ancestor). (John Arbash Meinel, #235407)

* ``WorkingTreeFormat2.stub_initialize_remote`` is now private.
  (Martin Pool)


bzr 1.5
#######

:Released: 2008-05-16

This release of Bazaar includes several updates to the documentation, and fixes
to prepare for making rich root support the default format. Many bugs have been
squashed, including fixes to log, bzr+ssh inter-operation with older servers.

Changes
*******

* Suppress deprecation warnings when bzrlib is a 'final' release. This way
  users of packaged software won't be bothered with DeprecationWarnings,
  but developers and testers will still see them. (John Arbash Meinel)

Documentation
*************

* Incorporate feedback from Jelmer Vernooij and Neil Martinsen-Burrell
  on the plugin and integration chapters of the User Guide.
  (Ian Clatworthy)


bzr 1.5rc1
##########

:Released: 2008-05-09

Changes
*******

* Broader support of GNU Emacs mail clients. Set
  ``mail_client=emacsclient`` in your bazaar.conf and ``send`` will pop the
  bundle in a mail buffer according to the value of ``mail-user-agent``
  variable. (Xavier Maillard)

Improvements
************

* Diff now handles revision specs like "branch:" and "submit:" more
  efficiently.  (Aaron Bentley, #202928)

* More friendly error given when attempt to start the smart server
  on an address already in use. (Andrea Corbellini, #200575)

* Pull completes much faster when there is nothing to pull.
  (Aaron Bentley)

Bugfixes
********

* Authentication.conf can define sections without password.
  (Vincent Ladeuil, #199440)

* Avoid muttering every time a child update does not cause a progress bar
  update. (John Arbash Meinel, #213771)

* ``Branch.reconcile()`` is now implemented. This allows ``bzr reconcile``
  to fix when a Branch has a non-canonical mainline history. ``bzr check``
  also detects this condition. (John Arbash Meinel, #177855)

* ``bzr log -r ..X bzr://`` was failing, because it was getting a request
  for ``revision_id=None`` which was not a string.
  (John Arbash Meinel, #211661)

* ``bzr commit`` now works with Microsoft's FTP service.
  (Andreas Deininger)

* Catch definitions outside sections in authentication.conf.
  (Vincent Ladeuil, #217650)

* Conversion from non-rich-root to rich-root(-pack) updates inventory
  sha1s, even when bundles are used.  (Aaron Bentley, #181391)

* Conversion from non-rich-root to rich-root(-pack) works correctly even
  though search keys are not topologically sorted.  (Aaron Bentley)

* Conversion from non-rich-root to rich-root(-pack) works even when a
  parent revision has a different root id.  (Aaron Bentley, #177874)

* Disable strace testing until strace is fixed (see bug #103133) and emit a
  warning when selftest ends to remind us of leaking tests.
  (Vincent Ladeuil, #226769)

* Fetching all revisions from a repository does not cause pack collisions.
  (Robert Collins, Aaron Bentley, #212908)

* Fix error about "attempt to add line-delta in non-delta knit".
  (Andrew Bennetts, #217701)

* Pushing a branch in "dirstate" format (Branch5) over bzr+ssh would break
  if the remote server was < version 1.2. This was due to a bug in the
  RemoteRepository.get_parent_map() fallback code.
  (John Arbash Meinel, #214894)

* Remove leftover code in ``bzr_branch`` that inappropriately creates
  a ``branch-name`` file in the branch control directory.
  (Martin Pool)

* Set SO_REUSEADDR on server sockets of ``bzr serve`` to avoid problems
  rebinding the socket when starting the server a second time.
  (John Arbash Meinel, Martin Pool, #164288)

* Severe performance degradation in fetching from knit repositories to
  knits and packs due to parsing the entire revisions.kndx on every graph
  walk iteration fixed by using the Repository.get_graph API.  There was
  another regression in knit => knit fetching which re-read the index for
  every revision each side had in common.
  (Robert Collins, John Arbash Meinel)

* When logging the changes to a particular file, there was a bug if there
  were ghosts in the revision ancestry. (John Arbash Meinel, #209948)

* xs4all's ftp server returns a temporary error when trying to list an
  empty directory, rather than returning an empty list. Adding a
  workaround so that we don't get spurious failures.
  (John Arbash Meinel, #215522)

Documentation
*************

* Expanded the User Guide to include new chapters on popular plugins and
  integrating Bazaar into your environment. The *Best practices* chapter
  was renamed to *Miscellaneous topics* as suggested by community
  feedback as well. (Ian Clatworthy)

* Document outlining strategies for TortoiseBzr. (Mark Hammond)

* Improved the documentation on hooks. (Ian Clatworthy)

* Update authentication docs regarding ssh agents.
  (Vincent Ladeuil, #183705)

Testing
*******

* Add ``thread_name_suffix`` parameter to SmartTCPServer_for_testing, to
  make it easy to identify which test spawned a thread with an unhandled
  exception. (Andrew Bennetts)

* New ``--debugflag``/``-E`` option to ``bzr selftest`` for setting
  options for debugging tests, these are complementary to the the -D
  options.  The ``-Dselftest_debug`` global option has been replaced by the
  ``-E=allow_debug`` option for selftest. (Andrew Bennetts)

* Parameterised test ids are preserved correctly to aid diagnosis of test
  failures. (Robert Collins, Andrew Bennetts)

* selftest now accepts --starting-with <id> to load only the tests whose id
  starts with the one specified. This greatly speeds up running the test
  suite on a limited set of tests and can be used to run the tests for a
  single module, a single class or even a single test.  (Vincent Ladeuil)

* The test suite modules have been modified to define load_tests() instead
  of test_suite(). That speeds up selective loading (via --load-list)
  significantly and provides many examples on how to migrate (grep for
  load_tests).  (Vincent Ladeuil)

Internals
*********

* ``Hooks.install_hook`` is now deprecated in favour of
  ``Hooks.install_named_hook`` which adds a required ``name`` parameter, to
  avoid having to call ``Hooks.name_hook``. (Daniel Watkins)

* Implement xml8 serializer.  (Aaron Bentley)

* New form ``@deprecated_method(deprecated_in(1, 5, 0))`` for making
  deprecation wrappers.  (Martin Pool)

* ``Repository.revision_parents`` is now deprecated in favour of
  ``Repository.get_parent_map([revid])[revid]``. (Jelmer Vernooij)

* The Python ``assert`` statement is no longer used in Bazaar source, and
  a test checks this.  (Martin Pool)

API Changes
***********

* ``bzrlib.status.show_pending_merges`` requires the repository to be
  locked by the caller. Callers should have been doing it anyway, but it
  will now raise an exception if they do not. (John Arbash Meinel)

* Repository.get_data_stream, Repository.get_data_stream_for_search(),
  Repository.get_deltas_for_revsions(), Repository.revision_trees(),
  Repository.item_keys_introduced_by() no longer take read locks.
  (Aaron Bentley)

* ``LockableFiles.get_utf8`` and ``.get`` are deprecated, as a start
  towards removing LockableFiles and ``.control_files`` entirely.
  (Martin Pool)

* Methods deprecated prior to 1.1 have been removed.
  (Martin Pool)


bzr 1.4 
#######

:Released: 2008-04-28

This release of Bazaar includes handy improvements to the speed of log and
status, new options for several commands, improved documentation, and better
hooks, including initial code for server-side hooks.  A number of bugs have
been fixed, particularly in interoperability between different formats or
different releases of Bazaar over there network.  There's been substantial
internal work in both the repository and network code to enable new features
and faster performance.

Bug Fixes
*********

* Pushing a branch in "dirstate" format (Branch5) over bzr+ssh would break
  if the remote server was < version 1.2.  This was due to a bug in the
  RemoteRepository.get_parent_map() fallback code.
  (John Arbash Meinel, Andrew Bennetts, #214894)


bzr 1.4rc2
##########

:Released: 2008-04-21

Bug Fixes
*********

* ``bzr log -r ..X bzr://`` was failing, because it was getting a request
  for ``revision_id=None`` which was not a string.
  (John Arbash Meinel, #211661)

* Fixed a bug in handling ghost revisions when logging changes in a
  particular file.  (John Arbash Meinel, #209948)

* Fix error about "attempt to add line-delta in non-delta knit".
  (Andrew Bennetts, #205156)

* Fixed performance degradation in fetching from knit repositories to
  knits and packs due to parsing the entire revisions.kndx on every graph
  walk iteration fixed by using the Repository.get_graph API.  There was
  another regression in knit => knit fetching which re-read the index for
  every revision each side had in common.
  (Robert Collins, John Arbash Meinel)


bzr 1.4rc1
##########

:Released: 2008-04-11

Changes
*******

* bzr main script cannot be imported (Benjamin Peterson)

* On Linux bzr additionally looks for plugins in arch-independent site
  directory. (Toshio Kuratomi)

* The ``set_rh`` branch hook is now deprecated. Please migrate
  any plugins using this hook to use an alternative, e.g.
  ``post_change_branch_tip``. (Ian Clatworthy)

* When a plugin cannot be loaded as the file path is not a valid
  python module name bzr will now strip a ``bzr_`` prefix from the
  front of the suggested name, as many plugins (e.g. bzr-svn)
  want to be installed without this prefix. It is a common mistake
  to have a folder named "bzr-svn" for that plugin, especially
  as this is what bzr branch lp:bzr-svn will give you. (James Westby,
  Andrew Cowie)

* UniqueIntegerBugTracker now appends bug-ids instead of joining
  them to the base URL. Plugins that register bug trackers may
  need a trailing / added to the base URL if one is not already there.
  (James Wesby, Andrew Cowie)

Features
********

* Added start_commit hook for mutable trees. (Jelmer Vernooij, #186422)

* ``status`` now accepts ``--no-pending`` to show the status without
  listing pending merges, which speeds up the command a lot on large
  histories.  (James Westby, #202830)

* New ``post_change_branch_tip`` hook that is called after the
  branch tip is moved but while the branch is still write-locked.
  See the User Reference for signature details.
  (Ian Clatworthy, James Henstridge)

* Reconfigure can convert a branch to be standalone or to use a shared
  repository.  (Aaron Bentley)

Improvements
************

* The smart protocol now has support for setting branches' revision info
  directly.  This should make operations like push slightly faster, and is a
  step towards server-side hooks.  The new request method name is
  ``Branch.set_last_revision_info``.  (Andrew Bennetts)

* ``bzr commit --fixes`` now recognises "gnome" as a tag by default.
  (James Westby, Andrew Cowie)

* ``bzr switch`` will attempt to find branches to switch to relative to the
  current branch. E.g. ``bzr switch branchname`` will look for
  ``current_branch/../branchname``. (Robert Collins, Jelmer Vernooij,
  Wouter van Heyst)

* Diff is now more specific about execute-bit changes it describes
  (Chad Miller)

* Fetching data over HTTP is a bit faster when urllib is used.  This is done
  by forcing it to recv 64k at a time when reading lines in HTTP headers,
  rather than just 1 byte at a time.  (Andrew Bennetts)

* Log --short and --line are much faster when -r is not specified.
  (Aaron Bentley)

* Merge is faster.  We no longer check a file's existence unnecessarily
  when merging the execute bit.  (Aaron Bentley)

* ``bzr status`` on an explicit list of files no longer shows pending
  merges, making it much faster on large trees. (John Arbash Meinel)

* The launchpad directory service now warns the user if they have not set
  their launchpad login and are trying to resolve a URL using it, just
  in case they want to do a write operation with it.  (James Westby)

* The smart protocol client is slightly faster, because it now only queries
  the server for the protocol version once per connection.  Also, the HTTP
  transport will now automatically probe for and use a smart server if
  one is present.  You can use the new ``nosmart+`` transport decorator
  to get the old behaviour.  (Andrew Bennetts)

* The ``version`` command takes a ``--short`` option to print just the
  version number, for easier use in scripts.  (Martin Pool)

* Various operations with revision specs and commands that calculate
  revnos and revision ids are faster.  (John A. Meinel, Aaron Bentley)

Bugfixes
********

* Add ``root_client_path`` parameter to SmartWSGIApp and
  SmartServerRequest.  This makes it possible to publish filesystem
  locations that don't exactly match URL paths. SmartServerRequest
  subclasses should use the new ``translate_client_path`` and
  ``transport_from_client_path`` methods when dealing with paths received
  from a client to take this into account.  (Andrew Bennetts, #124089)

* ``bzr mv a b`` can be now used also to rename previously renamed
  directories, not only files. (Lukáš Lalinský, #107967)

* ``bzr uncommit --local`` can now remove revisions from the local
  branch to be symmetric with ``bzr commit --local``.
  (John Arbash Meinel, #93412)

* Don't ask for a password if there is no real terminal.
  (Alexander Belchenko, #69851)

* Fix a bug causing a ValueError crash in ``parse_line_delta_iter`` when
  fetching revisions from a knit to pack repository or vice versa using
  bzr:// (including over http or ssh).
  (#208418, Andrew Bennetts, Martin Pool, Robert Collins)

* Fixed ``_get_line`` in ``bzrlib.smart.medium``, which was buggy.  Also
  fixed ``_get_bytes`` in the same module to use the push back buffer.
  These bugs had no known impact in normal use, but were problematic for
  developers working on the code, and were likely to cause real bugs sooner
  or later.  (Andrew Bennetts)

* Implement handling of basename parameter for DefaultMail.  (James Westby)

* Incompatibility with Paramiko versions newer than 1.7.2 was fixed.
  (Andrew Bennetts, #213425)

* Launchpad locations (lp: URLs) can be pulled.  (Aaron Bentley, #181945)

* Merges that add files to deleted root directories complete.  They
  do create conflicts.  (Aaron Bentley, #210092)

* vsftp's return ``550 RNFR command failed.`` supported.
  (Marcus Trautwig, #129786)

Documentation
*************

* Improved documentation on send/merge relationship. (Peter Schuller)

* Minor fixes to the User Guide. (Matthew Fuller)

* Reduced the evangelism in the User Guide. (Ian Clatworthy)

* Added Integrating with Bazaar document for developers (Martin Albisetti)

API Breaks
**********

* Attempting to pull data from a ghost aware repository (e.g. knits) into a
  non-ghost aware repository such as weaves will now fail if there are
  ghosts.  (Robert Collins)

* ``KnitVersionedFile`` no longer accepts an ``access_mode`` parameter, and
  now requires the ``index`` and ``access_method`` parameters to be
  supplied. A compatible shim has been kept in the new function
  ``knit.make_file_knit``. (Robert Collins)

* Log formatters must now provide log_revision instead of show and
  show_merge_revno methods. The latter had been deprecated since the 0.17
  release. (James Westby)

* ``LoopbackSFTP`` is now called ``SocketAsChannelAdapter``.
  (Andrew Bennetts)

* ``osutils.backup_file`` is removed. (Alexander Belchenko)

* ``Repository.get_revision_graph`` is deprecated, with no replacement
  method. The method was size(history) and not desirable. (Robert Collins)

* ``revision.revision_graph`` is deprecated, with no replacement function.
  The function was size(history) and not desirable. (Robert Collins)

* ``Transport.get_shared_medium`` is deprecated.  Use
  ``Transport.get_smart_medium`` instead.  (Andrew Bennetts)

* ``VersionedFile`` factories now accept a get_scope parameter rather
  than using a call to ``transaction_finished``, allowing the removal of
  the fixed list of versioned files per repository. (Robert Collins)

* ``VersionedFile.annotate_iter`` is deprecated. While in principle this
  allowed lower memory use, all users of annotations wanted full file
  annotations, and there is no storage format suitable for incremental
  line-by-line annotation. (Robert Collins)

* ``VersionedFile.clone_text`` is deprecated. This performance optimisation
  is no longer used - reading the content of a file that is undergoing a
  file level merge to identical state on two branches is rare enough, and
  not expensive enough to special case. (Robert Collins)

* ``VersionedFile.clear_cache`` and ``enable_cache`` are deprecated.
  These methods added significant complexity to the ``VersionedFile``
  implementation, but were only used for optimising fetches from knits -
  which can be done from outside the knit layer, or via a caching
  decorator. As knits are not the default format, the complexity is no
  longer worth paying. (Robert Collins)

* ``VersionedFile.create_empty`` is removed. This method presupposed a
  sensible mapping to a transport for individual files, but pack backed
  versioned files have no such mapping. (Robert Collins)

* ``VersionedFile.get_graph`` is deprecated, with no replacement method.
  The method was size(history) and not desirable. (Robert Collins)

* ``VersionedFile.get_graph_with_ghosts`` is deprecated, with no
  replacement method.  The method was size(history) and not desirable.
  (Robert Collins)

* ``VersionedFile.get_parents`` is deprecated, please use
  ``VersionedFile.get_parent_map``. (Robert Collins)

* ``VersionedFile.get_sha1`` is deprecated, please use
  ``VersionedFile.get_sha1s``. (Robert Collins)

* ``VersionedFile.has_ghost`` is now deprecated, as it is both expensive
  and unused outside of a single test. (Robert Collins)

* ``VersionedFile.iter_parents`` is now deprecated in favour of
  ``get_parent_map`` which can be used to instantiate a Graph on a
  VersionedFile. (Robert Collins)

* ``VersionedFileStore`` no longer uses the transaction parameter given
  to most methods; amongst other things this means that the
  get_weave_or_empty method no longer guarantees errors on a missing weave
  in a readonly transaction, and no longer caches versioned file instances
  which reduces memory pressure (but requires more careful management by
  callers to preserve performance). (Robert Collins)

Testing
*******

* New -Dselftest_debug flag disables clearing of the debug flags during
  tests.  This is useful if you want to use e.g. -Dhpss to help debug a
  failing test.  Be aware that using this feature is likely to cause
  spurious test failures if used with the full suite. (Andrew Bennetts)

* selftest --load-list now uses a new more agressive test loader that will
  avoid loading unneeded modules and building their tests. Plugins can use
  this new loader by defining a load_tests function instead of a test_suite
  function. (a forthcoming patch will provide many examples on how to
  implement this).
  (Vincent Ladeuil)

* selftest --load-list now does some sanity checks regarding duplicate test
  IDs and tests present in the list but not found in the actual test suite.
  (Vincent Ladeuil)

* Slightly more concise format for the selftest progress bar, so there's
  more space to show the test name.  (Martin Pool) ::

    [2500/10884, 1fail, 3miss in 1m29s] test_revisionnamespaces.TestRev

* The test suite takes much less memory to run, and is a bit faster.  This
  is done by clearing most attributes of TestCases after running them, if
  they succeeded.  (Andrew Bennetts)

Internals
*********

* Added ``_build_client_protocol`` to ``_SmartClient``.  (Andrew Bennetts)

* Added basic infrastructure for automatic plugin suggestion.
  (Martin Albisetti)

* If a ``LockableFiles`` object is not explicitly unlocked (for example
  because of a missing ``try/finally`` block, it will give a warning but
  not automatically unlock itself.  (Previously they did.)  This
  sometimes caused knock-on errors if for example the network connection
  had already failed, and should not be relied upon by code.
  (Martin Pool, #109520)

* ``make dist`` target to build a release tarball, and also
  ``check-dist-tarball`` and ``dist-upload-escudero``.  (Martin Pool)

* The ``read_response_tuple`` method of ``SmartClientRequestProtocol*``
  classes will now raise ``UnknownSmartMethod`` when appropriate, so that
  callers don't need to try distinguish unknown request errors from other
  errors.  (Andrew Bennetts)

* ``set_make_working_trees`` is now implemented provided on all repository
  implementations (Aaron Bentley)

* ``VersionedFile`` now has a new method ``get_parent_map`` which, like
  ``Graph.get_parent_map`` returns a dict of key:parents. (Robert Collins)


bzr 1.3.1
#########

:Released: 2008-04-09

No changes from 1.3.1rc1.


bzr 1.3.1rc1
############

:Released: 2008-04-04

Bug Fixes
*********

* Fix a bug causing a ValueError crash in ``parse_line_delta_iter`` when
  fetching revisions from a knit to pack repository or vice versa using
  bzr:// (including over http or ssh).
  (#208418, Andrew Bennetts, Martin Pool, Robert Collins)


bzr 1.3
#######

:Released: 2008-03-20

Bazaar has become part of the GNU project <http://www.gnu.org>

Many operations that act on history, including ``log`` and ``annotate`` are now
substantially faster.  Several bugs have been fixed and several new options and
features have been added.

Testing
*******

* Avoid spurious failure of ``TestVersion.test_version`` matching
  directory names.
  (#202778, Martin Pool)


bzr 1.3rc1
##########

:Released: 2008-03-16

Notes When Upgrading
********************

* The backup directory created by ``upgrade`` is now called
  ``backup.bzr``, not ``.bzr.backup``. (Martin Albisetti)

Changes
*******

* A new repository format 'development' has been added. This format will
  represent the latest 'in-progress' format that the bzr developers are
  interested in getting early-adopter testing and feedback on.
  ``doc/developers/development-repo.txt`` has detailed information.
  (Robert Collins)

* BZR_LOG environment variable controls location of .bzr.log trace file.
  User can suppress writing messages to .bzr.log by using '/dev/null'
  filename (on Linux) or 'NUL' (on Windows). If BZR_LOG variable
  is not defined but BZR_HOME is defined then default location
  for .bzr.log trace file is ``$BZR_HOME/.bzr.log``.
  (Alexander Belchenko, #106117)

* ``launchpad`` builtin plugin now shipped as separate part in standalone
  bzr.exe, installed to ``C:\Program Files\Bazaar\plugins`` directory,
  and standalone installer allows user to skip installation of this plugin.
  (Alexander Belchenko)

* Restore auto-detection of plink.exe on Windows. (Dmitry Vasiliev)

* Version number is now shown as "1.2" or "1.2pr2", without zeroed or
  missing final fields.  (Martin Pool)

Features
********

* ``branch`` and ``checkout`` can hard-link working tree files, which is
  faster and saves space.  (Aaron Bentley)

* ``bzr send`` will now also look at the ``child_submit_to`` setting in
  the submit branch to determine the email address to send to.
  (Jelmer Vernooij)

Improvements
************

* BzrBranch._lefthand_history is faster on pack repos.  (Aaron Bentley)

* Branch6.generate_revision_history is faster.  (Aaron Bentley)

* Directory services can now be registered, allowing special URLs to be
  dereferenced into real URLs.  This is a generalization and cleanup of
  the lp: transport lookup.  (Aaron Bentley)

* Merge directives that are automatically attached to emails have nicer
  filenames, based on branch-nick + revno. (Aaron Bentley)

* ``push`` has a ``--revision`` option, to specify what revision to push up
  to.  (Daniel Watkins)

* Significantly reducing execution time and network traffic for trivial
  case of running ``bzr missing`` command for two identical branches.
  (Alexander Belchenko)

* Speed up operations that look at the revision graph (such as 'bzr log').
  ``KnitPackRepositor.get_revision_graph`` uses ``Graph.iter_ancestry`` to
  extract the revision history. This allows filtering ghosts while
  stepping instead of needing to peek ahead. (John Arbash Meinel)

* The ``hooks`` command lists installed hooks, to assist in debugging.
  (Daniel Watkins)

* Updates to how ``annotate`` work. Should see a measurable improvement in
  performance and memory consumption for file with a lot of merges.
  Also, correctly handle when a line is introduced by both parents (it
  should be attributed to the first merge which notices this, and not
  to all subsequent merges.) (John Arbash Meinel)

Bugfixes
********

* Autopacking no longer holds the full set of inventory lines in
  memory while copying. For large repositories, this can amount to
  hundreds of MB of ram consumption.
  (Ian Clatworthy, John Arbash Meinel)

* Cherrypicking when using ``--format=merge3`` now explictly excludes
  BASE lines. (John Arbash Meinel, #151731)

* Disable plink's interactive prompt for password.
  (#107593, Dmitry Vasiliev)

* Encode command line arguments from unicode to user_encoding before
  invoking external mail client in `bzr send` command.
  (#139318, Alexander Belchenko)

* Fixed problem connecting to ``bzr+https://`` servers.
  (#198793, John Ferlito)

* Improved error reporting in the Launchpad plugin. (Daniel Watkins,
  #196618)

* Include quick-start-summary.svg file to python-based installer(s)
  for Windows. (#192924, Alexander Belchenko)

* lca merge now respects specified files. (Aaron Bentley)

* Make version-info --custom imply --all. (#195560, James Westby)

* ``merge --preview`` now works for merges that add or modify
  symlinks (James Henstridge)

* Redirecting the output from ``bzr merge`` (when the remembered
  location is used) now works. (John Arbash Meinel)

* setup.py script explicitly checks for Python version.
  (Jari Aalto, Alexander Belchenko, #200569)

* UnknownFormatErrors no longer refer to branches regardless of kind of
  unknown format. (Daniel Watkins, #173980)

* Upgrade bundled ConfigObj to version 4.5.2, which properly quotes #
  signs, among other small improvements. (Matt Nordhoff, #86838)

* Use correct indices when emitting LCA conflicts.  This fixes IndexError
  errors.  (Aaron Bentley, #196780)

Documentation
*************

* Explained how to use ``version-info --custom`` in the User Guide.
  (Neil Martinsen-Burrell)

API Breaks
**********

* Support for loading plugins from zip files and
  ``bzrlib.plugin.load_from_zip()`` function are deprecated.
  (Alexander Belchenko)

Testing
*******

* Added missing blackbox tests for ``modified`` (Adrian Wilkins)

* The branch interface tests were invalid for branches using rich-root
  repositories because the empty string is not a valid file-id.
  (Robert Collins)

Internals
*********

* ``Graph.iter_ancestry`` returns the ancestry of revision ids. Similar to
  ``Repository.get_revision_graph()`` except it includes ghosts and you can
  stop part-way through. (John Arbash Meinel)

* New module ``tools/package_mf.py`` provide custom module finder for
  python packages (improves standard python library's modulefinder.py)
  used by ``setup.py`` script while building standalone bzr.exe.
  (Alexander Belchenko)

* New remote method ``RemoteBzrDir.find_repositoryV2`` adding support for
  detecting external lookup support on remote repositories. This method is
  now attempted first when lookup up repositories, leading to an extra
  round trip on older bzr smart servers. (Robert Collins)

* Repository formats have a new supported-feature attribute
  ``supports_external_lookups`` used to indicate repositories which support
  falling back to other repositories when they have partial data.
  (Robert Collins)

* ``Repository.get_revision_graph_with_ghosts`` and
  ``bzrlib.revision.(common_ancestor,MultipleRevisionSources,common_graph)``
  have been deprecated.  (John Arbash Meinel)

* ``Tree.iter_changes`` is now a public API, replacing the work-in-progress
  ``Tree._iter_changes``. The api is now considered stable and ready for
  external users.  (Aaron Bentley)

* The bzrdir format registry now accepts an ``alias`` keyword to
  register_metadir, used to indicate that a format name is an alias for
  some other format and thus should not be reported when describing the
  format. (Robert Collins)


bzr 1.2
#######

:Released: 2008-02-15

Bug Fixes
*********

* Fix failing test in Launchpad plugin. (Martin Pool)


bzr 1.2rc1
##########

:Released: 2008-02-13

Notes When Upgrading
********************

* Fetching via the smart protocol may need to reconnect once during a fetch
  if the remote server is running Bazaar 1.1 or earlier, because the client
  attempts to use more efficient requests that confuse older servers.  You
  may be required to re-enter a password or passphrase when this happens.
  This won't happen if the server is upgraded to Bazaar 1.2.
  (Andrew Bennetts)

Changes
*******

* Fetching via bzr+ssh will no longer fill ghosts by default (this is
  consistent with pack-0.92 fetching over SFTP). (Robert Collins)

* Formatting of ``bzr plugins`` output is changed to be more human-
  friendly. Full path of plugins locations will be shown only with
  ``--verbose`` command-line option. (Alexander Belchenko)

* ``merge`` now prefers to use the submit branch, but will fall back to
  parent branch.  For many users, this has no effect.  But some users who
  pull and merge on the same branch will notice a change.  This change
  makes it easier to work on a branch on two different machines, pulling
  between the machines, while merging from the upstream.
  ``merge --remember`` can now be used to set the submit_branch.
  (Aaron Bentley)

Features
********

* ``merge --preview`` produces a diff of the changes merge would make,
  but does not actually perform the merge.  (Aaron Bentley)

* New smart method ``Repository.get_parent_map`` for getting revision
  parent data. This returns additional parent information topologically
  adjacent to the requested data to reduce round trip latency impacts.
  (Robert Collins)

* New smart method, ``Repository.stream_revisions_chunked``, for fetching
  revision data that streams revision data via a chunked encoding.  This
  avoids buffering large amounts of revision data on the server and on the
  client, and sends less data to the server to request the revisions.
  (Andrew Bennetts, Robert Collins, #178353)

* The launchpad plugin now handles lp urls of the form
  ``lp://staging/``, ``lp://demo/``, ``lp://dev/`` to use the appropriate
  launchpad instance to do the resolution of the branch identities.
  This is primarily of use to Launchpad developers, but can also
  be used by other users who want to try out Launchpad as
  a branch location without messing up their public Launchpad
  account.  Branches that are pushed to the staging environment
  have an expected lifetime of one day. (Tim Penhey)

Improvements
************

* Creating a new branch no longer tries to read the entire revision-history
  unnecessarily over smart server operations. (Robert Collins)

* Fetching between different repository formats with compatible models now
  takes advantage of the smart method to stream revisions.  (Andrew Bennetts)

* The ``--coverage`` option is now global, rather specific to ``bzr
  selftest``.  (Andrew Bennetts)

* The ``register-branch`` command will now use the public url of the branch
  containing the current directory, if one has been set and no explicit
  branch is provided.  (Robert Collins)

* Tweak the ``reannotate`` code path to optimize the 2-parent case.
  Speeds up ``bzr annotate`` with a pack repository by approx 3:2.
  (John Arbash Meinel)

Bugfixes
********

* Calculate remote path relative to the shared medium in _SmartClient.  This
  is related to the problem in bug #124089.  (Andrew Bennetts)

* Cleanly handle connection errors in smart protocol version two, the same
  way as they are handled by version one.  (Andrew Bennetts)

* Clearer error when ``version-info --custom`` is used without
  ``--template`` (Lukáš Lalinský)

* Don't raise UnavailableFeature during test setup when medusa is not
  available or tearDown is never called leading to nasty side effects.
  (#137823, Vincent Ladeuil)

* If a plugin's test suite cannot be loaded, for example because of a syntax
  error in the tests, then ``selftest`` fails, rather than just printing
  a warning.  (Martin Pool, #189771)

* List possible values for BZR_SSH environment variable in env-variables
  help topic. (Alexander Belchenko, #181842)

* New methods ``push_log_file`` and ``pop_log_file`` to intercept messages:
  popping the log redirection now precisely restores the previous state,
  which makes it easier to use bzr log output from other programs.
  TestCaseInTempDir no longer depends on a log redirection being established
  by the test framework, which lets bzr tests cleanly run from a normal
  unittest runner.
  (#124153, #124849, Martin Pool, Jonathan Lange)

* ``pull --quiet`` is now more quiet, in particular a message is no longer
  printed when the remembered pull location is used. (James Westby,
  #185907)

* ``reconfigure`` can safely be interrupted while fetching.
  (Aaron Bentley, #179316)

* ``reconfigure`` preserves tags when converting to and from lightweight
  checkouts.  (Aaron Bentley, #182040)

* Stop polluting /tmp when running selftest.
  (Vincent Ladeuil, #123363)

* Switch from NFKC => NFC for normalization checks. NFC allows a few
  more characters which should be considered valid.
  (John Arbash Meinel, #185458)

* The launchpad plugin now uses the ``edge`` xmlrpc server to avoid
  interacting badly with a bug on the launchpad side. (Robert Collins)

* Unknown hostnames when connecting to a ``bzr://`` URL no longer cause
  tracebacks.  (Andrew Bennetts, #182849)

API Breaks
**********

* Classes implementing Merge types like Merge3Merger must now accept (and
  honour) a do_merge flag in their constructor.  (Aaron Bentley)

* ``Repository.add_inventory`` and ``add_revision`` now require the caller
  to previously take a write lock (and start a write group.)
  (Martin Pool)

Testing
*******

* selftest now accepts --load-list <file> to load a test id list. This
  speeds up running the test suite on a limited set of tests.
  (Vincent Ladeuil)

Internals
*********

* Add a new method ``get_result`` to graph search objects. The resulting
  ``SearchResult`` can be used to recreate the search later, which will
  be useful in reducing network traffic. (Robert Collins)

* Use convenience function to check whether two repository handles
  are referring to the same repository in ``Repository.get_graph``.
  (Jelmer Vernooij, #187162)

* Fetching now passes the find_ghosts flag through to the
  ``InterRepository.missing_revision_ids`` call consistently for all
  repository types. This will enable faster missing revision discovery with
  bzr+ssh. (Robert Collins)

* Fix error handling in Repository.insert_data_stream. (Lukas Lalinsky)

* ``InterRepository.missing_revision_ids`` is now deprecated in favour of
  ``InterRepository.search_missing_revision_ids`` which returns a
  ``bzrlib.graph.SearchResult`` suitable for making requests from the smart
  server. (Robert Collins)

* New error ``NoPublicBranch`` for commands that need a public branch to
  operate. (Robert Collins)

* New method ``iter_inventories`` on Repository for access to many
  inventories. This is primarily used by the ``revision_trees`` method, as
  direct access to inventories is discouraged. (Robert Collins)

* New method ``next_with_ghosts`` on the Graph breadth-first-search objects
  which will split out ghosts and present parents into two separate sets,
  useful for code which needs to be aware of ghosts (e.g. fetching data
  cares about ghosts during revision selection). (Robert Collins)

* Record a timestamp against each mutter to the trace file, relative to the
  first import of bzrlib.  (Andrew Bennetts)

* ``Repository.get_data_stream`` is now deprecated in favour of
  ``Repository.get_data_stream_for_search`` which allows less network
  traffic when requesting data streams over a smart server. (Robert Collins)

* ``RemoteBzrDir._get_tree_branch`` no longer triggers ``_ensure_real``,
  removing one round trip on many network operations. (Robert Collins)

* RemoteTransport's ``recommended_page_size`` method now returns 64k, like
  SFTPTransport and HttpTransportBase.  (Andrew Bennetts)

* Repository has a new method ``has_revisions`` which signals the presence
  of many revisions by returning a set of the revisions listed which are
  present. This can be done by index queries without reading data for parent
  revision names etc. (Robert Collins)


bzr 1.1
#######

:Released: 2008-01-15

(no changes from 1.1rc1)

bzr 1.1rc1
##########

:Released: 2008-01-05

Changes
*******

* Dotted revision numbers have been revised. Instead of growing longer with
  nested branches the branch number just increases. (eg instead of 1.1.1.1.1
  we now report 1.2.1.) This helps scale long lived branches which have many
  feature branches merged between them. (John Arbash Meinel)

* The syntax ``bzr diff branch1 branch2`` is no longer supported.
  Use ``bzr diff branch1 --new branch2`` instead. This change has
  been made to remove the ambiguity where ``branch2`` is in fact a
  specific file to diff within ``branch1``.

Features
********

* New option to use custom template-based formats in  ``bzr version-info``.
  (Lukáš Lalinský)

* diff '--using' allows an external diff tool to be used for files.
  (Aaron Bentley)

* New "lca" merge-type for fast everyday merging that also supports
  criss-cross merges.  (Aaron Bentley)

Improvements
************

* ``annotate`` now doesn't require a working tree. (Lukáš Lalinský,
  #90049)

* ``branch`` and ``checkout`` can now use files from a working tree to
  to speed up the process.  For checkout, this requires the new
  --files-from flag.  (Aaron Bentley)

* ``bzr diff`` now sorts files in alphabetical order.  (Aaron Bentley)

* ``bzr diff`` now works on branches without working trees. Tree-less
  branches can also be compared to each other and to working trees using
  the new diff options ``--old`` and ``--new``. Diffing between branches,
  with or without trees, now supports specific file filtering as well.
  (Ian Clatworthy, #6700)

* ``bzr pack`` now orders revision texts in topological order, with newest
  at the start of the file, promoting linear reads for ``bzr log`` and the
  like. This partially fixes #154129. (Robert Collins)

* Merge directives now fetch prerequisites from the target branch if
  needed.  (Aaron Bentley)

* pycurl now handles digest authentication.
  (Vincent Ladeuil)

* ``reconfigure`` can now convert from repositories.  (Aaron Bentley)

* ``-l`` is now a short form for ``--limit`` in ``log``.  (Matt Nordhoff)

* ``merge`` now warns when merge directives cause cherrypicks.
  (Aaron Bentley)

* ``split`` now supported, to enable splitting large trees into smaller
  pieces.  (Aaron Bentley)

Bugfixes
********

* Avoid AttributeError when unlocking a pack repository when an error occurs.
  (Martin Pool, #180208)

* Better handle short reads when processing multiple range requests.
  (Vincent Ladeuil, #179368)

* build_tree acceleration uses the correct path when a file has been moved.
  (Aaron Bentley)

* ``commit`` now succeeds when a checkout and its master branch share a
  repository.  (Aaron Bentley, #177592)

* Fixed error reporting of unsupported timezone format in
  ``log --timezone``. (Lukáš Lalinský, #178722)

* Fixed Unicode encoding error in ``ignored`` when the output is
  redirected to a pipe. (Lukáš Lalinský)

* Fix traceback when sending large response bodies over the smart protocol
  on Windows. (Andrew Bennetts, #115781)

* Fix ``urlutils.relative_url`` for the case of two ``file:///`` URLs
  pointed to different logical drives on Windows.
  (Alexander Belchenko, #90847)

* HTTP test servers are now compatible with the http protocol version 1.1.
  (Vincent Ladeuil, #175524)

* _KnitParentsProvider.get_parent_map now handles requests for ghosts
  correctly, instead of erroring or attributing incorrect parents to ghosts.
  (Aaron Bentley)

* ``merge --weave --uncommitted`` now works.  (Aaron Bentley)

* pycurl authentication handling was broken and incomplete. Fix handling of
  user:pass embedded in the urls.
  (Vincent Ladeuil, #177643)

* Files inside non-directories are now handled like other conflict types.
  (Aaron Bentley, #177390)

* ``reconfigure`` is able to convert trees into lightweight checkouts.
  (Aaron Bentley)

* Reduce lockdir timeout to 0 when running ``bzr serve``.  (Andrew Bennetts,
  #148087)

* Test that the old ``version_info_format`` functions still work, even
  though they are deprecated. (John Arbash Meinel, ShenMaq, #177872)

* Transform failures no longer cause ImmortalLimbo errors (Aaron Bentley,
  #137681)

* ``uncommit`` works even when the commit messages of revisions to be
  removed use characters not supported in the terminal encoding.
  (Aaron Bentley)

* When dumb http servers return whole files instead of the requested ranges,
  read the remaining bytes by chunks to avoid overflowing network buffers.
  (Vincent Ladeuil, #175886)

Documentation
*************

* Minor tweaks made to the bug tracker integration documentation.
  (Ian Clatworthy)

* Reference material has now be moved out of the User Guide and added
  to the User Reference. The User Reference has gained 4 sections as
  a result: Authenication Settings, Configuration Settings, Conflicts
  and Hooks. All help topics are now dumped into text format in the
  doc/en/user-reference directory for those who like browsing that
  information in their editor. (Ian Clatworthy)

* *Using Bazaar with Launchpad* tutorial added. (Ian Clatworthy)

Internals
*********

* find_* methods available for BzrDirs, Branches and WorkingTrees.
  (Aaron Bentley)

* Help topics can now be loaded from files.
  (Ian Clatworthy, Alexander Belchenko)

* get_parent_map now always provides tuples as its output.  (Aaron Bentley)

* Parent Providers should now implement ``get_parent_map`` returning a
  dictionary instead of ``get_parents`` returning a list.
  ``Graph.get_parents`` is now deprecated. (John Arbash Meinel,
  Robert Collins)

* Patience Diff now supports arbitrary python objects, as long as they
  support ``hash()``. (John Arbash Meinel)

* Reduce selftest overhead to establish test names by memoization.
  (Vincent Ladeuil)

API Breaks
**********

Testing
*******

* Modules can now customise their tests by defining a ``load_tests``
  attribute. ``pydoc bzrlib.tests.TestUtil.TestLoader.loadTestsFromModule``
  for the documentation on this attribute. (Robert Collins)

* New helper function ``bzrlib.tests.condition_id_re`` which helps
  filter tests based on a regular expression search on the tests id.
  (Robert Collins)

* New helper function ``bzrlib.tests.condition_isinstance`` which helps
  filter tests based on class. (Robert Collins)

* New helper function ``bzrlib.tests.exclude_suite_by_condition`` which
  generalises the ``exclude_suite_by_re`` function. (Robert Collins)

* New helper function ``bzrlib.tests.filter_suite_by_condition`` which
  generalises the ``filter_suite_by_re`` function. (Robert Collins)

* New helper method ``bzrlib.tests.exclude_tests_by_re`` which gives a new
  TestSuite that does not contain tests from the input that matched a
  regular expression. (Robert Collins)

* New helper method ``bzrlib.tests.randomize_suite`` which returns a
  randomized copy of the input suite. (Robert Collins)

* New helper method ``bzrlib.tests.split_suite_by_re`` which splits a test
  suite into two according to a regular expression. (Robert Collins)

* Parametrize all http tests for the transport implementations, the http
  protocol versions (1.0 and 1.1) and the authentication schemes.
  (Vincent Ladeuil)

* The ``exclude_pattern`` and ``random_order`` parameters to the function
  ``bzrlib.tests.filter_suite_by_re`` have been deprecated. (Robert Collins)

* The method ``bzrlib.tests.sort_suite_by_re`` has been deprecated. It is
  replaced by the new helper methods added in this release. (Robert Collins)


bzr 1.0
#######

:Released: 2007-12-14

Documentation
*************

* More improvements and fixes to the User Guide.  (Ian Clatworthy)

* Add information on cherrypicking/rebasing to the User Guide.
  (Ian Clatworthy)

* Improve bug tracker integration documentation. (Ian Clatworthy)

* Minor edits to ``Bazaar in five minutes`` from David Roberts and
  to the rebasing section of the User Guide from Aaron Bentley.
  (Ian Clatworthy)


bzr 1.0rc3
##########

:Released: 2007-12-11

Changes
*******

* If a traceback occurs, users are now asked to report the bug
  through Launchpad (https://bugs.launchpad.net/bzr/), rather than
  by mail to the mailing list.
  (Martin Pool)

Bugfixes
********

* Fix Makefile rules for doc generation. (Ian Clatworthy, #175207)

* Give more feedback during long http downloads by making readv deliver data
  as it arrives for urllib, and issue more requests for pycurl. High latency
  networks are better handled by urllib, the pycurl implementation give more
  feedback but also incur more latency.
  (Vincent Ladeuil, #173010)

* Implement _make_parents_provider on RemoteRepository, allowing generating
  bundles against branches on a smart server.  (Andrew Bennetts, #147836)

Documentation
*************

* Improved user guide.  (Ian Clatworthy)

* The single-page quick reference guide is now available as a PDF.
  (Ian Clatworthy)

Internals
*********

* readv urllib http implementation is now a real iterator above the
  underlying socket and deliver data as soon as it arrives. 'get' still
  wraps its output in a StringIO.
  (Vincent Ladeuil)


bzr 1.0rc2
##########

:Released: 2007-12-07

Improvements
************

* Added a --coverage option to selftest. (Andrew Bennetts)

* Annotate merge (merge-type=weave) now supports cherrypicking.
  (Aaron Bentley)

* ``bzr commit`` now doesn't print the revision number twice. (Matt
  Nordhoff, #172612)

* New configuration option ``bugtracker_<tracker_abbrevation>_url`` to
  define locations of bug trackers that are not directly supported by
  bzr or a plugin. The URL will be treated as a template and ``{id}``
  placeholders will be replaced by specific bug IDs.  (Lukáš Lalinský)

* Support logging single merge revisions with short and line log formatters.
  (Kent Gibson)

* User Guide enhanced with suggested readability improvements from
  Matt Revell and corrections from John Arbash Meinel. (Ian Clatworthy)

* Quick Start Guide renamed to Quick Start Card, moved down in
  the catalog, provided in pdf and png format and updated to refer
  to ``send`` instead of ``bundle``. (Ian Clatworthy, #165080)

* ``switch`` can now be used on heavyweight checkouts as well as
  lightweight ones. After switching a heavyweight checkout, the
  local branch is a mirror/cache of the new bound branch and
  uncommitted changes in the working tree are merged. As a safety
  check, if there are local commits in a checkout which have not
  been committed to the previously bound branch, then ``switch``
  fails unless the ``--force`` option is given. This option is
  now also required if the branch a lightweight checkout is pointing
  to has been moved. (Ian Clatworthy)

Internals
*********

* New -Dhttp debug option reports http connections, requests and responses.
  (Vincent Ladeuil)

* New -Dmerge debug option, which emits merge plans for merge-type=weave.

Bugfixes
********

* Better error message when running ``bzr cat`` on a non-existant branch.
  (Lukáš Lalinský, #133782)

* Catch OSError 17 (file exists) in final phase of tree transform and show
  filename to user.
  (Alexander Belchenko, #111758)

* Catch ShortReadvErrors while using pycurl. Also make readv more robust by
  allowing multiple GET requests to be issued if too many ranges are
  required.
  (Vincent Ladeuil, #172701)

* Check for missing basis texts when fetching from packs to packs.
  (John Arbash Meinel, #165290)

* Fall back to showing e-mail in ``log --short/--line`` if the
  committer/author has only e-mail. (Lukáš Lalinský, #157026)

API Breaks
**********

* Deprecate not passing a ``location`` argument to commit reporters'
  ``started`` methods. (Matt Nordhoff)


bzr 1.0rc1
##########

:Released: 2007-11-30

Notes When Upgrading
********************

* The default repository format is now ``pack-0.92``.  This
  default is used when creating new repositories with ``init`` and
  ``init-repo``, and when branching over bzr+ssh or bzr+hpss.
  (See https://bugs.launchpad.net/bugs/164626)

  This format can be read and written by Bazaar 0.92 and later, and
  data can be transferred to and from older formats.

  To upgrade, please reconcile your repository (``bzr reconcile``), and then
  upgrade (``bzr upgrade``).

  ``pack-0.92`` offers substantially better scaling and performance than the
  previous knits format. Some operations are slower where the code already
  had bad scaling characteristics under knits, the pack format makes such
  operations more visible as part of being more scalable overall. We will
  correct such operations over the coming releases and encourage the filing
  of bugs on any operation which you observe to be slower in a packs
  repository. One particular case that we do not intend to fix is pulling
  data from a pack repository into a knit repository over a high latency
  link;  downgrading such data requires reinsertion of the file texts, and
  this is a classic space/time tradeoff. The current implementation is
  conservative on memory usage because we need to support converting data
  from any tree without problems.
  (Robert Collins, Martin Pool, #164476)

Changes
*******

* Disable detection of plink.exe as possible ssh vendor. Plink vendor
  still available if user selects it explicitly with BZR_SSH environment
  variable. (Alexander Belchenko, workaround for bug #107593)

* The pack format is now accessible as "pack-0.92", or "pack-0.92-subtree"
  to enable the subtree functions (for example, for bzr-svn).
  (Martin Pool)

Features
********

* New ``authentication.conf`` file holding the password or other credentials
  for remote servers. This can be used for ssh, sftp, smtp and other
  supported transports.
  (Vincent Ladeuil)

* New rich-root and rich-root-pack formats, recording the same data about
  tree roots that's recorded for all other directories.
  (Aaron Bentley, #164639)

* ``pack-0.92`` repositories can now be reconciled.
  (Robert Collins, #154173)

* ``switch`` command added for changing the branch a lightweight checkout
  is associated with and updating the tree to reflect the latest content
  accordingly. This command was previously part of the BzrTools plug-in.
  (Ian Clatworthy, Aaron Bentley, David Allouche)

* ``reconfigure`` command can now convert branches, trees, or checkouts to
  lightweight checkouts.  (Aaron Bentley)

Performance
***********

* Commit updates the state of the working tree via a delta rather than
  supplying entirely new basis trees. For commit of a single specified file
  this reduces the wall clock time for commit by roughly a 30%.
  (Robert Collins, Martin Pool)

* Commit with many automatically found deleted paths no longer performs
  linear scanning for the children of those paths during inventory
  iteration. This should fix commit performance blowing out when many such
  paths occur during commit. (Robert Collins, #156491)

* Fetch with pack repositories will no longer read the entire history graph.
  (Robert Collins, #88319)

* Revert takes out an appropriate lock when reverting to a basis tree, and
  does not read the basis inventory twice. (Robert Collins)

* Diff does not require an inventory to be generated on dirstate trees.
  (Aaron Bentley, #149254)

* New annotate merge (--merge-type=weave) implementation is fast on
  versionedfiles withough cached annotations, e.g. pack-0.92.
  (Aaron Bentley)

Improvements
************

* ``bzr merge`` now warns when it encounters a criss-cross merge.
  (Aaron Bentley)

* ``bzr send`` now doesn't require the target e-mail address to be
  specified on the command line if an interactive e-mail client is used.
  (Lukáš Lalinský)

* ``bzr tags`` now prints the revision number for each tag, instead of
  the revision id, unless --show-ids is passed. In addition, tags can be
  sorted chronologically instead of lexicographically with --sort=time.
  (Adeodato Simó, #120231)

* Windows standalone version of bzr is able to load system-wide plugins from
  "plugins" subdirectory in installation directory. In addition standalone
  installer write to the registry (HKLM\SOFTWARE\Bazaar) useful info
  about paths and bzr version. (Alexander Belchenko, #129298)

Documentation
*************

Bug Fixes
*********

* A progress bar has been added for knitpack -> knitpack fetching.
  (Robert Collins, #157789, #159147)

* Branching from a branch via smart server now preserves the repository
  format. (Andrew Bennetts,  #164626)

* ``commit`` is now able to invoke an external editor in a non-ascii
  directory. (Daniel Watkins, #84043)

* Catch connection errors for ftp.
  (Vincent Ladeuil, #164567)

* ``check`` no longer reports spurious unreferenced text versions.
  (Robert Collins, John A Meinel, #162931, #165071)

* Conflicts are now resolved recursively by ``revert``.
  (Aaron Bentley, #102739)

* Detect invalid transport reuse attempts by catching invalid URLs.
  (Vincent Ladeuil, #161819)

* Deleting a file without removing it shows a correct diff, not a traceback.
  (Aaron Bentley)

* Do no use timeout in HttpServer anymore.
  (Vincent Ladeuil, #158972).

* Don't catch the exceptions related to the http pipeline status before
  retrying an http request or some programming errors may be masked.
  (Vincent Ladeuil, #160012)

* Fix ``bzr rm`` to not delete modified and ignored files.
  (Lukáš Lalinský, #172598)

* Fix exception when revisionspec contains merge revisons but log
  formatter doesn't support merge revisions. (Kent Gibson, #148908)

* Fix exception when ScopeReplacer is assigned to before any members have
  been retrieved.  (Aaron Bentley)

* Fix multiple connections during checkout --lightweight.
  (Vincent Ladeuil, #159150)

* Fix possible error in insert_data_stream when copying between
  pack repositories over bzr+ssh or bzr+http.
  KnitVersionedFile.get_data_stream now makes sure that requested
  compression parents are sent before any delta hunks that depend
  on them.
  (Martin Pool, #164637)

* Fix typo in limiting offsets coalescing for http, leading to
  whole files being downloaded instead of parts.
  (Vincent Ladeuil, #165061)

* FTP server errors don't error in the error handling code.
  (Robert Collins, #161240)

* Give a clearer message when a pull fails because the source needs
  to be reconciled.
  (Martin Pool, #164443)

* It is clearer when a plugin cannot be loaded because of its name, and a
  suggestion for an acceptable name is given. (Daniel Watkins, #103023)

* Leave port as None in transport objects if user doesn't
  specify a port in urls.
  (vincent Ladeuil, #150860)

* Make sure Repository.fetch(self) is properly a no-op for all
  Repository implementations. (John Arbash Meinel, #158333)

* Mark .bzr directories as "hidden" on Windows.
  (Alexander Belchenko, #71147)

* ``merge --uncommitted`` can now operate on a single file.
  (Aaron Bentley, Lukáš Lalinský, #136890)

* Obsolete packs are now cleaned up by pack and autopack operations.
  (Robert Collins, #153789)

* Operations pulling data from a smart server where the underlying
  repositories are not both annotated/both unannotated will now work.
  (Robert Collins, #165304).

* Reconcile now shows progress bars. (Robert Collins, #159351)

* ``RemoteBranch`` was not initializing ``self._revision_id_to_revno_map``
  properly. (John Arbash Meinel, #162486)

* Removing an already-removed file reports the file does not exist. (Daniel
  Watkins, #152811)

* Rename on Windows is able to change filename case.
  (Alexander Belchenko, #77740)

* Return error instead of a traceback for ``bzr log -r0``.
  (Kent Gibson, #133751)

* Return error instead of a traceback when bzr is unable to create
  symlink on some platforms (e.g. on Windows).
  (Alexander Belchenko, workaround for #81689)

* Revert doesn't crash when restoring a single file from a deleted
  directory. (Aaron Bentley)

* Stderr output via logging mechanism now goes through encoded wrapper
  and no more uses utf-8, but terminal encoding instead. So all unicode
  strings now should be readable in non-utf-8 terminal.
  (Alexander Belchenko, #54173)

* The error message when ``move --after`` should be used makes how to do so
  clearer. (Daniel Watkins, #85237)

* Unicode-safe output from ``bzr info``. The output will be encoded
  using the terminal encoding and unrepresentable characters will be
  replaced by '?'. (Lukáš Lalinský, #151844)

* Working trees are no longer created when pushing into a local no-trees
  repo. (Daniel Watkins, #50582)

* Upgrade util/configobj to version 4.4.0.
  (Vincent Ladeuil, #151208).

* Wrap medusa ftp test server as an FTPServer feature.
  (Vincent Ladeuil, #157752)

API Breaks
**********

* ``osutils.backup_file`` is deprecated. Actually it's not used in bzrlib
  during very long time. (Alexander Belchenko)

* The return value of
  ``VersionedFile.iter_lines_added_or_present_in_versions`` has been
  changed. Previously it was an iterator of lines, now it is an iterator of
  (line, version_id) tuples. This change has been made to aid reconcile and
  fetch operations. (Robert Collins)

* ``bzrlib.repository.get_versioned_file_checker`` is now private.
  (Robert Collins)

* The Repository format registry default has been removed; it was previously
  obsoleted by the bzrdir format default, which implies a default repository
  format.
  (Martin Pool)

Internals
*********

* Added ``ContainerSerialiser`` and ``ContainerPushParser`` to
  ``bzrlib.pack``.  These classes provide more convenient APIs for generating
  and parsing containers from streams rather than from files.  (Andrew
  Bennetts)

* New module ``lru_cache`` providing a cache for use by tasks that need
  semi-random access to large amounts of data. (John A Meinel)

* InventoryEntry.diff is now deprecated.  Please use diff.DiffTree instead.


bzr 0.92
########

:Released: 2007-11-05

Changes
*******

  * New uninstaller on Win32.  (Alexander Belchenko)


bzr 0.92rc1
###########

:Released: 2007-10-29

Changes
*******

* ``bzr`` now returns exit code 4 if an internal error occurred, and
  3 if a normal error occurred.  (Martin Pool)

* ``pull``, ``merge`` and ``push`` will no longer silently correct some
  repository index errors that occured as a result of the Weave disk format.
  Instead the ``reconcile`` command needs to be run to correct those
  problems if they exist (and it has been able to fix most such problems
  since bzr 0.8). Some new problems have been identified during this release
  and you should run ``bzr check`` once on every repository to see if you
  need to reconcile. If you cannot ``pull`` or ``merge`` from a remote
  repository due to mismatched parent errors - a symptom of index errors -
  you should simply take a full copy of that remote repository to a clean
  directory outside any local repositories, then run reconcile on it, and
  finally pull from it locally. (And naturally email the repositories owner
  to ask them to upgrade and run reconcile).
  (Robert Collins)

Features
********

* New ``knitpack-experimental`` repository format. This is interoperable with
  the ``dirstate-tags`` format but uses a smarter storage design that greatly
  speeds up many operations, both local and remote. This new format can be
  used as an option to the ``init``, ``init-repository`` and ``upgrade``
  commands. (Robert Collins)

* For users of bzr-svn (and those testing the prototype subtree support) that
  wish to try packs, a new ``knitpack-subtree-experimental`` format has also
  been added. This is interoperable with the ``dirstate-subtrees`` format.
  (Robert Collins)

* New ``reconfigure`` command. (Aaron Bentley)

* New ``revert --forget-merges`` command, which removes the record of a pending
  merge without affecting the working tree contents.  (Martin Pool)

* New ``bzr_remote_path`` configuration variable allows finer control of
  remote bzr locations than BZR_REMOTE_PATH environment variable.
  (Aaron Bentley)

* New ``launchpad-login`` command to tell Bazaar your Launchpad
  user ID.  This can then be used by other functions of the
  Launchpad plugin. (James Henstridge)

Performance
***********

* Commit in quiet mode is now slightly faster as the information to
  output is no longer calculated. (Ian Clatworthy)

* Commit no longer checks for new text keys during insertion when the
  revision id was deterministically unique. (Robert Collins)

* Committing a change which is not a merge and does not change the number of
  files in the tree is faster by utilising the data about whether files are
  changed to determine if the tree is unchanged rather than recalculating
  it at the end of the commit process. (Robert Collins)

* Inventory serialisation no longer double-sha's the content.
  (Robert Collins)

* Knit text reconstruction now avoids making copies of the lines list for
  interim texts when building a single text. The new ``apply_delta`` method
  on ``KnitContent`` aids this by allowing modification of the revision id
  such objects represent. (Robert Collins)

* Pack indices are now partially parsed for specific key lookup using a
  bisection approach. (Robert Collins)

* Partial commits are now approximately 40% faster by walking over the
  unselected current tree more efficiently. (Robert Collins)

* XML inventory serialisation takes 20% less time while being stricter about
  the contents. (Robert Collins)

* Graph ``heads()`` queries have been fixed to no longer access all history
  unnecessarily. (Robert Collins)

Improvements
************

* ``bzr+https://`` smart server across https now supported.
  (John Ferlito, Martin Pool, #128456)

* Mutt is now a supported mail client; set ``mail_client=mutt`` in your
  bazaar.conf and ``send`` will use mutt. (Keir Mierle)

* New option ``-c``/``--change`` for ``merge`` command for cherrypicking
  changes from one revision. (Alexander Belchenko, #141368)

* Show encodings, locale and list of plugins in the traceback message.
  (Martin Pool, #63894)

* Experimental directory formats can now be marked with
  ``experimental = True`` during registration. (Ian Clatworthy)

Documentation
*************

* New *Bazaar in Five Minutes* guide.  (Matthew Revell)

* The hooks reference documentation is now converted to html as expected.
  (Ian Clatworthy)

Bug Fixes
*********

* Connection error reporting for the smart server has been fixed to
  display a user friendly message instead of a traceback.
  (Ian Clatworthy, #115601)

* Make sure to use ``O_BINARY`` when opening files to check their
  sha1sum. (Alexander Belchenko, John Arbash Meinel, #153493)

* Fix a problem with Win32 handling of the executable bit.
  (John Arbash Meinel, #149113)

* ``bzr+ssh://`` and ``sftp://`` URLs that do not specify ports explicitly
  no longer assume that means port 22.  This allows people using OpenSSH to
  override the default port in their ``~/.ssh/config`` if they wish.  This
  fixes a bug introduced in bzr 0.91.  (Andrew Bennetts, #146715)

* Commands reporting exceptions can now be profiled and still have their
  data correctly dumped to a file. For example, a ``bzr commit`` with
  no changes still reports the operation as pointless but doing so no
  longer throws away the profiling data if this command is run with
  ``--lsprof-file callgrind.out.ci`` say. (Ian Clatworthy)

* Fallback to ftp when paramiko is not installed and sftp can't be used for
  ``tests/commands`` so that the test suite is still usable without
  paramiko.
  (Vincent Ladeuil, #59150)

* Fix commit ordering in corner case. (Aaron Bentley, #94975)

* Fix long standing bug in partial commit when there are renames
  left in tree. (Robert Collins, #140419)

* Fix selftest semi-random noise during http related tests.
  (Vincent Ladeuil, #140614)

* Fix typo in ftp.py making the reconnection fail on temporary errors.
  (Vincent Ladeuil, #154259)

* Fix failing test by comparing real paths to cover the case where the TMPDIR
  contains a symbolic link.
  (Vincent Ladeuil, #141382).

* Fix log against smart server branches that don't support tags.
  (James Westby, #140615)

* Fix pycurl http implementation by defining error codes from
  pycurl instead of relying on an old curl definition.
  (Vincent Ladeuil, #147530)

* Fix 'unprintable error' message when displaying BzrCheckError and
  some other exceptions on Python 2.5.
  (Martin Pool, #144633)

* Fix ``Inventory.copy()`` and add test for it. (Jelmer Vernooij)

* Handles default value for ListOption in cmd_commit.
  (Vincent Ladeuil, #140432)

* HttpServer and FtpServer need to be closed properly or a listening socket
  will remain opened.
  (Vincent Ladeuil, #140055)

* Monitor the .bzr directory created in the top level test
  directory to detect leaking tests.
  (Vincent Ladeuil, #147986)

* The basename, not the full path, is now used when checking whether
  the profiling dump file begins with ``callgrind.out`` or not. This
  fixes a bug reported by Aaron Bentley on IRC. (Ian Clatworthy)

* Trivial fix for invoking command ``reconfigure`` without arguments.
  (Rob Weir, #141629)

* ``WorkingTree.rename_one`` will now raise an error if normalisation of the
  new path causes bzr to be unable to access the file. (Robert Collins)

* Correctly detect a NoSuchFile when using a filezilla server. (Gary van der
  Merwe)

API Breaks
**********

* ``bzrlib.index.GraphIndex`` now requires a size parameter to the
  constructor, for enabling bisection searches. (Robert Collins)

* ``CommitBuilder.record_entry_contents`` now requires the root entry of a
  tree be supplied to it, previously failing to do so would trigger a
  deprecation warning. (Robert Collins)

* ``KnitVersionedFile.add*`` will no longer cache added records even when
  enable_cache() has been called - the caching feature is now exclusively for
  reading existing data. (Robert Collins)

* ``ReadOnlyLockError`` is deprecated; ``LockFailed`` is usually more
  appropriate.  (Martin Pool)

* Removed ``bzrlib.transport.TransportLogger`` - please see the new
  ``trace+`` transport instead. (Robert Collins)

* Removed previously deprecated varargs interface to ``TestCase.run_bzr`` and
  deprecated methods ``TestCase.capture`` and ``TestCase.run_bzr_captured``.
  (Martin Pool)

* Removed previous deprecated ``basis_knit`` parameter to the
  ``KnitVersionedFile`` constructor. (Robert Collins)

* Special purpose method ``TestCase.run_bzr_decode`` is moved to the test_non_ascii
  class that needs it.
  (Martin Pool)

* The class ``bzrlib.repofmt.knitrepo.KnitRepository3`` has been folded into
  ``KnitRepository`` by parameters to the constructor. (Robert Collins)

* The ``VersionedFile`` interface now allows content checks to be bypassed
  by supplying check_content=False.  This saves nearly 30% of the minimum
  cost to store a version of a file. (Robert Collins)

* Tree's with bad state such as files with no length or sha will no longer
  be silently accepted by the repository XML serialiser. To serialise
  inventories without such data, pass working=True to write_inventory.
  (Robert Collins)

* ``VersionedFile.fix_parents`` has been removed as a harmful API.
  ``VersionedFile.join`` will no longer accept different parents on either
  side of a join - it will either ignore them, or error, depending on the
  implementation. See notes when upgrading for more information.
  (Robert Collins)

Internals
*********

* ``bzrlib.transport.Transport.put_file`` now returns the number of bytes
  put by the method call, to allow avoiding stat-after-write or
  housekeeping in callers. (Robert Collins)

* ``bzrlib.xml_serializer.Serializer`` is now responsible for checking that
  mandatory attributes are present on serialisation and deserialisation.
  This fixes some holes in API usage and allows better separation between
  physical storage and object serialisation. (Robert Collins)

* New class ``bzrlib.errors.InternalBzrError`` which is just a convenient
  shorthand for deriving from BzrError and setting internal_error = True.
  (Robert Collins)

* New method ``bzrlib.mutabletree.update_to_one_parent_via_delta`` for
  moving the state of a parent tree to a new version via a delta rather than
  a complete replacement tree. (Robert Collins)

* New method ``bzrlib.osutils.minimum_path_selection`` useful for removing
  duplication from user input, when a user mentions both a path and an item
  contained within that path. (Robert Collins)

* New method ``bzrlib.repository.Repository.is_write_locked`` useful for
  determining if a repository is write locked. (Robert Collins)

* New method on ``bzrlib.tree.Tree`` ``path_content_summary`` provides a
  tuple containing the key information about a path for commit processing
  to complete. (Robert Collins)

* New method on xml serialisers, write_inventory_to_lines, which matches the
  API used by knits for adding content. (Robert Collins)

* New module ``bzrlib.bisect_multi`` with generic multiple-bisection-at-once
  logic, currently only available for byte-based lookup
  (``bisect_multi_bytes``). (Robert Collins)

* New helper ``bzrlib.tuned_gzip.bytes_to_gzip`` which takes a byte string
  and returns a gzipped version of the same. This is used to avoid a bunch
  of api friction during adding of knit hunks. (Robert Collins)

* New parameter on ``bzrlib.transport.Transport.readv``
  ``adjust_for_latency`` which changes readv from returning strictly the
  requested data to inserted return larger ranges and in forward read order
  to reduce the effect of network latency. (Robert Collins)

* New parameter yield_parents on ``Inventory.iter_entries_by_dir`` which
  causes the parents of a selected id to be returned recursively, so all the
  paths from the root down to each element of selected_file_ids are
  returned. (Robert Collins)

* Knit joining has been enhanced to support plain to annotated conversion
  and annotated to plain conversion. (Ian Clatworthy)

* The CommitBuilder method ``record_entry_contents`` now returns summary
  information about the effect of the commit on the repository. This tuple
  contains an inventory delta item if the entry changed from the basis, and a
  boolean indicating whether a new file graph node was recorded.
  (Robert Collins)

* The python path used in the Makefile can now be overridden.
  (Andrew Bennetts, Ian Clatworthy)

Testing
*******

* New transport implementation ``trace+`` which is useful for testing,
  logging activity taken to its _activity attribute. (Robert Collins)

* When running bzr commands within the test suite, internal exceptions are
  not caught and reported in the usual way, but rather allowed to propagate
  up and be visible to the test suite.  A new API ``run_bzr_catch_user_errors``
  makes this behavior available to other users.
  (Martin Pool)

* New method ``TestCase.call_catch_warnings`` for testing methods that
  raises a Python warning.  (Martin Pool)


bzr 0.91
########

:Released: 2007-09-26

Bug Fixes
*********

* Print a warning instead of aborting the ``python setup.py install``
  process if building of a C extension is not possible.
  (Lukáš Lalinský, Alexander Belchenko)

* Fix commit ordering in corner case (Aaron Bentley, #94975)

* Fix ''bzr info bzr://host/'' and other operations on ''bzr://' URLs with
  an implicit port.  We were incorrectly raising PathNotChild due to
  inconsistent treatment of the ''_port'' attribute on the Transport object.
  (Andrew Bennetts, #133965)

* Make RemoteRepository.sprout cope gracefully with servers that don't
  support the ``Repository.tarball`` request.
  (Andrew Bennetts)


bzr 0.91rc2
###########

:Released: 2007-09-11

* Replaced incorrect tarball for previous release; a debug statement was left
  in bzrlib/remote.py.


bzr 0.91rc1
###########

:Released: 2007-09-11

Changes
*******

* The default branch and repository format has changed to
  ``dirstate-tags``, so tag commands are active by default.
  This format is compatible with Bazaar 0.15 and later.
  This incidentally fixes bug #126141.
  (Martin Pool)

* ``--quiet`` or ``-q`` is no longer a global option. If present, it
  must now appear after the command name. Scripts doing things like
  ``bzr -q missing`` need to be rewritten as ``bzr missing -q``.
  (Ian Clatworthy)

Features
********

* New option ``--author`` in ``bzr commit`` to specify the author of the
  change, if it's different from the committer. ``bzr log`` and
  ``bzr annotate`` display the author instead of the committer.
  (Lukáš Lalinský)

* In addition to global options and command specific options, a set of
  standard options are now supported. Standard options are legal for
  all commands. The initial set of standard options are:

  * ``--help`` or ``-h`` - display help message
  * ``--verbose`` or ``-v`` - display additional information
  * ``--quiet``  or ``-q`` - only output warnings and errors.

  Unlike global options, standard options can be used in aliases and
  may have command-specific help. (Ian Clatworthy)

* Verbosity level processing has now been unified. If ``--verbose``
  or ``-v`` is specified on the command line multiple times, the
  verbosity level is made positive the first time then increased.
  If ``--quiet`` or ``-q`` is specified on the command line
  multiple times, the verbosity level is made negative the first
  time then decreased. To get the default verbosity level of zero,
  either specify none of the above , ``--no-verbose`` or ``--no-quiet``.
  Note that most commands currently ignore the magnitude of the
  verbosity level but do respect *quiet vs normal vs verbose* when
  generating output. (Ian Clatworthy)

* ``Branch.hooks`` now supports ``pre_commit`` hook. The hook's signature
  is documented in BranchHooks constructor. (Nam T. Nguyen, #102747)

* New ``Repository.stream_knit_data_for_revisions`` request added to the
  network protocol for greatly reduced roundtrips when retrieving a set of
  revisions. (Andrew Bennetts)

Bug Fixes
*********

* ``bzr plugins`` now lists the version number for each plugin in square
  brackets after the path. (Robert Collins, #125421)

* Pushing, pulling and branching branches with subtree references was not
  copying the subtree weave, preventing the file graph from being accessed
  and causing errors in commits in clones. (Robert Collins)

* Suppress warning "integer argument expected, got float" from Paramiko,
  which sometimes caused false test failures.  (Martin Pool)

* Fix bug in bundle 4 that could cause attempts to write data to wrong
  versionedfile.  (Aaron Bentley)

* Diffs generated using "diff -p" no longer break the patch parser.
  (Aaron Bentley)

* get_transport treats an empty possible_transports list the same as a non-
  empty one.  (Aaron Bentley)

* patch verification for merge directives is reactivated, and works with
  CRLF and CR files.  (Aaron Bentley)

* Accept ..\ as a path in revision specifiers. This fixes for example
  "-r branch:..\other-branch" on Windows.  (Lukáš Lalinský)

* ``BZR_PLUGIN_PATH`` may now contain trailing slashes.
  (Blake Winton, #129299)

* man page no longer lists hidden options (#131667, Aaron Bentley)

* ``uncommit --help`` now explains the -r option adequately.  (Daniel
  Watkins, #106726)

* Error messages are now better formatted with parameters (such as
  filenames) quoted when necessary. This avoids confusion when directory
  names ending in a '.' at the end of messages were confused with a
  full stop that may or not have been there. (Daniel Watkins, #129791)

* Fix ``status FILE -r X..Y``. (Lukáš Lalinský)

* If a particular command is an alias, ``help`` will show the alias
  instead of claiming there is no help for said alias. (Daniel Watkins,
  #133548)

* TreeTransform-based operations, like pull, merge, revert, and branch,
  now roll back if they encounter an error.  (Aaron Bentley, #67699)

* ``bzr commit`` now exits cleanly if a character unsupported by the
  current encoding is used in the commit message.  (Daniel Watkins,
  #116143)

* bzr send uses default values for ranges when only half of an elipsis
  is specified ("-r..5" or "-r5..").  (#61685, Aaron Bentley)

* Avoid trouble when Windows ssh calls itself 'plink' but no plink
  binary is present.  (Martin Albisetti, #107155)

* ``bzr remove`` should remove clean subtrees.  Now it will remove (without
  needing ``--force``) subtrees that contain no files with text changes or
  modified files.  With ``--force`` it removes the subtree regardless of
  text changes or unknown files. Directories with renames in or out (but
  not changed otherwise) will now be removed without needing ``--force``.
  Unknown ignored files will be deleted without needing ``--force``.
  (Marius Kruger, #111665)

* When two plugins conflict, the source of both the losing and now the
  winning definition is shown.  (Konstantin Mikhaylov, #5454)

* When committing to a branch, the location being committed to is
  displayed.  (Daniel Watkins, #52479)

* ``bzr --version`` takes care about encoding of stdout, especially
  when output is redirected. (Alexander Belchenko, #131100)

* Prompt for an ftp password if none is provided.
  (Vincent Ladeuil, #137044)

* Reuse bound branch associated transport to avoid multiple
  connections.
  (Vincent Ladeuil, #128076, #131396)

* Overwrite conflicting tags by ``push`` and ``pull`` if the
  ``--overwrite`` option is specified.  (Lukáš Lalinský, #93947)

* In checkouts, tags are copied into the master branch when created,
  changed or deleted, and are copied into the checkout when it is
  updated.  (Martin Pool, #93856, #93860)

* Print a warning instead of aborting the ``python setup.py install``
  process if building of a C extension is not possible.
  (Lukáš Lalinský, Alexander Belchenko)

Improvements
************

* Add the option "--show-diff" to the commit command in order to display
  the diff during the commit log creation. (Goffredo Baroncelli)

* ``pull`` and ``merge`` are much faster at installing bundle format 4.
  (Aaron Bentley)

* ``pull -v`` no longer includes deltas, making it much faster.
  (Aaron Bentley)

* ``send`` now sends the directive as an attachment by default.
  (Aaron Bentley, Lukáš Lalinský, Alexander Belchenko)

* Documentation updates (Martin Albisetti)

* Help on debug flags is now included in ``help global-options``.
  (Daniel Watkins, #124853)

* Parameters passed on the command line are checked to ensure they are
  supported by the encoding in use. (Daniel Watkins)

* The compression used within the bzr repository has changed from zlib
  level 9 to the zlib default level. This improves commit performance with
  only a small increase in space used (and in some cases a reduction in
  space). (Robert Collins)

* Initial commit no longer SHAs files twice and now reuses the path
  rather than looking it up again, making it faster.
  (Ian Clatworthy)

* New option ``-c``/``--change`` for ``diff`` and ``status`` to show
  changes in one revision.  (Lukáš Lalinský)

* If versioned files match a given ignore pattern, a warning is now
  given. (Daniel Watkins, #48623)

* ``bzr status`` now has -S as a short name for --short and -V as a
  short name for --versioned. These have been added to assist users
  migrating from Subversion: ``bzr status -SV`` is now like
  ``svn status -q``.  (Daniel Watkins, #115990)

* Added C implementation of  ``PatienceSequenceMatcher``, which is about
  10x faster than the Python version. This speeds up commands that
  need file diffing, such as ``bzr commit`` or ``bzr diff``.
  (Lukáš Lalinský)

* HACKING has been extended with a large section on core developer tasks.
  (Ian Clatworthy)

* Add ``branches`` and ``standalone-trees`` as online help topics and
  include them as Concepts within the User Reference.
  (Paul Moore, Ian Clatworthy)

* ``check`` can detect versionedfile parent references that are
  inconsistent with revision and inventory info, and ``reconcile`` can fix
  them.  These faulty references were generated by 0.8-era releases,
  so repositories which were manipulated by old bzrs should be
  checked, and possibly reconciled ASAP.  (Aaron Bentley, Andrew Bennetts)

API Breaks
**********

* ``Branch.append_revision`` is removed altogether; please use
  ``Branch.set_last_revision_info`` instead.  (Martin Pool)

* CommitBuilder now advertises itself as requiring the root entry to be
  supplied. This only affects foreign repository implementations which reuse
  CommitBuilder directly and have changed record_entry_contents to require
  that the root not be supplied. This should be precisely zero plugins
  affected. (Robert Collins)

* The ``add_lines`` methods on ``VersionedFile`` implementations has changed
  its return value to include the sha1 and length of the inserted text. This
  allows the avoidance of double-sha1 calculations during commit.
  (Robert Collins)

* ``Transport.should_cache`` has been removed.  It was not called in the
  previous release.  (Martin Pool)

Testing
*******

* Tests may now raise TestNotApplicable to indicate they shouldn't be
  run in a particular scenario.  (Martin Pool)

* New function multiply_tests_from_modules to give a simpler interface
  to test parameterization.  (Martin Pool, Robert Collins)

* ``Transport.should_cache`` has been removed.  It was not called in the
  previous release.  (Martin Pool)

* NULL_REVISION is returned to indicate the null revision, not None.
  (Aaron Bentley)

* Use UTF-8 encoded StringIO for log tests to avoid failures on
  non-ASCII committer names.  (Lukáš Lalinský)

Internals
*********

* ``bzrlib.plugin.all_plugins`` has been deprecated in favour of
  ``bzrlib.plugin.plugins()`` which returns PlugIn objects that provide
  useful functionality for determining the path of a plugin, its tests, and
  its version information. (Robert Collins)

* Add the option user_encoding to the function 'show_diff_trees()'
  in order to move the user encoding at the UI level. (Goffredo Baroncelli)

* Add the function make_commit_message_template_encoded() and the function
  edit_commit_message_encoded() which handle encoded strings.
  This is done in order to mix the commit messages (which is a unicode
  string), and the diff which is a raw string. (Goffredo Baroncelli)

* CommitBuilder now defaults to using add_lines_with_ghosts, reducing
  overhead on non-weave repositories which don't require all parents to be
  present. (Robert Collins)

* Deprecated method ``find_previous_heads`` on
  ``bzrlib.inventory.InventoryEntry``. This has been superseded by the use
  of ``parent_candidates`` and a separate heads check via the repository
  API. (Robert Collins)

* New trace function ``mutter_callsite`` will print out a subset of the
  stack to the log, which can be useful for gathering debug details.
  (Robert Collins)

* ``bzrlib.pack.ContainerWriter`` now tracks how many records have been
  added via a public attribute records_written. (Robert Collins)

* New method ``bzrlib.transport.Transport.get_recommended_page_size``.
  This provides a hint to users of transports as to the reasonable
  minimum data to read. In principle this can take latency and
  bandwidth into account on a per-connection basis, but for now it
  just has hard coded values based on the url. (e.g. http:// has a large
  page size, file:// has a small one.) (Robert Collins)

* New method on ``bzrlib.transport.Transport`` ``open_write_stream`` allows
  incremental addition of data to a file without requiring that all the
  data be buffered in memory. (Robert Collins)

* New methods on ``bzrlib.knit.KnitVersionedFile``:
  ``get_data_stream(versions)``, ``insert_data_stream(stream)`` and
  ``get_format_signature()``.  These provide some infrastructure for
  efficiently streaming the knit data for a set of versions over the smart
  protocol.

* Knits with no annotation cache still produce correct annotations.
  (Aaron Bentley)

* Three new methods have been added to ``bzrlib.trace``:
  ``set_verbosity_level``, ``get_verbosity_level`` and ``is_verbose``.
  ``set_verbosity_level`` expects a numeric value: negative for quiet,
  zero for normal, positive for verbose. The size of the number can be
  used to determine just how quiet or verbose the application should be.
  The existing ``be_quiet`` and ``is_quiet`` routines have been
  integrated into this new scheme. (Ian Clatworthy)

* Options can now be delcared with a ``custom_callback`` parameter. If
  set, this routine is called after the option is processed. This feature
  is now used by the standard options ``verbose`` and ``quiet`` so that
  setting one implicitly resets the other. (Ian Clatworthy)

* Rather than declaring a new option from scratch in order to provide
  custom help, a centrally registered option can be decorated using the
  new ``bzrlib.Option.custom_help`` routine. In particular, this routine
  is useful when declaring better help for the ``verbose`` and ``quiet``
  standard options as the base definition of these is now more complex
  than before thanks to their use of a custom callback. (Ian Clatworthy)

* Tree._iter_changes(specific_file=[]) now iterates through no files,
  instead of iterating through all files.  None is used to iterate through
  all files.  (Aaron Bentley)

* WorkingTree.revert() now accepts None to revert all files.  The use of
  [] to revert all files is deprecated.  (Aaron Bentley)


bzr 0.90
########

:Released: 2007-08-28

Improvements
************

* Documentation is now organized into multiple directories with a level
  added for different languages or locales. Added the Mini Tutorial
  and Quick Start Summary (en) documents from the Wiki, improving the
  content and readability of the former. Formatted NEWS as Release Notes
  complete with a Table of Conents, one heading per release. Moved the
  Developer Guide into the main document catalog and provided a link
  from the developer document catalog back to the main one.
  (Ian Clatworthy, Sabin Iacob, Alexander Belchenko)


API Changes
***********

* The static convenience method ``BzrDir.create_repository``
  is deprecated.  Callers should instead create a ``BzrDir`` instance
  and call ``create_repository`` on that.  (Martin Pool)


bzr 0.90rc1
###########

:Released: 2007-08-14

Bugfixes
********

* ``bzr init`` should connect to the remote location one time only.  We
  have been connecting several times because we forget to pass around the
  Transport object. This modifies ``BzrDir.create_branch_convenience``,
  so that we can give it the Transport we already have.
  (John Arbash Meinel, Vincent Ladeuil, #111702)

* Get rid of sftp connection cache (get rid of the FTP one too).
  (Vincent Ladeuil, #43731)

* bzr branch {local|remote} remote don't try to create a working tree
  anymore.
  (Vincent Ladeuil, #112173)

* All identified multiple connections for a single bzr command have been
  fixed. See bzrlib/tests/commands directory.
  (Vincent Ladeuil)

* ``bzr rm`` now does not insist on ``--force`` to delete files that
  have been renamed but not otherwise modified.  (Marius Kruger,
  #111664)

* ``bzr selftest --bench`` no longer emits deprecation warnings
  (Lukáš Lalinský)

* ``bzr status`` now honours FILE parameters for conflict lists
  (Aaron Bentley, #127606)

* ``bzr checkout`` now honours -r when reconstituting a working tree.
  It also honours -r 0.  (Aaron Bentley, #127708)

* ``bzr add *`` no more fails on Windows if working tree contains
  non-ascii file names. (Kuno Meyer, #127361)

* allow ``easy_install bzr`` runs without fatal errors.
  (Alexander Belchenko, #125521)

* Graph._filter_candidate_lca does not raise KeyError if a candidate
  is eliminated just before it would normally be examined.  (Aaron Bentley)

* SMTP connection failures produce a nice message, not a traceback.
  (Aaron Bentley)

Improvements
************

* Don't show "dots" progress indicators when run non-interactively, such
  as from cron.  (Martin Pool)

* ``info`` now formats locations more nicely and lists "submit" and
  "public" branches (Aaron Bentley)

* New ``pack`` command that will trigger database compression within
  the repository (Robert Collins)

* Implement ``_KnitIndex._load_data`` in a pyrex extension. The pyrex
  version is approximately 2-3x faster at parsing a ``.kndx`` file.
  Which yields a measurable improvement for commands which have to
  read from the repository, such as a 1s => 0.75s improvement in
  ``bzr diff`` when there are changes to be shown.  (John Arbash Meinel)

* Merge is now faster.  Depending on the scenario, it can be more than 2x
  faster. (Aaron Bentley)

* Give a clearer warning, and allow ``python setup.py install`` to
  succeed even if pyrex is not available.
  (John Arbash Meinel)

* ``DirState._read_dirblocks`` now has an optional Pyrex
  implementation. This improves the speed of any command that has to
  read the entire DirState. (``diff``, ``status``, etc, improve by
  about 10%).
  ``bisect_dirblocks`` has also been improved, which helps all
  ``_get_entry`` type calls (whenever we are searching for a
  particular entry in the in-memory DirState).
  (John Arbash Meinel)

* ``bzr pull`` and ``bzr push`` no longer do a complete walk of the
  branch revision history for ui display unless -v is supplied.
  (Robert Collins)

* ``bzr log -rA..B`` output shifted to the left margin if the log only
  contains merge revisions. (Kent Gibson)

* The ``plugins`` command is now public with improved help.
  (Ian Clatworthy)

* New bundle and merge directive formats are faster to generate, and

* Annotate merge now works when there are local changes. (Aaron Bentley)

* Commit now only shows the progress in terms of directories instead of
  entries. (Ian Clatworthy)

* Fix ``KnitRepository.get_revision_graph`` to not request the graph 2
  times. This makes ``get_revision_graph`` 2x faster. (John Arbash
  Meinel)

* Fix ``VersionedFile.get_graph()`` to avoid using
  ``set.difference_update(other)``, which has bad scaling when
  ``other`` is large. This improves ``VF.get_graph([version_id])`` for
  a 12.5k graph from 2.9s down to 200ms. (John Arbash Meinel)

* The ``--lsprof-file`` option now generates output for KCacheGrind if
  the file starts with ``callgrind.out``. This matches the default file
  filtering done by KCacheGrind's Open Dialog. (Ian Clatworthy)

* Fix ``bzr update`` to avoid an unnecessary
  ``branch.get_master_branch`` call, which avoids 1 extra connection
  to the remote server. (Partial fix for #128076, John Arbash Meinel)

* Log errors from the smart server in the trace file, to make debugging
  test failures (and live failures!) easier.  (Andrew Bennetts)

* The HTML version of the man page has been superceded by a more
  comprehensive manual called the Bazaar User Reference. This manual
  is completed generated from the online help topics. As part of this
  change, limited reStructuredText is now explicitly supported in help
  topics and command help with 'unnatural' markup being removed prior
  to display by the online help or inclusion in the man page.
  (Ian Clatworthy)

* HTML documentation now use files extension ``*.html``
  (Alexander Belchenko)

* The cache of ignore definitions is now cleared in WorkingTree.unlock()
  so that changes to .bzrignore aren't missed. (#129694, Daniel Watkins)

* ``bzr selftest --strict`` fails if there are any missing features or
  expected test failures. (Daniel Watkins, #111914)

* Link to registration survey added to README. (Ian Clatworthy)

* Windows standalone installer show link to registration survey
  when installation finished. (Alexander Belchenko)

Library API Breaks
******************

* Deprecated dictionary ``bzrlib.option.SHORT_OPTIONS`` removed.
  Options are now required to provide a help string and it must
  comply with the style guide by being one or more sentences with an
  initial capital and final period. (Martin Pool)

* KnitIndex.get_parents now returns tuples. (Robert Collins)

* Ancient unused ``Repository.text_store`` attribute has been removed.
  (Robert Collins)

* The ``bzrlib.pack`` interface has changed to use tuples of bytestrings
  rather than just bytestrings, making it easier to represent multiple
  element names. As this interface was not used by any internal facilities
  since it was introduced in 0.18 no API compatibility is being preserved.
  The serialised form of these packs is identical with 0.18 when a single
  element tuple is in use. (Robert Collins)

Internals
*********

* merge now uses ``iter_changes`` to calculate changes, which makes room for
  future performance increases.  It is also more consistent with other
  operations that perform comparisons, and reduces reliance on
  Tree.inventory.  (Aaron Bentley)

* Refactoring of transport classes connected to a remote server.
  ConnectedTransport is a new class that serves as a basis for all
  transports needing to connect to a remote server.  transport.split_url
  have been deprecated, use the static method on the object instead. URL
  tests have been refactored too.
  (Vincent Ladeuil)

* Better connection sharing for ConnectedTransport objects.
  transport.get_transport() now accepts a 'possible_transports' parameter.
  If a newly requested transport can share a connection with one of the
  list, it will.
  (Vincent Ladeuil)

* Most functions now accept ``bzrlib.revision.NULL_REVISION`` to indicate
  the null revision, and consider using ``None`` for this purpose
  deprecated.  (Aaron Bentley)

* New ``index`` module with abstract index functionality. This will be
  used during the planned changes in the repository layer. Currently the
  index layer provides a graph aware immutable index, a builder for the
  same index type to allow creating them, and finally a composer for
  such indices to allow the use of many indices in a single query. The
  index performance is not optimised, however the API is stable to allow
  development on top of the index. (Robert Collins)

* ``bzrlib.dirstate.cmp_by_dirs`` can be used to compare two paths by
  their directory sections. This is equivalent to comparing
  ``path.split('/')``, only without having to split the paths.
  This has a Pyrex implementation available.
  (John Arbash Meinel)

* New transport decorator 'unlistable+' which disables the list_dir
  functionality for testing.

* Deprecated ``change_entry`` in transform.py. (Ian Clatworthy)

* RevisionTree.get_weave is now deprecated.  Tree.plan_merge is now used
  for performing annotate-merge.  (Aaron Bentley)

* New EmailMessage class to create email messages. (Adeodato Simó)

* Unused functions on the private interface KnitIndex have been removed.
  (Robert Collins)

* New ``knit.KnitGraphIndex`` which provides a ``KnitIndex`` layered on top
  of a ``index.GraphIndex``. (Robert Collins)

* New ``knit.KnitVersionedFile.iter_parents`` method that allows querying
  the parents of many knit nodes at once, reducing round trips to the
  underlying index. (Robert Collins)

* Graph now has an is_ancestor method, various bits use it.
  (Aaron Bentley)

* The ``-Dhpss`` flag now includes timing information. As well as
  logging when a new connection is opened. (John Arbash Meinel)

* ``bzrlib.pack.ContainerWriter`` now returns an offset, length tuple to
  callers when inserting data, allowing generation of readv style access
  during pack creation, without needing a separate pass across the output
  pack to gather such details. (Robert Collins)

* ``bzrlib.pack.make_readv_reader`` allows readv based access to pack
  files that are stored on a transport. (Robert Collins)

* New ``Repository.has_same_location`` method that reports if two
  repository objects refer to the same repository (although with some risk
  of false negatives).  (Andrew Bennetts)

* InterTree.compare now passes require_versioned on correctly.
  (Marius Kruger)

* New methods on Repository - ``start_write_group``,
  ``commit_write_group``, ``abort_write_group`` and ``is_in_write_group`` -
  which provide a clean hook point for transactional Repositories - ones
  where all the data for a fetch or commit needs to be made atomically
  available in one step. This allows the write lock to remain while making
  a series of data insertions.  (e.g. data conversion). (Robert Collins)

* In ``bzrlib.knit`` the internal interface has been altered to use
  3-tuples (index, pos, length) rather than two-tuples (pos, length) to
  describe where data in a knit is, allowing knits to be split into
  many files. (Robert Collins)

* ``bzrlib.knit._KnitData`` split into cache management and physical access
  with two access classes - ``_PackAccess`` and ``_KnitAccess`` defined.
  The former provides access into a .pack file, and the latter provides the
  current production repository form of .knit files. (Robert Collins)

Testing
*******

* Remove selftest ``--clean-output``, ``--numbered-dirs`` and
  ``--keep-output`` options, which are obsolete now that tests
  are done within directories in $TMPDIR.  (Martin Pool)

* The SSH_AUTH_SOCK environment variable is now reset to avoid
  interaction with any running ssh agents.  (Jelmer Vernooij, #125955)

* run_bzr_subprocess handles parameters the same way as run_bzr:
  either a string or a list of strings should be passed as the first
  parameter.  Varargs-style parameters are deprecated. (Aaron Bentley)


bzr 0.18
########

:Released:  2007-07-17

Bugfixes
********

* Fix 'bzr add' crash under Win32 (Kuno Meyer)


bzr 0.18rc1
###########

:Released:  2007-07-10

Bugfixes
********

* Do not suppress pipe errors, etc. in non-display commands
  (Alexander Belchenko, #87178)

* Display a useful error message when the user requests to annotate
  a file that is not present in the specified revision.
  (James Westby, #122656)

* Commands that use status flags now have a reference to 'help
  status-flags'.  (Daniel Watkins, #113436)

* Work around python-2.4.1 inhability to correctly parse the
  authentication header.
  (Vincent Ladeuil, #121889)

* Use exact encoding for merge directives. (Adeodato Simó, #120591)

* Fix tempfile permissions error in smart server tar bundling under
  Windows. (Martin _, #119330)

* Fix detection of directory entries in the inventory. (James Westby)

* Fix handling of http code 400: Bad Request When issuing too many ranges.
  (Vincent Ladeuil, #115209)

* Issue a CONNECT request when connecting to an https server
  via a proxy to enable SSL tunneling.
  (Vincent Ladeuil, #120678)

* Fix ``bzr log -r`` to support selecting merge revisions, both
  individually and as part of revision ranges.
  (Kent Gibson, #4663)

* Don't leave cruft behind when failing to acquire a lockdir.
  (Martin Pool, #109169)

* Don't use the '-f' strace option during tests.
  (Vincent Ladeuil, #102019).

* Warn when setting ``push_location`` to a value that will be masked by
  locations.conf.  (Aaron Bentley, #122286)

* Fix commit ordering in corner case (Aaron Bentley, #94975)

*  Make annotate behave in a non-ASCII world (Adeodato Simó).

Improvements
************

* The --lsprof-file option now dumps a text rendering of the profiling
  information if the filename ends in ".txt". It will also convert the
  profiling information to a format suitable for KCacheGrind if the
  output filename ends in ".callgrind". Fixes to the lsprofcalltree
  conversion process by Jean Paul Calderone and Itamar were also merged.
  See http://ddaa.net/blog/python/lsprof-calltree. (Ian Clatworthy)

* ``info`` now defaults to non-verbose mode, displaying only paths and
  abbreviated format info.  ``info -v`` displays all the information
  formerly displayed by ``info``.  (Aaron Bentley, Adeodato Simó)

* ``bzr missing`` now has better option names ``--this`` and ``--other``.
  (Elliot Murphy)

* The internal ``weave-list`` command has become ``versionedfile-list``,
  and now lists knits as well as weaves.  (Aaron Bentley)

* Automatic merge base selection uses a faster algorithm that chooses
  better bases in criss-cross merge situations (Aaron Bentley)

* Progress reporting in ``commit`` has been improved. The various logical
  stages are now reported on as follows, namely:

  * Collecting changes [Entry x/y] - Stage n/m
  * Saving data locally - Stage n/m
  * Uploading data to master branch - Stage n/m
  * Updating the working tree - Stage n/m
  * Running post commit hooks - Stage n/m

  If there is no master branch, the 3rd stage is omitted and the total
  number of stages is adjusted accordingly.

  Each hook that is run after commit is listed with a name (as hooks
  can be slow it is useful feedback).
  (Ian Clatworthy, Robert Collins)

* Various operations that are now faster due to avoiding unnecessary
  topological sorts. (Aaron Bentley)

* Make merge directives robust against broken bundles. (Aaron Bentley)

* The lsprof filename note is emitted via trace.note(), not standard
  output.  (Aaron Bentley)

* ``bzrlib`` now exports explicit API compatibility information to assist
  library users and plugins. See the ``bzrlib.api`` module for details.
  (Robert Collins)

* Remove unnecessary lock probes when acquiring a lockdir.
  (Martin Pool)

* ``bzr --version`` now shows the location of the bzr log file, which
  is especially useful on Windows.  (Martin Pool)

* -D now supports hooks to get debug tracing of hooks (though its currently
  minimal in nature). (Robert Collins)

* Long log format reports deltas on merge revisions.
  (John Arbash Meinel, Kent Gibson)

* Make initial push over ftp more resilient. (John Arbash Meinel)

* Print a summary of changes for update just like pull does.
  (Daniel Watkins, #113990)

* Add a -Dhpss option to trace smart protocol requests and responses.
  (Andrew Bennetts)

Library API Breaks
******************

* Testing cleanups -
  ``bzrlib.repository.RepositoryTestProviderAdapter`` has been moved
  to ``bzrlib.tests.repository_implementations``;
  ``bzrlib.repository.InterRepositoryTestProviderAdapter`` has been moved
  to ``bzrlib.tests.interrepository_implementations``;
  ``bzrlib.transport.TransportTestProviderAdapter`` has moved to
  ``bzrlib.tests.test_transport_implementations``.
  ``bzrlib.branch.BranchTestProviderAdapter`` has moved to
  ``bzrlib.tests.branch_implementations``.
  ``bzrlib.bzrdir.BzrDirTestProviderAdapter`` has moved to
  ``bzrlib.tests.bzrdir_implementations``.
  ``bzrlib.versionedfile.InterVersionedFileTestProviderAdapter`` has moved
  to ``bzrlib.tests.interversionedfile_implementations``.
  ``bzrlib.store.revision.RevisionStoreTestProviderAdapter`` has moved to
  ``bzrlib.tests.revisionstore_implementations``.
  ``bzrlib.workingtree.WorkingTreeTestProviderAdapter`` has moved to
  ``bzrlib.tests.workingtree_implementations``.
  These changes are an API break in the testing infrastructure only.
  (Robert Collins)

* Relocate TestCaseWithRepository to be more central. (Robert Collins)

* ``bzrlib.add.smart_add_tree`` will no longer perform glob expansion on
  win32. Callers of the function should do this and use the new
  ``MutableTree.smart_add`` method instead. (Robert Collins)

* ``bzrlib.add.glob_expand_for_win32`` is now
  ``bzrlib.win32utils.glob_expand``.  (Robert Collins)

* ``bzrlib.add.FastPath`` is now private and moved to
  ``bzrlib.mutabletree._FastPath``. (Robert Collins, Martin Pool)

* ``LockDir.wait`` removed.  (Martin Pool)

* The ``SmartServer`` hooks API has changed for the ``server_started`` and
  ``server_stopped`` hooks. The first parameter is now an iterable of
  backing URLs rather than a single URL. This is to reflect that many
  URLs may map to the external URL of the server. E.g. the server interally
  may have a chrooted URL but also the local file:// URL will be at the
  same location. (Robert Collins)

Internals
*********

* New SMTPConnection class to unify email handling.  (Adeodato Simó)

* Fix documentation of BzrError. (Adeodato Simó)

* Make BzrBadParameter an internal error. (Adeodato Simó)

* Remove use of 'assert False' to raise an exception unconditionally.
  (Martin Pool)

* Give a cleaner error when failing to decode knit index entry.
  (Martin Pool)

* TreeConfig would mistakenly search the top level when asked for options
  from a section. It now respects the section argument and only
  searches the specified section. (James Westby)

* Improve ``make api-docs`` output. (John Arbash Meinel)

* Use os.lstat rather than os.stat for osutils.make_readonly and
  osutils.make_writeable. This makes the difftools plugin more
  robust when dangling symlinks are found. (Elliot Murphy)

* New ``-Dlock`` option to log (to ~/.bzr.log) information on when
  lockdirs are taken or released.  (Martin Pool)

* ``bzrlib`` Hooks are now nameable using ``Hooks.name_hook``. This
  allows a nicer UI when hooks are running as the current hook can
  be displayed. (Robert Collins)

* ``Transport.get`` has had its interface made more clear for ease of use.
  Retrieval of a directory must now fail with either 'PathError' at open
  time, or raise 'ReadError' on a read. (Robert Collins)

* New method ``_maybe_expand_globs`` on the ``Command`` class for
  dealing with unexpanded glob lists - e.g. on the win32 platform. This
  was moved from ``bzrlib.add._prepare_file_list``. (Robert Collins)

* ``bzrlib.add.smart_add`` and ``bzrlib.add.smart_add_tree`` are now
  deprecated in favour of ``MutableTree.smart_add``. (Robert Collins,
  Martin Pool)

* New method ``external_url`` on Transport for obtaining the url to
  hand to external processes. (Robert Collins)

* Teach windows installers to build pyrex/C extensions.
  (Alexander Belchenko)

Testing
*******

* Removed the ``--keep-output`` option from selftest and clean up test
  directories as they're used.  This reduces the IO load from
  running the test suite and cuts the time by about half.
  (Andrew Bennetts, Martin Pool)

* Add scenarios as a public attribute on the TestAdapter classes to allow
  modification of the generated scenarios before adaption and easier
  testing. (Robert Collins)

* New testing support class ``TestScenarioApplier`` which multiplies
  out a single teste by a list of supplied scenarios. (RobertCollins)

* Setting ``repository_to_test_repository`` on a repository_implementations
  test will cause it to be called during repository creation, allowing the
  testing of repository classes which are not based around the Format
  concept. For example a repository adapter can be tested in this manner,
  by altering the repository scenarios to include a scenario that sets this
  attribute during the test parameterisation in
  ``bzrlib.tests.repository.repository_implementations``. (Robert Collins)

* Clean up many of the APIs for blackbox testing of Bazaar.  The standard
  interface is now self.run_bzr.  The command to run can be passed as
  either a list of parameters, a string containing the command line, or
  (deprecated) varargs parameters.  (Martin Pool)

* The base TestCase now isolates tests from -D parameters by clearing
  ``debug.debug_flags`` and restores it afterwards. (Robert Collins)

* Add a relpath parameter to get_transport methods in test framework to
  avoid useless cloning.
  (Vincent Ladeuil, #110448)


bzr 0.17
########

:Released:  2007-06-18

Bugfixes
********

* Fix crash of commit due to wrong lookup of filesystem encoding.
  (Colin Watson, #120647)

* Revert logging just to stderr in commit as broke unicode filenames.
  (Aaron Bentley, Ian Clatworthy, #120930)


bzr 0.17rc1
###########

:Released:  2007-06-12

Notes When Upgrading
********************

* The kind() and is_executable() APIs on the WorkingTree interface no
  longer implicitly (read) locks and unlocks the tree. This *might*
  impact some plug-ins and tools using this part of the API. If you find
  an issue that may be caused by this change, please let us know,
  particularly the plug-in/tool maintainer. If encountered, the API
  fix is to surround kind() and is_executable() calls with lock_read()
  and unlock() like so::

    work_tree.lock_read()
    try:
        kind = work_tree.kind(...)
    finally:
        work_tree.unlock()

Internals
*********
* Rework of LogFormatter API to provide beginning/end of log hooks and to
  encapsulate the details of the revision to be logged in a LogRevision
  object.
  In long log formats, merge revision ids are only shown when --show-ids
  is specified, and are labelled "revision-id:", as per mainline
  revisions, instead of "merged:". (Kent Gibson)

* New ``BranchBuilder`` API which allows the construction of particular
  histories quickly. Useful for testing and potentially other applications
  too. (Robert Collins)

Improvements
************

* There are two new help topics, working-trees and repositories that
  attempt to explain these concepts. (James Westby, John Arbash Meinel,
  Aaron Bentley)

* Added ``bzr log --limit`` to report a limited number of revisions.
  (Kent Gibson, #3659)

* Revert does not try to preserve file contents that were originally
  produced by reverting to a historical revision.  (Aaron Bentley)

* ``bzr log --short`` now includes ``[merge]`` for revisions which
  have more than one parent. This is a small improvement to help
  understanding what changes have occurred
  (John Arbash Meinel, #83887)

* TreeTransform avoids many renames when contructing large trees,
  improving speed.  3.25x speedups have been observed for construction of
  kernel-sized-trees, and checkouts are 1.28x faster.  (Aaron Bentley)

* Commit on large trees is now faster. In my environment, a commit of
  a small change to the Mozilla tree (55k files) has dropped from
  66 seconds to 32 seconds. For a small tree of 600 files, commit of a
  small change is 33% faster. (Ian Clatworthy)

* New --create-prefix option to bzr init, like for push.  (Daniel Watkins,
  #56322)

Bugfixes
********

* ``bzr push`` should only connect to the remote location one time.
  We have been connecting 3 times because we forget to pass around
  the Transport object. This adds ``BzrDir.clone_on_transport()``, so
  that we can pass in the Transport that we already have.
  (John Arbash Meinel, #75721)

* ``DirState.set_state_from_inventory()`` needs to properly order
  based on split paths, not just string paths.
  (John Arbash Meinel, #115947)

* Let TestUIFactoy encode the password prompt with its own stdout.
  (Vincent Ladeuil, #110204)

* pycurl should take use the range header that takes the range hint
  into account.
  (Vincent Ladeuil, #112719)

* WorkingTree4.get_file_sha1 no longer raises an exception when invoked
  on a missing file.  (Aaron Bentley, #118186)

* WorkingTree.remove works correctly with tree references, and when pwd is
  not the tree root. (Aaron Bentley)

* Merge no longer fails when a file is renamed in one tree and deleted
  in the other. (Aaron Bentley, #110279)

* ``revision-info`` now accepts dotted revnos, doesn't require a tree,
  and defaults to the last revision (Matthew Fuller, #90048)

* Tests no longer fail when BZR_REMOTE_PATH is set in the environment.
  (Daniel Watkins, #111958)

* ``bzr branch -r revid:foo`` can be used to branch any revision in
  your repository. (Previously Branch6 only supported revisions in your
  mainline). (John Arbash Meinel, #115343)

bzr 0.16
########

:Released:  2007-05-07

Bugfixes
********

* Handle when you have 2 directories with similar names, but one has a
  hyphen. (``'abc'`` versus ``'abc-2'``). The WT4._iter_changes
  iterator was using direct comparison and ``'abc/a'`` sorts after
  ``'abc-2'``, but ``('abc', 'a')`` sorts before ``('abc-2',)``.
  (John Arbash Meinel, #111227)

* Handle when someone renames a file on disk without telling bzr.
  Previously we would report the first file as missing, but not show
  the new unknown file. (John Arbash Meinel, #111288)

* Avoid error when running hooks after pulling into or pushing from
  a branch bound to a smartserver branch.  (Martin Pool, #111968)

Improvements
************

* Move developer documentation to doc/developers/. This reduces clutter in
  the root of the source tree and allows HACKING to be split into multiple
  files. (Robert Collins, Alexander Belchenko)

* Clean up the ``WorkingTree4._iter_changes()`` internal loops as well as
  ``DirState.update_entry()``. This optimizes the core logic for ``bzr
  diff`` and ``bzr status`` significantly improving the speed of
  both. (John Arbash Meinel)

bzr 0.16rc2
###########

:Released:  2007-04-30

Bugfixes
********

* Handle the case when you delete a file, and then rename another file
  on top of it. Also handle the case of ``bzr rm --keep foo``. ``bzr
  status`` should show the removed file and an unknown file in its
  place. (John Arbash Meinel, #109993)

* Bundles properly read and write revision properties that have an
  empty value. And when the value is not ASCII.
  (John Arbash Meinel, #109613)

* Fix the bzr commit message to be in text mode.
  (Alexander Belchenko, #110901)

* Also handle when you rename a file and create a file where it used
  to be. (John Arbash Meinel, #110256)

* ``WorkingTree4._iter_changes`` should not descend into unversioned
  directories. (John Arbash Meinel, #110399)

bzr 0.16rc1
###########

:Released:  2007-04-26

Notes When Upgrading
********************

* ``bzr remove`` and ``bzr rm`` will now remove the working file, if
  it could be recovered again.
  This has been done for consistency with svn and the unix rm command.
  The old ``remove`` behaviour has been retained in the new option
  ``bzr remove --keep``, which will just stop versioning the file,
  but not delete it.
  ``bzr remove --force`` have been added which will always delete the
  files.
  ``bzr remove`` is also more verbose.
  (Marius Kruger, #82602)

Improvements
************

* Merge directives can now be supplied as input to `merge` and `pull`,
  like bundles can.  (Aaron Bentley)

* Sending the SIGQUIT signal to bzr, which can be done on Unix by
  pressing Control-Backslash, drops bzr into a debugger.  Type ``'c'``
  to continue.  This can be disabled by setting the environment variable
  ``BZR_SIGQUIT_PDB=0``.  (Martin Pool)

* selftest now supports --list-only to list tests instead of running
  them. (Ian Clatworthy)

* selftest now supports --exclude PATTERN (or -x PATTERN) to exclude
  tests with names that match that regular expression.
  (Ian Clatworthy, #102679)

* selftest now supports --randomize SEED to run tests in a random order.
  SEED is typically the value 'now' meaning 'use the current time'.
  (Ian Clatworthy, #102686)

* New option ``--fixes`` to commit, which stores bug fixing annotations as
  revision properties. Built-in support for Launchpad, Debian, Trac and
  Bugzilla bug trackers. (Jonathan Lange, James Henstridge, Robert Collins)

* New API, ``bzrlib.bugtracker.tracker_registry``, for adding support for
  other bug trackers to ``fixes``. (Jonathan Lange, James Henstridge,
  Robert Collins)

* ``selftest`` has new short options ``-f`` and ``-1``.  (Martin
  Pool)

* ``bzrlib.tsort.MergeSorter`` optimizations. Change the inner loop
  into using local variables instead of going through ``self._var``.
  Improves the time to ``merge_sort`` a 10k revision graph by
  approximately 40% (~700->400ms).  (John Arbash Meinel)

* ``make docs`` now creates a man page at ``man1/bzr.1`` fixing bug 107388.
  (Robert Collins)

* ``bzr help`` now provides cross references to other help topics using
  the _see_also facility on command classes. Likewise the bzr_man
  documentation, and the bzr.1 man page also include this information.
  (Robert Collins)

* Tags are now included in logs, that use the long log formatter.
  (Erik Bågfors, Alexander Belchenko)

* ``bzr help`` provides a clearer message when a help topic cannot be
  found. (Robert Collins, #107656)

* ``bzr help`` now accepts optional prefixes for command help. The help
  for all commands can now be found at ``bzr help commands/COMMANDNAME``
  as well as ``bzr help COMMANDNAME`` (which only works for commands
  where the name is not the same as a more general help topic).
  (Robert Collins)

* ``bzr help PLUGINNAME`` will now return the module docstring from the
  plugin PLUGINNAME. (Robert Collins, #50408)

* New help topic ``urlspec`` which lists the availables transports.
  (Goffredo Baroncelli)

* doc/server.txt updated to document the default bzr:// port
  and also update the blurb about the hpss' current status.
  (Robert Collins, #107125).

* ``bzr serve`` now listens on interface 0.0.0.0 by default, making it
  serve out to the local LAN (and anyone in the world that can reach the
  machine running ``bzr serve``. (Robert Collins, #98918)

* A new smart server protocol version has been added.  It prefixes requests
  and responses with an explicit version identifier so that future protocol
  revisions can be dealt with gracefully.  (Andrew Bennetts, Robert Collins)

* The bzr protocol version 2 indicates success or failure in every response
  without depending on particular commands encoding that consistently,
  allowing future client refactorings to be much more robust about error
  handling. (Robert Collins, Martin Pool, Andrew Bennetts)

* The smart protocol over HTTP client has been changed to always post to the
  same ``.bzr/smart`` URL under the original location when it can.  This allows
  HTTP servers to only have to pass URLs ending in .bzr/smart to the smart
  server handler, and not arbitrary ``.bzr/*/smart`` URLs.  (Andrew Bennetts)

* digest authentication is now supported for proxies and HTTP by the urllib
  based http implementation. Tested against Apache 2.0.55 and Squid
  2.6.5. Basic and digest authentication are handled coherently for HTTP
  and proxy: if the user is provided in the url (bzr command line for HTTP,
  proxy environment variables for proxies), the password is prompted for
  (only once). If the password is provided, it is taken into account. Once
  the first authentication is successful, all further authentication
  roundtrips are avoided by preventively setting the right authentication
  header(s).
  (Vincent Ladeuil).

Internals
*********

* bzrlib API compatability with 0.8 has been dropped, cleaning up some
  code paths. (Robert Collins)

* Change the format of chroot urls so that they can be safely manipulated
  by generic url utilities without causing the resulting urls to have
  escaped the chroot. A side effect of this is that creating a chroot
  requires an explicit action using a ChrootServer.
  (Robert Collins, Andrew Bennetts)

* Deprecate ``Branch.get_root_id()`` because branches don't have root ids,
  rather than fixing bug #96847.  (Aaron Bentley)

* ``WorkingTree.apply_inventory_delta`` provides a better alternative to
  ``WorkingTree._write_inventory``.  (Aaron Bentley)

* Convenience method ``TestCase.expectFailure`` ensures that known failures
  do not silently pass.  (Aaron Bentley)

* ``Transport.local_abspath`` now raises ``NotLocalUrl`` rather than
  ``TransportNotPossible``. (Martin Pool, Ian Clatworthy)

* New SmartServer hooks facility. There are two initial hooks documented
  in ``bzrlib.transport.smart.SmartServerHooks``. The two initial hooks allow
  plugins to execute code upon server startup and shutdown.
  (Robert Collins).

* SmartServer in standalone mode will now close its listening socket
  when it stops, rather than waiting for garbage collection. This primarily
  fixes test suite hangs when a test tries to connect to a shutdown server.
  It may also help improve behaviour when dealing with a server running
  on a specific port (rather than dynamically assigned ports).
  (Robert Collins)

* Move most SmartServer code into a new package, bzrlib/smart.
  bzrlib/transport/remote.py contains just the Transport classes that used
  to be in bzrlib/transport/smart.py.  (Andrew Bennetts)

* urllib http implementation avoid roundtrips associated with
  401 (and 407) errors once the authentication succeeds.
  (Vincent Ladeuil).

* urlib http now supports querying the user for a proxy password if
  needed. Realm is shown in the prompt for both HTTP and proxy
  authentication when the user is required to type a password.
  (Vincent Ladeuil).

* Renamed SmartTransport (and subclasses like SmartTCPTransport) to
  RemoteTransport (and subclasses to RemoteTCPTransport, etc).  This is more
  consistent with its new home in ``bzrlib/transport/remote.py``, and because
  it's not really a "smart" transport, just one that does file operations
  via remote procedure calls.  (Andrew Bennetts)

* The ``lock_write`` method of ``LockableFiles``, ``Repository`` and
  ``Branch`` now accept a ``token`` keyword argument, so that separate
  instances of those objects can share a lock if it has the right token.
  (Andrew Bennetts, Robert Collins)

* New method ``get_branch_reference`` on ``BzrDir`` allows the detection of
  branch references - which the smart server component needs.

* The Repository API ``make_working_trees`` is now permitted to return
  False when ``set_make_working_trees`` is not implemented - previously
  an unimplemented ``set_make_working_trees`` implied the result True
  from ``make_working_trees``. This has been changed to accomodate the
  smart server, where it does not make sense (at this point) to ever
  make working trees by default. (Robert Collins)

* Command objects can now declare related help topics by having _see_also
  set to a list of related topic. (Robert Collins)

* ``bzrlib.help`` now delegates to the Command class for Command specific
  help. (Robert Collins)

* New class ``TransportListRegistry``, derived from the Registry class, which
  simplifies tracking the available Transports. (Goffredo Baroncelli)

* New function ``Branch.get_revision_id_to_revno_map`` which will
  return a dictionary mapping revision ids to dotted revnos. Since
  dotted revnos are defined in the context of the branch tip, it makes
  sense to generate them from a ``Branch`` object.
  (John Arbash Meinel)

* Fix the 'Unprintable error' message display to use the repr of the
  exception that prevented printing the error because the str value
  for it is often not useful in debugging (e.g. KeyError('foo') has a
  str() of 'foo' but a repr of 'KeyError('foo')' which is much more
  useful. (Robert Collins)

* ``urlutils.normalize_url`` now unescapes unreserved characters, such as "~".
  (Andrew Bennetts)

Bugfixes
********

* Don't fail bundle selftest if email has 'two' embedded.
  (Ian Clatworthy, #98510)

* Remove ``--verbose`` from ``bzr bundle``. It didn't work anyway.
  (Robert Widhopf-Fenk, #98591)

* Remove ``--basis`` from the checkout/branch commands - it didn't work
  properly and is no longer beneficial.
  (Robert Collins, #53675, #43486)

* Don't produce encoding error when adding duplicate files.
  (Aaron Bentley)

* Fix ``bzr log <file>`` so it only logs the revisions that changed
  the file, and does it faster.
  (Kent Gibson, John Arbash Meinel, #51980, #69477)

* Fix ``InterDirstateTre._iter_changes`` to handle when we come across
  an empty versioned directory, which now has files in it.
  (John Arbash Meinel, #104257)

* Teach ``common_ancestor`` to shortcut when the tip of one branch is
  inside the ancestry of the other. Saves a lot of graph processing
  (with an ancestry of 16k revisions, ``bzr merge ../already-merged``
  changes from 2m10s to 13s).  (John Arbash Meinel, #103757)

* Fix ``show_diff_trees`` to handle the case when a file is modified,
  and the containing directory is renamed. (The file path is different
  in this versus base, but it isn't marked as a rename).
  (John Arbash Meinel, #103870)

* FTP now works even when the FTP server does not support atomic rename.
  (Aaron Bentley, #89436)

* Correct handling in bundles and merge directives of timezones with
  that are not an integer number of hours offset from UTC.  Always
  represent the epoch time in UTC to avoid problems with formatting
  earlier times on win32.  (Martin Pool, Alexander Belchenko, John
  Arbash Meinel)

* Typo in the help for ``register-branch`` fixed. (Robert Collins, #96770)

* "dirstate" and "dirstate-tags" formats now produce branches compatible
  with old versions of bzr. (Aaron Bentley, #107168))

* Handle moving a directory when children have been added, removed,
  and renamed. (John Arbash Meinel, #105479)

* Don't preventively use basic authentication for proxy before receiving a
  407 error. Otherwise people willing to use other authentication schemes
  may expose their password in the clear (or nearly). This add one
  roundtrip in case basic authentication should be used, but plug the
  security hole.
  (Vincent Ladeuil)

* Handle http and proxy digest authentication.
  (Vincent Ladeuil, #94034).

Testing
*******

* Added ``bzrlib.strace.strace`` which will strace a single callable and
  return a StraceResult object which contains just the syscalls involved
  in running it. (Robert Collins)

* New test method ``reduceLockdirTimeout`` to drop the default (ui-centric)
  default time down to one suitable for tests. (Andrew Bennetts)

* Add new ``vfs_transport_factory`` attribute on tests which provides the
  common vfs backing for both the readonly and readwrite transports.
  This allows the RemoteObject tests to back onto local disk or memory,
  and use the existing ``transport_server`` attribute all tests know about
  to be the smart server transport. This in turn allows tests to
  differentiate between 'transport to access the branch', and
  'transport which is a VFS' - which matters in Remote* tests.
  (Robert Collins, Andrew Bennetts)

* The ``make_branch_and_tree`` method for tests will now create a
  lightweight checkout for the tree if the ``vfs_transport_factory`` is not
  a LocalURLServer. (Robert Collins, Andrew Bennetts)

* Branch implementation tests have been audited to ensure that all urls
  passed to Branch APIs use proper urls, except when local-disk paths
  are intended. This is so that tests correctly access the test transport
  which is often not equivalent to local disk in Remote* tests. As part
  of this many tests were adjusted to remove dependencies on local disk
  access.
  (Robert Collins, Andrew Bennetts)

* Mark bzrlib.tests and bzrlib.tests.TestUtil as providing assertFOO helper
  functions by adding a ``__unittest`` global attribute. (Robert Collins,
  Andrew Bennetts, Martin Pool, Jonathan Lange)

* Refactored proxy and authentication handling to simplify the
  implementation of new auth schemes for both http and proxy.
  (Vincent Ladeuil)

bzr 0.15
########

:Released: 2007-04-01

Bugfixes
********

* Handle incompatible repositories as a user issue when fetching.
  (Aaron Bentley)

* Don't give a recommendation to upgrade when branching or
  checking out a branch that contains an old-format working tree.
  (Martin Pool)

bzr 0.15rc3
###########

:Released:  2007-03-26

Changes
*******

* A warning is now displayed when opening working trees in older
  formats, to encourage people to upgrade to WorkingTreeFormat4.
  (Martin Pool)

Improvements
************

* HTTP redirections are now taken into account when a branch (or a
  bundle) is accessed for the first time. A message is issued at each
  redirection to inform the user. In the past, http redirections were
  silently followed for each request which significantly degraded the
  performances. The http redirections are not followed anymore by
  default, instead a RedirectRequested exception is raised. For bzrlib
  users needing to follow http redirections anyway,
  ``bzrlib.transport.do_catching_redirections`` provide an easy transition
  path.  (vila)

Internals
*********

* Added ``ReadLock.temporary_write_lock()`` to allow upgrading an OS read
  lock to an OS write lock. Linux can do this without unlocking, Win32
  needs to unlock in between. (John Arbash Meinel)

* New parameter ``recommend_upgrade`` to ``BzrDir.open_workingtree``
  to silence (when false) warnings about opening old formats.
  (Martin Pool)

* Fix minor performance regression with bzr-0.15 on pre-dirstate
  trees. (We were reading the working inventory too many times).
  (John Arbash Meinel)

* Remove ``Branch.get_transaction()`` in favour of a simple cache of
  ``revision_history``.  Branch subclasses should override
  ``_gen_revision_history`` rather than ``revision_history`` to make use of
  this cache, and call ``_clear_revision_history_cache`` and
  ``_cache_revision_history`` at appropriate times. (Andrew Bennetts)

Bugfixes
********

* Take ``smtp_server`` from user config into account.
  (vila, #92195)

* Restore Unicode filename handling for versioned and unversioned files.
  (John Arbash Meinel, #92608)

* Don't fail during ``bzr commit`` if a file is marked removed, and
  the containing directory is auto-removed.  (John Arbash Meinel, #93681)

* ``bzr status FILENAME`` failed on Windows because of an uncommon
  errno. (``ERROR_DIRECTORY == 267 != ENOTDIR``).
  (Wouter van Heyst, John Arbash Meinel, #90819)

* ``bzr checkout source`` should create a local branch in the same
  format as source. (John Arbash Meinel, #93854)

* ``bzr commit`` with a kind change was failing to update the
  last-changed-revision for directories.  The
  InventoryDirectory._unchanged only looked at the ``parent_id`` and name,
  ignoring the fact that the kind could have changed, too.
  (John Arbash Meinel, #90111)

* ``bzr mv dir/subdir other`` was incorrectly updating files inside
  the directory. So that there was a chance it would break commit,
  etc. (John Arbash Meinel, #94037)

* Correctly handles mutiple permanent http redirections.
  (vila, #88780)

bzr 0.15rc2
###########

:Released:  2007-03-14

Notes When Upgrading
********************

* Release 0.15rc2 of bzr changes the ``bzr init-repo`` command to
  default to ``--trees`` instead of ``--no-trees``.
  Existing shared repositories are not affected.

Improvements
************

* New ``merge-directive`` command to generate machine- and human-readable
  merge requests.  (Aaron Bentley)

* New ``submit:`` revision specifier makes it easy to diff against the
  common ancestor with the submit location (Aaron Bentley)

* Added support for Putty's SSH implementation. (Dmitry Vasiliev)

* Added ``bzr status --versioned`` to report only versioned files,
  not unknowns. (Kent Gibson)

* Merge now autodetects the correct line-ending style for its conflict
  markers.  (Aaron Bentley)

Internals
*********

* Refactored SSH vendor registration into SSHVendorManager class.
  (Dmitry Vasiliev)

Bugfixes
********

* New ``--numbered-dirs`` option to ``bzr selftest`` to use
  numbered dirs for TestCaseInTempDir. This is default behavior
  on Windows. Anyone can force named dirs on Windows
  with ``--no-numbered-dirs``. (Alexander Belchenko)

* Fix ``RevisionSpec_revid`` to handle the Unicode strings passed in
  from the command line. (Marien Zwart, #90501)

* Fix ``TreeTransform._iter_changes`` when both the source and
  destination are missing. (Aaron Bentley, #88842)

* Fix commit of merges with symlinks in dirstate trees.
  (Marien Zwart)

* Switch the ``bzr init-repo`` default from --no-trees to --trees.
  (Wouter van Heyst, #53483)


bzr 0.15rc1
###########

:Released:  2007-03-07

Surprises
*********

* The default disk format has changed. Please run 'bzr upgrade' in your
  working trees to upgrade. This new default is compatible for network
  operations, but not for local operations. That is, if you have two
  versions of bzr installed locally, after upgrading you can only use the
  bzr 0.15 version. This new default does not enable tags or nested-trees
  as they are incompatible with bzr versions before 0.15 over the network.

* For users of bzrlib: Two major changes have been made to the working tree
  api in bzrlib. The first is that many methods and attributes, including
  the inventory attribute, are no longer valid for use until one of
  ``lock_read``/``lock_write``/``lock_tree_write`` has been called,
  and become invalid again after unlock is called. This has been done
  to improve performance and correctness as part of the dirstate
  development.
  (Robert Collins, John A Meinel, Martin Pool, and others).

* For users of bzrlib: The attribute 'tree.inventory' should be considered
  readonly. Previously it was possible to directly alter this attribute, or
  its contents, and have the tree notice this. This has been made
  unsupported - it may work in some tree formats, but in the newer dirstate
  format such actions will have no effect and will be ignored, or even
  cause assertions. All operations possible can still be carried out by a
  combination of the tree API, and the bzrlib.transform API. (Robert
  Collins, John A Meinel, Martin Pool, and others).

Improvements
************

* Support for OS Windows 98. Also .bzr.log on any windows system
  saved in My Documents folder. (Alexander Belchenko)

* ``bzr mv`` enhanced to support already moved files.
  In the past the mv command would have failed if the source file doesn't
  exist. In this situation ``bzr mv`` would now detect that the file has
  already moved and update the repository accordingly, if the target file
  does exist.
  A new option ``--after`` has been added so that if two files already
  exist, you could notify Bazaar that you have moved a (versioned) file
  and replaced it with another. Thus in this case ``bzr move --after``
  will only update the Bazaar identifier.
  (Steffen Eichenberg, Marius Kruger)

* ``ls`` now works on treeless branches and remote branches.
  (Aaron Bentley)

* ``bzr help global-options`` describes the global options.
  (Aaron Bentley)

* ``bzr pull --overwrite`` will now correctly overwrite checkouts.
  (Robert Collins)

* Files are now allowed to change kind (e.g. from file to symlink).
  Supported by ``commit``, ``revert`` and ``status``
  (Aaron Bentley)

* ``inventory`` and ``unknowns`` hidden in favour of ``ls``
  (Aaron Bentley)

* ``bzr help checkouts`` descibes what checkouts are and some possible
  uses of them. (James Westby, Aaron Bentley)

* A new ``-d`` option to push, pull and merge overrides the default
  directory.  (Martin Pool)

* Branch format 6: smaller, and potentially faster than format 5.  Supports
  ``append_history_only`` mode, where the log view and revnos do not change,
  except by being added to.  Stores policy settings in
  ".bzr/branch/branch.conf".

* ``append_only`` branches:  Format 6 branches may be configured so that log
  view and revnos are always consistent.  Either create the branch using
  "bzr init --append-revisions-only" or edit the config file as descriped
  in docs/configuration.txt.

* rebind: Format 6 branches retain the last-used bind location, so if you
  "bzr unbind", you can "bzr bind" to bind to the previously-selected
  bind location.

* Builtin tags support, created and deleted by the ``tag`` command and
  stored in the branch.  Tags can be accessed with the revisionspec
  ``-rtag:``, and listed with ``bzr tags``.  Tags are not versioned
  at present. Tags require a network incompatible upgrade. To perform this
  upgrade, run ``bzr upgrade --dirstate-tags`` in your branch and
  repositories. (Martin Pool)

* The ``bzr://`` transport now has a well-known port number, 4155,
  which it will use by default.  (Andrew Bennetts, Martin Pool)

* Bazaar now looks for user-installed plugins before looking for site-wide
  plugins. (Jonathan Lange)

* ``bzr resolve`` now detects and marks resolved text conflicts.
  (Aaron Bentley)

Internals
*********

* Internally revision ids and file ids are now passed around as utf-8
  bytestrings, rather than treating them as Unicode strings. This has
  performance benefits for Knits, since we no longer need to decode the
  revision id for each line of content, nor for each entry in the index.
  This will also help with the future dirstate format.
  (John Arbash Meinel)

* Reserved ids (any revision-id ending in a colon) are rejected by
  versionedfiles, repositories, branches, and working trees
  (Aaron Bentley)

* Minor performance improvement by not creating a ProgressBar for
  every KnitIndex we create. (about 90ms for a bzr.dev tree)
  (John Arbash Meinel)

* New easier to use Branch hooks facility. There are five initial hooks,
  all documented in bzrlib.branch.BranchHooks.__init__ - ``'set_rh'``,
  ``'post_push'``, ``'post_pull'``, ``'post_commit'``,
  ``'post_uncommit'``. These hooks fire after the matching operation
  on a branch has taken place, and were originally added for the
  branchrss plugin. (Robert Collins)

* New method ``Branch.push()`` which should be used when pushing from a
  branch as it makes performance and policy decisions to match the UI
  level command ``push``. (Robert Collins).

* Add a new method ``Tree.revision_tree`` which allows access to cached
  trees for arbitrary revisions. This allows the in development dirstate
  tree format to provide access to the callers to cached copies of
  inventory data which are cheaper to access than inventories from the
  repository.
  (Robert Collins, Martin Pool)

* New ``Branch.last_revision_info`` method, this is being done to allow
  optimization of requests for both the number of revisions and the last
  revision of a branch with smartservers and potentially future branch
  formats. (Wouter van Heyst, Robert Collins)

* Allow ``'import bzrlib.plugins.NAME'`` to work when the plugin NAME has not
  yet been loaded by ``load_plugins()``. This allows plugins to depend on each
  other for code reuse without requiring users to perform file-renaming
  gymnastics. (Robert Collins)

* New Repository method ``'gather_stats'`` for statistic data collection.
  This is expected to grow to cover a number of related uses mainly
  related to bzr info. (Robert Collins)

* Log formatters are now managed with a registry.
  ``log.register_formatter`` continues to work, but callers accessing
  the FORMATTERS dictionary directly will not.

* Allow a start message to be passed to the ``edit_commit_message``
  function.  This will be placed in the message offered to the user
  for editing above the separator. It allows a template commit message
  to be used more easily. (James Westby)

* ``GPGStrategy.sign()`` will now raise ``BzrBadParameterUnicode`` if
  you pass a Unicode string rather than an 8-bit string. Callers need
  to be updated to encode first. (John Arbash Meinel)

* Branch.push, pull, merge now return Result objects with information
  about what happened, rather than a scattering of various methods.  These
  are also passed to the post hooks.  (Martin Pool)

* File formats and architecture is in place for managing a forest of trees
  in bzr, and splitting up existing trees into smaller subtrees, and
  finally joining trees to make a larger tree. This is the first iteration
  of this support, and the user-facing aspects still require substantial
  work.  If you wish to experiment with it, use ``bzr upgrade
  --dirstate-with-subtree`` in your working trees and repositories.
  You can use the hidden commands ``split`` and ``join`` and to create
  and manipulate nested trees, but please consider using the nested-trees
  branch, which contains substantial UI improvements, instead.
  http://code.aaronbentley.com/bzr/bzrrepo/nested-trees/
  (Aaron Bentley, Martin Pool, Robert Collins).

Bugfixes
********

* ``bzr annotate`` now uses dotted revnos from the viewpoint of the
  branch, rather than the last changed revision of the file.
  (John Arbash Meinel, #82158)

* Lock operations no longer hang if they encounter a permission problem.
  (Aaron Bentley)

* ``bzr push`` can resume a push that was canceled before it finished.
  Also, it can push even if the target directory exists if you supply
  the ``--use-existing-dir`` flag.
  (John Arbash Meinel, #30576, #45504)

* Fix http proxy authentication when user and an optional
  password appears in the ``*_proxy`` vars. (Vincent Ladeuil,
  #83954).

* ``bzr log branch/file`` works for local treeless branches
  (Aaron Bentley, #84247)

* Fix problem with UNC paths on Windows 98. (Alexander Belchenko, #84728)

* Searching location of CA bundle for PyCurl in env variable
  (``CURL_CA_BUNDLE``), and on win32 along the PATH.
  (Alexander Belchenko, #82086)

* ``bzr init`` works with unicode argument LOCATION.
  (Alexander Belchenko, #85599)

* Raise ``DependencyNotPresent`` if pycurl do not support https.
  (Vincent Ladeuil, #85305)

* Invalid proxy env variables should not cause a traceback.
  (Vincent Ladeuil, #87765)

* Ignore patterns normalised to use '/' path separator.
  (Kent Gibson, #86451)

* bzr rocks. It sure does! Fix case. (Vincent Ladeuil, #78026)

* Fix bzrtools shelve command for removed lines beginning with "--"
  (Johan Dahlberg, #75577)

Testing
*******

* New ``--first`` option to ``bzr selftest`` to run specified tests
  before the rest of the suite.  (Martin Pool)


bzr 0.14
########

:Released:  2007-01-23

Improvements
************

* ``bzr help global-options`` describes the global options. (Aaron Bentley)

Bug Fixes
*********

* Skip documentation generation tests if the tools to do so are not
  available. Fixes running selftest for installled copies of bzr.
  (John Arbash Meinel, #80330)

* Fix the code that discovers whether bzr is being run from it's
  working tree to handle the case when it isn't but the directory
  it is in is below a repository. (James Westby, #77306)


bzr 0.14rc1
###########

:Released:  2007-01-16

Improvements
************

* New connection: ``bzr+http://`` which supports tunnelling the smart
  protocol over an HTTP connection. If writing is enabled on the bzr
  server, then you can write over the http connection.
  (Andrew Bennetts, John Arbash Meinel)

* Aliases now support quotation marks, so they can contain whitespace
  (Marius Kruger)

* PyCurlTransport now use a single curl object. By specifying explicitly
  the 'Range' header, we avoid the need to use two different curl objects
  (and two connections to the same server). (Vincent Ladeuil)

* ``bzr commit`` does not prompt for a message until it is very likely to
  succeed.  (Aaron Bentley)

* ``bzr conflicts`` now takes --text to list pathnames of text conflicts
  (Aaron Bentley)

* Fix ``iter_lines_added_or_present_in_versions`` to use a set instead
  of a list while checking if a revision id was requested. Takes 10s
  off of the ``fileids_affected_by_revision_ids`` time, which is 10s
  of the ``bzr branch`` time. Also improve ``fileids_...`` time by
  filtering lines with a regex rather than multiple ``str.find()``
  calls. (saves another 300ms) (John Arbash Meinel)

* Policy can be set for each configuration key. This allows keys to be
  inherited properly across configuration entries. For example, this
  should enable you to do::

    [/home/user/project]
    push_location = sftp://host/srv/project/
    push_location:policy = appendpath

  And then a branch like ``/home/user/project/mybranch`` should get an
  automatic push location of ``sftp://host/srv/project/mybranch``.
  (James Henstridge)

* Added ``bzr status --short`` to make status report svn style flags
  for each file.  For example::

    $ bzr status --short
    A  foo
    A  bar
    D  baz
    ?  wooley

* 'bzr selftest --clean-output' allows easily clean temporary tests
  directories without running tests. (Alexander Belchenko)

* ``bzr help hidden-commands`` lists all hidden commands. (Aaron Bentley)

* ``bzr merge`` now has an option ``--pull`` to fall back to pull if
  local is fully merged into remote. (Jan Hudec)

* ``bzr help formats`` describes available directory formats. (Aaron Bentley)

Internals
*********

* A few tweaks directly to ``fileids_affected_by_revision_ids`` to
  help speed up processing, as well allowing to extract unannotated
  lines. Between the two ``fileids_affected_by_revision_ids`` is
  improved by approx 10%. (John Arbash Meinel)

* Change Revision serialization to only write out millisecond
  resolution. Rather than expecting floating point serialization to
  preserve more resolution than we need. (Henri Weichers, Martin Pool)

* Test suite ends cleanly on Windows.  (Vincent Ladeuil)

* When ``encoding_type`` attribute of class Command is equal to 'exact',
  force sys.stdout to be a binary stream on Windows, and therefore
  keep exact line-endings (without LF -> CRLF conversion).
  (Alexander Belchenko)

* Single-letter short options are no longer globally declared.  (Martin
  Pool)

* Before using detected user/terminal encoding bzr should check
  that Python has corresponding codec. (Alexander Belchenko)

* Formats for end-user selection are provided via a FormatRegistry (Aaron Bentley)

Bug Fixes
*********

* ``bzr missing --verbose`` was showing adds/removals in the wrong
  direction. (John Arbash Meinel)

* ``bzr annotate`` now defaults to showing dotted revnos for merged
  revisions. It cuts them off at a depth of 12 characters, but you can
  supply ``--long`` to see the full number. You can also use
  ``--show-ids`` to display the original revision ids, rather than
  revision numbers and committer names. (John Arbash Meinel, #75637)

* bzr now supports Win32 UNC path (e.g. ``\HOST\path``.
  (Alexander Belchenko, #57869)

* Win32-specific: output of cat, bundle and diff commands don't mangle
  line-endings (Alexander Belchenko, #55276)

* Replace broken fnmatch based ignore pattern matching with custom pattern
  matcher.
  (Kent Gibson, Jan Hudec #57637)

* pycurl and urllib can detect short reads at different places. Update
  the test suite to test more cases. Also detect http error code 416
  which was raised for that specific bug. Also enhance the urllib
  robustness by detecting invalid ranges (and pycurl's one by detecting
  short reads during the initial GET). (Vincent Ladeuil, #73948)

* The urllib connection sharing interacts badly with urllib2
  proxy setting (the connections didn't go thru the proxy
  anymore). Defining a proper ProxyHandler solves the
  problem.  (Vincent Ladeuil, #74759)

* Use urlutils to generate relative URLs, not osutils
  (Aaron Bentley, #76229)

* ``bzr status`` in a readonly directory should work without giving
  lots of errors. (John Arbash Meinel, #76299)

* Mention the revisionspec topic for the revision option help.
  (Wouter van Heyst, #31663)

* Allow plugins import from zip archives.
  (Alexander Belchenko, #68124)


bzr 0.13
########

:Released:  2006-12-05

No changes from 0.13rc


bzr 0.13rc1
###########

:Released:  2006-11-27

Improvements
************

* New command ``bzr remove-tree`` allows the removal of the working
  tree from a branch.
  (Daniel Silverstone)

* urllib uses shared keep-alive connections, so http
  operations are substantially faster.
  (Vincent Ladeuil, #53654)

* ``bzr export`` allows an optional branch parameter, to export a bzr
  tree from some other url. For example:
  ``bzr export bzr.tar.gz http://bazaar-vcs.org/bzr/bzr.dev``
  (Daniel Silverstone)

* Added ``bzr help topics`` to the bzr help system. This gives a
  location for general information, outside of a specific command.
  This includes updates for ``bzr help revisionspec`` the first topic
  included. (Goffredo Baroncelli, John Arbash Meinel, #42714)

* WSGI-compatible HTTP smart server.  See ``doc/http_smart_server.txt``.
  (Andrew Bennetts)

* Knit files will now cache full texts only when the size of the
  deltas is as large as the size of the fulltext. (Or after 200
  deltas, whichever comes first). This has the most benefit on large
  files with small changes, such as the inventory for a large project.
  (eg For a project with 2500 files, and 7500 revisions, it changes
  the size of inventory.knit from 11MB to 5.4MB) (John Arbash Meinel)

Internals
*********

* New -D option given before the command line turns on debugging output
  for particular areas.  -Derror shows tracebacks on all errors.
  (Martin Pool)

* Clean up ``bzr selftest --benchmark bundle`` to correct an import,
  and remove benchmarks that take longer than 10min to run.
  (John Arbash Meinel)

* Use ``time.time()`` instead of ``time.clock()`` to decide on
  progress throttling. Because ``time.clock()`` is actually CPU time,
  so over a high-latency connection, too many updates get throttled.
  (John Arbash Meinel)

* ``MemoryTransport.list_dir()`` would strip the first character for
  files or directories in root directory. (John Arbash Meinel)

* New method ``get_branch_reference`` on 'BzrDir' allows the detection of
  branch references - which the smart server component needs.

* New ``ChrootTransportDecorator``, accessible via the ``chroot+`` url
  prefix.  It disallows any access to locations above a set URL.  (Andrew
  Bennetts)

Bug Fixes
*********

* Now ``_KnitIndex`` properly decode revision ids when loading index data.
  And optimize the knit index parsing code.
  (Dmitry Vasiliev, John Arbash Meinel)

* ``bzrlib/bzrdir.py`` was directly referencing ``bzrlib.workingtree``,
  without importing it. This prevented ``bzr upgrade`` from working
  unless a plugin already imported ``bzrlib.workingtree``
  (John Arbash Meinel, #70716)

* Suppress the traceback on invalid URLs (Vincent Ladeuil, #70803).

* Give nicer error message when an http server returns a 403
  error code. (Vincent Ladeuil, #57644).

* When a multi-range http GET request fails, try a single
  range one. If it fails too, forget about ranges. Remember that until
  the death of the transport and propagates that to the clones.
  (Vincent Ladeuil, #62276, #62029).

* Handles user/passwords supplied in url from command
  line (for the urllib implementation). Don't request already
  known passwords (Vincent Ladeuil, #42383, #44647, #48527)

* ``_KnitIndex.add_versions()`` dictionary compresses revision ids as they
  are added. This fixes bug where fetching remote revisions records
  them as full references rather than integers.
  (John Arbash Meinel, #64789)

* ``bzr ignore`` strips trailing slashes in patterns.
  Also ``bzr ignore`` rejects absolute paths. (Kent Gibson, #4559)

* ``bzr ignore`` takes multiple arguments. (Cheuksan Edward Wang, #29488)

* mv correctly handles paths that traverse symlinks.
  (Aaron Bentley, #66964)

* Give nicer looking error messages when failing to connect over ssh.
  (John Arbash Meinel, #49172)

* Pushing to a remote branch does not currently update the remote working
  tree. After a remote push, ``bzr status`` and ``bzr diff`` on the remote
  machine now show that the working tree is out of date.
  (Cheuksan Edward Wang #48136)

* Use patiencediff instead of difflib for determining deltas to insert
  into knits. This avoids the O(N^3) behavior of difflib. Patience
  diff should be O(N^2). (Cheuksan Edward Wang, #65714)

* Running ``bzr log`` on nonexistent file gives an error instead of the
  entire log history. (Cheuksan Edward Wang #50793)

* ``bzr cat`` can look up contents of removed or renamed files. If the
  pathname is ambiguous, i.e. the files in the old and new trees have
  different id's, the default is the file in the new tree. The user can
  use "--name-from-revision" to select the file in the old tree.
  (Cheuksan Edward Wang, #30190)

Testing
*******

* TestingHTTPRequestHandler really handles the Range header
  (previously it was ignoring it and returning the whole file,).

bzr 0.12
########

:Released:  2006-10-30

Internals
*********

* Clean up ``bzr selftest --benchmark bundle`` to correct an import,
  and remove benchmarks that take longer than 10min to run.
  (John Arbash Meinel)

bzr 0.12rc1
###########

:Released:  2006-10-23

Improvements
************

* ``bzr log`` now shows dotted-decimal revision numbers for all revisions,
  rather than just showing a decimal revision number for revisions on the
  mainline. These revision numbers are not yet accepted as input into bzr
  commands such as log, diff etc. (Robert Collins)

* revisions can now be specified using dotted-decimal revision numbers.
  For instance, ``bzr diff -r 1.2.1..1.2.3``. (Robert Collins)

* ``bzr help commands`` output is now shorter (Aaron Bentley)

* ``bzr`` now uses lazy importing to reduce the startup time. This has
  a moderate effect on lots of actions, especially ones that have
  little to do. For example ``bzr rocks`` time is down to 116ms from
  283ms. (John Arbash Meinel)

* New Registry class to provide name-to-object registry-like support,
  for example for schemes where plugins can register new classes to
  do certain tasks (e.g. log formatters). Also provides lazy registration
  to allow modules to be loaded on request.
  (John Arbash Meinel, Adeodato Simó)

API Incompatability
*******************

* LogFormatter subclasses show now expect the 'revno' parameter to
  show() to be a string rather than an int. (Robert Collins)

Internals
*********

* ``TestCase.run_bzr``, ``run_bzr_captured``, and ``run_bzr_subprocess``
  can take a ``working_dir='foo'`` parameter, which will change directory
  for the command. (John Arbash Meinel)

* ``bzrlib.lazy_regex.lazy_compile`` can be used to create a proxy
  around a regex, which defers compilation until first use.
  (John Arbash Meinel)

* ``TestCase.run_bzr_subprocess`` defaults to supplying the
  ``--no-plugins`` parameter to ensure test reproducability, and avoid
  problems with system-wide installed plugins. (John Arbash Meinel)

* Unique tree root ids are now supported. Newly created trees still
  use the common root id for compatibility with bzr versions before 0.12.
  (Aaron Bentley)

* ``WorkingTree.set_root_id(None)`` is now deprecated. Please
  pass in ``inventory.ROOT_ID`` if you want the default root id value.
  (Robert Collins, John Arbash Meinel)

* New method ``WorkingTree.flush()`` which will write the current memory
  inventory out to disk. At the same time, ``read_working_inventory`` will
  no longer trash the current tree inventory if it has been modified within
  the current lock, and the tree will now ``flush()`` automatically on
  ``unlock()``. ``WorkingTree.set_root_id()`` has been updated to take
  advantage of this functionality. (Robert Collins, John Arbash Meinel)

* ``bzrlib.tsort.merge_sorted`` now accepts ``generate_revnos``. This
  parameter will cause it to add another column to its output, which
  contains the dotted-decimal revno for each revision, as a tuple.
  (Robert Collins)

* ``LogFormatter.show_merge`` is deprecated in favour of
  ``LogFormatter.show_merge_revno``. (Robert Collins)

Bug Fixes
*********

* Avoid circular imports by creating a deprecated function for
  ``bzrlib.tree.RevisionTree``. Callers should have been using
  ``bzrlib.revisontree.RevisionTree`` anyway. (John Arbash Meinel,
  #66349)

* Don't use ``socket.MSG_WAITALL`` as it doesn't exist on all
  platforms. (Martin Pool, #66356)

* Don't require ``Content-Type`` in range responses. Assume they are a
  single range if ``Content-Type`` does not exist.
  (John Arbash Meinel, #62473)

* bzr branch/pull no longer complain about progress bar cleanup when
  interrupted during fetch.  (Aaron Bentley, #54000)

* ``WorkingTree.set_parent_trees()`` uses the trees to directly write
  the basis inventory, rather than going through the repository. This
  allows us to have 1 inventory read, and 2 inventory writes when
  committing a new tree. (John Arbash Meinel)

* When reverting, files that are not locally modified that do not exist
  in the target are deleted, not just unversioned (Aaron Bentley)

* When trying to acquire a lock, don't fail immediately. Instead, try
  a few times (up to 1 hour) before timing out. Also, report why the
  lock is unavailable (John Arbash Meinel, #43521, #49556)

* Leave HttpTransportBase daughter classes decides how they
  implement cloning. (Vincent Ladeuil, #61606)

* diff3 does not indicate conflicts on clean merge. (Aaron Bentley)

* If a commit fails, the commit message is stored in a file at the root of
  the tree for later commit. (Cheuksan Edward Wang, Stefan Metzmacher,
  #32054)

Testing
*******

* New test base class TestCaseWithMemoryTransport offers memory-only
  testing facilities: its not suitable for tests that need to mutate disk
  state, but most tests should not need that and should be converted to
  TestCaseWithMemoryTransport. (Robert Collins)

* ``TestCase.make_branch_and_memory_tree`` now takes a format
  option to set the BzrDir, Repository and Branch formats of the
  created objects. (Robert Collins, John Arbash Meinel)

bzr 0.11
########

:Released:  2006-10-02

* Smart server transport test failures on windows fixed. (Lukáš Lalinský).

bzr 0.11rc2
###########

:Released:  2006-09-27

Bug Fixes
*********

* Test suite hangs on windows fixed. (Andrew Bennets, Alexander Belchenko).

* Commit performance regression fixed. (Aaron Bentley, Robert Collins, John
  Arbash Meinel).

bzr 0.11rc1
###########

:Released:  2006-09-25

Improvements
************

* Knit files now wait to create their contents until the first data is
  added. The old code used to create an empty .knit and a .kndx with just
  the header. However, this caused a lot of extra round trips over sftp.
  This can change the time for ``bzr push`` to create a new remote branch
  from 160s down to 100s. This also affects ``bzr commit`` performance when
  adding new files, ``bzr commit`` on a new kernel-like tree drops from 50s
  down to 40s (John Arbash Meinel, #44692)

* When an entire subtree has been deleted, commit will now report that
  just the top of the subtree has been deleted, rather than reporting
  all the individual items. (Robert Collins)

* Commit performs one less XML parse. (Robert Collins)

* ``bzr checkout`` now operates on readonly branches as well
  as readwrite branches. This fixes bug #39542. (Robert Collins)

* ``bzr bind`` no longer synchronises history with the master branch.
  Binding should be followed by an update or push to synchronise the
  two branches. This is closely related to the fix for bug #39542.
  (Robert Collins)

* ``bzrlib.lazy_import.lazy_import`` function to create on-demand
  objects.  This allows all imports to stay at the global scope, but
  modules will not actually be imported if they are not used.
  (John Arbash Meinel)

* Support ``bzr://`` and ``bzr+ssh://`` urls to work with the new RPC-based
  transport which will be used with the upcoming high-performance smart
  server. The new command ``bzr serve`` will invoke bzr in server mode,
  which processes these requests. (Andrew Bennetts, Robert Collins, Martin
  Pool)

* New command ``bzr version-info`` which can be used to get a summary
  of the current state of the tree. This is especially useful as part
  of a build commands. See ``doc/version_info.txt`` for more information
  (John Arbash Meinel)

Bug Fixes
*********

* ``'bzr inventory [FILE...]'`` allows restricting the file list to a
  specific set of files. (John Arbash Meinel, #3631)

* Don't abort when annotating empty files (John Arbash Meinel, #56814)

* Add ``Stanza.to_unicode()`` which can be passed to another Stanza
  when nesting stanzas. Also, add ``read_stanza_unicode`` to handle when
  reading a nested Stanza. (John Arbash Meinel)

* Transform._set_mode() needs to stat the right file.
  (John Arbash Meinel, #56549)

* Raise WeaveFormatError rather than StopIteration when trying to read
  an empty Weave file. (John Arbash Meinel, #46871)

* Don't access e.code for generic URLErrors, only HTTPErrors have .code.
  (Vincent Ladeuil, #59835)

* Handle boundary="" lines properly to allow access through a Squid proxy.
  (John Arbash Meinel, #57723)

* revert now removes newly-added directories (Aaron Bentley, #54172)

* ``bzr upgrade sftp://`` shouldn't fail to upgrade v6 branches if there
  isn't a working tree. (David Allouche, #40679)

* Give nicer error messages when a user supplies an invalid --revision
  parameter. (John Arbash Meinel, #55420)

* Handle when LANG is not recognized by python. Emit a warning, but
  just revert to using 'ascii'. (John Arbash Meinel, #35392)

* Don't use ``preexec_fn`` on win32, as it is not supported by subprocess.
  (John Arbash Meinel)

* Skip specific tests when the dependencies aren't met. This includes
  some ``setup.py`` tests when ``python-dev`` is not available, and
  some tests that depend on paramiko. (John Arbash Meinel, Mattheiu Moy)

* Fallback to Paramiko properly, if no ``ssh`` executable exists on
  the system. (Andrew Bennetts, John Arbash Meinel)

* ``Branch.bind(other_branch)`` no longer takes a write lock on the
  other branch, and will not push or pull between the two branches.
  API users will need to perform a push or pull or update operation if they
  require branch synchronisation to take place. (Robert Collins, #47344)

* When creating a tarball or zipfile export, export unicode names as utf-8
  paths. This may not work perfectly on all platforms, but has the best
  chance of working in the common case. (John Arbash Meinel, #56816)

* When committing, only files that exist in working tree or basis tree
  may be specified (Aaron Bentley, #50793)

Portability
***********

* Fixes to run on Python 2.5 (Brian M. Carlson, Martin Pool, Marien Zwart)

Internals
*********

* TestCaseInTempDir now creates a separate directory for HOME, rather
  than having HOME set to the same location as the working directory.
  (John Arbash Meinel)

* ``run_bzr_subprocess()`` can take an optional ``env_changes={}`` parameter,
  which will update os.environ inside the spawned child. It also can
  take a ``universal_newlines=True``, which helps when checking the output
  of the command. (John Arbash Meinel)

* Refactor SFTP vendors to allow easier re-use when ssh is used.
  (Andrew Bennetts)

* ``Transport.list_dir()`` and ``Transport.iter_files_recursive()`` should always
  return urlescaped paths. This is now tested (there were bugs in a few
  of the transports) (Andrew Bennetts, David Allouche, John Arbash Meinel)

* New utility function ``symbol_versioning.deprecation_string``. Returns the
  formatted string for a callable, deprecation format pair. (Robert Collins)

* New TestCase helper applyDeprecated. This allows you to call a callable
  which is deprecated without it spewing to the screen, just by supplying
  the deprecation format string issued for it. (Robert Collins)

* Transport.append and Transport.put have been deprecated in favor of
  ``.append_bytes``, ``.append_file``, ``.put_bytes``, and
  ``.put_file``. This removes the ambiguity in what type of object the
  functions take.  ``Transport.non_atomic_put_{bytes,file}`` has also
  been added. Which works similarly to ``Transport.append()`` except for
  SFTP, it doesn't have a round trip when opening the file. Also, it
  provides functionality for creating a parent directory when trying
  to create a file, rather than raise NoSuchFile and forcing the
  caller to repeat their request.
  (John Arbash Meinel)

* WorkingTree has a new api ``unversion`` which allow the unversioning of
  entries by their file id. (Robert Collins)

* ``WorkingTree.pending_merges`` is deprecated.  Please use the
  ``get_parent_ids`` (introduced in 0.10) method instead. (Robert Collins)

* WorkingTree has a new ``lock_tree_write`` method which locks the branch for
  read rather than write. This is appropriate for actions which only need
  the branch data for reference rather than mutation. A new decorator
  ``needs_tree_write_lock`` is provided in the workingtree module. Like the
  ``needs_read_lock`` and ``needs_write_lock`` decorators this allows static
  declaration of the locking requirements of a function to ensure that
  a lock is taken out for casual scripts. (Robert Collins, #54107)

* All WorkingTree methods which write to the tree, but not to the branch
  have been converted to use ``needs_tree_write_lock`` rather than
  ``needs_write_lock``. Also converted is the revert, conflicts and tree
  transform modules. This provides a modest performance improvement on
  metadir style trees, due to the reduce lock-acquisition, and a more
  significant performance improvement on lightweight checkouts from
  remote branches, where trivial operations used to pay a significant
  penalty. It also provides the basis for allowing readonly checkouts.
  (Robert Collins)

* Special case importing the standard library 'copy' module. This shaves
  off 40ms of startup time, while retaining compatibility. See:
  ``bzrlib/inspect_for_copy.py`` for more details. (John Arbash Meinel)

* WorkingTree has a new parent class MutableTree which represents the
  specialisations of Tree which are able to be altered. (Robert Collins)

* New methods mkdir and ``put_file_bytes_non_atomic`` on MutableTree that
  mutate the tree and its contents. (Robert Collins)

* Transport behaviour at the root of the URL is now defined and tested.
  (Andrew Bennetts, Robert Collins)

Testing
*******

* New test helper classs MemoryTree. This is typically accessed via
  ``self.make_branch_and_memory_tree()`` in test cases. (Robert Collins)

* Add ``start_bzr_subprocess`` and ``stop_bzr_subprocess`` to allow test
  code to continue running concurrently with a subprocess of bzr.
  (Andrew Bennetts, Robert Collins)

* Add a new method ``Transport.get_smart_client()``. This is provided to
  allow upgrades to a richer interface than the VFS one provided by
  Transport. (Andrew Bennetts, Martin Pool)

bzr 0.10
########

:Released:  2006-08-29

Improvements
************
* 'merge' now takes --uncommitted, to apply uncommitted changes from a
  tree.  (Aaron Bentley)

* 'bzr add --file-ids-from' can be used to specify another path to use
  for creating file ids, rather than generating all new ones. Internally,
  the 'action' passed to ``smart_add_tree()`` can return ``file_ids`` that
  will be used, rather than having bzrlib generate new ones.
  (John Arbash Meinel, #55781)

* ``bzr selftest --benchmark`` now allows a ``--cache-dir`` parameter.
  This will cache some of the intermediate trees, and decrease the
  setup time for benchmark tests. (John Arbash Meinel)

* Inverse forms are provided for all boolean options.  For example,
  --strict has --no-strict, --no-recurse has --recurse (Aaron Bentley)

* Serialize out Inventories directly, rather than using ElementTree.
  Writing out a kernel sized inventory drops from 2s down to ~350ms.
  (Robert Collins, John Arbash Meinel)

Bug Fixes
*********

* Help diffutils 2.8.4 get along with binary tests (Marien Zwart: #57614)

* Change LockDir so that if the lock directory doesn't exist when
  ``lock_write()`` is called, an attempt will be made to create it.
  (John Arbash Meinel, #56974)

* ``bzr uncommit`` preserves pending merges. (John Arbash Meinel, #57660)

* Active FTP transport now works as intended. (ghozzy, #56472)

* Really fix mutter() so that it won't ever raise a UnicodeError.
  It means it is possible for ~/.bzr.log to contain non UTF-8 characters.
  But it is a debugging log, not a real user file.
  (John Arbash Meinel, #56947, #53880)

* Change Command handle to allow Unicode command and options.
  At present we cannot register Unicode command names, so we will get
  BzrCommandError('unknown command'), or BzrCommandError('unknown option')
  But that is better than a UnicodeError + a traceback.
  (John Arbash Meinel, #57123)

* Handle TZ=UTC properly when reading/writing revisions.
  (John Arbash Meinel, #55783, #56290)

* Use ``GPG_TTY`` to allow gpg --cl to work with gpg-agent in a pipeline,
  (passing text to sign in on stdin). (John Arbash Meinel, #54468)

* External diff does the right thing for binaries even in foreign
  languages. (John Arbash Meinel, #56307)

* Testament handles more cases when content is unicode. Specific bug was
  in handling of revision properties.
  (John Arbash Meinel, Holger Krekel, #54723)

* The bzr selftest was failing on installed versions due to a bug in a new
  test helper. (John Arbash Meinel, Robert Collins, #58057)

Internals
*********

* ``bzrlib.cache_utf8`` contains ``encode()`` and ``decode()`` functions
  which can be used to cache the conversion between utf8 and Unicode.
  Especially helpful for some of the knit annotation code, which has to
  convert revision ids to utf8 to annotate lines in storage.
  (John Arbash Meinel)

* ``setup.py`` now searches the filesystem to find all packages which
  need to be installed. This should help make the life of packagers
  easier. (John Arbash Meinel)

bzr 0.9.0
#########

:Released:  2006-08-11

Surprises
*********

* The hard-coded built-in ignore rules have been removed. There are
  now two rulesets which are enforced. A user global one in
  ``~/.bazaar/ignore`` which will apply to every tree, and the tree
  specific one '.bzrignore'.
  ``~/.bazaar/ignore`` will be created if it does not exist, but with
  a more conservative list than the old default.
  This fixes bugs with default rules being enforced no matter what.
  The old list of ignore rules from bzr is available by
  running 'bzr ignore --old-default-rules'.
  (Robert Collins, Martin Pool, John Arbash Meinel)

* 'branches.conf' has been changed to 'locations.conf', since it can apply
  to more locations than just branch locations.
  (Aaron Bentley)

Improvements
************

* The revision specifier "revno:" is extended to accept the syntax
  revno:N:branch. For example,
  revno:42:http://bazaar-vcs.org/bzr/bzr.dev/ means revision 42 in
  bzr.dev.  (Matthieu Moy)

* Tests updates to ensure proper URL handling, UNICODE support, and
  proper printing when the user's terminal encoding cannot display
  the path of a file that has been versioned.
  ``bzr branch`` can take a target URL rather than only a local directory.
  ``Branch.get_parent()/set_parent()`` now save a relative path if possible,
  and normalize the parent based on root, allowing access across
  different transports. (John Arbash Meinel, Wouter van Heyst, Martin Pool)
  (Malone #48906, #42699, #40675, #5281, #3980, #36363, #43689,
  #42517, #42514)

* On Unix, detect terminal width using an ioctl not just $COLUMNS.
  Use terminal width for single-line logs from ``bzr log --line`` and
  pending-merge display.  (Robert Widhopf-Fenk, Gustavo Niemeyer)
  (Malone #3507)

* On Windows, detect terminal width using GetConsoleScreenBufferInfo.
  (Alexander Belchenko)

* Speedup improvement for 'date:'-revision search. (Guillaume Pinot).

* Show the correct number of revisions pushed when pushing a new branch.
  (Robert Collins).

* 'bzr selftest' now shows a progress bar with the number of tests, and
  progress made. 'make check' shows tests in -v mode, to be more useful
  for the PQM status window. (Robert Collins).
  When using a progress bar, failed tests are printed out, rather than
  being overwritten by the progress bar until the suite finishes.
  (John Arbash Meinel)

* 'bzr selftest --benchmark' will run a new benchmarking selftest.
  'bzr selftest --benchmark --lsprof-timed' will use lsprofile to generate
  profile data for the individual profiled calls, allowing for fine
  grained analysis of performance.
  (Robert Collins, Martin Pool).

* 'bzr commit' shows a progress bar. This is useful for commits over sftp
  where commit can take an appreciable time. (Robert Collins)

* 'bzr add' is now less verbose in telling you what ignore globs were
  matched by files being ignored. Instead it just tells you how many
  were ignored (because you might reasonably be expecting none to be
  ignored). 'bzr add -v' is unchanged and will report every ignored
  file. (Robert Collins).

* ftp now has a test server if medusa is installed. As part of testing,
  ftp support has been improved, including support for supplying a
  non-standard port. (John Arbash Meinel).

* 'bzr log --line' shows the revision number, and uses only the
  first line of the log message (#5162, Alexander Belchenko;
  Matthieu Moy)

* 'bzr status' has had the --all option removed. The 'bzr ls' command
  should be used to retrieve all versioned files. (Robert Collins)

* 'bzr bundle OTHER/BRANCH' will create a bundle which can be sent
  over email, and applied on the other end, while maintaining ancestry.
  This bundle can be applied with either 'bzr merge' or 'bzr pull',
  the same way you would apply another branch.
  (John Arbash Meinel, Aaron Bentley)

* 'bzr whoami' can now be used to set your identity from the command line,
  for a branch or globally.  (Robey Pointer)

* 'bzr checkout' now aliased to 'bzr co', and 'bzr annotate' to 'bzr ann'.
  (Michael Ellerman)

* 'bzr revert DIRECTORY' now reverts the contents of the directory as well.
  (Aaron Bentley)

* 'bzr get sftp://foo' gives a better error when paramiko is not present.
  Also updates things like 'http+pycurl://' if pycurl is not present.
  (John Arbash Meinel) (Malone #47821, #52204)

* New env variable ``BZR_PROGRESS_BAR``, sets the default progress bar type.
  Can be set to 'none' or 'dummy' to disable the progress bar, 'dots' or
  'tty' to create the respective type. (John Arbash Meinel, #42197, #51107)

* Improve the help text for 'bzr diff' to explain what various options do.
  (John Arbash Meinel, #6391)

* 'bzr uncommit -r 10' now uncommits revisions 11.. rather than uncommitting
  revision 10. This makes -r10 more in line with what other commands do.
  'bzr uncommit' also now saves the pending merges of the revisions that
  were removed. So it is safe to uncommit after a merge, fix something,
  and commit again. (John Arbash Meinel, #32526, #31426)

* 'bzr init' now also works on remote locations.
  (Wouter van Heyst, #48904)

* HTTP support has been updated. When using pycurl we now support
  connection keep-alive, which reduces dns requests and round trips.
  And for both urllib and pycurl we support multi-range requests,
  which decreases the number of round-trips. Performance results for
  ``bzr branch http://bazaar-vcs.org/bzr/bzr.dev/`` indicate
  http branching is now 2-3x faster, and ``bzr pull`` in an existing
  branch is as much as 4x faster.
  (Michael Ellerman, Johan Rydberg, John Arbash Meinel, #46768)

* Performance improvements for sftp. Branching and pulling are now up to
  2x faster. Utilize paramiko.readv() support for async requests if it
  is available (paramiko > 1.6) (John Arbash Meinel)

Bug Fixes
*********

* Fix shadowed definition of TestLocationConfig that caused some
  tests not to run.
  (Erik Bågfors, Michael Ellerman, Martin Pool, #32587)

* Fix unnecessary requirement of sign-my-commits that it be run from
  a working directory.  (Martin Pool, Robert Collins)

* 'bzr push location' will only remember the push location if it succeeds
  in connecting to the remote location. (John Arbash Meinel, #49742)

* 'bzr revert' no longer toggles the executable bit on win32
  (John Arbash Meinel, #45010)

* Handle broken pipe under win32 correctly. (John Arbash Meinel)

* sftp tests now work correctly on win32 if you have a newer paramiko
  (John Arbash Meinel)

* Cleanup win32 test suite, and general cleanup of places where
  file handles were being held open. (John Arbash Meinel)

* When specifying filenames for 'diff -r x..y', the name of the file in the
  working directory can be used, even if its name is different in both x
  and y.

* File-ids containing single- or double-quotes are handled correctly by
  push. (Aaron Bentley, #52227)

* Normalize unicode filenames to ensure cross-platform consistency.
  (John Arbash Meinel, #43689)

* The argument parser can now handle '-' as an argument. Currently
  no code interprets it specially (it is mostly handled as a file named
  '-'). But plugins, and future operations can use it.
  (John Arbash meinel, #50984)

* Bundles can properly read binary files with a plain '\r' in them.
  (John Arbash Meinel, #51927)

* Tuning ``iter_entries()`` to be more efficient (John Arbash Meinel, #5444)

* Lots of win32 fixes (the test suite passes again).
  (John Arbash Meinel, #50155)

* Handle openbsd returning None for sys.getfilesystemencoding() (#41183)

* Support ftp APPE (append) to allow Knits to be used over ftp (#42592)

* Removals are only committed if they match the filespec (or if there is
  no filespec).  (#46635, Aaron Bentley)

* smart-add recurses through all supplied directories
  (John Arbash Meinel, #52578)

* Make the bundle reader extra lines before and after the bundle text.
  This allows you to parse an email with the bundle inline.
  (John Arbash Meinel, #49182)

* Change the file id generator to squash a little bit more. Helps when
  working with long filenames on windows. (Also helps for unicode filenames
  not generating hidden files). (John Arbash Meinel, #43801)

* Restore terminal mode on C-c while reading sftp password.  (#48923,
  Nicholas Allen, Martin Pool)

* Timestamps are rounded to 1ms, and revision entries can be recreated
  exactly. (John Arbash Meinel, Jamie Wilkinson, #40693)

* Branch.base has changed to a URL, but ~/.bazaar/locations.conf should
  use local paths, since it is user visible (John Arbash Meinel, #53653)

* ``bzr status foo`` when foo was unversioned used to cause a full delta
  to be generated (John Arbash Meinel, #53638)

* When reading revision properties, an empty value should be considered
  the empty string, not None (John Arbash Meinel, #47782)

* ``bzr diff --diff-options`` can now handle binary files being changed.
  Also, the output is consistent when --diff-options is not supplied.
  (John Arbash Meinel, #54651, #52930)

* Use the right suffixes for loading plugins (John Arbash Meinel, #51810)

* Fix ``Branch.get_parent()`` to handle the case when the parent is not
  accessible (John Arbash Meinel, #52976)

Internals
*********

* Combine the ignore rules into a single regex rather than looping over
  them to reduce the threshold where  N^2 behaviour occurs in operations
  like status. (Jan Hudec, Robert Collins).

* Appending to ``bzrlib.DEFAULT_IGNORE`` is now deprecated. Instead, use
  one of the add functions in bzrlib.ignores. (John Arbash Meinel)

* 'bzr push' should only push the ancestry of the current revision, not
  all of the history in the repository. This is especially important for
  shared repositories. (John Arbash Meinel)

* ``bzrlib.delta.compare_trees`` now iterates in alphabetically sorted order,
  rather than randomly walking the inventories. (John Arbash Meinel)

* Doctests are now run in temporary directories which are cleaned up when
  they finish, rather than using special ScratchDir/ScratchBranch objects.
  (Martin Pool)

* Split ``check`` into separate methods on the branch and on the repository,
  so that it can be specialized in ways that are useful or efficient for
  different formats.  (Martin Pool, Robert Collins)

* Deprecate ``Repository.all_revision_ids``; most methods don't really need
  the global revision graph but only that part leading up to a particular
  revision.  (Martin Pool, Robert Collins)

* Add a BzrDirFormat ``control_formats`` list which allows for control formats
  that do not use '.bzr' to store their data - i.e. '.svn', '.hg' etc.
  (Robert Collins, Jelmer Vernooij).

* ``bzrlib.diff.external_diff`` can be redirected to any file-like object.
  Uses subprocess instead of spawnvp.
  (James Henstridge, John Arbash Meinel, #4047, #48914)

* New command line option '--profile-imports', which will install a custom
  importer to log time to import modules and regex compilation time to
  sys.stderr (John Arbash Meinel)

* 'EmptyTree' is now deprecated, please use ``repository.revision_tree(None)``
  instead. (Robert Collins)

* "RevisionTree" is now in bzrlib/revisiontree.py. (Robert Collins)

bzr 0.8.2
#########

:Released:  2006-05-17

Bug Fixes
*********

* setup.py failed to install launchpad plugin.  (Martin Pool)

bzr 0.8.1
#########

:Released:  2006-05-16

Bug Fixes
*********

* Fix failure to commit a merge in a checkout.  (Martin Pool,
  Robert Collins, Erik Bågfors, #43959)

* Nicer messages from 'commit' in the case of renames, and correct
  messages when a merge has occured. (Robert Collins, Martin Pool)

* Separate functionality from assert statements as they are skipped in
  optimized mode of python. Add the same check to pending merges.
  (Olaf Conradi, #44443)

Changes
*******

* Do not show the None revision in output of bzr ancestry. (Olaf Conradi)

* Add info on standalone branches without a working tree.
  (Olaf Conradi, #44155)

* Fix bug in knits when raising InvalidRevisionId. (Olaf Conradi, #44284)

Changes
*******

* Make editor invocation comply with Debian Policy. First check
  environment variables VISUAL and EDITOR, then try editor from
  alternatives system. If that all fails, fall back to the pre-defined
  list of editors. (Olaf Conradi, #42904)

New Features
************

* New 'register-branch' command registers a public branch into
  Launchpad.net, where it can be associated with bugs, etc.
  (Martin Pool, Bjorn Tillenius, Robert Collins)

Internals
*********

* New public api in InventoryEntry - ``describe_change(old, new)`` which
  provides a human description of the changes between two old and
  new. (Robert Collins, Martin Pool)

Testing
*******

* Fix test case for bzr info in upgrading a standalone branch to metadir,
  uses bzrlib api now. (Olaf Conradi)

bzr 0.8
#######

:Released:  2006-05-08

Notes When Upgrading
********************

Release 0.8 of bzr introduces a new format for history storage, called
'knit', as an evolution of to the 'weave' format used in 0.7.  Local
and remote operations are faster using knits than weaves.  Several
operations including 'init', 'init-repo', and 'upgrade' take a
--format option that controls this.  Branching from an existing branch
will keep the same format.

It is possible to merge, pull and push between branches of different
formats but this is slower than moving data between homogenous
branches.  It is therefore recommended (but not required) that you
upgrade all branches for a project at the same time.  Information on
formats is shown by 'bzr info'.

bzr 0.8 now allows creation of 'repositories', which hold the history
of files and revisions for several branches.  Previously bzr kept all
the history for a branch within the .bzr directory at the root of the
branch, and this is still the default.  To create a repository, use
the new 'bzr init-repo' command.  Branches exist as directories under
the repository and contain just a small amount of information
indicating the current revision of the branch.

bzr 0.8 also supports 'checkouts', which are similar to in cvs and
subversion.  Checkouts are associated with a branch (optionally in a
repository), which contains all the historical information.  The
result is that a checkout can be deleted without losing any
already-committed revisions.  A new 'update' command is also available.

Repositories and checkouts are not supported with the 0.7 storage
format.  To use them you must upgrad to either knits, or to the
'metaweave' format, which uses weaves but changes the .bzr directory
arrangement.


Improvements
************

* sftp paths can now be relative, or local, according to the lftp
  convention. Paths now take the form::

      sftp://user:pass@host:port/~/relative/path
      or
      sftp://user:pass@host:port/absolute/path

* The FTP transport now tries to reconnect after a temporary
  failure. ftp put is made atomic. (Matthieu Moy)

* The FTP transport now maintains a pool of connections, and
  reuses them to avoid multiple connections to the same host (like
  sftp did). (Daniel Silverstone)

* The ``bzr_man.py`` file has been removed. To create the man page now,
  use ``./generate_docs.py man``. The new program can also create other files.
  Run ``python generate_docs.py --help`` for usage information.
  (Hans Ulrich Niedermann & James Blackwell).

* Man Page now gives full help (James Blackwell).
  Help also updated to reflect user config now being stored in .bazaar
  (Hans Ulrich Niedermann)

* It's now possible to set aliases in bazaar.conf (Erik Bågfors)

* Pull now accepts a --revision argument (Erik Bågfors)

* ``bzr re-sign`` now allows multiple revisions to be supplied on the command
  line. You can now use the following command to sign all of your old
  commits::

    find .bzr/revision-store// -name my@email-* \
      | sed 's/.*\/\/..\///' \
      | xargs bzr re-sign

* Upgrade can now upgrade over the network. (Robert Collins)

* Two new commands 'bzr checkout' and 'bzr update' allow for CVS/SVN-alike
  behaviour.  By default they will cache history in the checkout, but
  with --lightweight almost all data is kept in the master branch.
  (Robert Collins)

* 'revert' unversions newly-versioned files, instead of deleting them.

* 'merge' is more robust.  Conflict messages have changed.

* 'merge' and 'revert' no longer clobber existing files that end in '~' or
  '.moved'.

* Default log format can be set in configuration and plugins can register
  their own formatters. (Erik Bågfors)

* New 'reconcile' command will check branch consistency and repair indexes
  that can become out of sync in pre 0.8 formats. (Robert Collins,
  Daniel Silverstone)

* New 'bzr init --format' and 'bzr upgrade --format' option to control
  what storage format is created or produced.  (Robert Collins,
  Martin Pool)

* Add parent location to 'bzr info', if there is one.  (Olaf Conradi)

* New developer commands 'weave-list' and 'weave-join'.  (Martin Pool)

* New 'init-repository' command, plus support for repositories in 'init'
  and 'branch' (Aaron Bentley, Erik Bågfors, Robert Collins)

* Improve output of 'info' command. Show all relevant locations related to
  working tree, branch and repository. Use kibibytes for binary quantities.
  Fix off-by-one error in missing revisions of working tree.  Make 'info'
  work on branches, repositories and remote locations.  Show locations
  relative to the shared repository, if applicable.  Show locking status
  of locations.  (Olaf Conradi)

* Diff and merge now safely handle binary files. (Aaron Bentley)

* 'pull' and 'push' now normalise the revision history, so that any two
  branches with the same tip revision will have the same output from 'log'.
  (Robert Collins)

* 'merge' accepts --remember option to store parent location, like 'push'
  and 'pull'. (Olaf Conradi)

* bzr status and diff when files given as arguments do not exist
  in the relevant trees.  (Martin Pool, #3619)

* Add '.hg' to the default ignore list.  (Martin Pool)

* 'knit' is now the default disk format. This improves disk performance and
  utilization, increases incremental pull performance, robustness with SFTP
  and allows checkouts over SFTP to perform acceptably.
  The initial Knit code was contributed by Johan Rydberg based on a
  specification by Martin Pool.
  (Robert Collins, Aaron Bentley, Johan Rydberg, Martin Pool).

* New tool to generate all-in-one html version of the manual.  (Alexander
  Belchenko)

* Hitting CTRL-C while doing an SFTP push will no longer cause stale locks
  to be left in the SFTP repository. (Robert Collins, Martin Pool).

* New option 'diff --prefix' to control how files are named in diff
  output, with shortcuts '-p0' and '-p1' corresponding to the options for
  GNU patch.  (Alexander Belchenko, Goffredo Baroncelli, Martin Pool)

* Add --revision option to 'annotate' command.  (Olaf Conradi)

* If bzr shows an unexpected revision-history after pulling (perhaps due
  to a reweave) it can now be corrected by 'bzr reconcile'.
  (Robert Collins)

Changes
*******

* Commit is now verbose by default, and shows changed filenames and the
  new revision number.  (Robert Collins, Martin Pool)

* Unify 'mv', 'move', 'rename'.  (Matthew Fuller, #5379)

* 'bzr -h' shows help.  (Martin Pool, Ian Bicking, #35940)

* Make 'pull' and 'push' remember location on failure using --remember.
  (Olaf Conradi)

* For compatibility, make old format for using weaves inside metadir
  available as 'metaweave' format.  Rename format 'metadir' to 'default'.
  Clean up help for option --format in commands 'init', 'init-repo' and
  'upgrade'.  (Olaf Conradi)

Internals
*********

* The internal storage of history, and logical branch identity have now
  been split into Branch, and Repository. The common locking and file
  management routines are now in bzrlib.lockablefiles.
  (Aaron Bentley, Robert Collins, Martin Pool)

* Transports can now raise DependencyNotPresent if they need a library
  which is not installed, and then another implementation will be
  tried.  (Martin Pool)

* Remove obsolete (and no-op) `decode` parameter to `Transport.get`.
  (Martin Pool)

* Using Tree Transform for merge, revert, tree-building

* WorkingTree.create, Branch.create, ``WorkingTree.create_standalone``,
  Branch.initialize are now deprecated. Please see ``BzrDir.create_*`` for
  replacement API's. (Robert Collins)

* New BzrDir class represents the .bzr control directory and manages
  formatting issues. (Robert Collins)

* New repository.InterRepository class encapsulates Repository to
  Repository actions and allows for clean selection of optimised code
  paths. (Robert Collins)

* ``bzrlib.fetch.fetch`` and ``bzrlib.fetch.greedy_fetch`` are now
  deprecated, please use ``branch.fetch`` or ``repository.fetch``
  depending on your needs. (Robert Collins)

* deprecated methods now have a ``is_deprecated`` flag on them that can
  be checked, if you need to determine whether a given callable is
  deprecated at runtime. (Robert Collins)

* Progress bars are now nested - see
  ``bzrlib.ui.ui_factory.nested_progress_bar``.
  (Robert Collins, Robey Pointer)

* New API call ``get_format_description()`` for each type of format.
  (Olaf Conradi)

* Changed ``branch.set_parent()`` to accept None to remove parent.
  (Olaf Conradi)

* Deprecated BzrError AmbiguousBase.  (Olaf Conradi)

* WorkingTree.branch is now a read only property.  (Robert Collins)

* bzrlib.ui.text.TextUIFactory now accepts a ``bar_type`` parameter which
  can be None or a factory that will create a progress bar. This is
  useful for testing or for overriding the bzrlib.progress heuristic.
  (Robert Collins)

* New API method ``get_physical_lock_status()`` to query locks present on a
  transport.  (Olaf Conradi)

* Repository.reconcile now takes a thorough keyword parameter to allow
  requesting an indepth reconciliation, rather than just a data-loss
  check. (Robert Collins)

* ``bzrlib.ui.ui_factory protocol`` now supports ``get_boolean`` to prompt
  the user for yes/no style input. (Robert Collins)

Testing
*******

* SFTP tests now shortcut the SSH negotiation, reducing test overhead
  for testing SFTP protocol support. (Robey Pointer)

* Branch formats are now tested once per implementation (see ``bzrlib.
  tests.branch_implementations``. This is analagous to the transport
  interface tests, and has been followed up with working tree,
  repository and BzrDir tests. (Robert Collins)

* New test base class TestCaseWithTransport provides a transport aware
  test environment, useful for testing any transport-interface using
  code. The test suite option --transport controls the transport used
  by this class (when its not being used as part of implementation
  contract testing). (Robert Collins)

* Close logging handler on disabling the test log. This will remove the
  handler from the internal list inside python's logging module,
  preventing shutdown from closing it twice.  (Olaf Conradi)

* Move test case for uncommit to blackbox tests.  (Olaf Conradi)

* ``run_bzr`` and ``run_bzr_captured`` now accept a 'stdin="foo"'
  parameter which will provide String("foo") to the command as its stdin.

bzr 0.7
#######

:Released: 2006-01-09

Changes
*******

* .bzrignore is excluded from exports, on the grounds that it's a bzr
  internal-use file and may not be wanted.  (Jamie Wilkinson)

* The "bzr directories" command were removed in favor of the new
  --kind option to the "bzr inventory" command.  To list all
  versioned directories, now use "bzr inventory --kind directory".
  (Johan Rydberg)

* Under Windows configuration directory is now ``%APPDATA%\bazaar\2.0``
  by default. (John Arbash Meinel)

* The parent of Bzr configuration directory can be set by ``BZR_HOME``
  environment variable. Now the path for it is searched in ``BZR_HOME``,
  then in HOME. Under Windows the order is: ``BZR_HOME``, ``APPDATA``
  (usually points to ``C:\Documents and Settings\User Name\Application Data``),
  ``HOME``. (John Arbash Meinel)

* Plugins with the same name in different directories in the bzr plugin
  path are no longer loaded: only the first successfully loaded one is
  used. (Robert Collins)

* Use systems' external ssh command to open connections if possible.
  This gives better integration with user settings such as ProxyCommand.
  (James Henstridge)

* Permissions on files underneath .bzr/ are inherited from the .bzr
  directory. So for a shared repository, simply doing 'chmod -R g+w .bzr/'
  will mean that future file will be created with group write permissions.

* configure.in and config.guess are no longer in the builtin default
  ignore list.

* '.sw[nop]' pattern ignored, to ignore vim swap files for nameless
  files.  (John Arbash Meinel, Martin Pool)

Improvements
************

* "bzr INIT dir" now initializes the specified directory, and creates
  it if it does not exist.  (John Arbash Meinel)

* New remerge command (Aaron Bentley)

* Better zsh completion script.  (Steve Borho)

* 'bzr diff' now returns 1 when there are changes in the working
  tree. (Robert Collins)

* 'bzr push' now exists and can push changes to a remote location.
  This uses the transport infrastructure, and can store the remote
  location in the ~/.bazaar/branches.conf configuration file.
  (Robert Collins)

* Test directories are only kept if the test fails and the user requests
  that they be kept.

* Tweaks to short log printing

* Added branch nicks, new nick command, printing them in log output.
  (Aaron Bentley)

* If ``$BZR_PDB`` is set, pop into the debugger when an uncaught exception
  occurs.  (Martin Pool)

* Accept 'bzr resolved' (an alias for 'bzr resolve'), as this is
  the same as Subversion.  (Martin Pool)

* New ftp transport support (on ftplib), for ftp:// and aftp://
  URLs.  (Daniel Silverstone)

* Commit editor temporary files now start with ``bzr_log.``, to allow
  text editors to match the file name and set up appropriate modes or
  settings.  (Magnus Therning)

* Improved performance when integrating changes from a remote weave.
  (Goffredo Baroncelli)

* Sftp will attempt to cache the connection, so it is more likely that
  a connection will be reused, rather than requiring multiple password
  requests.

* bzr revno now takes an optional argument indicating the branch whose
  revno should be printed.  (Michael Ellerman)

* bzr cat defaults to printing the last version of the file.
  (Matthieu Moy, #3632)

* New global option 'bzr --lsprof COMMAND' runs bzr under the lsprof
  profiler.  (Denys Duchier)

* Faster commits by reading only the headers of affected weave files.
  (Denys Duchier)

* 'bzr add' now takes a --dry-run parameter which shows you what would be
  added, but doesn't actually add anything. (Michael Ellerman)

* 'bzr add' now lists how many files were ignored per glob.  add --verbose
  lists the specific files.  (Aaron Bentley)

* 'bzr missing' now supports displaying changes in diverged trees and can
  be limited to show what either end of the comparison is missing.
  (Aaron Bently, with a little prompting from Daniel Silverstone)

Bug Fixes
*********

* SFTP can walk up to the root path without index errors. (Robert Collins)

* Fix bugs in running bzr with 'python -O'.  (Martin Pool)

* Error when run with -OO

* Fix bug in reporting http errors that don't have an http error code.
  (Martin Pool)

* Handle more cases of pipe errors in display commands

* Change status to 3 for all errors

* Files that are added and unlinked before committing are completely
  ignored by diff and status

* Stores with some compressed texts and some uncompressed texts are now
  able to be used. (John A Meinel)

* Fix for bzr pull failing sometimes under windows

* Fix for sftp transport under windows when using interactive auth

* Show files which are both renamed and modified as such in 'bzr
  status' output.  (Daniel Silverstone, #4503)

* Make annotate cope better with revisions committed without a valid
  email address.  (Marien Zwart)

* Fix representation of tab characters in commit messages.
  (Harald Meland)

* List of plugin directories in ``BZR_PLUGIN_PATH`` environment variable is
  now parsed properly under Windows. (Alexander Belchenko)

* Show number of revisions pushed/pulled/merged. (Robey Pointer)

* Keep a cached copy of the basis inventory to speed up operations
  that need to refer to it.  (Johan Rydberg, Martin Pool)

* Fix bugs in bzr status display of non-ascii characters.
  (Martin Pool)

* Remove Makefile.in from default ignore list.
  (Tollef Fog Heen, Martin Pool, #6413)

* Fix failure in 'bzr added'.  (Nathan McCallum, Martin Pool)

Testing
*******

* Fix selftest asking for passwords when there are no SFTP keys.
  (Robey Pointer, Jelmer Vernooij)

* Fix selftest run with 'python -O'.  (Martin Pool)

* Fix HTTP tests under Windows. (John Arbash Meinel)

* Make tests work even if HOME is not set (Aaron Bentley)

* Updated ``build_tree`` to use fixed line-endings for tests which read
  the file cotents and compare. Make some tests use this to pass under
  Windows. (John Arbash Meinel)

* Skip stat and symlink tests under Windows. (Alexander Belchenko)

* Delay in selftest/testhashcash is now issued under win32 and Cygwin.
  (John Arbash Meinel)

* Use terminal width to align verbose test output.  (Martin Pool)

* Blackbox tests are maintained within the bzrlib.tests.blackbox directory.
  If adding a new test script please add that to
  ``bzrlib.tests.blackbox.__init__``. (Robert Collins)

* Much better error message if one of the test suites can't be
  imported.  (Martin Pool)

* Make check now runs the test suite twice - once with the default locale,
  and once with all locales forced to C, to expose bugs. This is not
  trivially done within python, so for now its only triggered by running
  Make check. Integrators and packagers who wish to check for full
  platform support should run 'make check' to test the source.
  (Robert Collins)

* Tests can now run TestSkipped if they can't execute for any reason.
  (Martin Pool) (NB: TestSkipped should only be raised for correctable
  reasons - see the wiki spec ImprovingBzrTestSuite).

* Test sftp with relative, absolute-in-homedir and absolute-not-in-homedir
  paths for the transport tests. Introduce blackbox remote sftp tests that
  test the same permutations. (Robert Collins, Robey Pointer)

* Transport implementation tests are now independent of the local file
  system, which allows tests for esoteric transports, and for features
  not available in the local file system. They also repeat for variations
  on the URL scheme that can introduce issues in the transport code,
  see bzrlib.transport.TransportTestProviderAdapter() for this.
  (Robert Collins).

* ``TestCase.build_tree`` uses the transport interface to build trees,
  pass in a transport parameter to give it an existing connection.
  (Robert Collins).

Internals
*********

* WorkingTree.pull has been split across Branch and WorkingTree,
  to allow Branch only pulls. (Robert Collins)

* ``commands.display_command`` now returns the result of the decorated
  function. (Robert Collins)

* LocationConfig now has a ``set_user_option(key, value)`` call to save
  a setting in its matching location section (a new one is created
  if needed). (Robert Collins)

* Branch has two new methods, ``get_push_location`` and
  ``set_push_location`` to respectively, get and set the push location.
  (Robert Collins)

* ``commands.register_command`` now takes an optional flag to signal that
  the registrant is planning to decorate an existing command. When
  given multiple plugins registering a command is not an error, and
  the original command class (whether built in or a plugin based one) is
  returned to the caller. There is a new error 'MustUseDecorated' for
  signalling when a wrapping command should switch to the original
  version. (Robert Collins)

* Some option parsing errors will raise 'BzrOptionError', allowing
  granular detection for decorating commands. (Robert Collins).

* ``Branch.read_working_inventory`` has moved to
  ``WorkingTree.read_working_inventory``. This necessitated changes to
  ``Branch.get_root_id``, and a move of ``Branch.set_inventory`` to
  WorkingTree as well. To make it clear that a WorkingTree cannot always
  be obtained ``Branch.working_tree()`` will raise
  ``errors.NoWorkingTree`` if one cannot be obtained. (Robert Collins)

* All pending merges operations from Branch are now on WorkingTree.
  (Robert Collins)

* The follow operations from Branch have moved to WorkingTree::

      add()
      commit()
      move()
      rename_one()
      unknowns()

  (Robert Collins)

* ``bzrlib.add.smart_add_branch`` is now ``smart_add_tree``. (Robert Collins)

* New "rio" serialization format, similar to rfc-822. (Martin Pool)

* Rename selftests to ``bzrlib.tests.test_foo``.  (John A Meinel, Martin
  Pool)

* ``bzrlib.plugin.all_plugins`` has been changed from an attribute to a
  query method. (Robert Collins)

* New options to read only the table-of-contents of a weave.
  (Denys Duchier)

* Raise NoSuchFile when someone tries to add a non-existant file.
  (Michael Ellerman)

* Simplify handling of DivergedBranches in ``cmd_pull()``.
  (Michael Ellerman)

* Branch.controlfile* logic has moved to lockablefiles.LockableFiles, which
  is exposed as ``Branch().control_files``. Also this has been altered with the
  controlfile pre/suffix replaced by simple method names like 'get' and
  'put'. (Aaron Bentley, Robert Collins).

* Deprecated functions and methods can now be marked as such using the
  ``bzrlib.symbol_versioning`` module. Marked method have their docstring
  updated and will issue a DeprecationWarning using the warnings module
  when they are used. (Robert Collins)

* ``bzrlib.osutils.safe_unicode`` now exists to provide parameter coercion
  for functions that need unicode strings. (Robert Collins)

bzr 0.6
#######

:Released: 2005-10-28

Improvements
************

* pull now takes --verbose to show you what revisions are added or removed
  (John A Meinel)

* merge now takes a --show-base option to include the base text in
  conflicts.
  (Aaron Bentley)

* The config files are now read using ConfigObj, so '=' should be used as
  a separator, not ':'.
  (Aaron Bentley)

* New 'bzr commit --strict' option refuses to commit if there are
  any unknown files in the tree.  To commit, make sure all files are
  either ignored, added, or deleted.  (Michael Ellerman)

* The config directory is now ~/.bazaar, and there is a single file
  ~/.bazaar/bazaar.conf storing email, editor and other preferences.
  (Robert Collins)

* 'bzr add' no longer takes a --verbose option, and a --quiet option
  has been added that suppresses all output.

* Improved zsh completion support in contrib/zsh, from Clint
  Adams.

* Builtin 'bzr annotate' command, by Martin Pool with improvements from
  Goffredo Baroncelli.

* 'bzr check' now accepts -v for verbose reporting, and checks for
  ghosts in the branch. (Robert Collins)

* New command 're-sign' which will regenerate the gpg signature for
  a revision. (Robert Collins)

* If you set ``check_signatures=require`` for a path in
  ``~/.bazaar/branches.conf`` then bzr will invoke your
  ``gpg_signing_command`` (defaults to gpg) and record a digital signature
  of your commit. (Robert Collins)

* New sftp transport, based on Paramiko.  (Robey Pointer)

* 'bzr pull' now accepts '--clobber' which will discard local changes
  and make this branch identical to the source branch. (Robert Collins)

* Just give a quieter warning if a plugin can't be loaded, and
  put the details in .bzr.log.  (Martin Pool)

* 'bzr branch' will now set the branch-name to the last component of the
  output directory, if one was supplied.

* If the option ``post_commit`` is set to one (or more) python function
  names (must be in the bzrlib namespace), then they will be invoked
  after the commit has completed, with the branch and ``revision_id`` as
  parameters. (Robert Collins)

* Merge now has a retcode of 1 when conflicts occur. (Robert Collins)

* --merge-type weave is now supported for file contents.  Tree-shape
  changes are still three-way based.  (Martin Pool, Aaron Bentley)

* 'bzr check' allows the first revision on revision-history to have
  parents - something that is expected for cheap checkouts, and occurs
  when conversions from baz do not have all history.  (Robert Collins).

* 'bzr merge' can now graft unrelated trees together, if your specify
  0 as a base. (Aaron Bentley)

* 'bzr commit branch' and 'bzr commit branch/file1 branch/file2' now work
  (Aaron Bentley)

* Add '.sconsign*' to default ignore list.  (Alexander Belchenko)

* 'bzr merge --reprocess' minimizes conflicts

Testing
*******

* The 'bzr selftest --pattern' option for has been removed, now
  test specifiers on the command line can be simple strings, or
  regexps, or both. (Robert Collins)

* Passing -v to selftest will now show the time each test took to
  complete, which will aid in analysing performance regressions and
  related questions. (Robert Collins)

* 'bzr selftest' runs all tests, even if one fails, unless '--one'
  is given. (Martin Pool)

* There is a new method for TestCaseInTempDir, assertFileEqual, which
  will check that a given content is equal to the content of the named
  file. (Robert Collins)

* Fix test suite's habit of leaving many temporary log files in $TMPDIR.
  (Martin Pool)

Internals
*********

* New 'testament' command and concept for making gpg-signatures
  of revisions that are not tied to a particular internal
  representation.  (Martin Pool).

* Per-revision properties ('revprops') as key-value associated
  strings on each revision created when the revision is committed.
  Intended mainly for the use of external tools.  (Martin Pool).

* Config options have moved from bzrlib.osutils to bzrlib.config.
  (Robert Collins)

* Improved command line option definitions allowing explanations
  for individual options, among other things.  Contributed by
  Magnus Therning.

* Config options have moved from bzrlib.osutils to bzrlib.config.
  Configuration is now done via the config.Config interface:
  Depending on whether you have a Branch, a Location or no information
  available, construct a ``*Config``, and use its ``signature_checking``,
  ``username`` and ``user_email`` methods. (Robert Collins)

* Plugins are now loaded under bzrlib.plugins, not bzrlib.plugin, and
  they are made available for other plugins to use. You should not
  import other plugins during the ``__init__`` of your plugin though, as
  no ordering is guaranteed, and the plugins directory is not on the
  python path. (Robert Collins)

* Branch.relpath has been moved to WorkingTree.relpath. WorkingTree no
  no longer takes an inventory, rather it takes an option branch
  parameter, and if None is given will open the branch at basedir
  implicitly. (Robert Collins)

* Cleaner exception structure and error reporting.  Suggested by
  Scott James Remnant.  (Martin Pool)

* Branch.remove has been moved to WorkingTree, which has also gained
  ``lock_read``, ``lock_write`` and ``unlock`` methods for convenience.
  (Robert Collins)

* Two decorators, ``needs_read_lock`` and ``needs_write_lock`` have been
  added to the branch module. Use these to cause a function to run in a
  read or write lock respectively. (Robert Collins)

* ``Branch.open_containing`` now returns a tuple (Branch, relative-path),
  which allows direct access to the common case of 'get me this file
  from its branch'. (Robert Collins)

* Transports can register using ``register_lazy_transport``, and they
  will be loaded when first used.  (Martin Pool)

* 'pull' has been factored out of the command as ``WorkingTree.pull()``.
  A new option to WorkingTree.pull has been added, clobber, which will
  ignore diverged history and pull anyway.
  (Robert Collins)

* config.Config has a ``get_user_option`` call that accepts an option name.
  This will be looked up in branches.conf and bazaar.conf as normal.
  It is intended that this be used by plugins to support options -
  options of built in programs should have specific methods on the config.
  (Robert Collins)

* ``merge.merge_inner`` now has tempdir as an optional parameter.
  (Robert Collins)

* Tree.kind is not recorded at the top level of the hierarchy, as it was
  missing on EmptyTree, leading to a bug with merge on EmptyTrees.
  (Robert Collins)

* ``WorkingTree.__del__`` has been removed, it was non deterministic and not
  doing what it was intended to. See ``WorkingTree.__init__`` for a comment
  about future directions. (Robert Collins/Martin Pool)

* bzrlib.transport.http has been modified so that only 404 urllib errors
  are returned as NoSuchFile. Other exceptions will propagate as normal.
  This allows debuging of actual errors. (Robert Collins)

* bzrlib.transport.Transport now accepts *ONLY* url escaped relative paths
  to apis like 'put', 'get' and 'has'. This is to provide consistent
  behaviour - it operates on url's only. (Robert Collins)

* Transports can register using ``register_lazy_transport``, and they
  will be loaded when first used.  (Martin Pool)

* ``merge_flex`` no longer calls ``conflict_handler.finalize()``, instead that
  is called by ``merge_inner``. This is so that the conflict count can be
  retrieved (and potentially manipulated) before returning to the caller
  of ``merge_inner``. Likewise 'merge' now returns the conflict count to the
  caller. (Robert Collins)

* ``revision.revision_graph`` can handle having only partial history for
  a revision - that is no revisions in the graph with no parents.
  (Robert Collins).

* New ``builtins.branch_files`` uses the standard ``file_list`` rules to
  produce a branch and a list of paths, relative to that branch
  (Aaron Bentley)

* New TestCase.addCleanup facility.

* New ``bzrlib.version_info`` tuple (similar to ``sys.version_info``),
  which can be used by programs importing bzrlib.

Bug Fixes
*********

* Better handling of branches in directories with non-ascii names.
  (Joel Rosdahl, Panagiotis Papadakos)

* Upgrades of trees with no commits will not fail due to accessing
  [-1] in the revision-history. (Andres Salomon)


bzr 0.1.1
#########

:Released: 2005-10-12

Bug Fixes
*********

* Fix problem in pulling over http from machines that do not
  allow directories to be listed.

* Avoid harmless warning about invalid hash cache after
  upgrading branch format.

Performance
***********

* Avoid some unnecessary http operations in branch and pull.


bzr 0.1
#######

:Released: 2005-10-11

Notes
*****

* 'bzr branch' over http initially gives a very high estimate
  of completion time but it should fall as the first few
  revisions are pulled in.  branch is still slow on
  high-latency connections.

Bug Fixes
*********

* bzr-man.py has been updated to work again. Contributed by
  Rob Weir.

* Locking is now done with fcntl.lockf which works with NFS
  file systems. Contributed by Harald Meland.

* When a merge encounters a file that has been deleted on
  one side and modified on the other, the old contents are
  written out to foo.BASE and foo.SIDE, where SIDE is this
  or OTHER. Contributed by Aaron Bentley.

* Export was choosing incorrect file paths for the content of
  the tarball, this has been fixed by Aaron Bentley.

* Commit will no longer commit without a log message, an
  error is returned instead. Contributed by Jelmer Vernooij.

* If you commit a specific file in a sub directory, any of its
  parent directories that are added but not listed will be
  automatically included. Suggested by Michael Ellerman.

* bzr commit and upgrade did not correctly record new revisions
  for files with only a change to their executable status.
  bzr will correct this when it encounters it. Fixed by
  Robert Collins

* HTTP tests now force off the use of ``http_proxy`` for the duration.
  Contributed by Gustavo Niemeyer.

* Fix problems in merging weave-based branches that have
  different partial views of history.

* Symlink support: working with symlinks when not in the root of a
  bzr tree was broken, patch from Scott James Remnant.

Improvements
************

* 'branch' now accepts a --basis parameter which will take advantage
  of local history when making a new branch. This allows faster
  branching of remote branches. Contributed by Aaron Bentley.

* New tree format based on weave files, called version 5.
  Existing branches can be upgraded to this format using
  'bzr upgrade'.

* Symlinks are now versionable. Initial patch by
  Erik Toubro Nielsen, updated to head by Robert Collins.

* Executable bits are tracked on files. Patch from Gustavo
  Niemeyer.

* 'bzr status' now shows unknown files inside a selected directory.
  Patch from Heikki Paajanen.

* Merge conflicts are recorded in .bzr. Two new commands 'conflicts'
  and 'resolve' have needed added, which list and remove those
  merge conflicts respectively. A conflicted tree cannot be committed
  in. Contributed by Aaron Bentley.

* 'rm' is now an alias for 'remove'.

* Stores now split out their content in a single byte prefixed hash,
  dropping the density of files per directory by 256. Contributed by
  Gustavo Niemeyer.

* 'bzr diff -r branch:URL' will now perform a diff between two branches.
  Contributed by Robert Collins.

* 'bzr log' with the default formatter will show merged revisions,
  indented to the right. Initial implementation contributed by Gustavo
  Niemeyer, made incremental by Robert Collins.


Internals
*********

* Test case failures have the exception printed after the log
  for your viewing pleasure.

* InventoryEntry is now an abstract base class, use one of the
  concrete InventoryDirectory etc classes instead.

* Branch raises an UnsupportedFormatError when it detects a
  bzr branch it cannot understand. This allows for precise
  handling of such circumstances.

* Remove RevisionReference class; ``Revision.parent_ids`` is now simply a
  list of their ids and ``parent_sha1s`` is a list of their corresponding
  sha1s (for old branches only at the moment.)

* New method-object style interface for Commit() and Fetch().

* Renamed ``Branch.last_patch()`` to ``Branch.last_revision()``, since
  we call them revisions not patches.

* Move ``copy_branch`` to ``bzrlib.clone.copy_branch``.  The destination
  directory is created if it doesn't exist.

* Inventories now identify the files which were present by
  giving the revision *of that file*.

* Inventory and Revision XML contains a version identifier.
  This must be consistent with the overall branch version
  but allows for more flexibility in future upgrades.

Testing
*******

* Removed testsweet module so that tests can be run after
  bzr installed by 'bzr selftest'.

* 'bzr selftest' command-line arguments can now be partial ids
  of tests to run, e.g. ``bzr selftest test_weave``


bzr 0.0.9
#########

:Released: 2005-09-23

Bug Fixes
*********

* Fixed "branch -r" option.

* Fix remote access to branches containing non-compressed history.
  (Robert Collins).

* Better reliability of http server tests.  (John Arbash-Meinel)

* Merge graph maximum distance calculation fix.  (Aaron Bentley)

* Various minor bug in windows support have been fixed, largely in the
  test suite. Contributed by Alexander Belchenko.

Improvements
************

* Status now accepts a -r argument to give status between chosen
  revisions. Contributed by Heikki Paajanen.

* Revision arguments no longer use +/-/= to control ranges, instead
  there is a 'before' namespace, which limits the successive namespace.
  For example '$ bzr log -r date:yesterday..before:date:today' will
  select everything from yesterday and before today. Contributed by
  Robey Pointer

* There is now a bzr.bat file created by distutils when building on
  Windows. Contributed by Alexander Belchenko.

Internals
*********

* Removed uuid() as it was unused.

* Improved 'fetch' code for pulling revisions from one branch into
  another (used by pull, merged, etc.)


bzr 0.0.8
#########

:Released: 2005-09-20


Improvements
************

* Adding a file whose parent directory is not versioned will
  implicitly add the parent, and so on up to the root. This means
  you should never need to explictly add a directory, they'll just
  get added when you add a file in the directory.  Contributed by
  Michael Ellerman.

* Ignore ``.DS_Store`` (contains Mac metadata) by default.
  (Nir Soffer)

* If you set ``BZR_EDITOR`` in the environment, it is checked in
  preference to EDITOR and the config file for the interactive commit
  editing program. Related to this is a bugfix where a missing program
  set in EDITOR would cause editing to fail, now the fallback program
  for the operating system is still tried.

* Files that are not directories/symlinks/regular files will no longer
  cause bzr to fail, it will just ignore them by default. You cannot add
  them to the tree though - they are not versionable.


Internals
*********

* Refactor xml packing/unpacking.

Bug Fixes
*********

* Fixed 'bzr mv' by Ollie Rutherfurd.

* Fixed strange error when trying to access a nonexistent http
  branch.

* Make sure that the hashcache gets written out if it can't be
  read.


Portability
***********

* Various Windows fixes from Ollie Rutherfurd.

* Quieten warnings about locking; patch from Matt Lavin.


bzr-0.0.7
#########

:Released: 2005-09-02

New Features
************

* ``bzr shell-complete`` command contributed by Clint Adams to
  help with intelligent shell completion.

* New expert command ``bzr find-merge-base`` for debugging merges.


Enhancements
************

* Much better merge support.

* merge3 conflicts are now reported with markers like '<<<<<<<'
  (seven characters) which is the same as CVS and pleases things
  like emacs smerge.


Bug Fixes
*********

* ``bzr upgrade`` no longer fails when trying to fix trees that
  mention revisions that are not present.

* Fixed bugs in listing plugins from ``bzr plugins``.

* Fix case of $EDITOR containing options for the editor.

* Fix log -r refusing to show the last revision.
  (Patch from Goffredo Baroncelli.)


Changes
*******

* ``bzr log --show-ids`` shows the revision ids of all parents.

* Externally provided commands on your $BZRPATH no longer need
  to recognize --bzr-usage to work properly, and can just handle
  --help themselves.


Library
*******

* Changed trace messages to go through the standard logging
  framework, so that they can more easily be redirected by
  libraries.



bzr-0.0.6
#########

:Released: 2005-08-18

New Features
************

* Python plugins, automatically loaded from the directories on
  ``BZR_PLUGIN_PATH`` or ``~/.bzr.conf/plugins`` by default.

* New 'bzr mkdir' command.

* Commit mesage is fetched from an editor if not given on the
  command line; patch from Torsten Marek.

* ``bzr log -m FOO`` displays commits whose message matches regexp
  FOO.

* ``bzr add`` with no arguments adds everything under the current directory.

* ``bzr mv`` does move or rename depending on its arguments, like
  the Unix command.

* ``bzr missing`` command shows a summary of the differences
  between two trees.  (Merged from John Arbash-Meinel.)

* An email address for commits to a particular tree can be
  specified by putting it into .bzr/email within a branch.  (Based
  on a patch from Heikki Paajanen.)


Enhancements
************

* Faster working tree operations.


Changes
*******

* 3rd-party modules shipped with bzr are copied within the bzrlib
  python package, so that they can be installed by the setup
  script without clashing with anything already existing on the
  system.  (Contributed by Gustavo Niemeyer.)

* Moved plugins directory to bzrlib/, so that there's a standard
  plugin directory which is not only installed with bzr itself but
  is also available when using bzr from the development tree.
  ``BZR_PLUGIN_PATH`` and ``DEFAULT_PLUGIN_PATH`` are then added to the
  standard plugins directory.

* When exporting to a tarball with ``bzr export --format tgz``, put
  everything under a top directory rather than dumping it into the
  current directory.   This can be overridden with the ``--root``
  option.  Patch from William Dodé and John Meinel.

* New ``bzr upgrade`` command to upgrade the format of a branch,
  replacing ``bzr check --update``.

* Files within store directories are no longer marked readonly on
  disk.

* Changed ``bzr log`` output to a more compact form suggested by
  John A Meinel.  Old format is available with the ``--long`` or
  ``-l`` option, patched by William Dodé.

* By default the commit command refuses to record a revision with
  no changes unless the ``--unchanged`` option is given.

* The ``--no-plugins``, ``--profile`` and ``--builtin`` command
  line options must come before the command name because they
  affect what commands are available; all other options must come
  after the command name because their interpretation depends on
  it.

* ``branch`` and ``clone`` added as aliases for ``branch``.

* Default log format is back to the long format; the compact one
  is available with ``--short``.


Bug Fixes
*********

* Fix bugs in committing only selected files or within a subdirectory.


bzr-0.0.5
#########

:Released:  2005-06-15

Changes
*******

* ``bzr`` with no command now shows help rather than giving an
  error.  Suggested by Michael Ellerman.

* ``bzr status`` output format changed, because svn-style output
  doesn't really match the model of bzr.  Now files are grouped by
  status and can be shown with their IDs.  ``bzr status --all``
  shows all versioned files and unknown files but not ignored files.

* ``bzr log`` runs from most-recent to least-recent, the reverse
  of the previous order.  The previous behaviour can be obtained
  with the ``--forward`` option.

* ``bzr inventory`` by default shows only filenames, and also ids
  if ``--show-ids`` is given, in which case the id is the second
  field.


Enhancements
************

* New 'bzr whoami --email' option shows only the email component
  of the user identification, from Jo Vermeulen.

* New ``bzr ignore PATTERN`` command.

* Nicer error message for broken pipe, interrupt and similar
  conditions that don't indicate an internal error.

* Add ``.*.sw[nop] .git .*.tmp *,v`` to default ignore patterns.

* Per-branch locks keyed on ``.bzr/branch-lock``, available in
  either read or write mode.

* New option ``bzr log --show-ids`` shows revision and file ids.

* New usage ``bzr log FILENAME`` shows only revisions that
  affected that file.

* Changed format for describing changes in ``bzr log -v``.

* New option ``bzr commit --file`` to take a message from a file,
  suggested by LarstiQ.

* New syntax ``bzr status [FILE...]`` contributed by Bartosz
  Oler.  File may be in a branch other than the working directory.

* ``bzr log`` and ``bzr root`` can be given an http URL instead of
  a filename.

* Commands can now be defined by external programs or scripts
  in a directory on $BZRPATH.

* New "stat cache" avoids reading the contents of files if they
  haven't changed since the previous time.

* If the Python interpreter is too old, try to find a better one
  or give an error.  Based on a patch from Fredrik Lundh.

* New optional parameter ``bzr info [BRANCH]``.

* New form ``bzr commit SELECTED`` to commit only selected files.

* New form ``bzr log -r FROM:TO`` shows changes in selected
  range; contributed by John A Meinel.

* New option ``bzr diff --diff-options 'OPTS'`` allows passing
  options through to an external GNU diff.

* New option ``bzr add --no-recurse`` to add a directory but not
  their contents.

* ``bzr --version`` now shows more information if bzr is being run
  from a branch.


Bug Fixes
*********

* Fixed diff format so that added and removed files will be
  handled properly by patch.  Fix from Lalo Martins.

* Various fixes for files whose names contain spaces or other
  metacharacters.


Testing
*******

* Converted black-box test suites from Bourne shell into Python;
  now run using ``./testbzr``.  Various structural improvements to
  the tests.

* testbzr by default runs the version of bzr found in the same
  directory as the tests, or the one given as the first parameter.

* testbzr also runs the internal tests, so the only command
  required to check is just ``./testbzr``.

* testbzr requires python2.4, but can be used to test bzr running
  under a different version.

* Tests added for many other changes in this release.


Internal
********

* Included ElementTree library upgraded to 1.2.6 by Fredrik Lundh.

* Refactor command functions into Command objects based on HCT by
  Scott James Remnant.

* Better help messages for many commands.

* Expose ``bzrlib.open_tracefile()`` to start the tracefile; until
  this is called trace messages are just discarded.

* New internal function ``find_touching_revisions()`` and hidden
  command touching-revisions trace the changes to a given file.

* Simpler and faster ``compare_inventories()`` function.

* ``bzrlib.open_tracefile()`` takes a tracefilename parameter.

* New AtomicFile class.

* New developer commands ``added``, ``modified``.


Portability
***********

* Cope on Windows on python2.3 by using the weaker random seed.
  2.4 is now only recommended.


bzr-0.0.4
#########

:Released:  2005-04-22

Enhancements
************

* 'bzr diff' optionally takes a list of files to diff.  Still a bit
  basic.  Patch from QuantumG.

* More default ignore patterns.

* New 'bzr log --verbose' shows a list of files changed in the
  changeset.  Patch from Sebastian Cote.

* Roll over ~/.bzr.log if it gets too large.

* Command abbreviations 'ci', 'st', 'stat', '?' based on a patch
  by Jason Diamon.

* New 'bzr help commands' based on a patch from Denys Duchier.


Changes
*******

* User email is determined by looking at $BZREMAIL or ~/.bzr.email
  or $EMAIL.  All are decoded by the locale preferred encoding.
  If none of these are present user@hostname is used.  The host's
  fully-qualified name is not used because that tends to fail when
  there are DNS problems.

* New 'bzr whoami' command instead of username user-email.


Bug Fixes
*********

* Make commit safe for hardlinked bzr trees.

* Some Unicode/locale fixes.

* Partial workaround for ``difflib.unified_diff`` not handling
  trailing newlines properly.


Internal
********

* Allow docstrings for help to be in PEP0257 format.  Patch from
  Matt Brubeck.

* More tests in test.sh.

* Write profile data to a temporary file not into working
  directory and delete it when done.

* Smaller .bzr.log with process ids.


Portability
***********

* Fix opening of ~/.bzr.log on Windows.  Patch from Andrew
  Bennetts.

* Some improvements in handling paths on Windows, based on a patch
  from QuantumG.


bzr-0.0.3
#########

:Released:  2005-04-06

Enhancements
************

* New "directories" internal command lists versioned directories
  in the tree.

* Can now say "bzr commit --help".

* New "rename" command to rename one file to a different name
  and/or directory.

* New "move" command to move one or more files into a different
  directory.

* New "renames" command lists files renamed since base revision.

* New cat command contributed by janmar.

Changes
*******

* .bzr.log is placed in $HOME (not pwd) and is always written in
  UTF-8.  (Probably not a completely good long-term solution, but
  will do for now.)

Portability
***********

* Workaround for difflib bug in Python 2.3 that causes an
  exception when comparing empty files.  Reported by Erik Toubro
  Nielsen.

Internal
********

* Refactored inventory storage to insert a root entry at the top.

Testing
*******

* Start of shell-based black-box testing in test.sh.


bzr-0.0.2.1
###########

Portability
***********

* Win32 fixes from Steve Brown.


bzr-0.0.2
#########

:Codename: "black cube"
:Released: 2005-03-31

Enhancements
************

* Default ignore list extended (see bzrlib/__init__.py).

* Patterns in .bzrignore are now added to the default ignore list,
  rather than replacing it.

* Ignore list isn't reread for every file.

* More help topics.

* Reinstate the 'bzr check' command to check invariants of the
  branch.

* New 'ignored' command lists which files are ignored and why;
  'deleted' lists files deleted in the current working tree.

* Performance improvements.

* New global --profile option.

* Ignore patterns like './config.h' now correctly match files in
  the root directory only.


bzr-0.0.1
#########

:Released:  2005-03-26

Enhancements
************

* More information from info command.

* Can now say "bzr help COMMAND" for more detailed help.

* Less file flushing and faster performance when writing logs and
  committing to stores.

* More useful verbose output from some commands.

Bug Fixes
*********

* Fix inverted display of 'R' and 'M' during 'commit -v'.

Portability
***********

* Include a subset of ElementTree-1.2.20040618 to make
  installation easier.

* Fix time.localtime call to work with Python 2.3 (the minimum
  supported).


bzr-0.0.0.69
############

:Released:  2005-03-22

Enhancements
************

* First public release.

* Storage of local versions: init, add, remove, rm, info, log,
  diff, status, etc.


bzr ?.?.? (not released yet)
############################

:Codename: template
:2.0.2: ???

Compatibility Breaks
********************

New Features
************

Bug Fixes
*********

Improvements
************

Documentation
*************

API Changes
***********

Internals
*********

Testing
*******



..
   vim: tw=74 ft=rst ff=unix<|MERGE_RESOLUTION|>--- conflicted
+++ resolved
@@ -22,16 +22,13 @@
 Bug Fixes
 *********
 
-<<<<<<< HEAD
 * "bzr mkdir" now includes -p (--parents) option for recursively adding
   parent directories.
   (Jared Hance, #253529)
-  
-=======
+
 * ``bzr+http`` servers no longer give spurious jail break errors when
   serving branches inside a shared repository.  (Andrew Bennetts, #348308)
 
->>>>>>> 9706e277
 * TreeTransform.adjust_path updates the limbo paths of descendants of adjusted
   files.  (Aaron Bentley)
 
