IN DEVELOPMENT

  IMPROVEMENTS:

   * No default ignore rules are applied by bzr - only the rules in .bzrignore
     are considered. This fixes bugs with default rules being enforced no
     matter what. The old list of ignore rules from bzr is available by
     running 'bzr ignore --old-default-rules'.

   * Tests updates to ensure proper URL handling, UNICODE support, and
     proper printing when the user's terminal encoding cannot display 
     the path of a file that has been versioned.
     ``bzr branch`` can take a target URL rather than only a local directory.
     Branch.get_parent()/set_parent() now save a relative path if possible,
     and normalize the parent based on root, allowing access across
     different transports. (John Arbash Meinel, Wouter van Heyst, Martin Pool)
     (Malone #48906, #42699, #40675, #5281, #3980, #36363, #43689,
      #42517, #42514)

   * On Unix, detect terminal width using an ioctl not just $COLUMNS.
     Use terminal width for single-line logs from ``bzr log --line`` and
     pending-merge display.  (Robert Widhopf-Fenk, Gustavo Niemeyer)
     (Malone #3507)

   * On Windows, detect terminal width using GetConsoleScreenBufferInfo.
     (Alexander Belchenko)

   * Speedup improvement for 'date:'-revision search. (Guillaume Pinot).

   * Show the correct number of revisions pushed when pushing a new branch.
     (Robert Collins).

   * 'bzr selftest' now shows a progress bar with the number of tests, and 
     progress made. 'make check' shows tests in -v mode, to be more useful
     for the PQM status window. (Robert Collins).

   * 'bzr selftest --benchmark' will run a new benchmarking selftest.
     'bzr selftest --benchmark --lsprof-timed' will use lsprofile to generate
     profile data for the individual profiled calls, allowing for fine
     grained analysis of performance.
     (Robert Collins, Martin Pool).

   * 'bzr commit' shows a progress bar. This is useful for commits over sftp
     where commit can take an appreciable time. (Robert Collins)

   * 'bzr add' is now less verbose in telling you what ignore globs were
     matched by files being ignored. Instead it just tells you how many 
     were ignored (because you might reasonably be expecting none to be
     ignored). 'bzr add -v' is unchanged and will report every ignored
     file. (Robert Collins).

   * ftp now has a test server if medusa is installed. As part of testing,
     ftp support has been improved, including support for supplying a
     non-standard port. (John Arbash Meinel).

   * 'bzr log --line' shows the revision number, and uses only the
     first line of the log message (#5162, Alexander Belchenko;
     Matthieu Moy)

   * 'bzr status' has had the --all option removed. The 'bzr ls' command
     should be used to retrieve all versioned files. (Robert Collins)

   * 'bzr bundle OTHER/BRANCH' will create a bundle which can be sent
     over email, and applied on the other end, while maintaining ancestry.
     This bundle can be applied with either 'bzr merge' or 'bzr pull',
     the same way you would apply another branch.
     (John Arbash Meinel, Aaron Bentley)
  
   * 'branches.conf' has been changed to 'locations.conf', since it can apply
     to more locations than just branch locations.
     (Aaron Bentley)
   
   * 'bzr whoami' can now be used to set your identity from the command line,
     for a branch or globally.  (Robey Pointer)

   * 'bzr checkout' now aliased to 'bzr co', and 'bzr annotate' to 'bzr ann'.
     (Michael Ellerman)

   * 'bzr revert DIRECTORY' now reverts the contents of the directory as well.
     (Aaron Bentley)

   * 'bzr get sftp://foo' gives a better error when paramiko is not present.
     Also updates things like 'http+pycurl://' if pycurl is not present.
     (John Arbash Meinel) (Malone #47821, #52204)

  BUG FIXES:

    * Fix shadowed definition of TestLocationConfig that caused some 
      tests not to run.  (#32587, Erik Bågfors, Michael Ellerman, 
      Martin Pool)

    * Fix unnecessary requirement of sign-my-commits that it be run from
      a working directory.  (Martin Pool, Robert Collins)

    * 'bzr push location' will only remember the push location if it succeeds
      in connecting to the remote location. (#49742, John Arbash Meinel)

    * 'bzr revert' no longer toggles the executable bit on win32
      (#45010, John Arbash Meinel)

    * Handle broken pipe under win32 correctly. (John Arbash Meinel)
    
    * sftp tests now work correctly on win32 if you have a newer paramiko
      (John Arbash Meinel)

    * Cleanup win32 test suite, and general cleanup of places where
      file handles were being held open. (John Arbash Meinel)

    * When specifying filenames for 'diff -r x..y', the name of the file in the
      working directory can be used, even if its name is different in both x
      and y.

    * File-ids containing single- or double-quotes are handled correctly by
      push.  (#52227, Aaron Bentley)

<<<<<<< HEAD
    * Bundles can properly read binary files with a plain '\r' in them.
      (John Arbash Meinel, #51927)

    * Tuning iter_entries() to be more efficient (John Arbash Meinel, #5444)

    * Lots of win32 fixes (the test suite passes again).
      (John Arbash Meinel, #50155)

    * Handle openbsd returning None for sys.getfilesystemencoding() (#41183) 

    * Support ftp APPE (append) to allow Knits to be used over ftp (#42592)
=======
    * Normalize unicode filenames to ensure cross-platform consistency.
      (John Arbash Meinel, #43689)
>>>>>>> 42adfba6

  INTERNALS:

    * Combine the ignore rules into a single regex rather than looping over
      them to reduce the threshold where  N^2 behaviour occurs in operations
      like status. (Jan Hudec, Robert Collins).

    * 'bzr push' should only push the ancestry of the current revision, not
      all of the history in the repository. This is especially important for
      shared repositories. (John Arbash Meinel)

    * bzrlib.delta.compare_trees now iterates in alphabetically sorted order,
      rather than randomly walking the inventories. (John Arbash Meinel)

    * Doctests are now run in temporary directories which are cleaned up when
      they finish, rather than using special ScratchDir/ScratchBranch objects.
      (Martin Pool)

    * Split ``check`` into separate methods on the branch and on the repository,
      so that it can be specialized in ways that are useful or efficient for
      different formats.  (Martin Pool, Robert Collins)

    * Deprecate Repository.all_revision_ids; most methods don't really need
      the global revision graph but only that part leading up to a particular
      revision.  (Martin Pool, Robert Collins)

    * Add a BzrDirFormat control_formats list which allows for control formats
      that do not use '.bzr' to store their data - i.e. '.svn', '.hg' etc.
      (Robert Collins, Jelmer Vernooij).

    * bzrlib.diff.external_diff can be redirected to any file-like object.
      Uses subprocess instead of spawnvp.
      (#4047, #48914, James Henstridge, John Arbash Meinel)

    * New command line option '--profile-imports', which will install a custom
      importer to log time to import modules and regex compilation time to 
      sys.stderr (John Arbash Meinel)

bzr 0.8.2  2006-05-17
  
  BUG FIXES:
   
    * setup.py failed to install launchpad plugin.  (Martin Pool)

bzr 0.8.1  2006-05-16

  BUG FIXES:

    * Fix failure to commit a merge in a checkout.  (Martin Pool, 
      Robert Collins, Erik Bågfors, #43959)

    * Nicer messages from 'commit' in the case of renames, and correct
      messages when a merge has occured. (Robert Collins, Martin Pool)

    * Separate functionality from assert statements as they are skipped in
      optimized mode of python. Add the same check to pending merges.
      (#44443, Olaf Conradi)

  CHANGES:

    * Do not show the None revision in output of bzr ancestry. (Olaf Conradi)

    * Add info on standalone branches without a working tree.
      (#44155, Olaf Conradi)

    * Fix bug in knits when raising InvalidRevisionId. (#44284, Olaf Conradi)

  CHANGES:

    * Make editor invocation comply with Debian Policy. First check
      environment variables VISUAL and EDITOR, then try editor from
      alternatives system. If that all fails, fall back to the pre-defined
      list of editors. (#42904, Olaf Conradi)

  NEW FEATURES:

    * New 'register-branch' command registers a public branch into 
      Launchpad.net, where it can be associated with bugs, etc.
      (Martin Pool, Bjorn Tillenius, Robert Collins)

  INTERNALS:

    * New public api in InventoryEntry - 'describe_change(old, new)' which
      provides a human description of the changes between two old and
      new. (Robert Collins, Martin Pool)

  TESTING:

    * Fix test case for bzr info in upgrading a standalone branch to metadir,
      uses bzrlib api now. (Olaf Conradi)

bzr 0.8  2006-05-08

  NOTES WHEN UPGRADING:

    Release 0.8 of bzr introduces a new format for history storage, called
    'knit', as an evolution of to the 'weave' format used in 0.7.  Local 
    and remote operations are faster using knits than weaves.  Several
    operations including 'init', 'init-repo', and 'upgrade' take a 
    --format option that controls this.  Branching from an existing branch
    will keep the same format.

    It is possible to merge, pull and push between branches of different
    formats but this is slower than moving data between homogenous
    branches.  It is therefore recommended (but not required) that you
    upgrade all branches for a project at the same time.  Information on
    formats is shown by 'bzr info'.

    bzr 0.8 now allows creation of 'repositories', which hold the history 
    of files and revisions for several branches.  Previously bzr kept all
    the history for a branch within the .bzr directory at the root of the
    branch, and this is still the default.  To create a repository, use
    the new 'bzr init-repo' command.  Branches exist as directories under
    the repository and contain just a small amount of information
    indicating the current revision of the branch.

    bzr 0.8 also supports 'checkouts', which are similar to in cvs and
    subversion.  Checkouts are associated with a branch (optionally in a
    repository), which contains all the historical information.  The
    result is that a checkout can be deleted without losing any
    already-committed revisions.  A new 'update' command is also available. 

    Repositories and checkouts are not supported with the 0.7 storage
    format.  To use them you must upgrad to either knits, or to the
    'metaweave' format, which uses weaves but changes the .bzr directory
    arrangement.
    

  IMPROVEMENTS:

    * Sftp paths can now be relative, or local, according to the lftp
      convention. Paths now take the form:
      sftp://user:pass@host:port/~/relative/path
      or
      sftp://user:pass@host:port/absolute/path

    * The FTP transport now tries to reconnect after a temporary
      failure. ftp put is made atomic. (Matthieu Moy)

    * The FTP transport now maintains a pool of connections, and
      reuses them to avoid multiple connections to the same host (like
      sftp did). (Daniel Silverstone)

    * The bzr_man.py file has been removed. To create the man page now,
      use ./generate_docs.py man. The new program can also create other files.
      Run "python generate_docs.py --help" for usage information. (Hans
      Ulrich Niedermann & James Blackwell).

    * Man Page now gives full help (James Blackwell). Help also updated to 
      reflect user config now being stored in .bazaar (Hans Ulrich
      Niedermann)

    * It's now possible to set aliases in bazaar.conf (Erik Bågfors)

    * Pull now accepts a --revision argument (Erik Bågfors)

    * 'bzr re-sign' now allows multiple revisions to be supplied on the command
      line. You can now use the following command to sign all of your old commits.
        find .bzr/revision-store// -name my@email-* \
          | sed 's/.*\/\/..\///' \
          | xargs bzr re-sign

    * Upgrade can now upgrade over the network. (Robert Collins)

    * Two new commands 'bzr checkout' and 'bzr update' allow for CVS/SVN-alike
      behaviour.  By default they will cache history in the checkout, but
      with --lightweight almost all data is kept in the master branch.
      (Robert Collins)

    * 'revert' unversions newly-versioned files, instead of deleting them.

    * 'merge' is more robust.  Conflict messages have changed.

    * 'merge' and 'revert' no longer clobber existing files that end in '~' or
      '.moved'.

    * Default log format can be set in configuration and plugins can register
      their own formatters. (Erik Bågfors)

    * New 'reconcile' command will check branch consistency and repair indexes
      that can become out of sync in pre 0.8 formats. (Robert Collins,
      Daniel Silverstone)

    * New 'bzr init --format' and 'bzr upgrade --format' option to control 
      what storage format is created or produced.  (Robert Collins, 
      Martin Pool)

    * Add parent location to 'bzr info', if there is one.  (Olaf Conradi)

    * New developer commands 'weave-list' and 'weave-join'.  (Martin Pool)

    * New 'init-repository' command, plus support for repositories in 'init'
      and 'branch' (Aaron Bentley, Erik Bågfors, Robert Collins)

    * Improve output of 'info' command. Show all relevant locations related to
      working tree, branch and repository. Use kibibytes for binary quantities.
      Fix off-by-one error in missing revisions of working tree.  Make 'info'
      work on branches, repositories and remote locations.  Show locations
      relative to the shared repository, if applicable.  Show locking status
      of locations.  (Olaf Conradi)

    * Diff and merge now safely handle binary files. (Aaron Bentley)

    * 'pull' and 'push' now normalise the revision history, so that any two
      branches with the same tip revision will have the same output from 'log'.
      (Robert Collins)

    * 'merge' accepts --remember option to store parent location, like 'push'
      and 'pull'. (Olaf Conradi)

    * bzr status and diff when files given as arguments do not exist
      in the relevant trees.  (Martin Pool, #3619)

    * Add '.hg' to the default ignore list.  (Martin Pool)

    * 'knit' is now the default disk format. This improves disk performance and
      utilization, increases incremental pull performance, robustness with SFTP
      and allows checkouts over SFTP to perform acceptably. 
      The initial Knit code was contributed by Johan Rydberg based on a
      specification by Martin Pool.
      (Robert Collins, Aaron Bentley, Johan Rydberg, Martin Pool).

    * New tool to generate all-in-one html version of the manual.  (Alexander
      Belchenko)

    * Hitting CTRL-C while doing an SFTP push will no longer cause stale locks
      to be left in the SFTP repository. (Robert Collins, Martin Pool).

    * New option 'diff --prefix' to control how files are named in diff
      output, with shortcuts '-p0' and '-p1' corresponding to the options for 
      GNU patch.  (Alexander Belchenko, Goffredo Baroncelli, Martin Pool)

    * Add --revision option to 'annotate' command.  (Olaf Conradi)

    * If bzr shows an unexpected revision-history after pulling (perhaps due
      to a reweave) it can now be corrected by 'bzr reconcile'.
      (Robert Collins)

  CHANGES:

    * Commit is now verbose by default, and shows changed filenames and the 
      new revision number.  (Robert Collins, Martin Pool)

    * Unify 'mv', 'move', 'rename'.  (#5379, Matthew Fuller)

    * 'bzr -h' shows help.  (#35940, Martin Pool, Ian Bicking)

    * Make 'pull' and 'push' remember location on failure using --remember.
      (Olaf Conradi)

    * For compatibility, make old format for using weaves inside metadir
      available as 'metaweave' format.  Rename format 'metadir' to 'default'.
      Clean up help for option --format in commands 'init', 'init-repo' and
      'upgrade'.  (Olaf Conradi)

  INTERNALS:
  
    * The internal storage of history, and logical branch identity have now
      been split into Branch, and Repository. The common locking and file 
      management routines are now in bzrlib.lockablefiles. 
      (Aaron Bentley, Robert Collins, Martin Pool)

    * Transports can now raise DependencyNotPresent if they need a library
      which is not installed, and then another implementation will be 
      tried.  (Martin Pool)

    * Remove obsolete (and no-op) `decode` parameter to `Transport.get`.  
      (Martin Pool)

    * Using Tree Transform for merge, revert, tree-building

    * WorkingTree.create, Branch.create, WorkingTree.create_standalone,
      Branch.initialize are now deprecated. Please see BzrDir.create_* for
      replacement API's. (Robert Collins)

    * New BzrDir class represents the .bzr control directory and manages
      formatting issues. (Robert Collins)

    * New repository.InterRepository class encapsulates Repository to 
      Repository actions and allows for clean selection of optimised code
      paths. (Robert Collins)

    * bzrlib.fetch.fetch and bzrlib.fetch.greedy_fetch are now deprecated,
      please use 'branch.fetch' or 'repository.fetch' depending on your
      needs. (Robert Collins)

    * deprecated methods now have a 'is_deprecated' flag on them that can
      be checked, if you need to determine whether a given callable is 
      deprecated at runtime. (Robert Collins)

    * Progress bars are now nested - see
      bzrlib.ui.ui_factory.nested_progress_bar. (Robert Collins, Robey Pointer)

    * New API call get_format_description() for each type of format.
      (Olaf Conradi)

    * Changed branch.set_parent() to accept None to remove parent.
      (Olaf Conradi)

    * Deprecated BzrError AmbiguousBase.  (Olaf Conradi)

    * WorkingTree.branch is now a read only property.  (Robert Collins)

    * bzrlib.ui.text.TextUIFactory now accepts a bar_type parameter which
      can be None or a factory that will create a progress bar. This is
      useful for testing or for overriding the bzrlib.progress heuristic.
      (Robert Collins)

    * New API method get_physical_lock_status() to query locks present on a
      transport.  (Olaf Conradi)

    * Repository.reconcile now takes a thorough keyword parameter to allow
      requesting an indepth reconciliation, rather than just a data-loss 
      check. (Robert Collins)

    * bzrlib.ui.ui_factory protocol now supports 'get_boolean' to prompt
      the user for yes/no style input. (Robert Collins)

  TESTING:

    * SFTP tests now shortcut the SSH negotiation, reducing test overhead
      for testing SFTP protocol support. (Robey Pointer)

    * Branch formats are now tested once per implementation (see bzrlib.
      tests.branch_implementations. This is analagous to the transport
      interface tests, and has been followed up with working tree,
      repository and BzrDir tests. (Robert Collins)

    * New test base class TestCaseWithTransport provides a transport aware
      test environment, useful for testing any transport-interface using
      code. The test suite option --transport controls the transport used
      by this class (when its not being used as part of implementation
      contract testing). (Robert Collins)

    * Close logging handler on disabling the test log. This will remove the
      handler from the internal list inside python's logging module,
      preventing shutdown from closing it twice.  (Olaf Conradi)

    * Move test case for uncommit to blackbox tests.  (Olaf Conradi)

    * run_bzr and run_bzr_captured now accept a 'stdin="foo"' parameter which
      will provide String("foo") to the command as its stdin.

bzr 0.7 2006-01-09

  CHANGES:

    * .bzrignore is excluded from exports, on the grounds that it's a bzr 
      internal-use file and may not be wanted.  (Jamie Wilkinson)

    * The "bzr directories" command were removed in favor of the new
      --kind option to the "bzr inventory" command.  To list all 
      versioned directories, now use "bzr inventory --kind directory".  
      (Johan Rydberg)

    * Under Windows configuration directory is now %APPDATA%\bazaar\2.0
      by default. (John Arbash Meinel)

    * The parent of Bzr configuration directory can be set by BZR_HOME
      environment variable. Now the path for it is searched in BZR_HOME, then
      in HOME. Under Windows the order is: BZR_HOME, APPDATA (usually
      points to C:\Documents and Settings\User Name\Application Data), HOME.
      (John Arbash Meinel)

    * Plugins with the same name in different directories in the bzr plugin
      path are no longer loaded: only the first successfully loaded one is
      used. (Robert Collins)

    * Use systems' external ssh command to open connections if possible.  
      This gives better integration with user settings such as ProxyCommand.
      (James Henstridge)

    * Permissions on files underneath .bzr/ are inherited from the .bzr 
      directory. So for a shared repository, simply doing 'chmod -R g+w .bzr/'
      will mean that future file will be created with group write permissions.

    * configure.in and config.guess are no longer in the builtin default 
      ignore list.

    * '.sw[nop]' pattern ignored, to ignore vim swap files for nameless
      files.  (John Arbash Meinel, Martin Pool)

  IMPROVEMENTS:

    * "bzr INIT dir" now initializes the specified directory, and creates 
      it if it does not exist.  (John Arbash Meinel)

    * New remerge command (Aaron Bentley)

    * Better zsh completion script.  (Steve Borho)

    * 'bzr diff' now returns 1 when there are changes in the working 
      tree. (Robert Collins)

    * 'bzr push' now exists and can push changes to a remote location. 
      This uses the transport infrastructure, and can store the remote
      location in the ~/.bazaar/branches.conf configuration file.
      (Robert Collins)

    * Test directories are only kept if the test fails and the user requests
      that they be kept.

    * Tweaks to short log printing

    * Added branch nicks, new nick command, printing them in log output. 
      (Aaron Bentley)

    * If $BZR_PDB is set, pop into the debugger when an uncaught exception 
      occurs.  (Martin Pool)

    * Accept 'bzr resolved' (an alias for 'bzr resolve'), as this is
      the same as Subversion.  (Martin Pool)

    * New ftp transport support (on ftplib), for ftp:// and aftp:// 
      URLs.  (Daniel Silverstone)

    * Commit editor temporary files now start with 'bzr_log.', to allow 
      text editors to match the file name and set up appropriate modes or 
      settings.  (Magnus Therning)

    * Improved performance when integrating changes from a remote weave.  
      (Goffredo Baroncelli)

    * Sftp will attempt to cache the connection, so it is more likely that
      a connection will be reused, rather than requiring multiple password
      requests.

    * bzr revno now takes an optional argument indicating the branch whose
      revno should be printed.  (Michael Ellerman)

    * bzr cat defaults to printing the last version of the file.  
      (#3632, Matthieu Moy)

    * New global option 'bzr --lsprof COMMAND' runs bzr under the lsprof 
      profiler.  (Denys Duchier)

    * Faster commits by reading only the headers of affected weave files. 
      (Denys Duchier)

    * 'bzr add' now takes a --dry-run parameter which shows you what would be
      added, but doesn't actually add anything. (Michael Ellerman)

    * 'bzr add' now lists how many files were ignored per glob.  add --verbose
      lists the specific files.  (Aaron Bentley)

    * 'bzr missing' now supports displaying changes in diverged trees and can
      be limited to show what either end of the comparison is missing.
      (Aaron Bently, with a little prompting from Daniel Silverstone)

  BUG FIXES:

    * SFTP can walk up to the root path without index errors. (Robert Collins)

    * Fix bugs in running bzr with 'python -O'.  (Martin Pool)

    * Error when run with -OO

    * Fix bug in reporting http errors that don't have an http error code.
      (Martin Pool)

    * Handle more cases of pipe errors in display commands

    * Change status to 3 for all errors

    * Files that are added and unlinked before committing are completely
      ignored by diff and status

    * Stores with some compressed texts and some uncompressed texts are now
      able to be used. (John A Meinel)

    * Fix for bzr pull failing sometimes under windows

    * Fix for sftp transport under windows when using interactive auth

    * Show files which are both renamed and modified as such in 'bzr 
      status' output.  (#4503, Daniel Silverstone)

    * Make annotate cope better with revisions committed without a valid 
      email address.  (Marien Zwart)

    * Fix representation of tab characters in commit messages.  (Harald 
      Meland)

    * List of plugin directories in BZR_PLUGIN_PATH environment variable is
      now parsed properly under Windows. (Alexander Belchenko)

    * Show number of revisions pushed/pulled/merged. (Robey Pointer)

    * Keep a cached copy of the basis inventory to speed up operations 
      that need to refer to it.  (Johan Rydberg, Martin Pool)

    * Fix bugs in bzr status display of non-ascii characters.  (Martin 
      Pool)

    * Remove Makefile.in from default ignore list.  (#6413, Tollef Fog 
      Heen, Martin Pool)

    * Fix failure in 'bzr added'.  (Nathan McCallum, Martin Pool)

  TESTING:

    * Fix selftest asking for passwords when there are no SFTP keys.  
      (Robey Pointer, Jelmer Vernooij) 

    * Fix selftest run with 'python -O'.  (Martin Pool)

    * Fix HTTP tests under Windows. (John Arbash Meinel)

    * Make tests work even if HOME is not set (Aaron Bentley)

    * Updated build_tree to use fixed line-endings for tests which read 
      the file cotents and compare. Make some tests use this to pass under
      Windows. (John Arbash Meinel)

    * Skip stat and symlink tests under Windows. (Alexander Belchenko)

    * Delay in selftest/testhashcash is now issued under win32 and Cygwin.
      (John Arbash Meinel)

    * Use terminal width to align verbose test output.  (Martin Pool)

    * Blackbox tests are maintained within the bzrlib.tests.blackbox directory.
      If adding a new test script please add that to
      bzrlib.tests.blackbox.__init__. (Robert Collins)

    * Much better error message if one of the test suites can't be 
      imported.  (Martin Pool)

    * Make check now runs the test suite twice - once with the default locale,
      and once with all locales forced to C, to expose bugs. This is not 
      trivially done within python, so for now its only triggered by running
      Make check. Integrators and packagers who wish to check for full 
      platform support should run 'make check' to test the source.
      (Robert Collins)

    * Tests can now run TestSkipped if they can't execute for any reason.
      (Martin Pool) (NB: TestSkipped should only be raised for correctable
      reasons - see the wiki spec ImprovingBzrTestSuite).

    * Test sftp with relative, absolute-in-homedir and absolute-not-in-homedir
      paths for the transport tests. Introduce blackbox remote sftp tests that
      test the same permutations. (Robert Collins, Robey Pointer)

    * Transport implementation tests are now independent of the local file
      system, which allows tests for esoteric transports, and for features
      not available in the local file system. They also repeat for variations
      on the URL scheme that can introduce issues in the transport code,
      see bzrlib.transport.TransportTestProviderAdapter() for this.
      (Robert Collins).

    * TestCase.build_tree uses the transport interface to build trees, pass
      in a transport parameter to give it an existing connection.
      (Robert Collins).

  INTERNALS:

    * WorkingTree.pull has been split across Branch and WorkingTree,
      to allow Branch only pulls. (Robert Collins)

    * commands.display_command now returns the result of the decorated 
      function. (Robert Collins)

    * LocationConfig now has a set_user_option(key, value) call to save
      a setting in its matching location section (a new one is created
      if needed). (Robert Collins)

    * Branch has two new methods, get_push_location and set_push_location
      to respectively, get and set the push location. (Robert Collins)

    * commands.register_command now takes an optional flag to signal that
      the registrant is planning to decorate an existing command. When 
      given multiple plugins registering a command is not an error, and
      the original command class (whether built in or a plugin based one) is
      returned to the caller. There is a new error 'MustUseDecorated' for
      signalling when a wrapping command should switch to the original
      version. (Robert Collins)

    * Some option parsing errors will raise 'BzrOptionError', allowing 
      granular detection for decorating commands. (Robert Collins).

    * Branch.read_working_inventory has moved to
      WorkingTree.read_working_inventory. This necessitated changes to
      Branch.get_root_id, and a move of Branch.set_inventory to WorkingTree
      as well. To make it clear that a WorkingTree cannot always be obtained
      Branch.working_tree() will raise 'errors.NoWorkingTree' if one cannot
      be obtained. (Robert Collins)

    * All pending merges operations from Branch are now on WorkingTree.
      (Robert Collins)

    * The follow operations from Branch have moved to WorkingTree:
      add()
      commit()
      move()
      rename_one()
      unknowns()
      (Robert Collins)

    * bzrlib.add.smart_add_branch is now smart_add_tree. (Robert Collins)

    * New "rio" serialization format, similar to rfc-822. (Martin Pool)

    * Rename selftests to `bzrlib.tests.test_foo`.  (John A Meinel, Martin 
      Pool)

    * bzrlib.plugin.all_plugins has been changed from an attribute to a 
      query method. (Robert Collins)
 
    * New options to read only the table-of-contents of a weave.  
      (Denys Duchier)

    * Raise NoSuchFile when someone tries to add a non-existant file.
      (Michael Ellerman)

    * Simplify handling of DivergedBranches in cmd_pull().
      (Michael Ellerman)
		   
   
    * Branch.controlfile* logic has moved to lockablefiles.LockableFiles, which
      is exposed as Branch().control_files. Also this has been altered with the
      controlfile pre/suffix replaced by simple method names like 'get' and
      'put'. (Aaron Bentley, Robert Collins).

    * Deprecated functions and methods can now be marked as such using the 
      bzrlib.symbol_versioning module. Marked method have their docstring
      updated and will issue a DeprecationWarning using the warnings module
      when they are used. (Robert Collins)

    * bzrlib.osutils.safe_unicode now exists to provide parameter coercion
      for functions that need unicode strings. (Robert Collins)

bzr 0.6 2005-10-28

  IMPROVEMENTS:
  
    * pull now takes --verbose to show you what revisions are added or removed
      (John A Meinel)

    * merge now takes a --show-base option to include the base text in
      conflicts.
      (Aaron Bentley)

    * The config files are now read using ConfigObj, so '=' should be used as
      a separator, not ':'.
      (Aaron Bentley)

    * New 'bzr commit --strict' option refuses to commit if there are 
      any unknown files in the tree.  To commit, make sure all files are 
      either ignored, added, or deleted.  (Michael Ellerman)

    * The config directory is now ~/.bazaar, and there is a single file 
      ~/.bazaar/bazaar.conf storing email, editor and other preferences.
      (Robert Collins)

    * 'bzr add' no longer takes a --verbose option, and a --quiet option
      has been added that suppresses all output.

    * Improved zsh completion support in contrib/zsh, from Clint
      Adams.

    * Builtin 'bzr annotate' command, by Martin Pool with improvements from 
      Goffredo Baroncelli.
    
    * 'bzr check' now accepts -v for verbose reporting, and checks for
      ghosts in the branch. (Robert Collins)

    * New command 're-sign' which will regenerate the gpg signature for 
      a revision. (Robert Collins)

    * If you set check_signatures=require for a path in 
      ~/.bazaar/branches.conf then bzr will invoke your
      gpg_signing_command (defaults to gpg) and record a digital signature
      of your commit. (Robert Collins)

    * New sftp transport, based on Paramiko.  (Robey Pointer)

    * 'bzr pull' now accepts '--clobber' which will discard local changes
      and make this branch identical to the source branch. (Robert Collins)

    * Just give a quieter warning if a plugin can't be loaded, and 
      put the details in .bzr.log.  (Martin Pool)

    * 'bzr branch' will now set the branch-name to the last component of the
      output directory, if one was supplied.

    * If the option 'post_commit' is set to one (or more) python function
      names (must be in the bzrlib namespace), then they will be invoked
      after the commit has completed, with the branch and revision_id as
      parameters. (Robert Collins)

    * Merge now has a retcode of 1 when conflicts occur. (Robert Collins)

    * --merge-type weave is now supported for file contents.  Tree-shape
      changes are still three-way based.  (Martin Pool, Aaron Bentley)

    * 'bzr check' allows the first revision on revision-history to have
      parents - something that is expected for cheap checkouts, and occurs
      when conversions from baz do not have all history.  (Robert Collins).

   * 'bzr merge' can now graft unrelated trees together, if your specify
     0 as a base. (Aaron Bentley)

   * 'bzr commit branch' and 'bzr commit branch/file1 branch/file2' now work
     (Aaron Bentley)

    * Add '.sconsign*' to default ignore list.  (Alexander Belchenko)

   * 'bzr merge --reprocess' minimizes conflicts

  TESTING:

    * The 'bzr selftest --pattern' option for has been removed, now 
      test specifiers on the command line can be simple strings, or 
      regexps, or both. (Robert Collins)

    * Passing -v to selftest will now show the time each test took to 
      complete, which will aid in analysing performance regressions and
      related questions. (Robert Collins)

    * 'bzr selftest' runs all tests, even if one fails, unless '--one'
      is given. (Martin Pool)

    * There is a new method for TestCaseInTempDir, assertFileEqual, which
      will check that a given content is equal to the content of the named
      file. (Robert Collins)

    * Fix test suite's habit of leaving many temporary log files in $TMPDIR.
      (Martin Pool)

  INTERNALS:

    * New 'testament' command and concept for making gpg-signatures 
      of revisions that are not tied to a particular internal
      representation.  (Martin Pool).

    * Per-revision properties ('revprops') as key-value associated 
      strings on each revision created when the revision is committed.
      Intended mainly for the use of external tools.  (Martin Pool).

    * Config options have moved from bzrlib.osutils to bzrlib.config.
      (Robert Collins)

    * Improved command line option definitions allowing explanations
      for individual options, among other things.  Contributed by 
      Magnus Therning.

    * Config options have moved from bzrlib.osutils to bzrlib.config.
      Configuration is now done via the config.Config interface:
      Depending on whether you have a Branch, a Location or no information
      available, construct a *Config, and use its signature_checking,
      username and user_email methods. (Robert Collins)

    * Plugins are now loaded under bzrlib.plugins, not bzrlib.plugin, and
      they are made available for other plugins to use. You should not 
      import other plugins during the __init__ of your plugin though, as 
      no ordering is guaranteed, and the plugins directory is not on the
      python path. (Robert Collins)

    * Branch.relpath has been moved to WorkingTree.relpath. WorkingTree no
      no longer takes an inventory, rather it takes an option branch
      parameter, and if None is given will open the branch at basedir 
      implicitly. (Robert Collins)

    * Cleaner exception structure and error reporting.  Suggested by 
      Scott James Remnant.  (Martin Pool)

    * Branch.remove has been moved to WorkingTree, which has also gained
      lock_read, lock_write and unlock methods for convenience. (Robert
      Collins)

    * Two decorators, needs_read_lock and needs_write_lock have been added
      to the branch module. Use these to cause a function to run in a
      read or write lock respectively. (Robert Collins)

    * Branch.open_containing now returns a tuple (Branch, relative-path),
      which allows direct access to the common case of 'get me this file
      from its branch'. (Robert Collins)

    * Transports can register using register_lazy_transport, and they 
      will be loaded when first used.  (Martin Pool)

    * 'pull' has been factored out of the command as WorkingTree.pull().
      A new option to WorkingTree.pull has been added, clobber, which will
      ignore diverged history and pull anyway.
      (Robert Collins)

    * config.Config has a 'get_user_option' call that accepts an option name.
      This will be looked up in branches.conf and bazaar.conf as normal.
      It is intended that this be used by plugins to support options - 
      options of built in programs should have specific methods on the config.
      (Robert Collins)

    * merge.merge_inner now has tempdir as an optional parameter. (Robert
      Collins)

    * Tree.kind is not recorded at the top level of the hierarchy, as it was
      missing on EmptyTree, leading to a bug with merge on EmptyTrees.
      (Robert Collins)

    * WorkingTree.__del__ has been removed, it was non deterministic and not 
      doing what it was intended to. See WorkingTree.__init__ for a comment
      about future directions. (Robert Collins/Martin Pool)

    * bzrlib.transport.http has been modified so that only 404 urllib errors
      are returned as NoSuchFile. Other exceptions will propogate as normal.
      This allows debuging of actual errors. (Robert Collins)

    * bzrlib.transport.Transport now accepts *ONLY* url escaped relative paths
      to apis like 'put', 'get' and 'has'. This is to provide consistent
      behaviour - it operates on url's only. (Robert Collins)

    * Transports can register using register_lazy_transport, and they 
      will be loaded when first used.  (Martin Pool)

    * 'merge_flex' no longer calls conflict_handler.finalize(), instead that
      is called by merge_inner. This is so that the conflict count can be 
      retrieved (and potentially manipulated) before returning to the caller
      of merge_inner. Likewise 'merge' now returns the conflict count to the
      caller. (Robert Collins)

    * 'revision.revision_graph can handle having only partial history for
      a revision - that is no revisions in the graph with no parents.
      (Robert Collins).

    * New builtins.branch_files uses the standard file_list rules to produce
      a branch and a list of paths, relative to that branch (Aaron Bentley)

    * New TestCase.addCleanup facility.

    * New bzrlib.version_info tuple (similar to sys.version_info), which can
      be used by programs importing bzrlib.

  BUG FIXES:

    * Better handling of branches in directories with non-ascii names. 
      (Joel Rosdahl, Panagiotis Papadakos)

    * Upgrades of trees with no commits will not fail due to accessing
      [-1] in the revision-history. (Andres Salomon)


bzr 0.1.1 2005-10-12

  BUG FIXES:

    * Fix problem in pulling over http from machines that do not 
      allow directories to be listed.

    * Avoid harmless warning about invalid hash cache after 
      upgrading branch format.

  PERFORMANCE: 
  
    * Avoid some unnecessary http operations in branch and pull.


bzr 0.1 2005-10-11

  NOTES:

    * 'bzr branch' over http initially gives a very high estimate
      of completion time but it should fall as the first few 
      revisions are pulled in.  branch is still slow on 
      high-latency connections.

  BUG FIXES:
  
    * bzr-man.py has been updated to work again. Contributed by
      Rob Weir.

    * Locking is now done with fcntl.lockf which works with NFS
      file systems. Contributed by Harald Meland.

    * When a merge encounters a file that has been deleted on
      one side and modified on the other, the old contents are
      written out to foo.BASE and foo.SIDE, where SIDE is this
      or OTHER. Contributed by Aaron Bentley.

    * Export was choosing incorrect file paths for the content of
      the tarball, this has been fixed by Aaron Bentley.

    * Commit will no longer commit without a log message, an 
      error is returned instead. Contributed by Jelmer Vernooij.

    * If you commit a specific file in a sub directory, any of its
      parent directories that are added but not listed will be 
      automatically included. Suggested by Michael Ellerman.

    * bzr commit and upgrade did not correctly record new revisions
      for files with only a change to their executable status.
      bzr will correct this when it encounters it. Fixed by
      Robert Collins

    * HTTP tests now force off the use of http_proxy for the duration.
      Contributed by Gustavo Niemeyer.

    * Fix problems in merging weave-based branches that have 
      different partial views of history.

    * Symlink support: working with symlinks when not in the root of a 
      bzr tree was broken, patch from Scott James Remnant.


  IMPROVEMENTS:

    * 'branch' now accepts a --basis parameter which will take advantage
      of local history when making a new branch. This allows faster 
      branching of remote branches. Contributed by Aaron Bentley.

    * New tree format based on weave files, called version 5.
      Existing branches can be upgraded to this format using 
      'bzr upgrade'.

    * Symlinks are now versionable. Initial patch by 
      Erik Toubro Nielsen, updated to head by Robert Collins.

    * Executable bits are tracked on files. Patch from Gustavo
      Niemeyer.

    * 'bzr status' now shows unknown files inside a selected directory.
      Patch from Heikki Paajanen.

    * Merge conflicts are recorded in .bzr. Two new commands 'conflicts'
      and 'resolve' have needed added, which list and remove those 
      merge conflicts respectively. A conflicted tree cannot be committed
      in. Contributed by Aaron Bentley.

    * 'rm' is now an alias for 'remove'.

    * Stores now split out their content in a single byte prefixed hash,
      dropping the density of files per directory by 256. Contributed by
      Gustavo Niemeyer.

    * 'bzr diff -r branch:URL' will now perform a diff between two branches.
      Contributed by Robert Collins.

    * 'bzr log' with the default formatter will show merged revisions,
      indented to the right. Initial implementation contributed by Gustavo
      Niemeyer, made incremental by Robert Collins.


  INTERNALS:

    * Test case failures have the exception printed after the log 
      for your viewing pleasure.

    * InventoryEntry is now an abstract base class, use one of the
      concrete InventoryDirectory etc classes instead.

    * Branch raises an UnsupportedFormatError when it detects a 
      bzr branch it cannot understand. This allows for precise
      handling of such circumstances.


  TESTING:

    * Removed testsweet module so that tests can be run after 
      bzr installed by 'bzr selftest'.

    * 'bzr selftest' command-line arguments can now be partial ids
      of tests to run, e.g. 'bzr selftest test_weave'

      
bzr 0.0.9 2005-09-23

  BUG FIXES:

    * Fixed "branch -r" option.

    * Fix remote access to branches containing non-compressed history.
      (Robert Collins).

    * Better reliability of http server tests.  (John Arbash-Meinel)

    * Merge graph maximum distance calculation fix.  (Aaron Bentley)
   
    * Various minor bug in windows support have been fixed, largely in the
      test suite. Contributed by Alexander Belchenko.

  IMPROVEMENTS:

    * Status now accepts a -r argument to give status between chosen
      revisions. Contributed by Heikki Paajanen.

    * Revision arguments no longer use +/-/= to control ranges, instead
      there is a 'before' namespace, which limits the successive namespace.
      For example '$ bzr log -r date:yesterday..before:date:today' will
      select everything from yesterday and before today. Contributed by
      Robey Pointer

    * There is now a bzr.bat file created by distutils when building on 
      Windows. Contributed by Alexander Belchenko.

  INTERNALS:

    * Removed uuid() as it was unused.

    * Improved 'fetch' code for pulling revisions from one branch into
      another (used by pull, merged, etc.)


bzr 0.0.8 2005-09-20

  IMPROVEMENTS:

    * Adding a file whose parent directory is not versioned will
      implicitly add the parent, and so on up to the root. This means
      you should never need to explictly add a directory, they'll just
      get added when you add a file in the directory.  Contributed by
      Michael Ellerman.

    * Ignore .DS_Store (contains Mac metadata) by default.  Patch from
      Nir Soffer.

    * If you set BZR_EDITOR in the environment, it is checked in
      preference to EDITOR and the config file for the interactive commit
      editing program. Related to this is a bugfix where a missing program
      set in EDITOR would cause editing to fail, now the fallback program
      for the operating system is still tried.

    * Files that are not directories/symlinks/regular files will no longer
      cause bzr to fail, it will just ignore them by default. You cannot add
      them to the tree though - they are not versionable.


  INTERNALS:

    * Refactor xml packing/unpacking.

  BUG FIXES: 

    * Fixed 'bzr mv' by Ollie Rutherfurd.

    * Fixed strange error when trying to access a nonexistent http
      branch.

    * Make sure that the hashcache gets written out if it can't be
      read.


  PORTABILITY:

    * Various Windows fixes from Ollie Rutherfurd.

    * Quieten warnings about locking; patch from Matt Lavin.


bzr-0.0.7 2005-09-02

  NEW FEATURES:

    * ``bzr shell-complete`` command contributed by Clint Adams to
      help with intelligent shell completion.

    * New expert command ``bzr find-merge-base`` for debugging merges.


  ENHANCEMENTS:

    * Much better merge support.

    * merge3 conflicts are now reported with markers like '<<<<<<<'
      (seven characters) which is the same as CVS and pleases things
      like emacs smerge.


  BUG FIXES:

    * ``bzr upgrade`` no longer fails when trying to fix trees that
      mention revisions that are not present.

    * Fixed bugs in listing plugins from ``bzr plugins``.

    * Fix case of $EDITOR containing options for the editor.

    * Fix log -r refusing to show the last revision.
      (Patch from Goffredo Baroncelli.)


  CHANGES:

    * ``bzr log --show-ids`` shows the revision ids of all parents.

    * Externally provided commands on your $BZRPATH no longer need
      to recognize --bzr-usage to work properly, and can just handle
      --help themselves.


  LIBRARY:

    * Changed trace messages to go through the standard logging
      framework, so that they can more easily be redirected by
      libraries.



bzr-0.0.6 2005-08-18

  NEW FEATURES:

    * Python plugins, automatically loaded from the directories on
      BZR_PLUGIN_PATH or ~/.bzr.conf/plugins by default.

    * New 'bzr mkdir' command.

    * Commit mesage is fetched from an editor if not given on the
      command line; patch from Torsten Marek.

    * ``bzr log -m FOO`` displays commits whose message matches regexp 
      FOO.
      
    * ``bzr add`` with no arguments adds everything under the current directory.

    * ``bzr mv`` does move or rename depending on its arguments, like
      the Unix command.

    * ``bzr missing`` command shows a summary of the differences
      between two trees.  (Merged from John Arbash-Meinel.)

    * An email address for commits to a particular tree can be
      specified by putting it into .bzr/email within a branch.  (Based
      on a patch from Heikki Paajanen.)


  ENHANCEMENTS:

    * Faster working tree operations.


  CHANGES:

    * 3rd-party modules shipped with bzr are copied within the bzrlib
      python package, so that they can be installed by the setup
      script without clashing with anything already existing on the
      system.  (Contributed by Gustavo Niemeyer.)

    * Moved plugins directory to bzrlib/, so that there's a standard
      plugin directory which is not only installed with bzr itself but
      is also available when using bzr from the development tree.
      BZR_PLUGIN_PATH and DEFAULT_PLUGIN_PATH are then added to the
      standard plugins directory.

    * When exporting to a tarball with ``bzr export --format tgz``, put 
      everything under a top directory rather than dumping it into the
      current directory.   This can be overridden with the ``--root`` 
      option.  Patch from William Dodé and John Meinel.

    * New ``bzr upgrade`` command to upgrade the format of a branch,
      replacing ``bzr check --update``.

    * Files within store directories are no longer marked readonly on
      disk.

    * Changed ``bzr log`` output to a more compact form suggested by
      John A Meinel.  Old format is available with the ``--long`` or
      ``-l`` option, patched by William Dodé.

    * By default the commit command refuses to record a revision with
      no changes unless the ``--unchanged`` option is given.

    * The ``--no-plugins``, ``--profile`` and ``--builtin`` command
      line options must come before the command name because they 
      affect what commands are available; all other options must come 
      after the command name because their interpretation depends on
      it.

    * ``branch`` and ``clone`` added as aliases for ``branch``.

    * Default log format is back to the long format; the compact one
      is available with ``--short``.
      
      
  BUG FIXES:
  
    * Fix bugs in committing only selected files or within a subdirectory.


bzr-0.0.5  2005-06-15
  
  CHANGES:

    * ``bzr`` with no command now shows help rather than giving an
      error.  Suggested by Michael Ellerman.

    * ``bzr status`` output format changed, because svn-style output
      doesn't really match the model of bzr.  Now files are grouped by
      status and can be shown with their IDs.  ``bzr status --all``
      shows all versioned files and unknown files but not ignored files.

    * ``bzr log`` runs from most-recent to least-recent, the reverse
      of the previous order.  The previous behaviour can be obtained
      with the ``--forward`` option.
        
    * ``bzr inventory`` by default shows only filenames, and also ids
      if ``--show-ids`` is given, in which case the id is the second
      field.


  ENHANCEMENTS:

    * New 'bzr whoami --email' option shows only the email component
      of the user identification, from Jo Vermeulen.

    * New ``bzr ignore PATTERN`` command.

    * Nicer error message for broken pipe, interrupt and similar
      conditions that don't indicate an internal error.

    * Add ``.*.sw[nop] .git .*.tmp *,v`` to default ignore patterns.

    * Per-branch locks keyed on ``.bzr/branch-lock``, available in
      either read or write mode.

    * New option ``bzr log --show-ids`` shows revision and file ids.

    * New usage ``bzr log FILENAME`` shows only revisions that
      affected that file.

    * Changed format for describing changes in ``bzr log -v``.

    * New option ``bzr commit --file`` to take a message from a file,
      suggested by LarstiQ.

    * New syntax ``bzr status [FILE...]`` contributed by Bartosz
      Oler.  File may be in a branch other than the working directory.

    * ``bzr log`` and ``bzr root`` can be given an http URL instead of
      a filename.

    * Commands can now be defined by external programs or scripts
      in a directory on $BZRPATH.

    * New "stat cache" avoids reading the contents of files if they 
      haven't changed since the previous time.

    * If the Python interpreter is too old, try to find a better one
      or give an error.  Based on a patch from Fredrik Lundh.

    * New optional parameter ``bzr info [BRANCH]``.

    * New form ``bzr commit SELECTED`` to commit only selected files.

    * New form ``bzr log -r FROM:TO`` shows changes in selected
      range; contributed by John A Meinel.

    * New option ``bzr diff --diff-options 'OPTS'`` allows passing
      options through to an external GNU diff.

    * New option ``bzr add --no-recurse`` to add a directory but not
      their contents.

    * ``bzr --version`` now shows more information if bzr is being run
      from a branch.

  
  BUG FIXES:

    * Fixed diff format so that added and removed files will be
      handled properly by patch.  Fix from Lalo Martins.

    * Various fixes for files whose names contain spaces or other
      metacharacters.


  TESTING:

    * Converted black-box test suites from Bourne shell into Python;
      now run using ``./testbzr``.  Various structural improvements to
      the tests.

    * testbzr by default runs the version of bzr found in the same
      directory as the tests, or the one given as the first parameter.

    * testbzr also runs the internal tests, so the only command
      required to check is just ``./testbzr``.

    * testbzr requires python2.4, but can be used to test bzr running
      under a different version.

    * Tests added for many other changes in this release.


  INTERNAL:

    * Included ElementTree library upgraded to 1.2.6 by Fredrik Lundh.

    * Refactor command functions into Command objects based on HCT by
      Scott James Remnant.

    * Better help messages for many commands.

    * Expose bzrlib.open_tracefile() to start the tracefile; until
      this is called trace messages are just discarded.

    * New internal function find_touching_revisions() and hidden
      command touching-revisions trace the changes to a given file.

    * Simpler and faster compare_inventories() function.

    * bzrlib.open_tracefile() takes a tracefilename parameter.

    * New AtomicFile class.

    * New developer commands ``added``, ``modified``.


  PORTABILITY:

    * Cope on Windows on python2.3 by using the weaker random seed.
      2.4 is now only recommended.


bzr-0.0.4  2005-04-22

  ENHANCEMENTS:

    * 'bzr diff' optionally takes a list of files to diff.  Still a bit
      basic.  Patch from QuantumG.

    * More default ignore patterns.

    * New 'bzr log --verbose' shows a list of files changed in the
      changeset.  Patch from Sebastian Cote.

    * Roll over ~/.bzr.log if it gets too large.

    * Command abbreviations 'ci', 'st', 'stat', '?' based on a patch
      by Jason Diamon.

    * New 'bzr help commands' based on a patch from Denys Duchier.


  CHANGES:

    * User email is determined by looking at $BZREMAIL or ~/.bzr.email
      or $EMAIL.  All are decoded by the locale preferred encoding.
      If none of these are present user@hostname is used.  The host's
      fully-qualified name is not used because that tends to fail when
      there are DNS problems.

    * New 'bzr whoami' command instead of username user-email.


  BUG FIXES: 

    * Make commit safe for hardlinked bzr trees.

    * Some Unicode/locale fixes.

    * Partial workaround for difflib.unified_diff not handling
      trailing newlines properly.


  INTERNAL:

    * Allow docstrings for help to be in PEP0257 format.  Patch from
      Matt Brubeck.

    * More tests in test.sh.

    * Write profile data to a temporary file not into working
      directory and delete it when done.

    * Smaller .bzr.log with process ids.


  PORTABILITY:

    * Fix opening of ~/.bzr.log on Windows.  Patch from Andrew
      Bennetts.

    * Some improvements in handling paths on Windows, based on a patch
      from QuantumG.


bzr-0.0.3  2005-04-06

  ENHANCEMENTS:

    * New "directories" internal command lists versioned directories
      in the tree.

    * Can now say "bzr commit --help".

    * New "rename" command to rename one file to a different name
      and/or directory.

    * New "move" command to move one or more files into a different
      directory.

    * New "renames" command lists files renamed since base revision.

    * New cat command contributed by janmar.

  CHANGES:

    * .bzr.log is placed in $HOME (not pwd) and is always written in
      UTF-8.  (Probably not a completely good long-term solution, but
      will do for now.)

  PORTABILITY:

    * Workaround for difflib bug in Python 2.3 that causes an
      exception when comparing empty files.  Reported by Erik Toubro
      Nielsen.

  INTERNAL:

    * Refactored inventory storage to insert a root entry at the top.

  TESTING:

    * Start of shell-based black-box testing in test.sh.


bzr-0.0.2.1

  PORTABILITY:

    * Win32 fixes from Steve Brown.


bzr-0.0.2  "black cube"  2005-03-31

  ENHANCEMENTS:

    * Default ignore list extended (see bzrlib/__init__.py).

    * Patterns in .bzrignore are now added to the default ignore list,
      rather than replacing it.

    * Ignore list isn't reread for every file.

    * More help topics.

    * Reinstate the 'bzr check' command to check invariants of the
      branch.

    * New 'ignored' command lists which files are ignored and why;
      'deleted' lists files deleted in the current working tree.

    * Performance improvements.

    * New global --profile option.
    
    * Ignore patterns like './config.h' now correctly match files in
      the root directory only.


bzr-0.0.1  2005-03-26

  ENHANCEMENTS:

    * More information from info command.

    * Can now say "bzr help COMMAND" for more detailed help.

    * Less file flushing and faster performance when writing logs and
      committing to stores.

    * More useful verbose output from some commands.

  BUG FIXES:

    * Fix inverted display of 'R' and 'M' during 'commit -v'.

  PORTABILITY:

    * Include a subset of ElementTree-1.2.20040618 to make
      installation easier.

    * Fix time.localtime call to work with Python 2.3 (the minimum
      supported).


bzr-0.0.0.69  2005-03-22

  ENHANCEMENTS:

    * First public release.

    * Storage of local versions: init, add, remove, rm, info, log,
      diff, status, etc.<|MERGE_RESOLUTION|>--- conflicted
+++ resolved
@@ -113,7 +113,9 @@
     * File-ids containing single- or double-quotes are handled correctly by
       push.  (#52227, Aaron Bentley)
 
-<<<<<<< HEAD
+    * Normalize unicode filenames to ensure cross-platform consistency.
+      (John Arbash Meinel, #43689)
+
     * Bundles can properly read binary files with a plain '\r' in them.
       (John Arbash Meinel, #51927)
 
@@ -125,10 +127,6 @@
     * Handle openbsd returning None for sys.getfilesystemencoding() (#41183) 
 
     * Support ftp APPE (append) to allow Knits to be used over ftp (#42592)
-=======
-    * Normalize unicode filenames to ensure cross-platform consistency.
-      (John Arbash Meinel, #43689)
->>>>>>> 42adfba6
 
   INTERNALS:
 
