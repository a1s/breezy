IN DEVELOPMENT

  IMPROVEMENTS:

    * Support for OS Windows 98. Also .bzr.log on any windows system
      saved in My Documents folder. (Alexander Belchenko)

    * ``bzr mv`` enhanced to support already moved files.
      In the past the mv command would have failed if the source file doesn't
      exist. In this situation ``bzr mv`` would now detect that the file has
      already moved and update the repository accordingly, if the target file
      does exist.
      A new option ``--after`` has been added so that if two files already
      exist, you could notify Bazaar that you have moved a (versioned) file
      and replaced it with another. Thus in this case ``bzr move --after``
      will only update the Bazaar identifier.
      (Steffen Eichenberg, Marius Kruger)

    * ``ls`` now works on treeless branches and remote branches.
      (Aaron Bentley)

    * ``bzr help global-options`` describes the global options.
      (Aaron Bentley)

    * ``bzr pull --overwrite`` will now correctly overwrite checkouts.
      (Robert Collins)

    * Files are now allowed to change kind (e.g. from file to symlink).
      Supported by ``commit``, ``revert`` and ``status``
      (Aaron Bentley)

    * ``inventory`` and ``unknowns`` hidden in favour of ``ls``
      (Aaron Bentley)

    * ``bzr help checkouts`` descibes what checkouts are and some possible
      uses of them. (James Westby, Aaron Bentley)

    * A new ``-d`` option to push, pull and merge overrides the default 
      directory.  (Martin Pool)

    * Branch format 6: smaller, and potentially faster than format 5.  Supports
      "append_history_only" mode, where the log view and revnos do not change,
      except by being added to.  Stores policy settings in
      ".bzr/branch/branch.conf".

    * append_only branches:  Format 6 branches may be configured so that log
      view and revnos are always consistent.  Either create the branch using
      "bzr init --append-revisions-only" or edit the config file as descriped
      in docs/configuration.txt.

    * rebind: Format 6 branches retain the last-used bind location, so if you
      "bzr unbind", you can "bzr bind" to bind to the previously-selected
      bind location.

<<<<<<< HEAD
    * Bazaar now looks for user-installed plugins before looking for site-wide
      plugins. (Jonathan Lange)
=======
    * The bzr:// transport now has a well-known port number, 4155, which it will
      use by default.  (Andrew Bennetts, Martin Pool)
>>>>>>> 9bb3d517

  INTERNALS:

    * Internally revision ids and file ids are now passed around as utf-8
      bytestrings, rather than treating them as Unicode strings. This has
      performance benefits for Knits, since we no longer need to decode the
      revision id for each line of content, nor for each entry in the index.
      This will also help with the future dirstate format.
      (John Arbash Meinel)

    * Reserved ids (any revision-id ending in a colon) are rejected by
      versionedfiles, repositories, branches, and working trees
      (Aaron Bentley)

    * Minor performance improvement by not creating a ProgressBar for
      every KnitIndex we create. (about 90ms for a bzr.dev tree)
      (John Arbash Meinel)

    * New easier to use Branch hooks facility. There are five initial hooks,
      all documented in bzrlib.branch.BranchHooks.__init__ - 'set_rh',
      'post_push', 'post_pull', 'post_commit', 'post_uncommit'. These hooks
      fire after the matching operation on a branch has taken place, and were
      originally added for the branchrss plugin. (Robert Collins)

    * New method ``Branch.push()`` which should be used when pushing from a
      branch as it makes performance and policy decisions to match the UI
      level command ``push``. (Robert Collins).

    * New Branch.last_revision_info method, this is being done to allow
      optimization of requests for both the number of revisions and the last
      revision of a branch with smartservers and potentially future branch
      formats. (Wouter van Heyst, Robert Collins)

    * Allow 'import bzrlib.plugins.NAME' to work when the plugin NAME has not
      yet been loaded by load_plugins(). This allows plugins to depend on each
      other for code reuse without requiring users to perform file-renaming
      gymnastics. (Robert Collins)

    * New Repository method 'gather_stats' for statistic data collection.
      This is expected to grow to cover a number of related uses mainly
      related to bzr info. (Robert Collins)

    * Log formatters are now managed with a registry.  log.register_formatter
      continues to work, but callers accessed the FORMATTERS dictionary
      directly will not.

    * ``GPGStrategy.sign()`` will now raise ``BzrBadParameterUnicode`` if
      you pass a Unicode string rather than an 8-bit string. Callers need
      to be updated to encode first. (John Arbash Meinel)

  BUGFIXES:

    * ``bzr annotate`` now uses dotted revnos from the viewpoint of the
      branch, rather than the last changed revision of the file.
      (John Arbash Meinel, #82158)

    * Lock operations no longer hang if they encounter a permission problem.
      (Aaron Bentley)

    * ``bzr push`` can resume a push that was canceled before it finished.
      Also, it can push even if the target directory exists if you supply
      the ``--use-existing-dir`` flag.
      (John Arbash Meinel, #30576, #45504)

    * Fix http proxy authentication when user and an optional
      password appears in the ``*_proxy`` vars. (Vincent Ladeuil,
      #83954).

    * ``bzr log branch/file`` works for local treeless branches
      (Aaron Bentley, #84247)

    * Fix problem with UNC paths on Windows 98. (Alexander Belchenko, #84728)

  TESTING:

    * New ``--first`` option to ``bzr selftest`` to run specified tests
      before the rest of the suite.  (Martin Pool)


bzr 0.14  2007-01-23

  IMPROVEMENTS:

    * ``bzr help global-options`` describes the global options. (Aaron Bentley)

  BUG FIXES:
    
    * Skip documentation generation tests if the tools to do so are not
      available. Fixes running selftest for installled copies of bzr. 
      (John Arbash Meinel, #80330)

    * Fix the code that discovers whether bzr is being run from it's
      working tree to handle the case when it isn't but the directory
      it is in is below a repository. (James Westby, #77306)


bzr 0.14rc1  2007-01-16

  IMPROVEMENTS:

    * New connection: ``bzr+http://`` which supports tunnelling the smart
      protocol over an HTTP connection. If writing is enabled on the bzr
      server, then you can write over the http connection.
      (Andrew Bennetts, John Arbash Meinel)

    * Aliases now support quotation marks, so they can contain whitespace
      (Marius Kruger)

    * PyCurlTransport now use a single curl object. By specifying explicitly
      the 'Range' header, we avoid the need to use two different curl objects
      (and two connections to the same server). (Vincent Ladeuil)

    * ``bzr commit`` does not prompt for a message until it is very likely to
      succeed.  (Aaron Bentley)

    * ``bzr conflicts`` now takes --text to list pathnames of text conflicts
      (Aaron Bentley)

    * Fix ``iter_lines_added_or_present_in_versions`` to use a set instead
      of a list while checking if a revision id was requested. Takes 10s
      off of the ``fileids_affected_by_revision_ids`` time, which is 10s
      of the ``bzr branch`` time. Also improve ``fileids_...`` time by
      filtering lines with a regex rather than multiple ``str.find()``
      calls. (saves another 300ms) (John Arbash Meinel)

    * Policy can be set for each configuration key. This allows keys to be
      inherited properly across configuration entries. For example, this
      should enable you to do::
        
        [/home/user/project]
        push_location = sftp://host/srv/project/
        push_location:policy = appendpath

      And then a branch like ``/home/user/project/mybranch`` should get an
      automatic push location of ``sftp://host/srv/project/mybranch``.
      (James Henstridge)

    * Added ``bzr status --short`` to make status report svn style flags
      for each file.  For example::

        $ bzr status --short
        A  foo
        A  bar
        D  baz
        ?  wooley

    * 'bzr selftest --clean-output' allows easily clean temporary tests 
      directories without running tests. (Alexander Belchenko)

    * ``bzr help hidden-commands`` lists all hidden commands. (Aaron Bentley)

    * ``bzr merge`` now has an option ``--pull`` to fall back to pull if
      local is fully merged into remote. (Jan Hudec)

    * ``bzr help formats`` describes available directory formats. (Aaron Bentley)

  INTERNALS:

    * A few tweaks directly to ``fileids_affected_by_revision_ids`` to
      help speed up processing, as well allowing to extract unannotated
      lines. Between the two ``fileids_affected_by_revision_ids`` is
      improved by approx 10%. (John Arbash Meinel)

    * Change Revision serialization to only write out millisecond
      resolution. Rather than expecting floating point serialization to
      preserve more resolution than we need. (Henri Weichers, Martin Pool)

    * Test suite ends cleanly on Windows.  (Vincent Ladeuil)

    * When 'encoding_type' attribute of class Command is equal to 'exact', 
      force sys.stdout to be a binary stream on Windows, and therefore
      keep exact line-endings (without LF -> CRLF conversion).
      (Alexander Belchenko)

    * Single-letter short options are no longer globally declared.  (Martin
      Pool)

    * Before using detected user/terminal encoding bzr should check
      that Python has corresponding codec. (Alexander Belchenko)

    * Formats for end-user selection are provided via a FormatRegistry (Aaron Bentley)

  BUG FIXES:

    * ``bzr missing --verbose`` was showing adds/removals in the wrong
      direction. (John Arbash Meinel)

    * ``bzr annotate`` now defaults to showing dotted revnos for merged
      revisions. It cuts them off at a depth of 12 characters, but you can
      supply ``--long`` to see the full number. You can also use
      ``--show-ids`` to display the original revision ids, rather than
      revision numbers and committer names. (John Arbash Meinel, #75637)

    * bzr now supports Win32 UNC path (e.g. \\HOST\path). 
      (Alexander Belchenko, #57869)

    * Win32-specific: output of cat, bundle and diff commands don't mangle
      line-endings (Alexander Belchenko, #55276)

    * Replace broken fnmatch based ignore pattern matching with custom pattern
      matcher.
      (Kent Gibson, Jan Hudec #57637)

    * pycurl and urllib can detect short reads at different places. Update
      the test suite to test more cases. Also detect http error code 416
      which was raised for that specific bug. Also enhance the urllib
      robustness by detecting invalid ranges (and pycurl's one by detecting
      short reads during the initial GET). (Vincent Ladeuil, #73948)

    * The urllib connection sharing interacts badly with urllib2
      proxy setting (the connections didn't go thru the proxy
      anymore). Defining a proper ProxyHandler solves the
      problem.  (Vincent Ladeuil, #74759)

    * Use urlutils to generate relative URLs, not osutils 
      (Aaron Bentley, #76229)

    * ``bzr status`` in a readonly directory should work without giving
      lots of errors. (John Arbash Meinel, #76299)

    * Mention the revisionspec topic for the revision option help.
      (Wouter van Heyst, #31663)

    * Allow plugins import from zip archives.
      (Alexander Belchenko, #68124)


bzr 0.13  2006-12-05
    
  No changes from 0.13rc1
    
bzr 0.13rc1  2006-11-27

  IMPROVEMENTS:

    * New command ``bzr remove-tree`` allows the removal of the working
      tree from a branch.
      (Daniel Silverstone)

    * urllib uses shared keep-alive connections, so http 
      operations are substantially faster.
      (Vincent Ladeuil, #53654)

    * ``bzr export`` allows an optional branch parameter, to export a bzr
      tree from some other url. For example:
      ``bzr export bzr.tar.gz http://bazaar-vcs.org/bzr/bzr.dev``
      (Daniel Silverstone)

    * Added ``bzr help topics`` to the bzr help system. This gives a
      location for general information, outside of a specific command.
      This includes updates for ``bzr help revisionspec`` the first topic
      included. (Goffredo Baroncelli, John Arbash Meinel, #42714)

    * WSGI-compatible HTTP smart server.  See ``doc/http_smart_server.txt``.
      (Andrew Bennetts)

    * Knit files will now cache full texts only when the size of the
      deltas is as large as the size of the fulltext. (Or after 200
      deltas, whichever comes first). This has the most benefit on large
      files with small changes, such as the inventory for a large project.
      (eg For a project with 2500 files, and 7500 revisions, it changes
      the size of inventory.knit from 11MB to 5.4MB) (John Arbash Meinel)

  INTERNALS:

    * New -D option given before the command line turns on debugging output
      for particular areas.  -Derror shows tracebacks on all errors.
      (Martin Pool)

    * Clean up ``bzr selftest --benchmark bundle`` to correct an import,
      and remove benchmarks that take longer than 10min to run.
      (John Arbash Meinel)

    * Use ``time.time()`` instead of ``time.clock()`` to decide on
      progress throttling. Because ``time.clock()`` is actually CPU time,
      so over a high-latency connection, too many updates get throttled.
      (John Arbash Meinel)

    * ``MemoryTransport.list_dir()`` would strip the first character for
      files or directories in root directory. (John Arbash Meinel)
  
    * New ``ChrootTransportDecorator``, accessible via the ``chroot+`` url
      prefix.  It disallows any access to locations above a set URL.  (Andrew
      Bennetts)

  BUG FIXES:

    * Now _KnitIndex properly decode revision ids when loading index data.
      And optimize the knit index parsing code.  (Dmitry Vasiliev, John
      Arbash Meinel)

    * ``bzrlib/bzrdir.py`` was directly referencing ``bzrlib.workingtree``,
      without importing it. This prevented ``bzr upgrade`` from working
      unless a plugin already imported ``bzrlib.workingtree``
      (John Arbash Meinel, #70716)

    * Suppress the traceback on invalid URLs (Vincent Ladeuil, #70803).

    * Give nicer error message when an http server returns a 403
      error code. (Vincent Ladeuil, #57644).

    * When a multi-range http GET request fails, try a single
      range one. If it fails too, forget about ranges. Remember that until 
      the death of the transport and propagates that to the clones.
      (Vincent Ladeuil, #62276, #62029).

    * Handles user/passwords supplied in url from command
      line (for the urllib implementation). Don't request already
      known passwords (Vincent Ladeuil, #42383, #44647, #48527)

    * _KnitIndex.add_versions() dictionary compresses revision ids as they
      are added. This fixes bug where fetching remote revisions records
      them as full references rather than integers. (John Arbash Meinel,
      #64789)

    * ``bzr ignore`` strips trailing slashes in patterns.
      Also ``bzr ignore`` rejects absolute paths. (Kent Gibson, #4559)

    * ``bzr ignore`` takes multiple arguments. (Cheuksan Edward Wang, #29488)

    * mv correctly handles paths that traverse symlinks. 
      (Aaron Bentley, #66964)

    * Give nicer looking error messages when failing to connect over ssh.
      (John Arbash Meinel, #49172)

    * Pushing to a remote branch does not currently update the remote working
      tree. After a remote push, ``bzr status`` and ``bzr diff`` on the remote
      machine now show that the working tree is out of date.
      (Cheuksan Edward Wang #48136)

    * Use patiencediff instead of difflib for determining deltas to insert
      into knits. This avoids the O(N^3) behavior of difflib. Patience
      diff should be O(N^2). (Cheuksan Edward Wang, #65714)

    * Running ``bzr log`` on nonexistent file gives an error instead of the
      entire log history. (Cheuksan Edward Wang #50793)

    * ``bzr cat`` can look up contents of removed or renamed files. If the
      pathname is ambiguous, i.e. the files in the old and new trees have
      different id's, the default is the file in the new tree. The user can
      use "--name-from-revision" to select the file in the old tree.
      (Cheuksan Edward Wang, #30190)

  TESTING:

    * TestingHTTPRequestHandler really handles the Range header
      (previously it was ignoring it and returning the whole file,).

bzr 0.12  2006-10-30

  INTERNALS:

    * Clean up ``bzr selftest --benchmark bundle`` to correct an import,
      and remove benchmarks that take longer than 10min to run.
      (John Arbash Meinel)
  
bzr 0.12rc1  2006-10-23

  IMPROVEMENTS:

    * ``bzr log`` now shows dotted-decimal revision numbers for all revisions,
      rather than just showing a decimal revision number for revisions on the
      mainline. These revision numbers are not yet accepted as input into bzr
      commands such as log, diff etc. (Robert Collins)

    * revisions can now be specified using dotted-decimal revision numbers.
      For instance, ``bzr diff -r 1.2.1..1.2.3. (Robert Collins)

    * ``bzr help commands`` output is now shorter (Aaron Bentley)

    * ``bzr`` now uses lazy importing to reduce the startup time. This has
      a moderate effect on lots of actions, especially ones that have
      little to do. For example ``bzr rocks`` time is down to 116ms from
      283ms. (John Arbash Meinel)

    * New Registry class to provide name-to-object registry-like support,
      for example for schemes where plugins can register new classes to
      do certain tasks (e.g. log formatters). Also provides lazy registration
      to allow modules to be loaded on request. (John Arbash Meinel, Adeodato
      Simó)

  API INCOMPATABILITY:
  
    * LogFormatter subclasses show now expect the 'revno' parameter to 
      show() to be a string rather than an int. (Robert Collins)

  INTERNALS:

    * ``TestCase.run_bzr``, ``run_bzr_captured``, and ``run_bzr_subprocess``
      can take a ``working_dir='foo'`` parameter, which will change directory 
      for the command. (John Arbash Meinel)

    * ``bzrlib.lazy_regex.lazy_compile`` can be used to create a proxy
      around a regex, which defers compilation until first use. 
      (John Arbash Meinel)

    * ``TestCase.run_bzr_subprocess`` defaults to supplying the
      ``--no-plugins`` parameter to ensure test reproducability, and avoid
      problems with system-wide installed plugins. (John Arbash Meinel)

    * Unique tree root ids are now supported. Newly created trees still
      use the common root id for compatibility with bzr versions before 0.12.
      (Aaron Bentley)

    * ``WorkingTree.set_root_id(None)`` is now deprecated. Please
      pass in inventory.ROOT_ID if you want the default root id value.
      (Robert Collins, John Arbash Meinel)

    * New method ``WorkingTree.flush()`` which will write the current memory
      inventory out to disk. At the same time, read_working_inventory will
      no longer trash the current tree inventory if it has been modified within
      the current lock, and the tree will now ``flush()`` automatically on
      ``unlock()``. ``WorkingTree.set_root_id()`` has been updated to take
      advantage of this functionality. (Robert Collins, John Arbash Meinel)

    * ``bzrlib.tsort.merge_sorted`` now accepts ``generate_revnos``. This
      parameter will cause it to add another column to its output, which
      contains the dotted-decimal revno for each revision, as a tuple.
      (Robert Collins)

    * ``LogFormatter.show_merge`` is deprecated in favour of
      ``LogFormatter.show_merge_revno``. (Robert Collins)

  BUG FIXES:

    * Avoid circular imports by creating a deprecated function for
      ``bzrlib.tree.RevisionTree``. Callers should have been using
      ``bzrlib.revisontree.RevisionTree`` anyway. (John Arbash Meinel,
      #63360, #66349)

    * Don't use ``socket.MSG_WAITALL`` as it doesn't exist on all
      platforms. (Martin Pool, #66356)

    * Don't require ``Content-Type`` in range responses. Assume they are a
      single range if ``Content-Type`` does not exist.
      (John Arbash Meinel, #62473)

    * bzr branch/pull no longer complain about progress bar cleanup when
      interrupted during fetch.  (Aaron Bentley, #54000)

    * ``WorkingTree.set_parent_trees()`` uses the trees to directly write
      the basis inventory, rather than going through the repository. This
      allows us to have 1 inventory read, and 2 inventory writes when
      committing a new tree. (John Arbash Meinel)

    * When reverting, files that are not locally modified that do not exist
      in the target are deleted, not just unversioned (Aaron Bentley)

    * When trying to acquire a lock, don't fail immediately. Instead, try
      a few times (up to 1 hour) before timing out. Also, report why the
      lock is unavailable (John Arbash Meinel, #43521, #49556)

    * Leave HttpTransportBase daughter classes decides how they
      implement cloning. (Vincent Ladeuil, #61606)

    * diff3 does not indicate conflicts on clean merge. (Aaron Bentley)

    * If a commit fails, the commit message is stored in a file at the root of
      the tree for later commit. (Cheuksan Edward Wang, Stefan Metzmacher,
      #32054)

  TESTING:

    * New test base class TestCaseWithMemoryTransport offers memory-only
      testing facilities: its not suitable for tests that need to mutate disk
      state, but most tests should not need that and should be converted to
      TestCaseWithMemoryTransport. (Robert Collins)

    * ``TestCase.make_branch_and_memory_tree`` now takes a format
      option to set the BzrDir, Repository and Branch formats of the
      created objects. (Robert Collins, John Arbash Meinel)

bzr 0.11  2006-10-02

    * Smart server transport test failures on windows fixed. (Lukáš Lalinský).

bzr 0.11rc2  2006-09-27

  BUG FIXES:

    * Test suite hangs on windows fixed. (Andrew Bennets, Alexander Belchenko).
    
    * Commit performance regression fixed. (Aaron Bentley, Robert Collins, John
      Arbash Meinel).

bzr 0.11rc1  2006-09-25

  IMPROVEMENTS:

    * Knit files now wait to create their contents until the first data is
      added. The old code used to create an empty .knit and a .kndx with just
      the header. However, this caused a lot of extra round trips over sftp.
      This can change the time for ``bzr push`` to create a new remote branch
      from 160s down to 100s. This also affects ``bzr commit`` performance when
      adding new files, ``bzr commit`` on a new kernel-like tree drops from 50s
      down to 40s (John Arbash Meinel, #44692)

    * When an entire subtree has been deleted, commit will now report that
      just the top of the subtree has been deleted, rather than reporting
      all the individual items. (Robert Collins)

    * Commit performs one less XML parse. (Robert Collins)

    * ``bzr checkout`` now operates on readonly branches as well
      as readwrite branches. This fixes bug #39542. (Robert Collins)

    * ``bzr bind`` no longer synchronises history with the master branch.
      Binding should be followed by an update or push to synchronise the 
      two branches. This is closely related to the fix for bug #39542.
      (Robert Collins)

    * ``bzrlib.lazy_import.lazy_import`` function to create on-demand 
      objects.  This allows all imports to stay at the global scope, but
      modules will not actually be imported if they are not used.
      (John Arbash Meinel)

    * Support bzr:// and bzr+ssh:// urls to work with the new RPC-based
      transport which will be used with the upcoming high-performance smart
      server. The new command ``bzr serve`` will invoke bzr in server mode,
      which processes these requests. (Andrew Bennetts, Robert Collins, Martin
      Pool)

    * New command ``bzr version-info`` which can be used to get a summary
      of the current state of the tree. This is especially useful as part
      of a build commands. See ``doc/version_info.txt`` for more information 
      (John Arbash Meinel)

  BUG FIXES:

    * 'bzr inventory [FILE...]' allows restricting the file list to a
      specific set of files. (John Arbash Meinel, #3631)

    * Don't abort when annotating empty files (John Arbash Meinel, #56814)

    * Add ``Stanza.to_unicode()`` which can be passed to another Stanza
      when nesting stanzas. Also, add ``read_stanza_unicode`` to handle when
      reading a nested Stanza. (John Arbash Meinel)

    * Transform._set_mode() needs to stat the right file. 
      (John Arbash Meinel, #56549)

    * Raise WeaveFormatError rather than StopIteration when trying to read
      an empty Weave file. (John Arbash Meinel, #46871)

    * Don't access e.code for generic URLErrors, only HTTPErrors have .code.
      (Vincent Ladeuil, #59835)

    * Handle boundary="" lines properly to allow access through a Squid proxy.
      (John Arbash Meinel, #57723)

    * revert now removes newly-added directories (Aaron Bentley, #54172)

    * ``bzr upgrade sftp://`` shouldn't fail to upgrade v6 branches if there 
      isn't a working tree. (David Allouche, #40679)

    * Give nicer error messages when a user supplies an invalid --revision
      parameter. (John Arbash Meinel, #55420)

    * Handle when LANG is not recognized by python. Emit a warning, but
      just revert to using 'ascii'. (John Arbash Meinel, #35392)

    * Don't use preexec_fn on win32, as it is not supported by subprocess.
      (John Arbash Meinel)

    * Skip specific tests when the dependencies aren't met. This includes
      some ``setup.py`` tests when ``python-dev`` is not available, and
      some tests that depend on paramiko. (John Arbash Meinel, Mattheiu Moy)

    * Fallback to Paramiko properly, if no ``ssh`` executable exists on
      the system. (Andrew Bennetts, John Arbash Meinel)

    * ``Branch.bind(other_branch)`` no longer takes a write lock on the
      other branch, and will not push or pull between the two branches.
      API users will need to perform a push or pull or update operation if they
      require branch synchronisation to take place. (Robert Collins, #47344)

    * When creating a tarball or zipfile export, export unicode names as utf-8
      paths. This may not work perfectly on all platforms, but has the best
      chance of working in the common case. (John Arbash Meinel, #56816)

    * When committing, only files that exist in working tree or basis tree
      may be specified (Aaron Bentley, #50793)

  PORTABILITY:

    * Fixes to run on Python 2.5 (Brian M. Carlson, Martin Pool, Marien Zwart)

  INTERNALS:

    * TestCaseInTempDir now creates a separate directory for HOME, rather
      than having HOME set to the same location as the working directory.
      (John Arbash Meinel)

    * run_bzr_subprocess() can take an optional 'env_changes={}' parameter,
      which will update os.environ inside the spawned child. It also can
      take a 'universal_newlines=True', which helps when checking the output
      of the command. (John Arbash Meinel)

    * Refactor SFTP vendors to allow easier re-use when ssh is used. 
      (Andrew Bennetts)

    * Transport.list_dir() and Transport.iter_files_recursive() should always
      return urlescaped paths. This is now tested (there were bugs in a few
      of the transports) (Andrew Bennetts, David Allouche, John Arbash Meinel)

    * New utility function symbol_versioning.deprecation_string. Returns the
      formatted string for a callable, deprecation format pair. (Robert Collins)

    * New TestCase helper applyDeprecated. This allows you to call a callable
      which is deprecated without it spewing to the screen, just by supplying
      the deprecation format string issued for it. (Robert Collins)

    * Transport.append and Transport.put have been deprecated in favor of
      .append_bytes, .append_file, .put_bytes, and .put_file. This removes the
      ambiguity in what type of object the functions take.
      Transport.non_atomic_put_{bytes,file} has also been added. Which works
      similarly to Transport.append() except for SFTP, it doesn't have a round
      trip when opening the file. Also, it provides functionality for creating
      a parent directory when trying to create a file, rather than raise
      NoSuchFile and forcing the caller to repeat their request.
      (John Arbash Meinel)

    * WorkingTree has a new api ``unversion`` which allow the unversioning of
      entries by their file id. (Robert Collins)

    * WorkingTree.pending_merges is deprecated.  Please use the get_parent_ids
      (introduced in 0.10) method instead. (Robert Collins)

    * WorkingTree has a new lock_tree_write method which locks the branch for
      read rather than write. This is appropriate for actions which only need
      the branch data for reference rather than mutation. A new decorator
      needs_tree_write_lock is provided in the workingtree module. Like the
      needs_read_lock and needs_write_lock decorators this allows static 
      declaration of the locking requirements of a function to ensure that
      a lock is taken out for casual scripts. (Robert Collins, #54107)

    * All WorkingTree methods which write to the tree, but not to the branch
      have been converted to use ``needs_tree_write_lock`` rather than 
      ``needs_write_lock``. Also converted is the revert, conflicts and tree
      transform modules. This provides a modest performance improvement on 
      metadir style trees, due to the reduce lock-acquisition, and a more
      significant performance improvement on lightweight checkouts from 
      remote branches, where trivial operations used to pay a significant 
      penalty. It also provides the basis for allowing readonly checkouts.
      (Robert Collins)

    * Special case importing the standard library 'copy' module. This shaves
      off 40ms of startup time, while retaining compatibility. See:
      ``bzrlib/inspect_for_copy.py`` for more details. (John Arbash Meinel)

    * WorkingTree has a new parent class MutableTree which represents the 
      specialisations of Tree which are able to be altered. (Robert Collins)

    * New methods mkdir and put_file_bytes_non_atomic on MutableTree that
      mutate the tree and its contents. (Robert Collins)

    * Transport behaviour at the root of the URL is now defined and tested.
      (Andrew Bennetts, Robert Collins)

  TESTING:

    * New test helper classs MemoryTree. This is typically accessed via
      ``self.make_branch_and_memory_tree()`` in test cases. (Robert Collins)
      
    * Add start_bzr_subprocess and stop_bzr_subprocess to allow test code to
      continue running concurrently with a subprocess of bzr. (Andrew Bennetts,
      Robert Collins)

    * Add a new method ``Transport.get_smart_client()``. This is provided to
      allow upgrades to a richer interface than the VFS one provided by
      Transport. (Andrew Bennetts, Martin Pool)

bzr 0.10  2006-08-29
  
  IMPROVEMENTS:
    * 'merge' now takes --uncommitted, to apply uncommitted changes from a
      tree.  (Aaron Bentley)
  
    * 'bzr add --file-ids-from' can be used to specify another path to use
      for creating file ids, rather than generating all new ones. Internally,
      the 'action' passed to smart_add_tree() can return file_ids that
      will be used, rather than having bzrlib generate new ones.
      (John Arbash Meinel, #55781)

    * ``bzr selftest --benchmark`` now allows a ``--cache-dir`` parameter.
      This will cache some of the intermediate trees, and decrease the
      setup time for benchmark tests. (John Arbash Meinel)

    * Inverse forms are provided for all boolean options.  For example,
      --strict has --no-strict, --no-recurse has --recurse (Aaron Bentley)

    * Serialize out Inventories directly, rather than using ElementTree.
      Writing out a kernel sized inventory drops from 2s down to ~350ms.
      (Robert Collins, John Arbash Meinel)

  BUG FIXES:

    * Help diffutils 2.8.4 get along with binary tests (Marien Zwart: #57614)

    * Change LockDir so that if the lock directory doesn't exist when
      lock_write() is called, an attempt will be made to create it.
      (John Arbash Meinel, #56974)

    * ``bzr uncommit`` preserves pending merges. (John Arbash Meinel, #57660)

    * Active FTP transport now works as intended. (ghozzy, #56472)

    * Really fix mutter() so that it won't ever raise a UnicodeError.
      It means it is possible for ~/.bzr.log to contain non UTF-8 characters.
      But it is a debugging log, not a real user file.
      (John Arbash Meinel, #56947, #53880)

    * Change Command handle to allow Unicode command and options.
      At present we cannot register Unicode command names, so we will get
      BzrCommandError('unknown command'), or BzrCommandError('unknown option')
      But that is better than a UnicodeError + a traceback.
      (John Arbash Meinel, #57123)

    * Handle TZ=UTC properly when reading/writing revisions.
      (John Arbash Meinel, #55783, #56290)

    * Use GPG_TTY to allow gpg --cl to work with gpg-agent in a pipeline,
      (passing text to sign in on stdin). (John Arbash Meinel, #54468)

    * External diff does the right thing for binaries even in foreign 
      languages. (John Arbash Meinel, #56307)

    * Testament handles more cases when content is unicode. Specific bug was
      in handling of revision properties. (John Arbash Meinel, Holger Krekel,
      #54723)

    * The bzr selftest was failing on installed versions due to a bug in a new
      test helper. (John Arbash Meinel, Robert Collins, #58057)

  INTERNALS:

    * ``bzrlib.cache_utf8`` contains ``encode()`` and ``decode()`` functions
      which can be used to cache the conversion between utf8 and Unicode.
      Especially helpful for some of the knit annotation code, which has to
      convert revision ids to utf8 to annotate lines in storage.
      (John Arbash Meinel)

    * ``setup.py`` now searches the filesystem to find all packages which
      need to be installed. This should help make the life of packagers
      easier. (John Arbash Meinel)

bzr 0.9.0  2006-08-11

  SURPRISES:

   * The hard-coded built-in ignore rules have been removed. There are
     now two rulesets which are enforced. A user global one in 
     ~/.bazaar/ignore which will apply to every tree, and the tree
     specific one '.bzrignore'.
     ~/.bazaar/ignore will be created if it does not exist, but with
     a more conservative list than the old default.
     This fixes bugs with default rules being enforced no matter what. 
     The old list of ignore rules from bzr is available by
     running 'bzr ignore --old-default-rules'.
     (Robert Collins, Martin Pool, John Arbash Meinel)

   * 'branches.conf' has been changed to 'locations.conf', since it can apply
     to more locations than just branch locations.
     (Aaron Bentley)
   
  IMPROVEMENTS:

   * The revision specifier "revno:" is extended to accept the syntax
     revno:N:branch. For example,
     revno:42:http://bazaar-vcs.org/bzr/bzr.dev/ means revision 42 in
     bzr.dev.  (Matthieu Moy)

   * Tests updates to ensure proper URL handling, UNICODE support, and
     proper printing when the user's terminal encoding cannot display 
     the path of a file that has been versioned.
     ``bzr branch`` can take a target URL rather than only a local directory.
     Branch.get_parent()/set_parent() now save a relative path if possible,
     and normalize the parent based on root, allowing access across
     different transports. (John Arbash Meinel, Wouter van Heyst, Martin Pool)
     (Malone #48906, #42699, #40675, #5281, #3980, #36363, #43689,
      #42517, #42514)

   * On Unix, detect terminal width using an ioctl not just $COLUMNS.
     Use terminal width for single-line logs from ``bzr log --line`` and
     pending-merge display.  (Robert Widhopf-Fenk, Gustavo Niemeyer)
     (Malone #3507)

   * On Windows, detect terminal width using GetConsoleScreenBufferInfo.
     (Alexander Belchenko)

   * Speedup improvement for 'date:'-revision search. (Guillaume Pinot).

   * Show the correct number of revisions pushed when pushing a new branch.
     (Robert Collins).

   * 'bzr selftest' now shows a progress bar with the number of tests, and 
     progress made. 'make check' shows tests in -v mode, to be more useful
     for the PQM status window. (Robert Collins).
     When using a progress bar, failed tests are printed out, rather than
     being overwritten by the progress bar until the suite finishes.
     (John Arbash Meinel)

   * 'bzr selftest --benchmark' will run a new benchmarking selftest.
     'bzr selftest --benchmark --lsprof-timed' will use lsprofile to generate
     profile data for the individual profiled calls, allowing for fine
     grained analysis of performance.
     (Robert Collins, Martin Pool).

   * 'bzr commit' shows a progress bar. This is useful for commits over sftp
     where commit can take an appreciable time. (Robert Collins)

   * 'bzr add' is now less verbose in telling you what ignore globs were
     matched by files being ignored. Instead it just tells you how many 
     were ignored (because you might reasonably be expecting none to be
     ignored). 'bzr add -v' is unchanged and will report every ignored
     file. (Robert Collins).

   * ftp now has a test server if medusa is installed. As part of testing,
     ftp support has been improved, including support for supplying a
     non-standard port. (John Arbash Meinel).

   * 'bzr log --line' shows the revision number, and uses only the
     first line of the log message (#5162, Alexander Belchenko;
     Matthieu Moy)

   * 'bzr status' has had the --all option removed. The 'bzr ls' command
     should be used to retrieve all versioned files. (Robert Collins)

   * 'bzr bundle OTHER/BRANCH' will create a bundle which can be sent
     over email, and applied on the other end, while maintaining ancestry.
     This bundle can be applied with either 'bzr merge' or 'bzr pull',
     the same way you would apply another branch.
     (John Arbash Meinel, Aaron Bentley)
  
   * 'bzr whoami' can now be used to set your identity from the command line,
     for a branch or globally.  (Robey Pointer)

   * 'bzr checkout' now aliased to 'bzr co', and 'bzr annotate' to 'bzr ann'.
     (Michael Ellerman)

   * 'bzr revert DIRECTORY' now reverts the contents of the directory as well.
     (Aaron Bentley)

   * 'bzr get sftp://foo' gives a better error when paramiko is not present.
     Also updates things like 'http+pycurl://' if pycurl is not present.
     (John Arbash Meinel) (Malone #47821, #52204)

   * New env variable BZR_PROGRESS_BAR, sets the default progress bar type.
     Can be set to 'none' or 'dummy' to disable the progress bar, 'dots' or 
     'tty' to create the respective type. (John Arbash Meinel, #42197, #51107)

   * Improve the help text for 'bzr diff' to explain what various options do.
     (John Arbash Meinel, #6391)

   * 'bzr uncommit -r 10' now uncommits revisions 11.. rather than uncommitting
     revision 10. This makes -r10 more in line with what other commands do.
     'bzr uncommit' also now saves the pending merges of the revisions that
     were removed. So it is safe to uncommit after a merge, fix something,
     and commit again. (John Arbash Meinel, #32526, #31426)

   * 'bzr init' now also works on remote locations.
     (Wouter van Heyst, #48904)

   * HTTP support has been updated. When using pycurl we now support 
     connection keep-alive, which reduces dns requests and round trips.
     And for both urllib and pycurl we support multi-range requests, 
     which decreases the number of round-trips. Performance results for
     ``bzr branch http://bazaar-vcs.org/bzr/bzr.dev/`` indicate
     http branching is now 2-3x faster, and ``bzr pull`` in an existing 
     branch is as much as 4x faster.
     (Michael Ellerman, Johan Rydberg, John Arbash Meinel, #46768)

   * Performance improvements for sftp. Branching and pulling are now up to
     2x faster. Utilize paramiko.readv() support for async requests if it
     is available (paramiko > 1.6) (John Arbash Meinel)

  BUG FIXES:

    * Fix shadowed definition of TestLocationConfig that caused some 
      tests not to run.  (#32587, Erik Bågfors, Michael Ellerman, 
      Martin Pool)

    * Fix unnecessary requirement of sign-my-commits that it be run from
      a working directory.  (Martin Pool, Robert Collins)

    * 'bzr push location' will only remember the push location if it succeeds
      in connecting to the remote location. (#49742, John Arbash Meinel)

    * 'bzr revert' no longer toggles the executable bit on win32
      (#45010, John Arbash Meinel)

    * Handle broken pipe under win32 correctly. (John Arbash Meinel)
    
    * sftp tests now work correctly on win32 if you have a newer paramiko
      (John Arbash Meinel)

    * Cleanup win32 test suite, and general cleanup of places where
      file handles were being held open. (John Arbash Meinel)

    * When specifying filenames for 'diff -r x..y', the name of the file in the
      working directory can be used, even if its name is different in both x
      and y.

    * File-ids containing single- or double-quotes are handled correctly by
      push.  (#52227, Aaron Bentley)

    * Normalize unicode filenames to ensure cross-platform consistency.
      (John Arbash Meinel, #43689)

    * The argument parser can now handle '-' as an argument. Currently
      no code interprets it specially (it is mostly handled as a file named 
      '-'). But plugins, and future operations can use it.
      (John Arbash meinel, #50984)

    * Bundles can properly read binary files with a plain '\r' in them.
      (John Arbash Meinel, #51927)

    * Tuning iter_entries() to be more efficient (John Arbash Meinel, #5444)

    * Lots of win32 fixes (the test suite passes again).
      (John Arbash Meinel, #50155)

    * Handle openbsd returning None for sys.getfilesystemencoding() (#41183) 

    * Support ftp APPE (append) to allow Knits to be used over ftp (#42592)

    * Removals are only committed if they match the filespec (or if there is
      no filespec).  (#46635, Aaron Bentley)

    * smart-add recurses through all supplied directories 
      (John Arbash Meinel, #52578)

    * Make the bundle reader extra lines before and after the bundle text.
      This allows you to parse an email with the bundle inline.
      (John Arbash Meinel, #49182)

    * Change the file id generator to squash a little bit more. Helps when
      working with long filenames on windows. (Also helps for unicode filenames
      not generating hidden files). (John Arbash Meinel, #43801)

    * Restore terminal mode on C-c while reading sftp password.  (#48923, 
      Nicholas Allen, Martin Pool)

    * Timestamps are rounded to 1ms, and revision entries can be recreated
      exactly. (John Arbash Meinel, Jamie Wilkinson, #40693)

    * Branch.base has changed to a URL, but ~/.bazaar/locations.conf should
      use local paths, since it is user visible (John Arbash Meinel, #53653)

    * ``bzr status foo`` when foo was unversioned used to cause a full delta
      to be generated (John Arbash Meinel, #53638)

    * When reading revision properties, an empty value should be considered
      the empty string, not None (John Arbash Meinel, #47782)

    * ``bzr diff --diff-options`` can now handle binary files being changed.
      Also, the output is consistent when --diff-options is not supplied.
      (John Arbash Meinel, #54651, #52930)

    * Use the right suffixes for loading plugins (John Arbash Meinel, #51810)

    * Fix Branch.get_parent() to handle the case when the parent is not 
      accessible (John Arbash Meinel, #52976)

  INTERNALS:

    * Combine the ignore rules into a single regex rather than looping over
      them to reduce the threshold where  N^2 behaviour occurs in operations
      like status. (Jan Hudec, Robert Collins).

    * Appending to bzrlib.DEFAULT_IGNORE is now deprecated. Instead, use
      one of the add functions in bzrlib.ignores. (John Arbash Meinel)

    * 'bzr push' should only push the ancestry of the current revision, not
      all of the history in the repository. This is especially important for
      shared repositories. (John Arbash Meinel)

    * bzrlib.delta.compare_trees now iterates in alphabetically sorted order,
      rather than randomly walking the inventories. (John Arbash Meinel)

    * Doctests are now run in temporary directories which are cleaned up when
      they finish, rather than using special ScratchDir/ScratchBranch objects.
      (Martin Pool)

    * Split ``check`` into separate methods on the branch and on the repository,
      so that it can be specialized in ways that are useful or efficient for
      different formats.  (Martin Pool, Robert Collins)

    * Deprecate Repository.all_revision_ids; most methods don't really need
      the global revision graph but only that part leading up to a particular
      revision.  (Martin Pool, Robert Collins)

    * Add a BzrDirFormat control_formats list which allows for control formats
      that do not use '.bzr' to store their data - i.e. '.svn', '.hg' etc.
      (Robert Collins, Jelmer Vernooij).

    * bzrlib.diff.external_diff can be redirected to any file-like object.
      Uses subprocess instead of spawnvp.
      (#4047, #48914, James Henstridge, John Arbash Meinel)

    * New command line option '--profile-imports', which will install a custom
      importer to log time to import modules and regex compilation time to 
      sys.stderr (John Arbash Meinel)

    * 'EmptyTree' is now deprecated, please use repository.revision_tree(None)
      instead. (Robert Collins)

    * "RevisionTree" is now in bzrlib/revisiontree.py. (Robert Collins)

bzr 0.8.2  2006-05-17
  
  BUG FIXES:
   
    * setup.py failed to install launchpad plugin.  (Martin Pool)

bzr 0.8.1  2006-05-16

  BUG FIXES:

    * Fix failure to commit a merge in a checkout.  (Martin Pool, 
      Robert Collins, Erik Bågfors, #43959)

    * Nicer messages from 'commit' in the case of renames, and correct
      messages when a merge has occured. (Robert Collins, Martin Pool)

    * Separate functionality from assert statements as they are skipped in
      optimized mode of python. Add the same check to pending merges.
      (#44443, Olaf Conradi)

  CHANGES:

    * Do not show the None revision in output of bzr ancestry. (Olaf Conradi)

    * Add info on standalone branches without a working tree.
      (#44155, Olaf Conradi)

    * Fix bug in knits when raising InvalidRevisionId. (#44284, Olaf Conradi)

  CHANGES:

    * Make editor invocation comply with Debian Policy. First check
      environment variables VISUAL and EDITOR, then try editor from
      alternatives system. If that all fails, fall back to the pre-defined
      list of editors. (#42904, Olaf Conradi)

  NEW FEATURES:

    * New 'register-branch' command registers a public branch into 
      Launchpad.net, where it can be associated with bugs, etc.
      (Martin Pool, Bjorn Tillenius, Robert Collins)

  INTERNALS:

    * New public api in InventoryEntry - 'describe_change(old, new)' which
      provides a human description of the changes between two old and
      new. (Robert Collins, Martin Pool)

  TESTING:

    * Fix test case for bzr info in upgrading a standalone branch to metadir,
      uses bzrlib api now. (Olaf Conradi)

bzr 0.8  2006-05-08

  NOTES WHEN UPGRADING:

    Release 0.8 of bzr introduces a new format for history storage, called
    'knit', as an evolution of to the 'weave' format used in 0.7.  Local 
    and remote operations are faster using knits than weaves.  Several
    operations including 'init', 'init-repo', and 'upgrade' take a 
    --format option that controls this.  Branching from an existing branch
    will keep the same format.

    It is possible to merge, pull and push between branches of different
    formats but this is slower than moving data between homogenous
    branches.  It is therefore recommended (but not required) that you
    upgrade all branches for a project at the same time.  Information on
    formats is shown by 'bzr info'.

    bzr 0.8 now allows creation of 'repositories', which hold the history 
    of files and revisions for several branches.  Previously bzr kept all
    the history for a branch within the .bzr directory at the root of the
    branch, and this is still the default.  To create a repository, use
    the new 'bzr init-repo' command.  Branches exist as directories under
    the repository and contain just a small amount of information
    indicating the current revision of the branch.

    bzr 0.8 also supports 'checkouts', which are similar to in cvs and
    subversion.  Checkouts are associated with a branch (optionally in a
    repository), which contains all the historical information.  The
    result is that a checkout can be deleted without losing any
    already-committed revisions.  A new 'update' command is also available. 

    Repositories and checkouts are not supported with the 0.7 storage
    format.  To use them you must upgrad to either knits, or to the
    'metaweave' format, which uses weaves but changes the .bzr directory
    arrangement.
    

  IMPROVEMENTS:

    * Sftp paths can now be relative, or local, according to the lftp
      convention. Paths now take the form:
      sftp://user:pass@host:port/~/relative/path
      or
      sftp://user:pass@host:port/absolute/path

    * The FTP transport now tries to reconnect after a temporary
      failure. ftp put is made atomic. (Matthieu Moy)

    * The FTP transport now maintains a pool of connections, and
      reuses them to avoid multiple connections to the same host (like
      sftp did). (Daniel Silverstone)

    * The bzr_man.py file has been removed. To create the man page now,
      use ./generate_docs.py man. The new program can also create other files.
      Run "python generate_docs.py --help" for usage information. (Hans
      Ulrich Niedermann & James Blackwell).

    * Man Page now gives full help (James Blackwell). Help also updated to 
      reflect user config now being stored in .bazaar (Hans Ulrich
      Niedermann)

    * It's now possible to set aliases in bazaar.conf (Erik Bågfors)

    * Pull now accepts a --revision argument (Erik Bågfors)

    * 'bzr re-sign' now allows multiple revisions to be supplied on the command
      line. You can now use the following command to sign all of your old commits.
        find .bzr/revision-store// -name my@email-* \
          | sed 's/.*\/\/..\///' \
          | xargs bzr re-sign

    * Upgrade can now upgrade over the network. (Robert Collins)

    * Two new commands 'bzr checkout' and 'bzr update' allow for CVS/SVN-alike
      behaviour.  By default they will cache history in the checkout, but
      with --lightweight almost all data is kept in the master branch.
      (Robert Collins)

    * 'revert' unversions newly-versioned files, instead of deleting them.

    * 'merge' is more robust.  Conflict messages have changed.

    * 'merge' and 'revert' no longer clobber existing files that end in '~' or
      '.moved'.

    * Default log format can be set in configuration and plugins can register
      their own formatters. (Erik Bågfors)

    * New 'reconcile' command will check branch consistency and repair indexes
      that can become out of sync in pre 0.8 formats. (Robert Collins,
      Daniel Silverstone)

    * New 'bzr init --format' and 'bzr upgrade --format' option to control 
      what storage format is created or produced.  (Robert Collins, 
      Martin Pool)

    * Add parent location to 'bzr info', if there is one.  (Olaf Conradi)

    * New developer commands 'weave-list' and 'weave-join'.  (Martin Pool)

    * New 'init-repository' command, plus support for repositories in 'init'
      and 'branch' (Aaron Bentley, Erik Bågfors, Robert Collins)

    * Improve output of 'info' command. Show all relevant locations related to
      working tree, branch and repository. Use kibibytes for binary quantities.
      Fix off-by-one error in missing revisions of working tree.  Make 'info'
      work on branches, repositories and remote locations.  Show locations
      relative to the shared repository, if applicable.  Show locking status
      of locations.  (Olaf Conradi)

    * Diff and merge now safely handle binary files. (Aaron Bentley)

    * 'pull' and 'push' now normalise the revision history, so that any two
      branches with the same tip revision will have the same output from 'log'.
      (Robert Collins)

    * 'merge' accepts --remember option to store parent location, like 'push'
      and 'pull'. (Olaf Conradi)

    * bzr status and diff when files given as arguments do not exist
      in the relevant trees.  (Martin Pool, #3619)

    * Add '.hg' to the default ignore list.  (Martin Pool)

    * 'knit' is now the default disk format. This improves disk performance and
      utilization, increases incremental pull performance, robustness with SFTP
      and allows checkouts over SFTP to perform acceptably. 
      The initial Knit code was contributed by Johan Rydberg based on a
      specification by Martin Pool.
      (Robert Collins, Aaron Bentley, Johan Rydberg, Martin Pool).

    * New tool to generate all-in-one html version of the manual.  (Alexander
      Belchenko)

    * Hitting CTRL-C while doing an SFTP push will no longer cause stale locks
      to be left in the SFTP repository. (Robert Collins, Martin Pool).

    * New option 'diff --prefix' to control how files are named in diff
      output, with shortcuts '-p0' and '-p1' corresponding to the options for 
      GNU patch.  (Alexander Belchenko, Goffredo Baroncelli, Martin Pool)

    * Add --revision option to 'annotate' command.  (Olaf Conradi)

    * If bzr shows an unexpected revision-history after pulling (perhaps due
      to a reweave) it can now be corrected by 'bzr reconcile'.
      (Robert Collins)

  CHANGES:

    * Commit is now verbose by default, and shows changed filenames and the 
      new revision number.  (Robert Collins, Martin Pool)

    * Unify 'mv', 'move', 'rename'.  (#5379, Matthew Fuller)

    * 'bzr -h' shows help.  (#35940, Martin Pool, Ian Bicking)

    * Make 'pull' and 'push' remember location on failure using --remember.
      (Olaf Conradi)

    * For compatibility, make old format for using weaves inside metadir
      available as 'metaweave' format.  Rename format 'metadir' to 'default'.
      Clean up help for option --format in commands 'init', 'init-repo' and
      'upgrade'.  (Olaf Conradi)

  INTERNALS:
  
    * The internal storage of history, and logical branch identity have now
      been split into Branch, and Repository. The common locking and file 
      management routines are now in bzrlib.lockablefiles. 
      (Aaron Bentley, Robert Collins, Martin Pool)

    * Transports can now raise DependencyNotPresent if they need a library
      which is not installed, and then another implementation will be 
      tried.  (Martin Pool)

    * Remove obsolete (and no-op) `decode` parameter to `Transport.get`.  
      (Martin Pool)

    * Using Tree Transform for merge, revert, tree-building

    * WorkingTree.create, Branch.create, WorkingTree.create_standalone,
      Branch.initialize are now deprecated. Please see BzrDir.create_* for
      replacement API's. (Robert Collins)

    * New BzrDir class represents the .bzr control directory and manages
      formatting issues. (Robert Collins)

    * New repository.InterRepository class encapsulates Repository to 
      Repository actions and allows for clean selection of optimised code
      paths. (Robert Collins)

    * bzrlib.fetch.fetch and bzrlib.fetch.greedy_fetch are now deprecated,
      please use 'branch.fetch' or 'repository.fetch' depending on your
      needs. (Robert Collins)

    * deprecated methods now have a 'is_deprecated' flag on them that can
      be checked, if you need to determine whether a given callable is 
      deprecated at runtime. (Robert Collins)

    * Progress bars are now nested - see
      bzrlib.ui.ui_factory.nested_progress_bar. (Robert Collins, Robey Pointer)

    * New API call get_format_description() for each type of format.
      (Olaf Conradi)

    * Changed branch.set_parent() to accept None to remove parent.
      (Olaf Conradi)

    * Deprecated BzrError AmbiguousBase.  (Olaf Conradi)

    * WorkingTree.branch is now a read only property.  (Robert Collins)

    * bzrlib.ui.text.TextUIFactory now accepts a bar_type parameter which
      can be None or a factory that will create a progress bar. This is
      useful for testing or for overriding the bzrlib.progress heuristic.
      (Robert Collins)

    * New API method get_physical_lock_status() to query locks present on a
      transport.  (Olaf Conradi)

    * Repository.reconcile now takes a thorough keyword parameter to allow
      requesting an indepth reconciliation, rather than just a data-loss 
      check. (Robert Collins)

    * bzrlib.ui.ui_factory protocol now supports 'get_boolean' to prompt
      the user for yes/no style input. (Robert Collins)

  TESTING:

    * SFTP tests now shortcut the SSH negotiation, reducing test overhead
      for testing SFTP protocol support. (Robey Pointer)

    * Branch formats are now tested once per implementation (see bzrlib.
      tests.branch_implementations. This is analagous to the transport
      interface tests, and has been followed up with working tree,
      repository and BzrDir tests. (Robert Collins)

    * New test base class TestCaseWithTransport provides a transport aware
      test environment, useful for testing any transport-interface using
      code. The test suite option --transport controls the transport used
      by this class (when its not being used as part of implementation
      contract testing). (Robert Collins)

    * Close logging handler on disabling the test log. This will remove the
      handler from the internal list inside python's logging module,
      preventing shutdown from closing it twice.  (Olaf Conradi)

    * Move test case for uncommit to blackbox tests.  (Olaf Conradi)

    * run_bzr and run_bzr_captured now accept a 'stdin="foo"' parameter which
      will provide String("foo") to the command as its stdin.

bzr 0.7 2006-01-09

  CHANGES:

    * .bzrignore is excluded from exports, on the grounds that it's a bzr 
      internal-use file and may not be wanted.  (Jamie Wilkinson)

    * The "bzr directories" command were removed in favor of the new
      --kind option to the "bzr inventory" command.  To list all 
      versioned directories, now use "bzr inventory --kind directory".  
      (Johan Rydberg)

    * Under Windows configuration directory is now %APPDATA%\bazaar\2.0
      by default. (John Arbash Meinel)

    * The parent of Bzr configuration directory can be set by BZR_HOME
      environment variable. Now the path for it is searched in BZR_HOME, then
      in HOME. Under Windows the order is: BZR_HOME, APPDATA (usually
      points to C:\Documents and Settings\User Name\Application Data), HOME.
      (John Arbash Meinel)

    * Plugins with the same name in different directories in the bzr plugin
      path are no longer loaded: only the first successfully loaded one is
      used. (Robert Collins)

    * Use systems' external ssh command to open connections if possible.  
      This gives better integration with user settings such as ProxyCommand.
      (James Henstridge)

    * Permissions on files underneath .bzr/ are inherited from the .bzr 
      directory. So for a shared repository, simply doing 'chmod -R g+w .bzr/'
      will mean that future file will be created with group write permissions.

    * configure.in and config.guess are no longer in the builtin default 
      ignore list.

    * '.sw[nop]' pattern ignored, to ignore vim swap files for nameless
      files.  (John Arbash Meinel, Martin Pool)

  IMPROVEMENTS:

    * "bzr INIT dir" now initializes the specified directory, and creates 
      it if it does not exist.  (John Arbash Meinel)

    * New remerge command (Aaron Bentley)

    * Better zsh completion script.  (Steve Borho)

    * 'bzr diff' now returns 1 when there are changes in the working 
      tree. (Robert Collins)

    * 'bzr push' now exists and can push changes to a remote location. 
      This uses the transport infrastructure, and can store the remote
      location in the ~/.bazaar/branches.conf configuration file.
      (Robert Collins)

    * Test directories are only kept if the test fails and the user requests
      that they be kept.

    * Tweaks to short log printing

    * Added branch nicks, new nick command, printing them in log output. 
      (Aaron Bentley)

    * If $BZR_PDB is set, pop into the debugger when an uncaught exception 
      occurs.  (Martin Pool)

    * Accept 'bzr resolved' (an alias for 'bzr resolve'), as this is
      the same as Subversion.  (Martin Pool)

    * New ftp transport support (on ftplib), for ftp:// and aftp:// 
      URLs.  (Daniel Silverstone)

    * Commit editor temporary files now start with 'bzr_log.', to allow 
      text editors to match the file name and set up appropriate modes or 
      settings.  (Magnus Therning)

    * Improved performance when integrating changes from a remote weave.  
      (Goffredo Baroncelli)

    * Sftp will attempt to cache the connection, so it is more likely that
      a connection will be reused, rather than requiring multiple password
      requests.

    * bzr revno now takes an optional argument indicating the branch whose
      revno should be printed.  (Michael Ellerman)

    * bzr cat defaults to printing the last version of the file.  
      (#3632, Matthieu Moy)

    * New global option 'bzr --lsprof COMMAND' runs bzr under the lsprof 
      profiler.  (Denys Duchier)

    * Faster commits by reading only the headers of affected weave files. 
      (Denys Duchier)

    * 'bzr add' now takes a --dry-run parameter which shows you what would be
      added, but doesn't actually add anything. (Michael Ellerman)

    * 'bzr add' now lists how many files were ignored per glob.  add --verbose
      lists the specific files.  (Aaron Bentley)

    * 'bzr missing' now supports displaying changes in diverged trees and can
      be limited to show what either end of the comparison is missing.
      (Aaron Bently, with a little prompting from Daniel Silverstone)

  BUG FIXES:

    * SFTP can walk up to the root path without index errors. (Robert Collins)

    * Fix bugs in running bzr with 'python -O'.  (Martin Pool)

    * Error when run with -OO

    * Fix bug in reporting http errors that don't have an http error code.
      (Martin Pool)

    * Handle more cases of pipe errors in display commands

    * Change status to 3 for all errors

    * Files that are added and unlinked before committing are completely
      ignored by diff and status

    * Stores with some compressed texts and some uncompressed texts are now
      able to be used. (John A Meinel)

    * Fix for bzr pull failing sometimes under windows

    * Fix for sftp transport under windows when using interactive auth

    * Show files which are both renamed and modified as such in 'bzr 
      status' output.  (#4503, Daniel Silverstone)

    * Make annotate cope better with revisions committed without a valid 
      email address.  (Marien Zwart)

    * Fix representation of tab characters in commit messages.  (Harald 
      Meland)

    * List of plugin directories in BZR_PLUGIN_PATH environment variable is
      now parsed properly under Windows. (Alexander Belchenko)

    * Show number of revisions pushed/pulled/merged. (Robey Pointer)

    * Keep a cached copy of the basis inventory to speed up operations 
      that need to refer to it.  (Johan Rydberg, Martin Pool)

    * Fix bugs in bzr status display of non-ascii characters.  (Martin 
      Pool)

    * Remove Makefile.in from default ignore list.  (#6413, Tollef Fog 
      Heen, Martin Pool)

    * Fix failure in 'bzr added'.  (Nathan McCallum, Martin Pool)

  TESTING:

    * Fix selftest asking for passwords when there are no SFTP keys.  
      (Robey Pointer, Jelmer Vernooij) 

    * Fix selftest run with 'python -O'.  (Martin Pool)

    * Fix HTTP tests under Windows. (John Arbash Meinel)

    * Make tests work even if HOME is not set (Aaron Bentley)

    * Updated build_tree to use fixed line-endings for tests which read 
      the file cotents and compare. Make some tests use this to pass under
      Windows. (John Arbash Meinel)

    * Skip stat and symlink tests under Windows. (Alexander Belchenko)

    * Delay in selftest/testhashcash is now issued under win32 and Cygwin.
      (John Arbash Meinel)

    * Use terminal width to align verbose test output.  (Martin Pool)

    * Blackbox tests are maintained within the bzrlib.tests.blackbox directory.
      If adding a new test script please add that to
      bzrlib.tests.blackbox.__init__. (Robert Collins)

    * Much better error message if one of the test suites can't be 
      imported.  (Martin Pool)

    * Make check now runs the test suite twice - once with the default locale,
      and once with all locales forced to C, to expose bugs. This is not 
      trivially done within python, so for now its only triggered by running
      Make check. Integrators and packagers who wish to check for full 
      platform support should run 'make check' to test the source.
      (Robert Collins)

    * Tests can now run TestSkipped if they can't execute for any reason.
      (Martin Pool) (NB: TestSkipped should only be raised for correctable
      reasons - see the wiki spec ImprovingBzrTestSuite).

    * Test sftp with relative, absolute-in-homedir and absolute-not-in-homedir
      paths for the transport tests. Introduce blackbox remote sftp tests that
      test the same permutations. (Robert Collins, Robey Pointer)

    * Transport implementation tests are now independent of the local file
      system, which allows tests for esoteric transports, and for features
      not available in the local file system. They also repeat for variations
      on the URL scheme that can introduce issues in the transport code,
      see bzrlib.transport.TransportTestProviderAdapter() for this.
      (Robert Collins).

    * TestCase.build_tree uses the transport interface to build trees, pass
      in a transport parameter to give it an existing connection.
      (Robert Collins).

  INTERNALS:

    * WorkingTree.pull has been split across Branch and WorkingTree,
      to allow Branch only pulls. (Robert Collins)

    * commands.display_command now returns the result of the decorated 
      function. (Robert Collins)

    * LocationConfig now has a set_user_option(key, value) call to save
      a setting in its matching location section (a new one is created
      if needed). (Robert Collins)

    * Branch has two new methods, get_push_location and set_push_location
      to respectively, get and set the push location. (Robert Collins)

    * commands.register_command now takes an optional flag to signal that
      the registrant is planning to decorate an existing command. When 
      given multiple plugins registering a command is not an error, and
      the original command class (whether built in or a plugin based one) is
      returned to the caller. There is a new error 'MustUseDecorated' for
      signalling when a wrapping command should switch to the original
      version. (Robert Collins)

    * Some option parsing errors will raise 'BzrOptionError', allowing 
      granular detection for decorating commands. (Robert Collins).

    * Branch.read_working_inventory has moved to
      WorkingTree.read_working_inventory. This necessitated changes to
      Branch.get_root_id, and a move of Branch.set_inventory to WorkingTree
      as well. To make it clear that a WorkingTree cannot always be obtained
      Branch.working_tree() will raise 'errors.NoWorkingTree' if one cannot
      be obtained. (Robert Collins)

    * All pending merges operations from Branch are now on WorkingTree.
      (Robert Collins)

    * The follow operations from Branch have moved to WorkingTree:
      add()
      commit()
      move()
      rename_one()
      unknowns()
      (Robert Collins)

    * bzrlib.add.smart_add_branch is now smart_add_tree. (Robert Collins)

    * New "rio" serialization format, similar to rfc-822. (Martin Pool)

    * Rename selftests to `bzrlib.tests.test_foo`.  (John A Meinel, Martin 
      Pool)

    * bzrlib.plugin.all_plugins has been changed from an attribute to a 
      query method. (Robert Collins)
 
    * New options to read only the table-of-contents of a weave.  
      (Denys Duchier)

    * Raise NoSuchFile when someone tries to add a non-existant file.
      (Michael Ellerman)

    * Simplify handling of DivergedBranches in cmd_pull().
      (Michael Ellerman)
		   
   
    * Branch.controlfile* logic has moved to lockablefiles.LockableFiles, which
      is exposed as Branch().control_files. Also this has been altered with the
      controlfile pre/suffix replaced by simple method names like 'get' and
      'put'. (Aaron Bentley, Robert Collins).

    * Deprecated functions and methods can now be marked as such using the 
      bzrlib.symbol_versioning module. Marked method have their docstring
      updated and will issue a DeprecationWarning using the warnings module
      when they are used. (Robert Collins)

    * bzrlib.osutils.safe_unicode now exists to provide parameter coercion
      for functions that need unicode strings. (Robert Collins)

bzr 0.6 2005-10-28

  IMPROVEMENTS:
  
    * pull now takes --verbose to show you what revisions are added or removed
      (John A Meinel)

    * merge now takes a --show-base option to include the base text in
      conflicts.
      (Aaron Bentley)

    * The config files are now read using ConfigObj, so '=' should be used as
      a separator, not ':'.
      (Aaron Bentley)

    * New 'bzr commit --strict' option refuses to commit if there are 
      any unknown files in the tree.  To commit, make sure all files are 
      either ignored, added, or deleted.  (Michael Ellerman)

    * The config directory is now ~/.bazaar, and there is a single file 
      ~/.bazaar/bazaar.conf storing email, editor and other preferences.
      (Robert Collins)

    * 'bzr add' no longer takes a --verbose option, and a --quiet option
      has been added that suppresses all output.

    * Improved zsh completion support in contrib/zsh, from Clint
      Adams.

    * Builtin 'bzr annotate' command, by Martin Pool with improvements from 
      Goffredo Baroncelli.
    
    * 'bzr check' now accepts -v for verbose reporting, and checks for
      ghosts in the branch. (Robert Collins)

    * New command 're-sign' which will regenerate the gpg signature for 
      a revision. (Robert Collins)

    * If you set check_signatures=require for a path in 
      ~/.bazaar/branches.conf then bzr will invoke your
      gpg_signing_command (defaults to gpg) and record a digital signature
      of your commit. (Robert Collins)

    * New sftp transport, based on Paramiko.  (Robey Pointer)

    * 'bzr pull' now accepts '--clobber' which will discard local changes
      and make this branch identical to the source branch. (Robert Collins)

    * Just give a quieter warning if a plugin can't be loaded, and 
      put the details in .bzr.log.  (Martin Pool)

    * 'bzr branch' will now set the branch-name to the last component of the
      output directory, if one was supplied.

    * If the option 'post_commit' is set to one (or more) python function
      names (must be in the bzrlib namespace), then they will be invoked
      after the commit has completed, with the branch and revision_id as
      parameters. (Robert Collins)

    * Merge now has a retcode of 1 when conflicts occur. (Robert Collins)

    * --merge-type weave is now supported for file contents.  Tree-shape
      changes are still three-way based.  (Martin Pool, Aaron Bentley)

    * 'bzr check' allows the first revision on revision-history to have
      parents - something that is expected for cheap checkouts, and occurs
      when conversions from baz do not have all history.  (Robert Collins).

   * 'bzr merge' can now graft unrelated trees together, if your specify
     0 as a base. (Aaron Bentley)

   * 'bzr commit branch' and 'bzr commit branch/file1 branch/file2' now work
     (Aaron Bentley)

    * Add '.sconsign*' to default ignore list.  (Alexander Belchenko)

   * 'bzr merge --reprocess' minimizes conflicts

  TESTING:

    * The 'bzr selftest --pattern' option for has been removed, now 
      test specifiers on the command line can be simple strings, or 
      regexps, or both. (Robert Collins)

    * Passing -v to selftest will now show the time each test took to 
      complete, which will aid in analysing performance regressions and
      related questions. (Robert Collins)

    * 'bzr selftest' runs all tests, even if one fails, unless '--one'
      is given. (Martin Pool)

    * There is a new method for TestCaseInTempDir, assertFileEqual, which
      will check that a given content is equal to the content of the named
      file. (Robert Collins)

    * Fix test suite's habit of leaving many temporary log files in $TMPDIR.
      (Martin Pool)

  INTERNALS:

    * New 'testament' command and concept for making gpg-signatures 
      of revisions that are not tied to a particular internal
      representation.  (Martin Pool).

    * Per-revision properties ('revprops') as key-value associated 
      strings on each revision created when the revision is committed.
      Intended mainly for the use of external tools.  (Martin Pool).

    * Config options have moved from bzrlib.osutils to bzrlib.config.
      (Robert Collins)

    * Improved command line option definitions allowing explanations
      for individual options, among other things.  Contributed by 
      Magnus Therning.

    * Config options have moved from bzrlib.osutils to bzrlib.config.
      Configuration is now done via the config.Config interface:
      Depending on whether you have a Branch, a Location or no information
      available, construct a ``*Config``, and use its ``signature_checking``,
      ``username`` and ``user_email`` methods. (Robert Collins)

    * Plugins are now loaded under bzrlib.plugins, not bzrlib.plugin, and
      they are made available for other plugins to use. You should not 
      import other plugins during the __init__ of your plugin though, as 
      no ordering is guaranteed, and the plugins directory is not on the
      python path. (Robert Collins)

    * Branch.relpath has been moved to WorkingTree.relpath. WorkingTree no
      no longer takes an inventory, rather it takes an option branch
      parameter, and if None is given will open the branch at basedir 
      implicitly. (Robert Collins)

    * Cleaner exception structure and error reporting.  Suggested by 
      Scott James Remnant.  (Martin Pool)

    * Branch.remove has been moved to WorkingTree, which has also gained
      lock_read, lock_write and unlock methods for convenience. (Robert
      Collins)

    * Two decorators, needs_read_lock and needs_write_lock have been added
      to the branch module. Use these to cause a function to run in a
      read or write lock respectively. (Robert Collins)

    * Branch.open_containing now returns a tuple (Branch, relative-path),
      which allows direct access to the common case of 'get me this file
      from its branch'. (Robert Collins)

    * Transports can register using register_lazy_transport, and they 
      will be loaded when first used.  (Martin Pool)

    * 'pull' has been factored out of the command as WorkingTree.pull().
      A new option to WorkingTree.pull has been added, clobber, which will
      ignore diverged history and pull anyway.
      (Robert Collins)

    * config.Config has a 'get_user_option' call that accepts an option name.
      This will be looked up in branches.conf and bazaar.conf as normal.
      It is intended that this be used by plugins to support options - 
      options of built in programs should have specific methods on the config.
      (Robert Collins)

    * merge.merge_inner now has tempdir as an optional parameter. (Robert
      Collins)

    * Tree.kind is not recorded at the top level of the hierarchy, as it was
      missing on EmptyTree, leading to a bug with merge on EmptyTrees.
      (Robert Collins)

    * WorkingTree.__del__ has been removed, it was non deterministic and not 
      doing what it was intended to. See WorkingTree.__init__ for a comment
      about future directions. (Robert Collins/Martin Pool)

    * bzrlib.transport.http has been modified so that only 404 urllib errors
      are returned as NoSuchFile. Other exceptions will propogate as normal.
      This allows debuging of actual errors. (Robert Collins)

    * bzrlib.transport.Transport now accepts *ONLY* url escaped relative paths
      to apis like 'put', 'get' and 'has'. This is to provide consistent
      behaviour - it operates on url's only. (Robert Collins)

    * Transports can register using register_lazy_transport, and they 
      will be loaded when first used.  (Martin Pool)

    * 'merge_flex' no longer calls conflict_handler.finalize(), instead that
      is called by merge_inner. This is so that the conflict count can be 
      retrieved (and potentially manipulated) before returning to the caller
      of merge_inner. Likewise 'merge' now returns the conflict count to the
      caller. (Robert Collins)

    * 'revision.revision_graph can handle having only partial history for
      a revision - that is no revisions in the graph with no parents.
      (Robert Collins).

    * New builtins.branch_files uses the standard file_list rules to produce
      a branch and a list of paths, relative to that branch (Aaron Bentley)

    * New TestCase.addCleanup facility.

    * New bzrlib.version_info tuple (similar to sys.version_info), which can
      be used by programs importing bzrlib.

  BUG FIXES:

    * Better handling of branches in directories with non-ascii names. 
      (Joel Rosdahl, Panagiotis Papadakos)

    * Upgrades of trees with no commits will not fail due to accessing
      [-1] in the revision-history. (Andres Salomon)


bzr 0.1.1 2005-10-12

  BUG FIXES:

    * Fix problem in pulling over http from machines that do not 
      allow directories to be listed.

    * Avoid harmless warning about invalid hash cache after 
      upgrading branch format.

  PERFORMANCE: 
  
    * Avoid some unnecessary http operations in branch and pull.


bzr 0.1 2005-10-11

  NOTES:

    * 'bzr branch' over http initially gives a very high estimate
      of completion time but it should fall as the first few 
      revisions are pulled in.  branch is still slow on 
      high-latency connections.

  BUG FIXES:
  
    * bzr-man.py has been updated to work again. Contributed by
      Rob Weir.

    * Locking is now done with fcntl.lockf which works with NFS
      file systems. Contributed by Harald Meland.

    * When a merge encounters a file that has been deleted on
      one side and modified on the other, the old contents are
      written out to foo.BASE and foo.SIDE, where SIDE is this
      or OTHER. Contributed by Aaron Bentley.

    * Export was choosing incorrect file paths for the content of
      the tarball, this has been fixed by Aaron Bentley.

    * Commit will no longer commit without a log message, an 
      error is returned instead. Contributed by Jelmer Vernooij.

    * If you commit a specific file in a sub directory, any of its
      parent directories that are added but not listed will be 
      automatically included. Suggested by Michael Ellerman.

    * bzr commit and upgrade did not correctly record new revisions
      for files with only a change to their executable status.
      bzr will correct this when it encounters it. Fixed by
      Robert Collins

    * HTTP tests now force off the use of http_proxy for the duration.
      Contributed by Gustavo Niemeyer.

    * Fix problems in merging weave-based branches that have 
      different partial views of history.

    * Symlink support: working with symlinks when not in the root of a 
      bzr tree was broken, patch from Scott James Remnant.

  IMPROVEMENTS:

    * 'branch' now accepts a --basis parameter which will take advantage
      of local history when making a new branch. This allows faster 
      branching of remote branches. Contributed by Aaron Bentley.

    * New tree format based on weave files, called version 5.
      Existing branches can be upgraded to this format using 
      'bzr upgrade'.

    * Symlinks are now versionable. Initial patch by 
      Erik Toubro Nielsen, updated to head by Robert Collins.

    * Executable bits are tracked on files. Patch from Gustavo
      Niemeyer.

    * 'bzr status' now shows unknown files inside a selected directory.
      Patch from Heikki Paajanen.

    * Merge conflicts are recorded in .bzr. Two new commands 'conflicts'
      and 'resolve' have needed added, which list and remove those 
      merge conflicts respectively. A conflicted tree cannot be committed
      in. Contributed by Aaron Bentley.

    * 'rm' is now an alias for 'remove'.

    * Stores now split out their content in a single byte prefixed hash,
      dropping the density of files per directory by 256. Contributed by
      Gustavo Niemeyer.

    * 'bzr diff -r branch:URL' will now perform a diff between two branches.
      Contributed by Robert Collins.

    * 'bzr log' with the default formatter will show merged revisions,
      indented to the right. Initial implementation contributed by Gustavo
      Niemeyer, made incremental by Robert Collins.


  INTERNALS:

    * Test case failures have the exception printed after the log 
      for your viewing pleasure.

    * InventoryEntry is now an abstract base class, use one of the
      concrete InventoryDirectory etc classes instead.

    * Branch raises an UnsupportedFormatError when it detects a 
      bzr branch it cannot understand. This allows for precise
      handling of such circumstances.


  TESTING:

    * Removed testsweet module so that tests can be run after 
      bzr installed by 'bzr selftest'.

    * 'bzr selftest' command-line arguments can now be partial ids
      of tests to run, e.g. 'bzr selftest test_weave'

      
bzr 0.0.9 2005-09-23

  BUG FIXES:

    * Fixed "branch -r" option.

    * Fix remote access to branches containing non-compressed history.
      (Robert Collins).

    * Better reliability of http server tests.  (John Arbash-Meinel)

    * Merge graph maximum distance calculation fix.  (Aaron Bentley)
   
    * Various minor bug in windows support have been fixed, largely in the
      test suite. Contributed by Alexander Belchenko.

  IMPROVEMENTS:

    * Status now accepts a -r argument to give status between chosen
      revisions. Contributed by Heikki Paajanen.

    * Revision arguments no longer use +/-/= to control ranges, instead
      there is a 'before' namespace, which limits the successive namespace.
      For example '$ bzr log -r date:yesterday..before:date:today' will
      select everything from yesterday and before today. Contributed by
      Robey Pointer

    * There is now a bzr.bat file created by distutils when building on 
      Windows. Contributed by Alexander Belchenko.

  INTERNALS:

    * Removed uuid() as it was unused.

    * Improved 'fetch' code for pulling revisions from one branch into
      another (used by pull, merged, etc.)


bzr 0.0.8 2005-09-20

  IMPROVEMENTS:

    * Adding a file whose parent directory is not versioned will
      implicitly add the parent, and so on up to the root. This means
      you should never need to explictly add a directory, they'll just
      get added when you add a file in the directory.  Contributed by
      Michael Ellerman.

    * Ignore .DS_Store (contains Mac metadata) by default.  Patch from
      Nir Soffer.

    * If you set BZR_EDITOR in the environment, it is checked in
      preference to EDITOR and the config file for the interactive commit
      editing program. Related to this is a bugfix where a missing program
      set in EDITOR would cause editing to fail, now the fallback program
      for the operating system is still tried.

    * Files that are not directories/symlinks/regular files will no longer
      cause bzr to fail, it will just ignore them by default. You cannot add
      them to the tree though - they are not versionable.


  INTERNALS:

    * Refactor xml packing/unpacking.

  BUG FIXES: 

    * Fixed 'bzr mv' by Ollie Rutherfurd.

    * Fixed strange error when trying to access a nonexistent http
      branch.

    * Make sure that the hashcache gets written out if it can't be
      read.


  PORTABILITY:

    * Various Windows fixes from Ollie Rutherfurd.

    * Quieten warnings about locking; patch from Matt Lavin.


bzr-0.0.7 2005-09-02

  NEW FEATURES:

    * ``bzr shell-complete`` command contributed by Clint Adams to
      help with intelligent shell completion.

    * New expert command ``bzr find-merge-base`` for debugging merges.


  ENHANCEMENTS:

    * Much better merge support.

    * merge3 conflicts are now reported with markers like '<<<<<<<'
      (seven characters) which is the same as CVS and pleases things
      like emacs smerge.


  BUG FIXES:

    * ``bzr upgrade`` no longer fails when trying to fix trees that
      mention revisions that are not present.

    * Fixed bugs in listing plugins from ``bzr plugins``.

    * Fix case of $EDITOR containing options for the editor.

    * Fix log -r refusing to show the last revision.
      (Patch from Goffredo Baroncelli.)


  CHANGES:

    * ``bzr log --show-ids`` shows the revision ids of all parents.

    * Externally provided commands on your $BZRPATH no longer need
      to recognize --bzr-usage to work properly, and can just handle
      --help themselves.


  LIBRARY:

    * Changed trace messages to go through the standard logging
      framework, so that they can more easily be redirected by
      libraries.



bzr-0.0.6 2005-08-18

  NEW FEATURES:

    * Python plugins, automatically loaded from the directories on
      BZR_PLUGIN_PATH or ~/.bzr.conf/plugins by default.

    * New 'bzr mkdir' command.

    * Commit mesage is fetched from an editor if not given on the
      command line; patch from Torsten Marek.

    * ``bzr log -m FOO`` displays commits whose message matches regexp 
      FOO.
      
    * ``bzr add`` with no arguments adds everything under the current directory.

    * ``bzr mv`` does move or rename depending on its arguments, like
      the Unix command.

    * ``bzr missing`` command shows a summary of the differences
      between two trees.  (Merged from John Arbash-Meinel.)

    * An email address for commits to a particular tree can be
      specified by putting it into .bzr/email within a branch.  (Based
      on a patch from Heikki Paajanen.)


  ENHANCEMENTS:

    * Faster working tree operations.


  CHANGES:

    * 3rd-party modules shipped with bzr are copied within the bzrlib
      python package, so that they can be installed by the setup
      script without clashing with anything already existing on the
      system.  (Contributed by Gustavo Niemeyer.)

    * Moved plugins directory to bzrlib/, so that there's a standard
      plugin directory which is not only installed with bzr itself but
      is also available when using bzr from the development tree.
      BZR_PLUGIN_PATH and DEFAULT_PLUGIN_PATH are then added to the
      standard plugins directory.

    * When exporting to a tarball with ``bzr export --format tgz``, put 
      everything under a top directory rather than dumping it into the
      current directory.   This can be overridden with the ``--root`` 
      option.  Patch from William Dodé and John Meinel.

    * New ``bzr upgrade`` command to upgrade the format of a branch,
      replacing ``bzr check --update``.

    * Files within store directories are no longer marked readonly on
      disk.

    * Changed ``bzr log`` output to a more compact form suggested by
      John A Meinel.  Old format is available with the ``--long`` or
      ``-l`` option, patched by William Dodé.

    * By default the commit command refuses to record a revision with
      no changes unless the ``--unchanged`` option is given.

    * The ``--no-plugins``, ``--profile`` and ``--builtin`` command
      line options must come before the command name because they 
      affect what commands are available; all other options must come 
      after the command name because their interpretation depends on
      it.

    * ``branch`` and ``clone`` added as aliases for ``branch``.

    * Default log format is back to the long format; the compact one
      is available with ``--short``.
      
      
  BUG FIXES:
  
    * Fix bugs in committing only selected files or within a subdirectory.


bzr-0.0.5  2005-06-15
  
  CHANGES:

    * ``bzr`` with no command now shows help rather than giving an
      error.  Suggested by Michael Ellerman.

    * ``bzr status`` output format changed, because svn-style output
      doesn't really match the model of bzr.  Now files are grouped by
      status and can be shown with their IDs.  ``bzr status --all``
      shows all versioned files and unknown files but not ignored files.

    * ``bzr log`` runs from most-recent to least-recent, the reverse
      of the previous order.  The previous behaviour can be obtained
      with the ``--forward`` option.
        
    * ``bzr inventory`` by default shows only filenames, and also ids
      if ``--show-ids`` is given, in which case the id is the second
      field.


  ENHANCEMENTS:

    * New 'bzr whoami --email' option shows only the email component
      of the user identification, from Jo Vermeulen.

    * New ``bzr ignore PATTERN`` command.

    * Nicer error message for broken pipe, interrupt and similar
      conditions that don't indicate an internal error.

    * Add ``.*.sw[nop] .git .*.tmp *,v`` to default ignore patterns.

    * Per-branch locks keyed on ``.bzr/branch-lock``, available in
      either read or write mode.

    * New option ``bzr log --show-ids`` shows revision and file ids.

    * New usage ``bzr log FILENAME`` shows only revisions that
      affected that file.

    * Changed format for describing changes in ``bzr log -v``.

    * New option ``bzr commit --file`` to take a message from a file,
      suggested by LarstiQ.

    * New syntax ``bzr status [FILE...]`` contributed by Bartosz
      Oler.  File may be in a branch other than the working directory.

    * ``bzr log`` and ``bzr root`` can be given an http URL instead of
      a filename.

    * Commands can now be defined by external programs or scripts
      in a directory on $BZRPATH.

    * New "stat cache" avoids reading the contents of files if they 
      haven't changed since the previous time.

    * If the Python interpreter is too old, try to find a better one
      or give an error.  Based on a patch from Fredrik Lundh.

    * New optional parameter ``bzr info [BRANCH]``.

    * New form ``bzr commit SELECTED`` to commit only selected files.

    * New form ``bzr log -r FROM:TO`` shows changes in selected
      range; contributed by John A Meinel.

    * New option ``bzr diff --diff-options 'OPTS'`` allows passing
      options through to an external GNU diff.

    * New option ``bzr add --no-recurse`` to add a directory but not
      their contents.

    * ``bzr --version`` now shows more information if bzr is being run
      from a branch.

  
  BUG FIXES:

    * Fixed diff format so that added and removed files will be
      handled properly by patch.  Fix from Lalo Martins.

    * Various fixes for files whose names contain spaces or other
      metacharacters.


  TESTING:

    * Converted black-box test suites from Bourne shell into Python;
      now run using ``./testbzr``.  Various structural improvements to
      the tests.

    * testbzr by default runs the version of bzr found in the same
      directory as the tests, or the one given as the first parameter.

    * testbzr also runs the internal tests, so the only command
      required to check is just ``./testbzr``.

    * testbzr requires python2.4, but can be used to test bzr running
      under a different version.

    * Tests added for many other changes in this release.


  INTERNAL:

    * Included ElementTree library upgraded to 1.2.6 by Fredrik Lundh.

    * Refactor command functions into Command objects based on HCT by
      Scott James Remnant.

    * Better help messages for many commands.

    * Expose bzrlib.open_tracefile() to start the tracefile; until
      this is called trace messages are just discarded.

    * New internal function find_touching_revisions() and hidden
      command touching-revisions trace the changes to a given file.

    * Simpler and faster compare_inventories() function.

    * bzrlib.open_tracefile() takes a tracefilename parameter.

    * New AtomicFile class.

    * New developer commands ``added``, ``modified``.


  PORTABILITY:

    * Cope on Windows on python2.3 by using the weaker random seed.
      2.4 is now only recommended.


bzr-0.0.4  2005-04-22

  ENHANCEMENTS:

    * 'bzr diff' optionally takes a list of files to diff.  Still a bit
      basic.  Patch from QuantumG.

    * More default ignore patterns.

    * New 'bzr log --verbose' shows a list of files changed in the
      changeset.  Patch from Sebastian Cote.

    * Roll over ~/.bzr.log if it gets too large.

    * Command abbreviations 'ci', 'st', 'stat', '?' based on a patch
      by Jason Diamon.

    * New 'bzr help commands' based on a patch from Denys Duchier.


  CHANGES:

    * User email is determined by looking at $BZREMAIL or ~/.bzr.email
      or $EMAIL.  All are decoded by the locale preferred encoding.
      If none of these are present user@hostname is used.  The host's
      fully-qualified name is not used because that tends to fail when
      there are DNS problems.

    * New 'bzr whoami' command instead of username user-email.


  BUG FIXES: 

    * Make commit safe for hardlinked bzr trees.

    * Some Unicode/locale fixes.

    * Partial workaround for difflib.unified_diff not handling
      trailing newlines properly.


  INTERNAL:

    * Allow docstrings for help to be in PEP0257 format.  Patch from
      Matt Brubeck.

    * More tests in test.sh.

    * Write profile data to a temporary file not into working
      directory and delete it when done.

    * Smaller .bzr.log with process ids.


  PORTABILITY:

    * Fix opening of ~/.bzr.log on Windows.  Patch from Andrew
      Bennetts.

    * Some improvements in handling paths on Windows, based on a patch
      from QuantumG.


bzr-0.0.3  2005-04-06

  ENHANCEMENTS:

    * New "directories" internal command lists versioned directories
      in the tree.

    * Can now say "bzr commit --help".

    * New "rename" command to rename one file to a different name
      and/or directory.

    * New "move" command to move one or more files into a different
      directory.

    * New "renames" command lists files renamed since base revision.

    * New cat command contributed by janmar.

  CHANGES:

    * .bzr.log is placed in $HOME (not pwd) and is always written in
      UTF-8.  (Probably not a completely good long-term solution, but
      will do for now.)

  PORTABILITY:

    * Workaround for difflib bug in Python 2.3 that causes an
      exception when comparing empty files.  Reported by Erik Toubro
      Nielsen.

  INTERNAL:

    * Refactored inventory storage to insert a root entry at the top.

  TESTING:

    * Start of shell-based black-box testing in test.sh.


bzr-0.0.2.1

  PORTABILITY:

    * Win32 fixes from Steve Brown.


bzr-0.0.2  "black cube"  2005-03-31

  ENHANCEMENTS:

    * Default ignore list extended (see bzrlib/__init__.py).

    * Patterns in .bzrignore are now added to the default ignore list,
      rather than replacing it.

    * Ignore list isn't reread for every file.

    * More help topics.

    * Reinstate the 'bzr check' command to check invariants of the
      branch.

    * New 'ignored' command lists which files are ignored and why;
      'deleted' lists files deleted in the current working tree.

    * Performance improvements.

    * New global --profile option.
    
    * Ignore patterns like './config.h' now correctly match files in
      the root directory only.


bzr-0.0.1  2005-03-26

  ENHANCEMENTS:

    * More information from info command.

    * Can now say "bzr help COMMAND" for more detailed help.

    * Less file flushing and faster performance when writing logs and
      committing to stores.

    * More useful verbose output from some commands.

  BUG FIXES:

    * Fix inverted display of 'R' and 'M' during 'commit -v'.

  PORTABILITY:

    * Include a subset of ElementTree-1.2.20040618 to make
      installation easier.

    * Fix time.localtime call to work with Python 2.3 (the minimum
      supported).


bzr-0.0.0.69  2005-03-22

  ENHANCEMENTS:

    * First public release.

    * Storage of local versions: init, add, remove, rm, info, log,
      diff, status, etc.<|MERGE_RESOLUTION|>--- conflicted
+++ resolved
@@ -52,13 +52,11 @@
       "bzr unbind", you can "bzr bind" to bind to the previously-selected
       bind location.
 
-<<<<<<< HEAD
+    * The bzr:// transport now has a well-known port number, 4155, which it will
+      use by default.  (Andrew Bennetts, Martin Pool)
+
     * Bazaar now looks for user-installed plugins before looking for site-wide
       plugins. (Jonathan Lange)
-=======
-    * The bzr:// transport now has a well-known port number, 4155, which it will
-      use by default.  (Andrew Bennetts, Martin Pool)
->>>>>>> 9bb3d517
 
   INTERNALS:
 
