--- conflicted
+++ resolved
@@ -2,7 +2,6 @@
 
   IMPROVEMENTS:
 
-<<<<<<< HEAD
     * Knit files now wait to create their contents until the first data is
       added. The old code used to create an empty .knit and a .kndx with just
       the header. However, this caused a lot of extra round trips over sftp.
@@ -10,13 +9,12 @@
       from 160s down to 100s. This also affects ``bzr commit`` performance when
       adding new files, ``bzr commit`` on a new kernel-like tree drops from 50s
       down to 40s (John Arbash Meinel, #44692)
-=======
+
     * When an entire subtree has been deleted, commit will now report that
       just the top of the subtree has been deleted, rather than reporting
       all the individual items. (Robert Collins)
 
     * Commit performs one less XML parse. (Robert Collins)
->>>>>>> a6199a0a
 
   BUG FIXES:
 
