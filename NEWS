--------------------
Bazaar Release Notes
--------------------

.. contents::

IN DEVELOPMENT
--------------

This release adds a translation of some of the user documentation into Spanish.
(Contributions of other translations would be very welcome.)

  NOTES WHEN UPGRADING:

  CHANGES:

  FEATURES:

    * Adding ``-Derror`` will now display a traceback when a plugin fails to
      load. (James Westby)

    * There is a new version of the network protocol used for bzr://, bzr+ssh://
      and bzr+http:// connections.  This will allow more efficient requests and
      responses, and more graceful fallback when a server is too old to
      recognise a request from a more recent client.  Bazaar 1.6 will
      interoperate with 0.16 and later versions, but servers should be upgraded
      when possible.  Bazaar 1.6 no longer interoperates with 0.15 and earlier via
      these protocols.  Use alternatives like SFTP or upgrade those servers.
      (Andrew Bennetts, #83935)

  IMPROVEMENTS:

    * ``bzr ls`` now accepts ``-V`` as an alias for ``--versioned``. 
      (Jerad Cramp, #165086)

    * ``bzr missing`` uses the new ``Graph.find_unique_ancestors`` and
      ``Graph.find_differences`` to determine missing revisions without having
      to search the whole ancestry. (John Arbash Meinel, #174625)

  BUGFIXES:

    * ``bzr push`` with both ``--overwrite`` and ``-r NNN`` options no longer
      fails.  (Andrew Bennetts, #234229)
      
    * Correctly track the base URL of a smart medium when using bzr+http://
      URLs, which was causing spurious "No repository present" errors with
      branches in shared repositories accessed over bzr+http.
      (Andrew Bennetts, #230550)

    * Define ``_remote_is_at_least_1_2`` on ``SmartClientMedium`` so that all
      implementations have the attribute.  Fixes 'PyCurlTransport' object has no
      attribute '_remote_is_at_least_1_2' attribute errors.
      (Andrew Bennetts, #220806)

<<<<<<< HEAD
    * Failure to delete an obsolete pack file should just give a warning
      message, not a fatal error.  It may for example fail if the file is still
      in use by another process.
      (Martin Pool)
      
=======
    * Fix MemoryError during large fetches over HTTP by limiting the amount of
      data we try to read per ``recv`` call.  The problem was observed with
      Windows and a proxy, but might affect other environments as well.
      (Eric Holmberg, #215426)

    * Handle old merge directives correctly in Merger.from_mergeable.  Stricter
      get_parent_map requirements exposed a latent bug here.  (Aaron Bentley)

>>>>>>> a188a00c
    * Issue a warning and ignore passwords declared in authentication.conf when
      used for an ssh scheme (sftp or bzr+ssh).
      (Vincent Ladeuil, #203186)

    * Make both http implementations raise appropriate exceptions on 403
      Forbidden when POSTing smart requests.
      (Vincent Ladeuil, #230223)

    * Properly *title* header names in http requests instead of capitalizing
      them.
      (Vincent Ladeuil, #229076)

    * Treat an encoding of '' as ascii; this can happen when bzr is run
      under vim on Mac OS X.
      (Neil Martinsen-Burrell)

  DOCUMENTATION:

    * Added directory structure and started translation of docs in spanish.
      (Martin Albisetti, Lucio Albenga)

    * Incorporate feedback from Jelmer Vernooij and Neil Martinsen-Burrell
      on the plugin and integration chapters of the User Guide.
      (Ian Clatworthy)

    * Updated Tortise strategy document. (Mark Hammond)

  TESTING:

    * New helper function for splitting test suites
      ``split_suite_by_condition``. (Robert Collins)

  INTERNALS:

  API CHANGES:

    * ``Branch.abspath`` is deprecated; use the Tree or Transport 
      instead.  (Martin Pool)

    * Branch, Repository, Tree and BzrDir should expose a Transport as an
      attribute if they have one, rather than having it indirectly accessible
      as ``.control_files._transport``.  This doesn't add a requirement
      to support a Transport in cases where it was not needed before;
      it just simplifies the way it is reached.  (Martin Pool)

    * ``bzr missing --mine-only`` will return status code 0 if you have no
      new revisions, but the remote does. Similarly for ``--theirs-only``.
      The new code only checks one side, so it doesn't know if the other
      side has changes. This seems more accurate with the request anyway.
      It also changes the output to print '[This|Other] branch is up to
      date.' rather than displaying nothing.  (John Arbash Meinel)

    * ``LockableFiles.put_utf8``, ``put_bytes`` and ``controlfilename``
      are now deprecated in favor of using Transport operations.
      (Martin Pool)

    * Many methods on ``VersionedFile``, ``Repository`` and in
      ``bzrlib.revision``  deprecated before bzrlib 1.5 have been removed.
      (Robert Collins)

    * The constructors of ``SmartClientMedium`` and its subclasses now require a
      ``base`` parameter.  ``SmartClientMedium`` implementations now also need
      to provide a ``remote_path_from_transport`` method.  (Andrew Bennetts)
      
    * The default permissions for creating new files and directories 
      should now be obtained from ``BzrDir._get_file_mode()`` and 
      ``_get_dir_mode()``, rather than from LockableFiles.  The ``_set_file_mode``
      and ``_set_dir_mode`` variables on LockableFiles which were advertised
      as a way for plugins to control this are no longer consulted.
      (Martin Pool)

    * ``VersionedFile.join`` is deprecated. This method required local
      instances of both versioned file objects and was thus hostile to being
      used for streaming from a smart server. The new get_record_stream and
      insert_record_stream are meant to efficiently replace this method.
      (Robert Collins)

    * ``WorkingTreeFormat2.stub_initialize_remote`` is now private.
      (Martin Pool) 


bzr 1.5 2008-05-16
------------------

This release of Bazaar includes several updates to the documentation, and fixes
to prepare for making rich root support the default format. Many bugs have been
squashed, including fixes to log, bzr+ssh inter-operation with older servers.

  CHANGES:

    * Suppress deprecation warnings when bzrlib is a 'final' release. This way
      users of packaged software won't be bothered with DeprecationWarnings,
      but developers and testers will still see them. (John Arbash Meinel)

  DOCUMENTATION:

    * Incorporate feedback from Jelmer Vernooij and Neil Martinsen-Burrell
      on the plugin and integration chapters of the User Guide.
      (Ian Clatworthy)


bzr 1.5rc1 2008-05-09
---------------------

  NOTES WHEN UPGRADING:

  CHANGES:

    * Broader support of GNU Emacs mail clients. Set
      ``mail_client=emacsclient`` in your bazaar.conf and ``send`` will pop the
      bundle in a mail buffer according to the value of ``mail-user-agent``
      variable. (Xavier Maillard)

  FEATURES:

  IMPROVEMENTS:

    * Diff now handles revision specs like "branch:" and "submit:" more
      efficiently.  (Aaron Bentley)

    * More friendly error given when attempt to start the smart server
      on an address already in use. (Andrea Corbellini, #200575)

    * Pull completes much faster when there is nothing to pull.
      (Aaron Bentley)

  BUGFIXES:

    * Authentication.conf can define sections without password.
      (Vincent Ladeuil, #199440)

    * Avoid muttering every time a child update does not cause a progress bar
      update. (John Arbash Meinel, #213771)

    * ``Branch.reconcile()`` is now implemented. This allows ``bzr reconcile``
      to fix when a Branch has a non-canonical mainline history. ``bzr check``
      also detects this condition. (John Arbash Meinel, #177855)

    * ``bzr log -r ..X bzr://`` was failing, because it was getting a request
      for ``revision_id=None`` which was not a string.
      (John Arbash Meinel, #211661)

    * ``bzr commit`` now works with Microsoft's FTP service.
      (Andreas Deininger)

    * Catch definitions outside sections in authentication.conf.
      (Vincent Ladeuil, #217650)

    * Conversion from non-rich-root to rich-root(-pack) updates inventory
      sha1s, even when bundles are used.  (Aaron Bentley, #181391)

    * Conversion from non-rich-root to rich-root(-pack) works correctly even
      though search keys are not topologically sorted.  (Aaron Bentley)

    * Conversion from non-rich-root to rich-root(-pack) works even when a
      parent revision has a different root id.  (Aaron Bentley, #177874)

    * Disable strace testing until strace is fixed (see bug #103133) and emit a
      warning when selftest ends to remind us of leaking tests.
      (Vincent Ladeuil, #226769)

    * Fetching all revisions from a repository does not cause pack collisions.
      (Robert Collins, Aaron Bentley, #212908)

    * Fix error about "attempt to add line-delta in non-delta knit".
      (Andrew Bennetts, #217701)

    * Pushing a branch in "dirstate" format (Branch5) over bzr+ssh would break
      if the remote server was < version 1.2. This was due to a bug in the
      RemoteRepository.get_parent_map() fallback code.
      (John Arbash Meinel, #214894)

    * Remove leftover code in ``bzr_branch`` that inappropriately creates 
      a ``branch-name`` file in the branch control directory.
      (Martin Pool)

    * Set SO_REUSEADDR on server sockets of ``bzr serve`` to avoid problems
      rebinding the socket when starting the server a second time.
      (John Arbash Meinel, Martin Pool, #164288)

    * Severe performance degradation in fetching from knit repositories to
      knits and packs due to parsing the entire revisions.kndx on every graph
      walk iteration fixed by using the Repository.get_graph API.  There was
      another regression in knit => knit fetching which re-read the index for
      every revision each side had in common.
      (Robert Collins, John Arbash Meinel)

    * When logging the changes to a particular file, there was a bug if there
      were ghosts in the revision ancestry. (John Arbash Meinel, #209948)

    * xs4all's ftp server returns a temporary error when trying to list an
      empty directory, rather than returning an empty list. Adding a
      workaround so that we don't get spurious failures.
      (John Arbash Meinel, #215522)

  DOCUMENTATION:

    * Expanded the User Guide to include new chapters on popular plugins and
      integrating Bazaar into your environment. The *Best practices* chapter
      was renamed to *Miscellaneous topics* as suggested by community
      feedback as well. (Ian Clatworthy)

    * Document outlining strategies for TortoiseBzr. (Mark Hammond)

    * Improved the documentation on hooks. (Ian Clatworthy)

    * Update authentication docs regarding ssh agents.
      (Vincent Ladeuil, #183705)

  TESTING:

    * Add ``thread_name_suffix`` parameter to SmartTCPServer_for_testing, to
      make it easy to identify which test spawned a thread with an unhandled
      exception. (Andrew Bennetts)

    * New ``--debugflag``/``-E`` option to ``bzr selftest`` for setting
      options for debugging tests, these are complementary to the the -D
      options.  The ``-Dselftest_debug`` global option has been replaced by the
      ``-E=allow_debug`` option for selftest. (Andrew Bennetts)

    * Parameterised test ids are preserved correctly to aid diagnosis of test
      failures. (Robert Collins, Andrew Bennetts)

    * selftest now accepts --starting-with <id> to load only the tests whose id
      starts with the one specified. This greatly speeds up running the test
      suite on a limited set of tests and can be used to run the tests for a
      single module, a single class or even a single test.  (Vincent Ladeuil)

    * The test suite modules have been modified to define load_tests() instead
      of test_suite(). That speeds up selective loading (via --load-list)
      significantly and provides many examples on how to migrate (grep for
      load_tests).  (Vincent Ladeuil)

  INTERNALS:

    * ``Hooks.install_hook`` is now deprecated in favour of
      ``Hooks.install_named_hook`` which adds a required ``name`` parameter, to
      avoid having to call ``Hooks.name_hook``. (Daniel Watkins)

    * Implement xml8 serializer.  (Aaron Bentley)

    * New form ``@deprecated_method(deprecated_in(1, 5, 0))`` for making 
      deprecation wrappers.  (Martin Pool)

    * ``Repository.revision_parents`` is now deprecated in favour of 
      ``Repository.get_parent_map([revid])[revid]``. (Jelmer Vernooij)

    * The Python ``assert`` statement is no longer used in Bazaar source, and 
      a test checks this.  (Martin Pool)

  API BREAKS:

    * ``bzrlib.status.show_pending_merges`` requires the repository to be
      locked by the caller. Callers should have been doing it anyway, but it
      will now raise an exception if they do not. (John Arbash Meinel)

    * Repository.get_data_stream, Repository.get_data_stream_for_search(),
      Repository.get_deltas_for_revsions(), Repository.revision_trees(),
      Repository.item_keys_introduced_by() no longer take read locks.
      (Aaron Bentley)

    * ``LockableFiles.get_utf8`` and ``.get`` are deprecated, as a start
      towards removing LockableFiles and ``.control_files`` entirely.
      (Martin Pool)

    * Methods deprecated prior to 1.1 have been removed.
      (Martin Pool)


bzr 1.4 2008-04-28
------------------

This release of Bazaar includes handy improvements to the speed of log and
status, new options for several commands, improved documentation, and better
hooks, including initial code for server-side hooks.  A number of bugs have
been fixed, particularly in interoperability between different formats or
different releases of Bazaar over there network.  There's been substantial
internal work in both the repository and network code to enable new features
and faster performance.

  BUG FIXES:

    * Pushing a branch in "dirstate" format (Branch5) over bzr+ssh would break
      if the remote server was < version 1.2.  This was due to a bug in the
      RemoteRepository.get_parent_map() fallback code.
      (John Arbash Meinel, Andrew Bennetts, #214894)


bzr 1.4rc2 2008-04-21
---------------------

  BUG FIXES:

    * ``bzr log -r ..X bzr://`` was failing, because it was getting a request
      for ``revision_id=None`` which was not a string.
      (John Arbash Meinel, #211661)

    * Fixed a bug in handling ghost revisions when logging changes in a 
      particular file.  (John Arbash Meinel, #209948)

    * Fix error about "attempt to add line-delta in non-delta knit".
      (Andrew Bennetts, #205156)

    * Fixed performance degradation in fetching from knit repositories to
      knits and packs due to parsing the entire revisions.kndx on every graph
      walk iteration fixed by using the Repository.get_graph API.  There was
      another regression in knit => knit fetching which re-read the index for
      every revision each side had in common.
      (Robert Collins, John Arbash Meinel)


bzr 1.4rc1 2008-04-11
---------------------

  CHANGES:

   * bzr main script cannot be imported (Benjamin Peterson)

   * On Linux bzr additionally looks for plugins in arch-independent site
     directory. (Toshio Kuratomi)

   * The ``set_rh`` branch hook is now deprecated. Please migrate
     any plugins using this hook to use an alternative, e.g.
     ``post_change_branch_tip``. (Ian Clatworthy)

   * When a plugin cannot be loaded as the file path is not a valid
     python module name bzr will now strip a ``bzr_`` prefix from the
     front of the suggested name, as many plugins (e.g. bzr-svn)
     want to be installed without this prefix. It is a common mistake
     to have a folder named "bzr-svn" for that plugin, especially
     as this is what bzr branch lp:bzr-svn will give you. (James Westby,
     Andrew Cowie)

   * UniqueIntegerBugTracker now appends bug-ids instead of joining
     them to the base URL. Plugins that register bug trackers may
     need a trailing / added to the base URL if one is not already there.
     (James Wesby, Andrew Cowie)

  FEATURES:

    * Added start_commit hook for mutable trees. (Jelmer Vernooij, #186422)

    * ``status`` now accepts ``--no-pending`` to show the status without
      listing pending merges, which speeds up the command a lot on large
      histories.  (James Westby, #202830)

    * New ``post_change_branch_tip`` hook that is called after the
      branch tip is moved but while the branch is still write-locked.
      See the User Reference for signature details.
      (Ian Clatworthy, James Henstridge)

    * Reconfigure can convert a branch to be standalone or to use a shared
      repository.  (Aaron Bentley)

  IMPROVEMENTS:

    * The smart protocol now has support for setting branches' revision info
      directly.  This should make operations like push slightly faster, and is a
      step towards server-side hooks.  The new request method name is
      ``Branch.set_last_revision_info``.  (Andrew Bennetts)

    * ``bzr commit --fixes`` now recognises "gnome" as a tag by default.
      (James Westby, Andrew Cowie)

    * ``bzr switch`` will attempt to find branches to switch to relative to the
      current branch. E.g. ``bzr switch branchname`` will look for
      ``current_branch/../branchname``. (Robert Collins, Jelmer Vernooij,
      Wouter van Heyst)

    * Diff is now more specific about execute-bit changes it describes
      (Chad Miller)

    * Fetching data over HTTP is a bit faster when urllib is used.  This is done
      by forcing it to recv 64k at a time when reading lines in HTTP headers,
      rather than just 1 byte at a time.  (Andrew Bennetts)

    * Log --short and --line are much faster when -r is not specified.
      (Aaron Bentley)

    * Merge is faster.  We no longer check a file's existence unnecessarily
      when merging the execute bit.  (Aaron Bentley)

    * ``bzr status`` on an explicit list of files no longer shows pending
      merges, making it much faster on large trees. (John Arbash Meinel)

    * The launchpad directory service now warns the user if they have not set
      their launchpad login and are trying to resolve a URL using it, just
      in case they want to do a write operation with it.  (James Westby)

    * The smart protocol client is slightly faster, because it now only queries
      the server for the protocol version once per connection.  Also, the HTTP
      transport will now automatically probe for and use a smart server if
      one is present.  You can use the new ``nosmart+`` transport decorator
      to get the old behaviour.  (Andrew Bennetts)

    * The ``version`` command takes a ``--short`` option to print just the
      version number, for easier use in scripts.  (Martin Pool)

    * Various operations with revision specs and commands that calculate
      revnos and revision ids are faster.  (John A. Meinel, Aaron Bentley)

  BUGFIXES:

    * Add ``root_client_path`` parameter to SmartWSGIApp and
      SmartServerRequest.  This makes it possible to publish filesystem
      locations that don't exactly match URL paths. SmartServerRequest
      subclasses should use the new ``translate_client_path`` and
      ``transport_from_client_path`` methods when dealing with paths received
      from a client to take this into account.  (Andrew Bennetts, #124089)

    * ``bzr mv a b`` can be now used also to rename previously renamed
      directories, not only files. (Lukáš Lalinský, #107967)

    * ``bzr uncommit --local`` can now remove revisions from the local
      branch to be symmetric with ``bzr commit --local``.
      (John Arbash Meinel, #93412)

    * Don't ask for a password if there is no real terminal.
      (Alexander Belchenko, #69851)

    * Fix a bug causing a ValueError crash in ``parse_line_delta_iter`` when
      fetching revisions from a knit to pack repository or vice versa using
      bzr:// (including over http or ssh).
      (#208418, Andrew Bennetts, Martin Pool, Robert Collins)

    * Fixed ``_get_line`` in ``bzrlib.smart.medium``, which was buggy.  Also
      fixed ``_get_bytes`` in the same module to use the push back buffer.
      These bugs had no known impact in normal use, but were problematic for
      developers working on the code, and were likely to cause real bugs sooner
      or later.  (Andrew Bennetts)

    * Implement handling of basename parameter for DefaultMail.  (James Westby)

    * Incompatibility with Paramiko versions newer than 1.7.2 was fixed.
      (Andrew Bennetts, #213425)

    * Launchpad locations (lp: URLs) can be pulled.  (Aaron Bentley, #181945)

    * Merges that add files to deleted root directories complete.  They
      do create conflicts.  (Aaron Bentley, #210092)

    * vsftp's return ``550 RNFR command failed.`` supported.
      (Marcus Trautwig, #129786)

  DOCUMENTATION:

    * Improved documentation on send/merge relationship. (Peter Schuller)

    * Minor fixes to the User Guide. (Matthew Fuller)

    * Reduced the evangelism in the User Guide. (Ian Clatworthy)

    * Added Integrating with Bazaar document for developers (Martin Albisetti)

  API BREAKS:

    * Attempting to pull data from a ghost aware repository (e.g. knits) into a
      non-ghost aware repository such as weaves will now fail if there are
      ghosts.  (Robert Collins)

    * ``KnitVersionedFile`` no longer accepts an ``access_mode`` parameter, and
      now requires the ``index`` and ``access_method`` parameters to be
      supplied. A compatible shim has been kept in the new function
      ``knit.make_file_knit``. (Robert Collins)

    * Log formatters must now provide log_revision instead of show and
      show_merge_revno methods. The latter had been deprecated since the 0.17
      release. (James Westby)

    * ``LoopbackSFTP`` is now called ``SocketAsChannelAdapter``.
      (Andrew Bennetts)

    * ``osutils.backup_file`` is removed. (Alexander Belchenko)

    * ``Repository.get_revision_graph`` is deprecated, with no replacement
      method. The method was size(history) and not desirable. (Robert Collins)

    * ``revision.revision_graph`` is deprecated, with no replacement function.
      The function was size(history) and not desirable. (Robert Collins)

    * ``Transport.get_shared_medium`` is deprecated.  Use
      ``Transport.get_smart_medium`` instead.  (Andrew Bennetts)

    * ``VersionedFile`` factories now accept a get_scope parameter rather
      than using a call to ``transaction_finished``, allowing the removal of
      the fixed list of versioned files per repository. (Robert Collins)

    * ``VersionedFile.annotate_iter`` is deprecated. While in principle this
      allowed lower memory use, all users of annotations wanted full file 
      annotations, and there is no storage format suitable for incremental
      line-by-line annotation. (Robert Collins)

    * ``VersionedFile.clone_text`` is deprecated. This performance optimisation
      is no longer used - reading the content of a file that is undergoing a
      file level merge to identical state on two branches is rare enough, and
      not expensive enough to special case. (Robert Collins)

    * ``VersionedFile.clear_cache`` and ``enable_cache`` are deprecated.
      These methods added significant complexity to the ``VersionedFile``
      implementation, but were only used for optimising fetches from knits - 
      which can be done from outside the knit layer, or via a caching
      decorator. As knits are not the default format, the complexity is no
      longer worth paying. (Robert Collins)

    * ``VersionedFile.create_empty`` is removed. This method presupposed a
      sensible mapping to a transport for individual files, but pack backed
      versioned files have no such mapping. (Robert Collins)

    * ``VersionedFile.get_graph`` is deprecated, with no replacement method.
      The method was size(history) and not desirable. (Robert Collins)

    * ``VersionedFile.get_graph_with_ghosts`` is deprecated, with no
      replacement method.  The method was size(history) and not desirable.
      (Robert Collins)

    * ``VersionedFile.get_parents`` is deprecated, please use
      ``VersionedFile.get_parent_map``. (Robert Collins)

    * ``VersionedFile.get_sha1`` is deprecated, please use
      ``VersionedFile.get_sha1s``. (Robert Collins)

    * ``VersionedFile.has_ghost`` is now deprecated, as it is both expensive
      and unused outside of a single test. (Robert Collins)

    * ``VersionedFile.iter_parents`` is now deprecated in favour of
      ``get_parent_map`` which can be used to instantiate a Graph on a
      VersionedFile. (Robert Collins)

    * ``VersionedFileStore`` no longer uses the transaction parameter given
      to most methods; amongst other things this means that the
      get_weave_or_empty method no longer guarantees errors on a missing weave
      in a readonly transaction, and no longer caches versioned file instances
      which reduces memory pressure (but requires more careful management by
      callers to preserve performance). (Robert Collins)

  TESTING:

    * New -Dselftest_debug flag disables clearing of the debug flags during
      tests.  This is useful if you want to use e.g. -Dhpss to help debug a
      failing test.  Be aware that using this feature is likely to cause
      spurious test failures if used with the full suite. (Andrew Bennetts)

    * selftest --load-list now uses a new more agressive test loader that will
      avoid loading unneeded modules and building their tests. Plugins can use
      this new loader by defining a load_tests function instead of a test_suite
      function. (a forthcoming patch will provide many examples on how to
      implement this).
      (Vincent Ladeuil)

    * selftest --load-list now does some sanity checks regarding duplicate test
      IDs and tests present in the list but not found in the actual test suite.
      (Vincent Ladeuil)

    * Slightly more concise format for the selftest progress bar, so there's
      more space to show the test name.  (Martin Pool) ::

        [2500/10884, 1fail, 3miss in 1m29s] test_revisionnamespaces.TestRev

    * The test suite takes much less memory to run, and is a bit faster.  This
      is done by clearing most attributes of TestCases after running them, if
      they succeeded.  (Andrew Bennetts)

  INTERNALS:

    * Added ``_build_client_protocol`` to ``_SmartClient``.  (Andrew Bennetts)

    * Added basic infrastructure for automatic plugin suggestion.
      (Martin Albisetti)

    * If a ``LockableFiles`` object is not explicitly unlocked (for example
      because of a missing ``try/finally`` block, it will give a warning but
      not automatically unlock itself.  (Previously they did.)  This
      sometimes caused knock-on errors if for example the network connection
      had already failed, and should not be relied upon by code. 
      (Martin Pool, #109520)

    * ``make dist`` target to build a release tarball, and also 
      ``check-dist-tarball`` and ``dist-upload-escudero``.  (Martin Pool)

    * The ``read_response_tuple`` method of ``SmartClientRequestProtocol*``
      classes will now raise ``UnknownSmartMethod`` when appropriate, so that
      callers don't need to try distinguish unknown request errors from other
      errors.  (Andrew Bennetts)

    * ``set_make_working_trees`` is now implemented provided on all repository
      implementations (Aaron Bentley)

    * ``VersionedFile`` now has a new method ``get_parent_map`` which, like
      ``Graph.get_parent_map`` returns a dict of key:parents. (Robert Collins)


bzr 1.3.1 2008-04-09
--------------------

  No changes from 1.3.1rc1.


bzr 1.3rc1 2008-04-04
---------------------

  BUG FIXES:

    * Fix a bug causing a ValueError crash in ``parse_line_delta_iter`` when
      fetching revisions from a knit to pack repository or vice versa using
      bzr:// (including over http or ssh).  
      (#208418, Andrew Bennetts, Martin Pool, Robert Collins)


bzr 1.3 2008-03-20
------------------

Bazaar has become part of the GNU project <http://www.gnu.org>

Many operations that act on history, including ``log`` and ``annotate`` are now
substantially faster.  Several bugs have been fixed and several new options and
features have been added.

  TESTING:

    * Avoid spurious failure of ``TestVersion.test_version`` matching
      directory names.
      (#202778, Martin Pool)


bzr 1.3rc1 2008-03-16
---------------------

  NOTES WHEN UPGRADING:

    * The backup directory created by ``upgrade`` is now called
      ``backup.bzr``, not ``.bzr.backup``. (Martin Albisetti)

  CHANGES:

    * A new repository format 'development' has been added. This format will
      represent the latest 'in-progress' format that the bzr developers are
      interested in getting early-adopter testing and feedback on.
      ``doc/developers/development-repo.txt`` has detailed information.
      (Robert Collins)

    * BZR_LOG environment variable controls location of .bzr.log trace file. 
      User can suppress writing messages to .bzr.log by using '/dev/null'
      filename (on Linux) or 'NUL' (on Windows). If BZR_LOG variable 
      is not defined but BZR_HOME is defined then default location
      for .bzr.log trace file is ``$BZR_HOME/.bzr.log``.
      (Alexander Belchenko)

    * ``launchpad`` builtin plugin now shipped as separate part in standalone
      bzr.exe, installed to ``C:\Program Files\Bazaar\plugins`` directory, 
      and standalone installer allows user to skip installation of this plugin.
      (Alexander Belchenko)

    * Restore auto-detection of plink.exe on Windows. (Dmitry Vasiliev)

    * Version number is now shown as "1.2" or "1.2pr2", without zeroed or
      missing final fields.  (Martin Pool)

  FEATURES:

    * ``branch`` and ``checkout`` can hard-link working tree files, which is
      faster and saves space.  (Aaron Bentley)

    * ``bzr send`` will now also look at the ``child_submit_to`` setting in
      the submit branch to determine the email address to send to. 
      (Jelmer Vernooij)

  IMPROVEMENTS:

    * BzrBranch._lefthand_history is faster on pack repos.  (Aaron Bentley)

    * Branch6.generate_revision_history is faster.  (Aaron Bentley)

    * Directory services can now be registered, allowing special URLs to be
      dereferenced into real URLs.  This is a generalization and cleanup of
      the lp: transport lookup.  (Aaron Bentley)

    * Merge directives that are automatically attached to emails have nicer
      filenames, based on branch-nick + revno. (Aaron Bentley)

    * ``push`` has a ``--revision`` option, to specify what revision to push up
      to.  (Daniel Watkins)

    * Significantly reducing execution time and network traffic for trivial 
      case of running ``bzr missing`` command for two identical branches.
      (Alexander Belchenko)

    * Speed up operations that look at the revision graph (such as 'bzr log').
      ``KnitPackRepositor.get_revision_graph`` uses ``Graph.iter_ancestry`` to
      extract the revision history. This allows filtering ghosts while
      stepping instead of needing to peek ahead. (John Arbash Meinel)

    * The ``hooks`` command lists installed hooks, to assist in debugging.
      (Daniel Watkins)

    * Updates to how ``annotate`` work. Should see a measurable improvement in
      performance and memory consumption for file with a lot of merges.
      Also, correctly handle when a line is introduced by both parents (it
      should be attributed to the first merge which notices this, and not
      to all subsequent merges.) (John Arbash Meinel)

  BUGFIXES:

    * Autopacking no longer holds the full set of inventory lines in
      memory while copying. For large repositories, this can amount to
      hundreds of MB of ram consumption.
      (Ian Clatworthy, John Arbash Meinel)

    * Cherrypicking when using ``--format=merge3`` now explictly excludes
      BASE lines. (John Arbash Meinel, #151731)

    * Disable plink's interactive prompt for password.
      (#107593, Dmitry Vasiliev)

    * Encode command line arguments from unicode to user_encoding before
      invoking external mail client in `bzr send` command.
      (#139318, Alexander Belchenko)

    * Fixed problem connecting to ``bzr+https://`` servers.
      (#198793, John Ferlito)

    * Improved error reporting in the Launchpad plugin. (Daniel Watkins,
      #196618)

    * Include quick-start-summary.svg file to python-based installer(s)
      for Windows. (#192924, Alexander Belchenko)

    * lca merge now respects specified files. (Aaron Bentley)

    * Make version-info --custom imply --all. (#195560, James Westby)

    * ``merge --preview`` now works for merges that add or modify
      symlinks (James Henstridge)

    * Redirecting the output from ``bzr merge`` (when the remembered
      location is used) now works. (John Arbash Meinel)

    * setup.py script explicitly checks for Python version.
      (Jari Aalto, Alexander Belchenko, #200569)

    * UnknownFormatErrors no longer refer to branches regardless of kind of
      unknown format. (Daniel Watkins, #173980)

    * Upgrade bundled ConfigObj to version 4.5.2, which properly quotes #
      signs, among other small improvements. (Matt Nordhoff, #86838)

    * Use correct indices when emitting LCA conflicts.  This fixes IndexError
      errors.  (Aaron Bentley, #196780)

  DOCUMENTATION:

    * Explained how to use ``version-info --custom`` in the User Guide.
      (Neil Martinsen-Burrell)

  API BREAKS:

    * Support for loading plugins from zip files and
      ``bzrlib.plugin.load_from_zip()`` function are deprecated.
      (Alexander Belchenko)

  TESTING:

    * The branch interface tests were invalid for branches using rich-root
      repositories because the empty string is not a valid file-id.
      (Robert Collins)

  INTERNALS:

    * ``Graph.iter_ancestry`` returns the ancestry of revision ids. Similar to
      ``Repository.get_revision_graph()`` except it includes ghosts and you can
      stop part-way through. (John Arbash Meinel)

    * New module ``tools/package_mf.py`` provide custom module finder for
      python packages (improves standard python library's modulefinder.py)
      used by ``setup.py`` script while building standalone bzr.exe.
      (Alexander Belchenko)

    * New remote method ``RemoteBzrDir.find_repositoryV2`` adding support for
      detecting external lookup support on remote repositories. This method is
      now attempted first when lookup up repositories, leading to an extra 
      round trip on older bzr smart servers. (Robert Collins)
 
    * Repository formats have a new supported-feature attribute
      ``supports_external_lookups`` used to indicate repositories which support
      falling back to other repositories when they have partial data.
      (Robert Collins)

    * ``Repository.get_revision_graph_with_ghosts`` and
      ``bzrlib.revision.(common_ancestor,MultipleRevisionSources,common_graph)``
      have been deprecated.  (John Arbash Meinel)

    * ``Tree.iter_changes`` is now a public API, replacing the work-in-progress
      ``Tree._iter_changes``. The api is now considered stable and ready for
      external users.  (Aaron Bentley)

    * The bzrdir format registry now accepts an ``alias`` keyword to
      register_metadir, used to indicate that a format name is an alias for
      some other format and thus should not be reported when describing the
      format. (Robert Collins)


bzr 1.2 2008-02-15
------------------

  BUG FIXES:

    * Fix failing test in Launchpad plugin. (Martin Pool)


bzr 1.2rc1 2008-02-13
---------------------

  NOTES WHEN UPGRADING:
  
    * Fetching via the smart protocol may need to reconnect once during a fetch
      if the remote server is running Bazaar 1.1 or earlier, because the client
      attempts to use more efficient requests that confuse older servers.  You
      may be required to re-enter a password or passphrase when this happens.
      This won't happen if the server is upgraded to Bazaar 1.2.
      (Andrew Bennetts)

  CHANGES:

    * Fetching via bzr+ssh will no longer fill ghosts by default (this is
      consistent with pack-0.92 fetching over SFTP). (Robert Collins)

    * Formatting of ``bzr plugins`` output is changed to be more human-
      friendly. Full path of plugins locations will be shown only with
      ``--verbose`` command-line option. (Alexander Belchenko)

    * ``merge`` now prefers to use the submit branch, but will fall back to
      parent branch.  For many users, this has no effect.  But some users who
      pull and merge on the same branch will notice a change.  This change
      makes it easier to work on a branch on two different machines, pulling
      between the machines, while merging from the upstream.
      ``merge --remember`` can now be used to set the submit_branch.
      (Aaron Bentley)

  FEATURES:

    * ``merge --preview`` produces a diff of the changes merge would make,
      but does not actually perform the merge.  (Aaron Bentley)

    * New smart method ``Repository.get_parent_map`` for getting revision
      parent data. This returns additional parent information topologically
      adjacent to the requested data to reduce round trip latency impacts.
      (Robert Collins)

    * New smart method, ``Repository.stream_revisions_chunked``, for fetching
      revision data that streams revision data via a chunked encoding.  This
      avoids buffering large amounts of revision data on the server and on the
      client, and sends less data to the server to request the revisions.
      (Andrew Bennetts, Robert Collins, #178353)

    * The launchpad plugin now handles lp urls of the form
      ``lp://staging/``, ``lp://demo/``, ``lp://dev/`` to use the appropriate
      launchpad instance to do the resolution of the branch identities.
      This is primarily of use to Launchpad developers, but can also
      be used by other users who want to try out Launchpad as
      a branch location without messing up their public Launchpad
      account.  Branches that are pushed to the staging environment
      have an expected lifetime of one day. (Tim Penhey)

  IMPROVEMENTS:

    * Creating a new branch no longer tries to read the entire revision-history
      unnecessarily over smart server operations. (Robert Collins)

    * Fetching between different repository formats with compatible models now
      takes advantage of the smart method to stream revisions.  (Andrew Bennetts)

    * The ``--coverage`` option is now global, rather specific to ``bzr
      selftest``.  (Andrew Bennetts)

    * The ``register-branch`` command will now use the public url of the branch
      containing the current directory, if one has been set and no explicit
      branch is provided.  (Robert Collins)

    * Tweak the ``reannotate`` code path to optimize the 2-parent case.
      Speeds up ``bzr annotate`` with a pack repository by approx 3:2.
      (John Arbash Meinel)

  BUGFIXES:

    * Calculate remote path relative to the shared medium in _SmartClient.  This
      is related to the problem in bug #124089.  (Andrew Bennetts)

    * Cleanly handle connection errors in smart protocol version two, the same
      way as they are handled by version one.  (Andrew Bennetts)

    * Clearer error when ``version-info --custom`` is used without
      ``--template`` (Lukáš Lalinský)

    * Don't raise UnavailableFeature during test setup when medusa is not
      available or tearDown is never called leading to nasty side effects.
      (#137823, Vincent Ladeuil)

    * If a plugin's test suite cannot be loaded, for example because of a syntax
      error in the tests, then ``selftest`` fails, rather than just printing 
      a warning.  (Martin Pool, #189771)
      
    * List possible values for BZR_SSH environment variable in env-variables
      help topic. (Alexander Belchenko, #181842)

    * New methods ``push_log_file`` and ``pop_log_file`` to intercept messages:
      popping the log redirection now precisely restores the previous state,
      which makes it easier to use bzr log output from other programs.
      TestCaseInTempDir no longer depends on a log redirection being established
      by the test framework, which lets bzr tests cleanly run from a normal
      unittest runner.
      (#124153, #124849, Martin Pool, Jonathan Lange)

    * ``pull --quiet`` is now more quiet, in particular a message is no longer
      printed when the remembered pull location is used. (James Westby,
      #185907)

    * ``reconfigure`` can safely be interrupted while fetching.
      (Aaron Bentley, #179316)

    * ``reconfigure`` preserves tags when converting to and from lightweight
      checkouts.  (Aaron Bentley, #182040)

    * Stop polluting /tmp when running selftest.
      (Vincent Ladeuil, #123623)

    * Switch from NFKC => NFC for normalization checks. NFC allows a few
      more characters which should be considered valid.
      (John Arbash Meinel, #185458)

    * The launchpad plugin now uses the ``edge`` xmlrpc server to avoid
      interacting badly with a bug on the launchpad side. (Robert Collins)

    * Unknown hostnames when connecting to a ``bzr://`` URL no longer cause
      tracebacks.  (Andrew Bennetts, #182849)

  API BREAKS:

    * Classes implementing Merge types like Merge3Merger must now accept (and
      honour) a do_merge flag in their constructor.  (Aaron Bentley)

    * ``Repository.add_inventory`` and ``add_revision`` now require the caller
      to previously take a write lock (and start a write group.)
      (Martin Pool)

  TESTING:

    * selftest now accepts --load-list <file> to load a test id list. This
      speeds up running the test suite on a limited set of tests.
      (Vincent Ladeuil)

  INTERNALS:

    * Add a new method ``get_result`` to graph search objects. The resulting
      ``SearchResult`` can be used to recreate the search later, which will
      be useful in reducing network traffic. (Robert Collins)

    * Use convenience function to check whether two repository handles 
      are referring to the same repository in ``Repository.get_graph``. 
      (Jelmer Vernooij, #187162)

    * Fetching now passes the find_ghosts flag through to the 
      ``InterRepository.missing_revision_ids`` call consistently for all
      repository types. This will enable faster missing revision discovery with
      bzr+ssh. (Robert Collins)

    * Fix error handling in Repository.insert_data_stream. (Lukas Lalinsky)

    * ``InterRepository.missing_revision_ids`` is now deprecated in favour of
      ``InterRepository.search_missing_revision_ids`` which returns a 
      ``bzrlib.graph.SearchResult`` suitable for making requests from the smart
      server. (Robert Collins)

    * New error ``NoPublicBranch`` for commands that need a public branch to
      operate. (Robert Collins)
 
    * New method ``iter_inventories`` on Repository for access to many
      inventories. This is primarily used by the ``revision_trees`` method, as
      direct access to inventories is discouraged. (Robert Collins)
 
    * New method ``next_with_ghosts`` on the Graph breadth-first-search objects
      which will split out ghosts and present parents into two separate sets,
      useful for code which needs to be aware of ghosts (e.g. fetching data
      cares about ghosts during revision selection). (Robert Collins)

    * Record a timestamp against each mutter to the trace file, relative to the
      first import of bzrlib.  (Andrew Bennetts)

    * ``Repository.get_data_stream`` is now deprecated in favour of
      ``Repository.get_data_stream_for_search`` which allows less network
      traffic when requesting data streams over a smart server. (Robert Collins)

    * ``RemoteBzrDir._get_tree_branch`` no longer triggers ``_ensure_real``,
      removing one round trip on many network operations. (Robert Collins)

    * RemoteTransport's ``recommended_page_size`` method now returns 64k, like
      SFTPTransport and HttpTransportBase.  (Andrew Bennetts)

    * Repository has a new method ``has_revisions`` which signals the presence
      of many revisions by returning a set of the revisions listed which are
      present. This can be done by index queries without reading data for parent
      revision names etc. (Robert Collins)


bzr 1.1 2008-01-15
------------------

(no changes from 1.1rc1)

bzr 1.1rc1 2008-01-05
---------------------

  CHANGES:
   
   * Dotted revision numbers have been revised. Instead of growing longer with
     nested branches the branch number just increases. (eg instead of 1.1.1.1.1
     we now report 1.2.1.) This helps scale long lived branches which have many
     feature branches merged between them. (John Arbash Meinel)

   * The syntax ``bzr diff branch1 branch2`` is no longer supported.
     Use ``bzr diff branch1 --new branch2`` instead. This change has
     been made to remove the ambiguity where ``branch2`` is in fact a
     specific file to diff within ``branch1``.

  FEATURES:

   * New option to use custom template-based formats in  ``bzr version-info``.
     (Lukáš Lalinský)

   * diff '--using' allows an external diff tool to be used for files.
     (Aaron Bentley)

   * New "lca" merge-type for fast everyday merging that also supports
     criss-cross merges.  (Aaron Bentley)

  IMPROVEMENTS:

   * ``annotate`` now doesn't require a working tree. (Lukáš Lalinský,
     #90049)

   * ``branch`` and ``checkout`` can now use files from a working tree to
     to speed up the process.  For checkout, this requires the new
     --files-from flag.  (Aaron Bentley)

   * ``bzr diff`` now sorts files in alphabetical order.  (Aaron Bentley)

   * ``bzr diff`` now works on branches without working trees. Tree-less
     branches can also be compared to each other and to working trees using
     the new diff options ``--old`` and ``--new``. Diffing between branches,
     with or without trees, now supports specific file filtering as well.
     (Ian Clatworthy, #6700)

   * ``bzr pack`` now orders revision texts in topological order, with newest
     at the start of the file, promoting linear reads for ``bzr log`` and the
     like. This partially fixes #154129. (Robert Collins)

   * Merge directives now fetch prerequisites from the target branch if
     needed.  (Aaron Bentley)

   * pycurl now handles digest authentication.
     (Vincent Ladeuil)

   * ``reconfigure`` can now convert from repositories.  (Aaron Bentley)

   * ``-l`` is now a short form for ``--limit`` in ``log``.  (Matt Nordhoff)

   * ``merge`` now warns when merge directives cause cherrypicks.
     (Aaron Bentley)

   * ``split`` now supported, to enable splitting large trees into smaller
     pieces.  (Aaron Bentley)

  BUGFIXES:

   * Avoid AttributeError when unlocking a pack repository when an error occurs.
     (Martin Pool, #180208)

   * Better handle short reads when processing multiple range requests.
     (Vincent Ladeuil, #179368)

   * build_tree acceleration uses the correct path when a file has been moved.
     (Aaron Bentley)

   * ``commit`` now succeeds when a checkout and its master branch share a
     repository.  (Aaron Bentley, #177592)

   * Fixed error reporting of unsupported timezone format in
     ``log --timezone``. (Lukáš Lalinský, #178722)

   * Fixed Unicode encoding error in ``ignored`` when the output is
     redirected to a pipe. (Lukáš Lalinský)

   * Fix traceback when sending large response bodies over the smart protocol
     on Windows. (Andrew Bennetts, #115781)

   * Fix ``urlutils.relative_url`` for the case of two ``file:///`` URLs
     pointed to different logical drives on Windows.
     (Alexander Belchenko, #90847)

   * HTTP test servers are now compatible with the http protocol version 1.1.
     (Vincent Ladeuil, #175524)

   * _KnitParentsProvider.get_parent_map now handles requests for ghosts
     correctly, instead of erroring or attributing incorrect parents to ghosts.
     (Aaron Bentley)

   * ``merge --weave --uncommitted`` now works.  (Aaron Bentley)

   * pycurl authentication handling was broken and incomplete. Fix handling of
     user:pass embedded in the urls.
     (Vincent Ladeuil, #177643)

   * Files inside non-directories are now handled like other conflict types.
     (Aaron Bentley, #177390)

   * ``reconfigure`` is able to convert trees into lightweight checkouts.
     (Aaron Bentley)

   * Reduce lockdir timeout to 0 when running ``bzr serve``.  (Andrew Bennetts,
     #148087)

   * Test that the old ``version_info_format`` functions still work, even
     though they are deprecated. (John Arbash Meinel, ShenMaq, #177872)

   * Transform failures no longer cause ImmortalLimbo errors (Aaron Bentley,
     #137681)

   * ``uncommit`` works even when the commit messages of revisions to be
     removed use characters not supported in the terminal encoding.
     (Aaron Bentley)

   * When dumb http servers return whole files instead of the requested ranges,
     read the remaining bytes by chunks to avoid overflowing network buffers.
     (Vincent Ladeuil, #175886)

  DOCUMENTATION:

   * Minor tweaks made to the bug tracker integration documentation.
     (Ian Clatworthy)

   * Reference material has now be moved out of the User Guide and added
     to the User Reference. The User Reference has gained 4 sections as
     a result: Authenication Settings, Configuration Settings, Conflicts
     and Hooks. All help topics are now dumped into text format in the
     doc/en/user-reference directory for those who like browsing that
     information in their editor. (Ian Clatworthy)

   * *Using Bazaar with Launchpad* tutorial added. (Ian Clatworthy)

  INTERNALS:

    * find_* methods available for BzrDirs, Branches and WorkingTrees.
      (Aaron Bentley)

    * Help topics can now be loaded from files. 
      (Ian Clatworthy, Alexander Belchenko)

    * get_parent_map now always provides tuples as its output.  (Aaron Bentley)

    * Parent Providers should now implement ``get_parent_map`` returning a
      dictionary instead of ``get_parents`` returning a list.
      ``Graph.get_parents`` is now deprecated. (John Arbash Meinel,
      Robert Collins)

    * Patience Diff now supports arbitrary python objects, as long as they
      support ``hash()``. (John Arbash Meinel)

    * Reduce selftest overhead to establish test names by memoization.
      (Vincent Ladeuil)

  API BREAKS:

  TESTING:

   * Modules can now customise their tests by defining a ``load_tests``
     attribute. ``pydoc bzrlib.tests.TestUtil.TestLoader.loadTestsFromModule``
     for the documentation on this attribute. (Robert Collins)

   * New helper function ``bzrlib.tests.condition_id_re`` which helps
     filter tests based on a regular expression search on the tests id.
     (Robert Collins)
    
   * New helper function ``bzrlib.tests.condition_isinstance`` which helps
     filter tests based on class. (Robert Collins)
    
   * New helper function ``bzrlib.tests.exclude_suite_by_condition`` which
     generalises the ``exclude_suite_by_re`` function. (Robert Collins)

   * New helper function ``bzrlib.tests.filter_suite_by_condition`` which
     generalises the ``filter_suite_by_re`` function. (Robert Collins)

   * New helper method ``bzrlib.tests.exclude_tests_by_re`` which gives a new
     TestSuite that does not contain tests from the input that matched a
     regular expression. (Robert Collins)

   * New helper method ``bzrlib.tests.randomize_suite`` which returns a
     randomized copy of the input suite. (Robert Collins)

   * New helper method ``bzrlib.tests.split_suite_by_re`` which splits a test
     suite into two according to a regular expression. (Robert Collins)

   * Parametrize all http tests for the transport implementations, the http
     protocol versions (1.0 and 1.1) and the authentication schemes.
     (Vincent Ladeuil) 

   * The ``exclude_pattern`` and ``random_order`` parameters to the function
     ``bzrlib.tests.filter_suite_by_re`` have been deprecated. (Robert Collins)

   * The method ``bzrlib.tests.sort_suite_by_re`` has been deprecated. It is 
     replaced by the new helper methods added in this release. (Robert Collins)


bzr 1.0 2007-12-14
------------------

  DOCUMENTATION:

   * More improvements and fixes to the User Guide.  (Ian Clatworthy)

   * Add information on cherrypicking/rebasing to the User Guide.
     (Ian Clatworthy)

   * Improve bug tracker integration documentation. (Ian Clatworthy)

   * Minor edits to ``Bazaar in five minutes`` from David Roberts and
     to the rebasing section of the User Guide from Aaron Bentley.
     (Ian Clatworthy)


bzr 1.0rc3 2007-12-11
---------------------

  CHANGES:
   
   * If a traceback occurs, users are now asked to report the bug 
     through Launchpad (https://bugs.launchpad.net/bzr/), rather than 
     by mail to the mailing list.
     (Martin Pool)

  BUGFIXES:

   * Fix Makefile rules for doc generation. (Ian Clatworthy, #175207)

   * Give more feedback during long http downloads by making readv deliver data
     as it arrives for urllib, and issue more requests for pycurl. High latency
     networks are better handled by urllib, the pycurl implementation give more
     feedback but also incur more latency.
     (Vincent Ladeuil, #173010)

   * Implement _make_parents_provider on RemoteRepository, allowing generating
     bundles against branches on a smart server.  (Andrew Bennetts, #147836)

  DOCUMENTATION:

   * Improved user guide.  (Ian Clatworthy)

   * The single-page quick reference guide is now available as a PDF.
     (Ian Clatworthy)

  INTERNALS:

    * readv urllib http implementation is now a real iterator above the
      underlying socket and deliver data as soon as it arrives. 'get' still
      wraps its output in a StringIO.
      (Vincent Ladeuil)


bzr 1.0rc2 2007-12-07
---------------------

  IMPROVEMENTS:

   * Added a --coverage option to selftest. (Andrew Bennetts)

   * Annotate merge (merge-type=weave) now supports cherrypicking.
     (Aaron Bentley)

   * ``bzr commit`` now doesn't print the revision number twice. (Matt
     Nordhoff, #172612)

   * New configuration option ``bugtracker_<tracker_abbrevation>_url`` to
     define locations of bug trackers that are not directly supported by
     bzr or a plugin. The URL will be treated as a template and ``{id}``
     placeholders will be replaced by specific bug IDs.  (Lukáš Lalinský)

   * Support logging single merge revisions with short and line log formatters.
     (Kent Gibson)

   * User Guide enhanced with suggested readability improvements from
     Matt Revell and corrections from John Arbash Meinel. (Ian Clatworthy)

   * Quick Start Guide renamed to Quick Start Card, moved down in
     the catalog, provided in pdf and png format and updated to refer
     to ``send`` instead of ``bundle``. (Ian Clatworthy, #165080)

   * ``switch`` can now be used on heavyweight checkouts as well as
     lightweight ones. After switching a heavyweight checkout, the
     local branch is a mirror/cache of the new bound branch and
     uncommitted changes in the working tree are merged. As a safety
     check, if there are local commits in a checkout which have not
     been committed to the previously bound branch, then ``switch``
     fails unless the ``--force`` option is given. This option is
     now also required if the branch a lightweight checkout is pointing
     to has been moved. (Ian Clatworthy)

  INTERNALS:

    * New -Dhttp debug option reports http connections, requests and responses.
      (Vincent Ladeuil)

    * New -Dmerge debug option, which emits merge plans for merge-type=weave.

  BUGFIXES:

   * Better error message when running ``bzr cat`` on a non-existant branch.
     (Lukáš Lalinský, #133782)

   * Catch OSError 17 (file exists) in final phase of tree transform and show
     filename to user.
     (Alexander Belchenko, #111758)

   * Catch ShortReadvErrors while using pycurl. Also make readv more robust by
     allowing multiple GET requests to be issued if too many ranges are
     required.
     (Vincent Ladeuil, #172701)

   * Check for missing basis texts when fetching from packs to packs.
     (John Arbash Meinel, #165290)

   * Fall back to showing e-mail in ``log --short/--line`` if the 
     committer/author has only e-mail. (Lukáš Lalinský, #157026)

  API BREAKS:

   * Deprecate not passing a ``location`` argument to commit reporters'
     ``started`` methods. (Matt Nordhoff)


bzr 1.0rc1 2007-11-30
---------------------

  NOTES WHEN UPGRADING:

   * The default repository format is now ``pack-0.92``.  This 
     default is used when creating new repositories with ``init`` and 
     ``init-repo``, and when branching over bzr+ssh or bzr+hpss. 
     (See https://bugs.launchpad.net/bugs/164626)

     This format can be read and written by Bazaar 0.92 and later, and 
     data can be transferred to and from older formats.

     To upgrade, please reconcile your repository (``bzr reconcile``), and then
     upgrade (``bzr upgrade``). 
     
     ``pack-0.92`` offers substantially better scaling and performance than the
     previous knits format. Some operations are slower where the code already
     had bad scaling characteristics under knits, the pack format makes such
     operations more visible as part of being more scalable overall. We will
     correct such operations over the coming releases and encourage the filing
     of bugs on any operation which you observe to be slower in a packs
     repository. One particular case that we do not intend to fix is pulling
     data from a pack repository into a knit repository over a high latency
     link;  downgrading such data requires reinsertion of the file texts, and
     this is a classic space/time tradeoff. The current implementation is
     conservative on memory usage because we need to support converting data
     from any tree without problems.  
     (Robert Collins, Martin Pool, #164476)

  CHANGES:

   * Disable detection of plink.exe as possible ssh vendor. Plink vendor
     still available if user selects it explicitly with BZR_SSH environment
     variable. (Alexander Belchenko, workaround for bug #107593)

   * The pack format is now accessible as "pack-0.92", or "pack-0.92-subtree" 
     to enable the subtree functions (for example, for bzr-svn).  
     See http://doc.bazaar-vcs.org/latest/developer/packrepo.html
     (Martin Pool)

  FEATURES:

   * New ``authentication.conf`` file holding the password or other credentials
     for remote servers. This can be used for ssh, sftp, smtp and other 
     supported transports.
     (Vincent Ladeuil)

   * New rich-root and rich-root-pack formats, recording the same data about
     tree roots that's recorded for all other directories.
     (Aaron Bentley, #164639)

   * ``pack-0.92`` repositories can now be reconciled.
     (Robert Collins, #154173)

   * ``switch`` command added for changing the branch a lightweight checkout
     is associated with and updating the tree to reflect the latest content
     accordingly. This command was previously part of the BzrTools plug-in.
     (Ian Clatworthy, Aaron Bentley, David Allouche)

   * ``reconfigure`` command can now convert branches, trees, or checkouts to
     lightweight checkouts.  (Aaron Bentley)

  PERFORMANCE:

   * Commit updates the state of the working tree via a delta rather than
     supplying entirely new basis trees. For commit of a single specified file
     this reduces the wall clock time for commit by roughly a 30%.
     (Robert Collins, Martin Pool)

   * Commit with many automatically found deleted paths no longer performs
     linear scanning for the children of those paths during inventory
     iteration. This should fix commit performance blowing out when many such
     paths occur during commit. (Robert Collins, #156491)

   * Fetch with pack repositories will no longer read the entire history graph.
     (Robert Collins, #88319)

   * Revert takes out an appropriate lock when reverting to a basis tree, and
     does not read the basis inventory twice. (Robert Collins)

   * Diff does not require an inventory to be generated on dirstate trees.
     (Aaron Bentley, #149254)

   * New annotate merge (--merge-type=weave) implementation is fast on
     versionedfiles withough cached annotations, e.g. pack-0.92.
     (Aaron Bentley)

  IMPROVEMENTS:

   * ``bzr merge`` now warns when it encounters a criss-cross merge.
     (Aaron Bentley)

   * ``bzr send`` now doesn't require the target e-mail address to be
     specified on the command line if an interactive e-mail client is used.
     (Lukáš Lalinský)

   * ``bzr tags`` now prints the revision number for each tag, instead of
     the revision id, unless --show-ids is passed. In addition, tags can be
     sorted chronologically instead of lexicographically with --sort=time.
     (Adeodato Simó, #120231)

   * Windows standalone version of bzr is able to load system-wide plugins from
     "plugins" subdirectory in installation directory. In addition standalone
     installer write to the registry (HKLM\SOFTWARE\Bazaar) useful info 
     about paths and bzr version. (Alexander Belchenko, #129298)

  DOCUMENTATION:

  BUG FIXES:

   * A progress bar has been added for knitpack -> knitpack fetching.
     (Robert Collins, #157789, #159147)

   * Branching from a branch via smart server now preserves the repository
     format. (Andrew Bennetts,  #164626)
     
   * ``commit`` is now able to invoke an external editor in a non-ascii
     directory. (Daniel Watkins, #84043)

   * Catch connection errors for ftp.
     (Vincent Ladeuil, #164567)

   * ``check`` no longer reports spurious unreferenced text versions.
     (Robert Collins, John A Meinel, #162931, #165071)

   * Conflicts are now resolved recursively by ``revert``.
     (Aaron Bentley, #102739)

   * Detect invalid transport reuse attempts by catching invalid URLs.
     (Vincent Ladeuil, #161819)

   * Deleting a file without removing it shows a correct diff, not a traceback.
     (Aaron Bentley)

   * Do no use timeout in HttpServer anymore.
     (Vincent Ladeuil, #158972).

   * Don't catch the exceptions related to the http pipeline status before
     retrying an http request or some programming errors may be masked.
     (Vincent Ladeuil, #160012)

   * Fix ``bzr rm`` to not delete modified and ignored files.
     (Lukáš Lalinský, #172598)

   * Fix exception when revisionspec contains merge revisons but log
     formatter doesn't support merge revisions. (Kent Gibson, #148908)

   * Fix exception when ScopeReplacer is assigned to before any members have
     been retrieved.  (Aaron Bentley)

   * Fix multiple connections during checkout --lightweight.
     (Vincent Ladeuil, #159150)

   * Fix possible error in insert_data_stream when copying between 
     pack repositories over bzr+ssh or bzr+http.  
     KnitVersionedFile.get_data_stream now makes sure that requested
     compression parents are sent before any delta hunks that depend 
     on them.
     (Martin Pool, #164637)

   * Fix typo in limiting offsets coalescing for http, leading to
     whole files being downloaded instead of parts.
     (Vincent Ladeuil, #165061)

   * FTP server errors don't error in the error handling code.
     (Robert Collins, #161240)

   * Give a clearer message when a pull fails because the source needs
     to be reconciled.
     (Martin Pool, #164443)

   * It is clearer when a plugin cannot be loaded because of its name, and a
     suggestion for an acceptable name is given. (Daniel Watkins, #103023)

   * Leave port as None in transport objects if user doesn't
     specify a port in urls.
     (vincent Ladeuil, #150860)

   * Make sure Repository.fetch(self) is properly a no-op for all
     Repository implementations. (John Arbash Meinel, #158333)

   * Mark .bzr directories as "hidden" on Windows.
     (Alexander Belchenko, #71147)

   * ``merge --uncommitted`` can now operate on a single file.
     (Aaron Bentley, Lukáš Lalinský, #136890)

   * Obsolete packs are now cleaned up by pack and autopack operations.
     (Robert Collins, #153789)

   * Operations pulling data from a smart server where the underlying
     repositories are not both annotated/both unannotated will now work.
     (Robert Collins, #165304).

   * Reconcile now shows progress bars. (Robert Collins, #159351)

   * ``RemoteBranch`` was not initializing ``self._revision_id_to_revno_map``
     properly. (John Arbash Meinel, #162486)

   * Removing an already-removed file reports the file does not exist. (Daniel
     Watkins, #152811)

   * Rename on Windows is able to change filename case.
     (Alexander Belchenko, #77740)

   * Return error instead of a traceback for ``bzr log -r0``.
     (Kent Gibson, #133751)

   * Return error instead of a traceback when bzr is unable to create
     symlink on some platforms (e.g. on Windows).
     (Alexander Belchenko, workaround for #81689)

   * Revert doesn't crash when restoring a single file from a deleted
     directory. (Aaron Bentley)

   * Stderr output via logging mechanism now goes through encoded wrapper
     and no more uses utf-8, but terminal encoding instead. So all unicode
     strings now should be readable in non-utf-8 terminal.
     (Alexander Belchenko, #54173)

   * The error message when ``move --after`` should be used makes how to do so
     clearer. (Daniel Watkins, #85237)

   * Unicode-safe output from ``bzr info``. The output will be encoded
     using the terminal encoding and unrepresentable characters will be
     replaced by '?'. (Lukáš Lalinský, #151844)

   * Working trees are no longer created when pushing into a local no-trees
     repo. (Daniel Watkins, #50582)

   * Upgrade util/configobj to version 4.4.0.
     (Vincent Ladeuil, #151208).

   * Wrap medusa ftp test server as an FTPServer feature.
     (Vincent Ladeuil, #157752)

  API BREAKS:

   * ``osutils.backup_file`` is deprecated. Actually it's not used in bzrlib
     during very long time. (Alexander Belchenko)

   * The return value of
     ``VersionedFile.iter_lines_added_or_present_in_versions`` has been
     changed. Previously it was an iterator of lines, now it is an iterator of
     (line, version_id) tuples. This change has been made to aid reconcile and
     fetch operations. (Robert Collins)

   * ``bzrlib.repository.get_versioned_file_checker`` is now private.
     (Robert Collins)

   * The Repository format registry default has been removed; it was previously
     obsoleted by the bzrdir format default, which implies a default repository
     format.
     (Martin Pool)

  INTERNALS:

   * Added ``ContainerSerialiser`` and ``ContainerPushParser`` to
     ``bzrlib.pack``.  These classes provide more convenient APIs for generating
     and parsing containers from streams rather than from files.  (Andrew
     Bennetts)

   * New module ``lru_cache`` providing a cache for use by tasks that need
     semi-random access to large amounts of data. (John A Meinel)

   * InventoryEntry.diff is now deprecated.  Please use diff.DiffTree instead.

  TESTING:


bzr 0.92 2007-11-05
-------------------

  CHANGES:

  * New uninstaller on Win32.  (Alexander Belchenko)


bzr 0.92rc1 2007-10-29
----------------------

  NOTES WHEN UPGRADING:

  CHANGES:
  
   * ``bzr`` now returns exit code 4 if an internal error occurred, and 
     3 if a normal error occurred.  (Martin Pool)

   * ``pull``, ``merge`` and ``push`` will no longer silently correct some
     repository index errors that occured as a result of the Weave disk format.
     Instead the ``reconcile`` command needs to be run to correct those
     problems if they exist (and it has been able to fix most such problems
     since bzr 0.8). Some new problems have been identified during this release
     and you should run ``bzr check`` once on every repository to see if you
     need to reconcile. If you cannot ``pull`` or ``merge`` from a remote
     repository due to mismatched parent errors - a symptom of index errors -
     you should simply take a full copy of that remote repository to a clean
     directory outside any local repositories, then run reconcile on it, and
     finally pull from it locally. (And naturally email the repositories owner
     to ask them to upgrade and run reconcile).
     (Robert Collins)

  FEATURES:

   * New ``knitpack-experimental`` repository format. This is interoperable with
     the ``dirstate-tags`` format but uses a smarter storage design that greatly
     speeds up many operations, both local and remote. This new format can be
     used as an option to the ``init``, ``init-repository`` and ``upgrade``
     commands. See http://doc.bazaar-vcs.org/0.92/developers/knitpack.html
     for further details. (Robert Collins)

   * For users of bzr-svn (and those testing the prototype subtree support) that
     wish to try packs, a new ``knitpack-subtree-experimental`` format has also
     been added. This is interoperable with the ``dirstate-subtrees`` format.
     (Robert Collins)

   * New ``reconfigure`` command. (Aaron Bentley)

   * New ``revert --forget-merges`` command, which removes the record of a pending 
     merge without affecting the working tree contents.  (Martin Pool)

   * New ``bzr_remote_path`` configuration variable allows finer control of
     remote bzr locations than BZR_REMOTE_PATH environment variable.
     (Aaron Bentley)

   * New ``launchpad-login`` command to tell Bazaar your Launchpad
     user ID.  This can then be used by other functions of the
     Launchpad plugin. (James Henstridge)

  PERFORMANCE:

   * Commit in quiet mode is now slightly faster as the information to
     output is no longer calculated. (Ian Clatworthy)

   * Commit no longer checks for new text keys during insertion when the
     revision id was deterministically unique. (Robert Collins)

   * Committing a change which is not a merge and does not change the number of
     files in the tree is faster by utilising the data about whether files are
     changed to determine if the tree is unchanged rather than recalculating
     it at the end of the commit process. (Robert Collins)

   * Inventory serialisation no longer double-sha's the content.
     (Robert Collins)

   * Knit text reconstruction now avoids making copies of the lines list for
     interim texts when building a single text. The new ``apply_delta`` method
     on ``KnitContent`` aids this by allowing modification of the revision id
     such objects represent. (Robert Collins)

   * Pack indices are now partially parsed for specific key lookup using a
     bisection approach. (Robert Collins)

   * Partial commits are now approximately 40% faster by walking over the
     unselected current tree more efficiently. (Robert Collins)

   * XML inventory serialisation takes 20% less time while being stricter about
     the contents. (Robert Collins)

   * Graph ``heads()`` queries have been fixed to no longer access all history
     unnecessarily. (Robert Collins)

  IMPROVEMENTS:

   * ``bzr+https://`` smart server across https now supported. 
     (John Ferlito, Martin Pool, #128456)

   * Mutt is now a supported mail client; set ``mail_client=mutt`` in your
     bazaar.conf and ``send`` will use mutt. (Keir Mierle)

   * New option ``-c``/``--change`` for ``merge`` command for cherrypicking 
     changes from one revision. (Alexander Belchenko, #141368)

   * Show encodings, locale and list of plugins in the traceback message.
     (Martin Pool, #63894)

   * Experimental directory formats can now be marked with
     ``experimental = True`` during registration. (Ian Clatworthy)

  DOCUMENTATION:

   * New *Bazaar in Five Minutes* guide.  (Matthew Revell)

   * The hooks reference documentation is now converted to html as expected.
     (Ian Clatworthy)

  BUG FIXES:

   * Connection error reporting for the smart server has been fixed to
     display a user friendly message instead of a traceback.
     (Ian Clatworthy, #115601)

   * Make sure to use ``O_BINARY`` when opening files to check their
     sha1sum. (Alexander Belchenko, John Arbash Meinel, #153493)

   * Fix a problem with Win32 handling of the executable bit.
     (John Arbash Meinel, #149113)

   * ``bzr+ssh://`` and ``sftp://`` URLs that do not specify ports explicitly
     no longer assume that means port 22.  This allows people using OpenSSH to
     override the default port in their ``~/.ssh/config`` if they wish.  This
     fixes a bug introduced in bzr 0.91.  (Andrew Bennetts, #146715)

   * Commands reporting exceptions can now be profiled and still have their
     data correctly dumped to a file. For example, a ``bzr commit`` with
     no changes still reports the operation as pointless but doing so no
     longer throws away the profiling data if this command is run with
     ``--lsprof-file callgrind.out.ci`` say. (Ian Clatworthy)

   * Fallback to ftp when paramiko is not installed and sftp can't be used for
     ``tests/commands`` so that the test suite is still usable without
     paramiko.
     (Vincent Ladeuil, #59150)

   * Fix commit ordering in corner case. (Aaron Bentley, #94975)

   * Fix long standing bug in partial commit when there are renames 
     left in tree. (Robert Collins, #140419)

   * Fix selftest semi-random noise during http related tests.
     (Vincent Ladeuil, #140614)

   * Fix typo in ftp.py making the reconnection fail on temporary errors.
     (Vincent Ladeuil, #154259)

   * Fix failing test by comparing real paths to cover the case where the TMPDIR
     contains a symbolic link.
     (Vincent Ladeuil, #141382).

   * Fix log against smart server branches that don't support tags.
     (James Westby, #140615)

   * Fix pycurl http implementation by defining error codes from
     pycurl instead of relying on an old curl definition.
     (Vincent Ladeuil, #147530)

   * Fix 'unprintable error' message when displaying BzrCheckError and 
     some other exceptions on Python 2.5.
     (Martin Pool, #144633)

   * Fix ``Inventory.copy()`` and add test for it. (Jelmer Vernooij)

   * Handles default value for ListOption in cmd_commit.
     (Vincent Ladeuil, #140432)

   * HttpServer and FtpServer need to be closed properly or a listening socket
     will remain opened.
     (Vincent Ladeuil, #140055)

   * Monitor the .bzr directory created in the top level test
     directory to detect leaking tests.
     (Vincent Ladeuil, #147986)

   * The basename, not the full path, is now used when checking whether
     the profiling dump file begins with ``callgrind.out`` or not. This
     fixes a bug reported by Aaron Bentley on IRC. (Ian Clatworthy)

   * Trivial fix for invoking command ``reconfigure`` without arguments.
     (Rob Weir, #141629)

   * ``WorkingTree.rename_one`` will now raise an error if normalisation of the
     new path causes bzr to be unable to access the file. (Robert Collins)

   * Correctly detect a NoSuchFile when using a filezilla server. (Gary van der
     Merwe)

  API BREAKS:

   * ``bzrlib.index.GraphIndex`` now requires a size parameter to the
     constructor, for enabling bisection searches. (Robert Collins)

   * ``CommitBuilder.record_entry_contents`` now requires the root entry of a
     tree be supplied to it, previously failing to do so would trigger a
     deprecation warning. (Robert Collins)

   * ``KnitVersionedFile.add*`` will no longer cache added records even when
     enable_cache() has been called - the caching feature is now exclusively for
     reading existing data. (Robert Collins)

   * ``ReadOnlyLockError`` is deprecated; ``LockFailed`` is usually more 
     appropriate.  (Martin Pool)

   * Removed ``bzrlib.transport.TransportLogger`` - please see the new
     ``trace+`` transport instead. (Robert Collins)

   * Removed previously deprecated varargs interface to ``TestCase.run_bzr`` and
     deprecated methods ``TestCase.capture`` and ``TestCase.run_bzr_captured``.
     (Martin Pool)

   * Removed previous deprecated ``basis_knit`` parameter to the
     ``KnitVersionedFile`` constructor. (Robert Collins)

   * Special purpose method ``TestCase.run_bzr_decode`` is moved to the test_non_ascii 
     class that needs it.
     (Martin Pool)

   * The class ``bzrlib.repofmt.knitrepo.KnitRepository3`` has been folded into
     ``KnitRepository`` by parameters to the constructor. (Robert Collins)

   * The ``VersionedFile`` interface now allows content checks to be bypassed
     by supplying check_content=False.  This saves nearly 30% of the minimum
     cost to store a version of a file. (Robert Collins)

   * Tree's with bad state such as files with no length or sha will no longer
     be silently accepted by the repository XML serialiser. To serialise
     inventories without such data, pass working=True to write_inventory.
     (Robert Collins)

   * ``VersionedFile.fix_parents`` has been removed as a harmful API.
     ``VersionedFile.join`` will no longer accept different parents on either
     side of a join - it will either ignore them, or error, depending on the
     implementation. See notes when upgrading for more information.
     (Robert Collins)

  INTERNALS:

   * ``bzrlib.transport.Transport.put_file`` now returns the number of bytes
     put by the method call, to allow avoiding stat-after-write or
     housekeeping in callers. (Robert Collins)

   * ``bzrlib.xml_serializer.Serializer`` is now responsible for checking that
     mandatory attributes are present on serialisation and deserialisation.
     This fixes some holes in API usage and allows better separation between
     physical storage and object serialisation. (Robert Collins)

   * New class ``bzrlib.errors.InternalBzrError`` which is just a convenient
     shorthand for deriving from BzrError and setting internal_error = True.
     (Robert Collins)

   * New method ``bzrlib.mutabletree.update_to_one_parent_via_delta`` for
     moving the state of a parent tree to a new version via a delta rather than
     a complete replacement tree. (Robert Collins)

   * New method ``bzrlib.osutils.minimum_path_selection`` useful for removing
     duplication from user input, when a user mentions both a path and an item
     contained within that path. (Robert Collins)

   * New method ``bzrlib.repository.Repository.is_write_locked`` useful for
     determining if a repository is write locked. (Robert Collins)

   * New method on ``bzrlib.tree.Tree`` ``path_content_summary`` provides a
     tuple containing the key information about a path for commit processing
     to complete. (Robert Collins)

   * New method on xml serialisers, write_inventory_to_lines, which matches the
     API used by knits for adding content. (Robert Collins)

   * New module ``bzrlib.bisect_multi`` with generic multiple-bisection-at-once
     logic, currently only available for byte-based lookup
     (``bisect_multi_bytes``). (Robert Collins)

   * New helper ``bzrlib.tuned_gzip.bytes_to_gzip`` which takes a byte string
     and returns a gzipped version of the same. This is used to avoid a bunch
     of api friction during adding of knit hunks. (Robert Collins)

   * New parameter on ``bzrlib.transport.Transport.readv``
     ``adjust_for_latency`` which changes readv from returning strictly the
     requested data to inserted return larger ranges and in forward read order
     to reduce the effect of network latency. (Robert Collins)

   * New parameter yield_parents on ``Inventory.iter_entries_by_dir`` which
     causes the parents of a selected id to be returned recursively, so all the
     paths from the root down to each element of selected_file_ids are
     returned. (Robert Collins)

   * Knit joining has been enhanced to support plain to annotated conversion
     and annotated to plain conversion. (Ian Clatworthy)

   * The CommitBuilder method ``record_entry_contents`` now returns summary
     information about the effect of the commit on the repository. This tuple
     contains an inventory delta item if the entry changed from the basis, and a
     boolean indicating whether a new file graph node was recorded.
     (Robert Collins)

   * The python path used in the Makefile can now be overridden.
     (Andrew Bennetts, Ian Clatworthy)

  TESTING:

   * New transport implementation ``trace+`` which is useful for testing,
     logging activity taken to its _activity attribute. (Robert Collins)

   * When running bzr commands within the test suite, internal exceptions are
     not caught and reported in the usual way, but rather allowed to propagate
     up and be visible to the test suite.  A new API ``run_bzr_catch_user_errors``
     makes this behavior available to other users.
     (Martin Pool)

   * New method ``TestCase.call_catch_warnings`` for testing methods that 
     raises a Python warning.  (Martin Pool)


bzr 0.91 2007-09-26
-------------------

  BUG FIXES:

   * Print a warning instead of aborting the ``python setup.py install``
     process if building of a C extension is not possible.
     (Lukáš Lalinský, Alexander Belchenko)

   * Fix commit ordering in corner case (Aaron Bentley, #94975)

   * Fix ''bzr info bzr://host/'' and other operations on ''bzr://' URLs with
     an implicit port.  We were incorrectly raising PathNotChild due to
     inconsistent treatment of the ''_port'' attribute on the Transport object.
     (Andrew Bennetts, #133965)

   * Make RemoteRepository.sprout cope gracefully with servers that don't
     support the ``Repository.tarball`` request.
     (Andrew Bennetts)


bzr 0.91rc2 2007-09-11
----------------------

   * Replaced incorrect tarball for previous release; a debug statement was left 
     in bzrlib/remote.py.


bzr 0.91rc1 2007-09-11
----------------------

  CHANGES:

   * The default branch and repository format has changed to 
     ``dirstate-tags``, so tag commands are active by default.
     This format is compatible with Bazaar 0.15 and later.
     This incidentally fixes bug #126141.
     (Martin Pool)

   * ``--quiet`` or ``-q`` is no longer a global option. If present, it
     must now appear after the command name. Scripts doing things like
     ``bzr -q missing`` need to be rewritten as ``bzr missing -q``.
     (Ian Clatworthy)

  FEATURES:

   * New option ``--author`` in ``bzr commit`` to specify the author of the
     change, if it's different from the committer. ``bzr log`` and
     ``bzr annotate`` display the author instead of the committer.
     (Lukáš Lalinský)

   * In addition to global options and command specific options, a set of
     standard options are now supported. Standard options are legal for
     all commands. The initial set of standard options are:
     
     * ``--help`` or ``-h`` - display help message
     * ``--verbose`` or ``-v`` - display additional information
     * ``--quiet``  or ``-q`` - only output warnings and errors.

     Unlike global options, standard options can be used in aliases and
     may have command-specific help. (Ian Clatworthy)

   * Verbosity level processing has now been unified. If ``--verbose``
     or ``-v`` is specified on the command line multiple times, the
     verbosity level is made positive the first time then increased.
     If ``--quiet`` or ``-q`` is specified on the command line
     multiple times, the verbosity level is made negative the first
     time then decreased. To get the default verbosity level of zero,
     either specify none of the above , ``--no-verbose`` or ``--no-quiet``.
     Note that most commands currently ignore the magnitude of the
     verbosity level but do respect *quiet vs normal vs verbose* when
     generating output. (Ian Clatworthy)

   * ``Branch.hooks`` now supports ``pre_commit`` hook. The hook's signature
     is documented in BranchHooks constructor. (Nam T. Nguyen, #102747)

   * New ``Repository.stream_knit_data_for_revisions`` request added to the
     network protocol for greatly reduced roundtrips when retrieving a set of
     revisions. (Andrew Bennetts)

  BUG FIXES:

   * ``bzr plugins`` now lists the version number for each plugin in square
     brackets after the path. (Robert Collins, #125421)

   * Pushing, pulling and branching branches with subtree references was not
     copying the subtree weave, preventing the file graph from being accessed
     and causing errors in commits in clones. (Robert Collins)

   * Suppress warning "integer argument expected, got float" from Paramiko,
     which sometimes caused false test failures.  (Martin Pool)

   * Fix bug in bundle 4 that could cause attempts to write data to wrong
     versionedfile.  (Aaron Bentley)

   * Diffs generated using "diff -p" no longer break the patch parser.
     (Aaron Bentley)

   * get_transport treats an empty possible_transports list the same as a non-
     empty one.  (Aaron Bentley)

   * patch verification for merge directives is reactivated, and works with
     CRLF and CR files.  (Aaron Bentley)

   * Accept ..\ as a path in revision specifiers. This fixes for example
     "-r branch:..\other-branch" on Windows.  (Lukáš Lalinský) 

   * ``BZR_PLUGIN_PATH`` may now contain trailing slashes.
     (Blake Winton, #129299)

   * man page no longer lists hidden options (#131667, Aaron Bentley)

   * ``uncommit --help`` now explains the -r option adequately.  (Daniel
     Watkins, #106726)

   * Error messages are now better formatted with parameters (such as
     filenames) quoted when necessary. This avoids confusion when directory
     names ending in a '.' at the end of messages were confused with a
     full stop that may or not have been there. (Daniel Watkins, #129791)

   * Fix ``status FILE -r X..Y``. (Lukáš Lalinský)

   * If a particular command is an alias, ``help`` will show the alias
     instead of claiming there is no help for said alias. (Daniel Watkins,
     #133548)

   * TreeTransform-based operations, like pull, merge, revert, and branch,
     now roll back if they encounter an error.  (Aaron Bentley, #67699)

   * ``bzr commit`` now exits cleanly if a character unsupported by the
     current encoding is used in the commit message.  (Daniel Watkins,
     #116143)

   * bzr send uses default values for ranges when only half of an elipsis
     is specified ("-r..5" or "-r5..").  (#61685, Aaron Bentley)

   * Avoid trouble when Windows ssh calls itself 'plink' but no plink
     binary is present.  (Martin Albisetti, #107155)

   * ``bzr remove`` should remove clean subtrees.  Now it will remove (without
     needing ``--force``) subtrees that contain no files with text changes or
     modified files.  With ``--force`` it removes the subtree regardless of
     text changes or unknown files. Directories with renames in or out (but
     not changed otherwise) will now be removed without needing ``--force``.
     Unknown ignored files will be deleted without needing ``--force``.
     (Marius Kruger, #111665)

   * When two plugins conflict, the source of both the losing and now the
     winning definition is shown.  (Konstantin Mikhaylov, #5454)

   * When committing to a branch, the location being committed to is
     displayed.  (Daniel Watkins, #52479)

   * ``bzr --version`` takes care about encoding of stdout, especially
     when output is redirected. (Alexander Belchenko, #131100)

   * Prompt for an ftp password if none is provided.
     (Vincent Ladeuil, #137044)

   * Reuse bound branch associated transport to avoid multiple
     connections.
     (Vincent Ladeuil, #128076, #131396)

   * Overwrite conflicting tags by ``push`` and ``pull`` if the
     ``--overwrite`` option is specified.  (Lukáš Lalinský, #93947)

   * In checkouts, tags are copied into the master branch when created,
     changed or deleted, and are copied into the checkout when it is 
     updated.  (Martin Pool, #93856, #93860)

   * Print a warning instead of aborting the ``python setup.py install``
     process if building of a C extension is not possible.
     (Lukáš Lalinský, Alexander Belchenko)

  IMPROVEMENTS:

   * Add the option "--show-diff" to the commit command in order to display
     the diff during the commit log creation. (Goffredo Baroncelli)

   * ``pull`` and ``merge`` are much faster at installing bundle format 4.
     (Aaron Bentley)

   * ``pull -v`` no longer includes deltas, making it much faster.
     (Aaron Bentley)

   * ``send`` now sends the directive as an attachment by default.
     (Aaron Bentley, Lukáš Lalinský, Alexander Belchenko)

   * Documentation updates (Martin Albisetti)

   * Help on debug flags is now included in ``help global-options``.
     (Daniel Watkins, #124853)

   * Parameters passed on the command line are checked to ensure they are
     supported by the encoding in use. (Daniel Watkins)

   * The compression used within the bzr repository has changed from zlib
     level 9 to the zlib default level. This improves commit performance with
     only a small increase in space used (and in some cases a reduction in
     space). (Robert Collins)

   * Initial commit no longer SHAs files twice and now reuses the path
     rather than looking it up again, making it faster.
     (Ian Clatworthy)

   * New option ``-c``/``--change`` for ``diff`` and ``status`` to show
     changes in one revision.  (Lukáš Lalinský)

   * If versioned files match a given ignore pattern, a warning is now
     given. (Daniel Watkins, #48623)

   * ``bzr status`` now has -S as a short name for --short and -V as a
     short name for --versioned. These have been added to assist users
     migrating from Subversion: ``bzr status -SV`` is now like
     ``svn status -q``.  (Daniel Watkins, #115990)

   * Added C implementation of  ``PatienceSequenceMatcher``, which is about
     10x faster than the Python version. This speeds up commands that
     need file diffing, such as ``bzr commit`` or ``bzr diff``.
     (Lukáš Lalinský)

   * HACKING has been extended with a large section on core developer tasks.
     (Ian Clatworthy)

   * Add ``branches`` and ``standalone-trees`` as online help topics and
     include them as Concepts within the User Reference.
     (Paul Moore, Ian Clatworthy)

    * ``check`` can detect versionedfile parent references that are
      inconsistent with revision and inventory info, and ``reconcile`` can fix
      them.  These faulty references were generated by 0.8-era releases,
      so repositories which were manipulated by old bzrs should be
      checked, and possibly reconciled ASAP.  (Aaron Bentley, Andrew Bennetts)

  API BREAKS:

   * ``Branch.append_revision`` is removed altogether; please use 
     ``Branch.set_last_revision_info`` instead.  (Martin Pool)

   * CommitBuilder now advertises itself as requiring the root entry to be
     supplied. This only affects foreign repository implementations which reuse
     CommitBuilder directly and have changed record_entry_contents to require
     that the root not be supplied. This should be precisely zero plugins
     affected. (Robert Collins)

   * The ``add_lines`` methods on ``VersionedFile`` implementations has changed
     its return value to include the sha1 and length of the inserted text. This
     allows the avoidance of double-sha1 calculations during commit.
     (Robert Collins)

   * ``Transport.should_cache`` has been removed.  It was not called in the
     previous release.  (Martin Pool)

  TESTING:

   * Tests may now raise TestNotApplicable to indicate they shouldn't be 
     run in a particular scenario.  (Martin Pool)

   * New function multiply_tests_from_modules to give a simpler interface
     to test parameterization.  (Martin Pool, Robert Collins)

   * ``Transport.should_cache`` has been removed.  It was not called in the
     previous release.  (Martin Pool)

   * NULL_REVISION is returned to indicate the null revision, not None.
     (Aaron Bentley)

   * Use UTF-8 encoded StringIO for log tests to avoid failures on
     non-ASCII committer names.  (Lukáš Lalinský)

  INTERNALS:

   * ``bzrlib.plugin.all_plugins`` has been deprecated in favour of
     ``bzrlib.plugin.plugins()`` which returns PlugIn objects that provide
     useful functionality for determining the path of a plugin, its tests, and
     its version information. (Robert Collins)

   * Add the option user_encoding to the function 'show_diff_trees()'
     in order to move the user encoding at the UI level. (Goffredo Baroncelli)

   * Add the function make_commit_message_template_encoded() and the function
     edit_commit_message_encoded() which handle encoded strings.
     This is done in order to mix the commit messages (which is a unicode
     string), and the diff which is a raw string. (Goffredo Baroncelli)

   * CommitBuilder now defaults to using add_lines_with_ghosts, reducing
     overhead on non-weave repositories which don't require all parents to be
     present. (Robert Collins)

   * Deprecated method ``find_previous_heads`` on
     ``bzrlib.inventory.InventoryEntry``. This has been superseded by the use
     of ``parent_candidates`` and a separate heads check via the repository
     API. (Robert Collins)

   * New trace function ``mutter_callsite`` will print out a subset of the
     stack to the log, which can be useful for gathering debug details.
     (Robert Collins)

   * ``bzrlib.pack.ContainerWriter`` now tracks how many records have been
     added via a public attribute records_written. (Robert Collins)

   * New method ``bzrlib.transport.Transport.get_recommended_page_size``.
     This provides a hint to users of transports as to the reasonable
     minimum data to read. In principle this can take latency and
     bandwidth into account on a per-connection basis, but for now it
     just has hard coded values based on the url. (e.g. http:// has a large
     page size, file:// has a small one.) (Robert Collins)

   * New method on ``bzrlib.transport.Transport`` ``open_write_stream`` allows
     incremental addition of data to a file without requiring that all the
     data be buffered in memory. (Robert Collins)

   * New methods on ``bzrlib.knit.KnitVersionedFile``:
     ``get_data_stream(versions)``, ``insert_data_stream(stream)`` and
     ``get_format_signature()``.  These provide some infrastructure for
     efficiently streaming the knit data for a set of versions over the smart
     protocol.

   * Knits with no annotation cache still produce correct annotations.
     (Aaron Bentley)

   * Three new methods have been added to ``bzrlib.trace``:
     ``set_verbosity_level``, ``get_verbosity_level`` and ``is_verbose``.
     ``set_verbosity_level`` expects a numeric value: negative for quiet,
     zero for normal, positive for verbose. The size of the number can be
     used to determine just how quiet or verbose the application should be.
     The existing ``be_quiet`` and ``is_quiet`` routines have been
     integrated into this new scheme. (Ian Clatworthy)

   * Options can now be delcared with a ``custom_callback`` parameter. If
     set, this routine is called after the option is processed. This feature
     is now used by the standard options ``verbose`` and ``quiet`` so that
     setting one implicitly resets the other. (Ian Clatworthy)

   * Rather than declaring a new option from scratch in order to provide
     custom help, a centrally registered option can be decorated using the
     new ``bzrlib.Option.custom_help`` routine. In particular, this routine
     is useful when declaring better help for the ``verbose`` and ``quiet``
     standard options as the base definition of these is now more complex
     than before thanks to their use of a custom callback. (Ian Clatworthy)
      
    * Tree._iter_changes(specific_file=[]) now iterates through no files,
      instead of iterating through all files.  None is used to iterate through
      all files.  (Aaron Bentley)

    * WorkingTree.revert() now accepts None to revert all files.  The use of
      [] to revert all files is deprecated.  (Aaron Bentley)


bzr 0.90 2007-08-28
-------------------

  IMPROVEMENTS:

    * Documentation is now organized into multiple directories with a level
      added for different languages or locales. Added the Mini Tutorial
      and Quick Start Summary (en) documents from the Wiki, improving the
      content and readability of the former. Formatted NEWS as Release Notes
      complete with a Table of Conents, one heading per release. Moved the
      Developer Guide into the main document catalog and provided a link
      from the developer document catalog back to the main one.
      (Ian Clatworthy, Sabin Iacob, Alexander Belchenko)


  API CHANGES:

    * The static convenience method ``BzrDir.create_repository``
      is deprecated.  Callers should instead create a ``BzrDir`` instance
      and call ``create_repository`` on that.  (Martin Pool)


bzr 0.90rc1 2007-08-14
----------------------

  BUGFIXES:

    * ``bzr init`` should connect to the remote location one time only.  We
      have been connecting several times because we forget to pass around the
      Transport object. This modifies ``BzrDir.create_branch_convenience``,
      so that we can give it the Transport we already have.
      (John Arbash Meinel, Vincent Ladeuil, #111702)

    * Get rid of sftp connection cache (get rid of the FTP one too).
      (Vincent Ladeuil, #43731)

    * bzr branch {local|remote} remote don't try to create a working tree
      anymore.
      (Vincent Ladeuil, #112173)

    * All identified multiple connections for a single bzr command have been
      fixed. See bzrlib/tests/commands directory.
      (Vincent Ladeuil)

    * ``bzr rm`` now does not insist on ``--force`` to delete files that
      have been renamed but not otherwise modified.  (Marius Kruger,
      #111664)

    * ``bzr selftest --bench`` no longer emits deprecation warnings
      (Lukáš Lalinský)

    * ``bzr status`` now honours FILE parameters for conflict lists
      (Aaron Bentley, #127606)

    * ``bzr checkout`` now honours -r when reconstituting a working tree.
      It also honours -r 0.  (Aaron Bentley, #127708)

    * ``bzr add *`` no more fails on Windows if working tree contains
      non-ascii file names. (Kuno Meyer, #127361)

    * allow ``easy_install bzr`` runs without fatal errors. 
      (Alexander Belchenko, #125521)

    * Graph._filter_candidate_lca does not raise KeyError if a candidate
      is eliminated just before it would normally be examined.  (Aaron Bentley)

    * SMTP connection failures produce a nice message, not a traceback.
      (Aaron Bentley)

  IMPROVEMENTS:

    * Don't show "dots" progress indicators when run non-interactively, such
      as from cron.  (Martin Pool)

    * ``info`` now formats locations more nicely and lists "submit" and
      "public" branches (Aaron Bentley)

    * New ``pack`` command that will trigger database compression within
      the repository (Robert Collins)

    * Implement ``_KnitIndex._load_data`` in a pyrex extension. The pyrex
      version is approximately 2-3x faster at parsing a ``.kndx`` file.
      Which yields a measurable improvement for commands which have to
      read from the repository, such as a 1s => 0.75s improvement in
      ``bzr diff`` when there are changes to be shown.  (John Arbash Meinel)

    * Merge is now faster.  Depending on the scenario, it can be more than 2x
      faster. (Aaron Bentley)

    * Give a clearer warning, and allow ``python setup.py install`` to
      succeed even if pyrex is not available.
      (John Arbash Meinel)

    * ``DirState._read_dirblocks`` now has an optional Pyrex
      implementation. This improves the speed of any command that has to
      read the entire DirState. (``diff``, ``status``, etc, improve by
      about 10%).
      ``bisect_dirblocks`` has also been improved, which helps all
      ``_get_entry`` type calls (whenever we are searching for a
      particular entry in the in-memory DirState).
      (John Arbash Meinel)

    * ``bzr pull`` and ``bzr push`` no longer do a complete walk of the 
      branch revision history for ui display unless -v is supplied.
      (Robert Collins)

    * ``bzr log -rA..B`` output shifted to the left margin if the log only 
      contains merge revisions. (Kent Gibson) 

    * The ``plugins`` command is now public with improved help.
      (Ian Clatworthy)

    * New bundle and merge directive formats are faster to generate, and

    * Annotate merge now works when there are local changes. (Aaron Bentley)

    * Commit now only shows the progress in terms of directories instead of
      entries. (Ian Clatworthy)

    * Fix ``KnitRepository.get_revision_graph`` to not request the graph 2
      times. This makes ``get_revision_graph`` 2x faster. (John Arbash
      Meinel)

    * Fix ``VersionedFile.get_graph()`` to avoid using
      ``set.difference_update(other)``, which has bad scaling when
      ``other`` is large. This improves ``VF.get_graph([version_id])`` for
      a 12.5k graph from 2.9s down to 200ms. (John Arbash Meinel)

    * The ``--lsprof-file`` option now generates output for KCacheGrind if
      the file starts with ``callgrind.out``. This matches the default file
      filtering done by KCacheGrind's Open Dialog. (Ian Clatworthy)

    * Fix ``bzr update`` to avoid an unnecessary
      ``branch.get_master_branch`` call, which avoids 1 extra connection
      to the remote server. (Partial fix for #128076, John Arbash Meinel)

    * Log errors from the smart server in the trace file, to make debugging 
      test failures (and live failures!) easier.  (Andrew Bennetts)

    * The HTML version of the man page has been superceded by a more
      comprehensive manual called the Bazaar User Reference. This manual
      is completed generated from the online help topics. As part of this
      change, limited reStructuredText is now explicitly supported in help
      topics and command help with 'unnatural' markup being removed prior
      to display by the online help or inclusion in the man page.
      (Ian Clatworthy)

    * HTML documentation now use files extension ``*.html``
      (Alexander Belchenko)

    * The cache of ignore definitions is now cleared in WorkingTree.unlock()
      so that changes to .bzrignore aren't missed. (#129694, Daniel Watkins)

    * ``bzr selftest --strict`` fails if there are any missing features or
      expected test failures. (Daniel Watkins, #111914)

    * Link to registration survey added to README. (Ian Clatworthy)

    * Windows standalone installer show link to registration survey
      when installation finished. (Alexander Belchenko)

  LIBRARY API BREAKS:

    * Deprecated dictionary ``bzrlib.option.SHORT_OPTIONS`` removed.
      Options are now required to provide a help string and it must
      comply with the style guide by being one or more sentences with an
      initial capital and final period. (Martin Pool)

    * KnitIndex.get_parents now returns tuples. (Robert Collins)

    * Ancient unused ``Repository.text_store`` attribute has been removed.
      (Robert Collins)

    * The ``bzrlib.pack`` interface has changed to use tuples of bytestrings
      rather than just bytestrings, making it easier to represent multiple
      element names. As this interface was not used by any internal facilities
      since it was introduced in 0.18 no API compatibility is being preserved.
      The serialised form of these packs is identical with 0.18 when a single
      element tuple is in use. (Robert Collins)

  INTERNALS:

    * merge now uses ``iter_changes`` to calculate changes, which makes room for
      future performance increases.  It is also more consistent with other
      operations that perform comparisons, and reduces reliance on
      Tree.inventory.  (Aaron Bentley)

    * Refactoring of transport classes connected to a remote server.
      ConnectedTransport is a new class that serves as a basis for all
      transports needing to connect to a remote server.  transport.split_url
      have been deprecated, use the static method on the object instead. URL
      tests have been refactored too.
      (Vincent Ladeuil)

    * Better connection sharing for ConnectedTransport objects.
      transport.get_transport() now accepts a 'possible_transports' parameter.
      If a newly requested transport can share a connection with one of the
      list, it will.
      (Vincent Ladeuil)

    * Most functions now accept ``bzrlib.revision.NULL_REVISION`` to indicate
      the null revision, and consider using ``None`` for this purpose
      deprecated.  (Aaron Bentley)

    * New ``index`` module with abstract index functionality. This will be
      used during the planned changes in the repository layer. Currently the
      index layer provides a graph aware immutable index, a builder for the
      same index type to allow creating them, and finally a composer for
      such indices to allow the use of many indices in a single query. The
      index performance is not optimised, however the API is stable to allow
      development on top of the index. (Robert Collins)

    * ``bzrlib.dirstate.cmp_by_dirs`` can be used to compare two paths by
      their directory sections. This is equivalent to comparing
      ``path.split('/')``, only without having to split the paths.
      This has a Pyrex implementation available.
      (John Arbash Meinel)

    * New transport decorator 'unlistable+' which disables the list_dir
      functionality for testing.

    * Deprecated ``change_entry`` in transform.py. (Ian Clatworthy)

    * RevisionTree.get_weave is now deprecated.  Tree.plan_merge is now used
      for performing annotate-merge.  (Aaron Bentley)

    * New EmailMessage class to create email messages. (Adeodato Simó)

    * Unused functions on the private interface KnitIndex have been removed.
      (Robert Collins)

    * New ``knit.KnitGraphIndex`` which provides a ``KnitIndex`` layered on top
      of a ``index.GraphIndex``. (Robert Collins)

    * New ``knit.KnitVersionedFile.iter_parents`` method that allows querying
      the parents of many knit nodes at once, reducing round trips to the 
      underlying index. (Robert Collins)

    * Graph now has an is_ancestor method, various bits use it.
      (Aaron Bentley)

    * The ``-Dhpss`` flag now includes timing information. As well as
      logging when a new connection is opened. (John Arbash Meinel)

    * ``bzrlib.pack.ContainerWriter`` now returns an offset, length tuple to
      callers when inserting data, allowing generation of readv style access
      during pack creation, without needing a separate pass across the output
      pack to gather such details. (Robert Collins)

    * ``bzrlib.pack.make_readv_reader`` allows readv based access to pack
      files that are stored on a transport. (Robert Collins)

    * New ``Repository.has_same_location`` method that reports if two
      repository objects refer to the same repository (although with some risk
      of false negatives).  (Andrew Bennetts)

    * InterTree.compare now passes require_versioned on correctly.
      (Marius Kruger)

    * New methods on Repository - ``start_write_group``,
      ``commit_write_group``, ``abort_write_group`` and ``is_in_write_group`` -
      which provide a clean hook point for transactional Repositories - ones
      where all the data for a fetch or commit needs to be made atomically
      available in one step. This allows the write lock to remain while making
      a series of data insertions.  (e.g. data conversion). (Robert Collins)

    * In ``bzrlib.knit`` the internal interface has been altered to use
      3-tuples (index, pos, length) rather than two-tuples (pos, length) to
      describe where data in a knit is, allowing knits to be split into 
      many files. (Robert Collins)

    * ``bzrlib.knit._KnitData`` split into cache management and physical access
      with two access classes - ``_PackAccess`` and ``_KnitAccess`` defined.
      The former provides access into a .pack file, and the latter provides the
      current production repository form of .knit files. (Robert Collins)

  TESTING:

    * Remove selftest ``--clean-output``, ``--numbered-dirs`` and
      ``--keep-output`` options, which are obsolete now that tests
      are done within directories in $TMPDIR.  (Martin Pool)

    * The SSH_AUTH_SOCK environment variable is now reset to avoid 
      interaction with any running ssh agents.  (Jelmer Vernooij, #125955)

    * run_bzr_subprocess handles parameters the same way as run_bzr:
      either a string or a list of strings should be passed as the first
      parameter.  Varargs-style parameters are deprecated. (Aaron Bentley)


bzr 0.18  2007-07-17
--------------------

  BUGFIXES:

    * Fix 'bzr add' crash under Win32 (Kuno Meyer)


bzr 0.18rc1  2007-07-10
-----------------------

  BUGFIXES:

    * Do not suppress pipe errors, etc. in non-display commands
      (Alexander Belchenko, #87178)

    * Display a useful error message when the user requests to annotate
      a file that is not present in the specified revision.
      (James Westby, #122656)

    * Commands that use status flags now have a reference to 'help
      status-flags'.  (Daniel Watkins, #113436)

    * Work around python-2.4.1 inhability to correctly parse the
      authentication header.
      (Vincent Ladeuil, #121889)

    * Use exact encoding for merge directives. (Adeodato Simó, #120591)

    * Fix tempfile permissions error in smart server tar bundling under
      Windows. (Martin _, #119330)

    * Fix detection of directory entries in the inventory. (James Westby)

    * Fix handling of http code 400: Bad Request When issuing too many ranges.
      (Vincent Ladeuil, #115209)

    * Issue a CONNECT request when connecting to an https server
      via a proxy to enable SSL tunneling.
      (Vincent Ladeuil, #120678)

    * Fix ``bzr log -r`` to support selecting merge revisions, both 
      individually and as part of revision ranges.
      (Kent Gibson, #4663)
 
    * Don't leave cruft behind when failing to acquire a lockdir.
      (Martin Pool, #109169)

    * Don't use the '-f' strace option during tests.
      (Vincent Ladeuil, #102019).

    * Warn when setting ``push_location`` to a value that will be masked by
      locations.conf.  (Aaron Bentley, #122286)

    * Fix commit ordering in corner case (Aaron Bentley, #94975)

    *  Make annotate behave in a non-ASCII world (Adeodato Simó).

  IMPROVEMENTS:

    * The --lsprof-file option now dumps a text rendering of the profiling
      information if the filename ends in ".txt". It will also convert the
      profiling information to a format suitable for KCacheGrind if the
      output filename ends in ".callgrind". Fixes to the lsprofcalltree
      conversion process by Jean Paul Calderone and Itamar were also merged.
      See http://ddaa.net/blog/python/lsprof-calltree. (Ian Clatworthy)

    * ``info`` now defaults to non-verbose mode, displaying only paths and
      abbreviated format info.  ``info -v`` displays all the information
      formerly displayed by ``info``.  (Aaron Bentley, Adeodato Simó)

    * ``bzr missing`` now has better option names ``--this`` and ``--other``.
      (Elliot Murphy)

    * The internal ``weave-list`` command has become ``versionedfile-list``,
      and now lists knits as well as weaves.  (Aaron Bentley)

    * Automatic merge base selection uses a faster algorithm that chooses
      better bases in criss-cross merge situations (Aaron Bentley)

    * Progress reporting in ``commit`` has been improved. The various logical
      stages are now reported on as follows, namely:

      * Collecting changes [Entry x/y] - Stage n/m
      * Saving data locally - Stage n/m
      * Uploading data to master branch - Stage n/m
      * Updating the working tree - Stage n/m
      * Running post commit hooks - Stage n/m
      
      If there is no master branch, the 3rd stage is omitted and the total
      number of stages is adjusted accordingly.

      Each hook that is run after commit is listed with a name (as hooks
      can be slow it is useful feedback).
      (Ian Clatworthy, Robert Collins)

    * Various operations that are now faster due to avoiding unnecessary
      topological sorts. (Aaron Bentley)

    * Make merge directives robust against broken bundles. (Aaron Bentley)

    * The lsprof filename note is emitted via trace.note(), not standard
      output.  (Aaron Bentley)

    * ``bzrlib`` now exports explicit API compatibility information to assist
      library users and plugins. See the ``bzrlib.api`` module for details.
      (Robert Collins)

    * Remove unnecessary lock probes when acquiring a lockdir.
      (Martin Pool)

    * ``bzr --version`` now shows the location of the bzr log file, which
      is especially useful on Windows.  (Martin Pool)

    * -D now supports hooks to get debug tracing of hooks (though its currently
      minimal in nature). (Robert Collins)

    * Long log format reports deltas on merge revisions. 
      (John Arbash Meinel, Kent Gibson)

    * Make initial push over ftp more resilient. (John Arbash Meinel)

    * Print a summary of changes for update just like pull does.
      (Daniel Watkins, #113990)

    * Add a -Dhpss option to trace smart protocol requests and responses.
      (Andrew Bennetts)

  LIBRARY API BREAKS:

    * Testing cleanups - 
      ``bzrlib.repository.RepositoryTestProviderAdapter`` has been moved
      to ``bzrlib.tests.repository_implementations``;
      ``bzrlib.repository.InterRepositoryTestProviderAdapter`` has been moved
      to ``bzrlib.tests.interrepository_implementations``;
      ``bzrlib.transport.TransportTestProviderAdapter`` has moved to 
      ``bzrlib.tests.test_transport_implementations``.
      ``bzrlib.branch.BranchTestProviderAdapter`` has moved to
      ``bzrlib.tests.branch_implementations``.
      ``bzrlib.bzrdir.BzrDirTestProviderAdapter`` has moved to 
      ``bzrlib.tests.bzrdir_implementations``.
      ``bzrlib.versionedfile.InterVersionedFileTestProviderAdapter`` has moved
      to ``bzrlib.tests.interversionedfile_implementations``.
      ``bzrlib.store.revision.RevisionStoreTestProviderAdapter`` has moved to
      ``bzrlib.tests.revisionstore_implementations``.
      ``bzrlib.workingtree.WorkingTreeTestProviderAdapter`` has moved to
      ``bzrlib.tests.workingtree_implementations``.
      These changes are an API break in the testing infrastructure only.
      (Robert Collins)

    * Relocate TestCaseWithRepository to be more central. (Robert Collins)

    * ``bzrlib.add.smart_add_tree`` will no longer perform glob expansion on
      win32. Callers of the function should do this and use the new
      ``MutableTree.smart_add`` method instead. (Robert Collins)

    * ``bzrlib.add.glob_expand_for_win32`` is now
      ``bzrlib.win32utils.glob_expand``.  (Robert Collins)

    * ``bzrlib.add.FastPath`` is now private and moved to 
      ``bzrlib.mutabletree._FastPath``. (Robert Collins, Martin Pool)

    * ``LockDir.wait`` removed.  (Martin Pool)

    * The ``SmartServer`` hooks API has changed for the ``server_started`` and
      ``server_stopped`` hooks. The first parameter is now an iterable of
      backing URLs rather than a single URL. This is to reflect that many
      URLs may map to the external URL of the server. E.g. the server interally
      may have a chrooted URL but also the local file:// URL will be at the 
      same location. (Robert Collins)

  INTERNALS:

    * New SMTPConnection class to unify email handling.  (Adeodato Simó)

    * Fix documentation of BzrError. (Adeodato Simó)

    * Make BzrBadParameter an internal error. (Adeodato Simó)

    * Remove use of 'assert False' to raise an exception unconditionally.
      (Martin Pool)

    * Give a cleaner error when failing to decode knit index entry.
      (Martin Pool)

    * TreeConfig would mistakenly search the top level when asked for options
      from a section. It now respects the section argument and only
      searches the specified section. (James Westby)

    * Improve ``make api-docs`` output. (John Arbash Meinel)

    * Use os.lstat rather than os.stat for osutils.make_readonly and
      osutils.make_writeable. This makes the difftools plugin more
      robust when dangling symlinks are found. (Elliot Murphy)

    * New ``-Dlock`` option to log (to ~/.bzr.log) information on when 
      lockdirs are taken or released.  (Martin Pool)

    * ``bzrlib`` Hooks are now nameable using ``Hooks.name_hook``. This 
      allows a nicer UI when hooks are running as the current hook can
      be displayed. (Robert Collins)

    * ``Transport.get`` has had its interface made more clear for ease of use.
      Retrieval of a directory must now fail with either 'PathError' at open
      time, or raise 'ReadError' on a read. (Robert Collins)

    * New method ``_maybe_expand_globs`` on the ``Command`` class for 
      dealing with unexpanded glob lists - e.g. on the win32 platform. This
      was moved from ``bzrlib.add._prepare_file_list``. (Robert Collins)

    * ``bzrlib.add.smart_add`` and ``bzrlib.add.smart_add_tree`` are now
      deprecated in favour of ``MutableTree.smart_add``. (Robert Collins,
      Martin Pool)

    * New method ``external_url`` on Transport for obtaining the url to
      hand to external processes. (Robert Collins)

    * Teach windows installers to build pyrex/C extensions.
      (Alexander Belchenko)

  TESTING:

    * Removed the ``--keep-output`` option from selftest and clean up test
      directories as they're used.  This reduces the IO load from 
      running the test suite and cuts the time by about half.
      (Andrew Bennetts, Martin Pool)

    * Add scenarios as a public attribute on the TestAdapter classes to allow
      modification of the generated scenarios before adaption and easier
      testing. (Robert Collins)

    * New testing support class ``TestScenarioApplier`` which multiplies
      out a single teste by a list of supplied scenarios. (RobertCollins)

    * Setting ``repository_to_test_repository`` on a repository_implementations
      test will cause it to be called during repository creation, allowing the
      testing of repository classes which are not based around the Format
      concept. For example a repository adapter can be tested in this manner,
      by altering the repository scenarios to include a scenario that sets this
      attribute during the test parameterisation in
      ``bzrlib.tests.repository.repository_implementations``. (Robert Collins)

    * Clean up many of the APIs for blackbox testing of Bazaar.  The standard 
      interface is now self.run_bzr.  The command to run can be passed as
      either a list of parameters, a string containing the command line, or
      (deprecated) varargs parameters.  (Martin Pool)

    * The base TestCase now isolates tests from -D parameters by clearing
      ``debug.debug_flags`` and restores it afterwards. (Robert Collins)

    * Add a relpath parameter to get_transport methods in test framework to
      avoid useless cloning.
      (Vincent Ladeuil, #110448)


bzr 0.17  2007-06-18
--------------------

  BUGFIXES:

    * Fix crash of commit due to wrong lookup of filesystem encoding.
      (Colin Watson, #120647)

    * Revert logging just to stderr in commit as broke unicode filenames.
      (Aaron Bentley, Ian Clatworthy, #120930)


bzr 0.17rc1  2007-06-12
-----------------------

  NOTES WHEN UPGRADING:

    * The kind() and is_executable() APIs on the WorkingTree interface no
      longer implicitly (read) locks and unlocks the tree. This *might*
      impact some plug-ins and tools using this part of the API. If you find
      an issue that may be caused by this change, please let us know,
      particularly the plug-in/tool maintainer. If encountered, the API
      fix is to surround kind() and is_executable() calls with lock_read()
      and unlock() like so::

        work_tree.lock_read()
        try:
            kind = work_tree.kind(...)
        finally:
            work_tree.unlock()

  INTERNALS:
    * Rework of LogFormatter API to provide beginning/end of log hooks and to
      encapsulate the details of the revision to be logged in a LogRevision
      object.
      In long log formats, merge revision ids are only shown when --show-ids
      is specified, and are labelled "revision-id:", as per mainline
      revisions, instead of "merged:". (Kent Gibson)

    * New ``BranchBuilder`` API which allows the construction of particular
      histories quickly. Useful for testing and potentially other applications
      too. (Robert Collins)

  IMPROVEMENTS:
  
    * There are two new help topics, working-trees and repositories that
      attempt to explain these concepts. (James Westby, John Arbash Meinel,
      Aaron Bentley)

    * Added ``bzr log --limit`` to report a limited number of revisions.
      (Kent Gibson, #3659)

    * Revert does not try to preserve file contents that were originally
      produced by reverting to a historical revision.  (Aaron Bentley)

    * ``bzr log --short`` now includes ``[merge]`` for revisions which
      have more than one parent. This is a small improvement to help
      understanding what changes have occurred
      (John Arbash Meinel, #83887)

    * TreeTransform avoids many renames when contructing large trees,
      improving speed.  3.25x speedups have been observed for construction of
      kernel-sized-trees, and checkouts are 1.28x faster.  (Aaron Bentley)

    * Commit on large trees is now faster. In my environment, a commit of
      a small change to the Mozilla tree (55k files) has dropped from
      66 seconds to 32 seconds. For a small tree of 600 files, commit of a
      small change is 33% faster. (Ian Clatworthy)

    * New --create-prefix option to bzr init, like for push.  (Daniel Watkins,
      #56322)

  BUGFIXES:

    * ``bzr push`` should only connect to the remote location one time.
      We have been connecting 3 times because we forget to pass around
      the Transport object. This adds ``BzrDir.clone_on_transport()``, so
      that we can pass in the Transport that we already have.
      (John Arbash Meinel, #75721)

    * ``DirState.set_state_from_inventory()`` needs to properly order
      based on split paths, not just string paths.
      (John Arbash Meinel, #115947)

    * Let TestUIFactoy encode the password prompt with its own stdout.
      (Vincent Ladeuil, #110204)

    * pycurl should take use the range header that takes the range hint
      into account.
      (Vincent Ladeuil, #112719)

    * WorkingTree4.get_file_sha1 no longer raises an exception when invoked
      on a missing file.  (Aaron Bentley, #118186)

    * WorkingTree.remove works correctly with tree references, and when pwd is
      not the tree root. (Aaron Bentley)

    * Merge no longer fails when a file is renamed in one tree and deleted
      in the other. (Aaron Bentley, #110279)

    * ``revision-info`` now accepts dotted revnos, doesn't require a tree,
      and defaults to the last revision (Matthew Fuller, #90048)

    * Tests no longer fail when BZR_REMOTE_PATH is set in the environment.
      (Daniel Watkins, #111958)

    * ``bzr branch -r revid:foo`` can be used to branch any revision in
      your repository. (Previously Branch6 only supported revisions in your
      mainline). (John Arbash Meinel, #115343)

bzr 0.16  2007-05-07
--------------------
  
  BUGFIXES:

    * Handle when you have 2 directories with similar names, but one has a
      hyphen. (``'abc'`` versus ``'abc-2'``). The WT4._iter_changes
      iterator was using direct comparison and ``'abc/a'`` sorts after
      ``'abc-2'``, but ``('abc', 'a')`` sorts before ``('abc-2',)``.
      (John Arbash Meinel, #111227)

    * Handle when someone renames a file on disk without telling bzr.
      Previously we would report the first file as missing, but not show
      the new unknown file. (John Arbash Meinel, #111288)

    * Avoid error when running hooks after pulling into or pushing from
      a branch bound to a smartserver branch.  (Martin Pool, #111968)

  IMPROVEMENTS:

    * Move developer documentation to doc/developers/. This reduces clutter in
      the root of the source tree and allows HACKING to be split into multiple
      files. (Robert Collins, Alexander Belchenko)

    * Clean up the ``WorkingTree4._iter_changes()`` internal loops as well as
      ``DirState.update_entry()``. This optimizes the core logic for ``bzr
      diff`` and ``bzr status`` significantly improving the speed of
      both. (John Arbash Meinel)

bzr 0.16rc2  2007-04-30
-----------------------

  BUGFIXES:

    * Handle the case when you delete a file, and then rename another file
      on top of it. Also handle the case of ``bzr rm --keep foo``. ``bzr
      status`` should show the removed file and an unknown file in its
      place. (John Arbash Meinel, #109993)

    * Bundles properly read and write revision properties that have an
      empty value. And when the value is not ASCII.
      (John Arbash Meinel, #109613)

    * Fix the bzr commit message to be in text mode.
      (Alexander Belchenko, #110901)

    * Also handle when you rename a file and create a file where it used
      to be. (John Arbash Meinel, #110256)

    * ``WorkingTree4._iter_changes`` should not descend into unversioned
      directories. (John Arbash Meinel, #110399)

bzr 0.16rc1  2007-04-26
-----------------------

  NOTES WHEN UPGRADING:

    * ``bzr remove`` and ``bzr rm`` will now remove the working file, if
      it could be recovered again.
      This has been done for consistency with svn and the unix rm command.
      The old ``remove`` behaviour has been retained in the new option
      ``bzr remove --keep``, which will just stop versioning the file,
      but not delete it.
      ``bzr remove --force`` have been added which will always delete the
      files.
      ``bzr remove`` is also more verbose.
      (Marius Kruger, #82602)

  IMPROVEMENTS:

    * Merge directives can now be supplied as input to `merge` and `pull`,
      like bundles can.  (Aaron Bentley)

    * Sending the SIGQUIT signal to bzr, which can be done on Unix by
      pressing Control-Backslash, drops bzr into a debugger.  Type ``'c'``
      to continue.  This can be disabled by setting the environment variable
      ``BZR_SIGQUIT_PDB=0``.  (Martin Pool)

    * selftest now supports --list-only to list tests instead of running
      them. (Ian Clatworthy)

    * selftest now supports --exclude PATTERN (or -x PATTERN) to exclude
      tests with names that match that regular expression.
      (Ian Clatworthy, #102679)

    * selftest now supports --randomize SEED to run tests in a random order.
      SEED is typically the value 'now' meaning 'use the current time'.
      (Ian Clatworthy, #102686)

    * New option ``--fixes`` to commit, which stores bug fixing annotations as
      revision properties. Built-in support for Launchpad, Debian, Trac and
      Bugzilla bug trackers. (Jonathan Lange, James Henstridge, Robert Collins)

    * New API, ``bzrlib.bugtracker.tracker_registry``, for adding support for
      other bug trackers to ``fixes``. (Jonathan Lange, James Henstridge,
      Robert Collins)

    * ``selftest`` has new short options ``-f`` and ``-1``.  (Martin
      Pool)

    * ``bzrlib.tsort.MergeSorter`` optimizations. Change the inner loop
      into using local variables instead of going through ``self._var``.
      Improves the time to ``merge_sort`` a 10k revision graph by
      approximately 40% (~700->400ms).  (John Arbash Meinel)

    * ``make docs`` now creates a man page at ``man1/bzr.1`` fixing bug 107388.
      (Robert Collins)

    * ``bzr help`` now provides cross references to other help topics using
      the _see_also facility on command classes. Likewise the bzr_man
      documentation, and the bzr.1 man page also include this information.
      (Robert Collins)

    * Tags are now included in logs, that use the long log formatter. 
      (Erik Bågfors, Alexander Belchenko)

    * ``bzr help`` provides a clearer message when a help topic cannot be
      found. (Robert Collins, #107656)

    * ``bzr help`` now accepts optional prefixes for command help. The help
      for all commands can now be found at ``bzr help commands/COMMANDNAME``
      as well as ``bzr help COMMANDNAME`` (which only works for commands 
      where the name is not the same as a more general help topic). 
      (Robert Collins)

    * ``bzr help PLUGINNAME`` will now return the module docstring from the
      plugin PLUGINNAME. (Robert Collins, #50408)

    * New help topic ``urlspec`` which lists the availables transports.
      (Goffredo Baroncelli)

    * doc/server.txt updated to document the default bzr:// port
      and also update the blurb about the hpss' current status.
      (Robert Collins, #107125).

    * ``bzr serve`` now listens on interface 0.0.0.0 by default, making it
      serve out to the local LAN (and anyone in the world that can reach the
      machine running ``bzr serve``. (Robert Collins, #98918)

    * A new smart server protocol version has been added.  It prefixes requests
      and responses with an explicit version identifier so that future protocol
      revisions can be dealt with gracefully.  (Andrew Bennetts, Robert Collins)

    * The bzr protocol version 2 indicates success or failure in every response
      without depending on particular commands encoding that consistently,
      allowing future client refactorings to be much more robust about error
      handling. (Robert Collins, Martin Pool, Andrew Bennetts)

    * The smart protocol over HTTP client has been changed to always post to the
      same ``.bzr/smart`` URL under the original location when it can.  This allows
      HTTP servers to only have to pass URLs ending in .bzr/smart to the smart
      server handler, and not arbitrary ``.bzr/*/smart`` URLs.  (Andrew Bennetts)

    * digest authentication is now supported for proxies and HTTP by the urllib
      based http implementation. Tested against Apache 2.0.55 and Squid
      2.6.5. Basic and digest authentication are handled coherently for HTTP
      and proxy: if the user is provided in the url (bzr command line for HTTP,
      proxy environment variables for proxies), the password is prompted for
      (only once). If the password is provided, it is taken into account. Once
      the first authentication is successful, all further authentication
      roundtrips are avoided by preventively setting the right authentication
      header(s).
      (Vincent Ladeuil).

  INTERNALS:

    * bzrlib API compatability with 0.8 has been dropped, cleaning up some
      code paths. (Robert Collins)

    * Change the format of chroot urls so that they can be safely manipulated
      by generic url utilities without causing the resulting urls to have
      escaped the chroot. A side effect of this is that creating a chroot
      requires an explicit action using a ChrootServer.
      (Robert Collins, Andrew Bennetts)

    * Deprecate ``Branch.get_root_id()`` because branches don't have root ids,
      rather than fixing bug #96847.  (Aaron Bentley)

    * ``WorkingTree.apply_inventory_delta`` provides a better alternative to
      ``WorkingTree._write_inventory``.  (Aaron Bentley)

    * Convenience method ``TestCase.expectFailure`` ensures that known failures
      do not silently pass.  (Aaron Bentley)

    * ``Transport.local_abspath`` now raises ``NotLocalUrl`` rather than 
      ``TransportNotPossible``. (Martin Pool, Ian Clatworthy)

    * New SmartServer hooks facility. There are two initial hooks documented
      in ``bzrlib.transport.smart.SmartServerHooks``. The two initial hooks allow
      plugins to execute code upon server startup and shutdown.
      (Robert Collins).

    * SmartServer in standalone mode will now close its listening socket
      when it stops, rather than waiting for garbage collection. This primarily
      fixes test suite hangs when a test tries to connect to a shutdown server.
      It may also help improve behaviour when dealing with a server running
      on a specific port (rather than dynamically assigned ports).
      (Robert Collins)

    * Move most SmartServer code into a new package, bzrlib/smart.
      bzrlib/transport/remote.py contains just the Transport classes that used
      to be in bzrlib/transport/smart.py.  (Andrew Bennetts)

    * urllib http implementation avoid roundtrips associated with
      401 (and 407) errors once the authentication succeeds.
      (Vincent Ladeuil).

    * urlib http now supports querying the user for a proxy password if
      needed. Realm is shown in the prompt for both HTTP and proxy
      authentication when the user is required to type a password. 
      (Vincent Ladeuil).

    * Renamed SmartTransport (and subclasses like SmartTCPTransport) to
      RemoteTransport (and subclasses to RemoteTCPTransport, etc).  This is more
      consistent with its new home in ``bzrlib/transport/remote.py``, and because
      it's not really a "smart" transport, just one that does file operations
      via remote procedure calls.  (Andrew Bennetts)
 
    * The ``lock_write`` method of ``LockableFiles``, ``Repository`` and
      ``Branch`` now accept a ``token`` keyword argument, so that separate
      instances of those objects can share a lock if it has the right token.
      (Andrew Bennetts, Robert Collins)

    * New method ``get_branch_reference`` on ``BzrDir`` allows the detection of
      branch references - which the smart server component needs.

    * The Repository API ``make_working_trees`` is now permitted to return
      False when ``set_make_working_trees`` is not implemented - previously
      an unimplemented ``set_make_working_trees`` implied the result True
      from ``make_working_trees``. This has been changed to accomodate the
      smart server, where it does not make sense (at this point) to ever
      make working trees by default. (Robert Collins)

    * Command objects can now declare related help topics by having _see_also
      set to a list of related topic. (Robert Collins)

    * ``bzrlib.help`` now delegates to the Command class for Command specific
      help. (Robert Collins)

    * New class ``TransportListRegistry``, derived from the Registry class, which 
      simplifies tracking the available Transports. (Goffredo Baroncelli)

    * New function ``Branch.get_revision_id_to_revno_map`` which will
      return a dictionary mapping revision ids to dotted revnos. Since
      dotted revnos are defined in the context of the branch tip, it makes
      sense to generate them from a ``Branch`` object.
      (John Arbash Meinel)

    * Fix the 'Unprintable error' message display to use the repr of the 
      exception that prevented printing the error because the str value
      for it is often not useful in debugging (e.g. KeyError('foo') has a
      str() of 'foo' but a repr of 'KeyError('foo')' which is much more
      useful. (Robert Collins)

    * ``urlutils.normalize_url`` now unescapes unreserved characters, such as "~".
      (Andrew Bennetts)

  BUGFIXES:

    * Don't fail bundle selftest if email has 'two' embedded.  
      (Ian Clatworthy, #98510)

    * Remove ``--verbose`` from ``bzr bundle``. It didn't work anyway.
      (Robert Widhopf-Fenk, #98591)

    * Remove ``--basis`` from the checkout/branch commands - it didn't work
      properly and is no longer beneficial.
      (Robert Collins, #53675, #43486)

    * Don't produce encoding error when adding duplicate files.
      (Aaron Bentley)

    * Fix ``bzr log <file>`` so it only logs the revisions that changed
      the file, and does it faster.
      (Kent Gibson, John Arbash Meinel, #51980, #69477)
 
    * Fix ``InterDirstateTre._iter_changes`` to handle when we come across
      an empty versioned directory, which now has files in it.
      (John Arbash Meinel, #104257)

    * Teach ``common_ancestor`` to shortcut when the tip of one branch is
      inside the ancestry of the other. Saves a lot of graph processing
      (with an ancestry of 16k revisions, ``bzr merge ../already-merged``
      changes from 2m10s to 13s).  (John Arbash Meinel, #103757)

    * Fix ``show_diff_trees`` to handle the case when a file is modified,
      and the containing directory is renamed. (The file path is different
      in this versus base, but it isn't marked as a rename).
      (John Arbash Meinel, #103870)

    * FTP now works even when the FTP server does not support atomic rename.
      (Aaron Bentley, #89436)

    * Correct handling in bundles and merge directives of timezones with
      that are not an integer number of hours offset from UTC.  Always 
      represent the epoch time in UTC to avoid problems with formatting 
      earlier times on win32.  (Martin Pool, Alexander Belchenko, John
      Arbash Meinel)

    * Typo in the help for ``register-branch`` fixed. (Robert Collins, #96770)

    * "dirstate" and "dirstate-tags" formats now produce branches compatible
      with old versions of bzr. (Aaron Bentley, #107168))

    * Handle moving a directory when children have been added, removed,
      and renamed. (John Arbash Meinel, #105479)

    * Don't preventively use basic authentication for proxy before receiving a
      407 error. Otherwise people willing to use other authentication schemes
      may expose their password in the clear (or nearly). This add one
      roundtrip in case basic authentication should be used, but plug the
      security hole.
      (Vincent Ladeuil)

    * Handle http and proxy digest authentication.
      (Vincent Ladeuil, #94034).

  TESTING:

    * Added ``bzrlib.strace.strace`` which will strace a single callable and
      return a StraceResult object which contains just the syscalls involved
      in running it. (Robert Collins)

    * New test method ``reduceLockdirTimeout`` to drop the default (ui-centric)
      default time down to one suitable for tests. (Andrew Bennetts)

    * Add new ``vfs_transport_factory`` attribute on tests which provides the 
      common vfs backing for both the readonly and readwrite transports.
      This allows the RemoteObject tests to back onto local disk or memory,
      and use the existing ``transport_server`` attribute all tests know about
      to be the smart server transport. This in turn allows tests to 
      differentiate between 'transport to access the branch', and 
      'transport which is a VFS' - which matters in Remote* tests.
      (Robert Collins, Andrew Bennetts)

    * The ``make_branch_and_tree`` method for tests will now create a 
      lightweight checkout for the tree if the ``vfs_transport_factory`` is not
      a LocalURLServer. (Robert Collins, Andrew Bennetts)

    * Branch implementation tests have been audited to ensure that all urls 
      passed to Branch APIs use proper urls, except when local-disk paths
      are intended. This is so that tests correctly access the test transport
      which is often not equivalent to local disk in Remote* tests. As part
      of this many tests were adjusted to remove dependencies on local disk
      access.
      (Robert Collins, Andrew Bennetts)

    * Mark bzrlib.tests and bzrlib.tests.TestUtil as providing assertFOO helper
      functions by adding a ``__unittest`` global attribute. (Robert Collins,
      Andrew Bennetts, Martin Pool, Jonathan Lange)

    * Refactored proxy and authentication handling to simplify the
      implementation of new auth schemes for both http and proxy. 
      (Vincent Ladeuil)

bzr 0.15 2007-04-01
-------------------

  BUGFIXES:

    * Handle incompatible repositories as a user issue when fetching.
      (Aaron Bentley)

    * Don't give a recommendation to upgrade when branching or 
      checking out a branch that contains an old-format working tree.
      (Martin Pool)

bzr 0.15rc3  2007-03-26
-----------------------

  CHANGES:
 
    * A warning is now displayed when opening working trees in older 
      formats, to encourage people to upgrade to WorkingTreeFormat4.
      (Martin Pool)

  IMPROVEMENTS:

    * HTTP redirections are now taken into account when a branch (or a
      bundle) is accessed for the first time. A message is issued at each
      redirection to inform the user. In the past, http redirections were
      silently followed for each request which significantly degraded the
      performances. The http redirections are not followed anymore by
      default, instead a RedirectRequested exception is raised. For bzrlib
      users needing to follow http redirections anyway,
      ``bzrlib.transport.do_catching_redirections`` provide an easy transition
      path.  (vila)

  INTERNALS:

    * Added ``ReadLock.temporary_write_lock()`` to allow upgrading an OS read
      lock to an OS write lock. Linux can do this without unlocking, Win32
      needs to unlock in between. (John Arbash Meinel)
 
    * New parameter ``recommend_upgrade`` to ``BzrDir.open_workingtree``
      to silence (when false) warnings about opening old formats.
      (Martin Pool)

    * Fix minor performance regression with bzr-0.15 on pre-dirstate
      trees. (We were reading the working inventory too many times).
      (John Arbash Meinel)

    * Remove ``Branch.get_transaction()`` in favour of a simple cache of
      ``revision_history``.  Branch subclasses should override
      ``_gen_revision_history`` rather than ``revision_history`` to make use of
      this cache, and call ``_clear_revision_history_cache`` and
      ``_cache_revision_history`` at appropriate times. (Andrew Bennetts)

  BUGFIXES:

    * Take ``smtp_server`` from user config into account.
      (vila, #92195)

    * Restore Unicode filename handling for versioned and unversioned files.
      (John Arbash Meinel, #92608)

    * Don't fail during ``bzr commit`` if a file is marked removed, and
      the containing directory is auto-removed.  (John Arbash Meinel, #93681)

    * ``bzr status FILENAME`` failed on Windows because of an uncommon
      errno. (``ERROR_DIRECTORY == 267 != ENOTDIR``).
      (Wouter van Heyst, John Arbash Meinel, #90819)

    * ``bzr checkout source`` should create a local branch in the same
      format as source. (John Arbash Meinel, #93854)

    * ``bzr commit`` with a kind change was failing to update the
      last-changed-revision for directories.  The
      InventoryDirectory._unchanged only looked at the ``parent_id`` and name,
      ignoring the fact that the kind could have changed, too.
      (John Arbash Meinel, #90111)

    * ``bzr mv dir/subdir other`` was incorrectly updating files inside
      the directory. So that there was a chance it would break commit,
      etc. (John Arbash Meinel, #94037)
 
    * Correctly handles mutiple permanent http redirections.
      (vila, #88780)

bzr 0.15rc2  2007-03-14
-----------------------

  NOTES WHEN UPGRADING:
        
    * Release 0.15rc2 of bzr changes the ``bzr init-repo`` command to
      default to ``--trees`` instead of ``--no-trees``.
      Existing shared repositories are not affected.

  IMPROVEMENTS:

    * New ``merge-directive`` command to generate machine- and human-readable
      merge requests.  (Aaron Bentley)

    * New ``submit:`` revision specifier makes it easy to diff against the
      common ancestor with the submit location (Aaron Bentley)

    * Added support for Putty's SSH implementation. (Dmitry Vasiliev)

    * Added ``bzr status --versioned`` to report only versioned files, 
      not unknowns. (Kent Gibson)

    * Merge now autodetects the correct line-ending style for its conflict
      markers.  (Aaron Bentley)

  INTERNALS:

    * Refactored SSH vendor registration into SSHVendorManager class.
      (Dmitry Vasiliev)

  BUGFIXES:

    * New ``--numbered-dirs`` option to ``bzr selftest`` to use
      numbered dirs for TestCaseInTempDir. This is default behavior
      on Windows. Anyone can force named dirs on Windows
      with ``--no-numbered-dirs``. (Alexander Belchenko)

    * Fix ``RevisionSpec_revid`` to handle the Unicode strings passed in
      from the command line. (Marien Zwart, #90501)

    * Fix ``TreeTransform._iter_changes`` when both the source and
      destination are missing. (Aaron Bentley, #88842)

    * Fix commit of merges with symlinks in dirstate trees.
      (Marien Zwart)
    
    * Switch the ``bzr init-repo`` default from --no-trees to --trees. 
      (Wouter van Heyst, #53483)


bzr 0.15rc1  2007-03-07
-----------------------

  SURPRISES:

    * The default disk format has changed. Please run 'bzr upgrade' in your
      working trees to upgrade. This new default is compatible for network
      operations, but not for local operations. That is, if you have two
      versions of bzr installed locally, after upgrading you can only use the
      bzr 0.15 version. This new default does not enable tags or nested-trees
      as they are incompatible with bzr versions before 0.15 over the network.

    * For users of bzrlib: Two major changes have been made to the working tree
      api in bzrlib. The first is that many methods and attributes, including
      the inventory attribute, are no longer valid for use until one of
      ``lock_read``/``lock_write``/``lock_tree_write`` has been called,
      and become invalid again after unlock is called. This has been done
      to improve performance and correctness as part of the dirstate
      development.
      (Robert Collins, John A Meinel, Martin Pool, and others).

    * For users of bzrlib: The attribute 'tree.inventory' should be considered
      readonly. Previously it was possible to directly alter this attribute, or
      its contents, and have the tree notice this. This has been made
      unsupported - it may work in some tree formats, but in the newer dirstate
      format such actions will have no effect and will be ignored, or even
      cause assertions. All operations possible can still be carried out by a
      combination of the tree API, and the bzrlib.transform API. (Robert
      Collins, John A Meinel, Martin Pool, and others).

  IMPROVEMENTS:

    * Support for OS Windows 98. Also .bzr.log on any windows system
      saved in My Documents folder. (Alexander Belchenko)

    * ``bzr mv`` enhanced to support already moved files.
      In the past the mv command would have failed if the source file doesn't
      exist. In this situation ``bzr mv`` would now detect that the file has
      already moved and update the repository accordingly, if the target file
      does exist.
      A new option ``--after`` has been added so that if two files already
      exist, you could notify Bazaar that you have moved a (versioned) file
      and replaced it with another. Thus in this case ``bzr move --after``
      will only update the Bazaar identifier.
      (Steffen Eichenberg, Marius Kruger)

    * ``ls`` now works on treeless branches and remote branches.
      (Aaron Bentley)

    * ``bzr help global-options`` describes the global options.
      (Aaron Bentley)

    * ``bzr pull --overwrite`` will now correctly overwrite checkouts.
      (Robert Collins)

    * Files are now allowed to change kind (e.g. from file to symlink).
      Supported by ``commit``, ``revert`` and ``status``
      (Aaron Bentley)

    * ``inventory`` and ``unknowns`` hidden in favour of ``ls``
      (Aaron Bentley)

    * ``bzr help checkouts`` descibes what checkouts are and some possible
      uses of them. (James Westby, Aaron Bentley)

    * A new ``-d`` option to push, pull and merge overrides the default 
      directory.  (Martin Pool)

    * Branch format 6: smaller, and potentially faster than format 5.  Supports
      ``append_history_only`` mode, where the log view and revnos do not change,
      except by being added to.  Stores policy settings in
      ".bzr/branch/branch.conf".

    * ``append_only`` branches:  Format 6 branches may be configured so that log
      view and revnos are always consistent.  Either create the branch using
      "bzr init --append-revisions-only" or edit the config file as descriped
      in docs/configuration.txt.

    * rebind: Format 6 branches retain the last-used bind location, so if you
      "bzr unbind", you can "bzr bind" to bind to the previously-selected
      bind location.

    * Builtin tags support, created and deleted by the ``tag`` command and
      stored in the branch.  Tags can be accessed with the revisionspec
      ``-rtag:``, and listed with ``bzr tags``.  Tags are not versioned 
      at present. Tags require a network incompatible upgrade. To perform this
      upgrade, run ``bzr upgrade --dirstate-tags`` in your branch and
      repositories. (Martin Pool)

    * The ``bzr://`` transport now has a well-known port number, 4155,
      which it will use by default.  (Andrew Bennetts, Martin Pool)

    * Bazaar now looks for user-installed plugins before looking for site-wide
      plugins. (Jonathan Lange)

    * ``bzr resolve`` now detects and marks resolved text conflicts.
      (Aaron Bentley)

  INTERNALS:

    * Internally revision ids and file ids are now passed around as utf-8
      bytestrings, rather than treating them as Unicode strings. This has
      performance benefits for Knits, since we no longer need to decode the
      revision id for each line of content, nor for each entry in the index.
      This will also help with the future dirstate format.
      (John Arbash Meinel)

    * Reserved ids (any revision-id ending in a colon) are rejected by
      versionedfiles, repositories, branches, and working trees
      (Aaron Bentley)

    * Minor performance improvement by not creating a ProgressBar for
      every KnitIndex we create. (about 90ms for a bzr.dev tree)
      (John Arbash Meinel)

    * New easier to use Branch hooks facility. There are five initial hooks,
      all documented in bzrlib.branch.BranchHooks.__init__ - ``'set_rh'``,
      ``'post_push'``, ``'post_pull'``, ``'post_commit'``,
      ``'post_uncommit'``. These hooks fire after the matching operation
      on a branch has taken place, and were originally added for the
      branchrss plugin. (Robert Collins)

    * New method ``Branch.push()`` which should be used when pushing from a
      branch as it makes performance and policy decisions to match the UI
      level command ``push``. (Robert Collins).

    * Add a new method ``Tree.revision_tree`` which allows access to cached
      trees for arbitrary revisions. This allows the in development dirstate
      tree format to provide access to the callers to cached copies of 
      inventory data which are cheaper to access than inventories from the
      repository.
      (Robert Collins, Martin Pool)

    * New ``Branch.last_revision_info`` method, this is being done to allow
      optimization of requests for both the number of revisions and the last
      revision of a branch with smartservers and potentially future branch
      formats. (Wouter van Heyst, Robert Collins)

    * Allow ``'import bzrlib.plugins.NAME'`` to work when the plugin NAME has not
      yet been loaded by ``load_plugins()``. This allows plugins to depend on each
      other for code reuse without requiring users to perform file-renaming
      gymnastics. (Robert Collins)

    * New Repository method ``'gather_stats'`` for statistic data collection.
      This is expected to grow to cover a number of related uses mainly
      related to bzr info. (Robert Collins)

    * Log formatters are now managed with a registry.
      ``log.register_formatter`` continues to work, but callers accessing
      the FORMATTERS dictionary directly will not.

    * Allow a start message to be passed to the ``edit_commit_message``
      function.  This will be placed in the message offered to the user
      for editing above the separator. It allows a template commit message
      to be used more easily. (James Westby)

    * ``GPGStrategy.sign()`` will now raise ``BzrBadParameterUnicode`` if
      you pass a Unicode string rather than an 8-bit string. Callers need
      to be updated to encode first. (John Arbash Meinel)

    * Branch.push, pull, merge now return Result objects with information
      about what happened, rather than a scattering of various methods.  These
      are also passed to the post hooks.  (Martin Pool)

    * File formats and architecture is in place for managing a forest of trees
      in bzr, and splitting up existing trees into smaller subtrees, and
      finally joining trees to make a larger tree. This is the first iteration
      of this support, and the user-facing aspects still require substantial
      work.  If you wish to experiment with it, use ``bzr upgrade
      --dirstate-with-subtree`` in your working trees and repositories.
      You can use the hidden commands ``split`` and ``join`` and to create
      and manipulate nested trees, but please consider using the nested-trees
      branch, which contains substantial UI improvements, instead.
      http://code.aaronbentley.com/bzr/bzrrepo/nested-trees/
      (Aaron Bentley, Martin Pool, Robert Collins).

  BUGFIXES:

    * ``bzr annotate`` now uses dotted revnos from the viewpoint of the
      branch, rather than the last changed revision of the file.
      (John Arbash Meinel, #82158)

    * Lock operations no longer hang if they encounter a permission problem.
      (Aaron Bentley)

    * ``bzr push`` can resume a push that was canceled before it finished.
      Also, it can push even if the target directory exists if you supply
      the ``--use-existing-dir`` flag.
      (John Arbash Meinel, #30576, #45504)

    * Fix http proxy authentication when user and an optional
      password appears in the ``*_proxy`` vars. (Vincent Ladeuil,
      #83954).

    * ``bzr log branch/file`` works for local treeless branches
      (Aaron Bentley, #84247)

    * Fix problem with UNC paths on Windows 98. (Alexander Belchenko, #84728)

    * Searching location of CA bundle for PyCurl in env variable
      (``CURL_CA_BUNDLE``), and on win32 along the PATH.
      (Alexander Belchenko, #82086)

    * ``bzr init`` works with unicode argument LOCATION.
      (Alexander Belchenko, #85599)

    * Raise ``DependencyNotPresent`` if pycurl do not support https. 
      (Vincent Ladeuil, #85305)

    * Invalid proxy env variables should not cause a traceback.
      (Vincent Ladeuil, #87765)

    * Ignore patterns normalised to use '/' path separator.
      (Kent Gibson, #86451)

    * bzr rocks. It sure does! Fix case. (Vincent Ladeuil, #78026)

    * Fix bzrtools shelve command for removed lines beginning with "--"
      (Johan Dahlberg, #75577)

  TESTING:

    * New ``--first`` option to ``bzr selftest`` to run specified tests
      before the rest of the suite.  (Martin Pool)


bzr 0.14  2007-01-23
--------------------

  IMPROVEMENTS:

    * ``bzr help global-options`` describes the global options. (Aaron Bentley)

  BUG FIXES:
    
    * Skip documentation generation tests if the tools to do so are not
      available. Fixes running selftest for installled copies of bzr. 
      (John Arbash Meinel, #80330)

    * Fix the code that discovers whether bzr is being run from it's
      working tree to handle the case when it isn't but the directory
      it is in is below a repository. (James Westby, #77306)


bzr 0.14rc1  2007-01-16
-----------------------

  IMPROVEMENTS:

    * New connection: ``bzr+http://`` which supports tunnelling the smart
      protocol over an HTTP connection. If writing is enabled on the bzr
      server, then you can write over the http connection.
      (Andrew Bennetts, John Arbash Meinel)

    * Aliases now support quotation marks, so they can contain whitespace
      (Marius Kruger)

    * PyCurlTransport now use a single curl object. By specifying explicitly
      the 'Range' header, we avoid the need to use two different curl objects
      (and two connections to the same server). (Vincent Ladeuil)

    * ``bzr commit`` does not prompt for a message until it is very likely to
      succeed.  (Aaron Bentley)

    * ``bzr conflicts`` now takes --text to list pathnames of text conflicts
      (Aaron Bentley)

    * Fix ``iter_lines_added_or_present_in_versions`` to use a set instead
      of a list while checking if a revision id was requested. Takes 10s
      off of the ``fileids_affected_by_revision_ids`` time, which is 10s
      of the ``bzr branch`` time. Also improve ``fileids_...`` time by
      filtering lines with a regex rather than multiple ``str.find()``
      calls. (saves another 300ms) (John Arbash Meinel)

    * Policy can be set for each configuration key. This allows keys to be
      inherited properly across configuration entries. For example, this
      should enable you to do::
        
        [/home/user/project]
        push_location = sftp://host/srv/project/
        push_location:policy = appendpath

      And then a branch like ``/home/user/project/mybranch`` should get an
      automatic push location of ``sftp://host/srv/project/mybranch``.
      (James Henstridge)

    * Added ``bzr status --short`` to make status report svn style flags
      for each file.  For example::

        $ bzr status --short
        A  foo
        A  bar
        D  baz
        ?  wooley

    * 'bzr selftest --clean-output' allows easily clean temporary tests 
      directories without running tests. (Alexander Belchenko)

    * ``bzr help hidden-commands`` lists all hidden commands. (Aaron Bentley)

    * ``bzr merge`` now has an option ``--pull`` to fall back to pull if
      local is fully merged into remote. (Jan Hudec)

    * ``bzr help formats`` describes available directory formats. (Aaron Bentley)

  INTERNALS:

    * A few tweaks directly to ``fileids_affected_by_revision_ids`` to
      help speed up processing, as well allowing to extract unannotated
      lines. Between the two ``fileids_affected_by_revision_ids`` is
      improved by approx 10%. (John Arbash Meinel)

    * Change Revision serialization to only write out millisecond
      resolution. Rather than expecting floating point serialization to
      preserve more resolution than we need. (Henri Weichers, Martin Pool)

    * Test suite ends cleanly on Windows.  (Vincent Ladeuil)

    * When ``encoding_type`` attribute of class Command is equal to 'exact', 
      force sys.stdout to be a binary stream on Windows, and therefore
      keep exact line-endings (without LF -> CRLF conversion).
      (Alexander Belchenko)

    * Single-letter short options are no longer globally declared.  (Martin
      Pool)

    * Before using detected user/terminal encoding bzr should check
      that Python has corresponding codec. (Alexander Belchenko)

    * Formats for end-user selection are provided via a FormatRegistry (Aaron Bentley)

  BUG FIXES:

    * ``bzr missing --verbose`` was showing adds/removals in the wrong
      direction. (John Arbash Meinel)

    * ``bzr annotate`` now defaults to showing dotted revnos for merged
      revisions. It cuts them off at a depth of 12 characters, but you can
      supply ``--long`` to see the full number. You can also use
      ``--show-ids`` to display the original revision ids, rather than
      revision numbers and committer names. (John Arbash Meinel, #75637)

    * bzr now supports Win32 UNC path (e.g. ``\HOST\path``. 
      (Alexander Belchenko, #57869)

    * Win32-specific: output of cat, bundle and diff commands don't mangle
      line-endings (Alexander Belchenko, #55276)

    * Replace broken fnmatch based ignore pattern matching with custom pattern
      matcher.
      (Kent Gibson, Jan Hudec #57637)

    * pycurl and urllib can detect short reads at different places. Update
      the test suite to test more cases. Also detect http error code 416
      which was raised for that specific bug. Also enhance the urllib
      robustness by detecting invalid ranges (and pycurl's one by detecting
      short reads during the initial GET). (Vincent Ladeuil, #73948)

    * The urllib connection sharing interacts badly with urllib2
      proxy setting (the connections didn't go thru the proxy
      anymore). Defining a proper ProxyHandler solves the
      problem.  (Vincent Ladeuil, #74759)

    * Use urlutils to generate relative URLs, not osutils 
      (Aaron Bentley, #76229)

    * ``bzr status`` in a readonly directory should work without giving
      lots of errors. (John Arbash Meinel, #76299)

    * Mention the revisionspec topic for the revision option help.
      (Wouter van Heyst, #31663)

    * Allow plugins import from zip archives.
      (Alexander Belchenko, #68124)


bzr 0.13  2006-12-05
--------------------
    
  No changes from 0.13rc1
    
bzr 0.13rc1  2006-11-27
-----------------------

  IMPROVEMENTS:

    * New command ``bzr remove-tree`` allows the removal of the working
      tree from a branch.
      (Daniel Silverstone)

    * urllib uses shared keep-alive connections, so http 
      operations are substantially faster.
      (Vincent Ladeuil, #53654)

    * ``bzr export`` allows an optional branch parameter, to export a bzr
      tree from some other url. For example:
      ``bzr export bzr.tar.gz http://bazaar-vcs.org/bzr/bzr.dev``
      (Daniel Silverstone)

    * Added ``bzr help topics`` to the bzr help system. This gives a
      location for general information, outside of a specific command.
      This includes updates for ``bzr help revisionspec`` the first topic
      included. (Goffredo Baroncelli, John Arbash Meinel, #42714)

    * WSGI-compatible HTTP smart server.  See ``doc/http_smart_server.txt``.
      (Andrew Bennetts)

    * Knit files will now cache full texts only when the size of the
      deltas is as large as the size of the fulltext. (Or after 200
      deltas, whichever comes first). This has the most benefit on large
      files with small changes, such as the inventory for a large project.
      (eg For a project with 2500 files, and 7500 revisions, it changes
      the size of inventory.knit from 11MB to 5.4MB) (John Arbash Meinel)

  INTERNALS:

    * New -D option given before the command line turns on debugging output
      for particular areas.  -Derror shows tracebacks on all errors.
      (Martin Pool)

    * Clean up ``bzr selftest --benchmark bundle`` to correct an import,
      and remove benchmarks that take longer than 10min to run.
      (John Arbash Meinel)

    * Use ``time.time()`` instead of ``time.clock()`` to decide on
      progress throttling. Because ``time.clock()`` is actually CPU time,
      so over a high-latency connection, too many updates get throttled.
      (John Arbash Meinel)

    * ``MemoryTransport.list_dir()`` would strip the first character for
      files or directories in root directory. (John Arbash Meinel)

    * New method ``get_branch_reference`` on 'BzrDir' allows the detection of 
      branch references - which the smart server component needs.
  
    * New ``ChrootTransportDecorator``, accessible via the ``chroot+`` url
      prefix.  It disallows any access to locations above a set URL.  (Andrew
      Bennetts)

  BUG FIXES:

    * Now ``_KnitIndex`` properly decode revision ids when loading index data.
      And optimize the knit index parsing code. 
      (Dmitry Vasiliev, John Arbash Meinel)

    * ``bzrlib/bzrdir.py`` was directly referencing ``bzrlib.workingtree``,
      without importing it. This prevented ``bzr upgrade`` from working
      unless a plugin already imported ``bzrlib.workingtree``
      (John Arbash Meinel, #70716)

    * Suppress the traceback on invalid URLs (Vincent Ladeuil, #70803).

    * Give nicer error message when an http server returns a 403
      error code. (Vincent Ladeuil, #57644).

    * When a multi-range http GET request fails, try a single
      range one. If it fails too, forget about ranges. Remember that until 
      the death of the transport and propagates that to the clones.
      (Vincent Ladeuil, #62276, #62029).

    * Handles user/passwords supplied in url from command
      line (for the urllib implementation). Don't request already
      known passwords (Vincent Ladeuil, #42383, #44647, #48527)

    * ``_KnitIndex.add_versions()`` dictionary compresses revision ids as they
      are added. This fixes bug where fetching remote revisions records
      them as full references rather than integers.
      (John Arbash Meinel, #64789)

    * ``bzr ignore`` strips trailing slashes in patterns.
      Also ``bzr ignore`` rejects absolute paths. (Kent Gibson, #4559)

    * ``bzr ignore`` takes multiple arguments. (Cheuksan Edward Wang, #29488)

    * mv correctly handles paths that traverse symlinks. 
      (Aaron Bentley, #66964)

    * Give nicer looking error messages when failing to connect over ssh.
      (John Arbash Meinel, #49172)

    * Pushing to a remote branch does not currently update the remote working
      tree. After a remote push, ``bzr status`` and ``bzr diff`` on the remote
      machine now show that the working tree is out of date.
      (Cheuksan Edward Wang #48136)

    * Use patiencediff instead of difflib for determining deltas to insert
      into knits. This avoids the O(N^3) behavior of difflib. Patience
      diff should be O(N^2). (Cheuksan Edward Wang, #65714)

    * Running ``bzr log`` on nonexistent file gives an error instead of the
      entire log history. (Cheuksan Edward Wang #50793)

    * ``bzr cat`` can look up contents of removed or renamed files. If the
      pathname is ambiguous, i.e. the files in the old and new trees have
      different id's, the default is the file in the new tree. The user can
      use "--name-from-revision" to select the file in the old tree.
      (Cheuksan Edward Wang, #30190)

  TESTING:

    * TestingHTTPRequestHandler really handles the Range header
      (previously it was ignoring it and returning the whole file,).

bzr 0.12  2006-10-30
--------------------

  INTERNALS:

    * Clean up ``bzr selftest --benchmark bundle`` to correct an import,
      and remove benchmarks that take longer than 10min to run.
      (John Arbash Meinel)
  
bzr 0.12rc1  2006-10-23
-----------------------

  IMPROVEMENTS:

    * ``bzr log`` now shows dotted-decimal revision numbers for all revisions,
      rather than just showing a decimal revision number for revisions on the
      mainline. These revision numbers are not yet accepted as input into bzr
      commands such as log, diff etc. (Robert Collins)

    * revisions can now be specified using dotted-decimal revision numbers.
      For instance, ``bzr diff -r 1.2.1..1.2.3``. (Robert Collins)

    * ``bzr help commands`` output is now shorter (Aaron Bentley)

    * ``bzr`` now uses lazy importing to reduce the startup time. This has
      a moderate effect on lots of actions, especially ones that have
      little to do. For example ``bzr rocks`` time is down to 116ms from
      283ms. (John Arbash Meinel)

    * New Registry class to provide name-to-object registry-like support,
      for example for schemes where plugins can register new classes to
      do certain tasks (e.g. log formatters). Also provides lazy registration
      to allow modules to be loaded on request.
      (John Arbash Meinel, Adeodato Simó)

  API INCOMPATABILITY:
  
    * LogFormatter subclasses show now expect the 'revno' parameter to 
      show() to be a string rather than an int. (Robert Collins)

  INTERNALS:

    * ``TestCase.run_bzr``, ``run_bzr_captured``, and ``run_bzr_subprocess``
      can take a ``working_dir='foo'`` parameter, which will change directory 
      for the command. (John Arbash Meinel)

    * ``bzrlib.lazy_regex.lazy_compile`` can be used to create a proxy
      around a regex, which defers compilation until first use. 
      (John Arbash Meinel)

    * ``TestCase.run_bzr_subprocess`` defaults to supplying the
      ``--no-plugins`` parameter to ensure test reproducability, and avoid
      problems with system-wide installed plugins. (John Arbash Meinel)

    * Unique tree root ids are now supported. Newly created trees still
      use the common root id for compatibility with bzr versions before 0.12.
      (Aaron Bentley)

    * ``WorkingTree.set_root_id(None)`` is now deprecated. Please
      pass in ``inventory.ROOT_ID`` if you want the default root id value.
      (Robert Collins, John Arbash Meinel)

    * New method ``WorkingTree.flush()`` which will write the current memory
      inventory out to disk. At the same time, ``read_working_inventory`` will
      no longer trash the current tree inventory if it has been modified within
      the current lock, and the tree will now ``flush()`` automatically on
      ``unlock()``. ``WorkingTree.set_root_id()`` has been updated to take
      advantage of this functionality. (Robert Collins, John Arbash Meinel)

    * ``bzrlib.tsort.merge_sorted`` now accepts ``generate_revnos``. This
      parameter will cause it to add another column to its output, which
      contains the dotted-decimal revno for each revision, as a tuple.
      (Robert Collins)

    * ``LogFormatter.show_merge`` is deprecated in favour of
      ``LogFormatter.show_merge_revno``. (Robert Collins)

  BUG FIXES:

    * Avoid circular imports by creating a deprecated function for
      ``bzrlib.tree.RevisionTree``. Callers should have been using
      ``bzrlib.revisontree.RevisionTree`` anyway. (John Arbash Meinel,
      #63360, #66349)

    * Don't use ``socket.MSG_WAITALL`` as it doesn't exist on all
      platforms. (Martin Pool, #66356)

    * Don't require ``Content-Type`` in range responses. Assume they are a
      single range if ``Content-Type`` does not exist.
      (John Arbash Meinel, #62473)

    * bzr branch/pull no longer complain about progress bar cleanup when
      interrupted during fetch.  (Aaron Bentley, #54000)

    * ``WorkingTree.set_parent_trees()`` uses the trees to directly write
      the basis inventory, rather than going through the repository. This
      allows us to have 1 inventory read, and 2 inventory writes when
      committing a new tree. (John Arbash Meinel)

    * When reverting, files that are not locally modified that do not exist
      in the target are deleted, not just unversioned (Aaron Bentley)

    * When trying to acquire a lock, don't fail immediately. Instead, try
      a few times (up to 1 hour) before timing out. Also, report why the
      lock is unavailable (John Arbash Meinel, #43521, #49556)

    * Leave HttpTransportBase daughter classes decides how they
      implement cloning. (Vincent Ladeuil, #61606)

    * diff3 does not indicate conflicts on clean merge. (Aaron Bentley)

    * If a commit fails, the commit message is stored in a file at the root of
      the tree for later commit. (Cheuksan Edward Wang, Stefan Metzmacher,
      #32054)

  TESTING:

    * New test base class TestCaseWithMemoryTransport offers memory-only
      testing facilities: its not suitable for tests that need to mutate disk
      state, but most tests should not need that and should be converted to
      TestCaseWithMemoryTransport. (Robert Collins)

    * ``TestCase.make_branch_and_memory_tree`` now takes a format
      option to set the BzrDir, Repository and Branch formats of the
      created objects. (Robert Collins, John Arbash Meinel)

bzr 0.11  2006-10-02
--------------------

    * Smart server transport test failures on windows fixed. (Lukáš Lalinský).

bzr 0.11rc2  2006-09-27
-----------------------

  BUG FIXES:

    * Test suite hangs on windows fixed. (Andrew Bennets, Alexander Belchenko).
    
    * Commit performance regression fixed. (Aaron Bentley, Robert Collins, John
      Arbash Meinel).

bzr 0.11rc1  2006-09-25
-----------------------

  IMPROVEMENTS:

    * Knit files now wait to create their contents until the first data is
      added. The old code used to create an empty .knit and a .kndx with just
      the header. However, this caused a lot of extra round trips over sftp.
      This can change the time for ``bzr push`` to create a new remote branch
      from 160s down to 100s. This also affects ``bzr commit`` performance when
      adding new files, ``bzr commit`` on a new kernel-like tree drops from 50s
      down to 40s (John Arbash Meinel, #44692)

    * When an entire subtree has been deleted, commit will now report that
      just the top of the subtree has been deleted, rather than reporting
      all the individual items. (Robert Collins)

    * Commit performs one less XML parse. (Robert Collins)

    * ``bzr checkout`` now operates on readonly branches as well
      as readwrite branches. This fixes bug #39542. (Robert Collins)

    * ``bzr bind`` no longer synchronises history with the master branch.
      Binding should be followed by an update or push to synchronise the 
      two branches. This is closely related to the fix for bug #39542.
      (Robert Collins)

    * ``bzrlib.lazy_import.lazy_import`` function to create on-demand 
      objects.  This allows all imports to stay at the global scope, but
      modules will not actually be imported if they are not used.
      (John Arbash Meinel)

    * Support ``bzr://`` and ``bzr+ssh://`` urls to work with the new RPC-based
      transport which will be used with the upcoming high-performance smart
      server. The new command ``bzr serve`` will invoke bzr in server mode,
      which processes these requests. (Andrew Bennetts, Robert Collins, Martin
      Pool)

    * New command ``bzr version-info`` which can be used to get a summary
      of the current state of the tree. This is especially useful as part
      of a build commands. See ``doc/version_info.txt`` for more information 
      (John Arbash Meinel)

  BUG FIXES:

    * ``'bzr inventory [FILE...]'`` allows restricting the file list to a
      specific set of files. (John Arbash Meinel, #3631)

    * Don't abort when annotating empty files (John Arbash Meinel, #56814)

    * Add ``Stanza.to_unicode()`` which can be passed to another Stanza
      when nesting stanzas. Also, add ``read_stanza_unicode`` to handle when
      reading a nested Stanza. (John Arbash Meinel)

    * Transform._set_mode() needs to stat the right file. 
      (John Arbash Meinel, #56549)

    * Raise WeaveFormatError rather than StopIteration when trying to read
      an empty Weave file. (John Arbash Meinel, #46871)

    * Don't access e.code for generic URLErrors, only HTTPErrors have .code.
      (Vincent Ladeuil, #59835)

    * Handle boundary="" lines properly to allow access through a Squid proxy.
      (John Arbash Meinel, #57723)

    * revert now removes newly-added directories (Aaron Bentley, #54172)

    * ``bzr upgrade sftp://`` shouldn't fail to upgrade v6 branches if there 
      isn't a working tree. (David Allouche, #40679)

    * Give nicer error messages when a user supplies an invalid --revision
      parameter. (John Arbash Meinel, #55420)

    * Handle when LANG is not recognized by python. Emit a warning, but
      just revert to using 'ascii'. (John Arbash Meinel, #35392)

    * Don't use ``preexec_fn`` on win32, as it is not supported by subprocess.
      (John Arbash Meinel)

    * Skip specific tests when the dependencies aren't met. This includes
      some ``setup.py`` tests when ``python-dev`` is not available, and
      some tests that depend on paramiko. (John Arbash Meinel, Mattheiu Moy)

    * Fallback to Paramiko properly, if no ``ssh`` executable exists on
      the system. (Andrew Bennetts, John Arbash Meinel)

    * ``Branch.bind(other_branch)`` no longer takes a write lock on the
      other branch, and will not push or pull between the two branches.
      API users will need to perform a push or pull or update operation if they
      require branch synchronisation to take place. (Robert Collins, #47344)

    * When creating a tarball or zipfile export, export unicode names as utf-8
      paths. This may not work perfectly on all platforms, but has the best
      chance of working in the common case. (John Arbash Meinel, #56816)

    * When committing, only files that exist in working tree or basis tree
      may be specified (Aaron Bentley, #50793)

  PORTABILITY:

    * Fixes to run on Python 2.5 (Brian M. Carlson, Martin Pool, Marien Zwart)

  INTERNALS:

    * TestCaseInTempDir now creates a separate directory for HOME, rather
      than having HOME set to the same location as the working directory.
      (John Arbash Meinel)

    * ``run_bzr_subprocess()`` can take an optional ``env_changes={}`` parameter,
      which will update os.environ inside the spawned child. It also can
      take a ``universal_newlines=True``, which helps when checking the output
      of the command. (John Arbash Meinel)

    * Refactor SFTP vendors to allow easier re-use when ssh is used. 
      (Andrew Bennetts)

    * ``Transport.list_dir()`` and ``Transport.iter_files_recursive()`` should always
      return urlescaped paths. This is now tested (there were bugs in a few
      of the transports) (Andrew Bennetts, David Allouche, John Arbash Meinel)

    * New utility function ``symbol_versioning.deprecation_string``. Returns the
      formatted string for a callable, deprecation format pair. (Robert Collins)

    * New TestCase helper applyDeprecated. This allows you to call a callable
      which is deprecated without it spewing to the screen, just by supplying
      the deprecation format string issued for it. (Robert Collins)

    * Transport.append and Transport.put have been deprecated in favor of
      ``.append_bytes``, ``.append_file``, ``.put_bytes``, and
      ``.put_file``. This removes the ambiguity in what type of object the
      functions take.  ``Transport.non_atomic_put_{bytes,file}`` has also
      been added. Which works similarly to ``Transport.append()`` except for
      SFTP, it doesn't have a round trip when opening the file. Also, it
      provides functionality for creating a parent directory when trying
      to create a file, rather than raise NoSuchFile and forcing the
      caller to repeat their request.
      (John Arbash Meinel)

    * WorkingTree has a new api ``unversion`` which allow the unversioning of
      entries by their file id. (Robert Collins)

    * ``WorkingTree.pending_merges`` is deprecated.  Please use the
      ``get_parent_ids`` (introduced in 0.10) method instead. (Robert Collins)

    * WorkingTree has a new ``lock_tree_write`` method which locks the branch for
      read rather than write. This is appropriate for actions which only need
      the branch data for reference rather than mutation. A new decorator
      ``needs_tree_write_lock`` is provided in the workingtree module. Like the
      ``needs_read_lock`` and ``needs_write_lock`` decorators this allows static 
      declaration of the locking requirements of a function to ensure that
      a lock is taken out for casual scripts. (Robert Collins, #54107)

    * All WorkingTree methods which write to the tree, but not to the branch
      have been converted to use ``needs_tree_write_lock`` rather than 
      ``needs_write_lock``. Also converted is the revert, conflicts and tree
      transform modules. This provides a modest performance improvement on 
      metadir style trees, due to the reduce lock-acquisition, and a more
      significant performance improvement on lightweight checkouts from 
      remote branches, where trivial operations used to pay a significant 
      penalty. It also provides the basis for allowing readonly checkouts.
      (Robert Collins)

    * Special case importing the standard library 'copy' module. This shaves
      off 40ms of startup time, while retaining compatibility. See:
      ``bzrlib/inspect_for_copy.py`` for more details. (John Arbash Meinel)

    * WorkingTree has a new parent class MutableTree which represents the 
      specialisations of Tree which are able to be altered. (Robert Collins)

    * New methods mkdir and ``put_file_bytes_non_atomic`` on MutableTree that
      mutate the tree and its contents. (Robert Collins)

    * Transport behaviour at the root of the URL is now defined and tested.
      (Andrew Bennetts, Robert Collins)

  TESTING:

    * New test helper classs MemoryTree. This is typically accessed via
      ``self.make_branch_and_memory_tree()`` in test cases. (Robert Collins)
      
    * Add ``start_bzr_subprocess`` and ``stop_bzr_subprocess`` to allow test
      code to continue running concurrently with a subprocess of bzr.
      (Andrew Bennetts, Robert Collins)

    * Add a new method ``Transport.get_smart_client()``. This is provided to
      allow upgrades to a richer interface than the VFS one provided by
      Transport. (Andrew Bennetts, Martin Pool)

bzr 0.10  2006-08-29
--------------------
  
  IMPROVEMENTS:
    * 'merge' now takes --uncommitted, to apply uncommitted changes from a
      tree.  (Aaron Bentley)
  
    * 'bzr add --file-ids-from' can be used to specify another path to use
      for creating file ids, rather than generating all new ones. Internally,
      the 'action' passed to ``smart_add_tree()`` can return ``file_ids`` that
      will be used, rather than having bzrlib generate new ones.
      (John Arbash Meinel, #55781)

    * ``bzr selftest --benchmark`` now allows a ``--cache-dir`` parameter.
      This will cache some of the intermediate trees, and decrease the
      setup time for benchmark tests. (John Arbash Meinel)

    * Inverse forms are provided for all boolean options.  For example,
      --strict has --no-strict, --no-recurse has --recurse (Aaron Bentley)

    * Serialize out Inventories directly, rather than using ElementTree.
      Writing out a kernel sized inventory drops from 2s down to ~350ms.
      (Robert Collins, John Arbash Meinel)

  BUG FIXES:

    * Help diffutils 2.8.4 get along with binary tests (Marien Zwart: #57614)

    * Change LockDir so that if the lock directory doesn't exist when
      ``lock_write()`` is called, an attempt will be made to create it.
      (John Arbash Meinel, #56974)

    * ``bzr uncommit`` preserves pending merges. (John Arbash Meinel, #57660)

    * Active FTP transport now works as intended. (ghozzy, #56472)

    * Really fix mutter() so that it won't ever raise a UnicodeError.
      It means it is possible for ~/.bzr.log to contain non UTF-8 characters.
      But it is a debugging log, not a real user file.
      (John Arbash Meinel, #56947, #53880)

    * Change Command handle to allow Unicode command and options.
      At present we cannot register Unicode command names, so we will get
      BzrCommandError('unknown command'), or BzrCommandError('unknown option')
      But that is better than a UnicodeError + a traceback.
      (John Arbash Meinel, #57123)

    * Handle TZ=UTC properly when reading/writing revisions.
      (John Arbash Meinel, #55783, #56290)

    * Use ``GPG_TTY`` to allow gpg --cl to work with gpg-agent in a pipeline,
      (passing text to sign in on stdin). (John Arbash Meinel, #54468)

    * External diff does the right thing for binaries even in foreign 
      languages. (John Arbash Meinel, #56307)

    * Testament handles more cases when content is unicode. Specific bug was
      in handling of revision properties.
      (John Arbash Meinel, Holger Krekel, #54723)

    * The bzr selftest was failing on installed versions due to a bug in a new
      test helper. (John Arbash Meinel, Robert Collins, #58057)

  INTERNALS:

    * ``bzrlib.cache_utf8`` contains ``encode()`` and ``decode()`` functions
      which can be used to cache the conversion between utf8 and Unicode.
      Especially helpful for some of the knit annotation code, which has to
      convert revision ids to utf8 to annotate lines in storage.
      (John Arbash Meinel)

    * ``setup.py`` now searches the filesystem to find all packages which
      need to be installed. This should help make the life of packagers
      easier. (John Arbash Meinel)

bzr 0.9.0  2006-08-11
---------------------

  SURPRISES:

   * The hard-coded built-in ignore rules have been removed. There are
     now two rulesets which are enforced. A user global one in 
     ``~/.bazaar/ignore`` which will apply to every tree, and the tree
     specific one '.bzrignore'.
     ``~/.bazaar/ignore`` will be created if it does not exist, but with
     a more conservative list than the old default.
     This fixes bugs with default rules being enforced no matter what. 
     The old list of ignore rules from bzr is available by
     running 'bzr ignore --old-default-rules'.
     (Robert Collins, Martin Pool, John Arbash Meinel)

   * 'branches.conf' has been changed to 'locations.conf', since it can apply
     to more locations than just branch locations.
     (Aaron Bentley)
   
  IMPROVEMENTS:

   * The revision specifier "revno:" is extended to accept the syntax
     revno:N:branch. For example,
     revno:42:http://bazaar-vcs.org/bzr/bzr.dev/ means revision 42 in
     bzr.dev.  (Matthieu Moy)

   * Tests updates to ensure proper URL handling, UNICODE support, and
     proper printing when the user's terminal encoding cannot display 
     the path of a file that has been versioned.
     ``bzr branch`` can take a target URL rather than only a local directory.
     ``Branch.get_parent()/set_parent()`` now save a relative path if possible,
     and normalize the parent based on root, allowing access across
     different transports. (John Arbash Meinel, Wouter van Heyst, Martin Pool)
     (Malone #48906, #42699, #40675, #5281, #3980, #36363, #43689,
     #42517, #42514)

   * On Unix, detect terminal width using an ioctl not just $COLUMNS.
     Use terminal width for single-line logs from ``bzr log --line`` and
     pending-merge display.  (Robert Widhopf-Fenk, Gustavo Niemeyer)
     (Malone #3507)

   * On Windows, detect terminal width using GetConsoleScreenBufferInfo.
     (Alexander Belchenko)

   * Speedup improvement for 'date:'-revision search. (Guillaume Pinot).

   * Show the correct number of revisions pushed when pushing a new branch.
     (Robert Collins).

   * 'bzr selftest' now shows a progress bar with the number of tests, and 
     progress made. 'make check' shows tests in -v mode, to be more useful
     for the PQM status window. (Robert Collins).
     When using a progress bar, failed tests are printed out, rather than
     being overwritten by the progress bar until the suite finishes.
     (John Arbash Meinel)

   * 'bzr selftest --benchmark' will run a new benchmarking selftest.
     'bzr selftest --benchmark --lsprof-timed' will use lsprofile to generate
     profile data for the individual profiled calls, allowing for fine
     grained analysis of performance.
     (Robert Collins, Martin Pool).

   * 'bzr commit' shows a progress bar. This is useful for commits over sftp
     where commit can take an appreciable time. (Robert Collins)

   * 'bzr add' is now less verbose in telling you what ignore globs were
     matched by files being ignored. Instead it just tells you how many 
     were ignored (because you might reasonably be expecting none to be
     ignored). 'bzr add -v' is unchanged and will report every ignored
     file. (Robert Collins).

   * ftp now has a test server if medusa is installed. As part of testing,
     ftp support has been improved, including support for supplying a
     non-standard port. (John Arbash Meinel).

   * 'bzr log --line' shows the revision number, and uses only the
     first line of the log message (#5162, Alexander Belchenko;
     Matthieu Moy)

   * 'bzr status' has had the --all option removed. The 'bzr ls' command
     should be used to retrieve all versioned files. (Robert Collins)

   * 'bzr bundle OTHER/BRANCH' will create a bundle which can be sent
     over email, and applied on the other end, while maintaining ancestry.
     This bundle can be applied with either 'bzr merge' or 'bzr pull',
     the same way you would apply another branch.
     (John Arbash Meinel, Aaron Bentley)
  
   * 'bzr whoami' can now be used to set your identity from the command line,
     for a branch or globally.  (Robey Pointer)

   * 'bzr checkout' now aliased to 'bzr co', and 'bzr annotate' to 'bzr ann'.
     (Michael Ellerman)

   * 'bzr revert DIRECTORY' now reverts the contents of the directory as well.
     (Aaron Bentley)

   * 'bzr get sftp://foo' gives a better error when paramiko is not present.
     Also updates things like 'http+pycurl://' if pycurl is not present.
     (John Arbash Meinel) (Malone #47821, #52204)

   * New env variable ``BZR_PROGRESS_BAR``, sets the default progress bar type.
     Can be set to 'none' or 'dummy' to disable the progress bar, 'dots' or 
     'tty' to create the respective type. (John Arbash Meinel, #42197, #51107)

   * Improve the help text for 'bzr diff' to explain what various options do.
     (John Arbash Meinel, #6391)

   * 'bzr uncommit -r 10' now uncommits revisions 11.. rather than uncommitting
     revision 10. This makes -r10 more in line with what other commands do.
     'bzr uncommit' also now saves the pending merges of the revisions that
     were removed. So it is safe to uncommit after a merge, fix something,
     and commit again. (John Arbash Meinel, #32526, #31426)

   * 'bzr init' now also works on remote locations.
     (Wouter van Heyst, #48904)

   * HTTP support has been updated. When using pycurl we now support 
     connection keep-alive, which reduces dns requests and round trips.
     And for both urllib and pycurl we support multi-range requests, 
     which decreases the number of round-trips. Performance results for
     ``bzr branch http://bazaar-vcs.org/bzr/bzr.dev/`` indicate
     http branching is now 2-3x faster, and ``bzr pull`` in an existing 
     branch is as much as 4x faster.
     (Michael Ellerman, Johan Rydberg, John Arbash Meinel, #46768)

   * Performance improvements for sftp. Branching and pulling are now up to
     2x faster. Utilize paramiko.readv() support for async requests if it
     is available (paramiko > 1.6) (John Arbash Meinel)

  BUG FIXES:

    * Fix shadowed definition of TestLocationConfig that caused some 
      tests not to run.
      (Erik Bågfors, Michael Ellerman, Martin Pool, #32587)

    * Fix unnecessary requirement of sign-my-commits that it be run from
      a working directory.  (Martin Pool, Robert Collins)

    * 'bzr push location' will only remember the push location if it succeeds
      in connecting to the remote location. (John Arbash Meinel, #49742)

    * 'bzr revert' no longer toggles the executable bit on win32
      (John Arbash Meinel, #45010)

    * Handle broken pipe under win32 correctly. (John Arbash Meinel)
    
    * sftp tests now work correctly on win32 if you have a newer paramiko
      (John Arbash Meinel)

    * Cleanup win32 test suite, and general cleanup of places where
      file handles were being held open. (John Arbash Meinel)

    * When specifying filenames for 'diff -r x..y', the name of the file in the
      working directory can be used, even if its name is different in both x
      and y.

    * File-ids containing single- or double-quotes are handled correctly by
      push. (Aaron Bentley, #52227)

    * Normalize unicode filenames to ensure cross-platform consistency.
      (John Arbash Meinel, #43689)

    * The argument parser can now handle '-' as an argument. Currently
      no code interprets it specially (it is mostly handled as a file named 
      '-'). But plugins, and future operations can use it.
      (John Arbash meinel, #50984)

    * Bundles can properly read binary files with a plain '\r' in them.
      (John Arbash Meinel, #51927)

    * Tuning ``iter_entries()`` to be more efficient (John Arbash Meinel, #5444)

    * Lots of win32 fixes (the test suite passes again).
      (John Arbash Meinel, #50155)

    * Handle openbsd returning None for sys.getfilesystemencoding() (#41183) 

    * Support ftp APPE (append) to allow Knits to be used over ftp (#42592)

    * Removals are only committed if they match the filespec (or if there is
      no filespec).  (#46635, Aaron Bentley)

    * smart-add recurses through all supplied directories 
      (John Arbash Meinel, #52578)

    * Make the bundle reader extra lines before and after the bundle text.
      This allows you to parse an email with the bundle inline.
      (John Arbash Meinel, #49182)

    * Change the file id generator to squash a little bit more. Helps when
      working with long filenames on windows. (Also helps for unicode filenames
      not generating hidden files). (John Arbash Meinel, #43801)

    * Restore terminal mode on C-c while reading sftp password.  (#48923, 
      Nicholas Allen, Martin Pool)

    * Timestamps are rounded to 1ms, and revision entries can be recreated
      exactly. (John Arbash Meinel, Jamie Wilkinson, #40693)

    * Branch.base has changed to a URL, but ~/.bazaar/locations.conf should
      use local paths, since it is user visible (John Arbash Meinel, #53653)

    * ``bzr status foo`` when foo was unversioned used to cause a full delta
      to be generated (John Arbash Meinel, #53638)

    * When reading revision properties, an empty value should be considered
      the empty string, not None (John Arbash Meinel, #47782)

    * ``bzr diff --diff-options`` can now handle binary files being changed.
      Also, the output is consistent when --diff-options is not supplied.
      (John Arbash Meinel, #54651, #52930)

    * Use the right suffixes for loading plugins (John Arbash Meinel, #51810)

    * Fix ``Branch.get_parent()`` to handle the case when the parent is not 
      accessible (John Arbash Meinel, #52976)

  INTERNALS:

    * Combine the ignore rules into a single regex rather than looping over
      them to reduce the threshold where  N^2 behaviour occurs in operations
      like status. (Jan Hudec, Robert Collins).

    * Appending to ``bzrlib.DEFAULT_IGNORE`` is now deprecated. Instead, use
      one of the add functions in bzrlib.ignores. (John Arbash Meinel)

    * 'bzr push' should only push the ancestry of the current revision, not
      all of the history in the repository. This is especially important for
      shared repositories. (John Arbash Meinel)

    * ``bzrlib.delta.compare_trees`` now iterates in alphabetically sorted order,
      rather than randomly walking the inventories. (John Arbash Meinel)

    * Doctests are now run in temporary directories which are cleaned up when
      they finish, rather than using special ScratchDir/ScratchBranch objects.
      (Martin Pool)

    * Split ``check`` into separate methods on the branch and on the repository,
      so that it can be specialized in ways that are useful or efficient for
      different formats.  (Martin Pool, Robert Collins)

    * Deprecate ``Repository.all_revision_ids``; most methods don't really need
      the global revision graph but only that part leading up to a particular
      revision.  (Martin Pool, Robert Collins)

    * Add a BzrDirFormat ``control_formats`` list which allows for control formats
      that do not use '.bzr' to store their data - i.e. '.svn', '.hg' etc.
      (Robert Collins, Jelmer Vernooij).

    * ``bzrlib.diff.external_diff`` can be redirected to any file-like object.
      Uses subprocess instead of spawnvp.
      (James Henstridge, John Arbash Meinel, #4047, #48914)

    * New command line option '--profile-imports', which will install a custom
      importer to log time to import modules and regex compilation time to 
      sys.stderr (John Arbash Meinel)

    * 'EmptyTree' is now deprecated, please use ``repository.revision_tree(None)``
      instead. (Robert Collins)

    * "RevisionTree" is now in bzrlib/revisiontree.py. (Robert Collins)

bzr 0.8.2  2006-05-17
---------------------
  
  BUG FIXES:
   
    * setup.py failed to install launchpad plugin.  (Martin Pool)

bzr 0.8.1  2006-05-16
---------------------

  BUG FIXES:

    * Fix failure to commit a merge in a checkout.  (Martin Pool, 
      Robert Collins, Erik Bågfors, #43959)

    * Nicer messages from 'commit' in the case of renames, and correct
      messages when a merge has occured. (Robert Collins, Martin Pool)

    * Separate functionality from assert statements as they are skipped in
      optimized mode of python. Add the same check to pending merges.
      (Olaf Conradi, #44443)

  CHANGES:

    * Do not show the None revision in output of bzr ancestry. (Olaf Conradi)

    * Add info on standalone branches without a working tree.
      (Olaf Conradi, #44155)

    * Fix bug in knits when raising InvalidRevisionId. (Olaf Conradi, #44284)

  CHANGES:

    * Make editor invocation comply with Debian Policy. First check
      environment variables VISUAL and EDITOR, then try editor from
      alternatives system. If that all fails, fall back to the pre-defined
      list of editors. (Olaf Conradi, #42904)

  NEW FEATURES:

    * New 'register-branch' command registers a public branch into 
      Launchpad.net, where it can be associated with bugs, etc.
      (Martin Pool, Bjorn Tillenius, Robert Collins)

  INTERNALS:

    * New public api in InventoryEntry - ``describe_change(old, new)`` which
      provides a human description of the changes between two old and
      new. (Robert Collins, Martin Pool)

  TESTING:

    * Fix test case for bzr info in upgrading a standalone branch to metadir,
      uses bzrlib api now. (Olaf Conradi)

bzr 0.8  2006-05-08
-------------------

  NOTES WHEN UPGRADING:

    Release 0.8 of bzr introduces a new format for history storage, called
    'knit', as an evolution of to the 'weave' format used in 0.7.  Local 
    and remote operations are faster using knits than weaves.  Several
    operations including 'init', 'init-repo', and 'upgrade' take a 
    --format option that controls this.  Branching from an existing branch
    will keep the same format.

    It is possible to merge, pull and push between branches of different
    formats but this is slower than moving data between homogenous
    branches.  It is therefore recommended (but not required) that you
    upgrade all branches for a project at the same time.  Information on
    formats is shown by 'bzr info'.

    bzr 0.8 now allows creation of 'repositories', which hold the history 
    of files and revisions for several branches.  Previously bzr kept all
    the history for a branch within the .bzr directory at the root of the
    branch, and this is still the default.  To create a repository, use
    the new 'bzr init-repo' command.  Branches exist as directories under
    the repository and contain just a small amount of information
    indicating the current revision of the branch.

    bzr 0.8 also supports 'checkouts', which are similar to in cvs and
    subversion.  Checkouts are associated with a branch (optionally in a
    repository), which contains all the historical information.  The
    result is that a checkout can be deleted without losing any
    already-committed revisions.  A new 'update' command is also available. 

    Repositories and checkouts are not supported with the 0.7 storage
    format.  To use them you must upgrad to either knits, or to the
    'metaweave' format, which uses weaves but changes the .bzr directory
    arrangement.
    

  IMPROVEMENTS:

    * Sftp paths can now be relative, or local, according to the lftp
      convention. Paths now take the form::

          sftp://user:pass@host:port/~/relative/path
          or
          sftp://user:pass@host:port/absolute/path

    * The FTP transport now tries to reconnect after a temporary
      failure. ftp put is made atomic. (Matthieu Moy)

    * The FTP transport now maintains a pool of connections, and
      reuses them to avoid multiple connections to the same host (like
      sftp did). (Daniel Silverstone)

    * The ``bzr_man.py`` file has been removed. To create the man page now,
      use ``./generate_docs.py man``. The new program can also create other files.
      Run ``python generate_docs.py --help`` for usage information.
      (Hans Ulrich Niedermann & James Blackwell).

    * Man Page now gives full help (James Blackwell).
      Help also updated to reflect user config now being stored in .bazaar
      (Hans Ulrich Niedermann)

    * It's now possible to set aliases in bazaar.conf (Erik Bågfors)

    * Pull now accepts a --revision argument (Erik Bågfors)

    * ``bzr re-sign`` now allows multiple revisions to be supplied on the command
      line. You can now use the following command to sign all of your old
      commits::

        find .bzr/revision-store// -name my@email-* \
          | sed 's/.*\/\/..\///' \
          | xargs bzr re-sign

    * Upgrade can now upgrade over the network. (Robert Collins)

    * Two new commands 'bzr checkout' and 'bzr update' allow for CVS/SVN-alike
      behaviour.  By default they will cache history in the checkout, but
      with --lightweight almost all data is kept in the master branch.
      (Robert Collins)

    * 'revert' unversions newly-versioned files, instead of deleting them.

    * 'merge' is more robust.  Conflict messages have changed.

    * 'merge' and 'revert' no longer clobber existing files that end in '~' or
      '.moved'.

    * Default log format can be set in configuration and plugins can register
      their own formatters. (Erik Bågfors)

    * New 'reconcile' command will check branch consistency and repair indexes
      that can become out of sync in pre 0.8 formats. (Robert Collins,
      Daniel Silverstone)

    * New 'bzr init --format' and 'bzr upgrade --format' option to control 
      what storage format is created or produced.  (Robert Collins, 
      Martin Pool)

    * Add parent location to 'bzr info', if there is one.  (Olaf Conradi)

    * New developer commands 'weave-list' and 'weave-join'.  (Martin Pool)

    * New 'init-repository' command, plus support for repositories in 'init'
      and 'branch' (Aaron Bentley, Erik Bågfors, Robert Collins)

    * Improve output of 'info' command. Show all relevant locations related to
      working tree, branch and repository. Use kibibytes for binary quantities.
      Fix off-by-one error in missing revisions of working tree.  Make 'info'
      work on branches, repositories and remote locations.  Show locations
      relative to the shared repository, if applicable.  Show locking status
      of locations.  (Olaf Conradi)

    * Diff and merge now safely handle binary files. (Aaron Bentley)

    * 'pull' and 'push' now normalise the revision history, so that any two
      branches with the same tip revision will have the same output from 'log'.
      (Robert Collins)

    * 'merge' accepts --remember option to store parent location, like 'push'
      and 'pull'. (Olaf Conradi)

    * bzr status and diff when files given as arguments do not exist
      in the relevant trees.  (Martin Pool, #3619)

    * Add '.hg' to the default ignore list.  (Martin Pool)

    * 'knit' is now the default disk format. This improves disk performance and
      utilization, increases incremental pull performance, robustness with SFTP
      and allows checkouts over SFTP to perform acceptably. 
      The initial Knit code was contributed by Johan Rydberg based on a
      specification by Martin Pool.
      (Robert Collins, Aaron Bentley, Johan Rydberg, Martin Pool).

    * New tool to generate all-in-one html version of the manual.  (Alexander
      Belchenko)

    * Hitting CTRL-C while doing an SFTP push will no longer cause stale locks
      to be left in the SFTP repository. (Robert Collins, Martin Pool).

    * New option 'diff --prefix' to control how files are named in diff
      output, with shortcuts '-p0' and '-p1' corresponding to the options for 
      GNU patch.  (Alexander Belchenko, Goffredo Baroncelli, Martin Pool)

    * Add --revision option to 'annotate' command.  (Olaf Conradi)

    * If bzr shows an unexpected revision-history after pulling (perhaps due
      to a reweave) it can now be corrected by 'bzr reconcile'.
      (Robert Collins)

  CHANGES:

    * Commit is now verbose by default, and shows changed filenames and the 
      new revision number.  (Robert Collins, Martin Pool)

    * Unify 'mv', 'move', 'rename'.  (Matthew Fuller, #5379)

    * 'bzr -h' shows help.  (Martin Pool, Ian Bicking, #35940)

    * Make 'pull' and 'push' remember location on failure using --remember.
      (Olaf Conradi)

    * For compatibility, make old format for using weaves inside metadir
      available as 'metaweave' format.  Rename format 'metadir' to 'default'.
      Clean up help for option --format in commands 'init', 'init-repo' and
      'upgrade'.  (Olaf Conradi)

  INTERNALS:
  
    * The internal storage of history, and logical branch identity have now
      been split into Branch, and Repository. The common locking and file 
      management routines are now in bzrlib.lockablefiles. 
      (Aaron Bentley, Robert Collins, Martin Pool)

    * Transports can now raise DependencyNotPresent if they need a library
      which is not installed, and then another implementation will be 
      tried.  (Martin Pool)

    * Remove obsolete (and no-op) `decode` parameter to `Transport.get`.  
      (Martin Pool)

    * Using Tree Transform for merge, revert, tree-building

    * WorkingTree.create, Branch.create, ``WorkingTree.create_standalone``,
      Branch.initialize are now deprecated. Please see ``BzrDir.create_*`` for
      replacement API's. (Robert Collins)

    * New BzrDir class represents the .bzr control directory and manages
      formatting issues. (Robert Collins)

    * New repository.InterRepository class encapsulates Repository to 
      Repository actions and allows for clean selection of optimised code
      paths. (Robert Collins)

    * ``bzrlib.fetch.fetch`` and ``bzrlib.fetch.greedy_fetch`` are now
      deprecated, please use ``branch.fetch`` or ``repository.fetch``
      depending on your needs. (Robert Collins)

    * deprecated methods now have a ``is_deprecated`` flag on them that can
      be checked, if you need to determine whether a given callable is 
      deprecated at runtime. (Robert Collins)

    * Progress bars are now nested - see
      ``bzrlib.ui.ui_factory.nested_progress_bar``.
      (Robert Collins, Robey Pointer)

    * New API call ``get_format_description()`` for each type of format.
      (Olaf Conradi)

    * Changed ``branch.set_parent()`` to accept None to remove parent.
      (Olaf Conradi)

    * Deprecated BzrError AmbiguousBase.  (Olaf Conradi)

    * WorkingTree.branch is now a read only property.  (Robert Collins)

    * bzrlib.ui.text.TextUIFactory now accepts a ``bar_type`` parameter which
      can be None or a factory that will create a progress bar. This is
      useful for testing or for overriding the bzrlib.progress heuristic.
      (Robert Collins)

    * New API method ``get_physical_lock_status()`` to query locks present on a
      transport.  (Olaf Conradi)

    * Repository.reconcile now takes a thorough keyword parameter to allow
      requesting an indepth reconciliation, rather than just a data-loss 
      check. (Robert Collins)

    * ``bzrlib.ui.ui_factory protocol`` now supports ``get_boolean`` to prompt
      the user for yes/no style input. (Robert Collins)

  TESTING:

    * SFTP tests now shortcut the SSH negotiation, reducing test overhead
      for testing SFTP protocol support. (Robey Pointer)

    * Branch formats are now tested once per implementation (see ``bzrlib.
      tests.branch_implementations``. This is analagous to the transport
      interface tests, and has been followed up with working tree,
      repository and BzrDir tests. (Robert Collins)

    * New test base class TestCaseWithTransport provides a transport aware
      test environment, useful for testing any transport-interface using
      code. The test suite option --transport controls the transport used
      by this class (when its not being used as part of implementation
      contract testing). (Robert Collins)

    * Close logging handler on disabling the test log. This will remove the
      handler from the internal list inside python's logging module,
      preventing shutdown from closing it twice.  (Olaf Conradi)

    * Move test case for uncommit to blackbox tests.  (Olaf Conradi)

    * ``run_bzr`` and ``run_bzr_captured`` now accept a 'stdin="foo"'
      parameter which will provide String("foo") to the command as its stdin.

bzr 0.7 2006-01-09
------------------

  CHANGES:

    * .bzrignore is excluded from exports, on the grounds that it's a bzr 
      internal-use file and may not be wanted.  (Jamie Wilkinson)

    * The "bzr directories" command were removed in favor of the new
      --kind option to the "bzr inventory" command.  To list all 
      versioned directories, now use "bzr inventory --kind directory".  
      (Johan Rydberg)

    * Under Windows configuration directory is now ``%APPDATA%\bazaar\2.0``
      by default. (John Arbash Meinel)

    * The parent of Bzr configuration directory can be set by ``BZR_HOME``
      environment variable. Now the path for it is searched in ``BZR_HOME``,
      then in HOME. Under Windows the order is: ``BZR_HOME``, ``APPDATA``
      (usually points to ``C:\Documents and Settings\User Name\Application Data``),
      ``HOME``. (John Arbash Meinel)

    * Plugins with the same name in different directories in the bzr plugin
      path are no longer loaded: only the first successfully loaded one is
      used. (Robert Collins)

    * Use systems' external ssh command to open connections if possible.  
      This gives better integration with user settings such as ProxyCommand.
      (James Henstridge)

    * Permissions on files underneath .bzr/ are inherited from the .bzr 
      directory. So for a shared repository, simply doing 'chmod -R g+w .bzr/'
      will mean that future file will be created with group write permissions.

    * configure.in and config.guess are no longer in the builtin default 
      ignore list.

    * '.sw[nop]' pattern ignored, to ignore vim swap files for nameless
      files.  (John Arbash Meinel, Martin Pool)

  IMPROVEMENTS:

    * "bzr INIT dir" now initializes the specified directory, and creates 
      it if it does not exist.  (John Arbash Meinel)

    * New remerge command (Aaron Bentley)

    * Better zsh completion script.  (Steve Borho)

    * 'bzr diff' now returns 1 when there are changes in the working 
      tree. (Robert Collins)

    * 'bzr push' now exists and can push changes to a remote location. 
      This uses the transport infrastructure, and can store the remote
      location in the ~/.bazaar/branches.conf configuration file.
      (Robert Collins)

    * Test directories are only kept if the test fails and the user requests
      that they be kept.

    * Tweaks to short log printing

    * Added branch nicks, new nick command, printing them in log output. 
      (Aaron Bentley)

    * If ``$BZR_PDB`` is set, pop into the debugger when an uncaught exception 
      occurs.  (Martin Pool)

    * Accept 'bzr resolved' (an alias for 'bzr resolve'), as this is
      the same as Subversion.  (Martin Pool)

    * New ftp transport support (on ftplib), for ftp:// and aftp:// 
      URLs.  (Daniel Silverstone)

    * Commit editor temporary files now start with ``bzr_log.``, to allow 
      text editors to match the file name and set up appropriate modes or 
      settings.  (Magnus Therning)

    * Improved performance when integrating changes from a remote weave.  
      (Goffredo Baroncelli)

    * Sftp will attempt to cache the connection, so it is more likely that
      a connection will be reused, rather than requiring multiple password
      requests.

    * bzr revno now takes an optional argument indicating the branch whose
      revno should be printed.  (Michael Ellerman)

    * bzr cat defaults to printing the last version of the file.  
      (Matthieu Moy, #3632)

    * New global option 'bzr --lsprof COMMAND' runs bzr under the lsprof 
      profiler.  (Denys Duchier)

    * Faster commits by reading only the headers of affected weave files. 
      (Denys Duchier)

    * 'bzr add' now takes a --dry-run parameter which shows you what would be
      added, but doesn't actually add anything. (Michael Ellerman)

    * 'bzr add' now lists how many files were ignored per glob.  add --verbose
      lists the specific files.  (Aaron Bentley)

    * 'bzr missing' now supports displaying changes in diverged trees and can
      be limited to show what either end of the comparison is missing.
      (Aaron Bently, with a little prompting from Daniel Silverstone)

  BUG FIXES:

    * SFTP can walk up to the root path without index errors. (Robert Collins)

    * Fix bugs in running bzr with 'python -O'.  (Martin Pool)

    * Error when run with -OO

    * Fix bug in reporting http errors that don't have an http error code.
      (Martin Pool)

    * Handle more cases of pipe errors in display commands

    * Change status to 3 for all errors

    * Files that are added and unlinked before committing are completely
      ignored by diff and status

    * Stores with some compressed texts and some uncompressed texts are now
      able to be used. (John A Meinel)

    * Fix for bzr pull failing sometimes under windows

    * Fix for sftp transport under windows when using interactive auth

    * Show files which are both renamed and modified as such in 'bzr 
      status' output.  (Daniel Silverstone, #4503)

    * Make annotate cope better with revisions committed without a valid 
      email address.  (Marien Zwart)

    * Fix representation of tab characters in commit messages.
      (Harald Meland)

    * List of plugin directories in ``BZR_PLUGIN_PATH`` environment variable is
      now parsed properly under Windows. (Alexander Belchenko)

    * Show number of revisions pushed/pulled/merged. (Robey Pointer)

    * Keep a cached copy of the basis inventory to speed up operations 
      that need to refer to it.  (Johan Rydberg, Martin Pool)

    * Fix bugs in bzr status display of non-ascii characters.
      (Martin Pool)

    * Remove Makefile.in from default ignore list.
      (Tollef Fog Heen, Martin Pool, #6413)

    * Fix failure in 'bzr added'.  (Nathan McCallum, Martin Pool)

  TESTING:

    * Fix selftest asking for passwords when there are no SFTP keys.  
      (Robey Pointer, Jelmer Vernooij) 

    * Fix selftest run with 'python -O'.  (Martin Pool)

    * Fix HTTP tests under Windows. (John Arbash Meinel)

    * Make tests work even if HOME is not set (Aaron Bentley)

    * Updated ``build_tree`` to use fixed line-endings for tests which read 
      the file cotents and compare. Make some tests use this to pass under
      Windows. (John Arbash Meinel)

    * Skip stat and symlink tests under Windows. (Alexander Belchenko)

    * Delay in selftest/testhashcash is now issued under win32 and Cygwin.
      (John Arbash Meinel)

    * Use terminal width to align verbose test output.  (Martin Pool)

    * Blackbox tests are maintained within the bzrlib.tests.blackbox directory.
      If adding a new test script please add that to
      ``bzrlib.tests.blackbox.__init__``. (Robert Collins)

    * Much better error message if one of the test suites can't be 
      imported.  (Martin Pool)

    * Make check now runs the test suite twice - once with the default locale,
      and once with all locales forced to C, to expose bugs. This is not 
      trivially done within python, so for now its only triggered by running
      Make check. Integrators and packagers who wish to check for full 
      platform support should run 'make check' to test the source.
      (Robert Collins)

    * Tests can now run TestSkipped if they can't execute for any reason.
      (Martin Pool) (NB: TestSkipped should only be raised for correctable
      reasons - see the wiki spec ImprovingBzrTestSuite).

    * Test sftp with relative, absolute-in-homedir and absolute-not-in-homedir
      paths for the transport tests. Introduce blackbox remote sftp tests that
      test the same permutations. (Robert Collins, Robey Pointer)

    * Transport implementation tests are now independent of the local file
      system, which allows tests for esoteric transports, and for features
      not available in the local file system. They also repeat for variations
      on the URL scheme that can introduce issues in the transport code,
      see bzrlib.transport.TransportTestProviderAdapter() for this.
      (Robert Collins).

    * ``TestCase.build_tree`` uses the transport interface to build trees,
      pass in a transport parameter to give it an existing connection.
      (Robert Collins).

  INTERNALS:

    * WorkingTree.pull has been split across Branch and WorkingTree,
      to allow Branch only pulls. (Robert Collins)

    * ``commands.display_command`` now returns the result of the decorated 
      function. (Robert Collins)

    * LocationConfig now has a ``set_user_option(key, value)`` call to save
      a setting in its matching location section (a new one is created
      if needed). (Robert Collins)

    * Branch has two new methods, ``get_push_location`` and
      ``set_push_location`` to respectively, get and set the push location.
      (Robert Collins)

    * ``commands.register_command`` now takes an optional flag to signal that
      the registrant is planning to decorate an existing command. When 
      given multiple plugins registering a command is not an error, and
      the original command class (whether built in or a plugin based one) is
      returned to the caller. There is a new error 'MustUseDecorated' for
      signalling when a wrapping command should switch to the original
      version. (Robert Collins)

    * Some option parsing errors will raise 'BzrOptionError', allowing 
      granular detection for decorating commands. (Robert Collins).

    * ``Branch.read_working_inventory`` has moved to
      ``WorkingTree.read_working_inventory``. This necessitated changes to
      ``Branch.get_root_id``, and a move of ``Branch.set_inventory`` to
      WorkingTree as well. To make it clear that a WorkingTree cannot always
      be obtained ``Branch.working_tree()`` will raise
      ``errors.NoWorkingTree`` if one cannot be obtained. (Robert Collins)

    * All pending merges operations from Branch are now on WorkingTree.
      (Robert Collins)

    * The follow operations from Branch have moved to WorkingTree::

          add()
          commit()
          move()
          rename_one()
          unknowns()

      (Robert Collins)

    * ``bzrlib.add.smart_add_branch`` is now ``smart_add_tree``. (Robert Collins)

    * New "rio" serialization format, similar to rfc-822. (Martin Pool)

    * Rename selftests to ``bzrlib.tests.test_foo``.  (John A Meinel, Martin 
      Pool)

    * ``bzrlib.plugin.all_plugins`` has been changed from an attribute to a 
      query method. (Robert Collins)
 
    * New options to read only the table-of-contents of a weave.  
      (Denys Duchier)

    * Raise NoSuchFile when someone tries to add a non-existant file.
      (Michael Ellerman)

    * Simplify handling of DivergedBranches in ``cmd_pull()``.
      (Michael Ellerman)
   
    * Branch.controlfile* logic has moved to lockablefiles.LockableFiles, which
      is exposed as ``Branch().control_files``. Also this has been altered with the
      controlfile pre/suffix replaced by simple method names like 'get' and
      'put'. (Aaron Bentley, Robert Collins).

    * Deprecated functions and methods can now be marked as such using the 
      ``bzrlib.symbol_versioning`` module. Marked method have their docstring
      updated and will issue a DeprecationWarning using the warnings module
      when they are used. (Robert Collins)

    * ``bzrlib.osutils.safe_unicode`` now exists to provide parameter coercion
      for functions that need unicode strings. (Robert Collins)

bzr 0.6 2005-10-28
------------------

  IMPROVEMENTS:
  
    * pull now takes --verbose to show you what revisions are added or removed
      (John A Meinel)

    * merge now takes a --show-base option to include the base text in
      conflicts.
      (Aaron Bentley)

    * The config files are now read using ConfigObj, so '=' should be used as
      a separator, not ':'.
      (Aaron Bentley)

    * New 'bzr commit --strict' option refuses to commit if there are 
      any unknown files in the tree.  To commit, make sure all files are 
      either ignored, added, or deleted.  (Michael Ellerman)

    * The config directory is now ~/.bazaar, and there is a single file 
      ~/.bazaar/bazaar.conf storing email, editor and other preferences.
      (Robert Collins)

    * 'bzr add' no longer takes a --verbose option, and a --quiet option
      has been added that suppresses all output.

    * Improved zsh completion support in contrib/zsh, from Clint
      Adams.

    * Builtin 'bzr annotate' command, by Martin Pool with improvements from 
      Goffredo Baroncelli.
    
    * 'bzr check' now accepts -v for verbose reporting, and checks for
      ghosts in the branch. (Robert Collins)

    * New command 're-sign' which will regenerate the gpg signature for 
      a revision. (Robert Collins)

    * If you set ``check_signatures=require`` for a path in 
      ``~/.bazaar/branches.conf`` then bzr will invoke your
      ``gpg_signing_command`` (defaults to gpg) and record a digital signature
      of your commit. (Robert Collins)

    * New sftp transport, based on Paramiko.  (Robey Pointer)

    * 'bzr pull' now accepts '--clobber' which will discard local changes
      and make this branch identical to the source branch. (Robert Collins)

    * Just give a quieter warning if a plugin can't be loaded, and 
      put the details in .bzr.log.  (Martin Pool)

    * 'bzr branch' will now set the branch-name to the last component of the
      output directory, if one was supplied.

    * If the option ``post_commit`` is set to one (or more) python function
      names (must be in the bzrlib namespace), then they will be invoked
      after the commit has completed, with the branch and ``revision_id`` as
      parameters. (Robert Collins)

    * Merge now has a retcode of 1 when conflicts occur. (Robert Collins)

    * --merge-type weave is now supported for file contents.  Tree-shape
      changes are still three-way based.  (Martin Pool, Aaron Bentley)

    * 'bzr check' allows the first revision on revision-history to have
      parents - something that is expected for cheap checkouts, and occurs
      when conversions from baz do not have all history.  (Robert Collins).

   * 'bzr merge' can now graft unrelated trees together, if your specify
     0 as a base. (Aaron Bentley)

   * 'bzr commit branch' and 'bzr commit branch/file1 branch/file2' now work
     (Aaron Bentley)

    * Add '.sconsign*' to default ignore list.  (Alexander Belchenko)

   * 'bzr merge --reprocess' minimizes conflicts

  TESTING:

    * The 'bzr selftest --pattern' option for has been removed, now 
      test specifiers on the command line can be simple strings, or 
      regexps, or both. (Robert Collins)

    * Passing -v to selftest will now show the time each test took to 
      complete, which will aid in analysing performance regressions and
      related questions. (Robert Collins)

    * 'bzr selftest' runs all tests, even if one fails, unless '--one'
      is given. (Martin Pool)

    * There is a new method for TestCaseInTempDir, assertFileEqual, which
      will check that a given content is equal to the content of the named
      file. (Robert Collins)

    * Fix test suite's habit of leaving many temporary log files in $TMPDIR.
      (Martin Pool)

  INTERNALS:

    * New 'testament' command and concept for making gpg-signatures 
      of revisions that are not tied to a particular internal
      representation.  (Martin Pool).

    * Per-revision properties ('revprops') as key-value associated 
      strings on each revision created when the revision is committed.
      Intended mainly for the use of external tools.  (Martin Pool).

    * Config options have moved from bzrlib.osutils to bzrlib.config.
      (Robert Collins)

    * Improved command line option definitions allowing explanations
      for individual options, among other things.  Contributed by 
      Magnus Therning.

    * Config options have moved from bzrlib.osutils to bzrlib.config.
      Configuration is now done via the config.Config interface:
      Depending on whether you have a Branch, a Location or no information
      available, construct a ``*Config``, and use its ``signature_checking``,
      ``username`` and ``user_email`` methods. (Robert Collins)

    * Plugins are now loaded under bzrlib.plugins, not bzrlib.plugin, and
      they are made available for other plugins to use. You should not 
      import other plugins during the ``__init__`` of your plugin though, as 
      no ordering is guaranteed, and the plugins directory is not on the
      python path. (Robert Collins)

    * Branch.relpath has been moved to WorkingTree.relpath. WorkingTree no
      no longer takes an inventory, rather it takes an option branch
      parameter, and if None is given will open the branch at basedir 
      implicitly. (Robert Collins)

    * Cleaner exception structure and error reporting.  Suggested by 
      Scott James Remnant.  (Martin Pool)

    * Branch.remove has been moved to WorkingTree, which has also gained
      ``lock_read``, ``lock_write`` and ``unlock`` methods for convenience.
      (Robert Collins)

    * Two decorators, ``needs_read_lock`` and ``needs_write_lock`` have been
      added to the branch module. Use these to cause a function to run in a
      read or write lock respectively. (Robert Collins)

    * ``Branch.open_containing`` now returns a tuple (Branch, relative-path),
      which allows direct access to the common case of 'get me this file
      from its branch'. (Robert Collins)

    * Transports can register using ``register_lazy_transport``, and they 
      will be loaded when first used.  (Martin Pool)

    * 'pull' has been factored out of the command as ``WorkingTree.pull()``.
      A new option to WorkingTree.pull has been added, clobber, which will
      ignore diverged history and pull anyway.
      (Robert Collins)

    * config.Config has a ``get_user_option`` call that accepts an option name.
      This will be looked up in branches.conf and bazaar.conf as normal.
      It is intended that this be used by plugins to support options - 
      options of built in programs should have specific methods on the config.
      (Robert Collins)

    * ``merge.merge_inner`` now has tempdir as an optional parameter.
      (Robert Collins)

    * Tree.kind is not recorded at the top level of the hierarchy, as it was
      missing on EmptyTree, leading to a bug with merge on EmptyTrees.
      (Robert Collins)

    * ``WorkingTree.__del__`` has been removed, it was non deterministic and not 
      doing what it was intended to. See ``WorkingTree.__init__`` for a comment
      about future directions. (Robert Collins/Martin Pool)

    * bzrlib.transport.http has been modified so that only 404 urllib errors
      are returned as NoSuchFile. Other exceptions will propogate as normal.
      This allows debuging of actual errors. (Robert Collins)

    * bzrlib.transport.Transport now accepts *ONLY* url escaped relative paths
      to apis like 'put', 'get' and 'has'. This is to provide consistent
      behaviour - it operates on url's only. (Robert Collins)

    * Transports can register using ``register_lazy_transport``, and they 
      will be loaded when first used.  (Martin Pool)

    * ``merge_flex`` no longer calls ``conflict_handler.finalize()``, instead that
      is called by ``merge_inner``. This is so that the conflict count can be 
      retrieved (and potentially manipulated) before returning to the caller
      of ``merge_inner``. Likewise 'merge' now returns the conflict count to the
      caller. (Robert Collins)

    * ``revision.revision_graph`` can handle having only partial history for
      a revision - that is no revisions in the graph with no parents.
      (Robert Collins).

    * New ``builtins.branch_files`` uses the standard ``file_list`` rules to
      produce a branch and a list of paths, relative to that branch
      (Aaron Bentley)

    * New TestCase.addCleanup facility.

    * New ``bzrlib.version_info`` tuple (similar to ``sys.version_info``),
      which can be used by programs importing bzrlib.

  BUG FIXES:

    * Better handling of branches in directories with non-ascii names. 
      (Joel Rosdahl, Panagiotis Papadakos)

    * Upgrades of trees with no commits will not fail due to accessing
      [-1] in the revision-history. (Andres Salomon)


bzr 0.1.1 2005-10-12
--------------------

  BUG FIXES:

    * Fix problem in pulling over http from machines that do not 
      allow directories to be listed.

    * Avoid harmless warning about invalid hash cache after 
      upgrading branch format.

  PERFORMANCE: 
  
    * Avoid some unnecessary http operations in branch and pull.


bzr 0.1 2005-10-11
------------------

  NOTES:

    * 'bzr branch' over http initially gives a very high estimate
      of completion time but it should fall as the first few 
      revisions are pulled in.  branch is still slow on 
      high-latency connections.

  BUG FIXES:
  
    * bzr-man.py has been updated to work again. Contributed by
      Rob Weir.

    * Locking is now done with fcntl.lockf which works with NFS
      file systems. Contributed by Harald Meland.

    * When a merge encounters a file that has been deleted on
      one side and modified on the other, the old contents are
      written out to foo.BASE and foo.SIDE, where SIDE is this
      or OTHER. Contributed by Aaron Bentley.

    * Export was choosing incorrect file paths for the content of
      the tarball, this has been fixed by Aaron Bentley.

    * Commit will no longer commit without a log message, an 
      error is returned instead. Contributed by Jelmer Vernooij.

    * If you commit a specific file in a sub directory, any of its
      parent directories that are added but not listed will be 
      automatically included. Suggested by Michael Ellerman.

    * bzr commit and upgrade did not correctly record new revisions
      for files with only a change to their executable status.
      bzr will correct this when it encounters it. Fixed by
      Robert Collins

    * HTTP tests now force off the use of ``http_proxy`` for the duration.
      Contributed by Gustavo Niemeyer.

    * Fix problems in merging weave-based branches that have 
      different partial views of history.

    * Symlink support: working with symlinks when not in the root of a 
      bzr tree was broken, patch from Scott James Remnant.

  IMPROVEMENTS:

    * 'branch' now accepts a --basis parameter which will take advantage
      of local history when making a new branch. This allows faster 
      branching of remote branches. Contributed by Aaron Bentley.

    * New tree format based on weave files, called version 5.
      Existing branches can be upgraded to this format using 
      'bzr upgrade'.

    * Symlinks are now versionable. Initial patch by 
      Erik Toubro Nielsen, updated to head by Robert Collins.

    * Executable bits are tracked on files. Patch from Gustavo
      Niemeyer.

    * 'bzr status' now shows unknown files inside a selected directory.
      Patch from Heikki Paajanen.

    * Merge conflicts are recorded in .bzr. Two new commands 'conflicts'
      and 'resolve' have needed added, which list and remove those 
      merge conflicts respectively. A conflicted tree cannot be committed
      in. Contributed by Aaron Bentley.

    * 'rm' is now an alias for 'remove'.

    * Stores now split out their content in a single byte prefixed hash,
      dropping the density of files per directory by 256. Contributed by
      Gustavo Niemeyer.

    * 'bzr diff -r branch:URL' will now perform a diff between two branches.
      Contributed by Robert Collins.

    * 'bzr log' with the default formatter will show merged revisions,
      indented to the right. Initial implementation contributed by Gustavo
      Niemeyer, made incremental by Robert Collins.


  INTERNALS:

    * Test case failures have the exception printed after the log 
      for your viewing pleasure.

    * InventoryEntry is now an abstract base class, use one of the
      concrete InventoryDirectory etc classes instead.

    * Branch raises an UnsupportedFormatError when it detects a 
      bzr branch it cannot understand. This allows for precise
      handling of such circumstances.

    * Remove RevisionReference class; ``Revision.parent_ids`` is now simply a
      list of their ids and ``parent_sha1s`` is a list of their corresponding
      sha1s (for old branches only at the moment.)

    * New method-object style interface for Commit() and Fetch().

    * Renamed ``Branch.last_patch()`` to ``Branch.last_revision()``, since
      we call them revisions not patches.

    * Move ``copy_branch`` to ``bzrlib.clone.copy_branch``.  The destination
      directory is created if it doesn't exist.

    * Inventories now identify the files which were present by 
      giving the revision *of that file*.

    * Inventory and Revision XML contains a version identifier.  
      This must be consistent with the overall branch version
      but allows for more flexibility in future upgrades.

  TESTING:

    * Removed testsweet module so that tests can be run after 
      bzr installed by 'bzr selftest'.

    * 'bzr selftest' command-line arguments can now be partial ids
      of tests to run, e.g. ``bzr selftest test_weave``

      
bzr 0.0.9 2005-09-23
--------------------

  BUG FIXES:

    * Fixed "branch -r" option.

    * Fix remote access to branches containing non-compressed history.
      (Robert Collins).

    * Better reliability of http server tests.  (John Arbash-Meinel)

    * Merge graph maximum distance calculation fix.  (Aaron Bentley)
   
    * Various minor bug in windows support have been fixed, largely in the
      test suite. Contributed by Alexander Belchenko.

  IMPROVEMENTS:

    * Status now accepts a -r argument to give status between chosen
      revisions. Contributed by Heikki Paajanen.

    * Revision arguments no longer use +/-/= to control ranges, instead
      there is a 'before' namespace, which limits the successive namespace.
      For example '$ bzr log -r date:yesterday..before:date:today' will
      select everything from yesterday and before today. Contributed by
      Robey Pointer

    * There is now a bzr.bat file created by distutils when building on 
      Windows. Contributed by Alexander Belchenko.

  INTERNALS:

    * Removed uuid() as it was unused.

    * Improved 'fetch' code for pulling revisions from one branch into
      another (used by pull, merged, etc.)


bzr 0.0.8 2005-09-20
--------------------

  IMPROVEMENTS:

    * Adding a file whose parent directory is not versioned will
      implicitly add the parent, and so on up to the root. This means
      you should never need to explictly add a directory, they'll just
      get added when you add a file in the directory.  Contributed by
      Michael Ellerman.

    * Ignore ``.DS_Store`` (contains Mac metadata) by default.
      (Nir Soffer)

    * If you set ``BZR_EDITOR`` in the environment, it is checked in
      preference to EDITOR and the config file for the interactive commit
      editing program. Related to this is a bugfix where a missing program
      set in EDITOR would cause editing to fail, now the fallback program
      for the operating system is still tried.

    * Files that are not directories/symlinks/regular files will no longer
      cause bzr to fail, it will just ignore them by default. You cannot add
      them to the tree though - they are not versionable.


  INTERNALS:

    * Refactor xml packing/unpacking.

  BUG FIXES: 

    * Fixed 'bzr mv' by Ollie Rutherfurd.

    * Fixed strange error when trying to access a nonexistent http
      branch.

    * Make sure that the hashcache gets written out if it can't be
      read.


  PORTABILITY:

    * Various Windows fixes from Ollie Rutherfurd.

    * Quieten warnings about locking; patch from Matt Lavin.


bzr-0.0.7 2005-09-02
--------------------

  NEW FEATURES:

    * ``bzr shell-complete`` command contributed by Clint Adams to
      help with intelligent shell completion.

    * New expert command ``bzr find-merge-base`` for debugging merges.


  ENHANCEMENTS:

    * Much better merge support.

    * merge3 conflicts are now reported with markers like '<<<<<<<'
      (seven characters) which is the same as CVS and pleases things
      like emacs smerge.


  BUG FIXES:

    * ``bzr upgrade`` no longer fails when trying to fix trees that
      mention revisions that are not present.

    * Fixed bugs in listing plugins from ``bzr plugins``.

    * Fix case of $EDITOR containing options for the editor.

    * Fix log -r refusing to show the last revision.
      (Patch from Goffredo Baroncelli.)


  CHANGES:

    * ``bzr log --show-ids`` shows the revision ids of all parents.

    * Externally provided commands on your $BZRPATH no longer need
      to recognize --bzr-usage to work properly, and can just handle
      --help themselves.


  LIBRARY:

    * Changed trace messages to go through the standard logging
      framework, so that they can more easily be redirected by
      libraries.



bzr-0.0.6 2005-08-18
--------------------

  NEW FEATURES:

    * Python plugins, automatically loaded from the directories on
      ``BZR_PLUGIN_PATH`` or ``~/.bzr.conf/plugins`` by default.

    * New 'bzr mkdir' command.

    * Commit mesage is fetched from an editor if not given on the
      command line; patch from Torsten Marek.

    * ``bzr log -m FOO`` displays commits whose message matches regexp 
      FOO.
      
    * ``bzr add`` with no arguments adds everything under the current directory.

    * ``bzr mv`` does move or rename depending on its arguments, like
      the Unix command.

    * ``bzr missing`` command shows a summary of the differences
      between two trees.  (Merged from John Arbash-Meinel.)

    * An email address for commits to a particular tree can be
      specified by putting it into .bzr/email within a branch.  (Based
      on a patch from Heikki Paajanen.)


  ENHANCEMENTS:

    * Faster working tree operations.


  CHANGES:

    * 3rd-party modules shipped with bzr are copied within the bzrlib
      python package, so that they can be installed by the setup
      script without clashing with anything already existing on the
      system.  (Contributed by Gustavo Niemeyer.)

    * Moved plugins directory to bzrlib/, so that there's a standard
      plugin directory which is not only installed with bzr itself but
      is also available when using bzr from the development tree.
      ``BZR_PLUGIN_PATH`` and ``DEFAULT_PLUGIN_PATH`` are then added to the
      standard plugins directory.

    * When exporting to a tarball with ``bzr export --format tgz``, put 
      everything under a top directory rather than dumping it into the
      current directory.   This can be overridden with the ``--root`` 
      option.  Patch from William Dodé and John Meinel.

    * New ``bzr upgrade`` command to upgrade the format of a branch,
      replacing ``bzr check --update``.

    * Files within store directories are no longer marked readonly on
      disk.

    * Changed ``bzr log`` output to a more compact form suggested by
      John A Meinel.  Old format is available with the ``--long`` or
      ``-l`` option, patched by William Dodé.

    * By default the commit command refuses to record a revision with
      no changes unless the ``--unchanged`` option is given.

    * The ``--no-plugins``, ``--profile`` and ``--builtin`` command
      line options must come before the command name because they 
      affect what commands are available; all other options must come 
      after the command name because their interpretation depends on
      it.

    * ``branch`` and ``clone`` added as aliases for ``branch``.

    * Default log format is back to the long format; the compact one
      is available with ``--short``.
      
      
  BUG FIXES:
  
    * Fix bugs in committing only selected files or within a subdirectory.


bzr-0.0.5  2005-06-15
---------------------
  
  CHANGES:

    * ``bzr`` with no command now shows help rather than giving an
      error.  Suggested by Michael Ellerman.

    * ``bzr status`` output format changed, because svn-style output
      doesn't really match the model of bzr.  Now files are grouped by
      status and can be shown with their IDs.  ``bzr status --all``
      shows all versioned files and unknown files but not ignored files.

    * ``bzr log`` runs from most-recent to least-recent, the reverse
      of the previous order.  The previous behaviour can be obtained
      with the ``--forward`` option.
        
    * ``bzr inventory`` by default shows only filenames, and also ids
      if ``--show-ids`` is given, in which case the id is the second
      field.


  ENHANCEMENTS:

    * New 'bzr whoami --email' option shows only the email component
      of the user identification, from Jo Vermeulen.

    * New ``bzr ignore PATTERN`` command.

    * Nicer error message for broken pipe, interrupt and similar
      conditions that don't indicate an internal error.

    * Add ``.*.sw[nop] .git .*.tmp *,v`` to default ignore patterns.

    * Per-branch locks keyed on ``.bzr/branch-lock``, available in
      either read or write mode.

    * New option ``bzr log --show-ids`` shows revision and file ids.

    * New usage ``bzr log FILENAME`` shows only revisions that
      affected that file.

    * Changed format for describing changes in ``bzr log -v``.

    * New option ``bzr commit --file`` to take a message from a file,
      suggested by LarstiQ.

    * New syntax ``bzr status [FILE...]`` contributed by Bartosz
      Oler.  File may be in a branch other than the working directory.

    * ``bzr log`` and ``bzr root`` can be given an http URL instead of
      a filename.

    * Commands can now be defined by external programs or scripts
      in a directory on $BZRPATH.

    * New "stat cache" avoids reading the contents of files if they 
      haven't changed since the previous time.

    * If the Python interpreter is too old, try to find a better one
      or give an error.  Based on a patch from Fredrik Lundh.

    * New optional parameter ``bzr info [BRANCH]``.

    * New form ``bzr commit SELECTED`` to commit only selected files.

    * New form ``bzr log -r FROM:TO`` shows changes in selected
      range; contributed by John A Meinel.

    * New option ``bzr diff --diff-options 'OPTS'`` allows passing
      options through to an external GNU diff.

    * New option ``bzr add --no-recurse`` to add a directory but not
      their contents.

    * ``bzr --version`` now shows more information if bzr is being run
      from a branch.

  
  BUG FIXES:

    * Fixed diff format so that added and removed files will be
      handled properly by patch.  Fix from Lalo Martins.

    * Various fixes for files whose names contain spaces or other
      metacharacters.


  TESTING:

    * Converted black-box test suites from Bourne shell into Python;
      now run using ``./testbzr``.  Various structural improvements to
      the tests.

    * testbzr by default runs the version of bzr found in the same
      directory as the tests, or the one given as the first parameter.

    * testbzr also runs the internal tests, so the only command
      required to check is just ``./testbzr``.

    * testbzr requires python2.4, but can be used to test bzr running
      under a different version.

    * Tests added for many other changes in this release.


  INTERNAL:

    * Included ElementTree library upgraded to 1.2.6 by Fredrik Lundh.

    * Refactor command functions into Command objects based on HCT by
      Scott James Remnant.

    * Better help messages for many commands.

    * Expose ``bzrlib.open_tracefile()`` to start the tracefile; until
      this is called trace messages are just discarded.

    * New internal function ``find_touching_revisions()`` and hidden
      command touching-revisions trace the changes to a given file.

    * Simpler and faster ``compare_inventories()`` function.

    * ``bzrlib.open_tracefile()`` takes a tracefilename parameter.

    * New AtomicFile class.

    * New developer commands ``added``, ``modified``.


  PORTABILITY:

    * Cope on Windows on python2.3 by using the weaker random seed.
      2.4 is now only recommended.


bzr-0.0.4  2005-04-22
---------------------

  ENHANCEMENTS:

    * 'bzr diff' optionally takes a list of files to diff.  Still a bit
      basic.  Patch from QuantumG.

    * More default ignore patterns.

    * New 'bzr log --verbose' shows a list of files changed in the
      changeset.  Patch from Sebastian Cote.

    * Roll over ~/.bzr.log if it gets too large.

    * Command abbreviations 'ci', 'st', 'stat', '?' based on a patch
      by Jason Diamon.

    * New 'bzr help commands' based on a patch from Denys Duchier.


  CHANGES:

    * User email is determined by looking at $BZREMAIL or ~/.bzr.email
      or $EMAIL.  All are decoded by the locale preferred encoding.
      If none of these are present user@hostname is used.  The host's
      fully-qualified name is not used because that tends to fail when
      there are DNS problems.

    * New 'bzr whoami' command instead of username user-email.


  BUG FIXES: 

    * Make commit safe for hardlinked bzr trees.

    * Some Unicode/locale fixes.

    * Partial workaround for ``difflib.unified_diff`` not handling
      trailing newlines properly.


  INTERNAL:

    * Allow docstrings for help to be in PEP0257 format.  Patch from
      Matt Brubeck.

    * More tests in test.sh.

    * Write profile data to a temporary file not into working
      directory and delete it when done.

    * Smaller .bzr.log with process ids.


  PORTABILITY:

    * Fix opening of ~/.bzr.log on Windows.  Patch from Andrew
      Bennetts.

    * Some improvements in handling paths on Windows, based on a patch
      from QuantumG.


bzr-0.0.3  2005-04-06
---------------------

  ENHANCEMENTS:

    * New "directories" internal command lists versioned directories
      in the tree.

    * Can now say "bzr commit --help".

    * New "rename" command to rename one file to a different name
      and/or directory.

    * New "move" command to move one or more files into a different
      directory.

    * New "renames" command lists files renamed since base revision.

    * New cat command contributed by janmar.

  CHANGES:

    * .bzr.log is placed in $HOME (not pwd) and is always written in
      UTF-8.  (Probably not a completely good long-term solution, but
      will do for now.)

  PORTABILITY:

    * Workaround for difflib bug in Python 2.3 that causes an
      exception when comparing empty files.  Reported by Erik Toubro
      Nielsen.

  INTERNAL:

    * Refactored inventory storage to insert a root entry at the top.

  TESTING:

    * Start of shell-based black-box testing in test.sh.


bzr-0.0.2.1
-----------

  PORTABILITY:

    * Win32 fixes from Steve Brown.


bzr-0.0.2  "black cube"  2005-03-31
-----------------------------------

  ENHANCEMENTS:

    * Default ignore list extended (see bzrlib/__init__.py).

    * Patterns in .bzrignore are now added to the default ignore list,
      rather than replacing it.

    * Ignore list isn't reread for every file.

    * More help topics.

    * Reinstate the 'bzr check' command to check invariants of the
      branch.

    * New 'ignored' command lists which files are ignored and why;
      'deleted' lists files deleted in the current working tree.

    * Performance improvements.

    * New global --profile option.
    
    * Ignore patterns like './config.h' now correctly match files in
      the root directory only.


bzr-0.0.1  2005-03-26
---------------------

  ENHANCEMENTS:

    * More information from info command.

    * Can now say "bzr help COMMAND" for more detailed help.

    * Less file flushing and faster performance when writing logs and
      committing to stores.

    * More useful verbose output from some commands.

  BUG FIXES:

    * Fix inverted display of 'R' and 'M' during 'commit -v'.

  PORTABILITY:

    * Include a subset of ElementTree-1.2.20040618 to make
      installation easier.

    * Fix time.localtime call to work with Python 2.3 (the minimum
      supported).


bzr-0.0.0.69  2005-03-22
------------------------

  ENHANCEMENTS:

    * First public release.

    * Storage of local versions: init, add, remove, rm, info, log,
      diff, status, etc.<|MERGE_RESOLUTION|>--- conflicted
+++ resolved
@@ -52,13 +52,11 @@
       attribute '_remote_is_at_least_1_2' attribute errors.
       (Andrew Bennetts, #220806)
 
-<<<<<<< HEAD
     * Failure to delete an obsolete pack file should just give a warning
       message, not a fatal error.  It may for example fail if the file is still
       in use by another process.
       (Martin Pool)
       
-=======
     * Fix MemoryError during large fetches over HTTP by limiting the amount of
       data we try to read per ``recv`` call.  The problem was observed with
       Windows and a proxy, but might affect other environments as well.
@@ -67,7 +65,6 @@
     * Handle old merge directives correctly in Merger.from_mergeable.  Stricter
       get_parent_map requirements exposed a latent bug here.  (Aaron Bentley)
 
->>>>>>> a188a00c
     * Issue a warning and ignore passwords declared in authentication.conf when
       used for an ssh scheme (sftp or bzr+ssh).
       (Vincent Ladeuil, #203186)
