--- conflicted
+++ resolved
@@ -32,6 +32,12 @@
 * Resolving a revno to a revision id on a branch accessed via ``bzr://``
   or ``bzr+ssh://`` is now much faster and involves no VFS operations.
   This speeds up commands like ``bzr pull -r 123``.  (Andrew Bennetts)
+
+Documentation
+*************
+
+* Minor clarifications to the help for End-Of-Line conversions.
+  (Ian Clatworthy)
 
 
 bzr 1.16rc1 "It's yesterday in California" 2009-06-11
@@ -181,15 +187,10 @@
 Documentation
 *************
 
-<<<<<<< HEAD
-* Minor clarifications to the help for End-Of-Line conversions.
-  (Ian Clatworthy)
-=======
 * Added directory structure and started translation of docs in Russian.
   (Alexey Shtokalo, Alexander Iljin, Alexander Belchenko, Dmitry Vasiliev,
   Volodymyr Kotulskyi)
 
->>>>>>> eead2316
 
 API Changes
 ***********
