--------------------
Bazaar Release Notes
--------------------

.. contents::

IN DEVELOPMENT
--------------

  CHANGES:

  FEATURES

  IMPROVEMENTS:

    * ``bzr branch`` now accepts a ``--standalone`` option, which creates a
      standalone branch regardless of the presence of shared repositories.
      (Daniel Watkins)

    * ``bzr push`` is faster in the case there are no new revisions to
      push.  It is also faster if there are no tags in the local branch.
      (Andrew Bennetts)

    * Location aliases can now accept a trailing path.  (Micheal Hudson)

    * Switching in heavyweight checkouts uses the master branch's context, not
      the checkout's context.  (Adrian Wilkins)

  BUG FIXES:

    * Branching from a shared repository on a smart server into a new
      repository now preserves the repository format.
      (Andrew Bennetts, #269214)

    * ``bzr missing`` now accepts an ``--include-merges`` option.
      (Vincent Ladeuil, #233817)

    * Don't try to filter (internally) '.bzr' from the files to be deleted if
      it's not there.
      (Vincent Ladeuil, #272648)

    * Fix '_in_buffer' AttributeError when using the -Dhpss debug flag.
      (Andrew Bennetts)

    * Fix TooManyConcurrentRequests errors caused by a connection failure
      when doing ``bzr pull`` or ``bzr merge`` from a ``bzr+ssh`` URL.
      (Andrew Bennetts, #246233)

    * Make the first line of the manpage preamble a comment again.
      (David Futcher, #242106)

  DOCUMENTATION:

    * Explain revision/range identifiers. (Daniel Clemente)

  API CHANGES:

  TESTING:

    * ``bzrlib.tests.repository_implementations`` has been renamed to
      ``bzrlib.tests.per_repository`` so that we have a common structure
      (and it is shorter). (John Arbash Meinel, #239343)

    * ``LocalTransport.abspath()`` now returns a drive letter if the
      transport has one, fixing numerous tests on Windows.
      (Mark Hammond)

    * The full test suite is passing again on OSX.
      (Guillermo Gonzalez, Vincent Ladeuil)

  INTERNALS:


bzr 1.7rc2 IN DEVELOPMENT
-------------------------

  BUG FIXES:

    * Branching from a shared repository on a smart server into a new
      repository now preserves the repository format.
      (Andrew Bennetts, #269214)

    * Fix '_in_buffer' AttributeError when using the -Dhpss debug flag.
      (Andrew Bennetts)

    * ``bzr init`` no longer re-opens the BzrDir multiple times.
      (Vincent Ladeuil)


bzr 1.7rc1 2008-09-09
---------------------

This release candidate for bzr 1.7 has several bug fixes and a few
performance and feature improvements.  ``bzr rm`` will now scan for
missing files and remove them, like how ``bzr add`` scans for unknown
files and adds them. A bit more polish has been applied to the stacking
code. The b-tree indexing code has been brought in, with an eye on using
it in a future repository format.


  CHANGES:

    * ``bzr export`` can now export a subdirectory of a project.
      (Robert Collins)

    * ``bzr remove-tree`` will now refuse to remove a tree with uncommitted
      changes, unless the ``--force`` option is specified.
      (Lukáš Lalinský, #74101)

    * ``bzr rm`` will now scan for files that are missing and remove just
      them automatically, much as ``bzr add`` scans for new files that
      are not ignored and adds them automatically. (Robert Collins)

  FEATURES

    * Support for GSSAPI authentication when using FTP as documented in 
      RFC2228. (Jelmer Vernooij, #49623)

    * Add support for IPv6 in the smart server. (Jelmer Vernooij, #165014)

  IMPROVEMENTS:

<<<<<<< HEAD
    * ``bzr annotate`` will now include uncommitted changes from the local
      working tree by default. Such uncommitted changes are given the
      revision number they would get if a commit was done, followed with a
      ? to indicate that its not actually known. (Robert Collins, #3439)

    * ``bzr branch`` uses the default stacking policy if the branch format
      supports it. (Aaron Bentley)
=======
    * A url like ``log+file:///tmp`` will log all access to that Transport 
      to ``.bzr.log``, which may help in debugging or profiling.
      (Martin Pool)

    * ``bzr branch`` and ``bzr push`` use the default stacking policy if the
      branch format supports it. (Aaron Bentley)
>>>>>>> 398ed892

    * ``bzr init`` and ``bzr init-repo`` will now print out the same as
      ``bzr info`` if it completed successfully.
      (Marius Kruger)

    * ``bzr uncommit`` logs the old tip revision id, and displays how to
      restore the branch to that tip using ``bzr pull``.  This allows you
      to recover if you realize you uncommitted the wrong thing.
      (John Arbash Meinel)

    * Fix problems in accessing stacked repositories over ``bzr://``.
      (Martin Pool, #261315)

    * ``SFTPTransport.readv()`` was accidentally using ``list += string``,
      which 'works', but adds each character separately to the list,
      rather than using ``list.append(string)``. Fixing this makes the
      SFTP transport a little bit faster (~20%) and use a bit less memory.
      (John Arbash Meinel)

    * When reading index files, if we happen to read the whole file in a
      single request treat it as a ``_buffer_all`` request. This happens
      most often on small indexes over remote transports, where we default
      to reading 64kB. It saves a round trip for each small index during
      fetch operations. Also, if we have read more than 50% of an index
      file, trigger a ``_buffer_all`` on the next request. This works
      around some inefficiencies because reads don't fall neatly on page
      boundaries, so we would ignore those bytes, but request them again
      later. This could trigger a total read size of more than the whole
      file. (John Arbash Meinel)

  BUG FIXES:

    * ``bzr rm`` is now aliased to ``bzr del`` for the convenience of svn
      users. (Robert Collins, #205416)

    * Catch the infamous "select/poll returned error" which occurs when
      pycurl try to send a body request to an HTTP/1.0 server which has
      already refused to handle the request. (Vincent Ladeuil, #225020)

    * Fix ``ObjectNotLocked`` errors when using various commands
      (including ``bzr cat`` and ``bzr annotate``) in combination with a
      smart server URL.  (Andrew Bennetts, #237067)

    * ``FTPTransport.stat()`` would return ``0000`` as the permission bits
      for the containing ``.bzr/`` directory (it does not implement
      permissions). This would cause us to set all subdirectories to
      ``0700`` and files to ``0600`` rather than leaving them unmodified.
      Now we ignore ``0000`` as the permissions and assume they are
      invalid. (John Arbash Meinel, #259855)

    * Merging from a previously joined branch will no longer cause 
      a traceback. (Jelmer Vernooij, #203376)

    * Pack operations on windows network shares will work even with large
      files. (Robert Collins, #255656)

    * Running ``bzr st PATH_TO_TREE`` will no longer suppress merge
      status. Status is also about 7% faster on mozilla sized trees
      when the path to the root of the tree has been given. Users of
      the internal ``show_tree_status`` function should be aware that
      the show_pending flag is now authoritative for showing pending
      merges, as it was originally. (Robert Collins, #225204)

    * Set valid default _param_name for Option so that ListOption can embed
      '-' in names. (Vincent Ladeuil, #263249)

    * Show proper error rather than traceback when an unknown revision 
      id is specified to ``bzr cat-revision``. (Jelmer Vernooij, #175569)

    * Trailing text in the dirstate file could cause the C dirstate parser
      to try to allocate an invalid amount of memory. We now properly
      check and test for parsing a dirstate with invalid trailing data.
      (John Arbash Meinel, #186014)

    * Unexpected error responses from a smart server no longer cause the
      client to traceback.  (Andrew Bennetts, #263527)
      
    * Use a Windows api function to get a Unicode host name, rather than
      assuming the host name is ascii.
      (Mark Hammond, John Arbash Meinel, #256550)

    * ``WorkingTree4`` trees will now correctly report missing-and-new
      paths in the output of ``iter_changes``. (Robert Collins)

  DOCUMENTATION:

    * Updated developer documentation.  (Martin Pool)

  API CHANGES:

    * Exporters now take 4 parameters. (Robert Collins)

    * ``Tree.iter_changes`` will now return False for the content change
      field when a file is missing in the basis tree and not present in
      the target tree. Previously it returned True unconditionally.
      (Robert Collins)

    * The deprecated ``Branch.abspath`` and unimplemented 
      ``Branch.rename_one`` and ``Branch.move`` were removed. (Jelmer Vernooij)

    * BzrDir.clone_on_transport implementations must now accept a stacked_on
      parameter.  (Aaron Bentley)

    * BzrDir.cloning_metadir implementations must now take a require_stacking
      parameter.  (Aaron Bentley)

  TESTING:

    * ``addCleanup`` now takes ``*arguments`` and ``**keyword_arguments``
      which are then passed to the cleanup callable as it is run. In
      addition, addCleanup no longer requires that the callables passed to
      it be unique. (Jonathan Lange)

    * Fix some tests that fail on Windows because files are deleted while 
      still in use. 
      (Mark Hammond)

    * ``selftest``'s ``--starting-with`` option can now use predefined
      prefixes so that one can say ``bzr selftest -s bp.loom`` instead of
      ``bzr selftest -s bzrlib.plugins.loom``. (Vincent Ladeuil)

    * ``selftest``'s ``--starting-with`` option now accepts multiple values.
      (Vincent Ladeuil)

  INTERNALS:

    * A new plugin interface, ``bzrlib.log.log_adapters``, has been added.
      This allows dynamic log output filtering by plugins.
      (Robert Collins)

    * ``bzrlib.btree_index`` is now available, providing a b-tree index
      layer. The design is memory conservative (limited memory cache),
      faster to seek (approx 100 nodes per page, gives 100-way fan out),
      and stores compressed pages allowing more keys per page.
      (Robert Collins, John Arbash Meinel)

    * ``bzrlib.diff.DiffTree.show_diff`` now skips changes where the kind
      is unknown in both source and target.
      (Robert Collins, Aaron Bentley)

    * ``GraphIndexBuilder.add_node`` and ``BTreeBuilder`` have been
      streamlined a bit. This should make creating large indexes faster.
      (In benchmarking, it now takes less time to create a BTree index than
      it takes to read the GraphIndex one.) (John Arbash Meinel)

    * Mail clients for `bzr send` are now listed in a registry.  This
      allows plugins to add new clients by registering them with
      ``bzrlib.mail_client.mail_client_registry``.  All of the built-in
      clients now use this mechanism.  (Neil Martinsen-Burrell)


bzr 1.6.1 2008-09-05
--------------------

A couple regressions were found in the 1.6 release. There was a
performance issue when using ``bzr+ssh`` to branch large repositories,
and some problems with stacking and ``rich-root`` capable repositories.


bzr 1.6.1rc2 2008-09-03
-----------------------

  BUG FIXES:

    * Copying between ``rich-root`` and ``rich-root-pack`` (and vice
      versa) was accidentally using the inter-model fetcher, instead of
      recognizing that both were 'rich root' formats.
      (John Arbash Meinel, #264321)


bzr 1.6.1rc1 2008-08-29
-----------------------

This release fixes a few regressions found in the 1.6 client. Fetching
changes was using an O(N^2) buffering algorithm, so for large projects it
would cause memory thrashing. There is also a specific problem with the
``--1.6-rich-root`` format, which prevented stacking on top of
``--rich-root-pack`` repositories, and could allow users to accidentally
fetch experimental data (``-subtree``) without representing it properly.
The ``--1.6-rich-root`` format has been deprecated and users are
recommended to upgrade to ``--1.6.1-rich-root`` immediately.  Also we
re-introduced a workaround for users who have repositories with incorrect
nodes (not possible if you only used official releases).
I should also clarify that none of this is data loss level issues, but
still sufficient enough to warrant an updated release.

  BUG FIXES:

    * ``RemoteTransport.readv()`` was being inefficient about how it
      buffered the readv data and processed it. It would keep appending to
      the same string (causing many copies) and then pop bytes out of the
      start of the string (causing more copies).
      With this patch "bzr+ssh://local" can improve dramatically,
      especially for projects with large files.
      (John Arbash Meinel)

    * Revision texts were always meant to be stored as fulltexts. There
      was a bug in a bzr.dev version that would accidentally create deltas
      when copying from a Pack repo to a Knit repo. This has been fixed,
      but to support those repositories, we know always request full texts
      for Revision texts. (John Arbash Meinel, #261339)

    * The previous ``--1.6-rich-root`` format used an incorrect xml
      serializer, which would accidentally support fetching from a
      repository that supported subtrees, even though the local one would
      not. We deprecated that format, and introduced a new one that uses
      the correct serializer ``--1.6.1-rich-root``.
      (John Arbash Meinel, #262333)


bzr 1.6 2008-08-25
------------------

Finally, the long awaited bzr 1.6 has been released. This release includes
new features like Stacked Branches, improved weave merge, and an updated
server protocol (now on v3) which will allow for better cross version
compatibility. With this release we have deprecated Knit format
repositories, and recommend that users upgrade them, we will continue to
support reading and writing them for the forseeable future, but we will
not be tuning them for performance as pack repositories have proven to be
better at scaling. This will also be the first release to bundle
TortoiseBzr in the standalone Windows installer.


bzr 1.6rc5 2008-08-19
---------------------

  BUG FIXES: 

    * Disable automatic detection of stacking based on a containing
      directory of the target. It interacted badly with push, and needs a
      bit more work to get the edges polished before it should happen
      automatically. (John Arbash Meinel, #259275)
      (This change was reverted when merged to bzr.dev)
  

bzr 1.6rc4 2008-08-18
---------------------

  BUG FIXES: 

    * Fix a regression in knit => pack fetching.  We had a logic
      inversion, causing the fetch to insert fulltexts in random order,
      rather than preserving deltas.  (John Arbash Meinel, #256757)


bzr 1.6rc3 2008-08-14
---------------------

  CHANGES:

    * Disable reading ``.bzrrules`` as a per-branch rule preferences
      file. The feature was not quite ready for a full release.
      (Robert Collins)

  IMPROVEMENTS:

    * Update the windows installer to bundle TortoiseBzr and ``qbzr``
      into the standalone installer. This will be the first official
      windows release that installs Tortoise by default.
      (Mark Hammond)

  BUG FIXES: 

    * Fix a regression in ``bzr+http`` support. There was a missing
      function (``_read_line``) that needed to be carried over from
      ``bzr+ssh`` support. (Andrew Bennetts)

    * ``GraphIndex`` objects will internally read an entire index if more
      than 1/20th of their keyspace is requested in a single operation.
      This largely mitigates a performance regression in ``bzr log FILE``
      and completely corrects the performance regression in ``bzr log``.
      The regression was caused by removing an accomodation which had been
      supporting the index format in use. A newer index format is in
      development which is substantially faster. (Robert Collins)


bzr 1.6rc2 2008-08-13
---------------------

This release candidate has a few minor bug fixes, and some regression
fixes for Windows.

  BUG FIXES:

    * ``bzr upgrade`` on remote branches accessed via bzr:// and
      bzr+ssh:// now works.  (Andrew Bennetts)

    * Change the ``get_format_description()`` strings for
      ``RepositoryFormatKnitPack5`` et al to be single line messages.
      (Aaron Bentley)

    * Fix for a regression on Win32 where we would try to call
      ``os.listdir()`` on a file and not catch the exception properly.
      (Windows raises a different exception.) This would manifest in
      places like ``bzr rm file`` or ``bzr switch``.
      (Mark Hammond, John Arbash Meinel)

    * ``Inventory.copy()`` was failing to set the revision property for
      the root entry. (Jelmer Vernooij)

    * sftp transport: added missing ``FileExists`` case to
      ``_translate_io_exception`` (Christophe Troestler, #123475)

    * The help for ``bzr ignored`` now suggests ``bzr ls --ignored`` for
      scripting use. (Robert Collins, #3834)

    * The default ``annotate`` logic will now always assign the
      last-modified value of a line to one of the revisions that modified
      it, rather than a merge revision. This would happen when both sides
      claimed to have modified the line resulting in the same text. The
      choice is arbitrary but stable, so merges in different directions
      will get the same results.  (John Arbash Meinel, #232188)


bzr 1.6rc1 2008-08-06
---------------------

This release candidate for bzr 1.6 solidifies the new branch stacking
feature.  Bazaar now recommends that users upgrade all knit repositories,
because later formats are much faster.  However, we plan to continue read/write and
upgrade support for knit repostories for the forseeable future.  Several
other bugs and performance issues were fixed.

  CHANGES:

    * Knit format repositories are deprecated and bzr will now emit
      warnings whenever it encounters one.  Use ``bzr upgrade`` to upgrade
      knit repositories to pack format.  (Andrew Bennetts)

  IMPROVEMENTS:

    * ``bzr check`` can now be told which elements at a location it should
      check.  (Daniel Watkins)

    * Commit now supports ``--exclude`` (or ``-x``) to exclude some files
      from the commit. (Robert Collins, #3117)

    * Fetching data between repositories that have the same model but no 
      optimised fetcher will not reserialise all the revisions, increasing
      performance. (Robert Collins, John Arbash Meinel)

    * Give a more specific error when target branch is not reachable.
      (James Westby)

    * Implemented a custom ``walkdirs_utf8`` implementation for win32.
      This uses a pyrex extension to get direct access to the
      ``FindFirstFileW`` style apis, rather than using ``listdir`` +
      ``lstat``. Shows a very strong improvement in commands like
      ``status`` and ``diff`` which have to iterate the working tree.
      Anywhere from 2x-6x faster depending on the size of the tree (bigger
      trees, bigger benefit.) (John Arbash Meinel)

    * New registry for log properties handles  and the method in 
      LongLogFormatter to display the custom properties returned by the 
      registered handlers. (Guillermo Gonzalez, #162469)

  BUG FIXES:

    * Add more tests that stacking does not create deltas spanning
      physical repository boundaries.
      (Martin Pool, #252428)

    * Better message about incompatible repositories.
      (Martin Pool, #206258)

    * ``bzr branch --stacked`` ensures the destination branch format can
      support stacking, even if the origin does not.
      (Martin Pool)

    * ``bzr export`` no longer exports ``.bzrrules``.
      (Ian Clatworthy)

    * ``bzr serve --directory=/`` now correctly allows the whole
      filesystem to be accessed on Windows, not just the root of the drive
      that Python is running from.
      (Adrian Wilkins, #240910)

    * Deleting directories by hand before running ``bzr rm`` will not
      cause subsequent errors in ``bzr st`` and ``bzr commit``.
      (Robert Collins, #150438)

    * Fix a test case that was failing if encoding wasn't UTF-8.
      (John Arbash Meinel, #247585)

    * Fix "no buffer space available" error when branching with the new
      smart server protocol to or from Windows.
      (Andrew Bennetts, #246180)

    * Fixed problem in branching from smart server.
      (#249256, Michael Hudson, Martin Pool) 

    * Handle a file turning in to a directory in TreeTransform.
      (James Westby, #248448)

  API CHANGES:

    * ``MutableTree.commit`` has an extra optional keywork parameter
      ``exclude`` that will be unconditionally supplied by the command
      line UI - plugins that add tree formats may need an update.
      (Robert Collins)

    * The API minimum version for plugin compatibility has been raised to
      1.6 - there are significant changes throughout the code base.
      (Robert Collins)

    * The generic fetch code now uses three attributes on Repository objects
      to control fetch. The streams requested are controlled via :
      ``_fetch_order`` and ``_fetch_uses_deltas``. Setting these
      appropriately allows different repository implementations to recieve
      data in their optimial form. If the ``_fetch_reconcile`` is set then
      a reconcile operation is triggered at the end of the fetch.
      (Robert Collins)

    * The ``put_on_disk`` and ``get_tar_item`` methods in
      ``InventoryEntry`` were deprecated. (Ian Clatworthy)

    * ``Repository.is_shared`` doesn't take a read lock. It didn't
      need one in the first place (nobody cached the value, and
      ``RemoteRepository`` wasn't taking one either). This saves a round
      trip when probing Pack repositories, as they read the ``pack-names``
      file when locked. And during probe, locking the repo isn't very
      useful. (John Arbash Meinel)

  INTERNALS:

    * ``bzrlib.branchbuilder.BranchBuilder`` is now much more capable of
      putting together a real history without having to create a full
      WorkingTree. It is recommended that tests that are not directly
      testing the WorkingTree use BranchBuilder instead.  See
      ``BranchBuilder.build_snapshot`` or
      ``TestCaseWithMemoryTree.make_branch_builder``.  (John Arbash Meinel)

    * ``bzrlib.builtins.internal_tree_files`` broken into two giving a new
      helper ``safe_relpath_files`` - used by the new ``exclude``
      parameter to commit. (Robert Collins)

    * Make it easier to introduce new WorkingTree formats.
      (Ian Clatworthy)

    * The code for exporting trees was refactored not to use the
      deprecated ``InventoryEntry`` methods. (Ian Clatworthy)

    * RuleSearchers return () instead of [] now when there are no matches.
      (Ian Clatworthy)


bzr 1.6beta3 2008-07-17
-----------------------

This release adds a new 'stacked branches' feature allowing branches to
share storage without being in the same repository or on the same machine.
(See the user guide for more details.)  It also adds a new hook, improved
weaves, aliases for related locations, faster bzr+ssh push, and several
bug fixes.

  FEATURES:

    * New ``pre_change_branch_tip`` hook that is called before the
      branch tip is moved, while the branch is write-locked.  See the User
      Reference for signature details.  (Andrew Bennetts)

    * Rule-based preferences can now be defined for selected files in
      selected branches, allowing commands and plugins to provide
      custom behaviour for files matching defined patterns.
      See ``Rule-based preferences`` (part of ``Configuring Bazaar``)
      in the User Guide and ``bzr help rules`` for more information.
      (Ian Clatworthy)

    * Sites may suggest a branch to stack new branches on.  (Aaron Bentley)

    * Stacked branches are now supported. See ``bzr help branch`` and 
      ``bzr help push``.  Branches must be in the ``development1`` format
      to stack, though the stacked-on branch can be of any format. 
      (Robert Collins)

  IMPROVEMENTS:

    * ``bzr export --format=tgz --root=NAME -`` to export a gzipped tarball 
      to stdout; also ``tar`` and ``tbz2``.
      (Martin Pool)

    * ``bzr (re)merge --weave`` will now use a standard Weave algorithm,
      rather than the annotation-based merge it was using. It does so by
      building up a Weave of the important texts, without needing to build
      the full ancestry. (John Arbash Meinel, #238895)

    * ``bzr send`` documents and better supports ``emacsclient`` (proper
      escaping of mail headers and handling of the MUA Mew).
      (Christophe Troestler)

    * Remembered locations can be specified by aliases, e.g. :parent, :public,
      :submit.  (Aaron Bentley)

    * The smart protocol now has improved support for setting branches'
      revision info directly.  This makes operations like push
      faster.  The new request method name is
      ``Branch.set_last_revision_ex``.  (Andrew Bennetts)

  BUG FIXES:

    * Bazaar is now able to be a client to the web server of IIS 6 and 7.
      The broken implementations of RFC822 in Python and RFC2046 in IIS
      combined with boundary-line checking in Bazaar previously made this
      impossible. (NB, IIS 5 does not suffer from this problem).
      (Adrian Wilkins, #247585)

    * ``bzr log --long`` with a ghost in your mainline now handles that
      ghost properly. (John Arbash Meinel, #243536)

    * ``check`` handles the split-up .bzr layout correctly, so no longer
      requires a branch to be present.
      (Daniel Watkins, #64783)

    * Clearer message about how to set the PYTHONPATH if bzrlib can't be
      loaded. 
      (Martin Pool, #205230)

    * Errors about missing libraries are now shown without a traceback,
      and with a suggestion to install the library.  The full traceback is 
      still in ``.bzr.log`` and can be shown with ``-Derror``.
      (Martin Pool, #240161)

    * Fetch from a stacked branch copies all required data.
      (Aaron Bentley, #248506)

    * Handle urls such as ftp://user@host.com@www.host.com where the user
      name contains an @.
      (Neil Martinsen-Burrell, #228058)

    * ``needs_read_lock`` and ``needs_write_lock`` now suppress an error during
      ``unlock`` if there was an error in the original function. This helps
      most when there is a failure with a smart server action, since often the
      connection closes and we cannot unlock.
      (Andrew Bennetts, John Arbash Meinel, #125784)

    * Obsolete hidden command ``bzr fetch`` removed.
      (Martin Pool, #172870)

    * Raise the correct exception when doing ``-rbefore:0`` or ``-c0``.
      (John Arbash Meinel, #239933)

    * You can now compare file revisions in Windows diff programs from 
      Cygwin Bazaar.
      (Matt McClure, #209281)

    * revision_history now tolerates mainline ghosts for Branch format 6.
      (Aaron Bentley, #235055)

    * Set locale from environment for third party libs.
      (Martin von Gagern, #128496)

  DOCUMENTATION:

    * Added *Using stacked branches* to the User Guide.
      (Ian Clatworthy)

    * Updated developer documentation.
      (Martin Pool)

  TESTING:

   * ``-Dmemory`` will cause /proc/PID/status to be catted before bzr
     exits, allowing low-key analysis of peak memory use. (Robert Collins)

   * ``TestCaseWithTransport.make_branch_and_tree`` tries harder to return
     a tree with a ``branch`` attribute of the right format.  This was
     preventing some ``RemoteBranch`` tests from actually running with
     ``RemoteBranch`` instances.  (Andrew Bennetts)

  API CHANGES:

    * Removed ``Repository.text_store``, ``control_store``, etc.  Instead,
      there are new attributes ``texts, inventories, revisions,
      signatures``, each of which is a ``VersionedFiles``.  See the
      Repository docstring for more details.
      (Robert Collins)

    * ``Branch.pull`` now accepts an ``_override_hook_target`` optional
      parameter.  If you have a subclass of ``Branch`` that overrides
      ``pull`` then you should add this parameter.  (Andrew Bennetts)

    * ``bzrlib.check.check()`` has been deprecated in favour of the more
      aptly-named ``bzrlib.check.check_branch()``.
      (Daniel Watkins)

    * ``Tree.print_file`` and ``Repository.print_file`` are deprecated.
      These methods are bad APIs because they write directly to sys.stdout.
      bzrlib does not use them internally, and there are no direct tests
      for them. (Alexander Belchenko)

  INTERNALS:

    * ``cat`` command no longer uses ``Tree.print_file()`` internally.
      (Alexander Belchenko)

    * New class method ``BzrDir.open_containing_tree_branch_or_repository``
      which eases the discovery of the tree, the branch and the repository
      containing a given location.
      (Daniel Watkins)

    * New ``versionedfile.KeyMapper`` interface to abstract out the access to
      underlying .knit/.kndx etc files in repositories with partitioned
      storage. (Robert Collins)

    * Obsolete developer-use command ``weave-join`` has been removed.
      (Robert Collins)

    * ``RemoteToOtherFetcher`` and ``get_data_stream_for_search`` removed,
      to support new ``VersionedFiles`` layering.
      (Robert Collins)


bzr 1.6beta2 2008-06-10
-----------------------

This release contains further progress towards our 1.6 goals of shallow
repositories, and contains a fix for some user-affecting bugs in the
repository layer.  Building working trees during checkout and branch is
now faster.

  BUG FIXES:

    * Avoid KnitCorrupt error extracting inventories from some repositories.
      (The data is not corrupt; an internal check is detecting a problem
      reading from the repository.)
      (Martin Pool, Andrew Bennetts, Robert Collins, #234748)

    * ``bzr status`` was breaking if you merged the same revision twice.
      (John Arbash Meinel, #235407)

    * Fix infinite loop consuming 100% CPU when a connection is lost while
      reading a response body via the smart protocol v1 or v2.
      (Andrew Bennetts)
      
    * Inserting a bundle which changes the contents of a file with no trailing
      end of line, causing a knit snapshot in a 'knits' repository will no longer
      cause KnitCorrupt. (Robert Collins)

    * ``RemoteBranch.pull`` needs to return the ``self._real_branch``'s
      pull result. It was instead just returning None, which breaks ``bzr
      pull``. (John Arbash Meinel, #238149)

    * Sanitize branch nick before using it as an attachment filename in
      ``bzr send``. (Lukáš Lalinský, #210218)

    * Squash ``inv_entry.symlink_target`` to a plain string when
      generating DirState details. This prevents from getting a
      ``UnicodeError`` when you have symlinks and non-ascii filenames.
      (John Arbash Meinel, #135320)

  IMPROVEMENTS:

    * Added the 'alias' command to set/unset and display aliases. (Tim Penhey)

    * ``added``, ``modified``, and ``unknowns`` behaviour made consistent (all three
      now quote paths where required). Added ``--null`` option to ``added`` and 
      ``modified`` (for null-separated unknowns, use ``ls --unknown --null``)
      (Adrian Wilkins)

    * Faster branching (1.09x) and lightweight checkouts (1.06x) on large trees.
      (Ian Clatworthy, Aaron Bentley)

  DOCUMENTATION:

    * Added *Bazaar Zen* section to the User Guide. (Ian Clatworthy)

  TESTING:

    * Fix the test HTTPServer to be isolated from chdir calls made while it is
      running, allowing it to be used in blackbox tests. (Robert Collins)

  API CHANGES:

    * ``WorkingTree.set_parent_(ids/trees)`` will now filter out revisions
      which are in the ancestry of other revisions. So if you merge the same
      tree twice, or merge an ancestor of an existing merge, it will only
      record the newest. (If you merge a descendent, it will replace its
      ancestor). (John Arbash Meinel, #235407)

    * ``RepositoryPolicy.__init__`` now requires stack_on and stack_on_pwd,
      through the derived classes do not.  (Aaron Bentley)

  INTERNALS:

    * ``bzrlib.bzrdir.BzrDir.sprout`` now accepts ``stacked`` to control
      creating stacked branches. (Robert Collins)

    * Knit record serialisation is now stricter on what it will accept, to
      guard against potential internal bugs, or broken input. (Robert Collins)


bzr 1.6beta1 2008-06-02
-----------------------


Commands that work on the revision history such as push, pull, missing,
uncommit and log are now substantially faster.  This release adds a
translation of some of the user documentation into Spanish.  (Contributions of
other translations would be very welcome.)  Bazaar 1.6beta1 adds a new network
protocol which is used by default and which allows for more efficient transfers
and future extensions.


  NOTES WHEN UPGRADING:

    * There is a new version of the network protocol used for bzr://, bzr+ssh://
      and bzr+http:// connections.  This will allow more efficient requests and
      responses, and more graceful fallback when a server is too old to
      recognise a request from a more recent client.  Bazaar 1.6 will
      interoperate with 0.16 and later versions, but servers should be upgraded
      when possible.  Bazaar 1.6 no longer interoperates with 0.15 and earlier via
      these protocols.  Use alternatives like SFTP or upgrade those servers.
      (Andrew Bennetts, #83935)

  CHANGES:

    * Deprecation warnings will not be suppressed when running ``bzr selftest``
      so that developers can see if their code is using deprecated functions.
      (John Arbash Meinel)

  FEATURES:

    * Adding ``-Derror`` will now display a traceback when a plugin fails to
      load. (James Westby)

  IMPROVEMENTS:

    * ``bzr branch/push/pull -r XXX`` now have a helper function for finding
      the revno of the new revision (``Graph.find_distance_to_null``). This
      should make something like ``bzr branch -r -100`` in a shared, no-trees
      repository much snappier. (John Arbash Meinel)

    * ``bzr log --short -r X..Y`` no longer needs to access the full revision
      history. This makes it noticeably faster when logging the last few
      revisions. (John Arbash Meinel)

    * ``bzr ls`` now accepts ``-V`` as an alias for ``--versioned``. 
      (Jerad Cramp, #165086)

    * ``bzr missing`` uses the new ``Graph.find_unique_ancestors`` and
      ``Graph.find_differences`` to determine missing revisions without having
      to search the whole ancestry. (John Arbash Meinel, #174625)

    * ``bzr uncommit`` now uses partial history access, rather than always
      extracting the full revision history for a branch. This makes it
      resolve the appropriate revisions much faster (in testing it drops
      uncommit from 1.5s => 0.4s). It also means ``bzr log --short`` is one
      step closer to not using full revision history.
      (John Arbash Meinel, #172649)

  BUGFIXES:

    * ``bzr merge --lca`` should handle when two revisions have no common
      ancestor other than NULL_REVISION. (John Arbash Meinel, #235715)

    * ``bzr status`` was breaking if you merged the same revision twice.
      (John Arbash Meinel, #235407)

    * ``bzr push`` with both ``--overwrite`` and ``-r NNN`` options no longer
      fails.  (Andrew Bennetts, #234229)
      
    * Correctly track the base URL of a smart medium when using bzr+http://
      URLs, which was causing spurious "No repository present" errors with
      branches in shared repositories accessed over bzr+http.
      (Andrew Bennetts, #230550)

    * Define ``_remote_is_at_least_1_2`` on ``SmartClientMedium`` so that all
      implementations have the attribute.  Fixes 'PyCurlTransport' object has no
      attribute '_remote_is_at_least_1_2' attribute errors.
      (Andrew Bennetts, #220806)

    * Failure to delete an obsolete pack file should just give a warning
      message, not a fatal error.  It may for example fail if the file is still
      in use by another process.
      (Martin Pool)
      
    * Fix MemoryError during large fetches over HTTP by limiting the amount of
      data we try to read per ``recv`` call.  The problem was observed with
      Windows and a proxy, but might affect other environments as well.
      (Eric Holmberg, #215426)

    * Handle old merge directives correctly in Merger.from_mergeable.  Stricter
      get_parent_map requirements exposed a latent bug here.  (Aaron Bentley)

    * Issue a warning and ignore passwords declared in authentication.conf when
      used for an ssh scheme (sftp or bzr+ssh).
      (Vincent Ladeuil, #203186)

    * Make both http implementations raise appropriate exceptions on 403
      Forbidden when POSTing smart requests.
      (Vincent Ladeuil, #230223)

    * Properly *title* header names in http requests instead of capitalizing
      them.
      (Vincent Ladeuil, #229076)

    * The "Unable to obtain lock" error message now also suggests using
      ``bzr break-lock`` to fix it.  (Martin Albisetti, #139202)

    * Treat an encoding of '' as ascii; this can happen when bzr is run
      under vim on Mac OS X.
      (Neil Martinsen-Burrell)

    * ``VersionedFile.make_mpdiffs()`` was raising an exception that wasn't in
      scope. (Daniel Fischer #235687)

  DOCUMENTATION:

    * Added directory structure and started translation of docs in spanish.
      (Martin Albisetti, Lucio Albenga)

    * Incorporate feedback from Jelmer Vernooij and Neil Martinsen-Burrell
      on the plugin and integration chapters of the User Guide.
      (Ian Clatworthy)

    * More Bazaar developer documentation about packaging and release process,
      and about use of Python reprs.
      (Martin Pool, Martin Albisetti)

    * Updated Tortise strategy document. (Mark Hammond)

  TESTING:

    * ``bzrlib.tests.adapt_tests`` was broken and unused - it has been fixed.
      (Robert Collins)

    * Fix the test HTTPServer to be isolated from chdir calls made while it is
      running, allowing it to be used in blackbox tests. (Robert Collins)

    * New helper function for splitting test suites
      ``split_suite_by_condition``. (Robert Collins)

  INTERNALS:

    * ``Branch.missing_revisions`` has been deprecated. Similar functionality
      can be obtained using ``bzrlib.missing.find_unmerged``. The api was
      fairly broken, and the function was unused, so we are getting rid of it.
      (John Arbash Meinel)

  API CHANGES:

    * ``Branch.abspath`` is deprecated; use the Tree or Transport 
      instead.  (Martin Pool)

    * ``Branch.update_revisions`` now takes an optional ``Graph``
      object. This can be used by ``update_revisions`` when it is
      checking ancestry, and allows callers to prefer request to go to a
      local branch.  (John Arbash Meinel)

    * Branch, Repository, Tree and BzrDir should expose a Transport as an
      attribute if they have one, rather than having it indirectly accessible
      as ``.control_files._transport``.  This doesn't add a requirement
      to support a Transport in cases where it was not needed before;
      it just simplifies the way it is reached.  (Martin Pool)

    * ``bzr missing --mine-only`` will return status code 0 if you have no
      new revisions, but the remote does. Similarly for ``--theirs-only``.
      The new code only checks one side, so it doesn't know if the other
      side has changes. This seems more accurate with the request anyway.
      It also changes the output to print '[This|Other] branch is up to
      date.' rather than displaying nothing.  (John Arbash Meinel)

    * ``LockableFiles.put_utf8``, ``put_bytes`` and ``controlfilename``
      are now deprecated in favor of using Transport operations.
      (Martin Pool)

    * Many methods on ``VersionedFile``, ``Repository`` and in
      ``bzrlib.revision``  deprecated before bzrlib 1.5 have been removed.
      (Robert Collins)

    * ``RevisionSpec.wants_revision_history`` can be set to False for a given
      ``RevisionSpec``. This will disable the existing behavior of passing in
      the full revision history to ``self._match_on``. Useful for specs that
      don't actually need access to the full history. (John Arbash Meinel)

    * The constructors of ``SmartClientMedium`` and its subclasses now require a
      ``base`` parameter.  ``SmartClientMedium`` implementations now also need
      to provide a ``remote_path_from_transport`` method.  (Andrew Bennetts)
      
    * The default permissions for creating new files and directories 
      should now be obtained from ``BzrDir._get_file_mode()`` and 
      ``_get_dir_mode()``, rather than from LockableFiles.  The ``_set_file_mode``
      and ``_set_dir_mode`` variables on LockableFiles which were advertised
      as a way for plugins to control this are no longer consulted.
      (Martin Pool)

    * ``VersionedFile.join`` is deprecated. This method required local
      instances of both versioned file objects and was thus hostile to being
      used for streaming from a smart server. The new get_record_stream and
      insert_record_stream are meant to efficiently replace this method.
      (Robert Collins)

    * ``WorkingTree.set_parent_(ids/trees)`` will now filter out revisions
      which are in the ancestry of other revisions. So if you merge the same
      tree twice, or merge an ancestor of an existing merge, it will only
      record the newest. (If you merge a descendent, it will replace its
      ancestor). (John Arbash Meinel, #235407)

    * ``WorkingTreeFormat2.stub_initialize_remote`` is now private.
      (Martin Pool) 


bzr 1.5 2008-05-16
------------------

This release of Bazaar includes several updates to the documentation, and fixes
to prepare for making rich root support the default format. Many bugs have been
squashed, including fixes to log, bzr+ssh inter-operation with older servers.

  CHANGES:

    * Suppress deprecation warnings when bzrlib is a 'final' release. This way
      users of packaged software won't be bothered with DeprecationWarnings,
      but developers and testers will still see them. (John Arbash Meinel)

  DOCUMENTATION:

    * Incorporate feedback from Jelmer Vernooij and Neil Martinsen-Burrell
      on the plugin and integration chapters of the User Guide.
      (Ian Clatworthy)


bzr 1.5rc1 2008-05-09
---------------------

  NOTES WHEN UPGRADING:

  CHANGES:

    * Broader support of GNU Emacs mail clients. Set
      ``mail_client=emacsclient`` in your bazaar.conf and ``send`` will pop the
      bundle in a mail buffer according to the value of ``mail-user-agent``
      variable. (Xavier Maillard)

  FEATURES:

  IMPROVEMENTS:

    * Diff now handles revision specs like "branch:" and "submit:" more
      efficiently.  (Aaron Bentley, #202928)

    * More friendly error given when attempt to start the smart server
      on an address already in use. (Andrea Corbellini, #200575)

    * Pull completes much faster when there is nothing to pull.
      (Aaron Bentley)

  BUGFIXES:

    * Authentication.conf can define sections without password.
      (Vincent Ladeuil, #199440)

    * Avoid muttering every time a child update does not cause a progress bar
      update. (John Arbash Meinel, #213771)

    * ``Branch.reconcile()`` is now implemented. This allows ``bzr reconcile``
      to fix when a Branch has a non-canonical mainline history. ``bzr check``
      also detects this condition. (John Arbash Meinel, #177855)

    * ``bzr log -r ..X bzr://`` was failing, because it was getting a request
      for ``revision_id=None`` which was not a string.
      (John Arbash Meinel, #211661)

    * ``bzr commit`` now works with Microsoft's FTP service.
      (Andreas Deininger)

    * Catch definitions outside sections in authentication.conf.
      (Vincent Ladeuil, #217650)

    * Conversion from non-rich-root to rich-root(-pack) updates inventory
      sha1s, even when bundles are used.  (Aaron Bentley, #181391)

    * Conversion from non-rich-root to rich-root(-pack) works correctly even
      though search keys are not topologically sorted.  (Aaron Bentley)

    * Conversion from non-rich-root to rich-root(-pack) works even when a
      parent revision has a different root id.  (Aaron Bentley, #177874)

    * Disable strace testing until strace is fixed (see bug #103133) and emit a
      warning when selftest ends to remind us of leaking tests.
      (Vincent Ladeuil, #226769)

    * Fetching all revisions from a repository does not cause pack collisions.
      (Robert Collins, Aaron Bentley, #212908)

    * Fix error about "attempt to add line-delta in non-delta knit".
      (Andrew Bennetts, #217701)

    * Pushing a branch in "dirstate" format (Branch5) over bzr+ssh would break
      if the remote server was < version 1.2. This was due to a bug in the
      RemoteRepository.get_parent_map() fallback code.
      (John Arbash Meinel, #214894)

    * Remove leftover code in ``bzr_branch`` that inappropriately creates 
      a ``branch-name`` file in the branch control directory.
      (Martin Pool)

    * Set SO_REUSEADDR on server sockets of ``bzr serve`` to avoid problems
      rebinding the socket when starting the server a second time.
      (John Arbash Meinel, Martin Pool, #164288)

    * Severe performance degradation in fetching from knit repositories to
      knits and packs due to parsing the entire revisions.kndx on every graph
      walk iteration fixed by using the Repository.get_graph API.  There was
      another regression in knit => knit fetching which re-read the index for
      every revision each side had in common.
      (Robert Collins, John Arbash Meinel)

    * When logging the changes to a particular file, there was a bug if there
      were ghosts in the revision ancestry. (John Arbash Meinel, #209948)

    * xs4all's ftp server returns a temporary error when trying to list an
      empty directory, rather than returning an empty list. Adding a
      workaround so that we don't get spurious failures.
      (John Arbash Meinel, #215522)

  DOCUMENTATION:

    * Expanded the User Guide to include new chapters on popular plugins and
      integrating Bazaar into your environment. The *Best practices* chapter
      was renamed to *Miscellaneous topics* as suggested by community
      feedback as well. (Ian Clatworthy)

    * Document outlining strategies for TortoiseBzr. (Mark Hammond)

    * Improved the documentation on hooks. (Ian Clatworthy)

    * Update authentication docs regarding ssh agents.
      (Vincent Ladeuil, #183705)

  TESTING:

    * Add ``thread_name_suffix`` parameter to SmartTCPServer_for_testing, to
      make it easy to identify which test spawned a thread with an unhandled
      exception. (Andrew Bennetts)

    * New ``--debugflag``/``-E`` option to ``bzr selftest`` for setting
      options for debugging tests, these are complementary to the the -D
      options.  The ``-Dselftest_debug`` global option has been replaced by the
      ``-E=allow_debug`` option for selftest. (Andrew Bennetts)

    * Parameterised test ids are preserved correctly to aid diagnosis of test
      failures. (Robert Collins, Andrew Bennetts)

    * selftest now accepts --starting-with <id> to load only the tests whose id
      starts with the one specified. This greatly speeds up running the test
      suite on a limited set of tests and can be used to run the tests for a
      single module, a single class or even a single test.  (Vincent Ladeuil)

    * The test suite modules have been modified to define load_tests() instead
      of test_suite(). That speeds up selective loading (via --load-list)
      significantly and provides many examples on how to migrate (grep for
      load_tests).  (Vincent Ladeuil)

  INTERNALS:

    * ``Hooks.install_hook`` is now deprecated in favour of
      ``Hooks.install_named_hook`` which adds a required ``name`` parameter, to
      avoid having to call ``Hooks.name_hook``. (Daniel Watkins)

    * Implement xml8 serializer.  (Aaron Bentley)

    * New form ``@deprecated_method(deprecated_in(1, 5, 0))`` for making 
      deprecation wrappers.  (Martin Pool)

    * ``Repository.revision_parents`` is now deprecated in favour of 
      ``Repository.get_parent_map([revid])[revid]``. (Jelmer Vernooij)

    * The Python ``assert`` statement is no longer used in Bazaar source, and 
      a test checks this.  (Martin Pool)

  API CHANGES:

    * ``bzrlib.status.show_pending_merges`` requires the repository to be
      locked by the caller. Callers should have been doing it anyway, but it
      will now raise an exception if they do not. (John Arbash Meinel)

    * Repository.get_data_stream, Repository.get_data_stream_for_search(),
      Repository.get_deltas_for_revsions(), Repository.revision_trees(),
      Repository.item_keys_introduced_by() no longer take read locks.
      (Aaron Bentley)

    * ``LockableFiles.get_utf8`` and ``.get`` are deprecated, as a start
      towards removing LockableFiles and ``.control_files`` entirely.
      (Martin Pool)

    * Methods deprecated prior to 1.1 have been removed.
      (Martin Pool)


bzr 1.4 2008-04-28
------------------

This release of Bazaar includes handy improvements to the speed of log and
status, new options for several commands, improved documentation, and better
hooks, including initial code for server-side hooks.  A number of bugs have
been fixed, particularly in interoperability between different formats or
different releases of Bazaar over there network.  There's been substantial
internal work in both the repository and network code to enable new features
and faster performance.

  BUG FIXES:

    * Pushing a branch in "dirstate" format (Branch5) over bzr+ssh would break
      if the remote server was < version 1.2.  This was due to a bug in the
      RemoteRepository.get_parent_map() fallback code.
      (John Arbash Meinel, Andrew Bennetts, #214894)


bzr 1.4rc2 2008-04-21
---------------------

  BUG FIXES:

    * ``bzr log -r ..X bzr://`` was failing, because it was getting a request
      for ``revision_id=None`` which was not a string.
      (John Arbash Meinel, #211661)

    * Fixed a bug in handling ghost revisions when logging changes in a 
      particular file.  (John Arbash Meinel, #209948)

    * Fix error about "attempt to add line-delta in non-delta knit".
      (Andrew Bennetts, #205156)

    * Fixed performance degradation in fetching from knit repositories to
      knits and packs due to parsing the entire revisions.kndx on every graph
      walk iteration fixed by using the Repository.get_graph API.  There was
      another regression in knit => knit fetching which re-read the index for
      every revision each side had in common.
      (Robert Collins, John Arbash Meinel)


bzr 1.4rc1 2008-04-11
---------------------

  CHANGES:

   * bzr main script cannot be imported (Benjamin Peterson)

   * On Linux bzr additionally looks for plugins in arch-independent site
     directory. (Toshio Kuratomi)

   * The ``set_rh`` branch hook is now deprecated. Please migrate
     any plugins using this hook to use an alternative, e.g.
     ``post_change_branch_tip``. (Ian Clatworthy)

   * When a plugin cannot be loaded as the file path is not a valid
     python module name bzr will now strip a ``bzr_`` prefix from the
     front of the suggested name, as many plugins (e.g. bzr-svn)
     want to be installed without this prefix. It is a common mistake
     to have a folder named "bzr-svn" for that plugin, especially
     as this is what bzr branch lp:bzr-svn will give you. (James Westby,
     Andrew Cowie)

   * UniqueIntegerBugTracker now appends bug-ids instead of joining
     them to the base URL. Plugins that register bug trackers may
     need a trailing / added to the base URL if one is not already there.
     (James Wesby, Andrew Cowie)

  FEATURES:

    * Added start_commit hook for mutable trees. (Jelmer Vernooij, #186422)

    * ``status`` now accepts ``--no-pending`` to show the status without
      listing pending merges, which speeds up the command a lot on large
      histories.  (James Westby, #202830)

    * New ``post_change_branch_tip`` hook that is called after the
      branch tip is moved but while the branch is still write-locked.
      See the User Reference for signature details.
      (Ian Clatworthy, James Henstridge)

    * Reconfigure can convert a branch to be standalone or to use a shared
      repository.  (Aaron Bentley)

  IMPROVEMENTS:

    * The smart protocol now has support for setting branches' revision info
      directly.  This should make operations like push slightly faster, and is a
      step towards server-side hooks.  The new request method name is
      ``Branch.set_last_revision_info``.  (Andrew Bennetts)

    * ``bzr commit --fixes`` now recognises "gnome" as a tag by default.
      (James Westby, Andrew Cowie)

    * ``bzr switch`` will attempt to find branches to switch to relative to the
      current branch. E.g. ``bzr switch branchname`` will look for
      ``current_branch/../branchname``. (Robert Collins, Jelmer Vernooij,
      Wouter van Heyst)

    * Diff is now more specific about execute-bit changes it describes
      (Chad Miller)

    * Fetching data over HTTP is a bit faster when urllib is used.  This is done
      by forcing it to recv 64k at a time when reading lines in HTTP headers,
      rather than just 1 byte at a time.  (Andrew Bennetts)

    * Log --short and --line are much faster when -r is not specified.
      (Aaron Bentley)

    * Merge is faster.  We no longer check a file's existence unnecessarily
      when merging the execute bit.  (Aaron Bentley)

    * ``bzr status`` on an explicit list of files no longer shows pending
      merges, making it much faster on large trees. (John Arbash Meinel)

    * The launchpad directory service now warns the user if they have not set
      their launchpad login and are trying to resolve a URL using it, just
      in case they want to do a write operation with it.  (James Westby)

    * The smart protocol client is slightly faster, because it now only queries
      the server for the protocol version once per connection.  Also, the HTTP
      transport will now automatically probe for and use a smart server if
      one is present.  You can use the new ``nosmart+`` transport decorator
      to get the old behaviour.  (Andrew Bennetts)

    * The ``version`` command takes a ``--short`` option to print just the
      version number, for easier use in scripts.  (Martin Pool)

    * Various operations with revision specs and commands that calculate
      revnos and revision ids are faster.  (John A. Meinel, Aaron Bentley)

  BUGFIXES:

    * Add ``root_client_path`` parameter to SmartWSGIApp and
      SmartServerRequest.  This makes it possible to publish filesystem
      locations that don't exactly match URL paths. SmartServerRequest
      subclasses should use the new ``translate_client_path`` and
      ``transport_from_client_path`` methods when dealing with paths received
      from a client to take this into account.  (Andrew Bennetts, #124089)

    * ``bzr mv a b`` can be now used also to rename previously renamed
      directories, not only files. (Lukáš Lalinský, #107967)

    * ``bzr uncommit --local`` can now remove revisions from the local
      branch to be symmetric with ``bzr commit --local``.
      (John Arbash Meinel, #93412)

    * Don't ask for a password if there is no real terminal.
      (Alexander Belchenko, #69851)

    * Fix a bug causing a ValueError crash in ``parse_line_delta_iter`` when
      fetching revisions from a knit to pack repository or vice versa using
      bzr:// (including over http or ssh).
      (#208418, Andrew Bennetts, Martin Pool, Robert Collins)

    * Fixed ``_get_line`` in ``bzrlib.smart.medium``, which was buggy.  Also
      fixed ``_get_bytes`` in the same module to use the push back buffer.
      These bugs had no known impact in normal use, but were problematic for
      developers working on the code, and were likely to cause real bugs sooner
      or later.  (Andrew Bennetts)

    * Implement handling of basename parameter for DefaultMail.  (James Westby)

    * Incompatibility with Paramiko versions newer than 1.7.2 was fixed.
      (Andrew Bennetts, #213425)

    * Launchpad locations (lp: URLs) can be pulled.  (Aaron Bentley, #181945)

    * Merges that add files to deleted root directories complete.  They
      do create conflicts.  (Aaron Bentley, #210092)

    * vsftp's return ``550 RNFR command failed.`` supported.
      (Marcus Trautwig, #129786)

  DOCUMENTATION:

    * Improved documentation on send/merge relationship. (Peter Schuller)

    * Minor fixes to the User Guide. (Matthew Fuller)

    * Reduced the evangelism in the User Guide. (Ian Clatworthy)

    * Added Integrating with Bazaar document for developers (Martin Albisetti)

  API BREAKS:

    * Attempting to pull data from a ghost aware repository (e.g. knits) into a
      non-ghost aware repository such as weaves will now fail if there are
      ghosts.  (Robert Collins)

    * ``KnitVersionedFile`` no longer accepts an ``access_mode`` parameter, and
      now requires the ``index`` and ``access_method`` parameters to be
      supplied. A compatible shim has been kept in the new function
      ``knit.make_file_knit``. (Robert Collins)

    * Log formatters must now provide log_revision instead of show and
      show_merge_revno methods. The latter had been deprecated since the 0.17
      release. (James Westby)

    * ``LoopbackSFTP`` is now called ``SocketAsChannelAdapter``.
      (Andrew Bennetts)

    * ``osutils.backup_file`` is removed. (Alexander Belchenko)

    * ``Repository.get_revision_graph`` is deprecated, with no replacement
      method. The method was size(history) and not desirable. (Robert Collins)

    * ``revision.revision_graph`` is deprecated, with no replacement function.
      The function was size(history) and not desirable. (Robert Collins)

    * ``Transport.get_shared_medium`` is deprecated.  Use
      ``Transport.get_smart_medium`` instead.  (Andrew Bennetts)

    * ``VersionedFile`` factories now accept a get_scope parameter rather
      than using a call to ``transaction_finished``, allowing the removal of
      the fixed list of versioned files per repository. (Robert Collins)

    * ``VersionedFile.annotate_iter`` is deprecated. While in principle this
      allowed lower memory use, all users of annotations wanted full file 
      annotations, and there is no storage format suitable for incremental
      line-by-line annotation. (Robert Collins)

    * ``VersionedFile.clone_text`` is deprecated. This performance optimisation
      is no longer used - reading the content of a file that is undergoing a
      file level merge to identical state on two branches is rare enough, and
      not expensive enough to special case. (Robert Collins)

    * ``VersionedFile.clear_cache`` and ``enable_cache`` are deprecated.
      These methods added significant complexity to the ``VersionedFile``
      implementation, but were only used for optimising fetches from knits - 
      which can be done from outside the knit layer, or via a caching
      decorator. As knits are not the default format, the complexity is no
      longer worth paying. (Robert Collins)

    * ``VersionedFile.create_empty`` is removed. This method presupposed a
      sensible mapping to a transport for individual files, but pack backed
      versioned files have no such mapping. (Robert Collins)

    * ``VersionedFile.get_graph`` is deprecated, with no replacement method.
      The method was size(history) and not desirable. (Robert Collins)

    * ``VersionedFile.get_graph_with_ghosts`` is deprecated, with no
      replacement method.  The method was size(history) and not desirable.
      (Robert Collins)

    * ``VersionedFile.get_parents`` is deprecated, please use
      ``VersionedFile.get_parent_map``. (Robert Collins)

    * ``VersionedFile.get_sha1`` is deprecated, please use
      ``VersionedFile.get_sha1s``. (Robert Collins)

    * ``VersionedFile.has_ghost`` is now deprecated, as it is both expensive
      and unused outside of a single test. (Robert Collins)

    * ``VersionedFile.iter_parents`` is now deprecated in favour of
      ``get_parent_map`` which can be used to instantiate a Graph on a
      VersionedFile. (Robert Collins)

    * ``VersionedFileStore`` no longer uses the transaction parameter given
      to most methods; amongst other things this means that the
      get_weave_or_empty method no longer guarantees errors on a missing weave
      in a readonly transaction, and no longer caches versioned file instances
      which reduces memory pressure (but requires more careful management by
      callers to preserve performance). (Robert Collins)

  TESTING:

    * New -Dselftest_debug flag disables clearing of the debug flags during
      tests.  This is useful if you want to use e.g. -Dhpss to help debug a
      failing test.  Be aware that using this feature is likely to cause
      spurious test failures if used with the full suite. (Andrew Bennetts)

    * selftest --load-list now uses a new more agressive test loader that will
      avoid loading unneeded modules and building their tests. Plugins can use
      this new loader by defining a load_tests function instead of a test_suite
      function. (a forthcoming patch will provide many examples on how to
      implement this).
      (Vincent Ladeuil)

    * selftest --load-list now does some sanity checks regarding duplicate test
      IDs and tests present in the list but not found in the actual test suite.
      (Vincent Ladeuil)

    * Slightly more concise format for the selftest progress bar, so there's
      more space to show the test name.  (Martin Pool) ::

        [2500/10884, 1fail, 3miss in 1m29s] test_revisionnamespaces.TestRev

    * The test suite takes much less memory to run, and is a bit faster.  This
      is done by clearing most attributes of TestCases after running them, if
      they succeeded.  (Andrew Bennetts)

  INTERNALS:

    * Added ``_build_client_protocol`` to ``_SmartClient``.  (Andrew Bennetts)

    * Added basic infrastructure for automatic plugin suggestion.
      (Martin Albisetti)

    * If a ``LockableFiles`` object is not explicitly unlocked (for example
      because of a missing ``try/finally`` block, it will give a warning but
      not automatically unlock itself.  (Previously they did.)  This
      sometimes caused knock-on errors if for example the network connection
      had already failed, and should not be relied upon by code. 
      (Martin Pool, #109520)

    * ``make dist`` target to build a release tarball, and also 
      ``check-dist-tarball`` and ``dist-upload-escudero``.  (Martin Pool)

    * The ``read_response_tuple`` method of ``SmartClientRequestProtocol*``
      classes will now raise ``UnknownSmartMethod`` when appropriate, so that
      callers don't need to try distinguish unknown request errors from other
      errors.  (Andrew Bennetts)

    * ``set_make_working_trees`` is now implemented provided on all repository
      implementations (Aaron Bentley)

    * ``VersionedFile`` now has a new method ``get_parent_map`` which, like
      ``Graph.get_parent_map`` returns a dict of key:parents. (Robert Collins)


bzr 1.3.1 2008-04-09
--------------------

  No changes from 1.3.1rc1.


bzr 1.3rc1 2008-04-04
---------------------

  BUG FIXES:

    * Fix a bug causing a ValueError crash in ``parse_line_delta_iter`` when
      fetching revisions from a knit to pack repository or vice versa using
      bzr:// (including over http or ssh).  
      (#208418, Andrew Bennetts, Martin Pool, Robert Collins)


bzr 1.3 2008-03-20
------------------

Bazaar has become part of the GNU project <http://www.gnu.org>

Many operations that act on history, including ``log`` and ``annotate`` are now
substantially faster.  Several bugs have been fixed and several new options and
features have been added.

  TESTING:

    * Avoid spurious failure of ``TestVersion.test_version`` matching
      directory names.
      (#202778, Martin Pool)


bzr 1.3rc1 2008-03-16
---------------------

  NOTES WHEN UPGRADING:

    * The backup directory created by ``upgrade`` is now called
      ``backup.bzr``, not ``.bzr.backup``. (Martin Albisetti)

  CHANGES:

    * A new repository format 'development' has been added. This format will
      represent the latest 'in-progress' format that the bzr developers are
      interested in getting early-adopter testing and feedback on.
      ``doc/developers/development-repo.txt`` has detailed information.
      (Robert Collins)

    * BZR_LOG environment variable controls location of .bzr.log trace file. 
      User can suppress writing messages to .bzr.log by using '/dev/null'
      filename (on Linux) or 'NUL' (on Windows). If BZR_LOG variable 
      is not defined but BZR_HOME is defined then default location
      for .bzr.log trace file is ``$BZR_HOME/.bzr.log``.
      (Alexander Belchenko)

    * ``launchpad`` builtin plugin now shipped as separate part in standalone
      bzr.exe, installed to ``C:\Program Files\Bazaar\plugins`` directory, 
      and standalone installer allows user to skip installation of this plugin.
      (Alexander Belchenko)

    * Restore auto-detection of plink.exe on Windows. (Dmitry Vasiliev)

    * Version number is now shown as "1.2" or "1.2pr2", without zeroed or
      missing final fields.  (Martin Pool)

  FEATURES:

    * ``branch`` and ``checkout`` can hard-link working tree files, which is
      faster and saves space.  (Aaron Bentley)

    * ``bzr send`` will now also look at the ``child_submit_to`` setting in
      the submit branch to determine the email address to send to. 
      (Jelmer Vernooij)

  IMPROVEMENTS:

    * BzrBranch._lefthand_history is faster on pack repos.  (Aaron Bentley)

    * Branch6.generate_revision_history is faster.  (Aaron Bentley)

    * Directory services can now be registered, allowing special URLs to be
      dereferenced into real URLs.  This is a generalization and cleanup of
      the lp: transport lookup.  (Aaron Bentley)

    * Merge directives that are automatically attached to emails have nicer
      filenames, based on branch-nick + revno. (Aaron Bentley)

    * ``push`` has a ``--revision`` option, to specify what revision to push up
      to.  (Daniel Watkins)

    * Significantly reducing execution time and network traffic for trivial 
      case of running ``bzr missing`` command for two identical branches.
      (Alexander Belchenko)

    * Speed up operations that look at the revision graph (such as 'bzr log').
      ``KnitPackRepositor.get_revision_graph`` uses ``Graph.iter_ancestry`` to
      extract the revision history. This allows filtering ghosts while
      stepping instead of needing to peek ahead. (John Arbash Meinel)

    * The ``hooks`` command lists installed hooks, to assist in debugging.
      (Daniel Watkins)

    * Updates to how ``annotate`` work. Should see a measurable improvement in
      performance and memory consumption for file with a lot of merges.
      Also, correctly handle when a line is introduced by both parents (it
      should be attributed to the first merge which notices this, and not
      to all subsequent merges.) (John Arbash Meinel)

  BUGFIXES:

    * Autopacking no longer holds the full set of inventory lines in
      memory while copying. For large repositories, this can amount to
      hundreds of MB of ram consumption.
      (Ian Clatworthy, John Arbash Meinel)

    * Cherrypicking when using ``--format=merge3`` now explictly excludes
      BASE lines. (John Arbash Meinel, #151731)

    * Disable plink's interactive prompt for password.
      (#107593, Dmitry Vasiliev)

    * Encode command line arguments from unicode to user_encoding before
      invoking external mail client in `bzr send` command.
      (#139318, Alexander Belchenko)

    * Fixed problem connecting to ``bzr+https://`` servers.
      (#198793, John Ferlito)

    * Improved error reporting in the Launchpad plugin. (Daniel Watkins,
      #196618)

    * Include quick-start-summary.svg file to python-based installer(s)
      for Windows. (#192924, Alexander Belchenko)

    * lca merge now respects specified files. (Aaron Bentley)

    * Make version-info --custom imply --all. (#195560, James Westby)

    * ``merge --preview`` now works for merges that add or modify
      symlinks (James Henstridge)

    * Redirecting the output from ``bzr merge`` (when the remembered
      location is used) now works. (John Arbash Meinel)

    * setup.py script explicitly checks for Python version.
      (Jari Aalto, Alexander Belchenko, #200569)

    * UnknownFormatErrors no longer refer to branches regardless of kind of
      unknown format. (Daniel Watkins, #173980)

    * Upgrade bundled ConfigObj to version 4.5.2, which properly quotes #
      signs, among other small improvements. (Matt Nordhoff, #86838)

    * Use correct indices when emitting LCA conflicts.  This fixes IndexError
      errors.  (Aaron Bentley, #196780)

  DOCUMENTATION:

    * Explained how to use ``version-info --custom`` in the User Guide.
      (Neil Martinsen-Burrell)

  API BREAKS:

    * Support for loading plugins from zip files and
      ``bzrlib.plugin.load_from_zip()`` function are deprecated.
      (Alexander Belchenko)

  TESTING:
    
    * Added missing blackbox tests for ``modified`` (Adrian Wilkins)

    * The branch interface tests were invalid for branches using rich-root
      repositories because the empty string is not a valid file-id.
      (Robert Collins)

  INTERNALS:

    * ``Graph.iter_ancestry`` returns the ancestry of revision ids. Similar to
      ``Repository.get_revision_graph()`` except it includes ghosts and you can
      stop part-way through. (John Arbash Meinel)

    * New module ``tools/package_mf.py`` provide custom module finder for
      python packages (improves standard python library's modulefinder.py)
      used by ``setup.py`` script while building standalone bzr.exe.
      (Alexander Belchenko)

    * New remote method ``RemoteBzrDir.find_repositoryV2`` adding support for
      detecting external lookup support on remote repositories. This method is
      now attempted first when lookup up repositories, leading to an extra 
      round trip on older bzr smart servers. (Robert Collins)
 
    * Repository formats have a new supported-feature attribute
      ``supports_external_lookups`` used to indicate repositories which support
      falling back to other repositories when they have partial data.
      (Robert Collins)

    * ``Repository.get_revision_graph_with_ghosts`` and
      ``bzrlib.revision.(common_ancestor,MultipleRevisionSources,common_graph)``
      have been deprecated.  (John Arbash Meinel)

    * ``Tree.iter_changes`` is now a public API, replacing the work-in-progress
      ``Tree._iter_changes``. The api is now considered stable and ready for
      external users.  (Aaron Bentley)

    * The bzrdir format registry now accepts an ``alias`` keyword to
      register_metadir, used to indicate that a format name is an alias for
      some other format and thus should not be reported when describing the
      format. (Robert Collins)


bzr 1.2 2008-02-15
------------------

  BUG FIXES:

    * Fix failing test in Launchpad plugin. (Martin Pool)


bzr 1.2rc1 2008-02-13
---------------------

  NOTES WHEN UPGRADING:
  
    * Fetching via the smart protocol may need to reconnect once during a fetch
      if the remote server is running Bazaar 1.1 or earlier, because the client
      attempts to use more efficient requests that confuse older servers.  You
      may be required to re-enter a password or passphrase when this happens.
      This won't happen if the server is upgraded to Bazaar 1.2.
      (Andrew Bennetts)

  CHANGES:

    * Fetching via bzr+ssh will no longer fill ghosts by default (this is
      consistent with pack-0.92 fetching over SFTP). (Robert Collins)

    * Formatting of ``bzr plugins`` output is changed to be more human-
      friendly. Full path of plugins locations will be shown only with
      ``--verbose`` command-line option. (Alexander Belchenko)

    * ``merge`` now prefers to use the submit branch, but will fall back to
      parent branch.  For many users, this has no effect.  But some users who
      pull and merge on the same branch will notice a change.  This change
      makes it easier to work on a branch on two different machines, pulling
      between the machines, while merging from the upstream.
      ``merge --remember`` can now be used to set the submit_branch.
      (Aaron Bentley)

  FEATURES:

    * ``merge --preview`` produces a diff of the changes merge would make,
      but does not actually perform the merge.  (Aaron Bentley)

    * New smart method ``Repository.get_parent_map`` for getting revision
      parent data. This returns additional parent information topologically
      adjacent to the requested data to reduce round trip latency impacts.
      (Robert Collins)

    * New smart method, ``Repository.stream_revisions_chunked``, for fetching
      revision data that streams revision data via a chunked encoding.  This
      avoids buffering large amounts of revision data on the server and on the
      client, and sends less data to the server to request the revisions.
      (Andrew Bennetts, Robert Collins, #178353)

    * The launchpad plugin now handles lp urls of the form
      ``lp://staging/``, ``lp://demo/``, ``lp://dev/`` to use the appropriate
      launchpad instance to do the resolution of the branch identities.
      This is primarily of use to Launchpad developers, but can also
      be used by other users who want to try out Launchpad as
      a branch location without messing up their public Launchpad
      account.  Branches that are pushed to the staging environment
      have an expected lifetime of one day. (Tim Penhey)

  IMPROVEMENTS:

    * Creating a new branch no longer tries to read the entire revision-history
      unnecessarily over smart server operations. (Robert Collins)

    * Fetching between different repository formats with compatible models now
      takes advantage of the smart method to stream revisions.  (Andrew Bennetts)

    * The ``--coverage`` option is now global, rather specific to ``bzr
      selftest``.  (Andrew Bennetts)

    * The ``register-branch`` command will now use the public url of the branch
      containing the current directory, if one has been set and no explicit
      branch is provided.  (Robert Collins)

    * Tweak the ``reannotate`` code path to optimize the 2-parent case.
      Speeds up ``bzr annotate`` with a pack repository by approx 3:2.
      (John Arbash Meinel)

  BUGFIXES:

    * Calculate remote path relative to the shared medium in _SmartClient.  This
      is related to the problem in bug #124089.  (Andrew Bennetts)

    * Cleanly handle connection errors in smart protocol version two, the same
      way as they are handled by version one.  (Andrew Bennetts)

    * Clearer error when ``version-info --custom`` is used without
      ``--template`` (Lukáš Lalinský)

    * Don't raise UnavailableFeature during test setup when medusa is not
      available or tearDown is never called leading to nasty side effects.
      (#137823, Vincent Ladeuil)

    * If a plugin's test suite cannot be loaded, for example because of a syntax
      error in the tests, then ``selftest`` fails, rather than just printing 
      a warning.  (Martin Pool, #189771)
      
    * List possible values for BZR_SSH environment variable in env-variables
      help topic. (Alexander Belchenko, #181842)

    * New methods ``push_log_file`` and ``pop_log_file`` to intercept messages:
      popping the log redirection now precisely restores the previous state,
      which makes it easier to use bzr log output from other programs.
      TestCaseInTempDir no longer depends on a log redirection being established
      by the test framework, which lets bzr tests cleanly run from a normal
      unittest runner.
      (#124153, #124849, Martin Pool, Jonathan Lange)

    * ``pull --quiet`` is now more quiet, in particular a message is no longer
      printed when the remembered pull location is used. (James Westby,
      #185907)

    * ``reconfigure`` can safely be interrupted while fetching.
      (Aaron Bentley, #179316)

    * ``reconfigure`` preserves tags when converting to and from lightweight
      checkouts.  (Aaron Bentley, #182040)

    * Stop polluting /tmp when running selftest.
      (Vincent Ladeuil, #123623)

    * Switch from NFKC => NFC for normalization checks. NFC allows a few
      more characters which should be considered valid.
      (John Arbash Meinel, #185458)

    * The launchpad plugin now uses the ``edge`` xmlrpc server to avoid
      interacting badly with a bug on the launchpad side. (Robert Collins)

    * Unknown hostnames when connecting to a ``bzr://`` URL no longer cause
      tracebacks.  (Andrew Bennetts, #182849)

  API BREAKS:

    * Classes implementing Merge types like Merge3Merger must now accept (and
      honour) a do_merge flag in their constructor.  (Aaron Bentley)

    * ``Repository.add_inventory`` and ``add_revision`` now require the caller
      to previously take a write lock (and start a write group.)
      (Martin Pool)

  TESTING:

    * selftest now accepts --load-list <file> to load a test id list. This
      speeds up running the test suite on a limited set of tests.
      (Vincent Ladeuil)

  INTERNALS:

    * Add a new method ``get_result`` to graph search objects. The resulting
      ``SearchResult`` can be used to recreate the search later, which will
      be useful in reducing network traffic. (Robert Collins)

    * Use convenience function to check whether two repository handles 
      are referring to the same repository in ``Repository.get_graph``. 
      (Jelmer Vernooij, #187162)

    * Fetching now passes the find_ghosts flag through to the 
      ``InterRepository.missing_revision_ids`` call consistently for all
      repository types. This will enable faster missing revision discovery with
      bzr+ssh. (Robert Collins)

    * Fix error handling in Repository.insert_data_stream. (Lukas Lalinsky)

    * ``InterRepository.missing_revision_ids`` is now deprecated in favour of
      ``InterRepository.search_missing_revision_ids`` which returns a 
      ``bzrlib.graph.SearchResult`` suitable for making requests from the smart
      server. (Robert Collins)

    * New error ``NoPublicBranch`` for commands that need a public branch to
      operate. (Robert Collins)
 
    * New method ``iter_inventories`` on Repository for access to many
      inventories. This is primarily used by the ``revision_trees`` method, as
      direct access to inventories is discouraged. (Robert Collins)
 
    * New method ``next_with_ghosts`` on the Graph breadth-first-search objects
      which will split out ghosts and present parents into two separate sets,
      useful for code which needs to be aware of ghosts (e.g. fetching data
      cares about ghosts during revision selection). (Robert Collins)

    * Record a timestamp against each mutter to the trace file, relative to the
      first import of bzrlib.  (Andrew Bennetts)

    * ``Repository.get_data_stream`` is now deprecated in favour of
      ``Repository.get_data_stream_for_search`` which allows less network
      traffic when requesting data streams over a smart server. (Robert Collins)

    * ``RemoteBzrDir._get_tree_branch`` no longer triggers ``_ensure_real``,
      removing one round trip on many network operations. (Robert Collins)

    * RemoteTransport's ``recommended_page_size`` method now returns 64k, like
      SFTPTransport and HttpTransportBase.  (Andrew Bennetts)

    * Repository has a new method ``has_revisions`` which signals the presence
      of many revisions by returning a set of the revisions listed which are
      present. This can be done by index queries without reading data for parent
      revision names etc. (Robert Collins)


bzr 1.1 2008-01-15
------------------

(no changes from 1.1rc1)

bzr 1.1rc1 2008-01-05
---------------------

  CHANGES:
   
   * Dotted revision numbers have been revised. Instead of growing longer with
     nested branches the branch number just increases. (eg instead of 1.1.1.1.1
     we now report 1.2.1.) This helps scale long lived branches which have many
     feature branches merged between them. (John Arbash Meinel)

   * The syntax ``bzr diff branch1 branch2`` is no longer supported.
     Use ``bzr diff branch1 --new branch2`` instead. This change has
     been made to remove the ambiguity where ``branch2`` is in fact a
     specific file to diff within ``branch1``.

  FEATURES:

   * New option to use custom template-based formats in  ``bzr version-info``.
     (Lukáš Lalinský)

   * diff '--using' allows an external diff tool to be used for files.
     (Aaron Bentley)

   * New "lca" merge-type for fast everyday merging that also supports
     criss-cross merges.  (Aaron Bentley)

  IMPROVEMENTS:

   * ``annotate`` now doesn't require a working tree. (Lukáš Lalinský,
     #90049)

   * ``branch`` and ``checkout`` can now use files from a working tree to
     to speed up the process.  For checkout, this requires the new
     --files-from flag.  (Aaron Bentley)

   * ``bzr diff`` now sorts files in alphabetical order.  (Aaron Bentley)

   * ``bzr diff`` now works on branches without working trees. Tree-less
     branches can also be compared to each other and to working trees using
     the new diff options ``--old`` and ``--new``. Diffing between branches,
     with or without trees, now supports specific file filtering as well.
     (Ian Clatworthy, #6700)

   * ``bzr pack`` now orders revision texts in topological order, with newest
     at the start of the file, promoting linear reads for ``bzr log`` and the
     like. This partially fixes #154129. (Robert Collins)

   * Merge directives now fetch prerequisites from the target branch if
     needed.  (Aaron Bentley)

   * pycurl now handles digest authentication.
     (Vincent Ladeuil)

   * ``reconfigure`` can now convert from repositories.  (Aaron Bentley)

   * ``-l`` is now a short form for ``--limit`` in ``log``.  (Matt Nordhoff)

   * ``merge`` now warns when merge directives cause cherrypicks.
     (Aaron Bentley)

   * ``split`` now supported, to enable splitting large trees into smaller
     pieces.  (Aaron Bentley)

  BUGFIXES:

   * Avoid AttributeError when unlocking a pack repository when an error occurs.
     (Martin Pool, #180208)

   * Better handle short reads when processing multiple range requests.
     (Vincent Ladeuil, #179368)

   * build_tree acceleration uses the correct path when a file has been moved.
     (Aaron Bentley)

   * ``commit`` now succeeds when a checkout and its master branch share a
     repository.  (Aaron Bentley, #177592)

   * Fixed error reporting of unsupported timezone format in
     ``log --timezone``. (Lukáš Lalinský, #178722)

   * Fixed Unicode encoding error in ``ignored`` when the output is
     redirected to a pipe. (Lukáš Lalinský)

   * Fix traceback when sending large response bodies over the smart protocol
     on Windows. (Andrew Bennetts, #115781)

   * Fix ``urlutils.relative_url`` for the case of two ``file:///`` URLs
     pointed to different logical drives on Windows.
     (Alexander Belchenko, #90847)

   * HTTP test servers are now compatible with the http protocol version 1.1.
     (Vincent Ladeuil, #175524)

   * _KnitParentsProvider.get_parent_map now handles requests for ghosts
     correctly, instead of erroring or attributing incorrect parents to ghosts.
     (Aaron Bentley)

   * ``merge --weave --uncommitted`` now works.  (Aaron Bentley)

   * pycurl authentication handling was broken and incomplete. Fix handling of
     user:pass embedded in the urls.
     (Vincent Ladeuil, #177643)

   * Files inside non-directories are now handled like other conflict types.
     (Aaron Bentley, #177390)

   * ``reconfigure`` is able to convert trees into lightweight checkouts.
     (Aaron Bentley)

   * Reduce lockdir timeout to 0 when running ``bzr serve``.  (Andrew Bennetts,
     #148087)

   * Test that the old ``version_info_format`` functions still work, even
     though they are deprecated. (John Arbash Meinel, ShenMaq, #177872)

   * Transform failures no longer cause ImmortalLimbo errors (Aaron Bentley,
     #137681)

   * ``uncommit`` works even when the commit messages of revisions to be
     removed use characters not supported in the terminal encoding.
     (Aaron Bentley)

   * When dumb http servers return whole files instead of the requested ranges,
     read the remaining bytes by chunks to avoid overflowing network buffers.
     (Vincent Ladeuil, #175886)

  DOCUMENTATION:

   * Minor tweaks made to the bug tracker integration documentation.
     (Ian Clatworthy)

   * Reference material has now be moved out of the User Guide and added
     to the User Reference. The User Reference has gained 4 sections as
     a result: Authenication Settings, Configuration Settings, Conflicts
     and Hooks. All help topics are now dumped into text format in the
     doc/en/user-reference directory for those who like browsing that
     information in their editor. (Ian Clatworthy)

   * *Using Bazaar with Launchpad* tutorial added. (Ian Clatworthy)

  INTERNALS:

    * find_* methods available for BzrDirs, Branches and WorkingTrees.
      (Aaron Bentley)

    * Help topics can now be loaded from files. 
      (Ian Clatworthy, Alexander Belchenko)

    * get_parent_map now always provides tuples as its output.  (Aaron Bentley)

    * Parent Providers should now implement ``get_parent_map`` returning a
      dictionary instead of ``get_parents`` returning a list.
      ``Graph.get_parents`` is now deprecated. (John Arbash Meinel,
      Robert Collins)

    * Patience Diff now supports arbitrary python objects, as long as they
      support ``hash()``. (John Arbash Meinel)

    * Reduce selftest overhead to establish test names by memoization.
      (Vincent Ladeuil)

  API BREAKS:

  TESTING:

   * Modules can now customise their tests by defining a ``load_tests``
     attribute. ``pydoc bzrlib.tests.TestUtil.TestLoader.loadTestsFromModule``
     for the documentation on this attribute. (Robert Collins)

   * New helper function ``bzrlib.tests.condition_id_re`` which helps
     filter tests based on a regular expression search on the tests id.
     (Robert Collins)
    
   * New helper function ``bzrlib.tests.condition_isinstance`` which helps
     filter tests based on class. (Robert Collins)
    
   * New helper function ``bzrlib.tests.exclude_suite_by_condition`` which
     generalises the ``exclude_suite_by_re`` function. (Robert Collins)

   * New helper function ``bzrlib.tests.filter_suite_by_condition`` which
     generalises the ``filter_suite_by_re`` function. (Robert Collins)

   * New helper method ``bzrlib.tests.exclude_tests_by_re`` which gives a new
     TestSuite that does not contain tests from the input that matched a
     regular expression. (Robert Collins)

   * New helper method ``bzrlib.tests.randomize_suite`` which returns a
     randomized copy of the input suite. (Robert Collins)

   * New helper method ``bzrlib.tests.split_suite_by_re`` which splits a test
     suite into two according to a regular expression. (Robert Collins)

   * Parametrize all http tests for the transport implementations, the http
     protocol versions (1.0 and 1.1) and the authentication schemes.
     (Vincent Ladeuil) 

   * The ``exclude_pattern`` and ``random_order`` parameters to the function
     ``bzrlib.tests.filter_suite_by_re`` have been deprecated. (Robert Collins)

   * The method ``bzrlib.tests.sort_suite_by_re`` has been deprecated. It is 
     replaced by the new helper methods added in this release. (Robert Collins)


bzr 1.0 2007-12-14
------------------

  DOCUMENTATION:

   * More improvements and fixes to the User Guide.  (Ian Clatworthy)

   * Add information on cherrypicking/rebasing to the User Guide.
     (Ian Clatworthy)

   * Improve bug tracker integration documentation. (Ian Clatworthy)

   * Minor edits to ``Bazaar in five minutes`` from David Roberts and
     to the rebasing section of the User Guide from Aaron Bentley.
     (Ian Clatworthy)


bzr 1.0rc3 2007-12-11
---------------------

  CHANGES:
   
   * If a traceback occurs, users are now asked to report the bug 
     through Launchpad (https://bugs.launchpad.net/bzr/), rather than 
     by mail to the mailing list.
     (Martin Pool)

  BUGFIXES:

   * Fix Makefile rules for doc generation. (Ian Clatworthy, #175207)

   * Give more feedback during long http downloads by making readv deliver data
     as it arrives for urllib, and issue more requests for pycurl. High latency
     networks are better handled by urllib, the pycurl implementation give more
     feedback but also incur more latency.
     (Vincent Ladeuil, #173010)

   * Implement _make_parents_provider on RemoteRepository, allowing generating
     bundles against branches on a smart server.  (Andrew Bennetts, #147836)

  DOCUMENTATION:

   * Improved user guide.  (Ian Clatworthy)

   * The single-page quick reference guide is now available as a PDF.
     (Ian Clatworthy)

  INTERNALS:

    * readv urllib http implementation is now a real iterator above the
      underlying socket and deliver data as soon as it arrives. 'get' still
      wraps its output in a StringIO.
      (Vincent Ladeuil)


bzr 1.0rc2 2007-12-07
---------------------

  IMPROVEMENTS:

   * Added a --coverage option to selftest. (Andrew Bennetts)

   * Annotate merge (merge-type=weave) now supports cherrypicking.
     (Aaron Bentley)

   * ``bzr commit`` now doesn't print the revision number twice. (Matt
     Nordhoff, #172612)

   * New configuration option ``bugtracker_<tracker_abbrevation>_url`` to
     define locations of bug trackers that are not directly supported by
     bzr or a plugin. The URL will be treated as a template and ``{id}``
     placeholders will be replaced by specific bug IDs.  (Lukáš Lalinský)

   * Support logging single merge revisions with short and line log formatters.
     (Kent Gibson)

   * User Guide enhanced with suggested readability improvements from
     Matt Revell and corrections from John Arbash Meinel. (Ian Clatworthy)

   * Quick Start Guide renamed to Quick Start Card, moved down in
     the catalog, provided in pdf and png format and updated to refer
     to ``send`` instead of ``bundle``. (Ian Clatworthy, #165080)

   * ``switch`` can now be used on heavyweight checkouts as well as
     lightweight ones. After switching a heavyweight checkout, the
     local branch is a mirror/cache of the new bound branch and
     uncommitted changes in the working tree are merged. As a safety
     check, if there are local commits in a checkout which have not
     been committed to the previously bound branch, then ``switch``
     fails unless the ``--force`` option is given. This option is
     now also required if the branch a lightweight checkout is pointing
     to has been moved. (Ian Clatworthy)

  INTERNALS:

    * New -Dhttp debug option reports http connections, requests and responses.
      (Vincent Ladeuil)

    * New -Dmerge debug option, which emits merge plans for merge-type=weave.

  BUGFIXES:

   * Better error message when running ``bzr cat`` on a non-existant branch.
     (Lukáš Lalinský, #133782)

   * Catch OSError 17 (file exists) in final phase of tree transform and show
     filename to user.
     (Alexander Belchenko, #111758)

   * Catch ShortReadvErrors while using pycurl. Also make readv more robust by
     allowing multiple GET requests to be issued if too many ranges are
     required.
     (Vincent Ladeuil, #172701)

   * Check for missing basis texts when fetching from packs to packs.
     (John Arbash Meinel, #165290)

   * Fall back to showing e-mail in ``log --short/--line`` if the 
     committer/author has only e-mail. (Lukáš Lalinský, #157026)

  API BREAKS:

   * Deprecate not passing a ``location`` argument to commit reporters'
     ``started`` methods. (Matt Nordhoff)


bzr 1.0rc1 2007-11-30
---------------------

  NOTES WHEN UPGRADING:

   * The default repository format is now ``pack-0.92``.  This 
     default is used when creating new repositories with ``init`` and 
     ``init-repo``, and when branching over bzr+ssh or bzr+hpss. 
     (See https://bugs.launchpad.net/bugs/164626)

     This format can be read and written by Bazaar 0.92 and later, and 
     data can be transferred to and from older formats.

     To upgrade, please reconcile your repository (``bzr reconcile``), and then
     upgrade (``bzr upgrade``). 
     
     ``pack-0.92`` offers substantially better scaling and performance than the
     previous knits format. Some operations are slower where the code already
     had bad scaling characteristics under knits, the pack format makes such
     operations more visible as part of being more scalable overall. We will
     correct such operations over the coming releases and encourage the filing
     of bugs on any operation which you observe to be slower in a packs
     repository. One particular case that we do not intend to fix is pulling
     data from a pack repository into a knit repository over a high latency
     link;  downgrading such data requires reinsertion of the file texts, and
     this is a classic space/time tradeoff. The current implementation is
     conservative on memory usage because we need to support converting data
     from any tree without problems.  
     (Robert Collins, Martin Pool, #164476)

  CHANGES:

   * Disable detection of plink.exe as possible ssh vendor. Plink vendor
     still available if user selects it explicitly with BZR_SSH environment
     variable. (Alexander Belchenko, workaround for bug #107593)

   * The pack format is now accessible as "pack-0.92", or "pack-0.92-subtree" 
     to enable the subtree functions (for example, for bzr-svn).  
     See http://doc.bazaar-vcs.org/latest/developer/packrepo.html
     (Martin Pool)

  FEATURES:

   * New ``authentication.conf`` file holding the password or other credentials
     for remote servers. This can be used for ssh, sftp, smtp and other 
     supported transports.
     (Vincent Ladeuil)

   * New rich-root and rich-root-pack formats, recording the same data about
     tree roots that's recorded for all other directories.
     (Aaron Bentley, #164639)

   * ``pack-0.92`` repositories can now be reconciled.
     (Robert Collins, #154173)

   * ``switch`` command added for changing the branch a lightweight checkout
     is associated with and updating the tree to reflect the latest content
     accordingly. This command was previously part of the BzrTools plug-in.
     (Ian Clatworthy, Aaron Bentley, David Allouche)

   * ``reconfigure`` command can now convert branches, trees, or checkouts to
     lightweight checkouts.  (Aaron Bentley)

  PERFORMANCE:

   * Commit updates the state of the working tree via a delta rather than
     supplying entirely new basis trees. For commit of a single specified file
     this reduces the wall clock time for commit by roughly a 30%.
     (Robert Collins, Martin Pool)

   * Commit with many automatically found deleted paths no longer performs
     linear scanning for the children of those paths during inventory
     iteration. This should fix commit performance blowing out when many such
     paths occur during commit. (Robert Collins, #156491)

   * Fetch with pack repositories will no longer read the entire history graph.
     (Robert Collins, #88319)

   * Revert takes out an appropriate lock when reverting to a basis tree, and
     does not read the basis inventory twice. (Robert Collins)

   * Diff does not require an inventory to be generated on dirstate trees.
     (Aaron Bentley, #149254)

   * New annotate merge (--merge-type=weave) implementation is fast on
     versionedfiles withough cached annotations, e.g. pack-0.92.
     (Aaron Bentley)

  IMPROVEMENTS:

   * ``bzr merge`` now warns when it encounters a criss-cross merge.
     (Aaron Bentley)

   * ``bzr send`` now doesn't require the target e-mail address to be
     specified on the command line if an interactive e-mail client is used.
     (Lukáš Lalinský)

   * ``bzr tags`` now prints the revision number for each tag, instead of
     the revision id, unless --show-ids is passed. In addition, tags can be
     sorted chronologically instead of lexicographically with --sort=time.
     (Adeodato Simó, #120231)

   * Windows standalone version of bzr is able to load system-wide plugins from
     "plugins" subdirectory in installation directory. In addition standalone
     installer write to the registry (HKLM\SOFTWARE\Bazaar) useful info 
     about paths and bzr version. (Alexander Belchenko, #129298)

  DOCUMENTATION:

  BUG FIXES:

   * A progress bar has been added for knitpack -> knitpack fetching.
     (Robert Collins, #157789, #159147)

   * Branching from a branch via smart server now preserves the repository
     format. (Andrew Bennetts,  #164626)
     
   * ``commit`` is now able to invoke an external editor in a non-ascii
     directory. (Daniel Watkins, #84043)

   * Catch connection errors for ftp.
     (Vincent Ladeuil, #164567)

   * ``check`` no longer reports spurious unreferenced text versions.
     (Robert Collins, John A Meinel, #162931, #165071)

   * Conflicts are now resolved recursively by ``revert``.
     (Aaron Bentley, #102739)

   * Detect invalid transport reuse attempts by catching invalid URLs.
     (Vincent Ladeuil, #161819)

   * Deleting a file without removing it shows a correct diff, not a traceback.
     (Aaron Bentley)

   * Do no use timeout in HttpServer anymore.
     (Vincent Ladeuil, #158972).

   * Don't catch the exceptions related to the http pipeline status before
     retrying an http request or some programming errors may be masked.
     (Vincent Ladeuil, #160012)

   * Fix ``bzr rm`` to not delete modified and ignored files.
     (Lukáš Lalinský, #172598)

   * Fix exception when revisionspec contains merge revisons but log
     formatter doesn't support merge revisions. (Kent Gibson, #148908)

   * Fix exception when ScopeReplacer is assigned to before any members have
     been retrieved.  (Aaron Bentley)

   * Fix multiple connections during checkout --lightweight.
     (Vincent Ladeuil, #159150)

   * Fix possible error in insert_data_stream when copying between 
     pack repositories over bzr+ssh or bzr+http.  
     KnitVersionedFile.get_data_stream now makes sure that requested
     compression parents are sent before any delta hunks that depend 
     on them.
     (Martin Pool, #164637)

   * Fix typo in limiting offsets coalescing for http, leading to
     whole files being downloaded instead of parts.
     (Vincent Ladeuil, #165061)

   * FTP server errors don't error in the error handling code.
     (Robert Collins, #161240)

   * Give a clearer message when a pull fails because the source needs
     to be reconciled.
     (Martin Pool, #164443)

   * It is clearer when a plugin cannot be loaded because of its name, and a
     suggestion for an acceptable name is given. (Daniel Watkins, #103023)

   * Leave port as None in transport objects if user doesn't
     specify a port in urls.
     (vincent Ladeuil, #150860)

   * Make sure Repository.fetch(self) is properly a no-op for all
     Repository implementations. (John Arbash Meinel, #158333)

   * Mark .bzr directories as "hidden" on Windows.
     (Alexander Belchenko, #71147)

   * ``merge --uncommitted`` can now operate on a single file.
     (Aaron Bentley, Lukáš Lalinský, #136890)

   * Obsolete packs are now cleaned up by pack and autopack operations.
     (Robert Collins, #153789)

   * Operations pulling data from a smart server where the underlying
     repositories are not both annotated/both unannotated will now work.
     (Robert Collins, #165304).

   * Reconcile now shows progress bars. (Robert Collins, #159351)

   * ``RemoteBranch`` was not initializing ``self._revision_id_to_revno_map``
     properly. (John Arbash Meinel, #162486)

   * Removing an already-removed file reports the file does not exist. (Daniel
     Watkins, #152811)

   * Rename on Windows is able to change filename case.
     (Alexander Belchenko, #77740)

   * Return error instead of a traceback for ``bzr log -r0``.
     (Kent Gibson, #133751)

   * Return error instead of a traceback when bzr is unable to create
     symlink on some platforms (e.g. on Windows).
     (Alexander Belchenko, workaround for #81689)

   * Revert doesn't crash when restoring a single file from a deleted
     directory. (Aaron Bentley)

   * Stderr output via logging mechanism now goes through encoded wrapper
     and no more uses utf-8, but terminal encoding instead. So all unicode
     strings now should be readable in non-utf-8 terminal.
     (Alexander Belchenko, #54173)

   * The error message when ``move --after`` should be used makes how to do so
     clearer. (Daniel Watkins, #85237)

   * Unicode-safe output from ``bzr info``. The output will be encoded
     using the terminal encoding and unrepresentable characters will be
     replaced by '?'. (Lukáš Lalinský, #151844)

   * Working trees are no longer created when pushing into a local no-trees
     repo. (Daniel Watkins, #50582)

   * Upgrade util/configobj to version 4.4.0.
     (Vincent Ladeuil, #151208).

   * Wrap medusa ftp test server as an FTPServer feature.
     (Vincent Ladeuil, #157752)

  API BREAKS:

   * ``osutils.backup_file`` is deprecated. Actually it's not used in bzrlib
     during very long time. (Alexander Belchenko)

   * The return value of
     ``VersionedFile.iter_lines_added_or_present_in_versions`` has been
     changed. Previously it was an iterator of lines, now it is an iterator of
     (line, version_id) tuples. This change has been made to aid reconcile and
     fetch operations. (Robert Collins)

   * ``bzrlib.repository.get_versioned_file_checker`` is now private.
     (Robert Collins)

   * The Repository format registry default has been removed; it was previously
     obsoleted by the bzrdir format default, which implies a default repository
     format.
     (Martin Pool)

  INTERNALS:

   * Added ``ContainerSerialiser`` and ``ContainerPushParser`` to
     ``bzrlib.pack``.  These classes provide more convenient APIs for generating
     and parsing containers from streams rather than from files.  (Andrew
     Bennetts)

   * New module ``lru_cache`` providing a cache for use by tasks that need
     semi-random access to large amounts of data. (John A Meinel)

   * InventoryEntry.diff is now deprecated.  Please use diff.DiffTree instead.

  TESTING:


bzr 0.92 2007-11-05
-------------------

  CHANGES:

  * New uninstaller on Win32.  (Alexander Belchenko)


bzr 0.92rc1 2007-10-29
----------------------

  NOTES WHEN UPGRADING:

  CHANGES:
  
   * ``bzr`` now returns exit code 4 if an internal error occurred, and 
     3 if a normal error occurred.  (Martin Pool)

   * ``pull``, ``merge`` and ``push`` will no longer silently correct some
     repository index errors that occured as a result of the Weave disk format.
     Instead the ``reconcile`` command needs to be run to correct those
     problems if they exist (and it has been able to fix most such problems
     since bzr 0.8). Some new problems have been identified during this release
     and you should run ``bzr check`` once on every repository to see if you
     need to reconcile. If you cannot ``pull`` or ``merge`` from a remote
     repository due to mismatched parent errors - a symptom of index errors -
     you should simply take a full copy of that remote repository to a clean
     directory outside any local repositories, then run reconcile on it, and
     finally pull from it locally. (And naturally email the repositories owner
     to ask them to upgrade and run reconcile).
     (Robert Collins)

  FEATURES:

   * New ``knitpack-experimental`` repository format. This is interoperable with
     the ``dirstate-tags`` format but uses a smarter storage design that greatly
     speeds up many operations, both local and remote. This new format can be
     used as an option to the ``init``, ``init-repository`` and ``upgrade``
     commands. See http://doc.bazaar-vcs.org/0.92/developers/knitpack.html
     for further details. (Robert Collins)

   * For users of bzr-svn (and those testing the prototype subtree support) that
     wish to try packs, a new ``knitpack-subtree-experimental`` format has also
     been added. This is interoperable with the ``dirstate-subtrees`` format.
     (Robert Collins)

   * New ``reconfigure`` command. (Aaron Bentley)

   * New ``revert --forget-merges`` command, which removes the record of a pending 
     merge without affecting the working tree contents.  (Martin Pool)

   * New ``bzr_remote_path`` configuration variable allows finer control of
     remote bzr locations than BZR_REMOTE_PATH environment variable.
     (Aaron Bentley)

   * New ``launchpad-login`` command to tell Bazaar your Launchpad
     user ID.  This can then be used by other functions of the
     Launchpad plugin. (James Henstridge)

  PERFORMANCE:

   * Commit in quiet mode is now slightly faster as the information to
     output is no longer calculated. (Ian Clatworthy)

   * Commit no longer checks for new text keys during insertion when the
     revision id was deterministically unique. (Robert Collins)

   * Committing a change which is not a merge and does not change the number of
     files in the tree is faster by utilising the data about whether files are
     changed to determine if the tree is unchanged rather than recalculating
     it at the end of the commit process. (Robert Collins)

   * Inventory serialisation no longer double-sha's the content.
     (Robert Collins)

   * Knit text reconstruction now avoids making copies of the lines list for
     interim texts when building a single text. The new ``apply_delta`` method
     on ``KnitContent`` aids this by allowing modification of the revision id
     such objects represent. (Robert Collins)

   * Pack indices are now partially parsed for specific key lookup using a
     bisection approach. (Robert Collins)

   * Partial commits are now approximately 40% faster by walking over the
     unselected current tree more efficiently. (Robert Collins)

   * XML inventory serialisation takes 20% less time while being stricter about
     the contents. (Robert Collins)

   * Graph ``heads()`` queries have been fixed to no longer access all history
     unnecessarily. (Robert Collins)

  IMPROVEMENTS:

   * ``bzr+https://`` smart server across https now supported. 
     (John Ferlito, Martin Pool, #128456)

   * Mutt is now a supported mail client; set ``mail_client=mutt`` in your
     bazaar.conf and ``send`` will use mutt. (Keir Mierle)

   * New option ``-c``/``--change`` for ``merge`` command for cherrypicking 
     changes from one revision. (Alexander Belchenko, #141368)

   * Show encodings, locale and list of plugins in the traceback message.
     (Martin Pool, #63894)

   * Experimental directory formats can now be marked with
     ``experimental = True`` during registration. (Ian Clatworthy)

  DOCUMENTATION:

   * New *Bazaar in Five Minutes* guide.  (Matthew Revell)

   * The hooks reference documentation is now converted to html as expected.
     (Ian Clatworthy)

  BUG FIXES:

   * Connection error reporting for the smart server has been fixed to
     display a user friendly message instead of a traceback.
     (Ian Clatworthy, #115601)

   * Make sure to use ``O_BINARY`` when opening files to check their
     sha1sum. (Alexander Belchenko, John Arbash Meinel, #153493)

   * Fix a problem with Win32 handling of the executable bit.
     (John Arbash Meinel, #149113)

   * ``bzr+ssh://`` and ``sftp://`` URLs that do not specify ports explicitly
     no longer assume that means port 22.  This allows people using OpenSSH to
     override the default port in their ``~/.ssh/config`` if they wish.  This
     fixes a bug introduced in bzr 0.91.  (Andrew Bennetts, #146715)

   * Commands reporting exceptions can now be profiled and still have their
     data correctly dumped to a file. For example, a ``bzr commit`` with
     no changes still reports the operation as pointless but doing so no
     longer throws away the profiling data if this command is run with
     ``--lsprof-file callgrind.out.ci`` say. (Ian Clatworthy)

   * Fallback to ftp when paramiko is not installed and sftp can't be used for
     ``tests/commands`` so that the test suite is still usable without
     paramiko.
     (Vincent Ladeuil, #59150)

   * Fix commit ordering in corner case. (Aaron Bentley, #94975)

   * Fix long standing bug in partial commit when there are renames 
     left in tree. (Robert Collins, #140419)

   * Fix selftest semi-random noise during http related tests.
     (Vincent Ladeuil, #140614)

   * Fix typo in ftp.py making the reconnection fail on temporary errors.
     (Vincent Ladeuil, #154259)

   * Fix failing test by comparing real paths to cover the case where the TMPDIR
     contains a symbolic link.
     (Vincent Ladeuil, #141382).

   * Fix log against smart server branches that don't support tags.
     (James Westby, #140615)

   * Fix pycurl http implementation by defining error codes from
     pycurl instead of relying on an old curl definition.
     (Vincent Ladeuil, #147530)

   * Fix 'unprintable error' message when displaying BzrCheckError and 
     some other exceptions on Python 2.5.
     (Martin Pool, #144633)

   * Fix ``Inventory.copy()`` and add test for it. (Jelmer Vernooij)

   * Handles default value for ListOption in cmd_commit.
     (Vincent Ladeuil, #140432)

   * HttpServer and FtpServer need to be closed properly or a listening socket
     will remain opened.
     (Vincent Ladeuil, #140055)

   * Monitor the .bzr directory created in the top level test
     directory to detect leaking tests.
     (Vincent Ladeuil, #147986)

   * The basename, not the full path, is now used when checking whether
     the profiling dump file begins with ``callgrind.out`` or not. This
     fixes a bug reported by Aaron Bentley on IRC. (Ian Clatworthy)

   * Trivial fix for invoking command ``reconfigure`` without arguments.
     (Rob Weir, #141629)

   * ``WorkingTree.rename_one`` will now raise an error if normalisation of the
     new path causes bzr to be unable to access the file. (Robert Collins)

   * Correctly detect a NoSuchFile when using a filezilla server. (Gary van der
     Merwe)

  API BREAKS:

   * ``bzrlib.index.GraphIndex`` now requires a size parameter to the
     constructor, for enabling bisection searches. (Robert Collins)

   * ``CommitBuilder.record_entry_contents`` now requires the root entry of a
     tree be supplied to it, previously failing to do so would trigger a
     deprecation warning. (Robert Collins)

   * ``KnitVersionedFile.add*`` will no longer cache added records even when
     enable_cache() has been called - the caching feature is now exclusively for
     reading existing data. (Robert Collins)

   * ``ReadOnlyLockError`` is deprecated; ``LockFailed`` is usually more 
     appropriate.  (Martin Pool)

   * Removed ``bzrlib.transport.TransportLogger`` - please see the new
     ``trace+`` transport instead. (Robert Collins)

   * Removed previously deprecated varargs interface to ``TestCase.run_bzr`` and
     deprecated methods ``TestCase.capture`` and ``TestCase.run_bzr_captured``.
     (Martin Pool)

   * Removed previous deprecated ``basis_knit`` parameter to the
     ``KnitVersionedFile`` constructor. (Robert Collins)

   * Special purpose method ``TestCase.run_bzr_decode`` is moved to the test_non_ascii 
     class that needs it.
     (Martin Pool)

   * The class ``bzrlib.repofmt.knitrepo.KnitRepository3`` has been folded into
     ``KnitRepository`` by parameters to the constructor. (Robert Collins)

   * The ``VersionedFile`` interface now allows content checks to be bypassed
     by supplying check_content=False.  This saves nearly 30% of the minimum
     cost to store a version of a file. (Robert Collins)

   * Tree's with bad state such as files with no length or sha will no longer
     be silently accepted by the repository XML serialiser. To serialise
     inventories without such data, pass working=True to write_inventory.
     (Robert Collins)

   * ``VersionedFile.fix_parents`` has been removed as a harmful API.
     ``VersionedFile.join`` will no longer accept different parents on either
     side of a join - it will either ignore them, or error, depending on the
     implementation. See notes when upgrading for more information.
     (Robert Collins)

  INTERNALS:

   * ``bzrlib.transport.Transport.put_file`` now returns the number of bytes
     put by the method call, to allow avoiding stat-after-write or
     housekeeping in callers. (Robert Collins)

   * ``bzrlib.xml_serializer.Serializer`` is now responsible for checking that
     mandatory attributes are present on serialisation and deserialisation.
     This fixes some holes in API usage and allows better separation between
     physical storage and object serialisation. (Robert Collins)

   * New class ``bzrlib.errors.InternalBzrError`` which is just a convenient
     shorthand for deriving from BzrError and setting internal_error = True.
     (Robert Collins)

   * New method ``bzrlib.mutabletree.update_to_one_parent_via_delta`` for
     moving the state of a parent tree to a new version via a delta rather than
     a complete replacement tree. (Robert Collins)

   * New method ``bzrlib.osutils.minimum_path_selection`` useful for removing
     duplication from user input, when a user mentions both a path and an item
     contained within that path. (Robert Collins)

   * New method ``bzrlib.repository.Repository.is_write_locked`` useful for
     determining if a repository is write locked. (Robert Collins)

   * New method on ``bzrlib.tree.Tree`` ``path_content_summary`` provides a
     tuple containing the key information about a path for commit processing
     to complete. (Robert Collins)

   * New method on xml serialisers, write_inventory_to_lines, which matches the
     API used by knits for adding content. (Robert Collins)

   * New module ``bzrlib.bisect_multi`` with generic multiple-bisection-at-once
     logic, currently only available for byte-based lookup
     (``bisect_multi_bytes``). (Robert Collins)

   * New helper ``bzrlib.tuned_gzip.bytes_to_gzip`` which takes a byte string
     and returns a gzipped version of the same. This is used to avoid a bunch
     of api friction during adding of knit hunks. (Robert Collins)

   * New parameter on ``bzrlib.transport.Transport.readv``
     ``adjust_for_latency`` which changes readv from returning strictly the
     requested data to inserted return larger ranges and in forward read order
     to reduce the effect of network latency. (Robert Collins)

   * New parameter yield_parents on ``Inventory.iter_entries_by_dir`` which
     causes the parents of a selected id to be returned recursively, so all the
     paths from the root down to each element of selected_file_ids are
     returned. (Robert Collins)

   * Knit joining has been enhanced to support plain to annotated conversion
     and annotated to plain conversion. (Ian Clatworthy)

   * The CommitBuilder method ``record_entry_contents`` now returns summary
     information about the effect of the commit on the repository. This tuple
     contains an inventory delta item if the entry changed from the basis, and a
     boolean indicating whether a new file graph node was recorded.
     (Robert Collins)

   * The python path used in the Makefile can now be overridden.
     (Andrew Bennetts, Ian Clatworthy)

  TESTING:

   * New transport implementation ``trace+`` which is useful for testing,
     logging activity taken to its _activity attribute. (Robert Collins)

   * When running bzr commands within the test suite, internal exceptions are
     not caught and reported in the usual way, but rather allowed to propagate
     up and be visible to the test suite.  A new API ``run_bzr_catch_user_errors``
     makes this behavior available to other users.
     (Martin Pool)

   * New method ``TestCase.call_catch_warnings`` for testing methods that 
     raises a Python warning.  (Martin Pool)


bzr 0.91 2007-09-26
-------------------

  BUG FIXES:

   * Print a warning instead of aborting the ``python setup.py install``
     process if building of a C extension is not possible.
     (Lukáš Lalinský, Alexander Belchenko)

   * Fix commit ordering in corner case (Aaron Bentley, #94975)

   * Fix ''bzr info bzr://host/'' and other operations on ''bzr://' URLs with
     an implicit port.  We were incorrectly raising PathNotChild due to
     inconsistent treatment of the ''_port'' attribute on the Transport object.
     (Andrew Bennetts, #133965)

   * Make RemoteRepository.sprout cope gracefully with servers that don't
     support the ``Repository.tarball`` request.
     (Andrew Bennetts)


bzr 0.91rc2 2007-09-11
----------------------

   * Replaced incorrect tarball for previous release; a debug statement was left 
     in bzrlib/remote.py.


bzr 0.91rc1 2007-09-11
----------------------

  CHANGES:

   * The default branch and repository format has changed to 
     ``dirstate-tags``, so tag commands are active by default.
     This format is compatible with Bazaar 0.15 and later.
     This incidentally fixes bug #126141.
     (Martin Pool)

   * ``--quiet`` or ``-q`` is no longer a global option. If present, it
     must now appear after the command name. Scripts doing things like
     ``bzr -q missing`` need to be rewritten as ``bzr missing -q``.
     (Ian Clatworthy)

  FEATURES:

   * New option ``--author`` in ``bzr commit`` to specify the author of the
     change, if it's different from the committer. ``bzr log`` and
     ``bzr annotate`` display the author instead of the committer.
     (Lukáš Lalinský)

   * In addition to global options and command specific options, a set of
     standard options are now supported. Standard options are legal for
     all commands. The initial set of standard options are:
     
     * ``--help`` or ``-h`` - display help message
     * ``--verbose`` or ``-v`` - display additional information
     * ``--quiet``  or ``-q`` - only output warnings and errors.

     Unlike global options, standard options can be used in aliases and
     may have command-specific help. (Ian Clatworthy)

   * Verbosity level processing has now been unified. If ``--verbose``
     or ``-v`` is specified on the command line multiple times, the
     verbosity level is made positive the first time then increased.
     If ``--quiet`` or ``-q`` is specified on the command line
     multiple times, the verbosity level is made negative the first
     time then decreased. To get the default verbosity level of zero,
     either specify none of the above , ``--no-verbose`` or ``--no-quiet``.
     Note that most commands currently ignore the magnitude of the
     verbosity level but do respect *quiet vs normal vs verbose* when
     generating output. (Ian Clatworthy)

   * ``Branch.hooks`` now supports ``pre_commit`` hook. The hook's signature
     is documented in BranchHooks constructor. (Nam T. Nguyen, #102747)

   * New ``Repository.stream_knit_data_for_revisions`` request added to the
     network protocol for greatly reduced roundtrips when retrieving a set of
     revisions. (Andrew Bennetts)

  BUG FIXES:

   * ``bzr plugins`` now lists the version number for each plugin in square
     brackets after the path. (Robert Collins, #125421)

   * Pushing, pulling and branching branches with subtree references was not
     copying the subtree weave, preventing the file graph from being accessed
     and causing errors in commits in clones. (Robert Collins)

   * Suppress warning "integer argument expected, got float" from Paramiko,
     which sometimes caused false test failures.  (Martin Pool)

   * Fix bug in bundle 4 that could cause attempts to write data to wrong
     versionedfile.  (Aaron Bentley)

   * Diffs generated using "diff -p" no longer break the patch parser.
     (Aaron Bentley)

   * get_transport treats an empty possible_transports list the same as a non-
     empty one.  (Aaron Bentley)

   * patch verification for merge directives is reactivated, and works with
     CRLF and CR files.  (Aaron Bentley)

   * Accept ..\ as a path in revision specifiers. This fixes for example
     "-r branch:..\other-branch" on Windows.  (Lukáš Lalinský) 

   * ``BZR_PLUGIN_PATH`` may now contain trailing slashes.
     (Blake Winton, #129299)

   * man page no longer lists hidden options (#131667, Aaron Bentley)

   * ``uncommit --help`` now explains the -r option adequately.  (Daniel
     Watkins, #106726)

   * Error messages are now better formatted with parameters (such as
     filenames) quoted when necessary. This avoids confusion when directory
     names ending in a '.' at the end of messages were confused with a
     full stop that may or not have been there. (Daniel Watkins, #129791)

   * Fix ``status FILE -r X..Y``. (Lukáš Lalinský)

   * If a particular command is an alias, ``help`` will show the alias
     instead of claiming there is no help for said alias. (Daniel Watkins,
     #133548)

   * TreeTransform-based operations, like pull, merge, revert, and branch,
     now roll back if they encounter an error.  (Aaron Bentley, #67699)

   * ``bzr commit`` now exits cleanly if a character unsupported by the
     current encoding is used in the commit message.  (Daniel Watkins,
     #116143)

   * bzr send uses default values for ranges when only half of an elipsis
     is specified ("-r..5" or "-r5..").  (#61685, Aaron Bentley)

   * Avoid trouble when Windows ssh calls itself 'plink' but no plink
     binary is present.  (Martin Albisetti, #107155)

   * ``bzr remove`` should remove clean subtrees.  Now it will remove (without
     needing ``--force``) subtrees that contain no files with text changes or
     modified files.  With ``--force`` it removes the subtree regardless of
     text changes or unknown files. Directories with renames in or out (but
     not changed otherwise) will now be removed without needing ``--force``.
     Unknown ignored files will be deleted without needing ``--force``.
     (Marius Kruger, #111665)

   * When two plugins conflict, the source of both the losing and now the
     winning definition is shown.  (Konstantin Mikhaylov, #5454)

   * When committing to a branch, the location being committed to is
     displayed.  (Daniel Watkins, #52479)

   * ``bzr --version`` takes care about encoding of stdout, especially
     when output is redirected. (Alexander Belchenko, #131100)

   * Prompt for an ftp password if none is provided.
     (Vincent Ladeuil, #137044)

   * Reuse bound branch associated transport to avoid multiple
     connections.
     (Vincent Ladeuil, #128076, #131396)

   * Overwrite conflicting tags by ``push`` and ``pull`` if the
     ``--overwrite`` option is specified.  (Lukáš Lalinský, #93947)

   * In checkouts, tags are copied into the master branch when created,
     changed or deleted, and are copied into the checkout when it is 
     updated.  (Martin Pool, #93856, #93860)

   * Print a warning instead of aborting the ``python setup.py install``
     process if building of a C extension is not possible.
     (Lukáš Lalinský, Alexander Belchenko)

  IMPROVEMENTS:

   * Add the option "--show-diff" to the commit command in order to display
     the diff during the commit log creation. (Goffredo Baroncelli)

   * ``pull`` and ``merge`` are much faster at installing bundle format 4.
     (Aaron Bentley)

   * ``pull -v`` no longer includes deltas, making it much faster.
     (Aaron Bentley)

   * ``send`` now sends the directive as an attachment by default.
     (Aaron Bentley, Lukáš Lalinský, Alexander Belchenko)

   * Documentation updates (Martin Albisetti)

   * Help on debug flags is now included in ``help global-options``.
     (Daniel Watkins, #124853)

   * Parameters passed on the command line are checked to ensure they are
     supported by the encoding in use. (Daniel Watkins)

   * The compression used within the bzr repository has changed from zlib
     level 9 to the zlib default level. This improves commit performance with
     only a small increase in space used (and in some cases a reduction in
     space). (Robert Collins)

   * Initial commit no longer SHAs files twice and now reuses the path
     rather than looking it up again, making it faster.
     (Ian Clatworthy)

   * New option ``-c``/``--change`` for ``diff`` and ``status`` to show
     changes in one revision.  (Lukáš Lalinský)

   * If versioned files match a given ignore pattern, a warning is now
     given. (Daniel Watkins, #48623)

   * ``bzr status`` now has -S as a short name for --short and -V as a
     short name for --versioned. These have been added to assist users
     migrating from Subversion: ``bzr status -SV`` is now like
     ``svn status -q``.  (Daniel Watkins, #115990)

   * Added C implementation of  ``PatienceSequenceMatcher``, which is about
     10x faster than the Python version. This speeds up commands that
     need file diffing, such as ``bzr commit`` or ``bzr diff``.
     (Lukáš Lalinský)

   * HACKING has been extended with a large section on core developer tasks.
     (Ian Clatworthy)

   * Add ``branches`` and ``standalone-trees`` as online help topics and
     include them as Concepts within the User Reference.
     (Paul Moore, Ian Clatworthy)

    * ``check`` can detect versionedfile parent references that are
      inconsistent with revision and inventory info, and ``reconcile`` can fix
      them.  These faulty references were generated by 0.8-era releases,
      so repositories which were manipulated by old bzrs should be
      checked, and possibly reconciled ASAP.  (Aaron Bentley, Andrew Bennetts)

  API BREAKS:

   * ``Branch.append_revision`` is removed altogether; please use 
     ``Branch.set_last_revision_info`` instead.  (Martin Pool)

   * CommitBuilder now advertises itself as requiring the root entry to be
     supplied. This only affects foreign repository implementations which reuse
     CommitBuilder directly and have changed record_entry_contents to require
     that the root not be supplied. This should be precisely zero plugins
     affected. (Robert Collins)

   * The ``add_lines`` methods on ``VersionedFile`` implementations has changed
     its return value to include the sha1 and length of the inserted text. This
     allows the avoidance of double-sha1 calculations during commit.
     (Robert Collins)

   * ``Transport.should_cache`` has been removed.  It was not called in the
     previous release.  (Martin Pool)

  TESTING:

   * Tests may now raise TestNotApplicable to indicate they shouldn't be 
     run in a particular scenario.  (Martin Pool)

   * New function multiply_tests_from_modules to give a simpler interface
     to test parameterization.  (Martin Pool, Robert Collins)

   * ``Transport.should_cache`` has been removed.  It was not called in the
     previous release.  (Martin Pool)

   * NULL_REVISION is returned to indicate the null revision, not None.
     (Aaron Bentley)

   * Use UTF-8 encoded StringIO for log tests to avoid failures on
     non-ASCII committer names.  (Lukáš Lalinský)

  INTERNALS:

   * ``bzrlib.plugin.all_plugins`` has been deprecated in favour of
     ``bzrlib.plugin.plugins()`` which returns PlugIn objects that provide
     useful functionality for determining the path of a plugin, its tests, and
     its version information. (Robert Collins)

   * Add the option user_encoding to the function 'show_diff_trees()'
     in order to move the user encoding at the UI level. (Goffredo Baroncelli)

   * Add the function make_commit_message_template_encoded() and the function
     edit_commit_message_encoded() which handle encoded strings.
     This is done in order to mix the commit messages (which is a unicode
     string), and the diff which is a raw string. (Goffredo Baroncelli)

   * CommitBuilder now defaults to using add_lines_with_ghosts, reducing
     overhead on non-weave repositories which don't require all parents to be
     present. (Robert Collins)

   * Deprecated method ``find_previous_heads`` on
     ``bzrlib.inventory.InventoryEntry``. This has been superseded by the use
     of ``parent_candidates`` and a separate heads check via the repository
     API. (Robert Collins)

   * New trace function ``mutter_callsite`` will print out a subset of the
     stack to the log, which can be useful for gathering debug details.
     (Robert Collins)

   * ``bzrlib.pack.ContainerWriter`` now tracks how many records have been
     added via a public attribute records_written. (Robert Collins)

   * New method ``bzrlib.transport.Transport.get_recommended_page_size``.
     This provides a hint to users of transports as to the reasonable
     minimum data to read. In principle this can take latency and
     bandwidth into account on a per-connection basis, but for now it
     just has hard coded values based on the url. (e.g. http:// has a large
     page size, file:// has a small one.) (Robert Collins)

   * New method on ``bzrlib.transport.Transport`` ``open_write_stream`` allows
     incremental addition of data to a file without requiring that all the
     data be buffered in memory. (Robert Collins)

   * New methods on ``bzrlib.knit.KnitVersionedFile``:
     ``get_data_stream(versions)``, ``insert_data_stream(stream)`` and
     ``get_format_signature()``.  These provide some infrastructure for
     efficiently streaming the knit data for a set of versions over the smart
     protocol.

   * Knits with no annotation cache still produce correct annotations.
     (Aaron Bentley)

   * Three new methods have been added to ``bzrlib.trace``:
     ``set_verbosity_level``, ``get_verbosity_level`` and ``is_verbose``.
     ``set_verbosity_level`` expects a numeric value: negative for quiet,
     zero for normal, positive for verbose. The size of the number can be
     used to determine just how quiet or verbose the application should be.
     The existing ``be_quiet`` and ``is_quiet`` routines have been
     integrated into this new scheme. (Ian Clatworthy)

   * Options can now be delcared with a ``custom_callback`` parameter. If
     set, this routine is called after the option is processed. This feature
     is now used by the standard options ``verbose`` and ``quiet`` so that
     setting one implicitly resets the other. (Ian Clatworthy)

   * Rather than declaring a new option from scratch in order to provide
     custom help, a centrally registered option can be decorated using the
     new ``bzrlib.Option.custom_help`` routine. In particular, this routine
     is useful when declaring better help for the ``verbose`` and ``quiet``
     standard options as the base definition of these is now more complex
     than before thanks to their use of a custom callback. (Ian Clatworthy)
      
    * Tree._iter_changes(specific_file=[]) now iterates through no files,
      instead of iterating through all files.  None is used to iterate through
      all files.  (Aaron Bentley)

    * WorkingTree.revert() now accepts None to revert all files.  The use of
      [] to revert all files is deprecated.  (Aaron Bentley)


bzr 0.90 2007-08-28
-------------------

  IMPROVEMENTS:

    * Documentation is now organized into multiple directories with a level
      added for different languages or locales. Added the Mini Tutorial
      and Quick Start Summary (en) documents from the Wiki, improving the
      content and readability of the former. Formatted NEWS as Release Notes
      complete with a Table of Conents, one heading per release. Moved the
      Developer Guide into the main document catalog and provided a link
      from the developer document catalog back to the main one.
      (Ian Clatworthy, Sabin Iacob, Alexander Belchenko)


  API CHANGES:

    * The static convenience method ``BzrDir.create_repository``
      is deprecated.  Callers should instead create a ``BzrDir`` instance
      and call ``create_repository`` on that.  (Martin Pool)


bzr 0.90rc1 2007-08-14
----------------------

  BUGFIXES:

    * ``bzr init`` should connect to the remote location one time only.  We
      have been connecting several times because we forget to pass around the
      Transport object. This modifies ``BzrDir.create_branch_convenience``,
      so that we can give it the Transport we already have.
      (John Arbash Meinel, Vincent Ladeuil, #111702)

    * Get rid of sftp connection cache (get rid of the FTP one too).
      (Vincent Ladeuil, #43731)

    * bzr branch {local|remote} remote don't try to create a working tree
      anymore.
      (Vincent Ladeuil, #112173)

    * All identified multiple connections for a single bzr command have been
      fixed. See bzrlib/tests/commands directory.
      (Vincent Ladeuil)

    * ``bzr rm`` now does not insist on ``--force`` to delete files that
      have been renamed but not otherwise modified.  (Marius Kruger,
      #111664)

    * ``bzr selftest --bench`` no longer emits deprecation warnings
      (Lukáš Lalinský)

    * ``bzr status`` now honours FILE parameters for conflict lists
      (Aaron Bentley, #127606)

    * ``bzr checkout`` now honours -r when reconstituting a working tree.
      It also honours -r 0.  (Aaron Bentley, #127708)

    * ``bzr add *`` no more fails on Windows if working tree contains
      non-ascii file names. (Kuno Meyer, #127361)

    * allow ``easy_install bzr`` runs without fatal errors. 
      (Alexander Belchenko, #125521)

    * Graph._filter_candidate_lca does not raise KeyError if a candidate
      is eliminated just before it would normally be examined.  (Aaron Bentley)

    * SMTP connection failures produce a nice message, not a traceback.
      (Aaron Bentley)

  IMPROVEMENTS:

    * Don't show "dots" progress indicators when run non-interactively, such
      as from cron.  (Martin Pool)

    * ``info`` now formats locations more nicely and lists "submit" and
      "public" branches (Aaron Bentley)

    * New ``pack`` command that will trigger database compression within
      the repository (Robert Collins)

    * Implement ``_KnitIndex._load_data`` in a pyrex extension. The pyrex
      version is approximately 2-3x faster at parsing a ``.kndx`` file.
      Which yields a measurable improvement for commands which have to
      read from the repository, such as a 1s => 0.75s improvement in
      ``bzr diff`` when there are changes to be shown.  (John Arbash Meinel)

    * Merge is now faster.  Depending on the scenario, it can be more than 2x
      faster. (Aaron Bentley)

    * Give a clearer warning, and allow ``python setup.py install`` to
      succeed even if pyrex is not available.
      (John Arbash Meinel)

    * ``DirState._read_dirblocks`` now has an optional Pyrex
      implementation. This improves the speed of any command that has to
      read the entire DirState. (``diff``, ``status``, etc, improve by
      about 10%).
      ``bisect_dirblocks`` has also been improved, which helps all
      ``_get_entry`` type calls (whenever we are searching for a
      particular entry in the in-memory DirState).
      (John Arbash Meinel)

    * ``bzr pull`` and ``bzr push`` no longer do a complete walk of the 
      branch revision history for ui display unless -v is supplied.
      (Robert Collins)

    * ``bzr log -rA..B`` output shifted to the left margin if the log only 
      contains merge revisions. (Kent Gibson) 

    * The ``plugins`` command is now public with improved help.
      (Ian Clatworthy)

    * New bundle and merge directive formats are faster to generate, and

    * Annotate merge now works when there are local changes. (Aaron Bentley)

    * Commit now only shows the progress in terms of directories instead of
      entries. (Ian Clatworthy)

    * Fix ``KnitRepository.get_revision_graph`` to not request the graph 2
      times. This makes ``get_revision_graph`` 2x faster. (John Arbash
      Meinel)

    * Fix ``VersionedFile.get_graph()`` to avoid using
      ``set.difference_update(other)``, which has bad scaling when
      ``other`` is large. This improves ``VF.get_graph([version_id])`` for
      a 12.5k graph from 2.9s down to 200ms. (John Arbash Meinel)

    * The ``--lsprof-file`` option now generates output for KCacheGrind if
      the file starts with ``callgrind.out``. This matches the default file
      filtering done by KCacheGrind's Open Dialog. (Ian Clatworthy)

    * Fix ``bzr update`` to avoid an unnecessary
      ``branch.get_master_branch`` call, which avoids 1 extra connection
      to the remote server. (Partial fix for #128076, John Arbash Meinel)

    * Log errors from the smart server in the trace file, to make debugging 
      test failures (and live failures!) easier.  (Andrew Bennetts)

    * The HTML version of the man page has been superceded by a more
      comprehensive manual called the Bazaar User Reference. This manual
      is completed generated from the online help topics. As part of this
      change, limited reStructuredText is now explicitly supported in help
      topics and command help with 'unnatural' markup being removed prior
      to display by the online help or inclusion in the man page.
      (Ian Clatworthy)

    * HTML documentation now use files extension ``*.html``
      (Alexander Belchenko)

    * The cache of ignore definitions is now cleared in WorkingTree.unlock()
      so that changes to .bzrignore aren't missed. (#129694, Daniel Watkins)

    * ``bzr selftest --strict`` fails if there are any missing features or
      expected test failures. (Daniel Watkins, #111914)

    * Link to registration survey added to README. (Ian Clatworthy)

    * Windows standalone installer show link to registration survey
      when installation finished. (Alexander Belchenko)

  LIBRARY API BREAKS:

    * Deprecated dictionary ``bzrlib.option.SHORT_OPTIONS`` removed.
      Options are now required to provide a help string and it must
      comply with the style guide by being one or more sentences with an
      initial capital and final period. (Martin Pool)

    * KnitIndex.get_parents now returns tuples. (Robert Collins)

    * Ancient unused ``Repository.text_store`` attribute has been removed.
      (Robert Collins)

    * The ``bzrlib.pack`` interface has changed to use tuples of bytestrings
      rather than just bytestrings, making it easier to represent multiple
      element names. As this interface was not used by any internal facilities
      since it was introduced in 0.18 no API compatibility is being preserved.
      The serialised form of these packs is identical with 0.18 when a single
      element tuple is in use. (Robert Collins)

  INTERNALS:

    * merge now uses ``iter_changes`` to calculate changes, which makes room for
      future performance increases.  It is also more consistent with other
      operations that perform comparisons, and reduces reliance on
      Tree.inventory.  (Aaron Bentley)

    * Refactoring of transport classes connected to a remote server.
      ConnectedTransport is a new class that serves as a basis for all
      transports needing to connect to a remote server.  transport.split_url
      have been deprecated, use the static method on the object instead. URL
      tests have been refactored too.
      (Vincent Ladeuil)

    * Better connection sharing for ConnectedTransport objects.
      transport.get_transport() now accepts a 'possible_transports' parameter.
      If a newly requested transport can share a connection with one of the
      list, it will.
      (Vincent Ladeuil)

    * Most functions now accept ``bzrlib.revision.NULL_REVISION`` to indicate
      the null revision, and consider using ``None`` for this purpose
      deprecated.  (Aaron Bentley)

    * New ``index`` module with abstract index functionality. This will be
      used during the planned changes in the repository layer. Currently the
      index layer provides a graph aware immutable index, a builder for the
      same index type to allow creating them, and finally a composer for
      such indices to allow the use of many indices in a single query. The
      index performance is not optimised, however the API is stable to allow
      development on top of the index. (Robert Collins)

    * ``bzrlib.dirstate.cmp_by_dirs`` can be used to compare two paths by
      their directory sections. This is equivalent to comparing
      ``path.split('/')``, only without having to split the paths.
      This has a Pyrex implementation available.
      (John Arbash Meinel)

    * New transport decorator 'unlistable+' which disables the list_dir
      functionality for testing.

    * Deprecated ``change_entry`` in transform.py. (Ian Clatworthy)

    * RevisionTree.get_weave is now deprecated.  Tree.plan_merge is now used
      for performing annotate-merge.  (Aaron Bentley)

    * New EmailMessage class to create email messages. (Adeodato Simó)

    * Unused functions on the private interface KnitIndex have been removed.
      (Robert Collins)

    * New ``knit.KnitGraphIndex`` which provides a ``KnitIndex`` layered on top
      of a ``index.GraphIndex``. (Robert Collins)

    * New ``knit.KnitVersionedFile.iter_parents`` method that allows querying
      the parents of many knit nodes at once, reducing round trips to the 
      underlying index. (Robert Collins)

    * Graph now has an is_ancestor method, various bits use it.
      (Aaron Bentley)

    * The ``-Dhpss`` flag now includes timing information. As well as
      logging when a new connection is opened. (John Arbash Meinel)

    * ``bzrlib.pack.ContainerWriter`` now returns an offset, length tuple to
      callers when inserting data, allowing generation of readv style access
      during pack creation, without needing a separate pass across the output
      pack to gather such details. (Robert Collins)

    * ``bzrlib.pack.make_readv_reader`` allows readv based access to pack
      files that are stored on a transport. (Robert Collins)

    * New ``Repository.has_same_location`` method that reports if two
      repository objects refer to the same repository (although with some risk
      of false negatives).  (Andrew Bennetts)

    * InterTree.compare now passes require_versioned on correctly.
      (Marius Kruger)

    * New methods on Repository - ``start_write_group``,
      ``commit_write_group``, ``abort_write_group`` and ``is_in_write_group`` -
      which provide a clean hook point for transactional Repositories - ones
      where all the data for a fetch or commit needs to be made atomically
      available in one step. This allows the write lock to remain while making
      a series of data insertions.  (e.g. data conversion). (Robert Collins)

    * In ``bzrlib.knit`` the internal interface has been altered to use
      3-tuples (index, pos, length) rather than two-tuples (pos, length) to
      describe where data in a knit is, allowing knits to be split into 
      many files. (Robert Collins)

    * ``bzrlib.knit._KnitData`` split into cache management and physical access
      with two access classes - ``_PackAccess`` and ``_KnitAccess`` defined.
      The former provides access into a .pack file, and the latter provides the
      current production repository form of .knit files. (Robert Collins)

  TESTING:

    * Remove selftest ``--clean-output``, ``--numbered-dirs`` and
      ``--keep-output`` options, which are obsolete now that tests
      are done within directories in $TMPDIR.  (Martin Pool)

    * The SSH_AUTH_SOCK environment variable is now reset to avoid 
      interaction with any running ssh agents.  (Jelmer Vernooij, #125955)

    * run_bzr_subprocess handles parameters the same way as run_bzr:
      either a string or a list of strings should be passed as the first
      parameter.  Varargs-style parameters are deprecated. (Aaron Bentley)


bzr 0.18  2007-07-17
--------------------

  BUGFIXES:

    * Fix 'bzr add' crash under Win32 (Kuno Meyer)


bzr 0.18rc1  2007-07-10
-----------------------

  BUGFIXES:

    * Do not suppress pipe errors, etc. in non-display commands
      (Alexander Belchenko, #87178)

    * Display a useful error message when the user requests to annotate
      a file that is not present in the specified revision.
      (James Westby, #122656)

    * Commands that use status flags now have a reference to 'help
      status-flags'.  (Daniel Watkins, #113436)

    * Work around python-2.4.1 inhability to correctly parse the
      authentication header.
      (Vincent Ladeuil, #121889)

    * Use exact encoding for merge directives. (Adeodato Simó, #120591)

    * Fix tempfile permissions error in smart server tar bundling under
      Windows. (Martin _, #119330)

    * Fix detection of directory entries in the inventory. (James Westby)

    * Fix handling of http code 400: Bad Request When issuing too many ranges.
      (Vincent Ladeuil, #115209)

    * Issue a CONNECT request when connecting to an https server
      via a proxy to enable SSL tunneling.
      (Vincent Ladeuil, #120678)

    * Fix ``bzr log -r`` to support selecting merge revisions, both 
      individually and as part of revision ranges.
      (Kent Gibson, #4663)
 
    * Don't leave cruft behind when failing to acquire a lockdir.
      (Martin Pool, #109169)

    * Don't use the '-f' strace option during tests.
      (Vincent Ladeuil, #102019).

    * Warn when setting ``push_location`` to a value that will be masked by
      locations.conf.  (Aaron Bentley, #122286)

    * Fix commit ordering in corner case (Aaron Bentley, #94975)

    *  Make annotate behave in a non-ASCII world (Adeodato Simó).

  IMPROVEMENTS:

    * The --lsprof-file option now dumps a text rendering of the profiling
      information if the filename ends in ".txt". It will also convert the
      profiling information to a format suitable for KCacheGrind if the
      output filename ends in ".callgrind". Fixes to the lsprofcalltree
      conversion process by Jean Paul Calderone and Itamar were also merged.
      See http://ddaa.net/blog/python/lsprof-calltree. (Ian Clatworthy)

    * ``info`` now defaults to non-verbose mode, displaying only paths and
      abbreviated format info.  ``info -v`` displays all the information
      formerly displayed by ``info``.  (Aaron Bentley, Adeodato Simó)

    * ``bzr missing`` now has better option names ``--this`` and ``--other``.
      (Elliot Murphy)

    * The internal ``weave-list`` command has become ``versionedfile-list``,
      and now lists knits as well as weaves.  (Aaron Bentley)

    * Automatic merge base selection uses a faster algorithm that chooses
      better bases in criss-cross merge situations (Aaron Bentley)

    * Progress reporting in ``commit`` has been improved. The various logical
      stages are now reported on as follows, namely:

      * Collecting changes [Entry x/y] - Stage n/m
      * Saving data locally - Stage n/m
      * Uploading data to master branch - Stage n/m
      * Updating the working tree - Stage n/m
      * Running post commit hooks - Stage n/m
      
      If there is no master branch, the 3rd stage is omitted and the total
      number of stages is adjusted accordingly.

      Each hook that is run after commit is listed with a name (as hooks
      can be slow it is useful feedback).
      (Ian Clatworthy, Robert Collins)

    * Various operations that are now faster due to avoiding unnecessary
      topological sorts. (Aaron Bentley)

    * Make merge directives robust against broken bundles. (Aaron Bentley)

    * The lsprof filename note is emitted via trace.note(), not standard
      output.  (Aaron Bentley)

    * ``bzrlib`` now exports explicit API compatibility information to assist
      library users and plugins. See the ``bzrlib.api`` module for details.
      (Robert Collins)

    * Remove unnecessary lock probes when acquiring a lockdir.
      (Martin Pool)

    * ``bzr --version`` now shows the location of the bzr log file, which
      is especially useful on Windows.  (Martin Pool)

    * -D now supports hooks to get debug tracing of hooks (though its currently
      minimal in nature). (Robert Collins)

    * Long log format reports deltas on merge revisions. 
      (John Arbash Meinel, Kent Gibson)

    * Make initial push over ftp more resilient. (John Arbash Meinel)

    * Print a summary of changes for update just like pull does.
      (Daniel Watkins, #113990)

    * Add a -Dhpss option to trace smart protocol requests and responses.
      (Andrew Bennetts)

  LIBRARY API BREAKS:

    * Testing cleanups - 
      ``bzrlib.repository.RepositoryTestProviderAdapter`` has been moved
      to ``bzrlib.tests.repository_implementations``;
      ``bzrlib.repository.InterRepositoryTestProviderAdapter`` has been moved
      to ``bzrlib.tests.interrepository_implementations``;
      ``bzrlib.transport.TransportTestProviderAdapter`` has moved to 
      ``bzrlib.tests.test_transport_implementations``.
      ``bzrlib.branch.BranchTestProviderAdapter`` has moved to
      ``bzrlib.tests.branch_implementations``.
      ``bzrlib.bzrdir.BzrDirTestProviderAdapter`` has moved to 
      ``bzrlib.tests.bzrdir_implementations``.
      ``bzrlib.versionedfile.InterVersionedFileTestProviderAdapter`` has moved
      to ``bzrlib.tests.interversionedfile_implementations``.
      ``bzrlib.store.revision.RevisionStoreTestProviderAdapter`` has moved to
      ``bzrlib.tests.revisionstore_implementations``.
      ``bzrlib.workingtree.WorkingTreeTestProviderAdapter`` has moved to
      ``bzrlib.tests.workingtree_implementations``.
      These changes are an API break in the testing infrastructure only.
      (Robert Collins)

    * Relocate TestCaseWithRepository to be more central. (Robert Collins)

    * ``bzrlib.add.smart_add_tree`` will no longer perform glob expansion on
      win32. Callers of the function should do this and use the new
      ``MutableTree.smart_add`` method instead. (Robert Collins)

    * ``bzrlib.add.glob_expand_for_win32`` is now
      ``bzrlib.win32utils.glob_expand``.  (Robert Collins)

    * ``bzrlib.add.FastPath`` is now private and moved to 
      ``bzrlib.mutabletree._FastPath``. (Robert Collins, Martin Pool)

    * ``LockDir.wait`` removed.  (Martin Pool)

    * The ``SmartServer`` hooks API has changed for the ``server_started`` and
      ``server_stopped`` hooks. The first parameter is now an iterable of
      backing URLs rather than a single URL. This is to reflect that many
      URLs may map to the external URL of the server. E.g. the server interally
      may have a chrooted URL but also the local file:// URL will be at the 
      same location. (Robert Collins)

  INTERNALS:

    * New SMTPConnection class to unify email handling.  (Adeodato Simó)

    * Fix documentation of BzrError. (Adeodato Simó)

    * Make BzrBadParameter an internal error. (Adeodato Simó)

    * Remove use of 'assert False' to raise an exception unconditionally.
      (Martin Pool)

    * Give a cleaner error when failing to decode knit index entry.
      (Martin Pool)

    * TreeConfig would mistakenly search the top level when asked for options
      from a section. It now respects the section argument and only
      searches the specified section. (James Westby)

    * Improve ``make api-docs`` output. (John Arbash Meinel)

    * Use os.lstat rather than os.stat for osutils.make_readonly and
      osutils.make_writeable. This makes the difftools plugin more
      robust when dangling symlinks are found. (Elliot Murphy)

    * New ``-Dlock`` option to log (to ~/.bzr.log) information on when 
      lockdirs are taken or released.  (Martin Pool)

    * ``bzrlib`` Hooks are now nameable using ``Hooks.name_hook``. This 
      allows a nicer UI when hooks are running as the current hook can
      be displayed. (Robert Collins)

    * ``Transport.get`` has had its interface made more clear for ease of use.
      Retrieval of a directory must now fail with either 'PathError' at open
      time, or raise 'ReadError' on a read. (Robert Collins)

    * New method ``_maybe_expand_globs`` on the ``Command`` class for 
      dealing with unexpanded glob lists - e.g. on the win32 platform. This
      was moved from ``bzrlib.add._prepare_file_list``. (Robert Collins)

    * ``bzrlib.add.smart_add`` and ``bzrlib.add.smart_add_tree`` are now
      deprecated in favour of ``MutableTree.smart_add``. (Robert Collins,
      Martin Pool)

    * New method ``external_url`` on Transport for obtaining the url to
      hand to external processes. (Robert Collins)

    * Teach windows installers to build pyrex/C extensions.
      (Alexander Belchenko)

  TESTING:

    * Removed the ``--keep-output`` option from selftest and clean up test
      directories as they're used.  This reduces the IO load from 
      running the test suite and cuts the time by about half.
      (Andrew Bennetts, Martin Pool)

    * Add scenarios as a public attribute on the TestAdapter classes to allow
      modification of the generated scenarios before adaption and easier
      testing. (Robert Collins)

    * New testing support class ``TestScenarioApplier`` which multiplies
      out a single teste by a list of supplied scenarios. (RobertCollins)

    * Setting ``repository_to_test_repository`` on a repository_implementations
      test will cause it to be called during repository creation, allowing the
      testing of repository classes which are not based around the Format
      concept. For example a repository adapter can be tested in this manner,
      by altering the repository scenarios to include a scenario that sets this
      attribute during the test parameterisation in
      ``bzrlib.tests.repository.repository_implementations``. (Robert Collins)

    * Clean up many of the APIs for blackbox testing of Bazaar.  The standard 
      interface is now self.run_bzr.  The command to run can be passed as
      either a list of parameters, a string containing the command line, or
      (deprecated) varargs parameters.  (Martin Pool)

    * The base TestCase now isolates tests from -D parameters by clearing
      ``debug.debug_flags`` and restores it afterwards. (Robert Collins)

    * Add a relpath parameter to get_transport methods in test framework to
      avoid useless cloning.
      (Vincent Ladeuil, #110448)


bzr 0.17  2007-06-18
--------------------

  BUGFIXES:

    * Fix crash of commit due to wrong lookup of filesystem encoding.
      (Colin Watson, #120647)

    * Revert logging just to stderr in commit as broke unicode filenames.
      (Aaron Bentley, Ian Clatworthy, #120930)


bzr 0.17rc1  2007-06-12
-----------------------

  NOTES WHEN UPGRADING:

    * The kind() and is_executable() APIs on the WorkingTree interface no
      longer implicitly (read) locks and unlocks the tree. This *might*
      impact some plug-ins and tools using this part of the API. If you find
      an issue that may be caused by this change, please let us know,
      particularly the plug-in/tool maintainer. If encountered, the API
      fix is to surround kind() and is_executable() calls with lock_read()
      and unlock() like so::

        work_tree.lock_read()
        try:
            kind = work_tree.kind(...)
        finally:
            work_tree.unlock()

  INTERNALS:
    * Rework of LogFormatter API to provide beginning/end of log hooks and to
      encapsulate the details of the revision to be logged in a LogRevision
      object.
      In long log formats, merge revision ids are only shown when --show-ids
      is specified, and are labelled "revision-id:", as per mainline
      revisions, instead of "merged:". (Kent Gibson)

    * New ``BranchBuilder`` API which allows the construction of particular
      histories quickly. Useful for testing and potentially other applications
      too. (Robert Collins)

  IMPROVEMENTS:
  
    * There are two new help topics, working-trees and repositories that
      attempt to explain these concepts. (James Westby, John Arbash Meinel,
      Aaron Bentley)

    * Added ``bzr log --limit`` to report a limited number of revisions.
      (Kent Gibson, #3659)

    * Revert does not try to preserve file contents that were originally
      produced by reverting to a historical revision.  (Aaron Bentley)

    * ``bzr log --short`` now includes ``[merge]`` for revisions which
      have more than one parent. This is a small improvement to help
      understanding what changes have occurred
      (John Arbash Meinel, #83887)

    * TreeTransform avoids many renames when contructing large trees,
      improving speed.  3.25x speedups have been observed for construction of
      kernel-sized-trees, and checkouts are 1.28x faster.  (Aaron Bentley)

    * Commit on large trees is now faster. In my environment, a commit of
      a small change to the Mozilla tree (55k files) has dropped from
      66 seconds to 32 seconds. For a small tree of 600 files, commit of a
      small change is 33% faster. (Ian Clatworthy)

    * New --create-prefix option to bzr init, like for push.  (Daniel Watkins,
      #56322)

  BUGFIXES:

    * ``bzr push`` should only connect to the remote location one time.
      We have been connecting 3 times because we forget to pass around
      the Transport object. This adds ``BzrDir.clone_on_transport()``, so
      that we can pass in the Transport that we already have.
      (John Arbash Meinel, #75721)

    * ``DirState.set_state_from_inventory()`` needs to properly order
      based on split paths, not just string paths.
      (John Arbash Meinel, #115947)

    * Let TestUIFactoy encode the password prompt with its own stdout.
      (Vincent Ladeuil, #110204)

    * pycurl should take use the range header that takes the range hint
      into account.
      (Vincent Ladeuil, #112719)

    * WorkingTree4.get_file_sha1 no longer raises an exception when invoked
      on a missing file.  (Aaron Bentley, #118186)

    * WorkingTree.remove works correctly with tree references, and when pwd is
      not the tree root. (Aaron Bentley)

    * Merge no longer fails when a file is renamed in one tree and deleted
      in the other. (Aaron Bentley, #110279)

    * ``revision-info`` now accepts dotted revnos, doesn't require a tree,
      and defaults to the last revision (Matthew Fuller, #90048)

    * Tests no longer fail when BZR_REMOTE_PATH is set in the environment.
      (Daniel Watkins, #111958)

    * ``bzr branch -r revid:foo`` can be used to branch any revision in
      your repository. (Previously Branch6 only supported revisions in your
      mainline). (John Arbash Meinel, #115343)

bzr 0.16  2007-05-07
--------------------
  
  BUGFIXES:

    * Handle when you have 2 directories with similar names, but one has a
      hyphen. (``'abc'`` versus ``'abc-2'``). The WT4._iter_changes
      iterator was using direct comparison and ``'abc/a'`` sorts after
      ``'abc-2'``, but ``('abc', 'a')`` sorts before ``('abc-2',)``.
      (John Arbash Meinel, #111227)

    * Handle when someone renames a file on disk without telling bzr.
      Previously we would report the first file as missing, but not show
      the new unknown file. (John Arbash Meinel, #111288)

    * Avoid error when running hooks after pulling into or pushing from
      a branch bound to a smartserver branch.  (Martin Pool, #111968)

  IMPROVEMENTS:

    * Move developer documentation to doc/developers/. This reduces clutter in
      the root of the source tree and allows HACKING to be split into multiple
      files. (Robert Collins, Alexander Belchenko)

    * Clean up the ``WorkingTree4._iter_changes()`` internal loops as well as
      ``DirState.update_entry()``. This optimizes the core logic for ``bzr
      diff`` and ``bzr status`` significantly improving the speed of
      both. (John Arbash Meinel)

bzr 0.16rc2  2007-04-30
-----------------------

  BUGFIXES:

    * Handle the case when you delete a file, and then rename another file
      on top of it. Also handle the case of ``bzr rm --keep foo``. ``bzr
      status`` should show the removed file and an unknown file in its
      place. (John Arbash Meinel, #109993)

    * Bundles properly read and write revision properties that have an
      empty value. And when the value is not ASCII.
      (John Arbash Meinel, #109613)

    * Fix the bzr commit message to be in text mode.
      (Alexander Belchenko, #110901)

    * Also handle when you rename a file and create a file where it used
      to be. (John Arbash Meinel, #110256)

    * ``WorkingTree4._iter_changes`` should not descend into unversioned
      directories. (John Arbash Meinel, #110399)

bzr 0.16rc1  2007-04-26
-----------------------

  NOTES WHEN UPGRADING:

    * ``bzr remove`` and ``bzr rm`` will now remove the working file, if
      it could be recovered again.
      This has been done for consistency with svn and the unix rm command.
      The old ``remove`` behaviour has been retained in the new option
      ``bzr remove --keep``, which will just stop versioning the file,
      but not delete it.
      ``bzr remove --force`` have been added which will always delete the
      files.
      ``bzr remove`` is also more verbose.
      (Marius Kruger, #82602)

  IMPROVEMENTS:

    * Merge directives can now be supplied as input to `merge` and `pull`,
      like bundles can.  (Aaron Bentley)

    * Sending the SIGQUIT signal to bzr, which can be done on Unix by
      pressing Control-Backslash, drops bzr into a debugger.  Type ``'c'``
      to continue.  This can be disabled by setting the environment variable
      ``BZR_SIGQUIT_PDB=0``.  (Martin Pool)

    * selftest now supports --list-only to list tests instead of running
      them. (Ian Clatworthy)

    * selftest now supports --exclude PATTERN (or -x PATTERN) to exclude
      tests with names that match that regular expression.
      (Ian Clatworthy, #102679)

    * selftest now supports --randomize SEED to run tests in a random order.
      SEED is typically the value 'now' meaning 'use the current time'.
      (Ian Clatworthy, #102686)

    * New option ``--fixes`` to commit, which stores bug fixing annotations as
      revision properties. Built-in support for Launchpad, Debian, Trac and
      Bugzilla bug trackers. (Jonathan Lange, James Henstridge, Robert Collins)

    * New API, ``bzrlib.bugtracker.tracker_registry``, for adding support for
      other bug trackers to ``fixes``. (Jonathan Lange, James Henstridge,
      Robert Collins)

    * ``selftest`` has new short options ``-f`` and ``-1``.  (Martin
      Pool)

    * ``bzrlib.tsort.MergeSorter`` optimizations. Change the inner loop
      into using local variables instead of going through ``self._var``.
      Improves the time to ``merge_sort`` a 10k revision graph by
      approximately 40% (~700->400ms).  (John Arbash Meinel)

    * ``make docs`` now creates a man page at ``man1/bzr.1`` fixing bug 107388.
      (Robert Collins)

    * ``bzr help`` now provides cross references to other help topics using
      the _see_also facility on command classes. Likewise the bzr_man
      documentation, and the bzr.1 man page also include this information.
      (Robert Collins)

    * Tags are now included in logs, that use the long log formatter. 
      (Erik Bågfors, Alexander Belchenko)

    * ``bzr help`` provides a clearer message when a help topic cannot be
      found. (Robert Collins, #107656)

    * ``bzr help`` now accepts optional prefixes for command help. The help
      for all commands can now be found at ``bzr help commands/COMMANDNAME``
      as well as ``bzr help COMMANDNAME`` (which only works for commands 
      where the name is not the same as a more general help topic). 
      (Robert Collins)

    * ``bzr help PLUGINNAME`` will now return the module docstring from the
      plugin PLUGINNAME. (Robert Collins, #50408)

    * New help topic ``urlspec`` which lists the availables transports.
      (Goffredo Baroncelli)

    * doc/server.txt updated to document the default bzr:// port
      and also update the blurb about the hpss' current status.
      (Robert Collins, #107125).

    * ``bzr serve`` now listens on interface 0.0.0.0 by default, making it
      serve out to the local LAN (and anyone in the world that can reach the
      machine running ``bzr serve``. (Robert Collins, #98918)

    * A new smart server protocol version has been added.  It prefixes requests
      and responses with an explicit version identifier so that future protocol
      revisions can be dealt with gracefully.  (Andrew Bennetts, Robert Collins)

    * The bzr protocol version 2 indicates success or failure in every response
      without depending on particular commands encoding that consistently,
      allowing future client refactorings to be much more robust about error
      handling. (Robert Collins, Martin Pool, Andrew Bennetts)

    * The smart protocol over HTTP client has been changed to always post to the
      same ``.bzr/smart`` URL under the original location when it can.  This allows
      HTTP servers to only have to pass URLs ending in .bzr/smart to the smart
      server handler, and not arbitrary ``.bzr/*/smart`` URLs.  (Andrew Bennetts)

    * digest authentication is now supported for proxies and HTTP by the urllib
      based http implementation. Tested against Apache 2.0.55 and Squid
      2.6.5. Basic and digest authentication are handled coherently for HTTP
      and proxy: if the user is provided in the url (bzr command line for HTTP,
      proxy environment variables for proxies), the password is prompted for
      (only once). If the password is provided, it is taken into account. Once
      the first authentication is successful, all further authentication
      roundtrips are avoided by preventively setting the right authentication
      header(s).
      (Vincent Ladeuil).

  INTERNALS:

    * bzrlib API compatability with 0.8 has been dropped, cleaning up some
      code paths. (Robert Collins)

    * Change the format of chroot urls so that they can be safely manipulated
      by generic url utilities without causing the resulting urls to have
      escaped the chroot. A side effect of this is that creating a chroot
      requires an explicit action using a ChrootServer.
      (Robert Collins, Andrew Bennetts)

    * Deprecate ``Branch.get_root_id()`` because branches don't have root ids,
      rather than fixing bug #96847.  (Aaron Bentley)

    * ``WorkingTree.apply_inventory_delta`` provides a better alternative to
      ``WorkingTree._write_inventory``.  (Aaron Bentley)

    * Convenience method ``TestCase.expectFailure`` ensures that known failures
      do not silently pass.  (Aaron Bentley)

    * ``Transport.local_abspath`` now raises ``NotLocalUrl`` rather than 
      ``TransportNotPossible``. (Martin Pool, Ian Clatworthy)

    * New SmartServer hooks facility. There are two initial hooks documented
      in ``bzrlib.transport.smart.SmartServerHooks``. The two initial hooks allow
      plugins to execute code upon server startup and shutdown.
      (Robert Collins).

    * SmartServer in standalone mode will now close its listening socket
      when it stops, rather than waiting for garbage collection. This primarily
      fixes test suite hangs when a test tries to connect to a shutdown server.
      It may also help improve behaviour when dealing with a server running
      on a specific port (rather than dynamically assigned ports).
      (Robert Collins)

    * Move most SmartServer code into a new package, bzrlib/smart.
      bzrlib/transport/remote.py contains just the Transport classes that used
      to be in bzrlib/transport/smart.py.  (Andrew Bennetts)

    * urllib http implementation avoid roundtrips associated with
      401 (and 407) errors once the authentication succeeds.
      (Vincent Ladeuil).

    * urlib http now supports querying the user for a proxy password if
      needed. Realm is shown in the prompt for both HTTP and proxy
      authentication when the user is required to type a password. 
      (Vincent Ladeuil).

    * Renamed SmartTransport (and subclasses like SmartTCPTransport) to
      RemoteTransport (and subclasses to RemoteTCPTransport, etc).  This is more
      consistent with its new home in ``bzrlib/transport/remote.py``, and because
      it's not really a "smart" transport, just one that does file operations
      via remote procedure calls.  (Andrew Bennetts)
 
    * The ``lock_write`` method of ``LockableFiles``, ``Repository`` and
      ``Branch`` now accept a ``token`` keyword argument, so that separate
      instances of those objects can share a lock if it has the right token.
      (Andrew Bennetts, Robert Collins)

    * New method ``get_branch_reference`` on ``BzrDir`` allows the detection of
      branch references - which the smart server component needs.

    * The Repository API ``make_working_trees`` is now permitted to return
      False when ``set_make_working_trees`` is not implemented - previously
      an unimplemented ``set_make_working_trees`` implied the result True
      from ``make_working_trees``. This has been changed to accomodate the
      smart server, where it does not make sense (at this point) to ever
      make working trees by default. (Robert Collins)

    * Command objects can now declare related help topics by having _see_also
      set to a list of related topic. (Robert Collins)

    * ``bzrlib.help`` now delegates to the Command class for Command specific
      help. (Robert Collins)

    * New class ``TransportListRegistry``, derived from the Registry class, which 
      simplifies tracking the available Transports. (Goffredo Baroncelli)

    * New function ``Branch.get_revision_id_to_revno_map`` which will
      return a dictionary mapping revision ids to dotted revnos. Since
      dotted revnos are defined in the context of the branch tip, it makes
      sense to generate them from a ``Branch`` object.
      (John Arbash Meinel)

    * Fix the 'Unprintable error' message display to use the repr of the 
      exception that prevented printing the error because the str value
      for it is often not useful in debugging (e.g. KeyError('foo') has a
      str() of 'foo' but a repr of 'KeyError('foo')' which is much more
      useful. (Robert Collins)

    * ``urlutils.normalize_url`` now unescapes unreserved characters, such as "~".
      (Andrew Bennetts)

  BUGFIXES:

    * Don't fail bundle selftest if email has 'two' embedded.  
      (Ian Clatworthy, #98510)

    * Remove ``--verbose`` from ``bzr bundle``. It didn't work anyway.
      (Robert Widhopf-Fenk, #98591)

    * Remove ``--basis`` from the checkout/branch commands - it didn't work
      properly and is no longer beneficial.
      (Robert Collins, #53675, #43486)

    * Don't produce encoding error when adding duplicate files.
      (Aaron Bentley)

    * Fix ``bzr log <file>`` so it only logs the revisions that changed
      the file, and does it faster.
      (Kent Gibson, John Arbash Meinel, #51980, #69477)
 
    * Fix ``InterDirstateTre._iter_changes`` to handle when we come across
      an empty versioned directory, which now has files in it.
      (John Arbash Meinel, #104257)

    * Teach ``common_ancestor`` to shortcut when the tip of one branch is
      inside the ancestry of the other. Saves a lot of graph processing
      (with an ancestry of 16k revisions, ``bzr merge ../already-merged``
      changes from 2m10s to 13s).  (John Arbash Meinel, #103757)

    * Fix ``show_diff_trees`` to handle the case when a file is modified,
      and the containing directory is renamed. (The file path is different
      in this versus base, but it isn't marked as a rename).
      (John Arbash Meinel, #103870)

    * FTP now works even when the FTP server does not support atomic rename.
      (Aaron Bentley, #89436)

    * Correct handling in bundles and merge directives of timezones with
      that are not an integer number of hours offset from UTC.  Always 
      represent the epoch time in UTC to avoid problems with formatting 
      earlier times on win32.  (Martin Pool, Alexander Belchenko, John
      Arbash Meinel)

    * Typo in the help for ``register-branch`` fixed. (Robert Collins, #96770)

    * "dirstate" and "dirstate-tags" formats now produce branches compatible
      with old versions of bzr. (Aaron Bentley, #107168))

    * Handle moving a directory when children have been added, removed,
      and renamed. (John Arbash Meinel, #105479)

    * Don't preventively use basic authentication for proxy before receiving a
      407 error. Otherwise people willing to use other authentication schemes
      may expose their password in the clear (or nearly). This add one
      roundtrip in case basic authentication should be used, but plug the
      security hole.
      (Vincent Ladeuil)

    * Handle http and proxy digest authentication.
      (Vincent Ladeuil, #94034).

  TESTING:

    * Added ``bzrlib.strace.strace`` which will strace a single callable and
      return a StraceResult object which contains just the syscalls involved
      in running it. (Robert Collins)

    * New test method ``reduceLockdirTimeout`` to drop the default (ui-centric)
      default time down to one suitable for tests. (Andrew Bennetts)

    * Add new ``vfs_transport_factory`` attribute on tests which provides the 
      common vfs backing for both the readonly and readwrite transports.
      This allows the RemoteObject tests to back onto local disk or memory,
      and use the existing ``transport_server`` attribute all tests know about
      to be the smart server transport. This in turn allows tests to 
      differentiate between 'transport to access the branch', and 
      'transport which is a VFS' - which matters in Remote* tests.
      (Robert Collins, Andrew Bennetts)

    * The ``make_branch_and_tree`` method for tests will now create a 
      lightweight checkout for the tree if the ``vfs_transport_factory`` is not
      a LocalURLServer. (Robert Collins, Andrew Bennetts)

    * Branch implementation tests have been audited to ensure that all urls 
      passed to Branch APIs use proper urls, except when local-disk paths
      are intended. This is so that tests correctly access the test transport
      which is often not equivalent to local disk in Remote* tests. As part
      of this many tests were adjusted to remove dependencies on local disk
      access.
      (Robert Collins, Andrew Bennetts)

    * Mark bzrlib.tests and bzrlib.tests.TestUtil as providing assertFOO helper
      functions by adding a ``__unittest`` global attribute. (Robert Collins,
      Andrew Bennetts, Martin Pool, Jonathan Lange)

    * Refactored proxy and authentication handling to simplify the
      implementation of new auth schemes for both http and proxy. 
      (Vincent Ladeuil)

bzr 0.15 2007-04-01
-------------------

  BUGFIXES:

    * Handle incompatible repositories as a user issue when fetching.
      (Aaron Bentley)

    * Don't give a recommendation to upgrade when branching or 
      checking out a branch that contains an old-format working tree.
      (Martin Pool)

bzr 0.15rc3  2007-03-26
-----------------------

  CHANGES:
 
    * A warning is now displayed when opening working trees in older 
      formats, to encourage people to upgrade to WorkingTreeFormat4.
      (Martin Pool)

  IMPROVEMENTS:

    * HTTP redirections are now taken into account when a branch (or a
      bundle) is accessed for the first time. A message is issued at each
      redirection to inform the user. In the past, http redirections were
      silently followed for each request which significantly degraded the
      performances. The http redirections are not followed anymore by
      default, instead a RedirectRequested exception is raised. For bzrlib
      users needing to follow http redirections anyway,
      ``bzrlib.transport.do_catching_redirections`` provide an easy transition
      path.  (vila)

  INTERNALS:

    * Added ``ReadLock.temporary_write_lock()`` to allow upgrading an OS read
      lock to an OS write lock. Linux can do this without unlocking, Win32
      needs to unlock in between. (John Arbash Meinel)
 
    * New parameter ``recommend_upgrade`` to ``BzrDir.open_workingtree``
      to silence (when false) warnings about opening old formats.
      (Martin Pool)

    * Fix minor performance regression with bzr-0.15 on pre-dirstate
      trees. (We were reading the working inventory too many times).
      (John Arbash Meinel)

    * Remove ``Branch.get_transaction()`` in favour of a simple cache of
      ``revision_history``.  Branch subclasses should override
      ``_gen_revision_history`` rather than ``revision_history`` to make use of
      this cache, and call ``_clear_revision_history_cache`` and
      ``_cache_revision_history`` at appropriate times. (Andrew Bennetts)

  BUGFIXES:

    * Take ``smtp_server`` from user config into account.
      (vila, #92195)

    * Restore Unicode filename handling for versioned and unversioned files.
      (John Arbash Meinel, #92608)

    * Don't fail during ``bzr commit`` if a file is marked removed, and
      the containing directory is auto-removed.  (John Arbash Meinel, #93681)

    * ``bzr status FILENAME`` failed on Windows because of an uncommon
      errno. (``ERROR_DIRECTORY == 267 != ENOTDIR``).
      (Wouter van Heyst, John Arbash Meinel, #90819)

    * ``bzr checkout source`` should create a local branch in the same
      format as source. (John Arbash Meinel, #93854)

    * ``bzr commit`` with a kind change was failing to update the
      last-changed-revision for directories.  The
      InventoryDirectory._unchanged only looked at the ``parent_id`` and name,
      ignoring the fact that the kind could have changed, too.
      (John Arbash Meinel, #90111)

    * ``bzr mv dir/subdir other`` was incorrectly updating files inside
      the directory. So that there was a chance it would break commit,
      etc. (John Arbash Meinel, #94037)
 
    * Correctly handles mutiple permanent http redirections.
      (vila, #88780)

bzr 0.15rc2  2007-03-14
-----------------------

  NOTES WHEN UPGRADING:
        
    * Release 0.15rc2 of bzr changes the ``bzr init-repo`` command to
      default to ``--trees`` instead of ``--no-trees``.
      Existing shared repositories are not affected.

  IMPROVEMENTS:

    * New ``merge-directive`` command to generate machine- and human-readable
      merge requests.  (Aaron Bentley)

    * New ``submit:`` revision specifier makes it easy to diff against the
      common ancestor with the submit location (Aaron Bentley)

    * Added support for Putty's SSH implementation. (Dmitry Vasiliev)

    * Added ``bzr status --versioned`` to report only versioned files, 
      not unknowns. (Kent Gibson)

    * Merge now autodetects the correct line-ending style for its conflict
      markers.  (Aaron Bentley)

  INTERNALS:

    * Refactored SSH vendor registration into SSHVendorManager class.
      (Dmitry Vasiliev)

  BUGFIXES:

    * New ``--numbered-dirs`` option to ``bzr selftest`` to use
      numbered dirs for TestCaseInTempDir. This is default behavior
      on Windows. Anyone can force named dirs on Windows
      with ``--no-numbered-dirs``. (Alexander Belchenko)

    * Fix ``RevisionSpec_revid`` to handle the Unicode strings passed in
      from the command line. (Marien Zwart, #90501)

    * Fix ``TreeTransform._iter_changes`` when both the source and
      destination are missing. (Aaron Bentley, #88842)

    * Fix commit of merges with symlinks in dirstate trees.
      (Marien Zwart)
    
    * Switch the ``bzr init-repo`` default from --no-trees to --trees. 
      (Wouter van Heyst, #53483)


bzr 0.15rc1  2007-03-07
-----------------------

  SURPRISES:

    * The default disk format has changed. Please run 'bzr upgrade' in your
      working trees to upgrade. This new default is compatible for network
      operations, but not for local operations. That is, if you have two
      versions of bzr installed locally, after upgrading you can only use the
      bzr 0.15 version. This new default does not enable tags or nested-trees
      as they are incompatible with bzr versions before 0.15 over the network.

    * For users of bzrlib: Two major changes have been made to the working tree
      api in bzrlib. The first is that many methods and attributes, including
      the inventory attribute, are no longer valid for use until one of
      ``lock_read``/``lock_write``/``lock_tree_write`` has been called,
      and become invalid again after unlock is called. This has been done
      to improve performance and correctness as part of the dirstate
      development.
      (Robert Collins, John A Meinel, Martin Pool, and others).

    * For users of bzrlib: The attribute 'tree.inventory' should be considered
      readonly. Previously it was possible to directly alter this attribute, or
      its contents, and have the tree notice this. This has been made
      unsupported - it may work in some tree formats, but in the newer dirstate
      format such actions will have no effect and will be ignored, or even
      cause assertions. All operations possible can still be carried out by a
      combination of the tree API, and the bzrlib.transform API. (Robert
      Collins, John A Meinel, Martin Pool, and others).

  IMPROVEMENTS:

    * Support for OS Windows 98. Also .bzr.log on any windows system
      saved in My Documents folder. (Alexander Belchenko)

    * ``bzr mv`` enhanced to support already moved files.
      In the past the mv command would have failed if the source file doesn't
      exist. In this situation ``bzr mv`` would now detect that the file has
      already moved and update the repository accordingly, if the target file
      does exist.
      A new option ``--after`` has been added so that if two files already
      exist, you could notify Bazaar that you have moved a (versioned) file
      and replaced it with another. Thus in this case ``bzr move --after``
      will only update the Bazaar identifier.
      (Steffen Eichenberg, Marius Kruger)

    * ``ls`` now works on treeless branches and remote branches.
      (Aaron Bentley)

    * ``bzr help global-options`` describes the global options.
      (Aaron Bentley)

    * ``bzr pull --overwrite`` will now correctly overwrite checkouts.
      (Robert Collins)

    * Files are now allowed to change kind (e.g. from file to symlink).
      Supported by ``commit``, ``revert`` and ``status``
      (Aaron Bentley)

    * ``inventory`` and ``unknowns`` hidden in favour of ``ls``
      (Aaron Bentley)

    * ``bzr help checkouts`` descibes what checkouts are and some possible
      uses of them. (James Westby, Aaron Bentley)

    * A new ``-d`` option to push, pull and merge overrides the default 
      directory.  (Martin Pool)

    * Branch format 6: smaller, and potentially faster than format 5.  Supports
      ``append_history_only`` mode, where the log view and revnos do not change,
      except by being added to.  Stores policy settings in
      ".bzr/branch/branch.conf".

    * ``append_only`` branches:  Format 6 branches may be configured so that log
      view and revnos are always consistent.  Either create the branch using
      "bzr init --append-revisions-only" or edit the config file as descriped
      in docs/configuration.txt.

    * rebind: Format 6 branches retain the last-used bind location, so if you
      "bzr unbind", you can "bzr bind" to bind to the previously-selected
      bind location.

    * Builtin tags support, created and deleted by the ``tag`` command and
      stored in the branch.  Tags can be accessed with the revisionspec
      ``-rtag:``, and listed with ``bzr tags``.  Tags are not versioned 
      at present. Tags require a network incompatible upgrade. To perform this
      upgrade, run ``bzr upgrade --dirstate-tags`` in your branch and
      repositories. (Martin Pool)

    * The ``bzr://`` transport now has a well-known port number, 4155,
      which it will use by default.  (Andrew Bennetts, Martin Pool)

    * Bazaar now looks for user-installed plugins before looking for site-wide
      plugins. (Jonathan Lange)

    * ``bzr resolve`` now detects and marks resolved text conflicts.
      (Aaron Bentley)

  INTERNALS:

    * Internally revision ids and file ids are now passed around as utf-8
      bytestrings, rather than treating them as Unicode strings. This has
      performance benefits for Knits, since we no longer need to decode the
      revision id for each line of content, nor for each entry in the index.
      This will also help with the future dirstate format.
      (John Arbash Meinel)

    * Reserved ids (any revision-id ending in a colon) are rejected by
      versionedfiles, repositories, branches, and working trees
      (Aaron Bentley)

    * Minor performance improvement by not creating a ProgressBar for
      every KnitIndex we create. (about 90ms for a bzr.dev tree)
      (John Arbash Meinel)

    * New easier to use Branch hooks facility. There are five initial hooks,
      all documented in bzrlib.branch.BranchHooks.__init__ - ``'set_rh'``,
      ``'post_push'``, ``'post_pull'``, ``'post_commit'``,
      ``'post_uncommit'``. These hooks fire after the matching operation
      on a branch has taken place, and were originally added for the
      branchrss plugin. (Robert Collins)

    * New method ``Branch.push()`` which should be used when pushing from a
      branch as it makes performance and policy decisions to match the UI
      level command ``push``. (Robert Collins).

    * Add a new method ``Tree.revision_tree`` which allows access to cached
      trees for arbitrary revisions. This allows the in development dirstate
      tree format to provide access to the callers to cached copies of 
      inventory data which are cheaper to access than inventories from the
      repository.
      (Robert Collins, Martin Pool)

    * New ``Branch.last_revision_info`` method, this is being done to allow
      optimization of requests for both the number of revisions and the last
      revision of a branch with smartservers and potentially future branch
      formats. (Wouter van Heyst, Robert Collins)

    * Allow ``'import bzrlib.plugins.NAME'`` to work when the plugin NAME has not
      yet been loaded by ``load_plugins()``. This allows plugins to depend on each
      other for code reuse without requiring users to perform file-renaming
      gymnastics. (Robert Collins)

    * New Repository method ``'gather_stats'`` for statistic data collection.
      This is expected to grow to cover a number of related uses mainly
      related to bzr info. (Robert Collins)

    * Log formatters are now managed with a registry.
      ``log.register_formatter`` continues to work, but callers accessing
      the FORMATTERS dictionary directly will not.

    * Allow a start message to be passed to the ``edit_commit_message``
      function.  This will be placed in the message offered to the user
      for editing above the separator. It allows a template commit message
      to be used more easily. (James Westby)

    * ``GPGStrategy.sign()`` will now raise ``BzrBadParameterUnicode`` if
      you pass a Unicode string rather than an 8-bit string. Callers need
      to be updated to encode first. (John Arbash Meinel)

    * Branch.push, pull, merge now return Result objects with information
      about what happened, rather than a scattering of various methods.  These
      are also passed to the post hooks.  (Martin Pool)

    * File formats and architecture is in place for managing a forest of trees
      in bzr, and splitting up existing trees into smaller subtrees, and
      finally joining trees to make a larger tree. This is the first iteration
      of this support, and the user-facing aspects still require substantial
      work.  If you wish to experiment with it, use ``bzr upgrade
      --dirstate-with-subtree`` in your working trees and repositories.
      You can use the hidden commands ``split`` and ``join`` and to create
      and manipulate nested trees, but please consider using the nested-trees
      branch, which contains substantial UI improvements, instead.
      http://code.aaronbentley.com/bzr/bzrrepo/nested-trees/
      (Aaron Bentley, Martin Pool, Robert Collins).

  BUGFIXES:

    * ``bzr annotate`` now uses dotted revnos from the viewpoint of the
      branch, rather than the last changed revision of the file.
      (John Arbash Meinel, #82158)

    * Lock operations no longer hang if they encounter a permission problem.
      (Aaron Bentley)

    * ``bzr push`` can resume a push that was canceled before it finished.
      Also, it can push even if the target directory exists if you supply
      the ``--use-existing-dir`` flag.
      (John Arbash Meinel, #30576, #45504)

    * Fix http proxy authentication when user and an optional
      password appears in the ``*_proxy`` vars. (Vincent Ladeuil,
      #83954).

    * ``bzr log branch/file`` works for local treeless branches
      (Aaron Bentley, #84247)

    * Fix problem with UNC paths on Windows 98. (Alexander Belchenko, #84728)

    * Searching location of CA bundle for PyCurl in env variable
      (``CURL_CA_BUNDLE``), and on win32 along the PATH.
      (Alexander Belchenko, #82086)

    * ``bzr init`` works with unicode argument LOCATION.
      (Alexander Belchenko, #85599)

    * Raise ``DependencyNotPresent`` if pycurl do not support https. 
      (Vincent Ladeuil, #85305)

    * Invalid proxy env variables should not cause a traceback.
      (Vincent Ladeuil, #87765)

    * Ignore patterns normalised to use '/' path separator.
      (Kent Gibson, #86451)

    * bzr rocks. It sure does! Fix case. (Vincent Ladeuil, #78026)

    * Fix bzrtools shelve command for removed lines beginning with "--"
      (Johan Dahlberg, #75577)

  TESTING:

    * New ``--first`` option to ``bzr selftest`` to run specified tests
      before the rest of the suite.  (Martin Pool)


bzr 0.14  2007-01-23
--------------------

  IMPROVEMENTS:

    * ``bzr help global-options`` describes the global options. (Aaron Bentley)

  BUG FIXES:
    
    * Skip documentation generation tests if the tools to do so are not
      available. Fixes running selftest for installled copies of bzr. 
      (John Arbash Meinel, #80330)

    * Fix the code that discovers whether bzr is being run from it's
      working tree to handle the case when it isn't but the directory
      it is in is below a repository. (James Westby, #77306)


bzr 0.14rc1  2007-01-16
-----------------------

  IMPROVEMENTS:

    * New connection: ``bzr+http://`` which supports tunnelling the smart
      protocol over an HTTP connection. If writing is enabled on the bzr
      server, then you can write over the http connection.
      (Andrew Bennetts, John Arbash Meinel)

    * Aliases now support quotation marks, so they can contain whitespace
      (Marius Kruger)

    * PyCurlTransport now use a single curl object. By specifying explicitly
      the 'Range' header, we avoid the need to use two different curl objects
      (and two connections to the same server). (Vincent Ladeuil)

    * ``bzr commit`` does not prompt for a message until it is very likely to
      succeed.  (Aaron Bentley)

    * ``bzr conflicts`` now takes --text to list pathnames of text conflicts
      (Aaron Bentley)

    * Fix ``iter_lines_added_or_present_in_versions`` to use a set instead
      of a list while checking if a revision id was requested. Takes 10s
      off of the ``fileids_affected_by_revision_ids`` time, which is 10s
      of the ``bzr branch`` time. Also improve ``fileids_...`` time by
      filtering lines with a regex rather than multiple ``str.find()``
      calls. (saves another 300ms) (John Arbash Meinel)

    * Policy can be set for each configuration key. This allows keys to be
      inherited properly across configuration entries. For example, this
      should enable you to do::
        
        [/home/user/project]
        push_location = sftp://host/srv/project/
        push_location:policy = appendpath

      And then a branch like ``/home/user/project/mybranch`` should get an
      automatic push location of ``sftp://host/srv/project/mybranch``.
      (James Henstridge)

    * Added ``bzr status --short`` to make status report svn style flags
      for each file.  For example::

        $ bzr status --short
        A  foo
        A  bar
        D  baz
        ?  wooley

    * 'bzr selftest --clean-output' allows easily clean temporary tests 
      directories without running tests. (Alexander Belchenko)

    * ``bzr help hidden-commands`` lists all hidden commands. (Aaron Bentley)

    * ``bzr merge`` now has an option ``--pull`` to fall back to pull if
      local is fully merged into remote. (Jan Hudec)

    * ``bzr help formats`` describes available directory formats. (Aaron Bentley)

  INTERNALS:

    * A few tweaks directly to ``fileids_affected_by_revision_ids`` to
      help speed up processing, as well allowing to extract unannotated
      lines. Between the two ``fileids_affected_by_revision_ids`` is
      improved by approx 10%. (John Arbash Meinel)

    * Change Revision serialization to only write out millisecond
      resolution. Rather than expecting floating point serialization to
      preserve more resolution than we need. (Henri Weichers, Martin Pool)

    * Test suite ends cleanly on Windows.  (Vincent Ladeuil)

    * When ``encoding_type`` attribute of class Command is equal to 'exact', 
      force sys.stdout to be a binary stream on Windows, and therefore
      keep exact line-endings (without LF -> CRLF conversion).
      (Alexander Belchenko)

    * Single-letter short options are no longer globally declared.  (Martin
      Pool)

    * Before using detected user/terminal encoding bzr should check
      that Python has corresponding codec. (Alexander Belchenko)

    * Formats for end-user selection are provided via a FormatRegistry (Aaron Bentley)

  BUG FIXES:

    * ``bzr missing --verbose`` was showing adds/removals in the wrong
      direction. (John Arbash Meinel)

    * ``bzr annotate`` now defaults to showing dotted revnos for merged
      revisions. It cuts them off at a depth of 12 characters, but you can
      supply ``--long`` to see the full number. You can also use
      ``--show-ids`` to display the original revision ids, rather than
      revision numbers and committer names. (John Arbash Meinel, #75637)

    * bzr now supports Win32 UNC path (e.g. ``\HOST\path``. 
      (Alexander Belchenko, #57869)

    * Win32-specific: output of cat, bundle and diff commands don't mangle
      line-endings (Alexander Belchenko, #55276)

    * Replace broken fnmatch based ignore pattern matching with custom pattern
      matcher.
      (Kent Gibson, Jan Hudec #57637)

    * pycurl and urllib can detect short reads at different places. Update
      the test suite to test more cases. Also detect http error code 416
      which was raised for that specific bug. Also enhance the urllib
      robustness by detecting invalid ranges (and pycurl's one by detecting
      short reads during the initial GET). (Vincent Ladeuil, #73948)

    * The urllib connection sharing interacts badly with urllib2
      proxy setting (the connections didn't go thru the proxy
      anymore). Defining a proper ProxyHandler solves the
      problem.  (Vincent Ladeuil, #74759)

    * Use urlutils to generate relative URLs, not osutils 
      (Aaron Bentley, #76229)

    * ``bzr status`` in a readonly directory should work without giving
      lots of errors. (John Arbash Meinel, #76299)

    * Mention the revisionspec topic for the revision option help.
      (Wouter van Heyst, #31663)

    * Allow plugins import from zip archives.
      (Alexander Belchenko, #68124)


bzr 0.13  2006-12-05
--------------------
    
  No changes from 0.13rc1
    
bzr 0.13rc1  2006-11-27
-----------------------

  IMPROVEMENTS:

    * New command ``bzr remove-tree`` allows the removal of the working
      tree from a branch.
      (Daniel Silverstone)

    * urllib uses shared keep-alive connections, so http 
      operations are substantially faster.
      (Vincent Ladeuil, #53654)

    * ``bzr export`` allows an optional branch parameter, to export a bzr
      tree from some other url. For example:
      ``bzr export bzr.tar.gz http://bazaar-vcs.org/bzr/bzr.dev``
      (Daniel Silverstone)

    * Added ``bzr help topics`` to the bzr help system. This gives a
      location for general information, outside of a specific command.
      This includes updates for ``bzr help revisionspec`` the first topic
      included. (Goffredo Baroncelli, John Arbash Meinel, #42714)

    * WSGI-compatible HTTP smart server.  See ``doc/http_smart_server.txt``.
      (Andrew Bennetts)

    * Knit files will now cache full texts only when the size of the
      deltas is as large as the size of the fulltext. (Or after 200
      deltas, whichever comes first). This has the most benefit on large
      files with small changes, such as the inventory for a large project.
      (eg For a project with 2500 files, and 7500 revisions, it changes
      the size of inventory.knit from 11MB to 5.4MB) (John Arbash Meinel)

  INTERNALS:

    * New -D option given before the command line turns on debugging output
      for particular areas.  -Derror shows tracebacks on all errors.
      (Martin Pool)

    * Clean up ``bzr selftest --benchmark bundle`` to correct an import,
      and remove benchmarks that take longer than 10min to run.
      (John Arbash Meinel)

    * Use ``time.time()`` instead of ``time.clock()`` to decide on
      progress throttling. Because ``time.clock()`` is actually CPU time,
      so over a high-latency connection, too many updates get throttled.
      (John Arbash Meinel)

    * ``MemoryTransport.list_dir()`` would strip the first character for
      files or directories in root directory. (John Arbash Meinel)

    * New method ``get_branch_reference`` on 'BzrDir' allows the detection of 
      branch references - which the smart server component needs.
  
    * New ``ChrootTransportDecorator``, accessible via the ``chroot+`` url
      prefix.  It disallows any access to locations above a set URL.  (Andrew
      Bennetts)

  BUG FIXES:

    * Now ``_KnitIndex`` properly decode revision ids when loading index data.
      And optimize the knit index parsing code. 
      (Dmitry Vasiliev, John Arbash Meinel)

    * ``bzrlib/bzrdir.py`` was directly referencing ``bzrlib.workingtree``,
      without importing it. This prevented ``bzr upgrade`` from working
      unless a plugin already imported ``bzrlib.workingtree``
      (John Arbash Meinel, #70716)

    * Suppress the traceback on invalid URLs (Vincent Ladeuil, #70803).

    * Give nicer error message when an http server returns a 403
      error code. (Vincent Ladeuil, #57644).

    * When a multi-range http GET request fails, try a single
      range one. If it fails too, forget about ranges. Remember that until 
      the death of the transport and propagates that to the clones.
      (Vincent Ladeuil, #62276, #62029).

    * Handles user/passwords supplied in url from command
      line (for the urllib implementation). Don't request already
      known passwords (Vincent Ladeuil, #42383, #44647, #48527)

    * ``_KnitIndex.add_versions()`` dictionary compresses revision ids as they
      are added. This fixes bug where fetching remote revisions records
      them as full references rather than integers.
      (John Arbash Meinel, #64789)

    * ``bzr ignore`` strips trailing slashes in patterns.
      Also ``bzr ignore`` rejects absolute paths. (Kent Gibson, #4559)

    * ``bzr ignore`` takes multiple arguments. (Cheuksan Edward Wang, #29488)

    * mv correctly handles paths that traverse symlinks. 
      (Aaron Bentley, #66964)

    * Give nicer looking error messages when failing to connect over ssh.
      (John Arbash Meinel, #49172)

    * Pushing to a remote branch does not currently update the remote working
      tree. After a remote push, ``bzr status`` and ``bzr diff`` on the remote
      machine now show that the working tree is out of date.
      (Cheuksan Edward Wang #48136)

    * Use patiencediff instead of difflib for determining deltas to insert
      into knits. This avoids the O(N^3) behavior of difflib. Patience
      diff should be O(N^2). (Cheuksan Edward Wang, #65714)

    * Running ``bzr log`` on nonexistent file gives an error instead of the
      entire log history. (Cheuksan Edward Wang #50793)

    * ``bzr cat`` can look up contents of removed or renamed files. If the
      pathname is ambiguous, i.e. the files in the old and new trees have
      different id's, the default is the file in the new tree. The user can
      use "--name-from-revision" to select the file in the old tree.
      (Cheuksan Edward Wang, #30190)

  TESTING:

    * TestingHTTPRequestHandler really handles the Range header
      (previously it was ignoring it and returning the whole file,).

bzr 0.12  2006-10-30
--------------------

  INTERNALS:

    * Clean up ``bzr selftest --benchmark bundle`` to correct an import,
      and remove benchmarks that take longer than 10min to run.
      (John Arbash Meinel)
  
bzr 0.12rc1  2006-10-23
-----------------------

  IMPROVEMENTS:

    * ``bzr log`` now shows dotted-decimal revision numbers for all revisions,
      rather than just showing a decimal revision number for revisions on the
      mainline. These revision numbers are not yet accepted as input into bzr
      commands such as log, diff etc. (Robert Collins)

    * revisions can now be specified using dotted-decimal revision numbers.
      For instance, ``bzr diff -r 1.2.1..1.2.3``. (Robert Collins)

    * ``bzr help commands`` output is now shorter (Aaron Bentley)

    * ``bzr`` now uses lazy importing to reduce the startup time. This has
      a moderate effect on lots of actions, especially ones that have
      little to do. For example ``bzr rocks`` time is down to 116ms from
      283ms. (John Arbash Meinel)

    * New Registry class to provide name-to-object registry-like support,
      for example for schemes where plugins can register new classes to
      do certain tasks (e.g. log formatters). Also provides lazy registration
      to allow modules to be loaded on request.
      (John Arbash Meinel, Adeodato Simó)

  API INCOMPATABILITY:
  
    * LogFormatter subclasses show now expect the 'revno' parameter to 
      show() to be a string rather than an int. (Robert Collins)

  INTERNALS:

    * ``TestCase.run_bzr``, ``run_bzr_captured``, and ``run_bzr_subprocess``
      can take a ``working_dir='foo'`` parameter, which will change directory 
      for the command. (John Arbash Meinel)

    * ``bzrlib.lazy_regex.lazy_compile`` can be used to create a proxy
      around a regex, which defers compilation until first use. 
      (John Arbash Meinel)

    * ``TestCase.run_bzr_subprocess`` defaults to supplying the
      ``--no-plugins`` parameter to ensure test reproducability, and avoid
      problems with system-wide installed plugins. (John Arbash Meinel)

    * Unique tree root ids are now supported. Newly created trees still
      use the common root id for compatibility with bzr versions before 0.12.
      (Aaron Bentley)

    * ``WorkingTree.set_root_id(None)`` is now deprecated. Please
      pass in ``inventory.ROOT_ID`` if you want the default root id value.
      (Robert Collins, John Arbash Meinel)

    * New method ``WorkingTree.flush()`` which will write the current memory
      inventory out to disk. At the same time, ``read_working_inventory`` will
      no longer trash the current tree inventory if it has been modified within
      the current lock, and the tree will now ``flush()`` automatically on
      ``unlock()``. ``WorkingTree.set_root_id()`` has been updated to take
      advantage of this functionality. (Robert Collins, John Arbash Meinel)

    * ``bzrlib.tsort.merge_sorted`` now accepts ``generate_revnos``. This
      parameter will cause it to add another column to its output, which
      contains the dotted-decimal revno for each revision, as a tuple.
      (Robert Collins)

    * ``LogFormatter.show_merge`` is deprecated in favour of
      ``LogFormatter.show_merge_revno``. (Robert Collins)

  BUG FIXES:

    * Avoid circular imports by creating a deprecated function for
      ``bzrlib.tree.RevisionTree``. Callers should have been using
      ``bzrlib.revisontree.RevisionTree`` anyway. (John Arbash Meinel,
      #63360, #66349)

    * Don't use ``socket.MSG_WAITALL`` as it doesn't exist on all
      platforms. (Martin Pool, #66356)

    * Don't require ``Content-Type`` in range responses. Assume they are a
      single range if ``Content-Type`` does not exist.
      (John Arbash Meinel, #62473)

    * bzr branch/pull no longer complain about progress bar cleanup when
      interrupted during fetch.  (Aaron Bentley, #54000)

    * ``WorkingTree.set_parent_trees()`` uses the trees to directly write
      the basis inventory, rather than going through the repository. This
      allows us to have 1 inventory read, and 2 inventory writes when
      committing a new tree. (John Arbash Meinel)

    * When reverting, files that are not locally modified that do not exist
      in the target are deleted, not just unversioned (Aaron Bentley)

    * When trying to acquire a lock, don't fail immediately. Instead, try
      a few times (up to 1 hour) before timing out. Also, report why the
      lock is unavailable (John Arbash Meinel, #43521, #49556)

    * Leave HttpTransportBase daughter classes decides how they
      implement cloning. (Vincent Ladeuil, #61606)

    * diff3 does not indicate conflicts on clean merge. (Aaron Bentley)

    * If a commit fails, the commit message is stored in a file at the root of
      the tree for later commit. (Cheuksan Edward Wang, Stefan Metzmacher,
      #32054)

  TESTING:

    * New test base class TestCaseWithMemoryTransport offers memory-only
      testing facilities: its not suitable for tests that need to mutate disk
      state, but most tests should not need that and should be converted to
      TestCaseWithMemoryTransport. (Robert Collins)

    * ``TestCase.make_branch_and_memory_tree`` now takes a format
      option to set the BzrDir, Repository and Branch formats of the
      created objects. (Robert Collins, John Arbash Meinel)

bzr 0.11  2006-10-02
--------------------

    * Smart server transport test failures on windows fixed. (Lukáš Lalinský).

bzr 0.11rc2  2006-09-27
-----------------------

  BUG FIXES:

    * Test suite hangs on windows fixed. (Andrew Bennets, Alexander Belchenko).
    
    * Commit performance regression fixed. (Aaron Bentley, Robert Collins, John
      Arbash Meinel).

bzr 0.11rc1  2006-09-25
-----------------------

  IMPROVEMENTS:

    * Knit files now wait to create their contents until the first data is
      added. The old code used to create an empty .knit and a .kndx with just
      the header. However, this caused a lot of extra round trips over sftp.
      This can change the time for ``bzr push`` to create a new remote branch
      from 160s down to 100s. This also affects ``bzr commit`` performance when
      adding new files, ``bzr commit`` on a new kernel-like tree drops from 50s
      down to 40s (John Arbash Meinel, #44692)

    * When an entire subtree has been deleted, commit will now report that
      just the top of the subtree has been deleted, rather than reporting
      all the individual items. (Robert Collins)

    * Commit performs one less XML parse. (Robert Collins)

    * ``bzr checkout`` now operates on readonly branches as well
      as readwrite branches. This fixes bug #39542. (Robert Collins)

    * ``bzr bind`` no longer synchronises history with the master branch.
      Binding should be followed by an update or push to synchronise the 
      two branches. This is closely related to the fix for bug #39542.
      (Robert Collins)

    * ``bzrlib.lazy_import.lazy_import`` function to create on-demand 
      objects.  This allows all imports to stay at the global scope, but
      modules will not actually be imported if they are not used.
      (John Arbash Meinel)

    * Support ``bzr://`` and ``bzr+ssh://`` urls to work with the new RPC-based
      transport which will be used with the upcoming high-performance smart
      server. The new command ``bzr serve`` will invoke bzr in server mode,
      which processes these requests. (Andrew Bennetts, Robert Collins, Martin
      Pool)

    * New command ``bzr version-info`` which can be used to get a summary
      of the current state of the tree. This is especially useful as part
      of a build commands. See ``doc/version_info.txt`` for more information 
      (John Arbash Meinel)

  BUG FIXES:

    * ``'bzr inventory [FILE...]'`` allows restricting the file list to a
      specific set of files. (John Arbash Meinel, #3631)

    * Don't abort when annotating empty files (John Arbash Meinel, #56814)

    * Add ``Stanza.to_unicode()`` which can be passed to another Stanza
      when nesting stanzas. Also, add ``read_stanza_unicode`` to handle when
      reading a nested Stanza. (John Arbash Meinel)

    * Transform._set_mode() needs to stat the right file. 
      (John Arbash Meinel, #56549)

    * Raise WeaveFormatError rather than StopIteration when trying to read
      an empty Weave file. (John Arbash Meinel, #46871)

    * Don't access e.code for generic URLErrors, only HTTPErrors have .code.
      (Vincent Ladeuil, #59835)

    * Handle boundary="" lines properly to allow access through a Squid proxy.
      (John Arbash Meinel, #57723)

    * revert now removes newly-added directories (Aaron Bentley, #54172)

    * ``bzr upgrade sftp://`` shouldn't fail to upgrade v6 branches if there 
      isn't a working tree. (David Allouche, #40679)

    * Give nicer error messages when a user supplies an invalid --revision
      parameter. (John Arbash Meinel, #55420)

    * Handle when LANG is not recognized by python. Emit a warning, but
      just revert to using 'ascii'. (John Arbash Meinel, #35392)

    * Don't use ``preexec_fn`` on win32, as it is not supported by subprocess.
      (John Arbash Meinel)

    * Skip specific tests when the dependencies aren't met. This includes
      some ``setup.py`` tests when ``python-dev`` is not available, and
      some tests that depend on paramiko. (John Arbash Meinel, Mattheiu Moy)

    * Fallback to Paramiko properly, if no ``ssh`` executable exists on
      the system. (Andrew Bennetts, John Arbash Meinel)

    * ``Branch.bind(other_branch)`` no longer takes a write lock on the
      other branch, and will not push or pull between the two branches.
      API users will need to perform a push or pull or update operation if they
      require branch synchronisation to take place. (Robert Collins, #47344)

    * When creating a tarball or zipfile export, export unicode names as utf-8
      paths. This may not work perfectly on all platforms, but has the best
      chance of working in the common case. (John Arbash Meinel, #56816)

    * When committing, only files that exist in working tree or basis tree
      may be specified (Aaron Bentley, #50793)

  PORTABILITY:

    * Fixes to run on Python 2.5 (Brian M. Carlson, Martin Pool, Marien Zwart)

  INTERNALS:

    * TestCaseInTempDir now creates a separate directory for HOME, rather
      than having HOME set to the same location as the working directory.
      (John Arbash Meinel)

    * ``run_bzr_subprocess()`` can take an optional ``env_changes={}`` parameter,
      which will update os.environ inside the spawned child. It also can
      take a ``universal_newlines=True``, which helps when checking the output
      of the command. (John Arbash Meinel)

    * Refactor SFTP vendors to allow easier re-use when ssh is used. 
      (Andrew Bennetts)

    * ``Transport.list_dir()`` and ``Transport.iter_files_recursive()`` should always
      return urlescaped paths. This is now tested (there were bugs in a few
      of the transports) (Andrew Bennetts, David Allouche, John Arbash Meinel)

    * New utility function ``symbol_versioning.deprecation_string``. Returns the
      formatted string for a callable, deprecation format pair. (Robert Collins)

    * New TestCase helper applyDeprecated. This allows you to call a callable
      which is deprecated without it spewing to the screen, just by supplying
      the deprecation format string issued for it. (Robert Collins)

    * Transport.append and Transport.put have been deprecated in favor of
      ``.append_bytes``, ``.append_file``, ``.put_bytes``, and
      ``.put_file``. This removes the ambiguity in what type of object the
      functions take.  ``Transport.non_atomic_put_{bytes,file}`` has also
      been added. Which works similarly to ``Transport.append()`` except for
      SFTP, it doesn't have a round trip when opening the file. Also, it
      provides functionality for creating a parent directory when trying
      to create a file, rather than raise NoSuchFile and forcing the
      caller to repeat their request.
      (John Arbash Meinel)

    * WorkingTree has a new api ``unversion`` which allow the unversioning of
      entries by their file id. (Robert Collins)

    * ``WorkingTree.pending_merges`` is deprecated.  Please use the
      ``get_parent_ids`` (introduced in 0.10) method instead. (Robert Collins)

    * WorkingTree has a new ``lock_tree_write`` method which locks the branch for
      read rather than write. This is appropriate for actions which only need
      the branch data for reference rather than mutation. A new decorator
      ``needs_tree_write_lock`` is provided in the workingtree module. Like the
      ``needs_read_lock`` and ``needs_write_lock`` decorators this allows static 
      declaration of the locking requirements of a function to ensure that
      a lock is taken out for casual scripts. (Robert Collins, #54107)

    * All WorkingTree methods which write to the tree, but not to the branch
      have been converted to use ``needs_tree_write_lock`` rather than 
      ``needs_write_lock``. Also converted is the revert, conflicts and tree
      transform modules. This provides a modest performance improvement on 
      metadir style trees, due to the reduce lock-acquisition, and a more
      significant performance improvement on lightweight checkouts from 
      remote branches, where trivial operations used to pay a significant 
      penalty. It also provides the basis for allowing readonly checkouts.
      (Robert Collins)

    * Special case importing the standard library 'copy' module. This shaves
      off 40ms of startup time, while retaining compatibility. See:
      ``bzrlib/inspect_for_copy.py`` for more details. (John Arbash Meinel)

    * WorkingTree has a new parent class MutableTree which represents the 
      specialisations of Tree which are able to be altered. (Robert Collins)

    * New methods mkdir and ``put_file_bytes_non_atomic`` on MutableTree that
      mutate the tree and its contents. (Robert Collins)

    * Transport behaviour at the root of the URL is now defined and tested.
      (Andrew Bennetts, Robert Collins)

  TESTING:

    * New test helper classs MemoryTree. This is typically accessed via
      ``self.make_branch_and_memory_tree()`` in test cases. (Robert Collins)
      
    * Add ``start_bzr_subprocess`` and ``stop_bzr_subprocess`` to allow test
      code to continue running concurrently with a subprocess of bzr.
      (Andrew Bennetts, Robert Collins)

    * Add a new method ``Transport.get_smart_client()``. This is provided to
      allow upgrades to a richer interface than the VFS one provided by
      Transport. (Andrew Bennetts, Martin Pool)

bzr 0.10  2006-08-29
--------------------
  
  IMPROVEMENTS:
    * 'merge' now takes --uncommitted, to apply uncommitted changes from a
      tree.  (Aaron Bentley)
  
    * 'bzr add --file-ids-from' can be used to specify another path to use
      for creating file ids, rather than generating all new ones. Internally,
      the 'action' passed to ``smart_add_tree()`` can return ``file_ids`` that
      will be used, rather than having bzrlib generate new ones.
      (John Arbash Meinel, #55781)

    * ``bzr selftest --benchmark`` now allows a ``--cache-dir`` parameter.
      This will cache some of the intermediate trees, and decrease the
      setup time for benchmark tests. (John Arbash Meinel)

    * Inverse forms are provided for all boolean options.  For example,
      --strict has --no-strict, --no-recurse has --recurse (Aaron Bentley)

    * Serialize out Inventories directly, rather than using ElementTree.
      Writing out a kernel sized inventory drops from 2s down to ~350ms.
      (Robert Collins, John Arbash Meinel)

  BUG FIXES:

    * Help diffutils 2.8.4 get along with binary tests (Marien Zwart: #57614)

    * Change LockDir so that if the lock directory doesn't exist when
      ``lock_write()`` is called, an attempt will be made to create it.
      (John Arbash Meinel, #56974)

    * ``bzr uncommit`` preserves pending merges. (John Arbash Meinel, #57660)

    * Active FTP transport now works as intended. (ghozzy, #56472)

    * Really fix mutter() so that it won't ever raise a UnicodeError.
      It means it is possible for ~/.bzr.log to contain non UTF-8 characters.
      But it is a debugging log, not a real user file.
      (John Arbash Meinel, #56947, #53880)

    * Change Command handle to allow Unicode command and options.
      At present we cannot register Unicode command names, so we will get
      BzrCommandError('unknown command'), or BzrCommandError('unknown option')
      But that is better than a UnicodeError + a traceback.
      (John Arbash Meinel, #57123)

    * Handle TZ=UTC properly when reading/writing revisions.
      (John Arbash Meinel, #55783, #56290)

    * Use ``GPG_TTY`` to allow gpg --cl to work with gpg-agent in a pipeline,
      (passing text to sign in on stdin). (John Arbash Meinel, #54468)

    * External diff does the right thing for binaries even in foreign 
      languages. (John Arbash Meinel, #56307)

    * Testament handles more cases when content is unicode. Specific bug was
      in handling of revision properties.
      (John Arbash Meinel, Holger Krekel, #54723)

    * The bzr selftest was failing on installed versions due to a bug in a new
      test helper. (John Arbash Meinel, Robert Collins, #58057)

  INTERNALS:

    * ``bzrlib.cache_utf8`` contains ``encode()`` and ``decode()`` functions
      which can be used to cache the conversion between utf8 and Unicode.
      Especially helpful for some of the knit annotation code, which has to
      convert revision ids to utf8 to annotate lines in storage.
      (John Arbash Meinel)

    * ``setup.py`` now searches the filesystem to find all packages which
      need to be installed. This should help make the life of packagers
      easier. (John Arbash Meinel)

bzr 0.9.0  2006-08-11
---------------------

  SURPRISES:

   * The hard-coded built-in ignore rules have been removed. There are
     now two rulesets which are enforced. A user global one in 
     ``~/.bazaar/ignore`` which will apply to every tree, and the tree
     specific one '.bzrignore'.
     ``~/.bazaar/ignore`` will be created if it does not exist, but with
     a more conservative list than the old default.
     This fixes bugs with default rules being enforced no matter what. 
     The old list of ignore rules from bzr is available by
     running 'bzr ignore --old-default-rules'.
     (Robert Collins, Martin Pool, John Arbash Meinel)

   * 'branches.conf' has been changed to 'locations.conf', since it can apply
     to more locations than just branch locations.
     (Aaron Bentley)
   
  IMPROVEMENTS:

   * The revision specifier "revno:" is extended to accept the syntax
     revno:N:branch. For example,
     revno:42:http://bazaar-vcs.org/bzr/bzr.dev/ means revision 42 in
     bzr.dev.  (Matthieu Moy)

   * Tests updates to ensure proper URL handling, UNICODE support, and
     proper printing when the user's terminal encoding cannot display 
     the path of a file that has been versioned.
     ``bzr branch`` can take a target URL rather than only a local directory.
     ``Branch.get_parent()/set_parent()`` now save a relative path if possible,
     and normalize the parent based on root, allowing access across
     different transports. (John Arbash Meinel, Wouter van Heyst, Martin Pool)
     (Malone #48906, #42699, #40675, #5281, #3980, #36363, #43689,
     #42517, #42514)

   * On Unix, detect terminal width using an ioctl not just $COLUMNS.
     Use terminal width for single-line logs from ``bzr log --line`` and
     pending-merge display.  (Robert Widhopf-Fenk, Gustavo Niemeyer)
     (Malone #3507)

   * On Windows, detect terminal width using GetConsoleScreenBufferInfo.
     (Alexander Belchenko)

   * Speedup improvement for 'date:'-revision search. (Guillaume Pinot).

   * Show the correct number of revisions pushed when pushing a new branch.
     (Robert Collins).

   * 'bzr selftest' now shows a progress bar with the number of tests, and 
     progress made. 'make check' shows tests in -v mode, to be more useful
     for the PQM status window. (Robert Collins).
     When using a progress bar, failed tests are printed out, rather than
     being overwritten by the progress bar until the suite finishes.
     (John Arbash Meinel)

   * 'bzr selftest --benchmark' will run a new benchmarking selftest.
     'bzr selftest --benchmark --lsprof-timed' will use lsprofile to generate
     profile data for the individual profiled calls, allowing for fine
     grained analysis of performance.
     (Robert Collins, Martin Pool).

   * 'bzr commit' shows a progress bar. This is useful for commits over sftp
     where commit can take an appreciable time. (Robert Collins)

   * 'bzr add' is now less verbose in telling you what ignore globs were
     matched by files being ignored. Instead it just tells you how many 
     were ignored (because you might reasonably be expecting none to be
     ignored). 'bzr add -v' is unchanged and will report every ignored
     file. (Robert Collins).

   * ftp now has a test server if medusa is installed. As part of testing,
     ftp support has been improved, including support for supplying a
     non-standard port. (John Arbash Meinel).

   * 'bzr log --line' shows the revision number, and uses only the
     first line of the log message (#5162, Alexander Belchenko;
     Matthieu Moy)

   * 'bzr status' has had the --all option removed. The 'bzr ls' command
     should be used to retrieve all versioned files. (Robert Collins)

   * 'bzr bundle OTHER/BRANCH' will create a bundle which can be sent
     over email, and applied on the other end, while maintaining ancestry.
     This bundle can be applied with either 'bzr merge' or 'bzr pull',
     the same way you would apply another branch.
     (John Arbash Meinel, Aaron Bentley)
  
   * 'bzr whoami' can now be used to set your identity from the command line,
     for a branch or globally.  (Robey Pointer)

   * 'bzr checkout' now aliased to 'bzr co', and 'bzr annotate' to 'bzr ann'.
     (Michael Ellerman)

   * 'bzr revert DIRECTORY' now reverts the contents of the directory as well.
     (Aaron Bentley)

   * 'bzr get sftp://foo' gives a better error when paramiko is not present.
     Also updates things like 'http+pycurl://' if pycurl is not present.
     (John Arbash Meinel) (Malone #47821, #52204)

   * New env variable ``BZR_PROGRESS_BAR``, sets the default progress bar type.
     Can be set to 'none' or 'dummy' to disable the progress bar, 'dots' or 
     'tty' to create the respective type. (John Arbash Meinel, #42197, #51107)

   * Improve the help text for 'bzr diff' to explain what various options do.
     (John Arbash Meinel, #6391)

   * 'bzr uncommit -r 10' now uncommits revisions 11.. rather than uncommitting
     revision 10. This makes -r10 more in line with what other commands do.
     'bzr uncommit' also now saves the pending merges of the revisions that
     were removed. So it is safe to uncommit after a merge, fix something,
     and commit again. (John Arbash Meinel, #32526, #31426)

   * 'bzr init' now also works on remote locations.
     (Wouter van Heyst, #48904)

   * HTTP support has been updated. When using pycurl we now support 
     connection keep-alive, which reduces dns requests and round trips.
     And for both urllib and pycurl we support multi-range requests, 
     which decreases the number of round-trips. Performance results for
     ``bzr branch http://bazaar-vcs.org/bzr/bzr.dev/`` indicate
     http branching is now 2-3x faster, and ``bzr pull`` in an existing 
     branch is as much as 4x faster.
     (Michael Ellerman, Johan Rydberg, John Arbash Meinel, #46768)

   * Performance improvements for sftp. Branching and pulling are now up to
     2x faster. Utilize paramiko.readv() support for async requests if it
     is available (paramiko > 1.6) (John Arbash Meinel)

  BUG FIXES:

    * Fix shadowed definition of TestLocationConfig that caused some 
      tests not to run.
      (Erik Bågfors, Michael Ellerman, Martin Pool, #32587)

    * Fix unnecessary requirement of sign-my-commits that it be run from
      a working directory.  (Martin Pool, Robert Collins)

    * 'bzr push location' will only remember the push location if it succeeds
      in connecting to the remote location. (John Arbash Meinel, #49742)

    * 'bzr revert' no longer toggles the executable bit on win32
      (John Arbash Meinel, #45010)

    * Handle broken pipe under win32 correctly. (John Arbash Meinel)
    
    * sftp tests now work correctly on win32 if you have a newer paramiko
      (John Arbash Meinel)

    * Cleanup win32 test suite, and general cleanup of places where
      file handles were being held open. (John Arbash Meinel)

    * When specifying filenames for 'diff -r x..y', the name of the file in the
      working directory can be used, even if its name is different in both x
      and y.

    * File-ids containing single- or double-quotes are handled correctly by
      push. (Aaron Bentley, #52227)

    * Normalize unicode filenames to ensure cross-platform consistency.
      (John Arbash Meinel, #43689)

    * The argument parser can now handle '-' as an argument. Currently
      no code interprets it specially (it is mostly handled as a file named 
      '-'). But plugins, and future operations can use it.
      (John Arbash meinel, #50984)

    * Bundles can properly read binary files with a plain '\r' in them.
      (John Arbash Meinel, #51927)

    * Tuning ``iter_entries()`` to be more efficient (John Arbash Meinel, #5444)

    * Lots of win32 fixes (the test suite passes again).
      (John Arbash Meinel, #50155)

    * Handle openbsd returning None for sys.getfilesystemencoding() (#41183) 

    * Support ftp APPE (append) to allow Knits to be used over ftp (#42592)

    * Removals are only committed if they match the filespec (or if there is
      no filespec).  (#46635, Aaron Bentley)

    * smart-add recurses through all supplied directories 
      (John Arbash Meinel, #52578)

    * Make the bundle reader extra lines before and after the bundle text.
      This allows you to parse an email with the bundle inline.
      (John Arbash Meinel, #49182)

    * Change the file id generator to squash a little bit more. Helps when
      working with long filenames on windows. (Also helps for unicode filenames
      not generating hidden files). (John Arbash Meinel, #43801)

    * Restore terminal mode on C-c while reading sftp password.  (#48923, 
      Nicholas Allen, Martin Pool)

    * Timestamps are rounded to 1ms, and revision entries can be recreated
      exactly. (John Arbash Meinel, Jamie Wilkinson, #40693)

    * Branch.base has changed to a URL, but ~/.bazaar/locations.conf should
      use local paths, since it is user visible (John Arbash Meinel, #53653)

    * ``bzr status foo`` when foo was unversioned used to cause a full delta
      to be generated (John Arbash Meinel, #53638)

    * When reading revision properties, an empty value should be considered
      the empty string, not None (John Arbash Meinel, #47782)

    * ``bzr diff --diff-options`` can now handle binary files being changed.
      Also, the output is consistent when --diff-options is not supplied.
      (John Arbash Meinel, #54651, #52930)

    * Use the right suffixes for loading plugins (John Arbash Meinel, #51810)

    * Fix ``Branch.get_parent()`` to handle the case when the parent is not 
      accessible (John Arbash Meinel, #52976)

  INTERNALS:

    * Combine the ignore rules into a single regex rather than looping over
      them to reduce the threshold where  N^2 behaviour occurs in operations
      like status. (Jan Hudec, Robert Collins).

    * Appending to ``bzrlib.DEFAULT_IGNORE`` is now deprecated. Instead, use
      one of the add functions in bzrlib.ignores. (John Arbash Meinel)

    * 'bzr push' should only push the ancestry of the current revision, not
      all of the history in the repository. This is especially important for
      shared repositories. (John Arbash Meinel)

    * ``bzrlib.delta.compare_trees`` now iterates in alphabetically sorted order,
      rather than randomly walking the inventories. (John Arbash Meinel)

    * Doctests are now run in temporary directories which are cleaned up when
      they finish, rather than using special ScratchDir/ScratchBranch objects.
      (Martin Pool)

    * Split ``check`` into separate methods on the branch and on the repository,
      so that it can be specialized in ways that are useful or efficient for
      different formats.  (Martin Pool, Robert Collins)

    * Deprecate ``Repository.all_revision_ids``; most methods don't really need
      the global revision graph but only that part leading up to a particular
      revision.  (Martin Pool, Robert Collins)

    * Add a BzrDirFormat ``control_formats`` list which allows for control formats
      that do not use '.bzr' to store their data - i.e. '.svn', '.hg' etc.
      (Robert Collins, Jelmer Vernooij).

    * ``bzrlib.diff.external_diff`` can be redirected to any file-like object.
      Uses subprocess instead of spawnvp.
      (James Henstridge, John Arbash Meinel, #4047, #48914)

    * New command line option '--profile-imports', which will install a custom
      importer to log time to import modules and regex compilation time to 
      sys.stderr (John Arbash Meinel)

    * 'EmptyTree' is now deprecated, please use ``repository.revision_tree(None)``
      instead. (Robert Collins)

    * "RevisionTree" is now in bzrlib/revisiontree.py. (Robert Collins)

bzr 0.8.2  2006-05-17
---------------------
  
  BUG FIXES:
   
    * setup.py failed to install launchpad plugin.  (Martin Pool)

bzr 0.8.1  2006-05-16
---------------------

  BUG FIXES:

    * Fix failure to commit a merge in a checkout.  (Martin Pool, 
      Robert Collins, Erik Bågfors, #43959)

    * Nicer messages from 'commit' in the case of renames, and correct
      messages when a merge has occured. (Robert Collins, Martin Pool)

    * Separate functionality from assert statements as they are skipped in
      optimized mode of python. Add the same check to pending merges.
      (Olaf Conradi, #44443)

  CHANGES:

    * Do not show the None revision in output of bzr ancestry. (Olaf Conradi)

    * Add info on standalone branches without a working tree.
      (Olaf Conradi, #44155)

    * Fix bug in knits when raising InvalidRevisionId. (Olaf Conradi, #44284)

  CHANGES:

    * Make editor invocation comply with Debian Policy. First check
      environment variables VISUAL and EDITOR, then try editor from
      alternatives system. If that all fails, fall back to the pre-defined
      list of editors. (Olaf Conradi, #42904)

  NEW FEATURES:

    * New 'register-branch' command registers a public branch into 
      Launchpad.net, where it can be associated with bugs, etc.
      (Martin Pool, Bjorn Tillenius, Robert Collins)

  INTERNALS:

    * New public api in InventoryEntry - ``describe_change(old, new)`` which
      provides a human description of the changes between two old and
      new. (Robert Collins, Martin Pool)

  TESTING:

    * Fix test case for bzr info in upgrading a standalone branch to metadir,
      uses bzrlib api now. (Olaf Conradi)

bzr 0.8  2006-05-08
-------------------

  NOTES WHEN UPGRADING:

    Release 0.8 of bzr introduces a new format for history storage, called
    'knit', as an evolution of to the 'weave' format used in 0.7.  Local 
    and remote operations are faster using knits than weaves.  Several
    operations including 'init', 'init-repo', and 'upgrade' take a 
    --format option that controls this.  Branching from an existing branch
    will keep the same format.

    It is possible to merge, pull and push between branches of different
    formats but this is slower than moving data between homogenous
    branches.  It is therefore recommended (but not required) that you
    upgrade all branches for a project at the same time.  Information on
    formats is shown by 'bzr info'.

    bzr 0.8 now allows creation of 'repositories', which hold the history 
    of files and revisions for several branches.  Previously bzr kept all
    the history for a branch within the .bzr directory at the root of the
    branch, and this is still the default.  To create a repository, use
    the new 'bzr init-repo' command.  Branches exist as directories under
    the repository and contain just a small amount of information
    indicating the current revision of the branch.

    bzr 0.8 also supports 'checkouts', which are similar to in cvs and
    subversion.  Checkouts are associated with a branch (optionally in a
    repository), which contains all the historical information.  The
    result is that a checkout can be deleted without losing any
    already-committed revisions.  A new 'update' command is also available. 

    Repositories and checkouts are not supported with the 0.7 storage
    format.  To use them you must upgrad to either knits, or to the
    'metaweave' format, which uses weaves but changes the .bzr directory
    arrangement.
    

  IMPROVEMENTS:

    * Sftp paths can now be relative, or local, according to the lftp
      convention. Paths now take the form::

          sftp://user:pass@host:port/~/relative/path
          or
          sftp://user:pass@host:port/absolute/path

    * The FTP transport now tries to reconnect after a temporary
      failure. ftp put is made atomic. (Matthieu Moy)

    * The FTP transport now maintains a pool of connections, and
      reuses them to avoid multiple connections to the same host (like
      sftp did). (Daniel Silverstone)

    * The ``bzr_man.py`` file has been removed. To create the man page now,
      use ``./generate_docs.py man``. The new program can also create other files.
      Run ``python generate_docs.py --help`` for usage information.
      (Hans Ulrich Niedermann & James Blackwell).

    * Man Page now gives full help (James Blackwell).
      Help also updated to reflect user config now being stored in .bazaar
      (Hans Ulrich Niedermann)

    * It's now possible to set aliases in bazaar.conf (Erik Bågfors)

    * Pull now accepts a --revision argument (Erik Bågfors)

    * ``bzr re-sign`` now allows multiple revisions to be supplied on the command
      line. You can now use the following command to sign all of your old
      commits::

        find .bzr/revision-store// -name my@email-* \
          | sed 's/.*\/\/..\///' \
          | xargs bzr re-sign

    * Upgrade can now upgrade over the network. (Robert Collins)

    * Two new commands 'bzr checkout' and 'bzr update' allow for CVS/SVN-alike
      behaviour.  By default they will cache history in the checkout, but
      with --lightweight almost all data is kept in the master branch.
      (Robert Collins)

    * 'revert' unversions newly-versioned files, instead of deleting them.

    * 'merge' is more robust.  Conflict messages have changed.

    * 'merge' and 'revert' no longer clobber existing files that end in '~' or
      '.moved'.

    * Default log format can be set in configuration and plugins can register
      their own formatters. (Erik Bågfors)

    * New 'reconcile' command will check branch consistency and repair indexes
      that can become out of sync in pre 0.8 formats. (Robert Collins,
      Daniel Silverstone)

    * New 'bzr init --format' and 'bzr upgrade --format' option to control 
      what storage format is created or produced.  (Robert Collins, 
      Martin Pool)

    * Add parent location to 'bzr info', if there is one.  (Olaf Conradi)

    * New developer commands 'weave-list' and 'weave-join'.  (Martin Pool)

    * New 'init-repository' command, plus support for repositories in 'init'
      and 'branch' (Aaron Bentley, Erik Bågfors, Robert Collins)

    * Improve output of 'info' command. Show all relevant locations related to
      working tree, branch and repository. Use kibibytes for binary quantities.
      Fix off-by-one error in missing revisions of working tree.  Make 'info'
      work on branches, repositories and remote locations.  Show locations
      relative to the shared repository, if applicable.  Show locking status
      of locations.  (Olaf Conradi)

    * Diff and merge now safely handle binary files. (Aaron Bentley)

    * 'pull' and 'push' now normalise the revision history, so that any two
      branches with the same tip revision will have the same output from 'log'.
      (Robert Collins)

    * 'merge' accepts --remember option to store parent location, like 'push'
      and 'pull'. (Olaf Conradi)

    * bzr status and diff when files given as arguments do not exist
      in the relevant trees.  (Martin Pool, #3619)

    * Add '.hg' to the default ignore list.  (Martin Pool)

    * 'knit' is now the default disk format. This improves disk performance and
      utilization, increases incremental pull performance, robustness with SFTP
      and allows checkouts over SFTP to perform acceptably. 
      The initial Knit code was contributed by Johan Rydberg based on a
      specification by Martin Pool.
      (Robert Collins, Aaron Bentley, Johan Rydberg, Martin Pool).

    * New tool to generate all-in-one html version of the manual.  (Alexander
      Belchenko)

    * Hitting CTRL-C while doing an SFTP push will no longer cause stale locks
      to be left in the SFTP repository. (Robert Collins, Martin Pool).

    * New option 'diff --prefix' to control how files are named in diff
      output, with shortcuts '-p0' and '-p1' corresponding to the options for 
      GNU patch.  (Alexander Belchenko, Goffredo Baroncelli, Martin Pool)

    * Add --revision option to 'annotate' command.  (Olaf Conradi)

    * If bzr shows an unexpected revision-history after pulling (perhaps due
      to a reweave) it can now be corrected by 'bzr reconcile'.
      (Robert Collins)

  CHANGES:

    * Commit is now verbose by default, and shows changed filenames and the 
      new revision number.  (Robert Collins, Martin Pool)

    * Unify 'mv', 'move', 'rename'.  (Matthew Fuller, #5379)

    * 'bzr -h' shows help.  (Martin Pool, Ian Bicking, #35940)

    * Make 'pull' and 'push' remember location on failure using --remember.
      (Olaf Conradi)

    * For compatibility, make old format for using weaves inside metadir
      available as 'metaweave' format.  Rename format 'metadir' to 'default'.
      Clean up help for option --format in commands 'init', 'init-repo' and
      'upgrade'.  (Olaf Conradi)

  INTERNALS:
  
    * The internal storage of history, and logical branch identity have now
      been split into Branch, and Repository. The common locking and file 
      management routines are now in bzrlib.lockablefiles. 
      (Aaron Bentley, Robert Collins, Martin Pool)

    * Transports can now raise DependencyNotPresent if they need a library
      which is not installed, and then another implementation will be 
      tried.  (Martin Pool)

    * Remove obsolete (and no-op) `decode` parameter to `Transport.get`.  
      (Martin Pool)

    * Using Tree Transform for merge, revert, tree-building

    * WorkingTree.create, Branch.create, ``WorkingTree.create_standalone``,
      Branch.initialize are now deprecated. Please see ``BzrDir.create_*`` for
      replacement API's. (Robert Collins)

    * New BzrDir class represents the .bzr control directory and manages
      formatting issues. (Robert Collins)

    * New repository.InterRepository class encapsulates Repository to 
      Repository actions and allows for clean selection of optimised code
      paths. (Robert Collins)

    * ``bzrlib.fetch.fetch`` and ``bzrlib.fetch.greedy_fetch`` are now
      deprecated, please use ``branch.fetch`` or ``repository.fetch``
      depending on your needs. (Robert Collins)

    * deprecated methods now have a ``is_deprecated`` flag on them that can
      be checked, if you need to determine whether a given callable is 
      deprecated at runtime. (Robert Collins)

    * Progress bars are now nested - see
      ``bzrlib.ui.ui_factory.nested_progress_bar``.
      (Robert Collins, Robey Pointer)

    * New API call ``get_format_description()`` for each type of format.
      (Olaf Conradi)

    * Changed ``branch.set_parent()`` to accept None to remove parent.
      (Olaf Conradi)

    * Deprecated BzrError AmbiguousBase.  (Olaf Conradi)

    * WorkingTree.branch is now a read only property.  (Robert Collins)

    * bzrlib.ui.text.TextUIFactory now accepts a ``bar_type`` parameter which
      can be None or a factory that will create a progress bar. This is
      useful for testing or for overriding the bzrlib.progress heuristic.
      (Robert Collins)

    * New API method ``get_physical_lock_status()`` to query locks present on a
      transport.  (Olaf Conradi)

    * Repository.reconcile now takes a thorough keyword parameter to allow
      requesting an indepth reconciliation, rather than just a data-loss 
      check. (Robert Collins)

    * ``bzrlib.ui.ui_factory protocol`` now supports ``get_boolean`` to prompt
      the user for yes/no style input. (Robert Collins)

  TESTING:

    * SFTP tests now shortcut the SSH negotiation, reducing test overhead
      for testing SFTP protocol support. (Robey Pointer)

    * Branch formats are now tested once per implementation (see ``bzrlib.
      tests.branch_implementations``. This is analagous to the transport
      interface tests, and has been followed up with working tree,
      repository and BzrDir tests. (Robert Collins)

    * New test base class TestCaseWithTransport provides a transport aware
      test environment, useful for testing any transport-interface using
      code. The test suite option --transport controls the transport used
      by this class (when its not being used as part of implementation
      contract testing). (Robert Collins)

    * Close logging handler on disabling the test log. This will remove the
      handler from the internal list inside python's logging module,
      preventing shutdown from closing it twice.  (Olaf Conradi)

    * Move test case for uncommit to blackbox tests.  (Olaf Conradi)

    * ``run_bzr`` and ``run_bzr_captured`` now accept a 'stdin="foo"'
      parameter which will provide String("foo") to the command as its stdin.

bzr 0.7 2006-01-09
------------------

  CHANGES:

    * .bzrignore is excluded from exports, on the grounds that it's a bzr 
      internal-use file and may not be wanted.  (Jamie Wilkinson)

    * The "bzr directories" command were removed in favor of the new
      --kind option to the "bzr inventory" command.  To list all 
      versioned directories, now use "bzr inventory --kind directory".  
      (Johan Rydberg)

    * Under Windows configuration directory is now ``%APPDATA%\bazaar\2.0``
      by default. (John Arbash Meinel)

    * The parent of Bzr configuration directory can be set by ``BZR_HOME``
      environment variable. Now the path for it is searched in ``BZR_HOME``,
      then in HOME. Under Windows the order is: ``BZR_HOME``, ``APPDATA``
      (usually points to ``C:\Documents and Settings\User Name\Application Data``),
      ``HOME``. (John Arbash Meinel)

    * Plugins with the same name in different directories in the bzr plugin
      path are no longer loaded: only the first successfully loaded one is
      used. (Robert Collins)

    * Use systems' external ssh command to open connections if possible.  
      This gives better integration with user settings such as ProxyCommand.
      (James Henstridge)

    * Permissions on files underneath .bzr/ are inherited from the .bzr 
      directory. So for a shared repository, simply doing 'chmod -R g+w .bzr/'
      will mean that future file will be created with group write permissions.

    * configure.in and config.guess are no longer in the builtin default 
      ignore list.

    * '.sw[nop]' pattern ignored, to ignore vim swap files for nameless
      files.  (John Arbash Meinel, Martin Pool)

  IMPROVEMENTS:

    * "bzr INIT dir" now initializes the specified directory, and creates 
      it if it does not exist.  (John Arbash Meinel)

    * New remerge command (Aaron Bentley)

    * Better zsh completion script.  (Steve Borho)

    * 'bzr diff' now returns 1 when there are changes in the working 
      tree. (Robert Collins)

    * 'bzr push' now exists and can push changes to a remote location. 
      This uses the transport infrastructure, and can store the remote
      location in the ~/.bazaar/branches.conf configuration file.
      (Robert Collins)

    * Test directories are only kept if the test fails and the user requests
      that they be kept.

    * Tweaks to short log printing

    * Added branch nicks, new nick command, printing them in log output. 
      (Aaron Bentley)

    * If ``$BZR_PDB`` is set, pop into the debugger when an uncaught exception 
      occurs.  (Martin Pool)

    * Accept 'bzr resolved' (an alias for 'bzr resolve'), as this is
      the same as Subversion.  (Martin Pool)

    * New ftp transport support (on ftplib), for ftp:// and aftp:// 
      URLs.  (Daniel Silverstone)

    * Commit editor temporary files now start with ``bzr_log.``, to allow 
      text editors to match the file name and set up appropriate modes or 
      settings.  (Magnus Therning)

    * Improved performance when integrating changes from a remote weave.  
      (Goffredo Baroncelli)

    * Sftp will attempt to cache the connection, so it is more likely that
      a connection will be reused, rather than requiring multiple password
      requests.

    * bzr revno now takes an optional argument indicating the branch whose
      revno should be printed.  (Michael Ellerman)

    * bzr cat defaults to printing the last version of the file.  
      (Matthieu Moy, #3632)

    * New global option 'bzr --lsprof COMMAND' runs bzr under the lsprof 
      profiler.  (Denys Duchier)

    * Faster commits by reading only the headers of affected weave files. 
      (Denys Duchier)

    * 'bzr add' now takes a --dry-run parameter which shows you what would be
      added, but doesn't actually add anything. (Michael Ellerman)

    * 'bzr add' now lists how many files were ignored per glob.  add --verbose
      lists the specific files.  (Aaron Bentley)

    * 'bzr missing' now supports displaying changes in diverged trees and can
      be limited to show what either end of the comparison is missing.
      (Aaron Bently, with a little prompting from Daniel Silverstone)

  BUG FIXES:

    * SFTP can walk up to the root path without index errors. (Robert Collins)

    * Fix bugs in running bzr with 'python -O'.  (Martin Pool)

    * Error when run with -OO

    * Fix bug in reporting http errors that don't have an http error code.
      (Martin Pool)

    * Handle more cases of pipe errors in display commands

    * Change status to 3 for all errors

    * Files that are added and unlinked before committing are completely
      ignored by diff and status

    * Stores with some compressed texts and some uncompressed texts are now
      able to be used. (John A Meinel)

    * Fix for bzr pull failing sometimes under windows

    * Fix for sftp transport under windows when using interactive auth

    * Show files which are both renamed and modified as such in 'bzr 
      status' output.  (Daniel Silverstone, #4503)

    * Make annotate cope better with revisions committed without a valid 
      email address.  (Marien Zwart)

    * Fix representation of tab characters in commit messages.
      (Harald Meland)

    * List of plugin directories in ``BZR_PLUGIN_PATH`` environment variable is
      now parsed properly under Windows. (Alexander Belchenko)

    * Show number of revisions pushed/pulled/merged. (Robey Pointer)

    * Keep a cached copy of the basis inventory to speed up operations 
      that need to refer to it.  (Johan Rydberg, Martin Pool)

    * Fix bugs in bzr status display of non-ascii characters.
      (Martin Pool)

    * Remove Makefile.in from default ignore list.
      (Tollef Fog Heen, Martin Pool, #6413)

    * Fix failure in 'bzr added'.  (Nathan McCallum, Martin Pool)

  TESTING:

    * Fix selftest asking for passwords when there are no SFTP keys.  
      (Robey Pointer, Jelmer Vernooij) 

    * Fix selftest run with 'python -O'.  (Martin Pool)

    * Fix HTTP tests under Windows. (John Arbash Meinel)

    * Make tests work even if HOME is not set (Aaron Bentley)

    * Updated ``build_tree`` to use fixed line-endings for tests which read 
      the file cotents and compare. Make some tests use this to pass under
      Windows. (John Arbash Meinel)

    * Skip stat and symlink tests under Windows. (Alexander Belchenko)

    * Delay in selftest/testhashcash is now issued under win32 and Cygwin.
      (John Arbash Meinel)

    * Use terminal width to align verbose test output.  (Martin Pool)

    * Blackbox tests are maintained within the bzrlib.tests.blackbox directory.
      If adding a new test script please add that to
      ``bzrlib.tests.blackbox.__init__``. (Robert Collins)

    * Much better error message if one of the test suites can't be 
      imported.  (Martin Pool)

    * Make check now runs the test suite twice - once with the default locale,
      and once with all locales forced to C, to expose bugs. This is not 
      trivially done within python, so for now its only triggered by running
      Make check. Integrators and packagers who wish to check for full 
      platform support should run 'make check' to test the source.
      (Robert Collins)

    * Tests can now run TestSkipped if they can't execute for any reason.
      (Martin Pool) (NB: TestSkipped should only be raised for correctable
      reasons - see the wiki spec ImprovingBzrTestSuite).

    * Test sftp with relative, absolute-in-homedir and absolute-not-in-homedir
      paths for the transport tests. Introduce blackbox remote sftp tests that
      test the same permutations. (Robert Collins, Robey Pointer)

    * Transport implementation tests are now independent of the local file
      system, which allows tests for esoteric transports, and for features
      not available in the local file system. They also repeat for variations
      on the URL scheme that can introduce issues in the transport code,
      see bzrlib.transport.TransportTestProviderAdapter() for this.
      (Robert Collins).

    * ``TestCase.build_tree`` uses the transport interface to build trees,
      pass in a transport parameter to give it an existing connection.
      (Robert Collins).

  INTERNALS:

    * WorkingTree.pull has been split across Branch and WorkingTree,
      to allow Branch only pulls. (Robert Collins)

    * ``commands.display_command`` now returns the result of the decorated 
      function. (Robert Collins)

    * LocationConfig now has a ``set_user_option(key, value)`` call to save
      a setting in its matching location section (a new one is created
      if needed). (Robert Collins)

    * Branch has two new methods, ``get_push_location`` and
      ``set_push_location`` to respectively, get and set the push location.
      (Robert Collins)

    * ``commands.register_command`` now takes an optional flag to signal that
      the registrant is planning to decorate an existing command. When 
      given multiple plugins registering a command is not an error, and
      the original command class (whether built in or a plugin based one) is
      returned to the caller. There is a new error 'MustUseDecorated' for
      signalling when a wrapping command should switch to the original
      version. (Robert Collins)

    * Some option parsing errors will raise 'BzrOptionError', allowing 
      granular detection for decorating commands. (Robert Collins).

    * ``Branch.read_working_inventory`` has moved to
      ``WorkingTree.read_working_inventory``. This necessitated changes to
      ``Branch.get_root_id``, and a move of ``Branch.set_inventory`` to
      WorkingTree as well. To make it clear that a WorkingTree cannot always
      be obtained ``Branch.working_tree()`` will raise
      ``errors.NoWorkingTree`` if one cannot be obtained. (Robert Collins)

    * All pending merges operations from Branch are now on WorkingTree.
      (Robert Collins)

    * The follow operations from Branch have moved to WorkingTree::

          add()
          commit()
          move()
          rename_one()
          unknowns()

      (Robert Collins)

    * ``bzrlib.add.smart_add_branch`` is now ``smart_add_tree``. (Robert Collins)

    * New "rio" serialization format, similar to rfc-822. (Martin Pool)

    * Rename selftests to ``bzrlib.tests.test_foo``.  (John A Meinel, Martin 
      Pool)

    * ``bzrlib.plugin.all_plugins`` has been changed from an attribute to a 
      query method. (Robert Collins)
 
    * New options to read only the table-of-contents of a weave.  
      (Denys Duchier)

    * Raise NoSuchFile when someone tries to add a non-existant file.
      (Michael Ellerman)

    * Simplify handling of DivergedBranches in ``cmd_pull()``.
      (Michael Ellerman)
   
    * Branch.controlfile* logic has moved to lockablefiles.LockableFiles, which
      is exposed as ``Branch().control_files``. Also this has been altered with the
      controlfile pre/suffix replaced by simple method names like 'get' and
      'put'. (Aaron Bentley, Robert Collins).

    * Deprecated functions and methods can now be marked as such using the 
      ``bzrlib.symbol_versioning`` module. Marked method have their docstring
      updated and will issue a DeprecationWarning using the warnings module
      when they are used. (Robert Collins)

    * ``bzrlib.osutils.safe_unicode`` now exists to provide parameter coercion
      for functions that need unicode strings. (Robert Collins)

bzr 0.6 2005-10-28
------------------

  IMPROVEMENTS:
  
    * pull now takes --verbose to show you what revisions are added or removed
      (John A Meinel)

    * merge now takes a --show-base option to include the base text in
      conflicts.
      (Aaron Bentley)

    * The config files are now read using ConfigObj, so '=' should be used as
      a separator, not ':'.
      (Aaron Bentley)

    * New 'bzr commit --strict' option refuses to commit if there are 
      any unknown files in the tree.  To commit, make sure all files are 
      either ignored, added, or deleted.  (Michael Ellerman)

    * The config directory is now ~/.bazaar, and there is a single file 
      ~/.bazaar/bazaar.conf storing email, editor and other preferences.
      (Robert Collins)

    * 'bzr add' no longer takes a --verbose option, and a --quiet option
      has been added that suppresses all output.

    * Improved zsh completion support in contrib/zsh, from Clint
      Adams.

    * Builtin 'bzr annotate' command, by Martin Pool with improvements from 
      Goffredo Baroncelli.
    
    * 'bzr check' now accepts -v for verbose reporting, and checks for
      ghosts in the branch. (Robert Collins)

    * New command 're-sign' which will regenerate the gpg signature for 
      a revision. (Robert Collins)

    * If you set ``check_signatures=require`` for a path in 
      ``~/.bazaar/branches.conf`` then bzr will invoke your
      ``gpg_signing_command`` (defaults to gpg) and record a digital signature
      of your commit. (Robert Collins)

    * New sftp transport, based on Paramiko.  (Robey Pointer)

    * 'bzr pull' now accepts '--clobber' which will discard local changes
      and make this branch identical to the source branch. (Robert Collins)

    * Just give a quieter warning if a plugin can't be loaded, and 
      put the details in .bzr.log.  (Martin Pool)

    * 'bzr branch' will now set the branch-name to the last component of the
      output directory, if one was supplied.

    * If the option ``post_commit`` is set to one (or more) python function
      names (must be in the bzrlib namespace), then they will be invoked
      after the commit has completed, with the branch and ``revision_id`` as
      parameters. (Robert Collins)

    * Merge now has a retcode of 1 when conflicts occur. (Robert Collins)

    * --merge-type weave is now supported for file contents.  Tree-shape
      changes are still three-way based.  (Martin Pool, Aaron Bentley)

    * 'bzr check' allows the first revision on revision-history to have
      parents - something that is expected for cheap checkouts, and occurs
      when conversions from baz do not have all history.  (Robert Collins).

   * 'bzr merge' can now graft unrelated trees together, if your specify
     0 as a base. (Aaron Bentley)

   * 'bzr commit branch' and 'bzr commit branch/file1 branch/file2' now work
     (Aaron Bentley)

    * Add '.sconsign*' to default ignore list.  (Alexander Belchenko)

   * 'bzr merge --reprocess' minimizes conflicts

  TESTING:

    * The 'bzr selftest --pattern' option for has been removed, now 
      test specifiers on the command line can be simple strings, or 
      regexps, or both. (Robert Collins)

    * Passing -v to selftest will now show the time each test took to 
      complete, which will aid in analysing performance regressions and
      related questions. (Robert Collins)

    * 'bzr selftest' runs all tests, even if one fails, unless '--one'
      is given. (Martin Pool)

    * There is a new method for TestCaseInTempDir, assertFileEqual, which
      will check that a given content is equal to the content of the named
      file. (Robert Collins)

    * Fix test suite's habit of leaving many temporary log files in $TMPDIR.
      (Martin Pool)

  INTERNALS:

    * New 'testament' command and concept for making gpg-signatures 
      of revisions that are not tied to a particular internal
      representation.  (Martin Pool).

    * Per-revision properties ('revprops') as key-value associated 
      strings on each revision created when the revision is committed.
      Intended mainly for the use of external tools.  (Martin Pool).

    * Config options have moved from bzrlib.osutils to bzrlib.config.
      (Robert Collins)

    * Improved command line option definitions allowing explanations
      for individual options, among other things.  Contributed by 
      Magnus Therning.

    * Config options have moved from bzrlib.osutils to bzrlib.config.
      Configuration is now done via the config.Config interface:
      Depending on whether you have a Branch, a Location or no information
      available, construct a ``*Config``, and use its ``signature_checking``,
      ``username`` and ``user_email`` methods. (Robert Collins)

    * Plugins are now loaded under bzrlib.plugins, not bzrlib.plugin, and
      they are made available for other plugins to use. You should not 
      import other plugins during the ``__init__`` of your plugin though, as 
      no ordering is guaranteed, and the plugins directory is not on the
      python path. (Robert Collins)

    * Branch.relpath has been moved to WorkingTree.relpath. WorkingTree no
      no longer takes an inventory, rather it takes an option branch
      parameter, and if None is given will open the branch at basedir 
      implicitly. (Robert Collins)

    * Cleaner exception structure and error reporting.  Suggested by 
      Scott James Remnant.  (Martin Pool)

    * Branch.remove has been moved to WorkingTree, which has also gained
      ``lock_read``, ``lock_write`` and ``unlock`` methods for convenience.
      (Robert Collins)

    * Two decorators, ``needs_read_lock`` and ``needs_write_lock`` have been
      added to the branch module. Use these to cause a function to run in a
      read or write lock respectively. (Robert Collins)

    * ``Branch.open_containing`` now returns a tuple (Branch, relative-path),
      which allows direct access to the common case of 'get me this file
      from its branch'. (Robert Collins)

    * Transports can register using ``register_lazy_transport``, and they 
      will be loaded when first used.  (Martin Pool)

    * 'pull' has been factored out of the command as ``WorkingTree.pull()``.
      A new option to WorkingTree.pull has been added, clobber, which will
      ignore diverged history and pull anyway.
      (Robert Collins)

    * config.Config has a ``get_user_option`` call that accepts an option name.
      This will be looked up in branches.conf and bazaar.conf as normal.
      It is intended that this be used by plugins to support options - 
      options of built in programs should have specific methods on the config.
      (Robert Collins)

    * ``merge.merge_inner`` now has tempdir as an optional parameter.
      (Robert Collins)

    * Tree.kind is not recorded at the top level of the hierarchy, as it was
      missing on EmptyTree, leading to a bug with merge on EmptyTrees.
      (Robert Collins)

    * ``WorkingTree.__del__`` has been removed, it was non deterministic and not 
      doing what it was intended to. See ``WorkingTree.__init__`` for a comment
      about future directions. (Robert Collins/Martin Pool)

    * bzrlib.transport.http has been modified so that only 404 urllib errors
      are returned as NoSuchFile. Other exceptions will propogate as normal.
      This allows debuging of actual errors. (Robert Collins)

    * bzrlib.transport.Transport now accepts *ONLY* url escaped relative paths
      to apis like 'put', 'get' and 'has'. This is to provide consistent
      behaviour - it operates on url's only. (Robert Collins)

    * Transports can register using ``register_lazy_transport``, and they 
      will be loaded when first used.  (Martin Pool)

    * ``merge_flex`` no longer calls ``conflict_handler.finalize()``, instead that
      is called by ``merge_inner``. This is so that the conflict count can be 
      retrieved (and potentially manipulated) before returning to the caller
      of ``merge_inner``. Likewise 'merge' now returns the conflict count to the
      caller. (Robert Collins)

    * ``revision.revision_graph`` can handle having only partial history for
      a revision - that is no revisions in the graph with no parents.
      (Robert Collins).

    * New ``builtins.branch_files`` uses the standard ``file_list`` rules to
      produce a branch and a list of paths, relative to that branch
      (Aaron Bentley)

    * New TestCase.addCleanup facility.

    * New ``bzrlib.version_info`` tuple (similar to ``sys.version_info``),
      which can be used by programs importing bzrlib.

  BUG FIXES:

    * Better handling of branches in directories with non-ascii names. 
      (Joel Rosdahl, Panagiotis Papadakos)

    * Upgrades of trees with no commits will not fail due to accessing
      [-1] in the revision-history. (Andres Salomon)


bzr 0.1.1 2005-10-12
--------------------

  BUG FIXES:

    * Fix problem in pulling over http from machines that do not 
      allow directories to be listed.

    * Avoid harmless warning about invalid hash cache after 
      upgrading branch format.

  PERFORMANCE: 
  
    * Avoid some unnecessary http operations in branch and pull.


bzr 0.1 2005-10-11
------------------

  NOTES:

    * 'bzr branch' over http initially gives a very high estimate
      of completion time but it should fall as the first few 
      revisions are pulled in.  branch is still slow on 
      high-latency connections.

  BUG FIXES:
  
    * bzr-man.py has been updated to work again. Contributed by
      Rob Weir.

    * Locking is now done with fcntl.lockf which works with NFS
      file systems. Contributed by Harald Meland.

    * When a merge encounters a file that has been deleted on
      one side and modified on the other, the old contents are
      written out to foo.BASE and foo.SIDE, where SIDE is this
      or OTHER. Contributed by Aaron Bentley.

    * Export was choosing incorrect file paths for the content of
      the tarball, this has been fixed by Aaron Bentley.

    * Commit will no longer commit without a log message, an 
      error is returned instead. Contributed by Jelmer Vernooij.

    * If you commit a specific file in a sub directory, any of its
      parent directories that are added but not listed will be 
      automatically included. Suggested by Michael Ellerman.

    * bzr commit and upgrade did not correctly record new revisions
      for files with only a change to their executable status.
      bzr will correct this when it encounters it. Fixed by
      Robert Collins

    * HTTP tests now force off the use of ``http_proxy`` for the duration.
      Contributed by Gustavo Niemeyer.

    * Fix problems in merging weave-based branches that have 
      different partial views of history.

    * Symlink support: working with symlinks when not in the root of a 
      bzr tree was broken, patch from Scott James Remnant.

  IMPROVEMENTS:

    * 'branch' now accepts a --basis parameter which will take advantage
      of local history when making a new branch. This allows faster 
      branching of remote branches. Contributed by Aaron Bentley.

    * New tree format based on weave files, called version 5.
      Existing branches can be upgraded to this format using 
      'bzr upgrade'.

    * Symlinks are now versionable. Initial patch by 
      Erik Toubro Nielsen, updated to head by Robert Collins.

    * Executable bits are tracked on files. Patch from Gustavo
      Niemeyer.

    * 'bzr status' now shows unknown files inside a selected directory.
      Patch from Heikki Paajanen.

    * Merge conflicts are recorded in .bzr. Two new commands 'conflicts'
      and 'resolve' have needed added, which list and remove those 
      merge conflicts respectively. A conflicted tree cannot be committed
      in. Contributed by Aaron Bentley.

    * 'rm' is now an alias for 'remove'.

    * Stores now split out their content in a single byte prefixed hash,
      dropping the density of files per directory by 256. Contributed by
      Gustavo Niemeyer.

    * 'bzr diff -r branch:URL' will now perform a diff between two branches.
      Contributed by Robert Collins.

    * 'bzr log' with the default formatter will show merged revisions,
      indented to the right. Initial implementation contributed by Gustavo
      Niemeyer, made incremental by Robert Collins.


  INTERNALS:

    * Test case failures have the exception printed after the log 
      for your viewing pleasure.

    * InventoryEntry is now an abstract base class, use one of the
      concrete InventoryDirectory etc classes instead.

    * Branch raises an UnsupportedFormatError when it detects a 
      bzr branch it cannot understand. This allows for precise
      handling of such circumstances.

    * Remove RevisionReference class; ``Revision.parent_ids`` is now simply a
      list of their ids and ``parent_sha1s`` is a list of their corresponding
      sha1s (for old branches only at the moment.)

    * New method-object style interface for Commit() and Fetch().

    * Renamed ``Branch.last_patch()`` to ``Branch.last_revision()``, since
      we call them revisions not patches.

    * Move ``copy_branch`` to ``bzrlib.clone.copy_branch``.  The destination
      directory is created if it doesn't exist.

    * Inventories now identify the files which were present by 
      giving the revision *of that file*.

    * Inventory and Revision XML contains a version identifier.  
      This must be consistent with the overall branch version
      but allows for more flexibility in future upgrades.

  TESTING:

    * Removed testsweet module so that tests can be run after 
      bzr installed by 'bzr selftest'.

    * 'bzr selftest' command-line arguments can now be partial ids
      of tests to run, e.g. ``bzr selftest test_weave``

      
bzr 0.0.9 2005-09-23
--------------------

  BUG FIXES:

    * Fixed "branch -r" option.

    * Fix remote access to branches containing non-compressed history.
      (Robert Collins).

    * Better reliability of http server tests.  (John Arbash-Meinel)

    * Merge graph maximum distance calculation fix.  (Aaron Bentley)
   
    * Various minor bug in windows support have been fixed, largely in the
      test suite. Contributed by Alexander Belchenko.

  IMPROVEMENTS:

    * Status now accepts a -r argument to give status between chosen
      revisions. Contributed by Heikki Paajanen.

    * Revision arguments no longer use +/-/= to control ranges, instead
      there is a 'before' namespace, which limits the successive namespace.
      For example '$ bzr log -r date:yesterday..before:date:today' will
      select everything from yesterday and before today. Contributed by
      Robey Pointer

    * There is now a bzr.bat file created by distutils when building on 
      Windows. Contributed by Alexander Belchenko.

  INTERNALS:

    * Removed uuid() as it was unused.

    * Improved 'fetch' code for pulling revisions from one branch into
      another (used by pull, merged, etc.)


bzr 0.0.8 2005-09-20
--------------------

  IMPROVEMENTS:

    * Adding a file whose parent directory is not versioned will
      implicitly add the parent, and so on up to the root. This means
      you should never need to explictly add a directory, they'll just
      get added when you add a file in the directory.  Contributed by
      Michael Ellerman.

    * Ignore ``.DS_Store`` (contains Mac metadata) by default.
      (Nir Soffer)

    * If you set ``BZR_EDITOR`` in the environment, it is checked in
      preference to EDITOR and the config file for the interactive commit
      editing program. Related to this is a bugfix where a missing program
      set in EDITOR would cause editing to fail, now the fallback program
      for the operating system is still tried.

    * Files that are not directories/symlinks/regular files will no longer
      cause bzr to fail, it will just ignore them by default. You cannot add
      them to the tree though - they are not versionable.


  INTERNALS:

    * Refactor xml packing/unpacking.

  BUG FIXES: 

    * Fixed 'bzr mv' by Ollie Rutherfurd.

    * Fixed strange error when trying to access a nonexistent http
      branch.

    * Make sure that the hashcache gets written out if it can't be
      read.


  PORTABILITY:

    * Various Windows fixes from Ollie Rutherfurd.

    * Quieten warnings about locking; patch from Matt Lavin.


bzr-0.0.7 2005-09-02
--------------------

  NEW FEATURES:

    * ``bzr shell-complete`` command contributed by Clint Adams to
      help with intelligent shell completion.

    * New expert command ``bzr find-merge-base`` for debugging merges.


  ENHANCEMENTS:

    * Much better merge support.

    * merge3 conflicts are now reported with markers like '<<<<<<<'
      (seven characters) which is the same as CVS and pleases things
      like emacs smerge.


  BUG FIXES:

    * ``bzr upgrade`` no longer fails when trying to fix trees that
      mention revisions that are not present.

    * Fixed bugs in listing plugins from ``bzr plugins``.

    * Fix case of $EDITOR containing options for the editor.

    * Fix log -r refusing to show the last revision.
      (Patch from Goffredo Baroncelli.)


  CHANGES:

    * ``bzr log --show-ids`` shows the revision ids of all parents.

    * Externally provided commands on your $BZRPATH no longer need
      to recognize --bzr-usage to work properly, and can just handle
      --help themselves.


  LIBRARY:

    * Changed trace messages to go through the standard logging
      framework, so that they can more easily be redirected by
      libraries.



bzr-0.0.6 2005-08-18
--------------------

  NEW FEATURES:

    * Python plugins, automatically loaded from the directories on
      ``BZR_PLUGIN_PATH`` or ``~/.bzr.conf/plugins`` by default.

    * New 'bzr mkdir' command.

    * Commit mesage is fetched from an editor if not given on the
      command line; patch from Torsten Marek.

    * ``bzr log -m FOO`` displays commits whose message matches regexp 
      FOO.
      
    * ``bzr add`` with no arguments adds everything under the current directory.

    * ``bzr mv`` does move or rename depending on its arguments, like
      the Unix command.

    * ``bzr missing`` command shows a summary of the differences
      between two trees.  (Merged from John Arbash-Meinel.)

    * An email address for commits to a particular tree can be
      specified by putting it into .bzr/email within a branch.  (Based
      on a patch from Heikki Paajanen.)


  ENHANCEMENTS:

    * Faster working tree operations.


  CHANGES:

    * 3rd-party modules shipped with bzr are copied within the bzrlib
      python package, so that they can be installed by the setup
      script without clashing with anything already existing on the
      system.  (Contributed by Gustavo Niemeyer.)

    * Moved plugins directory to bzrlib/, so that there's a standard
      plugin directory which is not only installed with bzr itself but
      is also available when using bzr from the development tree.
      ``BZR_PLUGIN_PATH`` and ``DEFAULT_PLUGIN_PATH`` are then added to the
      standard plugins directory.

    * When exporting to a tarball with ``bzr export --format tgz``, put 
      everything under a top directory rather than dumping it into the
      current directory.   This can be overridden with the ``--root`` 
      option.  Patch from William Dodé and John Meinel.

    * New ``bzr upgrade`` command to upgrade the format of a branch,
      replacing ``bzr check --update``.

    * Files within store directories are no longer marked readonly on
      disk.

    * Changed ``bzr log`` output to a more compact form suggested by
      John A Meinel.  Old format is available with the ``--long`` or
      ``-l`` option, patched by William Dodé.

    * By default the commit command refuses to record a revision with
      no changes unless the ``--unchanged`` option is given.

    * The ``--no-plugins``, ``--profile`` and ``--builtin`` command
      line options must come before the command name because they 
      affect what commands are available; all other options must come 
      after the command name because their interpretation depends on
      it.

    * ``branch`` and ``clone`` added as aliases for ``branch``.

    * Default log format is back to the long format; the compact one
      is available with ``--short``.
      
      
  BUG FIXES:
  
    * Fix bugs in committing only selected files or within a subdirectory.


bzr-0.0.5  2005-06-15
---------------------
  
  CHANGES:

    * ``bzr`` with no command now shows help rather than giving an
      error.  Suggested by Michael Ellerman.

    * ``bzr status`` output format changed, because svn-style output
      doesn't really match the model of bzr.  Now files are grouped by
      status and can be shown with their IDs.  ``bzr status --all``
      shows all versioned files and unknown files but not ignored files.

    * ``bzr log`` runs from most-recent to least-recent, the reverse
      of the previous order.  The previous behaviour can be obtained
      with the ``--forward`` option.
        
    * ``bzr inventory`` by default shows only filenames, and also ids
      if ``--show-ids`` is given, in which case the id is the second
      field.


  ENHANCEMENTS:

    * New 'bzr whoami --email' option shows only the email component
      of the user identification, from Jo Vermeulen.

    * New ``bzr ignore PATTERN`` command.

    * Nicer error message for broken pipe, interrupt and similar
      conditions that don't indicate an internal error.

    * Add ``.*.sw[nop] .git .*.tmp *,v`` to default ignore patterns.

    * Per-branch locks keyed on ``.bzr/branch-lock``, available in
      either read or write mode.

    * New option ``bzr log --show-ids`` shows revision and file ids.

    * New usage ``bzr log FILENAME`` shows only revisions that
      affected that file.

    * Changed format for describing changes in ``bzr log -v``.

    * New option ``bzr commit --file`` to take a message from a file,
      suggested by LarstiQ.

    * New syntax ``bzr status [FILE...]`` contributed by Bartosz
      Oler.  File may be in a branch other than the working directory.

    * ``bzr log`` and ``bzr root`` can be given an http URL instead of
      a filename.

    * Commands can now be defined by external programs or scripts
      in a directory on $BZRPATH.

    * New "stat cache" avoids reading the contents of files if they 
      haven't changed since the previous time.

    * If the Python interpreter is too old, try to find a better one
      or give an error.  Based on a patch from Fredrik Lundh.

    * New optional parameter ``bzr info [BRANCH]``.

    * New form ``bzr commit SELECTED`` to commit only selected files.

    * New form ``bzr log -r FROM:TO`` shows changes in selected
      range; contributed by John A Meinel.

    * New option ``bzr diff --diff-options 'OPTS'`` allows passing
      options through to an external GNU diff.

    * New option ``bzr add --no-recurse`` to add a directory but not
      their contents.

    * ``bzr --version`` now shows more information if bzr is being run
      from a branch.

  
  BUG FIXES:

    * Fixed diff format so that added and removed files will be
      handled properly by patch.  Fix from Lalo Martins.

    * Various fixes for files whose names contain spaces or other
      metacharacters.


  TESTING:

    * Converted black-box test suites from Bourne shell into Python;
      now run using ``./testbzr``.  Various structural improvements to
      the tests.

    * testbzr by default runs the version of bzr found in the same
      directory as the tests, or the one given as the first parameter.

    * testbzr also runs the internal tests, so the only command
      required to check is just ``./testbzr``.

    * testbzr requires python2.4, but can be used to test bzr running
      under a different version.

    * Tests added for many other changes in this release.


  INTERNAL:

    * Included ElementTree library upgraded to 1.2.6 by Fredrik Lundh.

    * Refactor command functions into Command objects based on HCT by
      Scott James Remnant.

    * Better help messages for many commands.

    * Expose ``bzrlib.open_tracefile()`` to start the tracefile; until
      this is called trace messages are just discarded.

    * New internal function ``find_touching_revisions()`` and hidden
      command touching-revisions trace the changes to a given file.

    * Simpler and faster ``compare_inventories()`` function.

    * ``bzrlib.open_tracefile()`` takes a tracefilename parameter.

    * New AtomicFile class.

    * New developer commands ``added``, ``modified``.


  PORTABILITY:

    * Cope on Windows on python2.3 by using the weaker random seed.
      2.4 is now only recommended.


bzr-0.0.4  2005-04-22
---------------------

  ENHANCEMENTS:

    * 'bzr diff' optionally takes a list of files to diff.  Still a bit
      basic.  Patch from QuantumG.

    * More default ignore patterns.

    * New 'bzr log --verbose' shows a list of files changed in the
      changeset.  Patch from Sebastian Cote.

    * Roll over ~/.bzr.log if it gets too large.

    * Command abbreviations 'ci', 'st', 'stat', '?' based on a patch
      by Jason Diamon.

    * New 'bzr help commands' based on a patch from Denys Duchier.


  CHANGES:

    * User email is determined by looking at $BZREMAIL or ~/.bzr.email
      or $EMAIL.  All are decoded by the locale preferred encoding.
      If none of these are present user@hostname is used.  The host's
      fully-qualified name is not used because that tends to fail when
      there are DNS problems.

    * New 'bzr whoami' command instead of username user-email.


  BUG FIXES: 

    * Make commit safe for hardlinked bzr trees.

    * Some Unicode/locale fixes.

    * Partial workaround for ``difflib.unified_diff`` not handling
      trailing newlines properly.


  INTERNAL:

    * Allow docstrings for help to be in PEP0257 format.  Patch from
      Matt Brubeck.

    * More tests in test.sh.

    * Write profile data to a temporary file not into working
      directory and delete it when done.

    * Smaller .bzr.log with process ids.


  PORTABILITY:

    * Fix opening of ~/.bzr.log on Windows.  Patch from Andrew
      Bennetts.

    * Some improvements in handling paths on Windows, based on a patch
      from QuantumG.


bzr-0.0.3  2005-04-06
---------------------

  ENHANCEMENTS:

    * New "directories" internal command lists versioned directories
      in the tree.

    * Can now say "bzr commit --help".

    * New "rename" command to rename one file to a different name
      and/or directory.

    * New "move" command to move one or more files into a different
      directory.

    * New "renames" command lists files renamed since base revision.

    * New cat command contributed by janmar.

  CHANGES:

    * .bzr.log is placed in $HOME (not pwd) and is always written in
      UTF-8.  (Probably not a completely good long-term solution, but
      will do for now.)

  PORTABILITY:

    * Workaround for difflib bug in Python 2.3 that causes an
      exception when comparing empty files.  Reported by Erik Toubro
      Nielsen.

  INTERNAL:

    * Refactored inventory storage to insert a root entry at the top.

  TESTING:

    * Start of shell-based black-box testing in test.sh.


bzr-0.0.2.1
-----------

  PORTABILITY:

    * Win32 fixes from Steve Brown.


bzr-0.0.2  "black cube"  2005-03-31
-----------------------------------

  ENHANCEMENTS:

    * Default ignore list extended (see bzrlib/__init__.py).

    * Patterns in .bzrignore are now added to the default ignore list,
      rather than replacing it.

    * Ignore list isn't reread for every file.

    * More help topics.

    * Reinstate the 'bzr check' command to check invariants of the
      branch.

    * New 'ignored' command lists which files are ignored and why;
      'deleted' lists files deleted in the current working tree.

    * Performance improvements.

    * New global --profile option.
    
    * Ignore patterns like './config.h' now correctly match files in
      the root directory only.


bzr-0.0.1  2005-03-26
---------------------

  ENHANCEMENTS:

    * More information from info command.

    * Can now say "bzr help COMMAND" for more detailed help.

    * Less file flushing and faster performance when writing logs and
      committing to stores.

    * More useful verbose output from some commands.

  BUG FIXES:

    * Fix inverted display of 'R' and 'M' during 'commit -v'.

  PORTABILITY:

    * Include a subset of ElementTree-1.2.20040618 to make
      installation easier.

    * Fix time.localtime call to work with Python 2.3 (the minimum
      supported).


bzr-0.0.0.69  2005-03-22
------------------------

  ENHANCEMENTS:

    * First public release.

    * Storage of local versions: init, add, remove, rm, info, log,
      diff, status, etc.

..
   vim: tw=74 ft=rst ff=unix<|MERGE_RESOLUTION|>--- conflicted
+++ resolved
@@ -12,6 +12,11 @@
   FEATURES
 
   IMPROVEMENTS:
+
+    * ``bzr annotate`` will now include uncommitted changes from the local
+      working tree by default. Such uncommitted changes are given the
+      revision number they would get if a commit was done, followed with a
+      ? to indicate that its not actually known. (Robert Collins, #3439)
 
     * ``bzr branch`` now accepts a ``--standalone`` option, which creates a
       standalone branch regardless of the presence of shared repositories.
@@ -120,22 +125,12 @@
 
   IMPROVEMENTS:
 
-<<<<<<< HEAD
-    * ``bzr annotate`` will now include uncommitted changes from the local
-      working tree by default. Such uncommitted changes are given the
-      revision number they would get if a commit was done, followed with a
-      ? to indicate that its not actually known. (Robert Collins, #3439)
-
-    * ``bzr branch`` uses the default stacking policy if the branch format
-      supports it. (Aaron Bentley)
-=======
     * A url like ``log+file:///tmp`` will log all access to that Transport 
       to ``.bzr.log``, which may help in debugging or profiling.
       (Martin Pool)
 
     * ``bzr branch`` and ``bzr push`` use the default stacking policy if the
       branch format supports it. (Aaron Bentley)
->>>>>>> 398ed892
 
     * ``bzr init`` and ``bzr init-repo`` will now print out the same as
       ``bzr info`` if it completed successfully.
