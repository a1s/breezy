####################
Bazaar Release Notes
####################

.. contents:: List of Releases
   :depth: 1

bzr 2.1.2
#########

:2.1.2: NOT RELEASED YET

Bug Fixes
*********

* ``bzr clean-tree`` should not delete nested bzrdirs. Required for proper
  support of bzr-externals and scmproj plugins.
  (Alexander Belchenko, bug #572098)

* ``bzr switch`` does not die if a ConfigurableFileMerger is used.
  (Aaron Bentley, #559436)

* Fixed ``AssertionError`` when accessing smart servers running Bazaar
  versions before 1.6.
  (Andrew Bennetts, #528041)

* Reset ``siginterrupt`` flag to False every time we handle a signal
  installed with ``set_signal_handler(..., restart_syscall=True)`` (from
  ``bzrlib.osutils``.  Reduces the likelihood of "Interrupted System Call"
  errors after two window resizes.
  (Andrew Bennetts)

* Reduce peak memory by one copy of compressed text.
  (John Arbash Meinel, #566940)

* Support Pyrex 0.9.9, required changing how we handle exceptionsin Pyrex.
  (John Arbash Meinel, #582656)

Internals
*********

* ``_remember_remote_is_before`` no longer raises AssertionError when
  suboptimal network behaviour is noticed; instead it just mutters to the
  log file (and warns the user if they have set the ``hpss`` debug flag).
  This was causing unnecessary aborts for performance bugs that are minor
  at worst.
  (Andrew Bennetts, #528041)


bzr 2.1.1
#########

:2.1.1: 2010-03-24

This is a small bugfix release.  Upgrading is recommended for anyone
running 2.1.0 or earlier.

Bug Fixes
*********

* Allow syscalls to automatically restart when ``TextUIFactory``'s
  SIGWINCH handler is invoked, avoiding ``EINTR`` errors during blocking
  IO, which are often poorly handled by Python's libraries and parts of
  bzrlib.  (Andrew Bennetts, #496813)

* Avoid ``malloc(0)`` in ``patiencediff``, which is non-portable.
  (Martin Pool, #331095)

* Fix plugin packaging on Windows. (Ian Clatworthy, #524162)

* Fix stub sftp test server to call os.getcwdu().
  (Vincent Ladeuil, #526211, #526353)

* Fixed CHM generation by moving the NEWS section template into
  a separate file. (Ian Clatworthy, #524184)

* Merge correctly when this_tree is not a WorkingTree.  (Aaron Bentley)

* Register SIGWINCH handler only when creating a ``TextUIFactory``; avoids
  problems importing bzrlib from a non-main thread.
  (Elliot Murphy, #521989)

* Repositories accessed via a smart server now reject being stacked on a
  repository in an incompatible format, as is the case when accessing them
  via other methods.  This was causing fetches from those repositories via
  a smart server (e.g. using ``bzr branch``) to receive invalid data.
  (Andrew Bennetts, #562380)

* Standardize the error handling when creating a new ``StaticTuple``
  (problems will raise TypeError). (Matt Nordhoff, #457979)

* Warn if pyrex is too old to compile the new ``SimpleSet`` and
  ``StaticTuple`` extensions, rather than having the build fail randomly.
  (John Arbash Meinel, #449776)

Documentation
*************

* Added a link to the Desktop Guide. (Ian Clatworthy)

* Added What's New in Bazaar 2.1 document. (Ian Clatworthy)

* Drop Google Analytics from the core docs as they caused problems
  in the CHM files. (Ian Clatworthy, #502010)

API Changes
***********

* Added ``bzrlib.osutils.set_signal_handler``, a convenience function that
  can set a signal handler and call ``signal.siginterrupt(signum,
  False)`` for it, if the platform and Python version supports it.
  (Andrew Bennetts, #496813)


bzr 2.1.0
#########

:Codename: Strasbourg
:2.1.0: 2010-02-11

This release marks our second long-term-stable series. The Bazaar team
has decided that we will continue to make bugfix-only 2.0.x and 2.1.x
releases, along with 2.2 development releases. 

This is a fairly incremental update, focusing on polish and bugfixing.
There are no changes for supported disk formats. Key updates include
reduced memory consumption for many operations, a new per-file merge
hook, ignore patterns can now include '!' to exclude files, globbing
support for all commands on Windows, and support for addressing home
directories via ``bzr+ssh://host/~/`` syntax.

Users are encouraged to upgrade from the 2.0 stable series.

Bug Fixes
*********

* Don't require testtools to use sftp.
  (Vincent Ladeuil, #516183)

* Fix "AttributeError in Inter1and2Helper" during fetch.
  (Martin Pool, #513432)

* Ignore ``KeyError`` from ``remove_index`` during ``_abort_write_group``
  in a pack repository, which can happen harmlessly if the abort occurs during
  finishing the write group.  Also use ``bzrlib.cleanup`` so that any
  other errors that occur while aborting the individual packs won't be
  hidden by secondary failures when removing the corresponding indices.
  (Andrew Bennetts, #423015)
  
* Using the ``bzrlib.chk_map`` module from within multiple threads at the
  same time was broken due to race conditions with a module level page
  cache. This shows up as a KeyError in the ``bzrlib.lru_cache`` code with
  ``bzrlib.chk_map`` in the backtrace, and can be triggered without using
  the same high level objects such as ``bzrlib.repository.Repository``
  from different threads. chk_map now uses a thread local cache which may
  increase memory pressure on processes using threads.
  (Robert Collins, John Arbash Meinel, #514090)

* The new ``merge_file_content`` should now be ok with tests to avoid
  regressions.
  (Vincent Ladeuil, #515597)
  
Internals
*********

* Use ``bzrlib.cleanup`` rather than less robust ``try``/``finally``
  blocks in several places in ``bzrlib.merge``.  This avoids masking prior
  errors when errors like ``ImmortalPendingDeletion`` occur during cleanup
  in ``do_merge``.
  (Andrew Bennetts, #517275)

API Changes
***********

* The ``remove_index`` method of
  ``bzrlib.repofmt.pack_repo.AggregateIndex`` no longer takes a ``pack``
  argument.  This argument was always ignored.
  (Andrew Bennetts, #423015)

bzr 2.1.0rc2
############

:Codename: after the bubbles
:2.1.0rc2: 2010-01-29

This is a quick-turn-around to update a small issue with our new per-file
merge hook. We expect no major changes from this to the final 2.1.0.

API Changes
***********

* The new ``merge_file_content`` hook point has been altered to provide a
  better API where state for extensions can be stored rather than the
  too-simple function based approach. This fixes a performance regression
  where branch configuration would be parsed per-file during merge. As
  part of this the included news_merger has been refactored into a base
  helper class ``bzrlib.merge.ConfigurableFileMerger``.
  (Robert Collins, John Arbash Meinel, #513822)


bzr 2.1.0rc1
############

:Codename: the 'new' stable
:2.1.0rc1: 2009-01-21

This is the first stable release candidate for Bazaar's 2.1 series. From
this point onwards, the 2.1 series will be considered stable (as the 2.0
series) and only bugfixes are expected to be incorporated. The dozen or so
bugfixes in the 2.0.4 release are also included in this release (along
with more than 15 more bugfixes). Some of the interesting features are
support for per-file merge hooks, ``bzr unshelve --preview``, support
for using ! in ignore files to exclude files from being ignored, a small
memory leak was squashed, and many ``ObjectNotLocked`` errors were fixed.
This looks to be a very good start for a new stable series.


New Features
************

* Add bug information to log output when available.
  (Neil Martinsen-Burrell, Guillermo Gonzalez, #251729)

* Added ``merge_file_content`` hook point to ``Merger``, allowing plugins
  to register custom merge logic, e.g. to provide smarter merging for
  particular files.

* Bazaar now includes the ``news_merge`` plugin.  It is disabled by
  default, to enable it add a ``news_merge_files`` option to your
  configuration.  Consult ``bzr help news_merge`` for more information.
  (Andrew Bennetts)
  
* ``bzr branch`` now takes a ``--bind`` option. This lets you
  branch and bind all in one command. (Ian Clatworthy)

* ``bzr switch`` now takes a ``--revision`` option, to allow switching to
  a specific revision of a branch. (Daniel Watkins, #183559)

* ``bzr unshelve --preview`` can now be used to show how a patch on the
  shelf would be applied to the working tree.
  (Guilherme Salgado, #308122)

* ``bzr update`` now takes a ``--revision`` argument. This lets you
  change the revision of the working tree to any revision in the
  ancestry of the current or master branch. (Matthieu Moy, Mark Hammond,
  Martin Pool, #45719)

* ``-Dbytes`` can now be used to display the total number of bytes
  transferred for the current command. This information is always logged
  to ``.bzr.log`` for later inspection. (John Arbash Meinel)

* New ignore patterns.  Patterns prefixed with '!' are exceptions to 
  ignore patterns and take precedence over regular ignores.  Such 
  exceptions are used to specify files that should be versioned which 
  would otherwise be ignored.  Patterns prefixed with '!!' act as regular 
  ignore patterns, but have highest precedence, even over the '!' 
  exception patterns. (John Whitley, #428031)

* The ``supress_warnings`` configuration option has been introduced to disable
  various warnings (it currently only supports the ``format_deprecation``
  warning). The new option can be set in any of the following locations:
  ``bazaar.conf``, ``locations.conf`` and/or ``branch.conf``.
  (Ted Gould, Matthew Fuller, Vincent Ladeuil)

Bug Fixes
*********

* Always show a message if an OS error occurs while trying to run a
  user-specified commit message editor.
  (Martin Pool, #504842)

* ``bzr diff`` will now use the epoch when it is unable to determine 
  the timestamp of a file, if the revision it was introduced in is a
  ghost. (Jelmer Vernooij, #295611)

* ``bzr switch -b`` can now create branches that are located using directory
  services such as ``lp:``, even when the branch name doesn't contain a
  '/'.  (Neil Martinsen-Burrell, #495263)

* ``bzr unshelve`` has improved messages about what it is doing.
  (Neil Martinsen-Burrell, #496917)

* Concurrent autopacking is more resilient to already-renamed pack files.
  If we find that a file we are about to obsolete is already obsoleted, we
  do not try to rename it, and we leave the file in ``obsolete_packs``.
  The code is also fault tolerant if a file goes missing, assuming that
  another process already removed the file.
  (John Arbash Meinel, Gareth White, #507557)

* Fix "Too many concurrent requests" in reconcile when network connection
  fails.  (Andrew Bennetts, #503878)

* Fixed a side effect mutation of ``RemoteBzrDirFormat._network_name``
  that caused some tests to fail when run in a non-default order.
  Probably no user impact.  (Martin Pool, #504102)

* Fixed ``ObjectNotLocked`` error in ``bzr cat -rbranch:../foo FILE``.
  (Andrew Bennetts, #506274)

* FTP transports support Unicode paths by encoding/decoding them as utf8.
  (Vincent Ladeuil, #472161)

* Listen to the SIGWINCH signal to update the terminal width.
  (Vincent Ladeuil, #316357)

* Progress bars are now hidden when ``--quiet`` is given.
  (Martin Pool, #320035)

* ``SilentUIFactory`` now supports ``make_output_stream`` and discards
  whatever is written to it.  This un-breaks some plugin tests that
  depended on this behaviour.
  (Martin Pool, #499757)

* When operations update the working tree, all affected files should end
  up with the same mtime. (eg. when versioning a generated file, if you
  update the source and the generated file together, the generated file
  should appear up-to-date.)
  (John Arbash Meinel, Martin <gzlist>, #488724)

Improvements
************

* Added ``add_cleanup`` and ``cleanup_now`` to ``bzrlib.command.Command``.
  All the builtin commands now use ``add_cleanup`` rather than
  ``try``/``finally`` blocks where applicable as it is simpler and more
  robust.  (Andrew Bennetts)

* All except a small number of storage formats are now hidden, making
  the help for numerous commands far more digestible. (Ian Clatworthy)

* Attempts to open a shared repository as a branch (e.g. ``bzr branch
  path/to/repo``) will now include "location is a repository" as a hint in
  the error message.  (Brian de Alwis, Andrew Bennetts, #440952)

* Push will now inform the user when they are trying to push to a foreign 
  VCS for which roundtripping is not supported, and will suggest them to 
  use dpush. (Jelmer Vernooij)

* The version of bzr being run is now written to the log file.
  (__monty__, #257170)

* Transport network activity indicator is shown more of the time when
  Bazaar is doing network IO.
  (Martin Pool)

Documentation
*************

* Add documentation on creating merges with more than one parent.
  (Neil Martinsen-Burrell, #481526)

* Better explain the --uncommitted option of merge.
  (Neil Martinsen-Burrell, #505088)

* Improve discussion of pending merges in the documentation for
  ``revert``.  (Neil Martinsen-Burrell, #505093)

* Improved help for ``bzr send``. 
  (Martin Pool, Bojan Nikolic)

* There is a System Administrator's Guide in ``doc/en/admin-guide``,
  including discussions of installation, relevant plugins, security and 
  backup. (Neil Martinsen-Burrell)

* The ``conflicts`` help topic has been renamed to ``conflict-types``.
  (Ian Clatworthy)

* The User Reference is now presented as a series of topics.
  Many of the included topics have link and format tweaks applied.
  (Ian Clatworthy)

API Changes
***********

* Added ``cachedproperty`` decorator to ``bzrlib.decorators``.
  (Andrew Bennetts)

* Many test features were renamed from ``FooFeature`` to ``foo_feature``
  to be consistent with instances being lower case and classes being
  CamelCase. For the features that were more likely to be used, we added a
  deprecation thunk, but not all. (John Arbash Meinel)

* Merger classes (such as ``Merge3Merger``) now expect a ``this_branch``
  parameter in their constructors, and provide ``this_branch`` as an
  attribute. (Andrew Bennetts)
  
* The Branch hooks pre_change_branch_tip no longer masks exceptions raised
  by plugins - the original exceptions are now preserved. (Robert Collins)

* The Transport ``Server.tearDown`` method is now renamed to
  ``stop_server`` and ``setUp`` to ``start_server`` for consistency with
  our normal naming pattern, and to avoid confusion with Python's
  ``TestCase.tearDown``.  (Martin Pool)

* ``WorkingTree.update`` implementations must now accept a ``revision``
  parameter.

Internals
*********

* Added ``BzrDir.open_branchV3`` smart server request, which can receive
  a string of details (such as "location is a repository") as part of a
  ``nobranch`` response.  (Andrew Bennetts, #440952)
  
* New helper osutils.UnicodeOrBytesToBytesWriter which encodes unicode
  objects but passes str objects straight through. This is used for
  selftest but may be useful for diff and other operations that generate
  mixed output. (Robert Collins)

* New exception ``NoRoundtrippingSupport``, for use by foreign branch 
  plugins. (Jelmer Vernooij)

Testing
*******

* ``bzrlib.tests.permute_for_extension`` is a helper that simplifies
  running all tests in the current module, once against a pure python
  implementation, and once against an extension (pyrex/C) implementation.
  It can be used to dramatically simplify the implementation of
  ``load_tests``.  (John Arbash Meinel)

* ``bzrlib.tests.TestCase`` now subclasses ``testtools.testcase.TestCase``.
  This permits features in testtools such as getUniqueInteger and
  getUniqueString to be used. Because of this, testtools version 0.9.2 or
  newer is now a dependency to run bzr selftest. Running with versions of
  testtools less than 0.9.2 will cause bzr to error while loading the test
  suite. (Robert Collins)

* Shell-like tests now support the command "mv" for moving files.  The
  syntax for ``mv file1 file2``, ``mv dir1 dir2`` and ``mv file dir`` is
  supported.  (Neil Martinsen-Burrell)

* The test progress bar no longer distinguishes tests that 'errored' from
  tests that 'failed' - they're all just failures.
  (Martin Pool)

bzr 2.0.6
#########

:2.0.6: NOT RELEASED YET

Bug Fixes
*********

* Additional merges after an unrelated branch has been merged with its
  history no longer crash when deleted files are involved.
  (Vincent Ladeuil, John Arbash Meinel, #375898)

* ``bzr revert`` now only takes write lock on working tree, instead of on 
  both working tree and branch.
  (Danny van Heumen, #498409)

* ``bzr upgrade`` now creates the ``backup.bzr`` directory with the same
  permissions as ``.bzr`` directory on a POSIX OS.
  (Parth Malwankar, #262450)

* Reduce peak memory by one copy of compressed text.
  (John Arbash Meinel, #566940)

<<<<<<< HEAD
=======
* Repositories accessed via a smart server now reject being stacked on a
  repository in an incompatible format, as is the case when accessing them
  via other methods.  This was causing fetches from those repositories via
  a smart server (e.g. using ``bzr branch``) to receive invalid data.
  (Andrew Bennetts, #562380)

>>>>>>> 3e038939
* Selftest with versions of subunit that support ``stopTestRun`` will no longer
  error. This error was caused by 2.0 not being updated when upstream
  python merged the end of run patch, which chose ``stopTestRun`` rather than
  ``done``. (Robert Collins, #571437)

* When passing a file to ``UTF8DirReader`` make sure to close the current
  directory file handle after the chdir fails. Otherwise when passing many
  filenames into a command line ``bzr status`` we would leak descriptors.
  (John Arbash Meinel, #583486)


bzr 2.0.5
#########

:2.0.5: 2010-03-23

This fifth release in our 2.0 series addresses several user-inconvenience
bugs.  None are critical, but upgrading is recommended for all users on
earlier 2.0 releases.

Bug Fixes
*********

* Avoid ``malloc(0)`` in ``patiencediff``, which is non-portable.
  (Martin Pool, #331095)

* Concurrent autopacking is more resilient to already-renamed pack files.
  If we find that a file we are about to obsolete is already obsoleted, we
  do not try to rename it, and we leave the file in ``obsolete_packs``.
  The code is also fault tolerant if a file goes missing, assuming that
  another process already removed the file.
  (John Arbash Meinel, Gareth White, #507557)

* Cope with the lockdir ``held/info`` file being empty, which seems to
  happen fairly often if the process is suddenly interrupted while taking
  a lock.
  (Martin Pool, #185103)

* Give the warning about potentially slow cross-format fetches much
  earlier on in the fetch operation.  Don't show this message during
  upgrades, and show the correct format indication for remote
  repositories.
  (Martin Pool, #456077, #515356, #513157)

* Handle renames correctly when there are files or directories that 
  differ only in case.  (Chris Jones, Martin Pool, #368931)

* If ``bzr push --create-prefix`` triggers an unexpected ``NoSuchFile``
  error, report that error rather than failing with an unhelpful
  ``UnboundLocalError``.
  (Andrew Bennetts, #423563)

* Running ``bzr`` command without any arguments now shows bzr
  version number along with rest of the help text.
  (Parth Malwankar, #369501)

* Use osutils.O_NOINHERIT for some files on win32 to avoid PermissionDenied
  errors.
  (Inada Naoki, #524560)

Documentation
*************

* Added ``location-alias`` help topic.
  (Andrew Bennetts, #337834)

* Fixed CHM generation by moving the NEWS section template into
  a separate file. (Ian Clatworthy, #524184)


bzr 2.0.4
#########

:Codename: smooth sailing
:2.0.4: 2010-01-21

The fourth bugfix-only release in the 2.0 series contains more than a
dozen bugfixes relative to 2.0.3. The primary focus is on handling
interruptions and concurrent operations more cleanly, there is also a fair
improvement to ``bzr export`` when exporting a remote branch.


Bug Fixes
*********

* ``bzr annotate`` on another branch with ``-r branch:...`` no longer
  fails with an ``ObjectNotLocked`` error.  (Andrew Bennetts, #496590)

* ``bzr export dir`` now requests all file content as a record stream,
  rather than requsting the file content one file-at-a-time. This can make
  exporting over the network significantly faster (54min => 9min in one
  case). (John Arbash Meinel, #343218)

* ``bzr serve`` no longer slowly leaks memory. The compiled
  ``bzrlib.bencode.Encoder()`` class was using ``__del__`` to cleanup and
  free resources, and it should have been using ``__dealloc__``.
  This will likely have an impact on any other process that is serving for
  an extended period of time.  (John Arbash Meinel, #494406)

* Check for SIGINT (Ctrl-C) and other signals immediately if ``readdir``
  returns ``EINTR`` by calling ``PyErr_CheckSignals``.  This affected the
  optional ``_readdir_pyx`` extension.  (Andrew Bennetts, #495023)

* Concurrent autopacks will no longer lose a newly created pack file.
  There was a race condition, where if the reload happened at the right
  time, the second packer would forget the name of the newly added pack
  file. (John Arbash Meinel, Gareth White, #507566)

* Give a clearer message if the lockdir disappears after being apparently
  successfully taken.  (Martin Pool, #498378)

* Give a warning when fetching between repositories (local or remote) with
  sufficiently different formats that the content will need to be
  serialized (ie ``InterDifferingSerializer`` or ``inventory-deltas``), so
  the user has a clue that upgrading could make it faster.
  (Martin Pool, #456077)

* If we fail to open ``~/.bzr.log`` write a clear message to stderr rather
  than using ``warning()``. The log file is opened before logging is set
  up, and it leads to very confusing: 'no handlers for "bzr"' messages for
  users, rather than something nicer.
  (John Arbash Meinel, Barry Warsaw, #503886)

* Refuse to build with any Pyrex 0.9.4 release, as they have known bugs.
  (Martin Pool, John Arbash Meinel, #449372)

* ``setup.py bdist_rpm`` now properly finds extra files needed for the
  build. (there is still the distutils bug
  http://bugs.python.org/issue644744) (Joe Julian, #175839)

* The 2a format wasn't properly restarting autopacks when something
  changed underneath it (like another autopack). Now concurrent
  autopackers will properly succeed. (John Arbash Meinel, #495000)

* ``TreeTransform`` can now handle when a delta says that the file id for
  the tree root changes. Rather than trying to rename your working
  directory, or failing early saying that you can't have multiple
  tree roots. This also fixes revert, update, and pull when the root id
  changes.  (John Arbash Meinel, #494269, #504390)

* ``_update_current_block`` no longer suppresses exceptions, so ^C at just
  the right time will get propagated, rather than silently failing to move
  the block pointer. (John Arbash Meinel, Gareth White, #495023)

Testing
*******

* We have a new ``test_source`` that ensures all pyrex ``cdef`` functions
  handle exceptions somehow. (Possibly by setting ``# cannot_raise``
  rather than an ``except ?:`` clause.) This should help prevent bugs like
  bug #495023. (John Arbash Meinel)


bzr 2.1.0b4
###########

:Codename: san francisco airport
:2.1.0b4: 2009-12-14

The fourth beta release in the 2.1 series brings with it a significant
number of bugfixes (~20). The test suite is once again (finally) "green"
on Windows, and should remain that way for future releases. There are a
few performance related updates (faster upgrade and log), and several UI
tweaks. There has also been a significant number of tweaks to the runtime
documentation. 2.1.0b4 include everything from the 2.0.3 release.


Compatibility Breaks
********************

* The BZR_SSH environmental variable may now be set to the path of a secure
  shell client. If currently set to the value ``ssh`` it will now guess the
  vendor of the program with that name, to restore the old behaviour that
  indicated the SSH Corporation client use ``sshcorp`` instead as the magic
  string. (Martin <gzlist@googlemail.com>, #176292)

New Features
************

* ``bzr commit`` now has a ``--commit-time`` option.
  (Alexander Sack, #459276)

* ``-Dhpss`` now increases logging done when run on the bzr server,
  similarly to how it works on the client. (John Arbash Meinel)

* New option ``bzr unshelve --keep`` applies the changes and leaves them
  on the shelf.  (Martin Pool, Oscar Fuentes, #492091)

* The ``BZR_COLUMNS`` envrionment variable can be set to force bzr to
  respect a given terminal width. This can be useful when output is
  redirected or in obscure cases where the default value is not
  appropriate. Pagers can use it to get a better control of the line
  lengths. 
  (Vincent Ladeuil)

* The new command ``bzr lp-mirror`` will request that Launchpad update its
  mirror of a local branch. This command will only function if launchpadlib
  is installed.
  (Jonathan Lange)


Bug Fixes
*********

* After renaming a file, the dirstate could accidentally reference
  ``source\\path`` rather than ``source/path`` on Windows. This might be a
  source of some dirstate-related failures. (John Arbash Meinel)

* ``bzr commit`` now detects commit messages that looks like file names
  and issues a warning.
  (Gioele Barabucci, #73073)

* ``bzr ignore /`` no longer causes an IndexError. (Gorder Tyler, #456036)

* ``bzr log -n0 -rN`` should not return revisions beyond its merged revisions.
  (#325618, #484109, Marius Kruger)

* ``bzr merge --weave`` and ``--lca`` will now create ``.BASE`` files for
  files with conflicts (similar to ``--merge3``). The contents of the file
  is a synthesis of all bases used for the merge.
  (John Arbash Meinel, #40412)

* ``bzr mv --quiet`` really is quiet now.  (Gordon Tyler, #271790)

* ``bzr serve`` is more clear about the risk of supplying --allow-writes.
  (Robert Collins, #84659)

* ``bzr serve --quiet`` really is quiet now.  (Gordon Tyler, #252834)

* Fix bug with redirected URLs over authenticated HTTP.
  (Glen Mailer, Neil Martinsen-Burrell, Vincent Ladeuil, #395714)

* Interactive merge doesn't leave branch locks behind.  (Aaron Bentley)

* Lots of bugfixes for the test suite on Windows. We should once again
  have a test suite with no failures on Windows. (John Arbash Meinel)

* ``osutils.terminal_width()`` obeys the BZR_COLUMNS environment
  variable but returns None if the terminal is not a tty (when output is
  redirected for example). Also fixes its usage under OSes that doesn't
  provide termios.TIOCGWINSZ. Make sure the corresponding tests runs on
  windows too.
  (Joke de Buhr, Vincent Ladeuil, #353370, #62539)
  (John Arbash Meinel, Vincent Ladeuil, #492561)

* Terminate ssh subprocesses when no references to them remain, fixing
  subprocess and file descriptor leaks.  (Andrew Bennetts, #426662)
  
* The ``--hardlink`` option of ``bzr branch`` and ``bzr checkout`` now
  works for 2a format trees.  Only files unaffected by content filters
  will be hardlinked.  (Andrew Bennetts, #408193)

* The new glob expansion on Windows would replace all ``\`` characters
  with ``/`` even if it there wasn't a glob to expand, the arg was quoted,
  etc. Now only change slashes if there is something being glob expanded.
  (John Arbash Meinel, #485771)

* Use our faster ``KnownGraph.heads()`` functionality when computing the
  new rich-root heads. This can cut a conversion time in half (mysql from
  13.5h => 6.2h) (John Arbash Meinel, #487632)

* When launching a external diff tool via bzr diff --using, temporary files
  are no longer created, rather, the path to the file in the working tree is
  passed to the external diff tool. This allows the file to be edited if the
  diff tool provides for this. (Gary van der Merwe, #490738)
  
* The launchpad-open command can now be used from a subdirectory of a
  branch, not just from the root of the branch. 
  (Neil Martinsen-Burrell, #489102)


Improvements
************

* ``bzr log`` is now faster. (Ian Clatworthy)

* ``bzr update`` provides feedback on which branch it is up to date with.
  (Neil Martinsen-Burrell)

* ``bzr upgrade`` from pre-2a to 2a can be significantly faster (4x).
  For details see the xml8 patch and heads() improvements.
  (John Arbash Meinel)

* ``bzrlib.urlutils.local_path_from_url`` now accepts
  'file://localhost/' as well as 'file:///' URLs on POSIX.  (Michael
  Hudson)

* The progress bar now shows only a spinner and per-operation counts,
  not an overall progress bar.  The previous bar was often not correlated
  with real overall operation progress, either because the operations take
  nonlinear time, or because at the start of the operation Bazaar couldn't
  estimate how much work there was to do.  (Martin Pool)

Documentation
*************

* Lots of documentation tweaks for inline help topics and command help
  information.

API Changes
***********

* ``bzrlib.textui`` (vestigial module) removed.  (Martin Pool)

* The Launchpad plugin now has a function ``login`` which will log in to
  Launchpad with launchpadlib, and ``load_branch`` which will return the
  Launchpad Branch object corresponding to a given Bazaar Branch object.
  (Jonathan Lange)

Internals
*********

* New test Feature: ``ModuleAvailableFeature``. It is designed to make it
  easier to handle what tests you want to run based on what modules can be
  imported. (Rather than lots of custom-implemented features that were
  basically copy-and-pasted.) (John Arbash Meinel)

* ``osutils.timer_func()`` can be used to get either ``time.time()`` or
  ``time.clock()`` when you want to do performance timing.
  ``time.time()`` is limited to 15ms resolution on Windows, but
  ``time.clock()`` gives CPU and not wall-clock time on other platforms.
  (John Arbash Meinel)

* Several code paths that were calling ``Transport.get().read()`` have
  been changed to the equalivent ``Transport.get_bytes()``. The main
  difference is that the latter will explicitly call ``file.close()``,
  rather than expecting the garbage collector to handle it. This helps
  with some race conditions on Windows during the test suite and sftp
  tests. (John Arbash Meinel)

Testing
*******

* TestCaseWithMemoryTransport no longer sets $HOME and $BZR_HOME to
  unicode strings. (Michael Hudson, #464174)


bzr 2.0.3
#########

:Codename: little italy
:2.0.3: 2009-12-14


The third stable release of Bazaar has a small handful of bugfixes. As
expected, this has no internal or external compatibility changes versus
2.0.2 (or 2.0.0).

Bug Fixes
*********

* ``bzr push --use-existing-dir`` no longer crashes if the directory
  exists but contains an invalid ``.bzr`` directory.
  (Andrew Bennetts, #423563)

* Content filters are now applied correctly after pull, merge and switch.
  (Ian Clatworthy, #385879)

* Fix a potential segfault in the groupcompress hash map handling code.
  When inserting new entries, if the final hash bucket was empty, we could
  end up trying to access if ``(last_entry+1)->ptr == NULL``.
  (John Arbash Meinel, #490228)

* Improve "Binary files differ" hunk handling.  (Aaron Bentley, #436325)


bzr 2.1.0b3
###########

:Codename: after sprint recovery
:2.1.0b3: 2009-11-16

This release was pushed up from its normal release cycle due to a
regression in python 2.4 compatibility in 2.1.0b2.  Since this regression
was caught before 2.1.0b2 was officially announced, the full changelog
includes both 2.1.0b3 and 2.1.0b2 changes.

Highlights of 2.1.0b3 are: new globbing code for all commands on Windows,
the test suite now conforms to python's trunk enhanced semantics (skip,
etc.), and ``bzr info -v`` will now report the correct branch and repo
formats for Remote objects.


New Features
************

* Users can define a shelve editor to provide shelf functionality at a
  granularity finer than per-patch-hunk. (Aaron Bentley)

Bug Fixes
*********

* Fix for shell completion and short options.  (Benoît PIERRE)

* Hooks daughter classes should always call the base constructor.
  (Alexander Belchenko, Vincent Ladeuil, #389648) 

* Improve "Binary files differ" hunk handling.  (Aaron Bentley, #436325)

* On Windows, do glob expansion at the command-line level (as is usually
  done in bash, etc.) This means that *all* commands get glob expansion
  (bzr status, bzr add, bzr mv, etc). It uses a custom command line
  parser, which allows us to know if a given section was quoted. It means
  you can now do ``bzr ignore "*.py"``.
  (John Arbash Meinel, #425510, #426410, #194450)

* Sanitize commit messages that come in from the '-m' flag. We translate
  '\r\n' => '\n' and a plain '\r' => '\n'. The storage layer doesn't
  allow those because XML store silently translate it anyway. (The parser
  auto-translates \r\n => \n in ways that are hard for us to catch.)

* Show correct branch and repository format descriptions in 
  ``bzr info -v`` on a smart server location.  (Andrew Bennetts, #196080)

* The fix for bug #186920 accidentally broke compatibility with python
  2.4.  (Vincent Ladeuil, #475585)

* Using ``Repository.get_commit_builder().record_iter_changes()`` now
  correctly sets ``self.inv_sha1`` to a sha1 string and
  ``self.new_inventory`` to an Inventory instance after calling
  ``self.finish_inventory()``. (Previously it accidently set both values
  as a tuple on ``self.inv_sha1``. This was missed because
  ``repo.add_revision`` ignores the supplied inventory sha1 and recomputes
  the sha1 from the repo directly. (John Arbash Meinel)

* Shelve command refuse to run if there is no real terminal.
  (Alexander Belchenko)

* Avoid unnecessarily flushing of trace file; it's now unbuffered at the
  Python level.  (Martin Pool)

Documentation
*************

* Include Japanese translations for documentation (Inada Naoki)

* New API ``ui_factory.make_output_stream`` to be used for sending bulk
  (rather than user-interaction) data to stdout.  This automatically
  coordinates with progress bars or other terminal activity, and can be
  overridden by GUIs.
  (Martin Pool, 493944)

Internals
*********

* Some of the core groupcompress functionality now releases the GIL before
  operation. Similar to how zlib and bz2 operate without the GIL in the
  core compression and decompression routines. (John Arbash Meinel)

Testing
*******

* -Dhpssvfs will now trigger on ``RemoteBzrDir._ensure_real``, providing
  more debugging of VFS access triggers. (Robert Collins)

* KnownFailure is now signalled to ``ExtendedTestResult`` using the same
  method that Python 2.7 uses - ``addExpectedFailure``. (Robert Collins)

* ``--parallel=fork`` is now compatible with --subunit.
  (Robert Collins, Vincent Ladeuil, #419776)

* Reporting of failures shows test ids not descriptions and thus shows
  parameterised tests correctly. (Robert Collins)

* TestNotApplicable is now handled within the TestCase.run method rather
  than being looked for within ``ExtendedTestResult.addError``. This
  provides better handling with other ``TestResult`` objects, degrading to
  sucess rather than error. (Robert Collins)

* The private method ``_testConcluded`` on ``ExtendedTestResult`` has been
  removed - it was empty and unused. (Robert Collins)

* UnavailableFeature is now handled within the TestCase.run method rather
  than being looked for within addError. If the Result object does not
  have an addNotSupported method, addSkip is attempted instead, and
  failing that addSuccess. (Robert Collins)

* When a TestResult does not have an addSkip method, skipped tests are now
  reported as successful tests, rather than as errors. This change is
  to make it possible to get a clean test run with a less capable
  TestResult. (Robert Collins)



bzr 2.1.0b2
###########

:Codename: a load off my mind
:2.1.0b2: 2009-11-02

This is our second feature-filled release since 2.0, pushing us down the
path to a 2.1.0. Once again, all bugfixes in 2.0.2 are present in 2.1.0b2.

Key highlights in this release are: improved handling of
failures-during-cleanup for commit, fixing a long-standing bug with
``bzr+http`` and shared repositories, all ``lp:`` urls to be resolved
behind proxies, and a new StaticTuple datatype, allowing us to reduce
memory consumption (50%) and garbage collector overhead (40% faster) for
many operations.

* A new ``--concurrency`` option has been added as well as an associated
  BZR_CONCURRENCY environment variable to specify the number of
  processes that can be run concurrently when running ``bzr selftest``. The
  command-line option overrides the environment variable if both are
  specified. If none is specified. the number of processes is obtained
  from the OS as before.  (Matt Nordhoff, Vincent Ladeuil)

Bug Fixes
*********

* ``bzr+http`` servers no longer give spurious jail break errors when
  serving branches inside a shared repository.  (Andrew Bennetts, #348308)

* Errors during commit are handled more robustly so that knock-on errors
  are less likely to occur, and will not obscure the original error if
  they do occur.  This fixes some causes of ``TooManyConcurrentRequests``
  and similar errors.  (Andrew Bennetts, #429747, #243391)

* Launchpad urls can now be resolved from behind proxies.
  (Gordon Tyler, Vincent Ladeuil, #186920)

* Reduce the strictness for StaticTuple, instead add a debug flag
  ``-Dstatic_tuple`` which will change apis to be strict and raise errors.
  This way, most users won't see failures, but developers can improve
  internals. (John Arbash Meinel, #471193)

* TreeTransform.adjust_path updates the limbo paths of descendants of adjusted
  files.  (Aaron Bentley)

* Unicode paths are now handled correctly and consistently by the smart
  server.  (Andrew Bennetts, Michael Hudson, #458762)

Improvements
************

* When reading index files, we now use a ``StaticTuple`` rather than a
  plain ``tuple`` object. This generally gives a 20% decrease in peak
  memory, and can give a performance boost up to 40% on large projects.
  (John Arbash Meinel)

* Peak memory under certain operations has been reduced significantly.
  (eg, 'bzr branch launchpad standalone' is cut in half)
  (John Arbash Meinel)

Documentation
*************

* Filtered views user documentation upgraded to refer to format 2a
  instead of pre-2.0 formats. (Ian Clatworthy)

API Changes
***********

* Remove deprecated ``CLIUIFactory``.  (Martin Pool)

* ``UIFactory`` now has new ``show_error``, ``show_message`` and
  ``show_warning`` methods, which can be hooked by non-text UIs.  
  (Martin Pool)

Internals
*********

* Added ``bzrlib._simple_set_pyx``. This is a hybrid between a Set and a
  Dict (it only holds keys, but you can lookup the object located at a
  given key). It has significantly reduced memory consumption versus the
  builtin objects (1/2 the size of Set, 1/3rd the size of Dict). This is
  used as the interning structure for StaticTuple objects.
  (John Arbash Meinel)

* ``bzrlib._static_tuple_c.StaticTuple`` is now available and used by
  the btree index parser and the chk map parser. This class functions
  similarly to ``tuple`` objects. However, it can only point to a limited
  collection of types.  (Currently StaticTuple, str, unicode, None, bool,
  int, long, float, but not subclasses).  This allows us to remove it from
  the garbage collector (it cannot be in a cycle), it also allows us to
  intern the objects. In testing, this can reduce peak memory by 20-40%,
  and significantly improve performance by removing objects from being
  inspected by the garbage collector.  (John Arbash Meinel)

* ``GroupCompressBlock._ensure_content()`` will now release the
  ``zlib.decompressobj()`` when the first request is for all of the
  content. (Previously it would only be released if you made a request for
  part of the content, and then all of it later.) This turns out to be a
  significant memory savings, as a ``zstream`` carries around approx 260kB
  of internal state and buffers. (For branching bzr.dev this drops peak
  memory from 382MB => 345MB.) (John Arbash Meinel)

* When streaming content between ``2a`` format repositories, we now clear
  caches from earlier versioned files. (So 'revisions' is cleared when we
  start reading 'inventories', etc.) This can have a significant impact on
  peak memory for initial copies (~200MB). (John Arbash Meinel)


bzr 2.0.2
#########

:Codename: after the scare
:2.0.2: 2009-11-02

The second in our "let's keep the stable bugfixes flowing" series. As
expected this has a few (~9) bugfixes relative to 2.0.1, and no major api
changes or features.

Bug Fixes
*********

* Avoid "NoneType has no attribute st_mode" error when files disappear
  from a directory while it's being read.  (Martin Pool, #446033)

* Content filters are now applied correctly after revert.
  (Ian Clatworthy)

* Diff parsing handles "Binary files differ" hunks.  (Aaron Bentley, #436325)

* Fetching from stacked pre-2a repository via a smart server no longer
  fails intermittently with "second push failed to complete".
  (Andrew Bennetts, #437626)

* Fix typos left after test_selftest refactoring.
  (Vincent Ladeuil, Matt Nordhoff, #461149)

* Fixed ``ObjectNotLocked`` errors during ``bzr log -r NNN somefile``.
  (Andrew Bennetts, #445171)
  
* PreviewTree file names are not limited by the encoding of the temp
  directory's filesystem. (Aaron Bentley, #436794)

Improvements
************

* ``bzr log`` now read-locks branches exactly once, so makes better use of
  data caches.  (Andrew Bennetts)

Documentation
*************

* Filtered views user documentation upgraded to refer to format 2a
  instead of pre-2.0 formats. (Ian Clatworthy)


bzr 2.1.0b1
###########

:Codename: While the cat is away
:2.1.0b1: 2009-10-14

This is the first development release in the new split "stable" and
"development" series. As such, the release is a snapshot of bzr.dev
without creating a release candidate first. This release includes a
fair amount of internal changes, with deprecated code being removed,
and several new feature developments. People looking for a stable code
base with only bugfixes should focus on the 2.0.1 release. All bugfixes
present in 2.0.1 are present in 2.1.0b1.

Highlights include support for ``bzr+ssh://host/~/homedir`` style urls,
finer control over the plugin search path via extended BZR_PLUGIN_PATH
syntax, visible warnings when extension modules fail to load, and improved
error handling during unlocking.


New Features
************

* Bazaar can now send mail through Apple OS X Mail.app. 
  (Brian de Alwis)

* ``bzr+ssh`` and ``bzr`` paths can now be relative to home directories
  specified in the URL.  Paths starting with a path segment of ``~`` are
  relative to the home directory of the user running the server, and paths
  starting with ``~user`` are relative to the home directory of the named
  user.  For example, for a user "bob" with a home directory of
  ``/home/bob``, these URLs are all equivalent:

  * ``bzr+ssh://bob@host/~/repo``
  * ``bzr+ssh://bob@host/~bob/repo``
  * ``bzr+ssh://bob@host/home/bob/repo``

  If ``bzr serve`` was invoked with a ``--directory`` argument, then no
  home directories outside that directory will be accessible via this
  method.

  This is a feature of ``bzr serve``, so pre-2.1 clients will
  automatically benefit from this feature when ``bzr`` on the server is
  upgraded.  (Andrew Bennetts, #109143)

* Extensions can now be compiled if either Cython or Pyrex is available.
  Currently Pyrex is preferred, but that may change in the future.
  (Arkanes)

* Give more control on BZR_PLUGIN_PATH by providing a way to refer to or
  disable the user, site and core plugin directories.
  (Vincent Ladeuil, #412930, #316192, #145612)

Bug Fixes
*********

* Bazaar's native protocol code now correctly handles EINTR, which most
  noticeably occurs if you break in to the debugger while connected to a
  bzr+ssh server.  You can now can continue from the debugger (by typing
  'c') and the process continues.  However, note that pressing C-\ in the
  shell may still kill the SSH process, which is bug 162509, so you must
  sent a signal to the bzr process specifically, for example by typing
  ``kill -QUIT PID`` in another shell.  (Martin Pool, #341535)

* ``bzr add`` in a tree that has files with ``\r`` or ``\n`` in the
  filename will issue a warning and skip over those files.
  (Robert Collins, #3918)

* ``bzr dpush`` now aborts if uncommitted changes (including pending merges)
  are present in the working tree. The configuration option ``dpush_strict``
  can be used to set the default for this behavior.
  (Vincent Ladeuil, #438158)

* ``bzr merge`` and ``bzr remove-tree`` now requires --force if pending
  merges are present in the working tree.
  (Vincent Ladeuil, #426344)

* Clearer message when Bazaar runs out of memory, instead of a ``MemoryError``
  traceback.  (Martin Pool, #109115)

* Don't give a warning on Windows when failing to import ``_readdir_pyx``
  as it is never built. (John Arbash Meinel, #430645)

* Don't restrict the command name used to run the test suite.
  (Vincent Ladeuil, #419950)

* ftp transports were built differently when the kerberos python module was
  present leading to obscure failures related to ASCII/BINARY modes.
  (Vincent Ladeuil, #443041)

* Network streams now decode adjacent records of the same type into a
  single stream, reducing layering churn. (Robert Collins)

* PreviewTree behaves correctly when get_file_mtime is invoked on an unmodified
  file. (Aaron Bentley, #251532)

* Registry objects should not use iteritems() when asked to use items().
  (Vincent Ladeuil, #430510)

* Weave based repositories couldn't be cloned when committers were using
  domains or user ids embedding '.sig'. Now they can.
  (Matthew Fuller, Vincent Ladeuil, #430868)

Improvements
************

* Revision specifiers can now be given in a more DWIM form, without
  needing explicit prefixes for specifiers like tags or revision id's.
  See ``bzr help revisionspec`` for full details.  (Matthew Fuller)

* Bazaar gives a warning before exiting, and writes into ``.bzr.log``, if 
  compiled extensions can't be loaded.  This typically indicates a
  packaging or installation problem.  In this case Bazaar will keep
  running using pure-Python versions, but this may be substantially
  slower.  The warning can be disabled by setting
  ``ignore_missing_extensions = True`` in ``bazaar.conf``.
  See also <https://answers.launchpad.net/bzr/+faq/703>.
  (Martin Pool, #406113, #430529)

* Secondary errors that occur during Branch.unlock and Repository.unlock
  no longer obscure the original error.  These methods now use a new
  decorator, ``only_raises``.  This fixes many causes of
  ``TooManyConcurrentRequests`` and similar errors.
  (Andrew Bennetts, #429747)

Documentation
*************

* Describe the new shell-like test feature. (Vincent Ladeuil)

* Help on hooks no longer says 'Not deprecated' for hooks that are
  currently supported. (Ian Clatworthy, #422415)

API Changes
***********

* ``bzrlib.user_encoding`` has been removed; use
  ``bzrlib.osutils.get_user_encoding`` instead.  (Martin Pool)

* ``bzrlib.tests`` now uses ``stopTestRun`` for its ``TestResult``
  subclasses - the same as python's unittest module. (Robert Collins)
  
* ``diff._get_trees_to_diff`` has been renamed to 
  ``diff.get_trees_and_branches_to_diff``. It is now a public API, and it 
  returns the old and new branches. (Gary van der Merwe)

* ``bzrlib.trace.log_error``, ``error`` and ``info`` have been deprecated.
  (Martin Pool)

* ``MutableTree.has_changes()`` does not require a tree parameter anymore. It
  now defaults to comparing to the basis tree. It now checks for pending
  merges too.  ``Merger.check_basis`` has been deprecated and replaced by the
  corresponding has_changes() calls. ``Merge.compare_basis``,
  ``Merger.file_revisions`` and ``Merger.ensure_revision_trees`` have also
  been deprecated.
  (Vincent Ladeuil, #440631)

* ``ProgressTask.note`` is deprecated.
  (Martin Pool)

Internals
*********

* Added ``-Drelock`` debug flag.  It will ``note`` a message every time a
  repository or branch object is unlocked then relocked the same way.
  (Andrew Bennetts)
  
* ``BTreeLeafParser.extract_key`` has been tweaked slightly to reduce
  mallocs while parsing the index (approx 3=>1 mallocs per key read).
  This results in a 10% speedup while reading an index.
  (John Arbash Meinel)

* The ``bzrlib.lsprof`` module has a new class ``BzrProfiler`` which makes
  profiling in some situations like callbacks and generators easier.
  (Robert Collins)

Testing
*******

* Passing ``--lsprof-tests -v`` to bzr selftest will cause lsprof output to
  be output for every test. Note that this is very verbose! (Robert Collins)

* Setting ``BZR_TEST_PDB=1`` when running selftest will cause a pdb
  post_mortem to be triggered when a test failure occurs. (Robert Collins)

* Shell-like tests can now be written. Code in ``bzrlib/tests/script.py`` ,
  documentation in ``developers/testing.txt`` for details.
  (Vincent Ladeuil)

* Some tests could end up with the same id, that was dormant for
  a long time.
  (Vincent Ladeuil, #442980)

* Stop showing the number of tests due to missing features in the test
  progress bar.  (Martin Pool)

* Test parameterisation now does a shallow copy, not a deep copy of the test
  to be parameterised. This is not expected to break external use of test
  parameterisation, and is substantially faster. (Robert Collins)

* Tests that try to open a bzr dir on an arbitrary transport will now
  fail unless they have explicitly permitted the transport via
  ``self.permit_url``. The standard test factories such as ``self.get_url``
  will permit the urls they provide automatically, so only exceptional
  tests should need to do this. (Robert Collins)

* The break-in test no longer cares about clean shutdown of the child,
  instead it is happy if the debugger starts up. (Robert  Collins)

* The full test suite is expected to pass when the C extensions are not
  present. (Vincent Ladeuil, #430749)


bzr 2.0.1
#########

:Codename: Stability First
:2.0.1: 2009-10-14

The first of our new ongoing bugfix-only stable releases has arrived. It
includes a collection of 12 bugfixes applied to bzr 2.0.0, but does not
include any of the feature development in the 2.1.0 series.


Bug Fixes
*********

* ``bzr add`` in a tree that has files with ``\r`` or ``\n`` in the
  filename will issue a warning and skip over those files.
  (Robert Collins, #3918)

* bzr will attempt to authenticate with SSH servers that support
  ``keyboard-interactive`` auth but not ``password`` auth when using
  Paramiko.   (Andrew Bennetts, #433846)

* Fixed fetches from a stacked branch on a smart server that were failing
  with some combinations of remote and local formats.  This was causing
  "unknown object type identifier 60" errors.  (Andrew Bennetts, #427736)

* Fixed ``ObjectNotLocked`` errors when doing some log and diff operations
  on branches via a smart server.  (Andrew Bennetts, #389413)

* Handle things like ``bzr add foo`` and ``bzr rm foo`` when the tree is
  at the root of a drive. ``osutils._cicp_canonical_relpath`` always
  assumed that ``abspath()`` returned a path that did not have a trailing
  ``/``, but that is not true when working at the root of the filesystem.
  (John Arbash Meinel, Jason Spashett, #322807)

* Hide deprecation warnings for 'final' releases for python2.6.
  (John Arbash Meinel, #440062)

* Improve the time for ``bzr log DIR`` for 2a format repositories.
  We had been using the same code path as for <2a formats, which required
  iterating over all objects in all revisions.
  (John Arbash Meinel, #374730)

* Make sure that we unlock the tree if we fail to create a TreeTransform
  object when doing a merge, and there is limbo, or pending-deletions
  directory.  (Gary van der Merwe, #427773)

* Occasional IndexError on renamed files have been fixed. Operations that
  set a full inventory in the working tree will now go via the
  apply_inventory_delta code path which is simpler and easier to
  understand than dirstates set_state_from_inventory method. This may
  have a small performance impact on operations built on _write_inventory,
  but such operations are already doing full tree scans, so no radical
  performance change should be observed. (Robert Collins, #403322)

* Retrieving file text or mtime from a _PreviewTree has good performance when
  there are many changes.  (Aaron Bentley)

* The CHK index pages now use an unlimited cache size. With a limited
  cache and a large project, the random access of chk pages could cause us
  to download the entire cix file many times.
  (John Arbash Meinel, #402623)

* When a file kind becomes unversionable after being added, a sensible
  error will be shown instead of a traceback. (Robert Collins, #438569)

Documentation
*************

* Improved README. (Ian Clatworthy)

* Improved upgrade documentation for Launchpad branches.
  (Barry Warsaw)


bzr 2.0.0
#########

:2.0.0: 2009-09-22
:Codename: Instant Karma

This release of Bazaar makes the 2a (previously 'brisbane-core') format
the default when new branches or repositories are created.  This format is
substantially smaller and faster for many operations.  Most of the work in
this release focuses on bug fixes and stabilization, covering both 2a and
previous formats.  (See the Upgrade Guide for information on migrating
existing projects.)

This release also improves the documentation content and presentation,
including adding Windows HtmlHelp manuals.

The Bazaar team decided that 2.0 will be a long-term supported release,
with bugfix-only 2.0.x releases based on it, continuing for at least six
months or until the following stable release.

Changes from 2.0.0rc2 to final
******************************

* Officially branded as 2.0.0 rather than 2.0 to clarify between things
  that "want to happen on the 2.0.x stable series" versus things that want
  to "land in 2.0.0". (Changes how bzrlib._format_version_tuple() handles
  micro = 0.) (John Arbash Meinel)


bzr 2.0.0rc2
############

:2.0.0rc2: 2009-09-10

New Features
************

* Added post_commit hook for mutable trees. This allows the keywords
  plugin to expand keywords on files changed by the commit.
  (Ian Clatworthy, #408841)

Bug Fixes
*********

* Bazaar's native protocol code now correctly handles EINTR, which most
  noticeably occurs if you break in to the debugger while connected to a
  bzr+ssh server.  You can now can continue from the debugger (by typing
  'c') and the process continues.  However, note that pressing C-\ in the
  shell may still kill the SSH process, which is bug 162509, so you must
  sent a signal to the bzr process specifically, for example by typing
  ``kill -QUIT PID`` in another shell.  (Martin Pool, #341535)

* ``bzr check`` in pack-0.92, 1.6 and 1.9 format repositories will no
  longer report incorrect errors about ``Missing inventory ('TREE_ROOT', ...)``
  (Robert Collins, #416732)

* ``bzr info -v`` on a 2a format still claimed that it was a "Development
  format" (John Arbash Meinel, #424392)

* ``bzr log stacked-branch`` shows the full log including
  revisions that are in the fallback repository. (Regressed in 2.0rc1).
  (John Arbash Meinel, #419241)

* Clearer message when Bazaar runs out of memory, instead of a ``MemoryError``
  traceback.  (Martin Pool, #109115)

* Conversion to 2a will create a single pack for all the new revisions (as
  long as it ran without interruption). This improves both ``bzr upgrade``
  and ``bzr pull`` or ``bzr merge`` from local branches in older formats.
  The autopack logic that occurs every 100 revisions during local
  conversions was not returning that pack's identifier, which resulted in
  the partial packs created during the conversion not being consolidated
  at the end of the conversion process. (Robert Collins, #423818)

* Fetches from 2a to 2a are now again requested in 'groupcompress' order.
  Groups that are seen as 'underutilized' will be repacked on-the-fly.
  This means that when the source is fully packed, there is minimal
  overhead during the fetch, but if the source is poorly packed the result
  is a fairly well packed repository (not as good as 'bzr pack' but
  good-enough.) (Robert Collins, John Arbash Meinel, #402652)

* Fix a potential segmentation fault when doing 'log' of a branch that had
  ghosts in its mainline.  (Evaluating None as a tuple is bad.)
  (John Arbash Meinel, #419241)

* ``groupcompress`` sort order is now more stable, rather than relying on
  ``topo_sort`` ordering. The implementation is now
  ``KnownGraph.gc_sort``. (John Arbash Meinel)

* Local data conversion will generate correct deltas. This is a critical
  bugfix vs 2.0rc1, and all 2.0rc1 users should upgrade to 2.0rc2 before
  converting repositories. (Robert Collins, #422849)

* Network streams now decode adjacent records of the same type into a
  single stream, reducing layering churn. (Robert Collins)

* Prevent some kinds of incomplete data from being committed to a 2a
  repository, such as revisions without inventories, a missing chk_bytes
  record for an inventory, or a missing text referenced by an inventory.
  (Andrew Bennetts, #423506, #406687)
  
Documentation
*************

* Fix assertion error about "_remember_remote_is_before" when pushing to
  older smart servers.
  (Andrew Bennetts, #418931)

* Help on hooks no longer says 'Not deprecated' for hooks that are
  currently supported. (Ian Clatworthy, #422415)

* PDF and CHM (Windows HtmlHelp) formats are now supported for the
  user documentation. The HTML documentation is better broken up into
  topics. (Ian Clatworthy)

* The developer and foreign language documents are now separated
  out so that searching in the HTML and CHM files produces more
  useful results. (Ian Clatworthy)

* The main table of contents now provides links to the new Migration Docs
  and Plugins Guide. (Ian Clatworthy)


bzr 2.0.0rc1
############

:Codename: no worries
:2.0.0rc1: 2009-08-26

Compatibility Breaks
********************

* The default format for bzr is now ``2a``. This format brings many
  significant performance and size improvements. bzr can pull from
  any existing repository into a ``2a`` one, but can only transfer
  from ``2a`` into ``rich-root`` repositories. The Upgrade guide
  has more information about this change. (Robert Collins)

* On Windows auto-detection of Putty's plink.exe is disabled.
  Default SSH client for Windows is paramiko. User still can force
  usage of plink if explicitly set environment variable BZR_SSH=plink.
  (#414743, Alexander Belchenko)

New Features
************

* ``bzr branch --switch`` can now switch the checkout in the current directory
  to the newly created branch. (Lukáš Lalinský)

Bug Fixes
*********

* Further tweaks to handling of ``bzr add`` messages about ignored files.
  (Jason Spashett, #76616)

* Fetches were being requested in 'groupcompress' order, but weren't
  recombining the groups. Thus they would 'fragment' to get the correct
  order, but not 'recombine' to actually benefit from it. Until we get
  recombining to work, switching to 'unordered' fetches avoids the
  fragmentation. (John Arbash Meinel, #402645)

* Fix a pycurl related test failure on karmic by recognizing an error
  raised by newer versions of pycurl.
  (Vincent Ladeuil, #306264)

* Fix a test failure on karmic by making a locale test more robust.
  (Vincent Ladeuil, #413514)

* Fix IndexError printing CannotBindAddress errors.
  (Martin Pool, #286871)

* Fix "Revision ... not present" errors when upgrading stacked branches,
  or when doing fetches from a stacked source to a stacked target.
  (Andrew Bennetts, #399140)

* ``bzr branch`` of 2a repositories over HTTP is much faster.  bzr now
  batches together small fetches from 2a repositories, rather than
  fetching only a few hundred bytes at a time.
  (Andrew Bennetts, #402657)

Improvements
************

* A better description of the platform is shown in crash tracebacks, ``bzr
  --version`` and ``bzr selftest``.
  (Martin Pool, #409137)

* bzr can now (again) capture crash data through the apport library, 
  so that a single human-readable file can be attached to bug reports.
  This can be disabled by using ``-Dno_apport`` on the command line, or by
  putting ``no_apport`` into the ``debug_flags`` section of
  ``bazaar.conf``.
  (Martin Pool, Robert Collins, #389328)

* ``bzr push`` locally on windows will no longer give a locking error with
  dirstate based formats. (Robert Collins)

* ``bzr shelve`` and ``bzr unshelve`` now work on windows.
  (Robert Collins, #305006)

* Commit of specific files no longer prevents using the iter_changes
  codepath. On 2a repositories, commit of specific files should now be as
  fast, or slightly faster, than a full commit. (Robert Collins)

* The internal core code that handles specific file operations like
  ``bzr st FILENAME`` or ``bzr commit FILENAME`` has been changed to
  include the parent directories if they have altered, and when a
  directory stops being a directory its children are always included. This
  fixes a number of causes for ``InconsistentDelta`` errors, and permits
  faster commit of specific paths. (Robert Collins, #347649)

Documentation
*************

* New developer documentation for content filtering.
  (Martin Pool)

API Changes
***********

* ``bzrlib.shelf_ui`` has had the ``from_args`` convenience methods of its
  classes changed to manage lock lifetime of the trees they open in a way
  consistent with reader-exclusive locks. (Robert Collins, #305006)

Testing
*******

bzr 1.18.1
##########

:Codename:     nein nein nein!
:1.18.1:       2009-09-09

This release fixes two small but worthwhile bugs relevant to users on
Microsoft Windows: some commands that failed on with locking errors will
now work, and a bug that caused poor performance after committing a file
with line-ending conversion has now been fixed.  It also fixes a bug in
pushing to older servers.

Bug Fixes
*********

* Fixed a problem where using content filtering and especially end-of-line
  conversion will commit too many copies a file.
  (Martin Pool, #415508)

* Fix assertion error about ``_remember_remote_is_before`` in
  ``set_tags_bytes`` when pushing to older smart servers.  
  (Andrew Bennetts, Alexander Belchenko, #418931)

Improvements
************

* ``bzr push`` locally on Windows will no longer give a locking error with
  dirstate based formats. (Robert Collins)

* ``bzr shelve`` and ``bzr unshelve`` now work on Windows.
  (Robert Collins, #305006)

API Changes
***********

* ``bzrlib.shelf_ui`` has had the ``from_args`` convenience methods of its
  classes changed to manage lock lifetime of the trees they open in a way
  consistent with reader-exclusive locks. (Robert Collins, #305006)

* ``Tree.path_content_summary`` may return a size of None, when called on
  a tree with content filtering where the size of the canonical form
  cannot be cheaply determined.  (Martin Pool)

* When manually creating transport servers in test cases, a new helper
  ``TestCase.start_server`` that registers a cleanup and starts the server
  should be used. (Robert Collins)

bzr 1.18
########

Compatibility Breaks
********************

* Committing directly to a stacked branch from a lightweight checkout will
  no longer work. In previous versions this would appear to work but would
  generate repositories with insufficient data to create deltas, leading
  to later errors when branching or reading from the repository.
  (Robert Collins, bug #375013)

New Features
************

Bug Fixes
*********

* Fetching from 2a branches from a version-2 bzr protocol would fail to
  copy the internal inventory pages from the CHK store. This cannot happen
  in normal use as all 2a compatible clients and servers support the
  version-3 protocol, but it does cause test suite failures when testing
  downlevel protocol behaviour. (Robert Collins)

* Fix a test failure on karmic by making a locale test more robust.
  (Vincent Ladeuil, #413514)

* Fixed "Pack ... already exists" error when running ``bzr pack`` on a
  fully packed 2a repository.  (Andrew Bennetts, #382463)

* Further tweaks to handling of ``bzr add`` messages about ignored files.
  (Jason Spashett, #76616)

* Properly handle fetching into a stacked branch while converting the
  data, especially when there are also ghosts. The code was filling in
  parent inventories incorrectly, and also not handling when one of the
  parents was a ghost. (John Arbash Meinel, #402778, #412198)

* ``RemoteStreamSource.get_stream_for_missing_keys`` will fetch CHK
  inventory pages when appropriate (by falling back to the vfs stream
  source).  (Andrew Bennetts, #406686)

* StreamSource generates rich roots from non-rich root sources correctly
  now.  (Andrew Bennetts, #368921)

* When deciding whether a repository was compatible for upgrading or
  fetching, we previously incorrectly checked the default repository
  format for the bzrdir format, rather than the format that was actually
  present on disk.  (Martin Pool, #408824)

Improvements
************

* A better description of the platform is shown in crash tracebacks, ``bzr
  --version`` and ``bzr selftest``.
  (Martin Pool, #409137)

* Cross-format fetches (such as between 1.9-rich-root and 2a) via the
  smart server are more efficient now.  They send inventory deltas rather
  than full inventories.  The smart server has two new requests,
  ``Repository.get_stream_1.19`` and ``Repository.insert_stream_1.19`` to
  support this.  (Andrew Bennetts, #374738, #385826)

* Extracting the full ancestry and computing the ``merge_sort`` is now
  significantly faster. This effects things like ``bzr log -n0``. (For
  example, ``bzr log -r -10..-1 -n0 bzr.dev`` is 2.5s down to 1.0s.
  (John Arbash Meinel)

Documentation
*************

API Changes
***********

Internals
*********

* ``-Dstrict_locks`` can now be used to check that read and write locks
  are treated properly w.r.t. exclusivity. (We don't try to take an OS
  read lock on a file that we already have an OS write lock on.) This is
  now set by default for all tests, if you have a test which cannot be
  fixed, you can use ``self.thisFailsStrictLockCheck()`` as a
  compatibility knob. (John Arbash Meinel)

* InterDifferingSerializer is now only used locally.  Other fetches that
  would have used InterDifferingSerializer now use the more network
  friendly StreamSource, which now automatically does the same
  transformations as InterDifferingSerializer.  (Andrew Bennetts)

* ``KnownGraph`` now has a ``.topo_sort`` and ``.merge_sort`` member which
  are implemented in pyrex and significantly faster. This is exposed along
  with ``CombinedGraphIndex.find_ancestry()`` as
  ``VersionedFiles.get_known_graph_ancestry(keys)``.
  (John Arbash Meinel)

* RemoteBranch.open now honours ignore_fallbacks correctly on bzr-v2
  protocols. (Robert Collins)

* The index code now has some specialized routines to extract the full
  ancestry of a key in a more efficient manner.
  ``CombinedGraphIndex.find_ancestry()``. (Time to get ancestry for
  bzr.dev drops from 1.5s down to 300ms. For OOo from 33s => 10.5s) (John
  Arbash Meinel)

Testing
*******

* Install the test ssl certificate and key so that installed bzr
  can run the https tests. (Denys Duchier, #392401)
  

bzr 1.18rc1
###########

:Codename: little traveller
:1.18:    2009-08-20
:1.18rc1: 2009-08-10

This release of Bazaar marches on towards the 2.0 release in which the 2a
'brisbane-core' format becomes generally recommended.  Most of the work in
this release now focusses on bug fixes and stabilization, covering both 2a
and previous formats.  There is a new text-mode interactive merge feature,
a new guide to migration to 2a format in the user documentation, and
pushing branches to a smart server is now much faster.  

The Bazaar team decided that 2.0 will be a long-term supported release,
with bugfix-only releases based on it continuing for at least six months
or until the following stable release.

There are no changes from 1.18rc1 to 1.18.

New Features
************

* ``bzr merge --interactive`` applies a user-selected portion of the
  merge.  The UI is similar to ``shelve``.  (Aaron Bentley)

* ``bzr reconfigure`` now takes options ``--stacked-on URL`` and
  ``--unstacked`` to change stacking of a branch.
  (Martin Pool, #391411)

Bug Fixes
*********

* Annotating on a stacked branch will now succeed in simple scenarios.
  There are still some complex scenarios where it will fail (bug #399884)
  (John Arbash Meinel, #393366)

* A progress bar is no longer left dangling when ``bzr selftest``
  completes, and the progress bar updates with zero latency so the
  displayed test name is always the one that's actually running.
  (Martin Pool, #123688)

* Authenticating against an ssh server now uses ``auth_none`` to determine
  if password authentication is even supported. This fixes a bug where
  users would be prompted for a launchpad password, even though launchpad
  only supports publickey authentication. (John Arbash Meinel, #375867)

* BranchBuilder now accepts timezone to avoid test failures in countries far
  from GMT. (Vincent Ladeuil, #397716)

* ``bzr commit`` no longer saves the unversioning of missing files until
  the commit has completed on the branch. This means that aborting a
  commit that found a missing file will leave the tree unedited.
  (Robert Collins, #282402)

* ``bzr mv`` no longer takes out branch locks, which allows it to work
  when the branch is readonly. (Robert Collins, #216541)

* ``bzr revert .`` no longer generates an InconsistentDelta error when
  there are missing subtrees. (Robert Collins, #367632)

* ``bzr send`` now generates valid bundles with ``--2a`` formats. However,
  do to internal changes necessary to support this, older clients will
  fail when trying to insert them. For newer clients, the bundle can be
  used to apply the changes to any rich-root compatible format.
  (John Arbash Meinel, #393349)

* Cope with FTP servers that don't support restart/append by falling back
  to reading and then rewriting the whole file, such as TahoeLAFS.  (This
  fallback may be slow for some access patterns.)  (Nils Durner, #294709)

* Encode the paths in ``mbcs`` encoding on Windows when spawning an
  external diff client. This at least allows supporting filenames that are
  not ascii, but are present in the current locale. Ideally we would be
  able to pass the Unicode path, but that would be client dependent.
  (John Arbash Meinel, #382709)

* Fix a compile bug on Solaris having to do with const and
  pointer-to-pointers. (John Arbash Meinel, #408441)

* Fixed a NameError that occurs when merging or pulling from a URL that
  causes a redirection loop when bzr tries to read a URL as a bundle.
  (Andrew Bennetts, #400847)

* Fix ``AttributeError: 'TestUIFactory' object has no attribute 'tick'``
  running send and similar commands on 2a formats.
  (Martin Pool, #408201)
  
* Fix crash in some invocations of ``bzr status`` in format 2a.
  (Martin Pool, #403523)

* Fixed export to existing directory: if directory is empty then export 
  will succeed, otherwise it fails with error.
  (Alexander Belchenko, #406174)

* Fixed spurious "Source branch does not support stacking" warning when
  pushing. (Andrew Bennetts, #388908)

* Fixed spurious transport activity indicator appearing while tests are
  running.  (Martin Pool, #343532)

* Merge now correctly handles empty right-hand revision specs.
  (Aaron Bentley, #333961)

* Renames to lexographically lower basenames in trees that have never been
  committed to will no longer corrupt the dirstate. This was caused by an
  bug in the dirstate update_minimal method. (Robert Collins, #395556)

* Requests for unknown methods no longer cause the smart server to log
  lots of backtraces about ``UnknownSmartMethod``, ``do_chunk`` or
  ``do_end``.  (Andrew Bennetts, #338561)

* Shelve will not shelve the initial add of the tree root.  (Aaron Bentley)

* Streaming from bzr servers where there is a chain of stacked branches
  (A stacked on B stacked on C) will now work. (Robert Collins, #406597)

* The environment variable ``BZR_PROGRESS_BAR`` set to either ``text`` or ``none``
  always forces progress bars either on or off respectively.  Otherwise,
  they're turned on if ``TERM`` is not ``dumb`` and stderr is a terminal.
  bzr always uses the 'text' user interface when run as a command, so
  ``BZR_USE_TEXT_UI`` is no longer needed.
  (Martin Pool, #339385, #387717)

* The optional ``_knit_load_data_pyx`` C extension was never being
  imported.  This caused significant slowdowns when reading data from
  repositories.  (Andrew Bennetts, #405653)
  
* The ``--hardlink`` option to ``branch`` and ``checkout`` is not
  supported at the moment on workingtree formats that can do content
  filtering.  (See <https://bugs.edge.launchpad.net/bzr/+bug/408193>.)
  bzr now says so, rather than just ignoring the option.  (Martin Pool)

* There was a bug in ``osutils.relpath`` that was only triggered on
  Windows. Essentially if you were at the root of a drive, and did
  something to a branch/repo on another drive, we would go into an
  infinite loop while trying to find a 'relative path'.
  (John Arbash Meinel, #394227)

* ``WorkingTree4.unversion`` will no longer fail to unversion ids which
  were present in a parent tree but renamed in the working tree.
  (Robert Collins, #187207)

Improvements
************

* Can now rename/move files even if they have been removed from the inventory.
  (Marius Kruger)

* Pushing branches with tags via ``bzr://`` and ``bzr+ssh://`` is much
  faster, using a new ``Branch.set_tags_bytes`` smart server verb rather
  than VFS methods.  For example, pushes of small branches with tags take
  11 rather than 18 smart server requests.  (Andrew Bennetts, #398608)

* Sending Ctrl-Break on Windows will now drop you into the debugger, in
  the same way that sending Ctrl-\\ does on other platforms.
  (John Arbash Meinel)

Documentation
*************

* Added Bazaar 2.0 Upgrade Guide. (Ian Clatworthy)

API Changes
***********

* ``CLIUIFactory`` is deprecated; use ``TextUIFactory`` instead if you
  need to subclass or create a specific class, or better yet the existing
  ``make_ui_for_terminal``.  ``SilentUIFactory`` is clarified to do no
  user interaction at all, rather than trying to read from stdin but not
  writing any output, which would be strange if reading prompts or
  passwords.  (Martin Pool)

* New TransformPreview.commit() allows committing without a working tree.
  (Aaron Bentley)

* ``pb`` parameter to ``TextTestResult`` is deprecated and ignored.
  (Martin Pool)

* ProgressTasks now prefer to talk direct to their ProgressView not to the
  UIFactory. 
  (Martin Pool)

* ``WorkingTree._check`` now requires a references dict with keys matching
  those returned by ``WorkingTree._get_check_refs``. (Robert Collins)

Internals
*********

* ``CHKInventory.path2id`` uses the parent_id to basename hash to avoid
  reading the entries along the path, reducing work to lookup ids from
  paths. (Robert Collins)

* ``CHKMap.apply_delta`` now raises ``InconsistentDelta`` if a delta adds
  as new a key which was already mapped. (Robert Collins)

* Inventory delta application catches more cases of corruption and can
  prevent corrupt deltas from affecting consistency of data structures on
  disk. (Robert Collins)

* --subunit support now adds timestamps if the subunit version supports
  it. (Robert Collins)

* The Windows all-in-one installer now bundles the PyQt image format
  plugins, which allows previewing more images as part of 'qdiff'.
  (Alexander Belchenko)


Testing
*******

* Merge directive cherrypick tests must use the same root id.
  (Martin Pool, #409684)

* Spurious failure in ``check`` tests on rich-root formats fixed.
  (Martin Pool, #408199)

* The ``bzrlib.tests.TextTestRunner`` will no longer call
  ``countTestsCases`` on the test being run. Progress information is
  instead handled by having the test passed in call ``result.progress``
  before running its contents. This improves the behaviour when using
  ``TextTestRunner`` with test suites that don't support
  ``countTestsCases``. (Robert Collins)


bzr 1.17.1 (unreleased)
#######################

Bug Fixes
*********

* The optional ``_knit_load_data_pyx`` C extension was never being
  imported.  This caused significant slowdowns when reading data from
  knit format repositories.  (Andrew Bennetts, #405653)
  

bzr 1.17
########
:Codename: so-late-its-brunch
:1.17rc1: 2009-07-13
:1.17: 2009-07-20


Bazaar continues to blaze a straight and shining path to the 2.0 release and
the elevation of the ``2a`` beta format to the full glory of "supported and
stable".

Highlights in this release include greatly reduced memory consumption during
commits, faster ``ls``, faster ``annotate``, faster network operations if
you're specifying a revision number and the final destruction of those
annoying progress bar artifacts.


Changes from 1.17rc1 to 1.17final
*********************************

* Change an extension to call the python ``frozenset()`` rather than the C
  api ``PyFrozenSet_New``. It turns out that python2.4 did not expose the
  C api. (John Arbash Meinel, #399366)

* Fixes for the Makefile and the rename of ``generate_docs.py`` to
  ``tools/generate_docs.py`` to allow everything to be built on Windows.
  (John Arbash Meinel, #399356)

* ``bzr serve`` once again applies a ``ChrootServer`` to the given
  directory before serving it. (Andrew Bennetts, #400535)


Compatibility Breaks
********************

* ``bzr register-branch`` from the Launchpad plugin now refers to "project"
  instead of "product" which is the correct Launchpad terminology.  The
  --product option is deprecated and users should switch to using --project.
  (Neil Martinsen-Burrell, #238764)


New Features
************

* ``bzr push`` now aborts if uncommitted changes (including pending merges)
  are present in the working tree (if one is present) and no revision is
  specified. The configuration option ``push_strict`` can be used to set the
  default for this behavior.  (Vincent Ladeuil, #284038, #322808, #65286)

* ``bzr revno`` and ``bzr revision-info`` now have a ``--tree`` option to
  show revision info for the working tree instead of the branch.
  (Matthew Fuller, John Arbash Meinel)

* ``bzr send`` now aborts if uncommitted changes (including pending merges)
  are present in the working tree and no revision is specified. The
  configuration option ``send_strict`` can be used to set the default for this
  behavior.
  (Vincent Ladeuil, #206577)

* ``bzr switch --create-branch/-b`` can now be used to create and switch
  to a new branch. Supplying a name without a ``/`` will create the branch
  relative to the existing branch. (similar to how ``bzr switch name``
  works when the branch already exists.) (John Arbash Meinel)


Bug Fixes
*********

* Accept uppercase "Y/N" to prompts such as from break lock. 
  (#335182, Tim Powell, Martin Pool)

* Add documentation about diverged branches and how to fix them in the
  centralized workflow with local commits.  Mention ``bzr help
  diverged-branches`` when a push fails because the branches have
  diverged.  (Neil Martinsen-Burrell, #269477)

* Annotate would sometimes 'latch on' to trivial lines, causing important
  lines to be incorrectly annotated. (John Arbash Meinel, #387952)

* Automatic format upgrades triggered by default stacking policies on a
  1.16rc1 (or later) smart server work again.
  (Andrew Bennetts, #388675)

* Avoid progress bar artifacts being left behind on the screen.
  (Martin Pool, #321935)

* Better message in ``bzr split`` error suggesting a rich root format.
  (Neil Martinsen-Burrell, #220067)

* ``Branch.set_append_revisions_only`` now works with branches on a smart
  server. (Andrew Bennetts, #365865)

* By default, ``bzr branch`` will fail if the target directory exists, but
  does not already have a control directory.  The flag ``--use-existing-dir``
  will allow operation to proceed.  (Alexander Belchenko, #307554)

* ``bzr ls DIR --from-root`` now shows only things in DIR, not everything.
  (Ian Clatworthy)

* Fetch between repositories does not error if they have inconsistent data
  that should be irrelevant to the fetch operation. (Aaron Bentley)

* Fix ``AttributeError`` exception when reconfiguring lightweight checkout 
  of a remote repository.
  (Jelmer Vernooij, #332194)

* Fix bug in decoding v3 smart server messages when receiving multiple
  lots of excess bytes after an end-of-message.
  (Andrew Bennetts)

* Force deletion of readonly files during merge, update and other tree
  transforms.
  (Craig Hewetson, Martin Pool, #218206)

* Force socket shutdown in threaded http test servers to avoid client hangs
  (pycurl).  (Vincent Ladeuil, #383920).

* ``LRUCache`` will maintain the linked list pointers even if a nodes
  cleanup function raises an exception. (John Arbash Meinel, #396838)

* Progress bars are now suppressed again when the environment variable
  ``BZR_PROGRESS_BAR`` is set to ``none``.
  (Martin Pool, #339385)

* Reduced memory consumption during ``bzr commit`` of large files. For
  pre 2a formats, should be down to ~3x the size of a file.
  For ``--2a`` format repositories, it is down to the size of the file
  content plus the size of the compressed text.  Related to bug #109114.
  (John Arbash Meinel)

* Set hidden attribute on .bzr directory below unicode path should never
  fail with error. The operation should succeed even if bzr unable to set 
  the attribute.  (Alexander Belchenko, related to bug #335362).
  
* Stacking will no longer accept requests to stack on the same
  branch/repository. Existing branches that incorrectly reference the same
  repository in a stacking configuration will now raise
  UnstackableLocationError when the branch is opened. This can be fixed by
  removing the stacking location inside ``.bzr/branch``.
  (Robert Collins, #376243)

* The ``log+`` decorator, useful in debugging or profiling, could cause
  "AttributeError: 'list' object has no attribute 'next'".  This is now
  fixed.  The log decorator no longer shows the elapsed time or transfer
  rate because they're available in the log prefixes and the transport
  activity display respectively.
  (Martin Pool, #340347)

* Unshelve works correctly when multiple zero-length files are present on
  the shelf. (Aaron Bentley, #363444)

* Progress bars no longer show the network transport scheme or direction.
  (Martin Pool)

* launchpad-login now respects the 'verbose' option.
  (Jonathan Lange, #217031)


Internals
*********

* ``bzrlib.user_encoding`` is now officially deprecated. It is not
  possible to write a deprecation wrapper, but the variable will be
  removed in the near future. Use ``bzrlib.osutils.get_user_encoding()``
  instead. (Alexander Belchenko)

* Command lookup has had hooks added. ``bzrlib.Command.hooks`` has
  three new hook points: ``get_command``, ``get_missing_command`` and
  ``list_commands``, which allow just-in-time command name provision
  rather than requiring all command names be known a-priori.
  (Robert Collins)

* ``get_app_path`` from win32utils.py now supports REG_EXPAND_SZ data type
  and can read path to wordpad.exe. (Alexander Belchenko, #392046)

* ``graph.KnownGraph`` has been added. This is a class that can give
  answers to ``heads()`` very quickly. However, it has the assumption that
  the whole graph has already been loaded. This is true during
  ``annotate`` so it is used there with good success (as much as 2x faster
  for files with long ancestry and 'cherrypicked' changes.)
  (John Arbash Meinel, Vincent Ladeuil)

* OS file locks are now taken out using ``CreateFile`` rather than
  ``LockFileEx`` on Windows. The locking remains exclusive with
  ``LockFileEx`` but now it also works on older versions of Windows (such
  as Win98). (Martin <gzlist>)

* pack <=> pack fetching is now done via a ``PackStreamSource`` rather
  than the ``Packer`` code. The user visible change is that we now
  properly fetch the minimum number of texts for non-smart fetching.
  (John Arbash Meinel)


* ``VersionedFiles._add_text`` is a new api that lets us insert text into
  the repository as a single string, rather than a list of lines. This can
  improve memory overhead and performance of committing large files.
  (Currently a private api, used only by commit). (John Arbash Meinel)


Improvements
************

* ``bzr annotate`` can now be significantly faster. The time for
  ``bzr annotate NEWS`` is down to 7s from 22s in 1.16. Files with long
  histories and lots of 'duplicate insertions' will be improved more than
  others. (John Arbash Meinel, Vincent Ladeuil)

* ``bzr ls`` is now faster. On OpenOffice.org, the time drops from 2.4
  to 1.1 seconds. The improvement for ``bzr ls -r-1`` is more
  substantial dropping from 54.3 to 1.1 seconds. (Ian Clatworthy)

* Improve "Path(s) are not versioned" error reporting for some commands.
  (Benoît PIERRE)

* Initial commit performance in ``--2a`` repositories has been improved by
  making it cheaper to build the initial CHKMap. (John Arbash Meinel)

* Resolving a revno to a revision id on a branch accessed via ``bzr://``
  or ``bzr+ssh://`` is now much faster and involves no VFS operations.
  This speeds up commands like ``bzr pull -r 123``.  (Andrew Bennetts)

* ``revision-info`` now properly aligns the revnos/revids in the output
  and doesn't traceback when given revisions not in the current branch.
  Performance is also significantly improved when requesting multiple revs
  at once.  (Matthew Fuller, John Arbash Meinel)

* Tildes are no longer escaped by Transports. (Andy Kilner)


Documentation
*************

* Avoid bad text wrapping in generated documentation.  Slightly better
  formatting in the user reference.
  (Martin Pool, #249908)

* Minor clarifications to the help for End-Of-Line conversions.
  (Ian Clatworthy)

API Changes
***********

* Removed overspecific error class ``InvalidProgressBarType``.
  (Martin Pool)

* The method ``ProgressView._show_transport_activity`` is now
  ``show_transport_activity`` because it's part of the contract between
  this class and the UI.  (Martin Pool)


bzr 1.16.1
##########

:Released: 2009-06-26

End user testing of the 2a format revealed two serious bugs. The first,
#365615, caused bzr to raise AbsentContentFactory errors when autopacking.
This meant that commits or pushes to 2a-format repositories failed
intermittently.

The second bug, #390563, caused the smart server to raise AbsentContentFactory
when streaming 2a stacked 2a-format branches. This particularly affected
branches stored on Launchpad in the 2a format.

Both of these bugs cause command failures only, neither of them cause data
corruption or data loss. And, of course, both of these bugs are now fixed.

Bug Fixes
*********

* We now properly request a more minimal set of file texts when fetching
  multiple revisions. (Robert Collins, John Arbash Meinel, #390563)

* Repositories using CHK pages (which includes the new 2a format) will no
  longer error during commit or push operations when an autopack operation
  is triggered. (Robert Collins, #365615)

* ``chk_map.iter_interesting_nodes`` now properly uses the *intersection*
  of referenced nodes rather than the *union* to determine what
  uninteresting pages we still need to look at. Prior to this,
  incrementally pushing to stacked branch would push the minimal data, but
  fetching everything would request extra texts. There are some unhandled
  cases wrt trees of different depths, but this fixes the common cases.
  (Robert Collins, John Arbash Meinel, #390563)

* ``GroupCompress`` repositories now take advantage of the pack hints
  parameter to permit cross-format fetching to incrementally pack the
  converted data. (Robert Collins)

* ``Repository.commit_write_group`` now returns opaque data about what
  was committed, for passing to the ``Repository.pack``. Repositories
  without atomic commits will still return None. (Robert Collins)

* ``Repository.pack`` now takes an optional ``hint`` parameter
  which will support doing partial packs for repositories that can do
  that. (Robert Collins)

* RepositoryFormat has a new attribute 'pack_compresses' which is True
  when doing a pack operation changes the compression of content in the
  repository. (Robert Collins)

* ``StreamSink`` and ``InterDifferingSerialiser`` will call
  ``Repository.pack`` with the hint returned by
  ``Repository.commit_write_group`` if the formats were different and the
  repository can increase compression by doing a pack operation.
  (Robert Collins, #376748)


bzr 1.16
########
:Codename: yesterday-in-california
:1.16rc1: 2009-06-11
:1.16: 2009-06-18

This version of Bazaar contains the beta release of the new ``2a`` repository
format, suitable for testing by fearless, advanced users. This format or an
updated version of it will become the default format in Bazaar 2.0. Please
read the NEWS entry before even thinking about upgrading to the new format.

Also included are speedups for many operations on huge projects, a bug fix for
pushing stacked new stacked branches to smart servers and the usual bevy of
bug fixes and improvements.


Changes from 1.16rc1 to 1.16final
*********************************

* Fix the nested tree flag check so that upgrade from development formats to
  2a can work correctly.
  (Jelmer Vernooij, #388727)

* Automatic format upgrades triggered by default stacking policies on a
  1.16rc1 (or later) smart server work again.
  (Andrew Bennetts, #388675)


Compatibility Breaks
********************

* Display prompt on stderr (instead of stdout) when querying users so
  that the output of commands can be safely redirected.
  (Vincent Ladeuil, #376582)


New Features
************

* A new repository format ``2a`` has been added.  This is a beta release
  of the brisbane-core (aka group-compress) project.  This format now
  suitable for wider testing by advanced users willing to deal with some
  bugs.  We would appreciate test reports, either positive or negative.
  Format 2a is substantially smaller and faster for many operations on
  many trees.  This format or an updated version will become the default
  in bzr 2.0.

  This is a rich-root format, so this repository format can be used with
  bzr-svn.  Bazaar branches in previous non-rich-root formats can be
  converted (including by merge, push and pull) to format 2a, but not vice
  versa.  We recommend upgrading previous development formats to 2a.

  Upgrading to this format can take considerable time because it expands
  and more concisely repacks the full history.

  If you use stacked branches, you must upgrade the stacked branches
  before the stacked-on branches.  (See <https://bugs.launchpad.net/bugs/374735>)

* ``--development7-rich-root`` is a new dev format, similar to ``--dev6``
  but using a Revision serializer using bencode rather than XML.
  (Jelmer Vernooij, John Arbash Meinel)

* mail_client=claws now supports --body (and message body hooks).  Also uses
  configured from address.  (Barry Warsaw)

Improvements
************


* ``--development6-rich-root`` can now stack. (Modulo some smart-server
  bugs with stacking and non default formats.)
  (John Arbash Meinel, #373455)

* ``--development6-rich-root`` delays generating a delta index for the
  first object inserted into a group. This has a beneficial impact on
  ``bzr commit`` since each committed texts goes to its own group. For
  committing a 90MB file, it drops peak memory by about 200MB, and speeds
  up commit from 7s => 4s. (John Arbash Meinel)

* Numerous operations are now faster for huge projects, i.e. those
  with a large number of files and/or a large number of revisions,
  particularly when the latest development format is used. These
  operations (and improvements on OpenOffice.org) include:

  * branch in a shared repository (2X faster)
  * branch --no-tree (100X faster)
  * diff (2X faster)
  * tags (70X faster)

  (Ian Clatworthy)

* Pyrex version of ``bencode`` support. This provides optimized support
  for both encoding and decoding, and is now found at ``bzrlib.bencode``.
  ``bzrlib.utils.bencode`` is now deprecated.
  (Alexander Belchenko, Jelmer Vernooij, John Arbash Meinel)


Bug Fixes
*********

* Bazaar can now pass attachment files to the mutt email client.
  (Edwin Grubbs, #384158)

* Better message in ``bzr add`` output suggesting using ``bzr ignored`` to
  see which files can also be added.  (Jason Spashett, #76616)

* ``bzr pull -r 123`` from a stacked branch on a smart server no longer fails.
  Also, the ``Branch.revision_history()`` API now works in the same
  situation.  (Andrew Bennetts, #380314)
  
* ``bzr serve`` on Windows no longer displays a traceback simply because a
  TCP client disconnected. (Andrew Bennetts)

* Clarify the rules for locking and fallback repositories. Fix bugs in how
  ``RemoteRepository`` was handling fallbacks along with the
  ``_real_repository``. (Andrew Bennetts, John Arbash Meinel, #375496)

* Fix a small bug with fetching revisions w/ ghosts into a new stacked
  branch. Not often triggered, because it required ghosts to be part of
  the fetched revisions, not in the stacked-on ancestry.
  (John Arbash Meinel)

* Fix status and commit to work with content filtered trees, addressing
  numerous bad bugs with line-ending support. (Ian Clatworthy, #362030)

* Fix problem of "directory not empty" when contending for a lock over
  sftp.  (Martin Pool, #340352)

* Fix rule handling so that eol is optional, not mandatory.
  (Ian Clatworthy, #379370)

* Pushing a new stacked branch to a 1.15 smart server was broken due to a
  bug in the ``BzrDirFormat.initialize_ex`` smart verb.  This is fixed in
  1.16, but required changes to the network protocol, so the
  ``BzrDirFormat.initialize_ex`` verb has been removed and replaced with a
  corrected ``BzrDirFormat.initialize_ex_1.16`` verb.  1.15 clients will
  still work with a 1.16 server as they will fallback to slower (and
  bug-free) methods.
  (Jonathan Lange, Robert Collins, Andrew Bennetts, #385132)

* Reconcile can now deal with text revisions that originated in revisions 
  that are ghosts. (Jelmer Vernooij, #336749)

* Support cloning of branches with ghosts in the left hand side history.
  (Jelmer Vernooij, #248540)

* The ''bzr diff'' now catches OSError from osutils.rmtree and logs a
  helpful message to the trace file, unless the temp directory really was
  removed (which would be very strange).  Since the diff operation has
  succeeded from the user's perspective, no output is written to stderr 
  or stdout.  (Maritza Mendez, #363837)

* Translate errors received from a smart server in response to a
  ``BzrDirFormat.initialize`` or ``BzrDirFormat.initialize_ex`` request.
  This was causing tracebacks even for mundane errors like
  ``PermissionDenied``.  (Andrew Bennetts, #381329)

Documentation
*************

* Added directory structure and started translation of docs in Russian.
  (Alexey Shtokalo, Alexander Iljin, Alexander Belchenko, Dmitry Vasiliev,
  Volodymyr Kotulskyi)

API Changes
***********

* Added osutils.parent_directories(). (Ian Clatworthy)

* ``bzrlib.progress.ProgressBar``, ``ChildProgress``, ``DotsProgressBar``,
  ``TTYProgressBar`` and ``child_progress`` are now deprecated; use
  ``ui_factory.nested_progress_bar`` instead.  (Martin Pool)

* ``graph.StackedParentsProvider`` is now a public API, replacing
  ``graph._StackedParentsProvider``. The api is now considered stable and ready
  for external users. (Gary van der Merwe)

* ``bzrlib.user_encoding`` is deprecated in favor of
  ``get_user_encoding``.  (Alexander Belchenko)

* TreeTransformBase no longer assumes that limbo is provided via disk.
  DiskTreeTransform now provides disk functionality.  (Aaron Bentley)

Internals
*********

* Remove ``weave.py`` script for accessing internals of old weave-format
  repositories.  (Martin Pool)

Testing
*******

* ``make check`` no longer repeats the test run in ``LANG=C``.
  (Martin Pool, #386180)

* The number of cores is now correctly detected on OSX. (John Szakmeister)

* The number of cores is also detected on Solaris and win32. (Vincent Ladeuil)

* The number of cores is also detected on FreeBSD. (Matthew Fuller)


bzr 1.15
########
:1.15rc1: 2009-05-16
:1.15: 2009-05-22
:1.15.1: 2009-06-09

The smart server will no longer raise 'NoSuchRevision' when streaming content
with a size mismatch in a reconstructed graph search. New command ``bzr
dpush``. Plugins can now define their own annotation tie-breaker when two
revisions introduce the exact same line.

Changes from 1.15.1 to 1.15.2
*****************************

* Use zdll on Windows to build ``_chk_map_pyx`` extension.
  (Alexander Belchenko)

Changes from 1.15final to 1.15.1
*********************************

* Translate errors received from a smart server in response to a
  ``BzrDirFormat.initialize`` or ``BzrDirFormat.initialize_ex`` request.
  This was causing tracebacks even for mundane errors like
  ``PermissionDenied``.  (Andrew Bennetts, #381329)

Changes from 1.15rc1 to 1.15final
*********************************

* No changes

Compatibility Breaks
********************

* ``bzr ls`` is no longer recursive by default. To recurse, use the
  new ``-R`` option. The old ``--non-recursive`` option has been removed.
  If you alias ``ls`` to ``ls -R``, you can disable recursion using
  ``--no-recursive`` instead.  (Ian Clatworthy)

New Features
************

* New command ``bzr dpush`` that can push changes to foreign 
  branches (svn, git) without setting custom bzr-specific metadata.
  (Jelmer Vernooij)

* The new development format ``--development6-rich-root`` now supports
  stacking. We chose not to use a new format marker, since old clients
  will just fail to open stacked branches, the same as if we used a new
  format flag. (John Arbash Meinel, #373455)

* Plugins can now define their own annotation tie-breaker when two revisions
  introduce the exact same line. See ``bzrlib.annotate._break_annotation_tie``
  Be aware though that this is temporary, private (as indicated by the leading
  '_') and a first step to address the problem. (Vincent Ladeuil, #348459)

* New command ``bzr dpush`` that can push changes to foreign 
  branches (svn, git) without setting custom bzr-specific metadata.
  (Jelmer Vernooij)

* ``bzr send`` will now check the ``child_submit_format`` setting in
  the submit branch to determine what format to use, if none was 
  specified on the command-line.  (Jelmer Vernooij)

Improvements
************

* -Dhpss output now includes the number of VFS calls made to the remote
  server. (Jonathan Lange)

* ``--coverage`` works for code running in threads too.
  (Andrew Bennets, Vincent Ladeuil)

* ``bzr pull`` now has a ``--local`` option to only make changes to the
  local branch, and not the bound master branch.
  (Gary van der Merwe, #194716)

* ``bzr rm *`` is now as fast as ``bzr rm * --keep``. (Johan Walles, #180116)

Bug Fixes
*********

* Adding now works properly when path contains a symbolic link.
  (Geoff Bache, #183831)

* An error is now raised for unknown eol values. (Brian de Alwis, #358199)

* ``bzr merge --weave`` will now generate a conflict if one side deletes a
  line, and the other side modifies the line. (John Arbash Meinel, #328171)

* ``bzr reconfigure --standalone`` no longer raises IncompatibleRepositories.
  (Martin von Gagern, #248932)

* ``bzr send`` works to send emails again using MAPI.
  (Neil Martinsen-Burrell, #346998)

* Check for missing parent inventories in StreamSink.  This prevents
  incomplete stacked branches being created by 1.13 bzr:// and
  bzr+ssh:// clients (which have bug #354036).  Instead, the server now
  causes those clients to send the missing records.  (Andrew Bennetts)

* Correctly handle http servers proposing multiple authentication schemes.
  (Vincent Ladeuil, #366107)

* End-Of-Line content filters are now loaded correctly.
  (Ian Clatworthy, Brian de Alwis, #355280)

* Fix a bug in the pure-python ``GroupCompress`` code when handling copies
  longer than 64KiB. (John Arbash Meinel, #364900)

* Fix TypeError in running ``bzr break-lock`` on some URLs.
  (Alexander Belchenko, Martin Pool, #365891)

* Non-recursive ``bzr ls`` now works properly when a path is specified.
  (Jelmer Vernooij, #357863)

* ssh usernames (defined in ~/.ssh/config) are honoured for bzr+ssh connections.
  (Vincent Ladeuil, #367726)

* Several bugs related to unicode symlinks have been fixed and the test suite
  enhanced to better catch regressions for them. (Vincent Ladeuil)

* The smart server will no longer raise 'NoSuchRevision' when streaming
  content with a size mismatch in a reconstructed graph search: it assumes
  that the client will make sure it is happy with what it got, and this
  sort of mismatch is normal for stacked environments.
  bzr 1.13.0/1 will stream from unstacked branches only - in that case not
  getting all the content expected would be a bug. However the graph
  search is how we figured out what we wanted, so a mismatch is both odd
  and unrecoverable without starting over, and starting over will end up
  with the same data as if we just permitted the mismatch. If data is
  gc'd, doing a new search will find only the truncated data, so sending
  only the truncated data seems reasonable. bzr versions newer than this
  will stream from stacked branches and check the stream to find missing
  content in the stacked-on branch, and thus will handle the situation
  implicitly.  (Robert Collins, #360791)

* Upgrading to, or fetching into a 'rich-root' format will now correctly
  set the root data the same way that reconcile does.
  (Robert Collins, #368921)

* Using unicode Windows API to obtain command-line arguments.
  (Alexander Belchenko, #375934)

Documentation
*************

API Changes
***********

* ``InterPackRepo.fetch`` and ``RepoFetcher`` now raise ``NoSuchRevision``
  instead of ``InstallFailed`` when they detect a missing revision.
  ``InstallFailed`` itself has been deleted. (Jonathan Lange)

* Not passing arguments to ``bzrlib.commands.main()`` will now grab the
  arguments from ``osutils.get_unicode_argv()`` which has proper support
  for unicode arguments on windows. Further, the supplied arguments are now 
  required to be unicode strings, rather than user_encoded strings.
  (Alexander Belchenko)

Internals
*********

* ``bzrlib.branch.Branch.set_parent`` is now present on the base branch
  class and will call ``_set_parent_location`` after doing unicode 
  encoding. (Robert Collins)

* ``bzrlib.remote.RemoteBranch._set_parent_location`` will use a new verb
  ``Branch.set_parent_location`` removing further VFS operations.
  (Robert Collins)

* ``bzrlib.bzrdir.BzrDir._get_config`` now returns a ``TransportConfig``
  or similar when the dir supports configuration settings. The base class
  defaults to None. There is a matching new server verb
  ``BzrDir.get-config_file`` to reduce roundtrips for getting BzrDir
  configuration. (Robert Collins)

* ``bzrlib.tests.ExtendedTestResult`` has new methods ``startTests``
  called before the first test is started, ``done`` called after the last
  test completes, and a new parameter ``strict``. (Robert Collins)

* ``-Dhpss`` when passed to bzr will cause a backtrace to be printed when
  VFS operations are started on a smart server repository. This should not
  occur on regular push and pull operations, and is a key indicator for
  performance regressions. (Robert Collins)

* ``-Dlock`` when passed to the selftest (e.g. ``bzr -Dlock selftest``) will
  cause mismatched physical locks to cause test errors rather than just
  reporting to the screen. (Robert Collins)

* -Dprogress will cause pdb to start up if a progress view jumps
  backwards. (Robert Collins)

* Fallback ``CredentialStore`` instances registered with ``fallback=True``
  are now be able to provide credentials if obtaining credentials 
  via ~/.bazaar/authentication.conf fails. (Jelmer Vernooij, 
  Vincent Ladeuil, #321918)

* New hook ``Lock.lock_broken`` which runs when a lock is
  broken. This is mainly for testing that lock/unlock are
  balanced in tests. (Vincent Ladeuil)

* New MergeDirective hook 'merge_request_body' allows hooks to supply or
  alter a body for the message produced by ``bzr send``.

* New smart server verb ``BzrDir.initialize_ex`` which implements a
  refactoring to the core of clone allowing less round trips on new
  branches. (Robert Collins)

* New method ``Tags.rename_revisions`` that can rename revision ids tags
  are pointing at. (Jelmer Vernooij)

* Updated the bundled ``ConfigObj`` library to 4.6.0 (Matt Nordhoff)

Testing
*******

* ``bzr selftest`` will now fail if lock/unlock are not correctly balanced in
  tests. Using ``-Dlock`` will turn the related failures into warnings.
  (Vincent Ladeuil, Robert Collins)

bzr 1.14
########
:Codename: brisbane-core
:1.14rc1: 2009-04-06
:1.14rc2: 2009-04-19
:1.14: 2009-04-28
:1.14.1: 2009-05-01

New formats 1.14 and 1.14-rich-root supporting End-Of-Line (EOL) conversions,
keyword templating (via the bzr-keywords plugin) and generic content filtering.
End-of-line conversion is now supported for formats supporting content
filtering.

Changes from 1.14final to 1.14.1
********************************

* Change api_minimum_version back to api_minimum_version = (1, 13, 0)

Changes from 1.14rc2 to 1.14final
*********************************

* Fix a bug in the pure-python ``GroupCompress`` code when handling copies
  longer than 64KiB. (John Arbash Meinel, #364900)

Changes from 1.14rc1 to 1.14rc2
*******************************

* Fix for bug 358037 Revision not in
  bzrlib.groupcompress.GroupCompressVersionedFiles (Brian de Alwis, 
  John A Meinel)

* Fix for bug 354036 ErrorFromSmartServer - AbsentContentFactory object has no
  attribute 'get_bytes_as' exception while pulling from Launchpad 
  (Jean-Francois Roy, Andrew Bennetts, Robert Collins)

* Fix for bug 355280 eol content filters are never loaded and thus never
  applied (Brian de Alwis, Ian Clatworthy)
 
* bzr.dev -r4280  Change _fetch_uses_deltas = False for CHK repos until we can
  write a better fix. (John Arbash Meinel, Robert Collins)

* Fix for bug 361574 uncommit recommends undefined --levels and -n options
  (Marius Kruger, Ian Clatworthy)

* bzr.dev r4289 as cherrypicked at lp:~spiv/bzr/stacking-cherrypick-1.14 
  (Andrew Bennetts, Robert Collins)

Compatibility Breaks
********************

* A previously disabled code path to accelerate getting configuration
  settings from a smart server has been reinstated. We think this *may*
  cause a incompatibility with servers older than bzr 0.15. We intend
  to issue a point release to address this if it turns out to be a
  problem. (Robert Collins, Andrew Bennetts)

* bzr no longer autodetects nested trees as 'tree-references'.  They
  must now be explicitly added tree references.  At the commandline, use
  join --reference instead of add.  (Aaron Bentley)

* The ``--long`` log format (the default) no longer shows merged
  revisions implicitly, making it consistent with the ``short`` and
  ``line`` log formats.  To see merged revisions for just a given
  revision, use ``bzr log -n0 -rX``. To see every merged revision,
  use ``bzr log -n0``.  (Ian Clatworthy)

New Features
************

* New formats ``1.14`` and ``1.14-rich-root`` supporting End-Of-Line
  (EOL) conversions, keyword templating (via the bzr-keywords plugin)
  and generic content filtering. These formats replace the experimental
  ``development-wt5`` and ``development-wt5-rich-root`` formats
  respectively, but have support for filtered views disabled.
  (Ian Clatworthy)

* New ``mv --auto`` option recognizes renames after they occur.
  (Aaron Bentley)

* ``bzr`` can now get passwords from stdin without requiring a controlling
  terminal (i.e. by redirecting stdin). (Vincent Ladeuil)

* ``bzr log`` now supports filtering of multiple files and directories
  and will show changes that touch any of them. Furthermore,
  directory filtering now shows the changes to any children of that
  directory, not just the directory object itself.
  (Ian Clatworthy, #97715)

* ``bzr shelve`` can now apply changes without storing anything on the
  shelf, via the new --destroy option.  (Aaron Bentley)

* ``bzr send`` now accepts --body to specify an initial message body.
  (Aaron bentley)

* ``bzr xxx --usage`` where xxx is a command now shows a usage
  message and the options without the descriptive help sections
  (like Description and Examples). A message is also given
  explaining how to see the complete help, i.e. ``bzr help xxx``.
  (Ian Clatworthy)

* Content filters can now be used to provide custom conversion
  between the canonical format of content (i.e. as stored) and
  the convenience format of content (i.e. as created in working
  trees). See ``bzr help content-filters`` for further details.
  (Ian Clatworthy, Alexander Belchenko)

* End-of-line conversion is now supported for formats supporting
  content filtering. See ``bzr help eol`` for details.
  (Ian Clatworthy)

* Newly-blessed `join` command allows combining two trees into one.
  (Aaron Bentley)

Improvements
************

* A new format name alias ``default-rich-root`` has been added and
  points at the closest relative of the default format that supports 
  rich roots. (Jelmer Vernooij, #338061)

* Branching from a stacked branch using ``bzr*://`` will now stream
  the data when the target repository does not need topological
  ordering, reducing round trips and network overhead. This uses the
  existing smart server methods added in 1.13, so will work on any
  1.13 or newer server. (Robert Collins, Andrew Bennetts)

* ``bzr cat`` and ``bzr export`` now supports a ``--filters`` option
  that displays/saves the content after content filters are applied.
  (Ian Clatworthy)

* ``bzr ignore`` gives a more informative message when existing
  version controlled files match the ignore pattern. (Neil
  Martinsen-Burrell, #248895)

* ``bzr log`` now has ``--include-merges`` as an alias for ``--levels 0``.
  (Ian Clatworthy)

* ``bzr send`` is faster on repositories with deep histories.
  (Ian Clatworthy)

* IPv6 literals are accepted in URLs.
  (stlman, Martin Pool, Jelmer Vernooij, #165014)

* Progress bars now show the rate of network activity for
  ``bzr+ssh://`` and ``bzr://`` connections.  (Andrew Bennetts)

* Prompt for user names if they are not in the configuration. 
  (Jelmer Vernooij, #256612)

* Pushing to a stacked pack-format branch on a 1.12 or older smart server
  now takes many less round trips.  (Andrew Bennetts, Robert Collins,
  #294479)
  
* Streaming push can be done to older repository formats.  This is
  implemented using a new ``Repository.insert_stream_locked`` RPC.
  (Andrew Bennetts, Robert Collins)

* The "ignoring files outside view: .." message has been re-worded
  to "Ignoring files outside view. View is .." to reduce confusion
  about what was being considered and what was being ignored.
  (Ian Clatworthy)

* The ``long`` log formatter now shows [merge] indicators. If
  only one level of revisions is displayed and merges are found,
  the ``long`` and ``short`` log formatters now tell the user
  how to see the hidden merged revisions.  (Ian Clatworthy)

* The ``brisbane-core`` project has delivered its beta format
  ``development6-rich-root``. This format is suitable for judicious
  testing by early adopters. In particular if you are benchmarking bzr
  performance please be sure to test using this format. At this stage
  more information is best obtained by contacting the Bazaar mailing list
  or IRC channel if you are interested in using this format. We will make
  end user documentation available closer to blessing the format as
  production ready. (Robert Collins, John Arbash Meinel, Ian Clatworthy,
  Vincent Ladeuil, Andrew Bennetts, Martin Pool)

* Tildes are no longer escaped. No more %7Euser/project/branch!
  (Jonathan Lange)

Bug Fixes
*********

* Pushing a new stacked branch will also push the parent inventories for
  revisions at the stacking boundary.  This makes sure that the stacked
  branch has enough data to calculate inventory deltas for all of its
  revisions (without requiring the fallback branch).  This avoids
  "'AbsentContentFactory' object has no attribute 'get_bytes_as'" errors
  when fetching the stacked branch from a 1.13 (or later) smart server.
  This partially fixes #354036.  (Andrew Bennetts, Robert Collins)

* End-Of-Line content filters are now loaded correctly.
  (Ian Clatworthy, Brian de Alwis, #355280)

* Authentication plugins now receive all the parameters from the request
  itself (aka host, port, realm, path, etc). Previously, only the 
  authentication section name, username and encoded password were 
  provided. (Jean-Francois Roy)

* bzr gives a better message if an invalid regexp is passed to ``bzr log
  -m``.  (Anne Mohsen, Martin Pool)

* ``bzr split`` now says "See also: join" (Aaron Bentley, #335015)

* ``bzr version-info`` now works in empty branches. (Jelmer Vernooij,
  #313028)

* Fix "is not a stackable format" error when pushing a
  stackable-format branch with an unstackable-format repository to a
  destination with a default stacking policy.  (Andrew Bennetts)

* Fixed incorrect "Source format does not support stacking" warning
  when pushing to a smart server.  (Andrew Bennetts, #334114)

* Fix 'make check-dist-tarball' failure by converting paths to unicode when
  needed. (Vincent Ladeuil, #355454)

* Fixed "Specified file 'x/y/z' is outside current view: " occurring
  on ``bzr add x/y/z`` in formats supporting views when no view is
  defined.  (Ian Clatworthy, #344708)

* It is no longer possible to fetch between repositories while the
  target repository is in a write group. This prevents race conditions
  that prevent the use of RPC's to perform fetch, and thus allows
  optimising more operations. (Robert Collins, Andrew Bennetts)

* ``merge --force`` works again. (Robert Collins, #342105)

* No more warnings are issued about ``sha`` being deprecated under python-2.6.
  (Vincent Ladeuil, #346593)

* Pushing a new branch to a server that has a stacking policy will now
  upgrade from the local branch format when the stacking policy points at
  a branch which is itself stackable, because we know the client can read
  both branches, we know that the trunk for the project can be read too,
  so the upgrade will not inconvenience users. (Robert Collins, #345169)

* Pushing a new stacked branch will also push the parent inventories for
  revisions at the stacking boundary.  This makes sure that the stacked
  branch has enough data to calculate inventory deltas for all of its
  revisions (without requiring the fallback branch).  This avoids
  "'AbsentContentFactory' object has no attribute 'get_bytes_as'" errors
  when fetching the stacked branch from a 1.13 (or later) smart server.
  This partially fixes #354036.  (Andrew Bennetts, Robert Collins)

* The full test suite is passing again on OSX. Several minor issues (mostly
  test related) have been fixed. (Vincent Ladeuil, #355273).

* The GNU Changelog formatter is slightly improved in the case where
  the delta is empty, and now correctly claims not to support tags.
  (Andrea Bolognani)

* Shelve can now shelve changes to a symlink target.
  (James Westby, #341558)

* The help for the ``info`` command has been corrected.
  (Ian Clatworthy, #351931)

* Upgrade will now use a sensible default format if the source repository
  uses rich roots.  (Jelmer Vernooij, #252908)

Documentation
*************

* Expanded the index of the developer documentation. (Eric Siegerman)

* New topic `bzr help debug-flags`.  (Martin Pool)

* The generated manpage now explicitly lists aliases as commands.
  (James Westby, #336998)

API Changes
***********

* APIs deprecated in 1.6 and previous versions of bzr are now removed.
  (Martin Pool)

* ``CommitReporter`` is no longer called with ``unchanged`` status during
  commit - this was a full-tree overhead that bzr no longer performs.
  (Robert Collins)

* New abstract ``UIFactory`` method ``get_username`` which will be called to 
  obtain the username to use when connecting to remote machines. 
  (Jelmer Vernooij)

* New API ``Inventory.filter()`` added that filters an inventory by
  a set of file-ids so that only those fileids, their parents and
  their children are included.  (Ian Clatworthy)

* New sort order for ``get_record_stream`` ``groupcompress`` which
  sorts optimally for use with groupcompress compressors. (John Arbash
  Meinel, Robert Collins)

* Repository APIs ``get_deltas_for_revisions()`` and
  ``get_revision_delta()`` now support an optional ``specific_fileids``
  parameter. If provided, the deltas are filtered so that only those
  file-ids, their parents and their children are included.
  (Ian Clatworthy)

* The ``get_credentials`` and ``set_credentials`` methods of 
  ``AuthenticationConfig`` now accept an optional realm argument.
  (Jean-Francois Roy)

* The ``pb`` argument to ``fetch()`` is deprecated.
  (Martin Pool)

* The ``Serializer`` class and the serializer ``format registry`` have moved
  from ``bzrlib.xml_serializer`` to ``bzrlib.serializer``. (Jelmer Vernooij)

* The smart server jail now hooks into BzrDir.open to prevent any BzrDir
  that is not inside the backing transport from being opened.  See the
  module documentation for ``bzrlib.smart.request`` for details.
  (Andrew Bennetts, Robert Collins)

* ``Tree.get_symlink_target`` now always returns a unicode string result
  or None. Previously it would return the bytes from reading the link
  which could be in any arbitrary encoding. (Robert Collins)

Testing
*******

* ``bzrlib.tests.TestCase`` now fails the test if its own ``setUp``
  and ``tearDown`` weren't called.  This catches faulty tests that
  forget to upcall when overriding ``setUp`` and ``tearDown``.  Those
  faulty tests were not properly isolated.
  (Andrew Bennetts, Robert Collins)

* Fix test_msgeditor.MsgEditorTest test isolation.
  (Vincent Ladeuil, #347130)

* ``medusa`` is not used anymore as an FTP test server starting with
  python2.6. A new FTP test server based on ``pyftplib`` can be used
  instead. This new server is a soft dependency as medusa which is still
  preferred if both are available (modulo python version).
  (Vincent Ladeuil)

Internals
*********

* Added ``chk_map`` for fast, trie-based storage of tuple to string maps.
  (Robert Collins, John Arbash Meinel, Vincent Ladeuil)

* Added ``bzrlib.chk_map`` for fast, trie-based storage of tuple to string
  maps.  (Robert Collins, John Arbash Meinel, Vincent Ladeuil)

* Added ``bzrlib.inventory_delta`` module.  This will be used for
  serializing and deserializing inventory deltas for more efficient
  streaming on the network.  (Robert Collins, Andrew Bennetts)

* ``Branch._get_config`` has been added, which splits out access to the
  specific config file from the branch. This is used to let RemoteBranch
  avoid constructing real branch objects to access configuration settings.
  (Robert Collins, Andrew Bennetts)

* ``Branch`` now implements ``set_stacked_on_url`` in the base class as
  the implementation is generic and should impact foreign formats. This
  helps performance for ``RemoteBranch`` push operations to new stacked
  branches. (Robert Collins, Andrew Bennetts)

* ``BtreeIndex._spill_mem_keys_to_disk()`` now generates disk index with
  optmizations turned off. This only has effect when processing > 100,000
  keys during something like ``bzr pack``. (John Arbash Meinel)

* ``bzr selftest`` now accepts ``--subunit`` to run in subunit output
  mode. Requires ``lp:subunit`` installed to work, but is not a hard
  dependency. (Robert Collins)

* ``BzrDir.open_branch`` now takes an optional ``ignore_fallbacks``
  parameter for controlling opening of stacked branches.
  (Andrew Bennetts, Robert Collins)
  
* ``CommitBuilder`` has a new method, ``record_iter_changes`` which works
  in terms of an iter_changes iterator rather than full tree scanning.
  (Robert Collins)

* ``DirState`` can now be passed a custom ``SHA1Provider`` object
  enabling it to store the SHA1 and stat of the canonical (post
  content filtered) form. (Ian Clatworthy)

* New ``assertLength`` method based on one Martin has squirreled away
  somewhere. (Robert Collins, Martin Pool)

* New hook ``BzrDir.pre_open`` which runs before opening ``BzrDir``
  objects, allowing better enforcement of the smart server jail when
  dealing with stacked branches. (Robert Collins, Andrew Bennetts)

* New hook ``RioVersionInfoBuilder.revision``, allowing extra entries 
  to be added to the stanza that is printed for a particular revision.
  (Jelmer Vernooij)

* New repository method ``refresh_data`` to cause any repository to
  make visible data inserted into the repository by a smart server
  fetch operation. (Robert Collins, Andrew Bennetts)

* ``register_filter_stack_map`` now takes an optional fallback parameter,
  a callable to invoke if a preference has a value not in the map
  of filter stacks. This enhancement allows, for example,  bzr-svn to
  handle existing svn properties that define a list of keywords to be
  expanded.  (Ian Clatworthy)

* ``RemoteBranchConfig`` will use a new verb ``Branch.set_config_option``
  to write config settings to smart servers that support this, saving
  5 round trips on the stacked streaming acceptance test.
  (Robert Collins, Andrew Bennetts)

* ``RemoteBranch`` now provides ``_get_config`` for access to just the
  branch specific configuration from a remote server, which uses the 
  already existing ``Branch.get_config_file`` smart verb.
  (Robert Collins, Andrew Bennetts)

* ``RemoteRepository`` will now negatively cache missing revisions during
  ``get_parent_map`` while read-locked. Write-locks are unaffected.
  (Robert Collins, Andrew Bennetts)

* Removed ``InterRemoteToOther``, ``InterOtherToRemote`` and
  ``InterPackToRemotePack`` classes, as they are now unnecessary.
  (Andrew Bennetts)

* ``RepositoryFormat`` as a new attribute ``fast_deltas`` to indicate
  whether the repository can efficiently generate deltas between trees
  regardless of tree size. (Robert Collins)

* ``Repository.iter_files_bytes()`` now properly returns an "iterable of
  byte strings" (aka 'chunked') for the content. It previously was
  returning a plain string, which worked, but performed very poorly when
  building a working tree (file.writelines(str) is very inefficient). This
  can have a large effect on ``bzr checkout`` times. (John Arbash Meinel)

* selftest now supports a --parallel option, with values of 'fork' or
  'subprocess' to run the test suite in parallel. Currently only linux
  machine work, other platforms need patches submitted. (Robert Collins,
  Vincent Ladeuil)

* ``tests.run_suite`` has a new parameter ``suite_decorators``, a list of 
  callables to use to decorate the test suite. Such decorators can add or
  remove tests, or even remote the test suite to another machine if
  desired. (Robert Collins)

* The smart server verb ``Repository.get_parent_map`` can now include
  information about ghosts when the special revision ``include-missing:``
  is in the requested parents map list. With this flag, ghosts are
  included as ``missing:REVISION_ID``. (Robert Collins, Andrew Bennetts)

* ``_walk_to_common_revisions`` will now batch up at least 50
  revisions before calling ``get_parent_map`` on the target,
  regardless of ``InterRepository``.
  (Andrew Bennetts, Robert Collins)

bzr 1.13
########

:Codename: paraskavedekatriaphobia
:1.13: 2009-03-14
:1.13rc1: 2009-03-10
:1.13.1: 2009-03-23
:1.13.2: 2009-04-27

GNU Changelog output can now be produced by ``bzr log --gnu-changelog``.  Debug
flags can now be set in ``~/.bazaar/bazaar.conf``.  Lightweight checkouts and
stacked branches should both be much faster over remote connections.  

Changes From 1.13.1 to 1.13.2
*****************************

A regression was found in the 1.13.1 release. When bzr 1.13.1 and earlier push
a stacked branch they do not take care to push all the parent inventories for
the transferred revisions. This means that a smart server serving that branch
often cannot calculate inventory deltas for the branch (because smart server
does not/cannot open fallback repositories). Prior to 1.13 the server did not
have a verb to stream revisions out of a repository, so that's why this bug has
appeared now.

Bug Fixes
*********

* Fix for bug 354036 ErrorFromSmartServer - AbsentContentFactory object has no
  attribute 'get_bytes_as' exception while pulling from Launchpad 
  (Jean-Francois Roy, Andrew Bennetts, Robert Collins)

Changes From 1.13final to 1.13.1
********************************

A couple regessions where found in the 1.13 release. The pyrex-generated C
extensions are missing from the .tar.gz and .zip files.  Documentation on how
to generate GNU ChangeLogs is wrong.

Bug Fixes
*********

* Change ``./bzr``'s ``_script_version`` to match ./bzrlib/__init__.py
  version_info. (Bob Tanner, Martin Pool, #345232)

* Distribution archives for 1.13 do not contain generated C extension modules
  (Jean-Francois Roy, Bob Tanner, #344465)

* GNU ChangeLog output can now be produced by bzr log --format gnu-changelog is
  incorrect (Deejay, Bob Tanner, Martin Pool, Robert Collins, #343928)

* ``merge --force`` works again. (Robert Collins, #342105)

Changes From 1.13rc1 to 1.13final
*********************************

* Fix "is not a stackable format" error when pushing a
  stackable-format branch with an unstackable-format repository to a
  destination with a default stacking policy.  (Andrew Bennetts)

* Progress bars now show the rate of network activity for
  ``bzr+ssh://`` and ``bzr://`` connections.  (Andrew Bennetts)

Compatibility Breaks
********************

* ``bzr log --line`` now indicates which revisions are merges with
  `[merge]` after the date.  Scripts which parse the output of this
  command may need to be adjusted.
  (Neil Martinsen-Burrell)

New Features
************

* ``bzr reconfigure`` now supports --with-trees and --with-no-trees
  options to change the default tree-creation policy of shared
  repositories.  (Matthew Fuller, Marius Kruger, #145033)

* Debug flags can now be set in ``~/.bazaar/bazaar.conf``.
  (Martin Pool)

* Filtered views provide a mask over the tree so that users can focus
  on a subset of a tree when doing their work. See ``Filtered views``
  in chapter 7 of the User Guide and ``bzr help view`` for details.
  (Ian Clatworthy)

* GNU Changelog output can now be produced by ``bzr log --gnu-changelog``.
  (Andrea Bolognani, Martin Pool)

* The ``-Dmemory`` flag now gives memory information on Windows.
  (John Arbash Meinel)

* Multiple authors for a commit can now be recorded by using the "--author"
  option multiple times. (James Westby, #185772)

* New clean-tree command, from bzrtools.  (Aaron Bentley, Jelmer Vernooij)

* New command ``bzr launchpad-open`` opens a Launchpad web page for that
  branch in your web browser, as long as the branch is on Launchpad at all.
  (Jonathan Lange)

* New API for getting bugs fixed by a revision: Revision.iter_bugs().
  (Jonathan Lange)

Improvements
************

* All bzr ``Hooks`` classes are now registered in
  ``bzrlib.hooks.known_hooks``. This removes the separate list from
  ``bzrlib.tests`` and ensures that all hooks registered there are
  correctly isolated by the test suite (previously
  ``MutableTreeHooks`` were not being isolated correctly). Further, 
  documentation for hooks is now dynamically generated from the
  present HookPoints. ``bzr hooks`` will now also report on all the
  hooks present in the ``bzrlib.hooks.known_hooks`` registry.
  (Robert Collins)

* ``bzr add`` no longer prints ``add completed`` on success. Failure
  still prints an error message. (Robert Collins)

* ``bzr branch`` now has a ``--no-tree`` option which turns off the
  generation of a working tree in the new branch.
  (Daniel Watkins, John Klinger, #273993)

* Bazaar will now point out ``bzr+ssh://`` to the user when they 
  use ssh://. (Jelmer Vernooij, #330535)

* ``bzr -v info`` now omits the number of committers branch statistic,
  making it many times faster for large projects. To include that
  statistic in the output, use ``bzr -vv info``.
  (Ian Clatworthy)

* ``bzr push`` to a ``bzr`` url (``bzr://``, ``bzr+ssh://`` etc) will
  stream if the server is version 1.13 or greater, reducing roundtrips
  significantly. (Andrew Bennetts, Robert Collins)

* Lightweight Checkouts and Stacked Branches should both be much
  faster over remote connections. Building the working tree now
  batches up requests into approx 5MB requests, rather than a separate
  request for each file. (John Arbash Meinel)

* Support for GSSAPI authentication when using HTTP or HTTPS. 
  (Jelmer Vernooij)

* The ``bzr shelve`` prompt now includes a '?' help option to explain the
  short options better. (Daniel Watkins, #327429)

* ``bzr lp-open`` now falls back to the push location if it cannot find a
  public location. (Jonathan Lange, #332372)

* ``bzr lp-open`` will try to find the Launchpad URL for the location
  passed on the command line. This makes ``bzr lp-open lp:foo`` work as
  expected. (Jonathan Lange, #332705)

* ``bzr send`` now supports MH-E via ``emacsclient``. (Eric Gillespie)

Bug Fixes
*********

* Allows ``bzr log <FILE>`` to be called in an empty branch without
  backtracing. (Vincent Ladeuil, #346431)

* Bazaar now gives a better message including the filename if it's
  unable to read a file in the working directory, for example because
  of a permission error.  (Martin Pool, #338653)

* ``bzr cat -r<old> <path>`` doesn't traceback anymore when <path> has a
  file id in the working tree different from the one in revision <old>.
  (Vincent Ladeuil, #341517, #253806)

* ``bzr send`` help is more specific about how to apply merge
  directives.  (Neil Martinsen-Burrell, #253470)

* ``bzr missing`` now uses ``Repository.get_revision_delta()`` rather
  than fetching trees and determining a delta itself. (Jelmer
  Vernooij, #315048)

* ``bzr push`` to a smart server no longer causes "Revision
  {set([('null:',)])} not present ..." errors when the branch has
  multiple root revisions. (Andrew Bennetts, #317654)

* ``bzr shelve`` now properly handle patches with no terminating newline.
  (Benoît PIERRE, #303569)

* ``bzr unshelve`` gives a more palatable error if passed a non-integer
  shelf id. (Daniel Watkins)

* Export now handles files that are not present in the tree.
  (James Westby, #174539)

* Fixed incorrect "Source format does not support stacking" warning
  when pushing to a smart server.  (Andrew Bennetts, #334114)
  
* Fixed "sprout() got an unexpected keyword argument 'source_branch'"
  error branching from old repositories.
  (Martin Pool, #321695)

* Make ``bzr push --quiet <non-local location>`` less chatty.
  (Kent Gibson, #221461)

* Many Branch hooks would not fire with ``bzr://`` and ``bzr+ssh://``
  branches, and this was not noticed due to a bug in the test logic
  for branches. This is now fixed and a test added to prevent it
  reoccuring. (Robert Collins, Andrew Bennetts)

* Restore the progress bar on Windows. We were disabling it when TERM
  wasn't set, but Windows doesn't set TERM. (Alexander Belchenko,
  #334808)

* ``setup.py build_ext`` now gives a proper error when an extension
  fails to build. (John Arbash Meinel)

* Symlinks to non ascii file names are now supported.
  (Robert Collins, Vincent Ladeuil, #339055, #272444)    

* Under rare circumstances (aka nobody reported a bug about it), the ftp
  transport could revert to ascii mode. It now stays in binary mode except
  when needed.  (Vincent Ladeuil)

* Unshelve does not generate warnings about progress bars.
  (Aaron Bentley, #328148)

* shelve cleans up properly when unversioned files are specified.
  (Benoît Pierre, Aaron Bentley)

Documentation
*************

* Added ``Organizing your workspace`` to the User Guide appendices,
  summarizing some common ways of organizing trees, branches and
  repositories and the processes/workflows implied/enabled by each.
  (Ian Clatworthy)

* Hooks can now be self documenting. ``bzrlib.hooks.Hooks.create_hook``
  is the entry point for this feature. (Robert Collins)

* The documentation for ``shelve`` and ``unshelve`` has been clarified.
  (Daniel Watkins, #327421, #327425)

API Changes
***********

* ``bzr selftest`` now fails if the bazaar sources contain trailing
  whitespace, non-unix style line endings and files not ending in a
  newline. About 372 files and 3243 lines with trailing whitespace was
  updated to comply with this. The code already complied with the other
  criteria, but now it is enforced. (Marius Kruger)

* ``bzrlib.branch.PushResult`` was renamed to 
  ``bzrlib.branch.BranchPushResult``. (Jelmer Vernooij)

* ``Branch.fetch`` and ``Repository.fetch`` now return None rather
  than a count of copied revisions and failed revisions. A while back
  we stopped ever reporting failed revisions because we started
  erroring instead, and the copied revisions count is not used in the
  UI at all - indeed it only reflects the repository status not
  changes to the branch itself. (Robert Collins)

* ``Inventory.apply_delta`` now raises an AssertionError if a file-id
  appears multiple times within the delta. (Ian Clatworthy)

* MutableTree.commit now favours the "authors" argument, with the old
  "author" argument being deprecated.

* Remove deprecated EmptyTree.  (Martin Pool)

* ``Repository.fetch`` now accepts an optional ``fetch_spec``
  parameter.  A ``SearchResult`` or ``MiniSearchResult`` may be passed
  to ``fetch_spec`` instead of a ``last_revision`` to specify exactly
  which revisions to fetch. (Andrew Bennetts)

* ``RepositoryAcquisitionPolicy.acquire_repository`` now returns a
  tuple of ``(repository, is_new_flag)``, rather than just the
  repository.  (Andrew Bennetts)

* Revision.get_apparent_author() is now deprecated, replaced by
  Revision.get_apparent_authors(), which returns a list. The former
  now returns the first item that would be returned from the second.

* The ``BranchBuilder`` test helper now accepts a ``timestamp``
  parameter to ``build_commit`` and ``build_snapshot``.  (Martin Pool)

* The ``_fetch_*`` attributes on ``Repository`` are now on
  ``RepositoryFormat``, more accurately reflecting their intent (they
  describe a disk format capability, not state of a particular
  repository of that format). (Robert Collins)

Internals
*********

* Branching from a non-stacked branch on a smart protocol is now
  free of virtual file system methods.
  (Robert Collins, Andrew Bennetts)

* Branch and Repository creation on a bzr+ssh://server are now done
  via RPC calls rather than VFS calls, reducing round trips for
  pushing new branches substantially. (Robert Collins)

* ``Branch.clone`` now takes the ``repository_policy`` formerly used
  inside ``BzrDir.clone_on_transport``, allowing stacking to be
  configured before the branch tags and revision tip are set. This
  fixes a race condition cloning stacked branches that would cause
  plugins to have hooks called on non-stacked instances.
  (Robert Collins, #334187)

* ``BzrDir.cloning_metadir`` now has a RPC call. (Robert Collins)

* ``BzrDirFormat.__str__`` now uses the human readable description
  rather than the sometimes-absent disk label. (Robert Collins)

* ``bzrlib.fetch`` is now composed of a sender and a sink component
  allowing for decoupling over a network connection. Fetching from
  or into a RemoteRepository with a 1.13 server will use this to
  stream the operation.
  (Andrew Bennetts, Robert Collins)

* ``bzrlib.tests.run_suite`` accepts a runner_class parameter
  supporting the use of different runners. (Robert Collins)

* Change how file_ids and revision_ids are interned as part of
  inventory deserialization. Now we use the real ``intern()``, rather
  than our own workaround that would also cache a Unicode copy of the
  string, and never emptied the cache. This should slightly reduce
  memory consumption. (John Arbash Meinel)

* New branch method ``create_clone_on_transport`` that returns a
  branch object. (Robert Collins)

* New hook Commands['extend_command'] to allow plugins to access a
  command object before the command is run (or help generated from
  it), without overriding the command. (Robert Collins)

* New version of the ``BzrDir.find_repository`` verb supporting
  ``_network_name`` to support removing more _ensure_real calls.
  (Robert Collins)

* ``RemoteBranchFormat`` no longer claims to have a disk format string.
  (Robert Collins)

* ``Repository`` objects now have ``suspend_write_group`` and
  ``resume_write_group`` methods.  These are currently only useful
  with pack repositories. (Andrew Bennetts, Robert Collins)

* ``BzrDirFormat``, ``BranchFormat`` and ``RepositoryFormat`` objects
  now have a ``network_name`` for passing the format across RPC calls.
  (Robert Collins, Andrew Bennetts)

* ``RepositoryFormat`` objects now all have a new attribute
  ``_serializer`` used by fetch when reserialising is required.
  (Robert Collins, Andrew Bennetts)

* Some methods have been pulled up from ``BzrBranch`` to ``Branch``
  to aid branch types that are not bzr branch objects (like
  RemoteBranch). (Robert Collins, Andrew Bennetts)

* Test adaptation has been made consistent throughout the built in
  tests. ``TestScenarioApplier``, ``multiply_tests_from_modules``,
  ``adapt_tests``, ``adapt_modules`` have all been deleted. Please
  use ``multiply_tests``, or for lower level needs ``apply_scenarios``
  and ``apply_scenario``. (Robert Collins)

* ``TestSkipped`` is now detected by TestCase and passed to the
  ``TestResult`` by calling ``addSkip``. For older TestResult objects,
  where ``addSkip`` is not available, ``addError`` is still called.
  This permits test filtering in subunit to strip out skipped tests
  resulting in a faster fix-shrink-list-run cycle. This is compatible
  with the testtools protocol for skips. (Robert Collins)

* The ``_index`` of ``KnitVersionedFiles`` now supports the ability
  to scan an underlying index that is going to be incorporated into
  the ``KnitVersionedFiles`` object, to determine if it has missing
  delta references. The method is ``scan_unvalidated_index``.
  (Andrew Bennetts, Robert Collins)

* There is a RemoteSink object which handles pushing to smart servers.
  (Andrew Bennetts, Robert Collins)

* ``TransportTraceDecorator`` now logs ``put_bytes_non_atomic`` and
  ``rmdir`` calls. (Robert Collins)

* ``VersionedFiles`` record adapters have had their signature change
  from ``(record, record.get_bytes_as(record.storage_kind))`` to
  ``(record)`` reducing excess duplication and allowing adapters
  to access private data in record to obtain content more
  efficiently. (Robert Collins)

* We no longer probe to see if we should create a working tree during
  clone if we cannot get a local_abspath for the new bzrdir.
  (Robert Collins)


bzr 1.12
########

:Codename: 1234567890
:1.12: 2009-02-13
:1.12rc1: 2009-02-10

This release of Bazaar contains many improvements to the speed,
documentation and functionality of ``bzr log`` and the display of logged
revisions by ``bzr status``.  bzr now also gives a better indication of
progress, both in the way operations are drawn onto a text terminal, and
by showing the rate of network IO.

Changes from RC1 to Final
*************************

* ``bzr init --development-wt5[-rich-root]`` would fail because of
  circular import errors. (John Arbash Meinel, #328135)

* Expanded the help for log and added a new help topic called
  ``log-formats``.  (Ian Clatworthy)

Compatibility Breaks
********************

* By default, ``bzr status`` after a merge now shows just the pending
  merge tip revisions. This improves the signal-to-noise ratio after
  merging from trunk and completes much faster. To see all merged
  revisions, use the new ``-v`` flag.  (Ian Clatworthy)

* ``bzr log --line`` now shows any tags after the date and before
  the commit message. If you have scripts which parse the output
  from this command, you may need to adjust them accordingly.
  (Ian Clatworthy)

* ``bzr log --short`` now shows any additional revision properties
  after the date and before the commit message.  Scripts that parse 
  output of the log command in this situation may need to adjust.
  (Neil Martinsen-Burrell)

* The experimental formats ``1.12-preview`` and ``1.12-preview-rich-root``
  have been renamed ``development-wt5`` and ``development-wt5-rich-root``
  respectively, given they are not ready for release in 1.12.
  (Ian Clatworthy)

* ``read_bundle_from_url`` has been deprecated. (Vincent Ladeuil)

New Features
************

* Add support for filtering ``bzr missing`` on revisions.  Remote revisions
  can be filtered using ``bzr missing -r -20..-10`` and local revisions can
  be filtered using ``bzr missing --my-revision -20..-10``.
  (Marius Kruger)

* ``bzr log -p`` displays the patch diff for each revision.
  When logging a file, the diff only includes changes to that file.
  (Ian Clatworthy, #202331, #227335)

* ``bzr log`` supports a new option called ``-n N`` or ``--level N``.
  A value of 0 (zero) means "show all nested merge revisions" while
  a value of 1 (one) means "show just the top level". Values above
  1 can be used to see a limited amount of nesting. That can be
  useful for seeing the level or two below PQM submits for example.
  To force the ``--short`` and ``--line`` formats to display all nested
  merge revisions just like ``--long`` does by default, use a command
  like ``bzr log --short -n0``. To display just the mainline using
  ``--long`` format, ``bzr log --long -n1``.
  (Ian Clatworthy)

Improvements
************

* ``bzr add`` more clearly communicates success vs failure.
  (Daniel Watkins)

* ``bzr init`` will now print a little less verbose output.
  (Marius Kruger)

* ``bzr log`` is now much faster in many use cases, particularly
  at incrementally displaying results and filtering by a
  revision range. (Ian Clatworthy)

* ``bzr log --short`` and ``bzr log --line`` now show tags, if any,
  for each revision. The tags are shown comma-separated inside
  ``{}``. For short format, the tags appear at the end of line
  before the optional ``[merge]`` indicator. For line format,
  the tags appear after the date. (Ian Clatworthy)

* Progress bars now show the rate of activity for some sftp 
  operations, and they are drawn different.  (Martin Pool, #172741)

* Progress bars now show the rate of activity for urllib and pycurl based
  http client implementations. The operations are tracked at the socket
  level for better precision.
  (Vincent Ladeuil)

* Rule-based preferences can now accept multiple patterns for a set of
  rules.  (Marius Kruger)

* The ``ancestor:`` revision spec will now default to referring to the
  parent of the branch if no other location is given.
  (Daniel Watkins, #198417)

* The debugger started as a result of setting ``$BZR_PDB`` works
  around a bug in ``pdb``, http://bugs.python.org/issue4150.  The bug
  can cause truncated tracebacks in Python versions before 2.6.
  (Andrew Bennetts)

* VirtualVersionedFiles now implements
  ``iter_lines_added_or_present_in_keys``. This allows the creation of 
  new branches based on stacked bzr-svn branches. (#311997)

Bug Fixes
*********

* ``bzr annotate --show-ids`` doesn't give a backtrace on empty files
  anymore.
  (Anne Mohsen, Vincent Ladeuil, #314525)

* ``bzr log FILE`` now correctly shows mainline revisions merging
  a change to FILE when the ``--short`` and ``--line`` log formats
  are used. (Ian Clatworthy, #317417)

* ``bzr log -rX..Y FILE`` now shows the history of FILE provided
  it existed in Y or X, even if the file has since been deleted or
  renamed. If no range is given, the current/basis tree and
  initial tree are searched in that order. More generally, log
  now interprets filenames in their historical context.
  (Ian Clatworthy, #175520)

* ``bzr status`` now reports nonexistent files and continues, then
  errors (with code 3) at the end.  (Karl Fogel, #306394)

* Don't require the present compression base in knits to be the same
  when adding records in knits. (Jelmer Vernooij, #307394)

* Fix a problem with CIFS client/server lag on Windows colliding with
  an invariant-per-process algorithm for generating AtomicFile names
  (Adrian Wilkins, #304023)

* Many socket operations now handle EINTR by retrying the operation.
  Previously EINTR was treated as an unrecoverable failure.  There is
  a new ``until_no_eintr`` helper function in ``bzrlib.osutils``.
  (Andrew Bennetts)

* Support symlinks with non-ascii characters in the symlink filename.
  (Jelmer Vernooij, #319323)

* There was a bug in how we handled resolving when a file is deleted
  in one branch, and modified in the other. If there was a criss-cross
  merge, we would cause the deletion to conflict a second time.
  (Vincent Ladeuil, John Arbash Meinel)

* There was another bug in how we chose the correct intermediate LCA in
  criss-cross merges leading to several kind of changes be incorrectly
  handled.
  (John Arbash Meinel, Vincent Ladeuil)

* Unshelve now handles deleted paths without crashing. (Robert Collins)

Documentation
*************

* Improved plugin developer documentation.  (Martin Pool)

API Changes
***********

* ``ProgressBarStack`` is deprecated; instead use
  ``ui_factory.nested_progress_bar`` to create new progress bars.
  (Martin Pool)

* ForeignVcsMapping() now requires a ForeignVcs object as first
  argument. (Jelmer Vernooij)

* ForeignVcsMapping.show_foreign_revid() has been moved to
  ForeignVcs. (Jelmer Vernooij)

* ``read_bundle_from_url`` is deprecated in favor of
  ``read_mergeable_from_url``.  (Vincent Ladeuil)

* Revision specifiers are now registered in
  ``bzrlib.revisionspec.revspec_registry``, and the old list of 
  revisionspec classes (``bzrlib.revisionspec.SPEC_TYPES``) has been
  deprecated. (Jelmer Vernooij, #321183)

* The progress and UI classes have changed; the main APIs remain the
  same but code that provides a new UI or progress bar class may
  need to be updated.  (Martin Pool)

Internals
*********

* Default User Interface (UI) is CLIUIFactory when bzr runs in a dumb
  terminal. It is sometimes desirable do override this default by forcing
  bzr to use TextUIFactory. This can be achieved by setting the
  BZR_USE_TEXT_UI environment variable (emacs shells, as opposed to
  compile buffers, are such an example).
  (Vincent Ladeuil)

* New API ``Branch.iter_merge_sorted_revisions()`` that iterates over
  ``(revision_id, depth, revno, end_of_merge)`` tuples.
  (Ian Clatworthy)

* New ``Branch.dotted_revno_to_revision_id()`` and
  ``Branch.revision_id_to_dotted_revno()`` APIs that pick the most
  efficient way of doing the mapping.
  (Ian Clatworthy)

* Refactor cmd_serve so that it's a little easier to build commands that
  extend it, and perhaps even a bit easier to read.  (Jonathan Lange)

* ``TreeDelta.show()`` now accepts a ``filter`` parameter allowing log
  formatters to retrict the output.
  (Vincent Ladeuil)


bzr 1.11
########

:Codename: "Eyes up!"
:Released: 2009-01-19

This first monthly release of Bazaar for 2009 improves Bazaar's operation
in Windows, Mac OS X, and other situations where file names are matched
without regard to capitalization: Bazaar tries to match the case of an
existing file.  This release of Bazaar also improves the efficiency of
Tortoise Windows Shell integration and lets it work on 64-bit platforms.

The UI through which Bazaar supports historic formats has been improved,
so 'bzr help formats' now gives a simpler and shorter list, with clear
advice.

This release also fixes a number of bugs, particularly a glitch that can
occur when there are concurrent writes to a pack repository.

Bug Fixes
*********

* Fix failing test when CompiledChunksToLines is not available.
  (Vincent Ladeuil)

* Stacked branches don't repeatedly open their transport connection.
  (John Arbash Meinel)



bzr 1.11rc1
###########

:Codename: "Eyes up!"
:Released: 2009-01-09

Changes
*******

* Formats using Knit-based repository formats are now explicitly
  marked as deprecated. (Ian Clatworthy)

New Features
************

* Add support for `bzr tags -r 1..2`, that is we now support showing
  tags applicable for a specified revision range. (Marius Kruger)

* ``authentication.conf`` now accepts pluggable read-only credential
  stores. Such a plugin (``netrc_credential_store``) is now included,
  handles the ``$HOME/.netrc`` file and can server as an example to
  implement other plugins.
  (Vincent Ladeuil)

* ``shelve --list`` can now be used to list shelved changes.
  (Aaron Bentley)

Improvements
************

* Add trailing slash to directories in all output of ``bzr ls``, except
  ``bzr ls --null``. (Gordon P. Hemsley, #306424)

* ``bzr revision-info`` now supports a -d option to specify an
  alternative branch. (Michael Hudson)

* Add connection to a C++ implementation of the Windows Shell Extension
  which is able to fully replace the current Python implemented one.
  Advantages include 64bit support and reduction in overhead for
  processes which drag in shell extensions.
  (Mark Hammond)

* Support the Claws mail client directly, rather than via
  xdg-email. This prevents the display of an unnecessary modal
  dialog in Claws, informing the user that a file has been
  attached to the message, and works around bug #291847 in
  xdg-utils which corrupts the destination address.

* When working on a case-insensitive case-preserving file-system, as
  commonly found with Windows, bzr will often ignore the case of the
  arguments specified by the user in preference to the case of an existing
  item on the file-system or in the inventory to help prevent
  counter-intuitive behaviour on Windows. (Mark Hammond)

Bug Fixes
*********
  
* Allow BzrDir implementation to implement backing up of 
  control directory. (#139691)

* ``bzr push`` creating a new stacked branch will now only open a
  single connection to the target machine. (John Arbash Meinel)

* Don't call iteritems on transport_list_registry, because it may
  change during iteration.  (Martin Pool, #277048)

* Don't make a broken branch when pushing an unstackable-format branch
  that's in a stackable shared repository to a location with default
  stack-on location.  (Andrew Bennetts, #291046)

* Don't require embedding user in HTTP(S) URLs do use authentication.conf.
  (Ben Jansen, Vincent Ladeuil, #300347)

* Fix a problem with CIFS client/server lag on windows colliding with
  an invariant-per-process algorithm for generating AtomicFile names
  (Adrian Wilkins, #304023)

* Fix bogus setUp signature in UnavailableFTPServer.
  (Gary van der Merwe, #313498)

* Fix compilation error in ``_dirstate_helpers_c`` on SunOS/Solaris.
  (Jari Aalto)

* Fix SystemError in ``_patiencediff_c`` module by calling
  PyErr_NoMemory() before returning NULL in PatienceSequenceMatcher_new.
  (Andrew Bennetts, #303206)

* Give proper error message for diff with non-existent dotted revno.
  (Marius Kruger, #301969)

* Handle EACCES (permission denied) errors when launching a message
  editor, and emit warnings when a configured editor cannot be
  started. (Andrew Bennetts)

* ``$HOME/.netrc`` file is now recognized as a read-only credential store
  if configured in ``authentication.conf`` with 'password_encoding=netrc'
  in the appropriate sections.
  (Vincent Ladeuil, #103029)

* Opening a stacked branch now properly shares the connection, rather
  than opening a new connection for the stacked-on branch.
  (John Arbash meinel)

* Preserve transport decorators while following redirections.
  (Vincent Ladeuil, #245964, #270863)

* Provides a finer and more robust filter for accepted redirections.
  (Vincent Ladeuil, #303959, #265070)

* ``shelve`` paths are now interpreted relative to the current working
  tree.  (Aaron Bentley)

* ``Transport.readv()`` defaults to not reading more than 100MB in a
  single array. Further ``RemoteTransport.readv`` sets this to 5MB to
  work better with how it splits its requests.
  (John Arbash Meinel, #303538)

* Pack repositories are now able to reload the pack listing and retry
  the current operation if another action causes the data to be
  repacked.  (John Arbash Meinel, #153786)

* ``pull -v`` now respects the log_format configuration variable.
  (Aaron Bentley)

* ``push -v`` now works on non-initial pushes.  (Aaron Bentley)

* Use the short status format when the short format is used for log.
  (Vincent Ladeuil, #87179)

* Allow files to be renamed or moved via remove + add-by-id. (Charles
  Duffy, #314251)

Documentation
*************

* Improved the formats help topic to explain why multiple formats
  exist and to provide guidelines in selecting one. Introduced
  two new supporting help topics: current-formats and other-formats.
  (Ian Clatworthy)

API Changes
***********

* ``LRUCache(after_cleanup_size)`` was renamed to
  ``after_cleanup_count`` and the old name deprecated. The new name is
  used for clarity, and to avoid confusion with
  ``LRUSizeCache(after_cleanup_size)``. (John Arbash Meinel)

* New ``ForeignRepository`` base class, to help with foreign branch 
  support (e.g. svn).  (Jelmer Vernooij)

* ``node_distances`` and ``select_farthest`` can no longer be imported
  from ``bzrlib.graph``.  They can still be imported from
  ``bzrlib.deprecated_graph``, which has been the preferred way to
  import them since before 1.0.  (Andrew Bennetts)
  
* The logic in commit now delegates inventory basis calculations to
  the ``CommitBuilder`` object; this requires that the commit builder
  in use has been updated to support the new ``recording_deletes`` and
  ``record_delete`` methods. (Robert Collins)

Testing
*******

* An HTTPS server is now available (it requires python-2.6). Future bzr
  versions will allow the use of the python-2.6 ssl module that can be
  installed for 2.5 and 2.4.

* ``bzr selftest`` now fails if new trailing white space is added to
  the bazaar sources. It only checks changes not committed yet. This
  means that PQM will now reject changes that introduce new trailing
  whitespace. (Marius Kruger)

* Introduced new experimental formats called ``1.12-preview`` and
  ``1.12-preview-rich-root`` to enable testing of related pending
  features, namely content filtering and filtered views.
  (Ian Clatworthy)

Internals
*********

* Added an ``InventoryEntry`` cache when deserializing inventories.
  Can cut the time to iterate over multiple RevisionsTrees in half.
  (John Arbash Meinel)

* Added ``bzrlib.fifo_cache.FIFOCache`` which is designed to have
  minimal overhead versus using a plain dict for cache hits, at the
  cost of not preserving the 'active' set as well as an ``LRUCache``.
  (John Arbash Meinel)

* ``bzrlib.patience_diff.unified_diff`` now properly uses a tab
  character to separate the filename from the date stamp, and doesn't
  add trailing whitespace when a date stamp is not supplied.
  (Adeodato Simó, John Arbash Meinel)

* ``DirStateWorkingTree`` and ``DirStateWorkingTreeFormat`` added
  as base classes of ``WorkingTree4`` and ``WorkingTreeFormat4``
  respectively. (Ian Clatworthy)

* ``KnitVersionedFiles._check_should_delta()`` now uses the
  ``get_build_details`` api to avoid multiple hits to the index, and
  to properly follow the ``compression_parent`` rather than assuming
  it is the left-hand parent. (John Arbash Meinel)

* ``KnitVersionedFiles.get_record_stream()`` will now chose a
  more optimal ordering when the keys are requested 'unordered'.
  Previously the order was fully random, now the records should be
  returned from each pack in turn, in forward I/O order.
  (John Arbash Meinel)
    
* ``mutter()`` will now flush the ``~/.bzr.log`` if it has been more
  than 2s since the last time it flushed. (John Arbash Meinel)

* New method ``bzrlib.repository.Repository.add_inventory_by_delta``
  allows adding an inventory via an inventory delta, which can be
  more efficient for some repository types. (Robert Collins)

* Repository ``CommitBuilder`` objects can now accumulate an inventory
  delta. To enable this functionality call ``builder.recording_deletes``
  and additionally call ``builder.record_delete`` when a delete
  against the basis occurs. (Robert Collins)

* The default http handler has been changed from pycurl to urllib.
  The default is still pycurl for https connections. (The only
  advantage of pycurl is that it checks ssl certificates.)
  (John Arbash Meinel)

* ``VersionedFiles.get_record_stream()`` can now return objects with a
  storage_kind of ``chunked``. This is a collection (list/tuple) of
  strings. You can use ``osutils.chunks_to_lines()`` to turn them into
  guaranteed 'lines' or you can use ``''.join(chunks)`` to turn it
  into a fulltext. This allows for some very good memory savings when
  asking for many texts that share ancestry, as the individual chunks
  can be shared between versions of the file. (John Arbash Meinel)

* ``pull -v`` and ``push -v`` use new function
  ``bzrlib.log.show_branch_change`` (Aaron Bentley)



bzr 1.10
########

:Released: 2008-12-05

Bazaar 1.10 has several performance improvements for copying revisions
(especially for small updates to large projects).  There has also been a
significant amount of effort in polishing stacked branches.  The commands
``shelve`` and ``unshelve`` have become core commands, with an improved
implementation.

The only changes versus bzr-1.10rc1 are bugfixes for stacked branches.

bug Fixes
*********

* Don't set a pack write cache size from RepoFetcher, because the
  cache is not coherent with reads and causes ShortReadvErrors.
  This reverses the change that fixed #294479.
  (Martin Pool, #303856)

* Properly handle when a revision can be inserted as a delta versus
  when it needs to be expanded to a fulltext for stacked branches.
  There was a bug involving merge revisions. As a method to help
  prevent future difficulties, also make stacked fetches sort
  topologically. (John Arbash Meinel, #304841)


bzr 1.10rc1
###########

:Released: 2008-11-28

This release of Bazaar focuses on performance improvements when pushing
and pulling revisions, both locally and to remote networks.  The popular
``shelve`` and ``unshelve`` commands, used to interactively revert and
restore work in progress, have been merged from bzrtools into the bzr
core.  There are also bug fixes for portability, and for stacked branches.

New Features
************

* New ``commit_message_template`` hook that is called by the commit
  code to generate a template commit message. (Jelmer Vernooij)

* New `shelve` and `unshelve` commands allow undoing and redoing changes.
  (Aaron Bentley)

Improvements
************

* ``(Remote)Branch.copy_content_into`` no longer generates the full revision
  history just to set the last revision info.
  (Andrew Bennetts, John Arbash Meinel)

* Fetches between formats with different serializers (such as
  pack-0.92-subtree and 1.9-rich-root) are faster now.  This is due to
  operating on batches of 100 revisions at time rather than
  one-by-one.  (Andrew Bennetts, John Arbash Meinel)

* Search index files corresponding to pack files we've already used
  before searching others, because they are more likely to have the
  keys we're looking for.  This reduces the number of iix and tix
  files accessed when pushing 1 new revision, for instance.
  (John Arbash Meinel)

* Signatures to transfer are calculated more efficiently in
  ``item_keys_introduced_by``.  (Andrew Bennetts, John Arbash Meinel)

* The generic fetch code can once again copy revisions and signatures
  without extracting them completely to fulltexts and then serializing
  them back down into byte strings. This is a significant performance
  improvement when fetching from a stacked branch.
  (John Arbash Meinel, #300289)

* When making a large readv() request over ``bzr+ssh``, break up the
  request into more manageable chunks. Because the RPC is not yet able
  to stream, this helps keep us from buffering too much information at
  once. (John Arbash Meinel)

Bug Fixes
*********

* Better message when the user needs to set their Launchpad ID.
  (Martin Pool, #289148)

* ``bzr commit --local`` doesn't access the master branch anymore.
  This fixes a regression introduced in 1.9.  (Marius Kruger, #299313)

* Don't call the system ``chdir()`` with an empty path. Sun OS seems
  to give an error in that case.  Also, don't count on ``getcwd()``
  being able to allocate a new buffer, which is a gnu extension.
  (John Arbash Meinel, Martin Pool, Harry Hirsch, #297831)

* Don't crash when requesting log --forward <file> for a revision range
  starting with a dotted revno.
  (Vincent Ladeuil, #300055)

* Don't create text deltas spanning stacked repositories; this could
  cause "Revision X not present in Y" when later accessing them.
  (Martin Pool, #288751)

* Pack repositories are now able to reload the pack listing and retry
  the current operation if another action causes the data to be
  repacked.  (John Arbash Meinel, #153786)

* PermissionDenied errors from smart servers no longer cause
  "PermissionDenied: "None"" on the client.
  (Andrew Bennetts, #299254)

* Pushing to a stacked pack repository now batches writes, the same
  way writes are batched to ordinary pack repository.  This makes
  pushing to a stacked branch over the network much faster.
  (Andrew Bennetts, #294479)

* TooManyConcurrentRequests no longer occur when a fetch fails and
  tries to abort a write group.  This allows the root cause (e.g. a
  network interruption) to be reported.  (Andrew Bennetts, #297014)

* RemoteRepository.get_parent_map now uses fallback repositories.
  (Aaron Bentley, #297991?, #293679?)

API Changes
***********

* ``CommitBuilder`` now validates the strings it will be committing,
  to ensure that they do not have characters that will not be properly
  round-tripped. For now, it just checks for characters that are
  invalid in the XML form. (John Arbash Meinel, #295161)

* Constructor parameters for NewPack (internal to pack repositories)
  have changed incompatibly.

* ``Repository.abort_write_group`` now accepts an optional
  ``suppress_errors`` flag.  Repository implementations that override
  ``abort_write_group`` will need to be updated to accept the new
  argument.  Subclasses that only override ``_abort_write_group``
  don't need to change.

* Transport implementations must provide copy_tree_to_transport.  A default
  implementation is provided for Transport subclasses.

Testing
*******

* ``bzr selftest`` now fails if no doctests are found in a module
  that's expected to have them.  (Martin Pool)

* Doctests now only report the first failure.  (Martin Pool)


bzr 1.9
#######

:Released: 2008-11-07

This release of Bazaar adds a new repository format, ``1.9``, with smaller
and more efficient index files.  This format can be specified when
creating a new repository, or used to losslessly upgrade an existing
repository.  bzr 1.9 also speeds most operations over the smart server
protocol, makes annotate faster, and uses less memory when making
checkouts or pulling large amounts of data.

Bug Fixes
*********

* Fix "invalid property value 'branch-nick' for None" regression with
  branches bound to svn branches.  (Martin Pool, #293440)

* Fix SSL/https on Python2.6.  (Vincent Ladeuil, #293054)

* ``SFTPTransport.readv()`` had a bug when requests were out-of-order.
  This only triggers some-of-the-time on Knit format repositories.
  (John Arbash Meinel, #293746)


bzr 1.9rc1
##########

:Released: 2008-10-31

New Features
************

* New Branch hook ``transform_fallback_location`` allows a function to
  be called when looking up the stacked source. (Michael Hudson)

* New repository formats ``1.9`` and ``1.9-rich-root``. These have all
  the functionality of ``1.6``, but use the new btree indexes.
  These indexes are both smaller and faster for access to historical
  information.  (John Arbash Meinel)

Improvements
************

* ``BTreeIndex`` code now is able to prefetch extra pages to help tune
  the tradeoff between bandwidth and latency. Should be tuned
  appropriately to not impact commands which need minimal information,
  but provide a significant boost to ones that need more context. Only
  has a direct impact on the ``--development2`` format which uses
  btree's for the indexes. (John Arbash Meinel)

* ``bzr dump-btree`` is a hidden command introduced to allow dumping
  the contents of a compressed btree file.  (John Arbash Meinel)

* ``bzr pack`` now tells the index builders to optimize for size. For
  btree index repositories, this can save 25% of the index size
  (mostly in the text indexes). (John Arbash Meinel)

* ``bzr push`` to an existing branch or repository on a smart server
  is faster, due to Bazaar making more use of the ``get_parent_map``
  RPC when querying the remote branch's revision graph.
  (Andrew Bennetts)

* default username for bzr+ssh and sftp can be configured in
  authentication.conf. (Aaron Bentley)

* launchpad-login now provides a default username for bzr+ssh and sftp
  URLs, allowing username-free URLs to work for everyone. (Aaron Bentley)

* ``lp:`` lookups no longer include usernames, making them shareable and
  shorter. (Aaron Bentley)

* New ``PackRepository.autopack`` smart server RPC, which does
  autopacking entirely on the server.  This is much faster than
  autopacking via plain file methods, which downloads a large amount
  of pack data and then re-uploads the same pack data into a single
  file.  This fixes a major (although infrequent) cause of lengthy
  delays when using a smart server.  For example, pushing the 10th
  revision to a repository with 9 packs now takes 44 RPCs rather than
  179, and much less bandwidth too.  This requires Bazaar 1.9 on both
  the client and the server, otherwise the client will fallback to the
  slower method.  (Andrew Bennetts)

Bug Fixes
*********

* A failure to load a plugin due to an IncompatibleAPI exception is
  now correctly reported. (Robert Collins, #279451)

* API versioning support now has a multiple-version checking api
  ``require_any_api``. (Robert Collins, #279447)

* ``bzr branch --stacked`` from a smart server to a standalone branch
  works again.  This fixes a regression in 1.7 and 1.8.
  (Andrew Bennetts, #270397)

* ``bzr co`` uses less memory. It used to unpack the entire WT into
  memory before writing it to disk. This was a little bit faster, but
  consumed lots of memory. (John Arbash Meinel, #269456)

* ``bzr missing --quiet`` no longer prints messages about whether
  there are missing revisions.  The exit code indicates whether there
  were or not.  (Martin Pool, #284748)

* Fixes to the ``annotate`` code. The fast-path which re-used the
  stored deltas was accidentally disabled all the time, instead of
  only when a branch was stacked. Second, the code would accidentally
  re-use a delta even if it wasn't against the left-parent, this
  could only happen if ``bzr reconcile`` decided that the parent
  ordering was incorrect in the file graph.  (John Arbash Meinel)

* "Permission denied" errors that occur when pushing a new branch to a
  smart server no longer cause tracebacks.  (Andrew Bennetts, #278673)

* Some compatibility fixes for building the extensions with MSVC and
  for python2.4. (John Arbash Meinel, #277484)

* The index logic is now able to reload the list of pack files if and
  index ends up disappearing. We still don't reload if the pack data
  itself goes missing after checking the index. This bug appears as a
  transient failure (file not found) when another process is writing
  to the repository.  (John Arbash Meinel, #153786)

* ``bzr switch`` and ``bzr bind`` will now update the branch nickname if
  it was previously set. All checkouts will now refer to the bound branch
  for a nickname if one was not explicitly set.
  (Marius Kruger, #230903)

Documentation
*************

* Improved hook documentation. (Michael Ernst)

API Changes
***********

* commands.plugins_cmds is now a CommandRegistry, not a dict.

Internals
*********

* New AuthenticationConfig.set_credentials method allows easy programmatic
  configuration of authetication credentials.


bzr 1.8
#######

:Released: 2008-10-16

Bazaar 1.8 includes several fixes that improve working tree performance,
display of revision logs, and merges.  The bzr testsuite now passes on OS
X and Python 2.6, and almost completely passes on Windows.  The
smartserver code has gained several bug fixes and performance
improvements, and can now run server-side hooks within an http server.

Bug Fixes
*********

* Fix "Must end write group" error when another error occurs during
  ``bzr push``.  (Andrew Bennetts, #230902)

Portability
***********

* Some Pyrex versions require the WIN32 macro defined to compile on
  that platform.  (Alexander Belchenko, Martin Pool, #277481)


bzr 1.8rc1
##########

:Released: 2008-10-07

Changes
*******

* ``bzr log file`` has been changed. It now uses a different method
  for determining which revisions to show as merging the changes to
  the file. It now only shows revisions which merged the change
  towards your mainline. This simplifies the output, makes it faster,
  and reduces memory consumption.  (John Arbash Meinel)

* ``bzr merge`` now defaults to having ``--reprocess`` set, whenever
  ``--show-base`` is not supplied.  (John Arbash Meinel)

* ``bzr+http//`` will now optionally load plugins and write logs on the
  server. (Marius Kruger)

* ``bzrlib._dirstate_helpers_c.pyx`` does not compile correctly with
  Pyrex 0.9.4.1 (it generates C code which causes segfaults). We
  explicitly blacklist that version of the compiler for that
  extension. Packaged versions will include .c files created with
  pyrex >= 0.9.6 so it doesn't effect releases, only users running
  from the source tree. (John Arbash Meinel, #276868)

Features
********

* bzr is now compatible with python-2.6. python-2.6 is not yet officially
  supported (nor released, tests were conducted with the dev version of
  python-2.6rc2), but all known problems have been fixed.  Feedback
  welcome.
  (Vincent Ladeuil, #269535)

Improvements
************

* ``bzr annotate`` will now include uncommitted changes from the local
  working tree by default. Such uncommitted changes are given the
  revision number they would get if a commit was done, followed with a
  ? to indicate that its not actually known. (Robert Collins, #3439)

* ``bzr branch`` now accepts a ``--standalone`` option, which creates a
  standalone branch regardless of the presence of shared repositories.
  (Daniel Watkins)

* ``bzr push`` is faster in the case there are no new revisions to
  push.  It is also faster if there are no tags in the local branch.
  (Andrew Bennetts)

* File changes during a commit will update the tree stat cache.
  (Robert Collins)

* Location aliases can now accept a trailing path.  (Micheal Hudson)

* New hooks ``Lock.hooks`` when LockDirs are acquired and released.
  (Robert Collins, MartinPool)

* Switching in heavyweight checkouts uses the master branch's context, not
  the checkout's context.  (Adrian Wilkins)

* ``status`` on large trees is now faster, due to optimisations in the
  walkdirs code. Of particular note, the walkdirs code now performs
  a temporary ``chdir()`` while reading a single directory; if your
  platform has non thread-local current working directories (and is
  not windows which has its own implementation), this may introduce a
  race condition during concurrent uses of bzrlib. The bzrlib CLI
  will not encounter this as it is single threaded for working tree
  operations. (Robert Collins)

* The C extensions now build on python 2.4 (Robert Collins, #271939)

* The ``-Dhpss`` debug flag now reports the number of smart server
  calls per medium to stderr.  This is in addition to the existing
  detailed logging to the .bzr.log trace file.  (Andrew Bennetts)

Bug Fixes
*********

* Avoid random failures arising from misinterpreted ``errno`` values
  in ``_readdir_pyx.read_dir``.
  (Martin Pool, #279381)

* Branching from a shared repository on a smart server into a new
  repository now preserves the repository format.
  (Andrew Bennetts, #269214)

* ``bzr log`` now accepts a ``--change`` option.
  (Vincent Ladeuil, #248427)

* ``bzr missing`` now accepts an ``--include-merges`` option.
  (Vincent Ladeuil, #233817)

* Don't try to filter (internally) '.bzr' from the files to be deleted if
  it's not there.
  (Vincent Ladeuil, #272648)

* Fix '_in_buffer' AttributeError when using the -Dhpss debug flag.
  (Andrew Bennetts)

* Fix TooManyConcurrentRequests errors caused by a connection failure
  when doing ``bzr pull`` or ``bzr merge`` from a ``bzr+ssh`` URL.
  (Andrew Bennetts, #246233)

* Fixed ``bzr st -r branch:PATH_TO_BRANCH`` where the other branch
  is in a different repository than the current one.
  (Lukáš Lalinský, #144421)

* Make the first line of the manpage preamble a comment again.
  (David Futcher, #242106)

* Remove use of optional parameter in GSSAPI FTP support, since
  it breaks newer versions of Python-Kerberos. (Jelmer Vernooij)

* The autopacking logic will now always create a single new pack from
  all of the content which it deems is worth moving. This avoids the
  'repack a single pack' bug and should result in better packing
  overall.  (John Arbash Meinel, #242510, #172644)

* Trivial documentation fix.
  (John Arbash Meinel, #270471)

* ``bzr switch`` and ``bzr bind`` will now update the branch nickname if
  it was previously set. All checkouts will now refer to the bound branch
  for a nickname if one was not explicitly set.
  (Marius Kruger, #230903)

Documentation
*************

* Explain revision/range identifiers. (Daniel Clemente)

API Changes
***********

* ``CommitBuilder.record_entry_contents`` returns one more element in
  its result tuple - an optional file system hash for the hash cache
  to use. (Robert Collins)

* ``dirstate.DirState.update_entry`` will now only calculate the sha1
  of a file if it is likely to be needed in determining the output
  of iter_changes. (Robert Collins)

* The PackRepository, RepositoryPackCollection, NewPack classes have a
  slightly changed interface to support different index types; as a
  result other users of these classes need to supply the index types
  they want. (Robert Collins)

Testing
*******

* ``bzrlib.tests.repository_implementations`` has been renamed to
  ``bzrlib.tests.per_repository`` so that we have a common structure
  (and it is shorter). (John Arbash Meinel, #239343)

* ``LocalTransport.abspath()`` now returns a drive letter if the
  transport has one, fixing numerous tests on Windows.
  (Mark Hammond)

* PreviewTree is now tested via intertree_implementations.
  (Aaron Bentley)

* The full test suite is passing again on OSX.
  (Guillermo Gonzalez, Vincent Ladeuil)

* The full test suite passes when run with ``-Eallow_debug``.
  (Andrew Bennetts)

Internals
*********

* A new hook, ``Branch.open``, has been added, which is called when
  branch objects are opened. (Robert Collins)

* ``bzrlib.osutils._walkdirs_utf8`` has been refactored into common
  tree walking, and modular directory listing code to aid future
  performance optimisations and refactoring. (Robert Collins)

* ``bzrlib.trace.debug_memory`` can be used to get a quick memory dump
  in the middle of processing. It only reports memory if
  ``/proc/PID/status`` is available. (John Arbash Meinel)

* New method ``RevisionSpec.as_tree`` for representing the revision
  specifier as a revision tree object. (Lukáš Lalinský)

* New race-free method on MutableTree ``get_file_with_stat`` for use
  when generating stat cache results. (Robert Collins)

* New win32utils.get_local_appdata_location() provides access to a local
  directory for storing data.  (Mark Hammond)

* To be compatible with python-2.6 a few new rules should be
  observed. 'message' attribute can't be used anymore in exception
  classes, 'sha' and 'md5' modules have been deprecated (use
  osutils.[md5|sha]), object__init__ and object.__new__ don't accept
  parameters anymore.
  (Vincent Ladeuil)


bzr 1.7.1
#########

:Released:  2008-10-01

No changes from 1.7.1rc1.


bzr 1.7.1rc1
############

:Released: 2008-09-24

This release just includes an update to how the merge algorithm handles
file paths when we encounter complex history.

Features
********

* If we encounter a criss-cross in history, use information from
  direct Least Common Ancestors to resolve inventory shape (locations
  of files, adds, deletes, etc). This is similar in concept to using
  ``--lca`` for merging file texts, only applied to paths.
  (John Arbash Meinel)


bzr 1.7
#######

:Released: 2008-09-23

This release includes many bug fixes and a few performance and feature
improvements.  ``bzr rm`` will now scan for missing files and remove them,
like how ``bzr add`` scans for unknown files and adds them. A bit more
polish has been applied to the stacking code. The b-tree indexing code has
been brought in, with an eye on using it in a future repository format.
There are only minor installer changes since bzr-1.7rc2.

Features
********

* Some small updates to the win32 installer. Include localization
  files found in plugins, and include the builtin distutils as part of
  packaging qbzr. (Mark Hammond)


bzr 1.7rc2
##########

:Released: 2008-09-17

A few bug fixes from 1.7rc1. The biggest change is a new
``RemoteBranch.get_stacked_on_url`` rpc. This allows clients that are
trying to access a Stacked branch over the smart protocol, to properly
connect to the stacked-on location.

Bug Fixes
*********

* Branching from a shared repository on a smart server into a new
  repository now preserves the repository format.
  (Andrew Bennetts, #269214)

* Branching from a stacked branch via ``bzr+ssh`` can properly connect
  to the stacked-on branch.  (Martin Pool, #261315)

* ``bzr init`` no longer re-opens the BzrDir multiple times.
  (Vincent Ladeuil)

* Fix '_in_buffer' AttributeError when using the -Dhpss debug flag.
  (Andrew Bennetts)


bzr 1.7rc1
##########

:Released: 2008-09-09

This release candidate for bzr 1.7 has several bug fixes and a few
performance and feature improvements.  ``bzr rm`` will now scan for
missing files and remove them, like how ``bzr add`` scans for unknown
files and adds them. A bit more polish has been applied to the stacking
code. The b-tree indexing code has been brought in, with an eye on using
it in a future repository format.


Changes
*******

* ``bzr export`` can now export a subdirectory of a project.
  (Robert Collins)

* ``bzr remove-tree`` will now refuse to remove a tree with uncommitted
  changes, unless the ``--force`` option is specified.
  (Lukáš Lalinský, #74101)

* ``bzr rm`` will now scan for files that are missing and remove just
  them automatically, much as ``bzr add`` scans for new files that
  are not ignored and adds them automatically. (Robert Collins)

Features
********

* Support for GSSAPI authentication when using FTP as documented in
  RFC2228. (Jelmer Vernooij, #49623)

* Add support for IPv6 in the smart server. (Jelmer Vernooij, #165014)

Improvements
************

* A url like ``log+file:///tmp`` will log all access to that Transport
  to ``.bzr.log``, which may help in debugging or profiling.
  (Martin Pool)

* ``bzr branch`` and ``bzr push`` use the default stacking policy if the
  branch format supports it. (Aaron Bentley)

* ``bzr init`` and ``bzr init-repo`` will now print out the same as
  ``bzr info`` if it completed successfully.
  (Marius Kruger)

* ``bzr uncommit`` logs the old tip revision id, and displays how to
  restore the branch to that tip using ``bzr pull``.  This allows you
  to recover if you realize you uncommitted the wrong thing.
  (John Arbash Meinel)

* Fix problems in accessing stacked repositories over ``bzr://``.
  (Martin Pool, #261315)

* ``SFTPTransport.readv()`` was accidentally using ``list += string``,
  which 'works', but adds each character separately to the list,
  rather than using ``list.append(string)``. Fixing this makes the
  SFTP transport a little bit faster (~20%) and use a bit less memory.
  (John Arbash Meinel)

* When reading index files, if we happen to read the whole file in a
  single request treat it as a ``_buffer_all`` request. This happens
  most often on small indexes over remote transports, where we default
  to reading 64kB. It saves a round trip for each small index during
  fetch operations. Also, if we have read more than 50% of an index
  file, trigger a ``_buffer_all`` on the next request. This works
  around some inefficiencies because reads don't fall neatly on page
  boundaries, so we would ignore those bytes, but request them again
  later. This could trigger a total read size of more than the whole
  file. (John Arbash Meinel)

Bug Fixes
*********

* ``bzr rm`` is now aliased to ``bzr del`` for the convenience of svn
  users. (Robert Collins, #205416)

* Catch the infamous "select/poll returned error" which occurs when
  pycurl try to send a body request to an HTTP/1.0 server which has
  already refused to handle the request. (Vincent Ladeuil, #225020)

* Fix ``ObjectNotLocked`` errors when using various commands
  (including ``bzr cat`` and ``bzr annotate``) in combination with a
  smart server URL.  (Andrew Bennetts, #237067)

* ``FTPTransport.stat()`` would return ``0000`` as the permission bits
  for the containing ``.bzr/`` directory (it does not implement
  permissions). This would cause us to set all subdirectories to
  ``0700`` and files to ``0600`` rather than leaving them unmodified.
  Now we ignore ``0000`` as the permissions and assume they are
  invalid. (John Arbash Meinel, #259855)

* Merging from a previously joined branch will no longer cause
  a traceback. (Jelmer Vernooij, #203376)

* Pack operations on windows network shares will work even with large
  files. (Robert Collins, #255656)

* Running ``bzr st PATH_TO_TREE`` will no longer suppress merge
  status. Status is also about 7% faster on mozilla sized trees
  when the path to the root of the tree has been given. Users of
  the internal ``show_tree_status`` function should be aware that
  the show_pending flag is now authoritative for showing pending
  merges, as it was originally. (Robert Collins, #225204)

* Set valid default _param_name for Option so that ListOption can embed
  '-' in names. (Vincent Ladeuil, #263249)

* Show proper error rather than traceback when an unknown revision
  id is specified to ``bzr cat-revision``. (Jelmer Vernooij, #175569)

* Trailing text in the dirstate file could cause the C dirstate parser
  to try to allocate an invalid amount of memory. We now properly
  check and test for parsing a dirstate with invalid trailing data.
  (John Arbash Meinel, #186014)

* Unexpected error responses from a smart server no longer cause the
  client to traceback.  (Andrew Bennetts, #263527)

* Use a Windows api function to get a Unicode host name, rather than
  assuming the host name is ascii.
  (Mark Hammond, John Arbash Meinel, #256550)

* ``WorkingTree4`` trees will now correctly report missing-and-new
  paths in the output of ``iter_changes``. (Robert Collins)

Documentation
*************

* Updated developer documentation.  (Martin Pool)

API Changes
***********

* Exporters now take 4 parameters. (Robert Collins)

* ``Tree.iter_changes`` will now return False for the content change
  field when a file is missing in the basis tree and not present in
  the target tree. Previously it returned True unconditionally.
  (Robert Collins)

* The deprecated ``Branch.abspath`` and unimplemented
  ``Branch.rename_one`` and ``Branch.move`` were removed. (Jelmer Vernooij)

* BzrDir.clone_on_transport implementations must now accept a stacked_on
  parameter.  (Aaron Bentley)

* BzrDir.cloning_metadir implementations must now take a require_stacking
  parameter.  (Aaron Bentley)

Testing
*******

* ``addCleanup`` now takes ``*arguments`` and ``**keyword_arguments``
  which are then passed to the cleanup callable as it is run. In
  addition, addCleanup no longer requires that the callables passed to
  it be unique. (Jonathan Lange)

* Fix some tests that fail on Windows because files are deleted while
  still in use.
  (Mark Hammond)

* ``selftest``'s ``--starting-with`` option can now use predefined
  prefixes so that one can say ``bzr selftest -s bp.loom`` instead of
  ``bzr selftest -s bzrlib.plugins.loom``. (Vincent Ladeuil)

* ``selftest``'s ``--starting-with`` option now accepts multiple values.
  (Vincent Ladeuil)

Internals
*********

* A new plugin interface, ``bzrlib.log.log_adapters``, has been added.
  This allows dynamic log output filtering by plugins.
  (Robert Collins)

* ``bzrlib.btree_index`` is now available, providing a b-tree index
  layer. The design is memory conservative (limited memory cache),
  faster to seek (approx 100 nodes per page, gives 100-way fan out),
  and stores compressed pages allowing more keys per page.
  (Robert Collins, John Arbash Meinel)

* ``bzrlib.diff.DiffTree.show_diff`` now skips changes where the kind
  is unknown in both source and target.
  (Robert Collins, Aaron Bentley)

* ``GraphIndexBuilder.add_node`` and ``BTreeBuilder`` have been
  streamlined a bit. This should make creating large indexes faster.
  (In benchmarking, it now takes less time to create a BTree index than
  it takes to read the GraphIndex one.) (John Arbash Meinel)

* Mail clients for `bzr send` are now listed in a registry.  This
  allows plugins to add new clients by registering them with
  ``bzrlib.mail_client.mail_client_registry``.  All of the built-in
  clients now use this mechanism.  (Neil Martinsen-Burrell)


bzr 1.6.1
#########

:Released: 2008-09-05

A couple regressions were found in the 1.6 release. There was a
performance issue when using ``bzr+ssh`` to branch large repositories,
and some problems with stacking and ``rich-root`` capable repositories.


bzr 1.6.1rc2
############

:Released: 2008-09-03

Bug Fixes
*********

* Copying between ``rich-root`` and ``rich-root-pack`` (and vice
  versa) was accidentally using the inter-model fetcher, instead of
  recognizing that both were 'rich root' formats.
  (John Arbash Meinel, #264321)


bzr 1.6.1rc1
############

:Released: 2008-08-29

This release fixes a few regressions found in the 1.6 client. Fetching
changes was using an O(N^2) buffering algorithm, so for large projects it
would cause memory thrashing. There is also a specific problem with the
``--1.6-rich-root`` format, which prevented stacking on top of
``--rich-root-pack`` repositories, and could allow users to accidentally
fetch experimental data (``-subtree``) without representing it properly.
The ``--1.6-rich-root`` format has been deprecated and users are
recommended to upgrade to ``--1.6.1-rich-root`` immediately.  Also we
re-introduced a workaround for users who have repositories with incorrect
nodes (not possible if you only used official releases).
I should also clarify that none of this is data loss level issues, but
still sufficient enough to warrant an updated release.

Bug Fixes
*********

* ``RemoteTransport.readv()`` was being inefficient about how it
  buffered the readv data and processed it. It would keep appending to
  the same string (causing many copies) and then pop bytes out of the
  start of the string (causing more copies).
  With this patch "bzr+ssh://local" can improve dramatically,
  especially for projects with large files.
  (John Arbash Meinel)

* Revision texts were always meant to be stored as fulltexts. There
  was a bug in a bzr.dev version that would accidentally create deltas
  when copying from a Pack repo to a Knit repo. This has been fixed,
  but to support those repositories, we know always request full texts
  for Revision texts. (John Arbash Meinel, #261339)

* The previous ``--1.6-rich-root`` format used an incorrect xml
  serializer, which would accidentally support fetching from a
  repository that supported subtrees, even though the local one would
  not. We deprecated that format, and introduced a new one that uses
  the correct serializer ``--1.6.1-rich-root``.
  (John Arbash Meinel, #262333)


bzr 1.6
#######

:Released: 2008-08-25

Finally, the long awaited bzr 1.6 has been released. This release includes
new features like Stacked Branches, improved weave merge, and an updated
server protocol (now on v3) which will allow for better cross version
compatibility. With this release we have deprecated Knit format
repositories, and recommend that users upgrade them, we will continue to
support reading and writing them for the forseeable future, but we will
not be tuning them for performance as pack repositories have proven to be
better at scaling. This will also be the first release to bundle
TortoiseBzr in the standalone Windows installer.


bzr 1.6rc5
##########

:Released: 2008-08-19

Bug Fixes
*********

* Disable automatic detection of stacking based on a containing
  directory of the target. It interacted badly with push, and needs a
  bit more work to get the edges polished before it should happen
  automatically. (John Arbash Meinel, #259275)
  (This change was reverted when merged to bzr.dev)


bzr 1.6rc4
##########

:Released: 2008-08-18

Bug Fixes
*********

* Fix a regression in knit => pack fetching.  We had a logic
  inversion, causing the fetch to insert fulltexts in random order,
  rather than preserving deltas.  (John Arbash Meinel, #256757)


bzr 1.6rc3
##########

:Released: 2008-08-14

Changes
*******

* Disable reading ``.bzrrules`` as a per-branch rule preferences
  file. The feature was not quite ready for a full release.
  (Robert Collins)

Improvements
************

* Update the windows installer to bundle TortoiseBzr and ``qbzr``
  into the standalone installer. This will be the first official
  windows release that installs Tortoise by default.
  (Mark Hammond)

Bug Fixes
*********

* Fix a regression in ``bzr+http`` support. There was a missing
  function (``_read_line``) that needed to be carried over from
  ``bzr+ssh`` support. (Andrew Bennetts)

* ``GraphIndex`` objects will internally read an entire index if more
  than 1/20th of their keyspace is requested in a single operation.
  This largely mitigates a performance regression in ``bzr log FILE``
  and completely corrects the performance regression in ``bzr log``.
  The regression was caused by removing an accomodation which had been
  supporting the index format in use. A newer index format is in
  development which is substantially faster. (Robert Collins)


bzr 1.6rc2
##########

:Released: 2008-08-13

This release candidate has a few minor bug fixes, and some regression
fixes for Windows.

Bug Fixes
*********

* ``bzr upgrade`` on remote branches accessed via bzr:// and
  bzr+ssh:// now works.  (Andrew Bennetts)

* Change the ``get_format_description()`` strings for
  ``RepositoryFormatKnitPack5`` et al to be single line messages.
  (Aaron Bentley)

* Fix for a regression on Win32 where we would try to call
  ``os.listdir()`` on a file and not catch the exception properly.
  (Windows raises a different exception.) This would manifest in
  places like ``bzr rm file`` or ``bzr switch``.
  (Mark Hammond, John Arbash Meinel)

* ``Inventory.copy()`` was failing to set the revision property for
  the root entry. (Jelmer Vernooij)

* sftp transport: added missing ``FileExists`` case to
  ``_translate_io_exception`` (Christophe Troestler, #123475)

* The help for ``bzr ignored`` now suggests ``bzr ls --ignored`` for
  scripting use. (Robert Collins, #3834)

* The default ``annotate`` logic will now always assign the
  last-modified value of a line to one of the revisions that modified
  it, rather than a merge revision. This would happen when both sides
  claimed to have modified the line resulting in the same text. The
  choice is arbitrary but stable, so merges in different directions
  will get the same results.  (John Arbash Meinel, #232188)


bzr 1.6rc1
##########

:Released: 2008-08-06

This release candidate for bzr 1.6 solidifies the new branch stacking
feature.  Bazaar now recommends that users upgrade all knit repositories,
because later formats are much faster.  However, we plan to continue read/write and
upgrade support for knit repostories for the forseeable future.  Several
other bugs and performance issues were fixed.

Changes
*******

* Knit format repositories are deprecated and bzr will now emit
  warnings whenever it encounters one.  Use ``bzr upgrade`` to upgrade
  knit repositories to pack format.  (Andrew Bennetts)

Improvements
************

* ``bzr check`` can now be told which elements at a location it should
  check.  (Daniel Watkins)

* Commit now supports ``--exclude`` (or ``-x``) to exclude some files
  from the commit. (Robert Collins, #3117)

* Fetching data between repositories that have the same model but no
  optimised fetcher will not reserialise all the revisions, increasing
  performance. (Robert Collins, John Arbash Meinel)

* Give a more specific error when target branch is not reachable.
  (James Westby)

* Implemented a custom ``walkdirs_utf8`` implementation for win32.
  This uses a pyrex extension to get direct access to the
  ``FindFirstFileW`` style apis, rather than using ``listdir`` +
  ``lstat``. Shows a very strong improvement in commands like
  ``status`` and ``diff`` which have to iterate the working tree.
  Anywhere from 2x-6x faster depending on the size of the tree (bigger
  trees, bigger benefit.) (John Arbash Meinel)

* New registry for log properties handles  and the method in
  LongLogFormatter to display the custom properties returned by the
  registered handlers. (Guillermo Gonzalez, #162469)

Bug Fixes
*********

* Add more tests that stacking does not create deltas spanning
  physical repository boundaries.
  (Martin Pool, #252428)

* Better message about incompatible repositories.
  (Martin Pool, #206258)

* ``bzr branch --stacked`` ensures the destination branch format can
  support stacking, even if the origin does not.
  (Martin Pool)

* ``bzr export`` no longer exports ``.bzrrules``.
  (Ian Clatworthy)

* ``bzr serve --directory=/`` now correctly allows the whole
  filesystem to be accessed on Windows, not just the root of the drive
  that Python is running from.
  (Adrian Wilkins, #240910)

* Deleting directories by hand before running ``bzr rm`` will not
  cause subsequent errors in ``bzr st`` and ``bzr commit``.
  (Robert Collins, #150438)

* Fix a test case that was failing if encoding wasn't UTF-8.
  (John Arbash Meinel, #247585)

* Fix "no buffer space available" error when branching with the new
  smart server protocol to or from Windows.
  (Andrew Bennetts, #246180)

* Fixed problem in branching from smart server.
  (#249256, Michael Hudson, Martin Pool)

* Handle a file turning in to a directory in TreeTransform.
  (James Westby, #248448)

API Changes
***********

* ``MutableTree.commit`` has an extra optional keywork parameter
  ``exclude`` that will be unconditionally supplied by the command
  line UI - plugins that add tree formats may need an update.
  (Robert Collins)

* The API minimum version for plugin compatibility has been raised to
  1.6 - there are significant changes throughout the code base.
  (Robert Collins)

* The generic fetch code now uses three attributes on Repository objects
  to control fetch. The streams requested are controlled via :
  ``_fetch_order`` and ``_fetch_uses_deltas``. Setting these
  appropriately allows different repository implementations to recieve
  data in their optimial form. If the ``_fetch_reconcile`` is set then
  a reconcile operation is triggered at the end of the fetch.
  (Robert Collins)

* The ``put_on_disk`` and ``get_tar_item`` methods in
  ``InventoryEntry`` were deprecated. (Ian Clatworthy)

* ``Repository.is_shared`` doesn't take a read lock. It didn't
  need one in the first place (nobody cached the value, and
  ``RemoteRepository`` wasn't taking one either). This saves a round
  trip when probing Pack repositories, as they read the ``pack-names``
  file when locked. And during probe, locking the repo isn't very
  useful. (John Arbash Meinel)

Internals
*********

* ``bzrlib.branchbuilder.BranchBuilder`` is now much more capable of
  putting together a real history without having to create a full
  WorkingTree. It is recommended that tests that are not directly
  testing the WorkingTree use BranchBuilder instead.  See
  ``BranchBuilder.build_snapshot`` or
  ``TestCaseWithMemoryTree.make_branch_builder``.  (John Arbash Meinel)

* ``bzrlib.builtins.internal_tree_files`` broken into two giving a new
  helper ``safe_relpath_files`` - used by the new ``exclude``
  parameter to commit. (Robert Collins)

* Make it easier to introduce new WorkingTree formats.
  (Ian Clatworthy)

* The code for exporting trees was refactored not to use the
  deprecated ``InventoryEntry`` methods. (Ian Clatworthy)

* RuleSearchers return () instead of [] now when there are no matches.
  (Ian Clatworthy)


bzr 1.6beta3
############

:Released: 2008-07-17

This release adds a new 'stacked branches' feature allowing branches to
share storage without being in the same repository or on the same machine.
(See the user guide for more details.)  It also adds a new hook, improved
weaves, aliases for related locations, faster bzr+ssh push, and several
bug fixes.

Features
********

* New ``pre_change_branch_tip`` hook that is called before the
  branch tip is moved, while the branch is write-locked.  See the User
  Reference for signature details.  (Andrew Bennetts)

* Rule-based preferences can now be defined for selected files in
  selected branches, allowing commands and plugins to provide
  custom behaviour for files matching defined patterns.
  See ``Rule-based preferences`` (part of ``Configuring Bazaar``)
  in the User Guide and ``bzr help rules`` for more information.
  (Ian Clatworthy)

* Sites may suggest a branch to stack new branches on.  (Aaron Bentley)

* Stacked branches are now supported. See ``bzr help branch`` and
  ``bzr help push``.  Branches must be in the ``development1`` format
  to stack, though the stacked-on branch can be of any format.
  (Robert Collins)

Improvements
************

* ``bzr export --format=tgz --root=NAME -`` to export a gzipped tarball
  to stdout; also ``tar`` and ``tbz2``.
  (Martin Pool)

* ``bzr (re)merge --weave`` will now use a standard Weave algorithm,
  rather than the annotation-based merge it was using. It does so by
  building up a Weave of the important texts, without needing to build
  the full ancestry. (John Arbash Meinel, #238895)

* ``bzr send`` documents and better supports ``emacsclient`` (proper
  escaping of mail headers and handling of the MUA Mew).
  (Christophe Troestler)

* Remembered locations can be specified by aliases, e.g. :parent, :public,
  :submit.  (Aaron Bentley)

* The smart protocol now has improved support for setting branches'
  revision info directly.  This makes operations like push
  faster.  The new request method name is
  ``Branch.set_last_revision_ex``.  (Andrew Bennetts)

Bug Fixes
*********

* Bazaar is now able to be a client to the web server of IIS 6 and 7.
  The broken implementations of RFC822 in Python and RFC2046 in IIS
  combined with boundary-line checking in Bazaar previously made this
  impossible. (NB, IIS 5 does not suffer from this problem).
  (Adrian Wilkins, #247585)

* ``bzr log --long`` with a ghost in your mainline now handles that
  ghost properly. (John Arbash Meinel, #243536)

* ``check`` handles the split-up .bzr layout correctly, so no longer
  requires a branch to be present.
  (Daniel Watkins, #64783)

* Clearer message about how to set the PYTHONPATH if bzrlib can't be
  loaded.
  (Martin Pool, #205230)

* Errors about missing libraries are now shown without a traceback,
  and with a suggestion to install the library.  The full traceback is
  still in ``.bzr.log`` and can be shown with ``-Derror``.
  (Martin Pool, #240161)

* Fetch from a stacked branch copies all required data.
  (Aaron Bentley, #248506)

* Handle urls such as ftp://user@host.com@www.host.com where the user
  name contains an @.
  (Neil Martinsen-Burrell, #228058)

* ``needs_read_lock`` and ``needs_write_lock`` now suppress an error during
  ``unlock`` if there was an error in the original function. This helps
  most when there is a failure with a smart server action, since often the
  connection closes and we cannot unlock.
  (Andrew Bennetts, John Arbash Meinel, #125784)

* Obsolete hidden command ``bzr fetch`` removed.
  (Martin Pool, #172870)

* Raise the correct exception when doing ``-rbefore:0`` or ``-c0``.
  (John Arbash Meinel, #239933)

* You can now compare file revisions in Windows diff programs from
  Cygwin Bazaar.
  (Matt McClure, #209281)

* revision_history now tolerates mainline ghosts for Branch format 6.
  (Aaron Bentley, #235055)

* Set locale from environment for third party libs.
  (Martin von Gagern, #128496)

Documentation
*************

* Added *Using stacked branches* to the User Guide.
  (Ian Clatworthy)

* Updated developer documentation.
  (Martin Pool)

Testing
*******

* ``-Dmemory`` will cause /proc/PID/status to be catted before bzr
  exits, allowing low-key analysis of peak memory use. (Robert Collins)

* ``TestCaseWithTransport.make_branch_and_tree`` tries harder to return
  a tree with a ``branch`` attribute of the right format.  This was
  preventing some ``RemoteBranch`` tests from actually running with
  ``RemoteBranch`` instances.  (Andrew Bennetts)

API Changes
***********

* Removed ``Repository.text_store``, ``control_store``, etc.  Instead,
  there are new attributes ``texts, inventories, revisions,
  signatures``, each of which is a ``VersionedFiles``.  See the
  Repository docstring for more details.
  (Robert Collins)

* ``Branch.pull`` now accepts an ``_override_hook_target`` optional
  parameter.  If you have a subclass of ``Branch`` that overrides
  ``pull`` then you should add this parameter.  (Andrew Bennetts)

* ``bzrlib.check.check()`` has been deprecated in favour of the more
  aptly-named ``bzrlib.check.check_branch()``.
  (Daniel Watkins)

* ``Tree.print_file`` and ``Repository.print_file`` are deprecated.
  These methods are bad APIs because they write directly to sys.stdout.
  bzrlib does not use them internally, and there are no direct tests
  for them. (Alexander Belchenko)

Internals
*********

* ``cat`` command no longer uses ``Tree.print_file()`` internally.
  (Alexander Belchenko)

* New class method ``BzrDir.open_containing_tree_branch_or_repository``
  which eases the discovery of the tree, the branch and the repository
  containing a given location.
  (Daniel Watkins)

* New ``versionedfile.KeyMapper`` interface to abstract out the access to
  underlying .knit/.kndx etc files in repositories with partitioned
  storage. (Robert Collins)

* Obsolete developer-use command ``weave-join`` has been removed.
  (Robert Collins)

* ``RemoteToOtherFetcher`` and ``get_data_stream_for_search`` removed,
  to support new ``VersionedFiles`` layering.
  (Robert Collins)


bzr 1.6beta2
############

:Released: 2008-06-10

This release contains further progress towards our 1.6 goals of shallow
repositories, and contains a fix for some user-affecting bugs in the
repository layer.  Building working trees during checkout and branch is
now faster.

Bug Fixes
*********

* Avoid KnitCorrupt error extracting inventories from some repositories.
  (The data is not corrupt; an internal check is detecting a problem
  reading from the repository.)
  (Martin Pool, Andrew Bennetts, Robert Collins, #234748)

* ``bzr status`` was breaking if you merged the same revision twice.
  (John Arbash Meinel, #235407)

* Fix infinite loop consuming 100% CPU when a connection is lost while
  reading a response body via the smart protocol v1 or v2.
  (Andrew Bennetts)

* Inserting a bundle which changes the contents of a file with no trailing
  end of line, causing a knit snapshot in a 'knits' repository will no longer
  cause KnitCorrupt. (Robert Collins)

* ``RemoteBranch.pull`` needs to return the ``self._real_branch``'s
  pull result. It was instead just returning None, which breaks ``bzr
  pull``. (John Arbash Meinel, #238149)

* Sanitize branch nick before using it as an attachment filename in
  ``bzr send``. (Lukáš Lalinský, #210218)

* Squash ``inv_entry.symlink_target`` to a plain string when
  generating DirState details. This prevents from getting a
  ``UnicodeError`` when you have symlinks and non-ascii filenames.
  (John Arbash Meinel, #135320)

Improvements
************

* Added the 'alias' command to set/unset and display aliases. (Tim Penhey)

* ``added``, ``modified``, and ``unknowns`` behaviour made consistent (all three
  now quote paths where required). Added ``--null`` option to ``added`` and
  ``modified`` (for null-separated unknowns, use ``ls --unknown --null``)
  (Adrian Wilkins)

* Faster branching (1.09x) and lightweight checkouts (1.06x) on large trees.
  (Ian Clatworthy, Aaron Bentley)

Documentation
*************

* Added *Bazaar Zen* section to the User Guide. (Ian Clatworthy)

Testing
*******

* Fix the test HTTPServer to be isolated from chdir calls made while it is
  running, allowing it to be used in blackbox tests. (Robert Collins)

API Changes
***********

* ``WorkingTree.set_parent_(ids/trees)`` will now filter out revisions
  which are in the ancestry of other revisions. So if you merge the same
  tree twice, or merge an ancestor of an existing merge, it will only
  record the newest. (If you merge a descendent, it will replace its
  ancestor). (John Arbash Meinel, #235407)

* ``RepositoryPolicy.__init__`` now requires stack_on and stack_on_pwd,
  through the derived classes do not.  (Aaron Bentley)

Internals
*********

* ``bzrlib.bzrdir.BzrDir.sprout`` now accepts ``stacked`` to control
  creating stacked branches. (Robert Collins)

* Knit record serialisation is now stricter on what it will accept, to
  guard against potential internal bugs, or broken input. (Robert Collins)

bzr 1.6beta1
############

:Released: 2008-06-02

Commands that work on the revision history such as push, pull, missing,
uncommit and log are now substantially faster.  This release adds a
translation of some of the user documentation into Spanish.  (Contributions of
other translations would be very welcome.)  Bazaar 1.6beta1 adds a new network
protocol which is used by default and which allows for more efficient transfers
and future extensions.


Notes When Upgrading
********************

* There is a new version of the network protocol used for bzr://, bzr+ssh://
  and bzr+http:// connections.  This will allow more efficient requests and
  responses, and more graceful fallback when a server is too old to
  recognise a request from a more recent client.  Bazaar 1.6 will
  interoperate with 0.16 and later versions, but servers should be upgraded
  when possible.  Bazaar 1.6 no longer interoperates with 0.15 and earlier via
  these protocols.  Use alternatives like SFTP or upgrade those servers.
  (Andrew Bennetts, #83935)

Changes
*******

* Deprecation warnings will not be suppressed when running ``bzr selftest``
  so that developers can see if their code is using deprecated functions.
  (John Arbash Meinel)

Features
********

* Adding ``-Derror`` will now display a traceback when a plugin fails to
  load. (James Westby)

Improvements
************

* ``bzr branch/push/pull -r XXX`` now have a helper function for finding
  the revno of the new revision (``Graph.find_distance_to_null``). This
  should make something like ``bzr branch -r -100`` in a shared, no-trees
  repository much snappier. (John Arbash Meinel)

* ``bzr log --short -r X..Y`` no longer needs to access the full revision
  history. This makes it noticeably faster when logging the last few
  revisions. (John Arbash Meinel)

* ``bzr ls`` now accepts ``-V`` as an alias for ``--versioned``.
  (Jerad Cramp, #165086)

* ``bzr missing`` uses the new ``Graph.find_unique_ancestors`` and
  ``Graph.find_differences`` to determine missing revisions without having
  to search the whole ancestry. (John Arbash Meinel, #174625)

* ``bzr uncommit`` now uses partial history access, rather than always
  extracting the full revision history for a branch. This makes it
  resolve the appropriate revisions much faster (in testing it drops
  uncommit from 1.5s => 0.4s). It also means ``bzr log --short`` is one
  step closer to not using full revision history.
  (John Arbash Meinel, #172649)

Bugfixes
********

* ``bzr merge --lca`` should handle when two revisions have no common
  ancestor other than NULL_REVISION. (John Arbash Meinel, #235715)

* ``bzr status`` was breaking if you merged the same revision twice.
  (John Arbash Meinel, #235407)

* ``bzr push`` with both ``--overwrite`` and ``-r NNN`` options no longer
  fails.  (Andrew Bennetts, #234229)

* Correctly track the base URL of a smart medium when using bzr+http://
  URLs, which was causing spurious "No repository present" errors with
  branches in shared repositories accessed over bzr+http.
  (Andrew Bennetts, #230550)

* Define ``_remote_is_at_least_1_2`` on ``SmartClientMedium`` so that all
  implementations have the attribute.  Fixes 'PyCurlTransport' object has no
  attribute '_remote_is_at_least_1_2' attribute errors.
  (Andrew Bennetts, #220806)

* Failure to delete an obsolete pack file should just give a warning
  message, not a fatal error.  It may for example fail if the file is still
  in use by another process.
  (Martin Pool)

* Fix MemoryError during large fetches over HTTP by limiting the amount of
  data we try to read per ``recv`` call.  The problem was observed with
  Windows and a proxy, but might affect other environments as well.
  (Eric Holmberg, #215426)

* Handle old merge directives correctly in Merger.from_mergeable.  Stricter
  get_parent_map requirements exposed a latent bug here.  (Aaron Bentley)

* Issue a warning and ignore passwords declared in authentication.conf when
  used for an ssh scheme (sftp or bzr+ssh).
  (Vincent Ladeuil, #203186)

* Make both http implementations raise appropriate exceptions on 403
  Forbidden when POSTing smart requests.
  (Vincent Ladeuil, #230223)

* Properly *title* header names in http requests instead of capitalizing
  them.
  (Vincent Ladeuil, #229076)

* The "Unable to obtain lock" error message now also suggests using
  ``bzr break-lock`` to fix it.  (Martin Albisetti, #139202)

* Treat an encoding of '' as ascii; this can happen when bzr is run
  under vim on Mac OS X.
  (Neil Martinsen-Burrell)

* ``VersionedFile.make_mpdiffs()`` was raising an exception that wasn't in
  scope. (Daniel Fischer #235687)

Documentation
*************

* Added directory structure and started translation of docs in spanish.
  (Martin Albisetti, Lucio Albenga)

* Incorporate feedback from Jelmer Vernooij and Neil Martinsen-Burrell
  on the plugin and integration chapters of the User Guide.
  (Ian Clatworthy)

* More Bazaar developer documentation about packaging and release process,
  and about use of Python reprs.
  (Martin Pool, Martin Albisetti)

* Updated Tortise strategy document. (Mark Hammond)

Testing
*******

* ``bzrlib.tests.adapt_tests`` was broken and unused - it has been fixed.
  (Robert Collins)

* Fix the test HTTPServer to be isolated from chdir calls made while it is
  running, allowing it to be used in blackbox tests. (Robert Collins)

* New helper function for splitting test suites
  ``split_suite_by_condition``. (Robert Collins)

Internals
*********

* ``Branch.missing_revisions`` has been deprecated. Similar functionality
  can be obtained using ``bzrlib.missing.find_unmerged``. The api was
  fairly broken, and the function was unused, so we are getting rid of it.
  (John Arbash Meinel)

API Changes
***********

* ``Branch.abspath`` is deprecated; use the Tree or Transport
  instead.  (Martin Pool)

* ``Branch.update_revisions`` now takes an optional ``Graph``
  object. This can be used by ``update_revisions`` when it is
  checking ancestry, and allows callers to prefer request to go to a
  local branch.  (John Arbash Meinel)

* Branch, Repository, Tree and BzrDir should expose a Transport as an
  attribute if they have one, rather than having it indirectly accessible
  as ``.control_files._transport``.  This doesn't add a requirement
  to support a Transport in cases where it was not needed before;
  it just simplifies the way it is reached.  (Martin Pool)

* ``bzr missing --mine-only`` will return status code 0 if you have no
  new revisions, but the remote does. Similarly for ``--theirs-only``.
  The new code only checks one side, so it doesn't know if the other
  side has changes. This seems more accurate with the request anyway.
  It also changes the output to print '[This|Other] branch is up to
  date.' rather than displaying nothing.  (John Arbash Meinel)

* ``LockableFiles.put_utf8``, ``put_bytes`` and ``controlfilename``
  are now deprecated in favor of using Transport operations.
  (Martin Pool)

* Many methods on ``VersionedFile``, ``Repository`` and in
  ``bzrlib.revision``  deprecated before bzrlib 1.5 have been removed.
  (Robert Collins)

* ``RevisionSpec.wants_revision_history`` can be set to False for a given
  ``RevisionSpec``. This will disable the existing behavior of passing in
  the full revision history to ``self._match_on``. Useful for specs that
  don't actually need access to the full history. (John Arbash Meinel)

* The constructors of ``SmartClientMedium`` and its subclasses now require a
  ``base`` parameter.  ``SmartClientMedium`` implementations now also need
  to provide a ``remote_path_from_transport`` method.  (Andrew Bennetts)

* The default permissions for creating new files and directories
  should now be obtained from ``BzrDir._get_file_mode()`` and
  ``_get_dir_mode()``, rather than from LockableFiles.  The ``_set_file_mode``
  and ``_set_dir_mode`` variables on LockableFiles which were advertised
  as a way for plugins to control this are no longer consulted.
  (Martin Pool)

* ``VersionedFile.join`` is deprecated. This method required local
  instances of both versioned file objects and was thus hostile to being
  used for streaming from a smart server. The new get_record_stream and
  insert_record_stream are meant to efficiently replace this method.
  (Robert Collins)

* ``WorkingTree.set_parent_(ids/trees)`` will now filter out revisions
  which are in the ancestry of other revisions. So if you merge the same
  tree twice, or merge an ancestor of an existing merge, it will only
  record the newest. (If you merge a descendent, it will replace its
  ancestor). (John Arbash Meinel, #235407)

* ``WorkingTreeFormat2.stub_initialize_remote`` is now private.
  (Martin Pool)


bzr 1.5
#######

:Released: 2008-05-16

This release of Bazaar includes several updates to the documentation, and fixes
to prepare for making rich root support the default format. Many bugs have been
squashed, including fixes to log, bzr+ssh inter-operation with older servers.

Changes
*******

* Suppress deprecation warnings when bzrlib is a 'final' release. This way
  users of packaged software won't be bothered with DeprecationWarnings,
  but developers and testers will still see them. (John Arbash Meinel)

Documentation
*************

* Incorporate feedback from Jelmer Vernooij and Neil Martinsen-Burrell
  on the plugin and integration chapters of the User Guide.
  (Ian Clatworthy)


bzr 1.5rc1
##########

:Released: 2008-05-09

Changes
*******

* Broader support of GNU Emacs mail clients. Set
  ``mail_client=emacsclient`` in your bazaar.conf and ``send`` will pop the
  bundle in a mail buffer according to the value of ``mail-user-agent``
  variable. (Xavier Maillard)

Improvements
************

* Diff now handles revision specs like "branch:" and "submit:" more
  efficiently.  (Aaron Bentley, #202928)

* More friendly error given when attempt to start the smart server
  on an address already in use. (Andrea Corbellini, #200575)

* Pull completes much faster when there is nothing to pull.
  (Aaron Bentley)

Bugfixes
********

* Authentication.conf can define sections without password.
  (Vincent Ladeuil, #199440)

* Avoid muttering every time a child update does not cause a progress bar
  update. (John Arbash Meinel, #213771)

* ``Branch.reconcile()`` is now implemented. This allows ``bzr reconcile``
  to fix when a Branch has a non-canonical mainline history. ``bzr check``
  also detects this condition. (John Arbash Meinel, #177855)

* ``bzr log -r ..X bzr://`` was failing, because it was getting a request
  for ``revision_id=None`` which was not a string.
  (John Arbash Meinel, #211661)

* ``bzr commit`` now works with Microsoft's FTP service.
  (Andreas Deininger)

* Catch definitions outside sections in authentication.conf.
  (Vincent Ladeuil, #217650)

* Conversion from non-rich-root to rich-root(-pack) updates inventory
  sha1s, even when bundles are used.  (Aaron Bentley, #181391)

* Conversion from non-rich-root to rich-root(-pack) works correctly even
  though search keys are not topologically sorted.  (Aaron Bentley)

* Conversion from non-rich-root to rich-root(-pack) works even when a
  parent revision has a different root id.  (Aaron Bentley, #177874)

* Disable strace testing until strace is fixed (see bug #103133) and emit a
  warning when selftest ends to remind us of leaking tests.
  (Vincent Ladeuil, #226769)

* Fetching all revisions from a repository does not cause pack collisions.
  (Robert Collins, Aaron Bentley, #212908)

* Fix error about "attempt to add line-delta in non-delta knit".
  (Andrew Bennetts, #217701)

* Pushing a branch in "dirstate" format (Branch5) over bzr+ssh would break
  if the remote server was < version 1.2. This was due to a bug in the
  RemoteRepository.get_parent_map() fallback code.
  (John Arbash Meinel, #214894)

* Remove leftover code in ``bzr_branch`` that inappropriately creates
  a ``branch-name`` file in the branch control directory.
  (Martin Pool)

* Set SO_REUSEADDR on server sockets of ``bzr serve`` to avoid problems
  rebinding the socket when starting the server a second time.
  (John Arbash Meinel, Martin Pool, #164288)

* Severe performance degradation in fetching from knit repositories to
  knits and packs due to parsing the entire revisions.kndx on every graph
  walk iteration fixed by using the Repository.get_graph API.  There was
  another regression in knit => knit fetching which re-read the index for
  every revision each side had in common.
  (Robert Collins, John Arbash Meinel)

* When logging the changes to a particular file, there was a bug if there
  were ghosts in the revision ancestry. (John Arbash Meinel, #209948)

* xs4all's ftp server returns a temporary error when trying to list an
  empty directory, rather than returning an empty list. Adding a
  workaround so that we don't get spurious failures.
  (John Arbash Meinel, #215522)

Documentation
*************

* Expanded the User Guide to include new chapters on popular plugins and
  integrating Bazaar into your environment. The *Best practices* chapter
  was renamed to *Miscellaneous topics* as suggested by community
  feedback as well. (Ian Clatworthy)

* Document outlining strategies for TortoiseBzr. (Mark Hammond)

* Improved the documentation on hooks. (Ian Clatworthy)

* Update authentication docs regarding ssh agents.
  (Vincent Ladeuil, #183705)

Testing
*******

* Add ``thread_name_suffix`` parameter to SmartTCPServer_for_testing, to
  make it easy to identify which test spawned a thread with an unhandled
  exception. (Andrew Bennetts)

* New ``--debugflag``/``-E`` option to ``bzr selftest`` for setting
  options for debugging tests, these are complementary to the -D
  options.  The ``-Dselftest_debug`` global option has been replaced by the
  ``-E=allow_debug`` option for selftest. (Andrew Bennetts)

* Parameterised test ids are preserved correctly to aid diagnosis of test
  failures. (Robert Collins, Andrew Bennetts)

* selftest now accepts --starting-with <id> to load only the tests whose id
  starts with the one specified. This greatly speeds up running the test
  suite on a limited set of tests and can be used to run the tests for a
  single module, a single class or even a single test.  (Vincent Ladeuil)

* The test suite modules have been modified to define load_tests() instead
  of test_suite(). That speeds up selective loading (via --load-list)
  significantly and provides many examples on how to migrate (grep for
  load_tests).  (Vincent Ladeuil)

Internals
*********

* ``Hooks.install_hook`` is now deprecated in favour of
  ``Hooks.install_named_hook`` which adds a required ``name`` parameter, to
  avoid having to call ``Hooks.name_hook``. (Daniel Watkins)

* Implement xml8 serializer.  (Aaron Bentley)

* New form ``@deprecated_method(deprecated_in(1, 5, 0))`` for making
  deprecation wrappers.  (Martin Pool)

* ``Repository.revision_parents`` is now deprecated in favour of
  ``Repository.get_parent_map([revid])[revid]``. (Jelmer Vernooij)

* The Python ``assert`` statement is no longer used in Bazaar source, and
  a test checks this.  (Martin Pool)

API Changes
***********

* ``bzrlib.status.show_pending_merges`` requires the repository to be
  locked by the caller. Callers should have been doing it anyway, but it
  will now raise an exception if they do not. (John Arbash Meinel)

* Repository.get_data_stream, Repository.get_data_stream_for_search(),
  Repository.get_deltas_for_revsions(), Repository.revision_trees(),
  Repository.item_keys_introduced_by() no longer take read locks.
  (Aaron Bentley)

* ``LockableFiles.get_utf8`` and ``.get`` are deprecated, as a start
  towards removing LockableFiles and ``.control_files`` entirely.
  (Martin Pool)

* Methods deprecated prior to 1.1 have been removed.
  (Martin Pool)


bzr 1.4 
#######

:Released: 2008-04-28

This release of Bazaar includes handy improvements to the speed of log and
status, new options for several commands, improved documentation, and better
hooks, including initial code for server-side hooks.  A number of bugs have
been fixed, particularly in interoperability between different formats or
different releases of Bazaar over there network.  There's been substantial
internal work in both the repository and network code to enable new features
and faster performance.

Bug Fixes
*********

* Pushing a branch in "dirstate" format (Branch5) over bzr+ssh would break
  if the remote server was < version 1.2.  This was due to a bug in the
  RemoteRepository.get_parent_map() fallback code.
  (John Arbash Meinel, Andrew Bennetts, #214894)


bzr 1.4rc2
##########

:Released: 2008-04-21

Bug Fixes
*********

* ``bzr log -r ..X bzr://`` was failing, because it was getting a request
  for ``revision_id=None`` which was not a string.
  (John Arbash Meinel, #211661)

* Fixed a bug in handling ghost revisions when logging changes in a
  particular file.  (John Arbash Meinel, #209948)

* Fix error about "attempt to add line-delta in non-delta knit".
  (Andrew Bennetts, #205156)

* Fixed performance degradation in fetching from knit repositories to
  knits and packs due to parsing the entire revisions.kndx on every graph
  walk iteration fixed by using the Repository.get_graph API.  There was
  another regression in knit => knit fetching which re-read the index for
  every revision each side had in common.
  (Robert Collins, John Arbash Meinel)


bzr 1.4rc1
##########

:Released: 2008-04-11

Changes
*******

* bzr main script cannot be imported (Benjamin Peterson)

* On Linux bzr additionally looks for plugins in arch-independent site
  directory. (Toshio Kuratomi)

* The ``set_rh`` branch hook is now deprecated. Please migrate
  any plugins using this hook to use an alternative, e.g.
  ``post_change_branch_tip``. (Ian Clatworthy)

* When a plugin cannot be loaded as the file path is not a valid
  python module name bzr will now strip a ``bzr_`` prefix from the
  front of the suggested name, as many plugins (e.g. bzr-svn)
  want to be installed without this prefix. It is a common mistake
  to have a folder named "bzr-svn" for that plugin, especially
  as this is what bzr branch lp:bzr-svn will give you. (James Westby,
  Andrew Cowie)

* UniqueIntegerBugTracker now appends bug-ids instead of joining
  them to the base URL. Plugins that register bug trackers may
  need a trailing / added to the base URL if one is not already there.
  (James Wesby, Andrew Cowie)

Features
********

* Added start_commit hook for mutable trees. (Jelmer Vernooij, #186422)

* ``status`` now accepts ``--no-pending`` to show the status without
  listing pending merges, which speeds up the command a lot on large
  histories.  (James Westby, #202830)

* New ``post_change_branch_tip`` hook that is called after the
  branch tip is moved but while the branch is still write-locked.
  See the User Reference for signature details.
  (Ian Clatworthy, James Henstridge)

* Reconfigure can convert a branch to be standalone or to use a shared
  repository.  (Aaron Bentley)

Improvements
************

* The smart protocol now has support for setting branches' revision info
  directly.  This should make operations like push slightly faster, and is a
  step towards server-side hooks.  The new request method name is
  ``Branch.set_last_revision_info``.  (Andrew Bennetts)

* ``bzr commit --fixes`` now recognises "gnome" as a tag by default.
  (James Westby, Andrew Cowie)

* ``bzr switch`` will attempt to find branches to switch to relative to the
  current branch. E.g. ``bzr switch branchname`` will look for
  ``current_branch/../branchname``. (Robert Collins, Jelmer Vernooij,
  Wouter van Heyst)

* Diff is now more specific about execute-bit changes it describes
  (Chad Miller)

* Fetching data over HTTP is a bit faster when urllib is used.  This is done
  by forcing it to recv 64k at a time when reading lines in HTTP headers,
  rather than just 1 byte at a time.  (Andrew Bennetts)

* Log --short and --line are much faster when -r is not specified.
  (Aaron Bentley)

* Merge is faster.  We no longer check a file's existence unnecessarily
  when merging the execute bit.  (Aaron Bentley)

* ``bzr status`` on an explicit list of files no longer shows pending
  merges, making it much faster on large trees. (John Arbash Meinel)

* The launchpad directory service now warns the user if they have not set
  their launchpad login and are trying to resolve a URL using it, just
  in case they want to do a write operation with it.  (James Westby)

* The smart protocol client is slightly faster, because it now only queries
  the server for the protocol version once per connection.  Also, the HTTP
  transport will now automatically probe for and use a smart server if
  one is present.  You can use the new ``nosmart+`` transport decorator
  to get the old behaviour.  (Andrew Bennetts)

* The ``version`` command takes a ``--short`` option to print just the
  version number, for easier use in scripts.  (Martin Pool)

* Various operations with revision specs and commands that calculate
  revnos and revision ids are faster.  (John A. Meinel, Aaron Bentley)

Bugfixes
********

* Add ``root_client_path`` parameter to SmartWSGIApp and
  SmartServerRequest.  This makes it possible to publish filesystem
  locations that don't exactly match URL paths. SmartServerRequest
  subclasses should use the new ``translate_client_path`` and
  ``transport_from_client_path`` methods when dealing with paths received
  from a client to take this into account.  (Andrew Bennetts, #124089)

* ``bzr mv a b`` can be now used also to rename previously renamed
  directories, not only files. (Lukáš Lalinský, #107967)

* ``bzr uncommit --local`` can now remove revisions from the local
  branch to be symmetric with ``bzr commit --local``.
  (John Arbash Meinel, #93412)

* Don't ask for a password if there is no real terminal.
  (Alexander Belchenko, #69851)

* Fix a bug causing a ValueError crash in ``parse_line_delta_iter`` when
  fetching revisions from a knit to pack repository or vice versa using
  bzr:// (including over http or ssh).
  (#208418, Andrew Bennetts, Martin Pool, Robert Collins)

* Fixed ``_get_line`` in ``bzrlib.smart.medium``, which was buggy.  Also
  fixed ``_get_bytes`` in the same module to use the push back buffer.
  These bugs had no known impact in normal use, but were problematic for
  developers working on the code, and were likely to cause real bugs sooner
  or later.  (Andrew Bennetts)

* Implement handling of basename parameter for DefaultMail.  (James Westby)

* Incompatibility with Paramiko versions newer than 1.7.2 was fixed.
  (Andrew Bennetts, #213425)

* Launchpad locations (lp: URLs) can be pulled.  (Aaron Bentley, #181945)

* Merges that add files to deleted root directories complete.  They
  do create conflicts.  (Aaron Bentley, #210092)

* vsftp's return ``550 RNFR command failed.`` supported.
  (Marcus Trautwig, #129786)

Documentation
*************

* Improved documentation on send/merge relationship. (Peter Schuller)

* Minor fixes to the User Guide. (Matthew Fuller)

* Reduced the evangelism in the User Guide. (Ian Clatworthy)

* Added Integrating with Bazaar document for developers (Martin Albisetti)

API Breaks
**********

* Attempting to pull data from a ghost aware repository (e.g. knits) into a
  non-ghost aware repository such as weaves will now fail if there are
  ghosts.  (Robert Collins)

* ``KnitVersionedFile`` no longer accepts an ``access_mode`` parameter, and
  now requires the ``index`` and ``access_method`` parameters to be
  supplied. A compatible shim has been kept in the new function
  ``knit.make_file_knit``. (Robert Collins)

* Log formatters must now provide log_revision instead of show and
  show_merge_revno methods. The latter had been deprecated since the 0.17
  release. (James Westby)

* ``LoopbackSFTP`` is now called ``SocketAsChannelAdapter``.
  (Andrew Bennetts)

* ``osutils.backup_file`` is removed. (Alexander Belchenko)

* ``Repository.get_revision_graph`` is deprecated, with no replacement
  method. The method was size(history) and not desirable. (Robert Collins)

* ``revision.revision_graph`` is deprecated, with no replacement function.
  The function was size(history) and not desirable. (Robert Collins)

* ``Transport.get_shared_medium`` is deprecated.  Use
  ``Transport.get_smart_medium`` instead.  (Andrew Bennetts)

* ``VersionedFile`` factories now accept a get_scope parameter rather
  than using a call to ``transaction_finished``, allowing the removal of
  the fixed list of versioned files per repository. (Robert Collins)

* ``VersionedFile.annotate_iter`` is deprecated. While in principle this
  allowed lower memory use, all users of annotations wanted full file
  annotations, and there is no storage format suitable for incremental
  line-by-line annotation. (Robert Collins)

* ``VersionedFile.clone_text`` is deprecated. This performance optimisation
  is no longer used - reading the content of a file that is undergoing a
  file level merge to identical state on two branches is rare enough, and
  not expensive enough to special case. (Robert Collins)

* ``VersionedFile.clear_cache`` and ``enable_cache`` are deprecated.
  These methods added significant complexity to the ``VersionedFile``
  implementation, but were only used for optimising fetches from knits -
  which can be done from outside the knit layer, or via a caching
  decorator. As knits are not the default format, the complexity is no
  longer worth paying. (Robert Collins)

* ``VersionedFile.create_empty`` is removed. This method presupposed a
  sensible mapping to a transport for individual files, but pack backed
  versioned files have no such mapping. (Robert Collins)

* ``VersionedFile.get_graph`` is deprecated, with no replacement method.
  The method was size(history) and not desirable. (Robert Collins)

* ``VersionedFile.get_graph_with_ghosts`` is deprecated, with no
  replacement method.  The method was size(history) and not desirable.
  (Robert Collins)

* ``VersionedFile.get_parents`` is deprecated, please use
  ``VersionedFile.get_parent_map``. (Robert Collins)

* ``VersionedFile.get_sha1`` is deprecated, please use
  ``VersionedFile.get_sha1s``. (Robert Collins)

* ``VersionedFile.has_ghost`` is now deprecated, as it is both expensive
  and unused outside of a single test. (Robert Collins)

* ``VersionedFile.iter_parents`` is now deprecated in favour of
  ``get_parent_map`` which can be used to instantiate a Graph on a
  VersionedFile. (Robert Collins)

* ``VersionedFileStore`` no longer uses the transaction parameter given
  to most methods; amongst other things this means that the
  get_weave_or_empty method no longer guarantees errors on a missing weave
  in a readonly transaction, and no longer caches versioned file instances
  which reduces memory pressure (but requires more careful management by
  callers to preserve performance). (Robert Collins)

Testing
*******

* New -Dselftest_debug flag disables clearing of the debug flags during
  tests.  This is useful if you want to use e.g. -Dhpss to help debug a
  failing test.  Be aware that using this feature is likely to cause
  spurious test failures if used with the full suite. (Andrew Bennetts)

* selftest --load-list now uses a new more agressive test loader that will
  avoid loading unneeded modules and building their tests. Plugins can use
  this new loader by defining a load_tests function instead of a test_suite
  function. (a forthcoming patch will provide many examples on how to
  implement this).
  (Vincent Ladeuil)

* selftest --load-list now does some sanity checks regarding duplicate test
  IDs and tests present in the list but not found in the actual test suite.
  (Vincent Ladeuil)

* Slightly more concise format for the selftest progress bar, so there's
  more space to show the test name.  (Martin Pool) ::

    [2500/10884, 1fail, 3miss in 1m29s] test_revisionnamespaces.TestRev

* The test suite takes much less memory to run, and is a bit faster.  This
  is done by clearing most attributes of TestCases after running them, if
  they succeeded.  (Andrew Bennetts)

Internals
*********

* Added ``_build_client_protocol`` to ``_SmartClient``.  (Andrew Bennetts)

* Added basic infrastructure for automatic plugin suggestion.
  (Martin Albisetti)

* If a ``LockableFiles`` object is not explicitly unlocked (for example
  because of a missing ``try/finally`` block, it will give a warning but
  not automatically unlock itself.  (Previously they did.)  This
  sometimes caused knock-on errors if for example the network connection
  had already failed, and should not be relied upon by code.
  (Martin Pool, #109520)

* ``make dist`` target to build a release tarball, and also
  ``check-dist-tarball`` and ``dist-upload-escudero``.  (Martin Pool)

* The ``read_response_tuple`` method of ``SmartClientRequestProtocol*``
  classes will now raise ``UnknownSmartMethod`` when appropriate, so that
  callers don't need to try distinguish unknown request errors from other
  errors.  (Andrew Bennetts)

* ``set_make_working_trees`` is now implemented provided on all repository
  implementations (Aaron Bentley)

* ``VersionedFile`` now has a new method ``get_parent_map`` which, like
  ``Graph.get_parent_map`` returns a dict of key:parents. (Robert Collins)


bzr 1.3.1
#########

:Released: 2008-04-09

No changes from 1.3.1rc1.


bzr 1.3.1rc1
############

:Released: 2008-04-04

Bug Fixes
*********

* Fix a bug causing a ValueError crash in ``parse_line_delta_iter`` when
  fetching revisions from a knit to pack repository or vice versa using
  bzr:// (including over http or ssh).
  (#208418, Andrew Bennetts, Martin Pool, Robert Collins)


bzr 1.3
#######

:Released: 2008-03-20

Bazaar has become part of the GNU project <http://www.gnu.org>

Many operations that act on history, including ``log`` and ``annotate`` are now
substantially faster.  Several bugs have been fixed and several new options and
features have been added.

Testing
*******

* Avoid spurious failure of ``TestVersion.test_version`` matching
  directory names.
  (#202778, Martin Pool)


bzr 1.3rc1
##########

:Released: 2008-03-16

Notes When Upgrading
********************

* The backup directory created by ``upgrade`` is now called
  ``backup.bzr``, not ``.bzr.backup``. (Martin Albisetti)

Changes
*******

* A new repository format 'development' has been added. This format will
  represent the latest 'in-progress' format that the bzr developers are
  interested in getting early-adopter testing and feedback on.
  ``doc/developers/development-repo.txt`` has detailed information.
  (Robert Collins)

* BZR_LOG environment variable controls location of .bzr.log trace file.
  User can suppress writing messages to .bzr.log by using '/dev/null'
  filename (on Linux) or 'NUL' (on Windows). If BZR_LOG variable
  is not defined but BZR_HOME is defined then default location
  for .bzr.log trace file is ``$BZR_HOME/.bzr.log``.
  (Alexander Belchenko, #106117)

* ``launchpad`` builtin plugin now shipped as separate part in standalone
  bzr.exe, installed to ``C:\Program Files\Bazaar\plugins`` directory,
  and standalone installer allows user to skip installation of this plugin.
  (Alexander Belchenko)

* Restore auto-detection of plink.exe on Windows. (Dmitry Vasiliev)

* Version number is now shown as "1.2" or "1.2pr2", without zeroed or
  missing final fields.  (Martin Pool)

Features
********

* ``branch`` and ``checkout`` can hard-link working tree files, which is
  faster and saves space.  (Aaron Bentley)

* ``bzr send`` will now also look at the ``child_submit_to`` setting in
  the submit branch to determine the email address to send to.
  (Jelmer Vernooij)

Improvements
************

* BzrBranch._lefthand_history is faster on pack repos.  (Aaron Bentley)

* Branch6.generate_revision_history is faster.  (Aaron Bentley)

* Directory services can now be registered, allowing special URLs to be
  dereferenced into real URLs.  This is a generalization and cleanup of
  the lp: transport lookup.  (Aaron Bentley)

* Merge directives that are automatically attached to emails have nicer
  filenames, based on branch-nick + revno. (Aaron Bentley)

* ``push`` has a ``--revision`` option, to specify what revision to push up
  to.  (Daniel Watkins)

* Significantly reducing execution time and network traffic for trivial
  case of running ``bzr missing`` command for two identical branches.
  (Alexander Belchenko)

* Speed up operations that look at the revision graph (such as 'bzr log').
  ``KnitPackRepositor.get_revision_graph`` uses ``Graph.iter_ancestry`` to
  extract the revision history. This allows filtering ghosts while
  stepping instead of needing to peek ahead. (John Arbash Meinel)

* The ``hooks`` command lists installed hooks, to assist in debugging.
  (Daniel Watkins)

* Updates to how ``annotate`` work. Should see a measurable improvement in
  performance and memory consumption for file with a lot of merges.
  Also, correctly handle when a line is introduced by both parents (it
  should be attributed to the first merge which notices this, and not
  to all subsequent merges.) (John Arbash Meinel)

Bugfixes
********

* Autopacking no longer holds the full set of inventory lines in
  memory while copying. For large repositories, this can amount to
  hundreds of MB of ram consumption.
  (Ian Clatworthy, John Arbash Meinel)

* Cherrypicking when using ``--format=merge3`` now explictly excludes
  BASE lines. (John Arbash Meinel, #151731)

* Disable plink's interactive prompt for password.
  (#107593, Dmitry Vasiliev)

* Encode command line arguments from unicode to user_encoding before
  invoking external mail client in `bzr send` command.
  (#139318, Alexander Belchenko)

* Fixed problem connecting to ``bzr+https://`` servers.
  (#198793, John Ferlito)

* Improved error reporting in the Launchpad plugin. (Daniel Watkins,
  #196618)

* Include quick-start-summary.svg file to python-based installer(s)
  for Windows. (#192924, Alexander Belchenko)

* lca merge now respects specified files. (Aaron Bentley)

* Make version-info --custom imply --all. (#195560, James Westby)

* ``merge --preview`` now works for merges that add or modify
  symlinks (James Henstridge)

* Redirecting the output from ``bzr merge`` (when the remembered
  location is used) now works. (John Arbash Meinel)

* setup.py script explicitly checks for Python version.
  (Jari Aalto, Alexander Belchenko, #200569)

* UnknownFormatErrors no longer refer to branches regardless of kind of
  unknown format. (Daniel Watkins, #173980)

* Upgrade bundled ConfigObj to version 4.5.2, which properly quotes #
  signs, among other small improvements. (Matt Nordhoff, #86838)

* Use correct indices when emitting LCA conflicts.  This fixes IndexError
  errors.  (Aaron Bentley, #196780)

Documentation
*************

* Explained how to use ``version-info --custom`` in the User Guide.
  (Neil Martinsen-Burrell)

API Breaks
**********

* Support for loading plugins from zip files and
  ``bzrlib.plugin.load_from_zip()`` function are deprecated.
  (Alexander Belchenko)

Testing
*******

* Added missing blackbox tests for ``modified`` (Adrian Wilkins)

* The branch interface tests were invalid for branches using rich-root
  repositories because the empty string is not a valid file-id.
  (Robert Collins)

Internals
*********

* ``Graph.iter_ancestry`` returns the ancestry of revision ids. Similar to
  ``Repository.get_revision_graph()`` except it includes ghosts and you can
  stop part-way through. (John Arbash Meinel)

* New module ``tools/package_mf.py`` provide custom module finder for
  python packages (improves standard python library's modulefinder.py)
  used by ``setup.py`` script while building standalone bzr.exe.
  (Alexander Belchenko)

* New remote method ``RemoteBzrDir.find_repositoryV2`` adding support for
  detecting external lookup support on remote repositories. This method is
  now attempted first when lookup up repositories, leading to an extra
  round trip on older bzr smart servers. (Robert Collins)

* Repository formats have a new supported-feature attribute
  ``supports_external_lookups`` used to indicate repositories which support
  falling back to other repositories when they have partial data.
  (Robert Collins)

* ``Repository.get_revision_graph_with_ghosts`` and
  ``bzrlib.revision.(common_ancestor,MultipleRevisionSources,common_graph)``
  have been deprecated.  (John Arbash Meinel)

* ``Tree.iter_changes`` is now a public API, replacing the work-in-progress
  ``Tree._iter_changes``. The api is now considered stable and ready for
  external users.  (Aaron Bentley)

* The bzrdir format registry now accepts an ``alias`` keyword to
  register_metadir, used to indicate that a format name is an alias for
  some other format and thus should not be reported when describing the
  format. (Robert Collins)


bzr 1.2
#######

:Released: 2008-02-15

Bug Fixes
*********

* Fix failing test in Launchpad plugin. (Martin Pool)


bzr 1.2rc1
##########

:Released: 2008-02-13

Notes When Upgrading
********************

* Fetching via the smart protocol may need to reconnect once during a fetch
  if the remote server is running Bazaar 1.1 or earlier, because the client
  attempts to use more efficient requests that confuse older servers.  You
  may be required to re-enter a password or passphrase when this happens.
  This won't happen if the server is upgraded to Bazaar 1.2.
  (Andrew Bennetts)

Changes
*******

* Fetching via bzr+ssh will no longer fill ghosts by default (this is
  consistent with pack-0.92 fetching over SFTP). (Robert Collins)

* Formatting of ``bzr plugins`` output is changed to be more human-
  friendly. Full path of plugins locations will be shown only with
  ``--verbose`` command-line option. (Alexander Belchenko)

* ``merge`` now prefers to use the submit branch, but will fall back to
  parent branch.  For many users, this has no effect.  But some users who
  pull and merge on the same branch will notice a change.  This change
  makes it easier to work on a branch on two different machines, pulling
  between the machines, while merging from the upstream.
  ``merge --remember`` can now be used to set the submit_branch.
  (Aaron Bentley)

Features
********

* ``merge --preview`` produces a diff of the changes merge would make,
  but does not actually perform the merge.  (Aaron Bentley)

* New smart method ``Repository.get_parent_map`` for getting revision
  parent data. This returns additional parent information topologically
  adjacent to the requested data to reduce round trip latency impacts.
  (Robert Collins)

* New smart method, ``Repository.stream_revisions_chunked``, for fetching
  revision data that streams revision data via a chunked encoding.  This
  avoids buffering large amounts of revision data on the server and on the
  client, and sends less data to the server to request the revisions.
  (Andrew Bennetts, Robert Collins, #178353)

* The launchpad plugin now handles lp urls of the form
  ``lp://staging/``, ``lp://demo/``, ``lp://dev/`` to use the appropriate
  launchpad instance to do the resolution of the branch identities.
  This is primarily of use to Launchpad developers, but can also
  be used by other users who want to try out Launchpad as
  a branch location without messing up their public Launchpad
  account.  Branches that are pushed to the staging environment
  have an expected lifetime of one day. (Tim Penhey)

Improvements
************

* Creating a new branch no longer tries to read the entire revision-history
  unnecessarily over smart server operations. (Robert Collins)

* Fetching between different repository formats with compatible models now
  takes advantage of the smart method to stream revisions.  (Andrew Bennetts)

* The ``--coverage`` option is now global, rather specific to ``bzr
  selftest``.  (Andrew Bennetts)

* The ``register-branch`` command will now use the public url of the branch
  containing the current directory, if one has been set and no explicit
  branch is provided.  (Robert Collins)

* Tweak the ``reannotate`` code path to optimize the 2-parent case.
  Speeds up ``bzr annotate`` with a pack repository by approx 3:2.
  (John Arbash Meinel)

Bugfixes
********

* Calculate remote path relative to the shared medium in _SmartClient.  This
  is related to the problem in bug #124089.  (Andrew Bennetts)

* Cleanly handle connection errors in smart protocol version two, the same
  way as they are handled by version one.  (Andrew Bennetts)

* Clearer error when ``version-info --custom`` is used without
  ``--template`` (Lukáš Lalinský)

* Don't raise UnavailableFeature during test setup when medusa is not
  available or tearDown is never called leading to nasty side effects.
  (#137823, Vincent Ladeuil)

* If a plugin's test suite cannot be loaded, for example because of a syntax
  error in the tests, then ``selftest`` fails, rather than just printing
  a warning.  (Martin Pool, #189771)

* List possible values for BZR_SSH environment variable in env-variables
  help topic. (Alexander Belchenko, #181842)

* New methods ``push_log_file`` and ``pop_log_file`` to intercept messages:
  popping the log redirection now precisely restores the previous state,
  which makes it easier to use bzr log output from other programs.
  TestCaseInTempDir no longer depends on a log redirection being established
  by the test framework, which lets bzr tests cleanly run from a normal
  unittest runner.
  (#124153, #124849, Martin Pool, Jonathan Lange)

* ``pull --quiet`` is now more quiet, in particular a message is no longer
  printed when the remembered pull location is used. (James Westby,
  #185907)

* ``reconfigure`` can safely be interrupted while fetching.
  (Aaron Bentley, #179316)

* ``reconfigure`` preserves tags when converting to and from lightweight
  checkouts.  (Aaron Bentley, #182040)

* Stop polluting /tmp when running selftest.
  (Vincent Ladeuil, #123363)

* Switch from NFKC => NFC for normalization checks. NFC allows a few
  more characters which should be considered valid.
  (John Arbash Meinel, #185458)

* The launchpad plugin now uses the ``edge`` xmlrpc server to avoid
  interacting badly with a bug on the launchpad side. (Robert Collins)

* Unknown hostnames when connecting to a ``bzr://`` URL no longer cause
  tracebacks.  (Andrew Bennetts, #182849)

API Breaks
**********

* Classes implementing Merge types like Merge3Merger must now accept (and
  honour) a do_merge flag in their constructor.  (Aaron Bentley)

* ``Repository.add_inventory`` and ``add_revision`` now require the caller
  to previously take a write lock (and start a write group.)
  (Martin Pool)

Testing
*******

* selftest now accepts --load-list <file> to load a test id list. This
  speeds up running the test suite on a limited set of tests.
  (Vincent Ladeuil)

Internals
*********

* Add a new method ``get_result`` to graph search objects. The resulting
  ``SearchResult`` can be used to recreate the search later, which will
  be useful in reducing network traffic. (Robert Collins)

* Use convenience function to check whether two repository handles
  are referring to the same repository in ``Repository.get_graph``.
  (Jelmer Vernooij, #187162)

* Fetching now passes the find_ghosts flag through to the
  ``InterRepository.missing_revision_ids`` call consistently for all
  repository types. This will enable faster missing revision discovery with
  bzr+ssh. (Robert Collins)

* Fix error handling in Repository.insert_data_stream. (Lukas Lalinsky)

* ``InterRepository.missing_revision_ids`` is now deprecated in favour of
  ``InterRepository.search_missing_revision_ids`` which returns a
  ``bzrlib.graph.SearchResult`` suitable for making requests from the smart
  server. (Robert Collins)

* New error ``NoPublicBranch`` for commands that need a public branch to
  operate. (Robert Collins)

* New method ``iter_inventories`` on Repository for access to many
  inventories. This is primarily used by the ``revision_trees`` method, as
  direct access to inventories is discouraged. (Robert Collins)

* New method ``next_with_ghosts`` on the Graph breadth-first-search objects
  which will split out ghosts and present parents into two separate sets,
  useful for code which needs to be aware of ghosts (e.g. fetching data
  cares about ghosts during revision selection). (Robert Collins)

* Record a timestamp against each mutter to the trace file, relative to the
  first import of bzrlib.  (Andrew Bennetts)

* ``Repository.get_data_stream`` is now deprecated in favour of
  ``Repository.get_data_stream_for_search`` which allows less network
  traffic when requesting data streams over a smart server. (Robert Collins)

* ``RemoteBzrDir._get_tree_branch`` no longer triggers ``_ensure_real``,
  removing one round trip on many network operations. (Robert Collins)

* RemoteTransport's ``recommended_page_size`` method now returns 64k, like
  SFTPTransport and HttpTransportBase.  (Andrew Bennetts)

* Repository has a new method ``has_revisions`` which signals the presence
  of many revisions by returning a set of the revisions listed which are
  present. This can be done by index queries without reading data for parent
  revision names etc. (Robert Collins)


bzr 1.1
#######

:Released: 2008-01-15

(no changes from 1.1rc1)

bzr 1.1rc1
##########

:Released: 2008-01-05

Changes
*******

* Dotted revision numbers have been revised. Instead of growing longer with
  nested branches the branch number just increases. (eg instead of 1.1.1.1.1
  we now report 1.2.1.) This helps scale long lived branches which have many
  feature branches merged between them. (John Arbash Meinel)

* The syntax ``bzr diff branch1 branch2`` is no longer supported.
  Use ``bzr diff branch1 --new branch2`` instead. This change has
  been made to remove the ambiguity where ``branch2`` is in fact a
  specific file to diff within ``branch1``.

Features
********

* New option to use custom template-based formats in  ``bzr version-info``.
  (Lukáš Lalinský)

* diff '--using' allows an external diff tool to be used for files.
  (Aaron Bentley)

* New "lca" merge-type for fast everyday merging that also supports
  criss-cross merges.  (Aaron Bentley)

Improvements
************

* ``annotate`` now doesn't require a working tree. (Lukáš Lalinský,
  #90049)

* ``branch`` and ``checkout`` can now use files from a working tree to
  to speed up the process.  For checkout, this requires the new
  --files-from flag.  (Aaron Bentley)

* ``bzr diff`` now sorts files in alphabetical order.  (Aaron Bentley)

* ``bzr diff`` now works on branches without working trees. Tree-less
  branches can also be compared to each other and to working trees using
  the new diff options ``--old`` and ``--new``. Diffing between branches,
  with or without trees, now supports specific file filtering as well.
  (Ian Clatworthy, #6700)

* ``bzr pack`` now orders revision texts in topological order, with newest
  at the start of the file, promoting linear reads for ``bzr log`` and the
  like. This partially fixes #154129. (Robert Collins)

* Merge directives now fetch prerequisites from the target branch if
  needed.  (Aaron Bentley)

* pycurl now handles digest authentication.
  (Vincent Ladeuil)

* ``reconfigure`` can now convert from repositories.  (Aaron Bentley)

* ``-l`` is now a short form for ``--limit`` in ``log``.  (Matt Nordhoff)

* ``merge`` now warns when merge directives cause cherrypicks.
  (Aaron Bentley)

* ``split`` now supported, to enable splitting large trees into smaller
  pieces.  (Aaron Bentley)

Bugfixes
********

* Avoid AttributeError when unlocking a pack repository when an error occurs.
  (Martin Pool, #180208)

* Better handle short reads when processing multiple range requests.
  (Vincent Ladeuil, #179368)

* build_tree acceleration uses the correct path when a file has been moved.
  (Aaron Bentley)

* ``commit`` now succeeds when a checkout and its master branch share a
  repository.  (Aaron Bentley, #177592)

* Fixed error reporting of unsupported timezone format in
  ``log --timezone``. (Lukáš Lalinský, #178722)

* Fixed Unicode encoding error in ``ignored`` when the output is
  redirected to a pipe. (Lukáš Lalinský)

* Fix traceback when sending large response bodies over the smart protocol
  on Windows. (Andrew Bennetts, #115781)

* Fix ``urlutils.relative_url`` for the case of two ``file:///`` URLs
  pointed to different logical drives on Windows.
  (Alexander Belchenko, #90847)

* HTTP test servers are now compatible with the http protocol version 1.1.
  (Vincent Ladeuil, #175524)

* _KnitParentsProvider.get_parent_map now handles requests for ghosts
  correctly, instead of erroring or attributing incorrect parents to ghosts.
  (Aaron Bentley)

* ``merge --weave --uncommitted`` now works.  (Aaron Bentley)

* pycurl authentication handling was broken and incomplete. Fix handling of
  user:pass embedded in the urls.
  (Vincent Ladeuil, #177643)

* Files inside non-directories are now handled like other conflict types.
  (Aaron Bentley, #177390)

* ``reconfigure`` is able to convert trees into lightweight checkouts.
  (Aaron Bentley)

* Reduce lockdir timeout to 0 when running ``bzr serve``.  (Andrew Bennetts,
  #148087)

* Test that the old ``version_info_format`` functions still work, even
  though they are deprecated. (John Arbash Meinel, ShenMaq, #177872)

* Transform failures no longer cause ImmortalLimbo errors (Aaron Bentley,
  #137681)

* ``uncommit`` works even when the commit messages of revisions to be
  removed use characters not supported in the terminal encoding.
  (Aaron Bentley)

* When dumb http servers return whole files instead of the requested ranges,
  read the remaining bytes by chunks to avoid overflowing network buffers.
  (Vincent Ladeuil, #175886)

Documentation
*************

* Minor tweaks made to the bug tracker integration documentation.
  (Ian Clatworthy)

* Reference material has now be moved out of the User Guide and added
  to the User Reference. The User Reference has gained 4 sections as
  a result: Authenication Settings, Configuration Settings, Conflicts
  and Hooks. All help topics are now dumped into text format in the
  doc/en/user-reference directory for those who like browsing that
  information in their editor. (Ian Clatworthy)

* *Using Bazaar with Launchpad* tutorial added. (Ian Clatworthy)

Internals
*********

* find_* methods available for BzrDirs, Branches and WorkingTrees.
  (Aaron Bentley)

* Help topics can now be loaded from files.
  (Ian Clatworthy, Alexander Belchenko)

* get_parent_map now always provides tuples as its output.  (Aaron Bentley)

* Parent Providers should now implement ``get_parent_map`` returning a
  dictionary instead of ``get_parents`` returning a list.
  ``Graph.get_parents`` is now deprecated. (John Arbash Meinel,
  Robert Collins)

* Patience Diff now supports arbitrary python objects, as long as they
  support ``hash()``. (John Arbash Meinel)

* Reduce selftest overhead to establish test names by memoization.
  (Vincent Ladeuil)

API Breaks
**********

Testing
*******

* Modules can now customise their tests by defining a ``load_tests``
  attribute. ``pydoc bzrlib.tests.TestUtil.TestLoader.loadTestsFromModule``
  for the documentation on this attribute. (Robert Collins)

* New helper function ``bzrlib.tests.condition_id_re`` which helps
  filter tests based on a regular expression search on the tests id.
  (Robert Collins)

* New helper function ``bzrlib.tests.condition_isinstance`` which helps
  filter tests based on class. (Robert Collins)

* New helper function ``bzrlib.tests.exclude_suite_by_condition`` which
  generalises the ``exclude_suite_by_re`` function. (Robert Collins)

* New helper function ``bzrlib.tests.filter_suite_by_condition`` which
  generalises the ``filter_suite_by_re`` function. (Robert Collins)

* New helper method ``bzrlib.tests.exclude_tests_by_re`` which gives a new
  TestSuite that does not contain tests from the input that matched a
  regular expression. (Robert Collins)

* New helper method ``bzrlib.tests.randomize_suite`` which returns a
  randomized copy of the input suite. (Robert Collins)

* New helper method ``bzrlib.tests.split_suite_by_re`` which splits a test
  suite into two according to a regular expression. (Robert Collins)

* Parametrize all http tests for the transport implementations, the http
  protocol versions (1.0 and 1.1) and the authentication schemes.
  (Vincent Ladeuil)

* The ``exclude_pattern`` and ``random_order`` parameters to the function
  ``bzrlib.tests.filter_suite_by_re`` have been deprecated. (Robert Collins)

* The method ``bzrlib.tests.sort_suite_by_re`` has been deprecated. It is
  replaced by the new helper methods added in this release. (Robert Collins)


bzr 1.0
#######

:Released: 2007-12-14

Documentation
*************

* More improvements and fixes to the User Guide.  (Ian Clatworthy)

* Add information on cherrypicking/rebasing to the User Guide.
  (Ian Clatworthy)

* Improve bug tracker integration documentation. (Ian Clatworthy)

* Minor edits to ``Bazaar in five minutes`` from David Roberts and
  to the rebasing section of the User Guide from Aaron Bentley.
  (Ian Clatworthy)


bzr 1.0rc3
##########

:Released: 2007-12-11

Changes
*******

* If a traceback occurs, users are now asked to report the bug
  through Launchpad (https://bugs.launchpad.net/bzr/), rather than
  by mail to the mailing list.
  (Martin Pool)

Bugfixes
********

* Fix Makefile rules for doc generation. (Ian Clatworthy, #175207)

* Give more feedback during long http downloads by making readv deliver data
  as it arrives for urllib, and issue more requests for pycurl. High latency
  networks are better handled by urllib, the pycurl implementation give more
  feedback but also incur more latency.
  (Vincent Ladeuil, #173010)

* Implement _make_parents_provider on RemoteRepository, allowing generating
  bundles against branches on a smart server.  (Andrew Bennetts, #147836)

Documentation
*************

* Improved user guide.  (Ian Clatworthy)

* The single-page quick reference guide is now available as a PDF.
  (Ian Clatworthy)

Internals
*********

* readv urllib http implementation is now a real iterator above the
  underlying socket and deliver data as soon as it arrives. 'get' still
  wraps its output in a StringIO.
  (Vincent Ladeuil)


bzr 1.0rc2
##########

:Released: 2007-12-07

Improvements
************

* Added a --coverage option to selftest. (Andrew Bennetts)

* Annotate merge (merge-type=weave) now supports cherrypicking.
  (Aaron Bentley)

* ``bzr commit`` now doesn't print the revision number twice. (Matt
  Nordhoff, #172612)

* New configuration option ``bugtracker_<tracker_abbrevation>_url`` to
  define locations of bug trackers that are not directly supported by
  bzr or a plugin. The URL will be treated as a template and ``{id}``
  placeholders will be replaced by specific bug IDs.  (Lukáš Lalinský)

* Support logging single merge revisions with short and line log formatters.
  (Kent Gibson)

* User Guide enhanced with suggested readability improvements from
  Matt Revell and corrections from John Arbash Meinel. (Ian Clatworthy)

* Quick Start Guide renamed to Quick Start Card, moved down in
  the catalog, provided in pdf and png format and updated to refer
  to ``send`` instead of ``bundle``. (Ian Clatworthy, #165080)

* ``switch`` can now be used on heavyweight checkouts as well as
  lightweight ones. After switching a heavyweight checkout, the
  local branch is a mirror/cache of the new bound branch and
  uncommitted changes in the working tree are merged. As a safety
  check, if there are local commits in a checkout which have not
  been committed to the previously bound branch, then ``switch``
  fails unless the ``--force`` option is given. This option is
  now also required if the branch a lightweight checkout is pointing
  to has been moved. (Ian Clatworthy)

Internals
*********

* New -Dhttp debug option reports http connections, requests and responses.
  (Vincent Ladeuil)

* New -Dmerge debug option, which emits merge plans for merge-type=weave.

Bugfixes
********

* Better error message when running ``bzr cat`` on a non-existant branch.
  (Lukáš Lalinský, #133782)

* Catch OSError 17 (file exists) in final phase of tree transform and show
  filename to user.
  (Alexander Belchenko, #111758)

* Catch ShortReadvErrors while using pycurl. Also make readv more robust by
  allowing multiple GET requests to be issued if too many ranges are
  required.
  (Vincent Ladeuil, #172701)

* Check for missing basis texts when fetching from packs to packs.
  (John Arbash Meinel, #165290)

* Fall back to showing e-mail in ``log --short/--line`` if the
  committer/author has only e-mail. (Lukáš Lalinský, #157026)

API Breaks
**********

* Deprecate not passing a ``location`` argument to commit reporters'
  ``started`` methods. (Matt Nordhoff)


bzr 1.0rc1
##########

:Released: 2007-11-30

Notes When Upgrading
********************

* The default repository format is now ``pack-0.92``.  This
  default is used when creating new repositories with ``init`` and
  ``init-repo``, and when branching over bzr+ssh or bzr+hpss.
  (See https://bugs.launchpad.net/bugs/164626)

  This format can be read and written by Bazaar 0.92 and later, and
  data can be transferred to and from older formats.

  To upgrade, please reconcile your repository (``bzr reconcile``), and then
  upgrade (``bzr upgrade``).

  ``pack-0.92`` offers substantially better scaling and performance than the
  previous knits format. Some operations are slower where the code already
  had bad scaling characteristics under knits, the pack format makes such
  operations more visible as part of being more scalable overall. We will
  correct such operations over the coming releases and encourage the filing
  of bugs on any operation which you observe to be slower in a packs
  repository. One particular case that we do not intend to fix is pulling
  data from a pack repository into a knit repository over a high latency
  link;  downgrading such data requires reinsertion of the file texts, and
  this is a classic space/time tradeoff. The current implementation is
  conservative on memory usage because we need to support converting data
  from any tree without problems.
  (Robert Collins, Martin Pool, #164476)

Changes
*******

* Disable detection of plink.exe as possible ssh vendor. Plink vendor
  still available if user selects it explicitly with BZR_SSH environment
  variable. (Alexander Belchenko, workaround for bug #107593)

* The pack format is now accessible as "pack-0.92", or "pack-0.92-subtree"
  to enable the subtree functions (for example, for bzr-svn).
  (Martin Pool)

Features
********

* New ``authentication.conf`` file holding the password or other credentials
  for remote servers. This can be used for ssh, sftp, smtp and other
  supported transports.
  (Vincent Ladeuil)

* New rich-root and rich-root-pack formats, recording the same data about
  tree roots that's recorded for all other directories.
  (Aaron Bentley, #164639)

* ``pack-0.92`` repositories can now be reconciled.
  (Robert Collins, #154173)

* ``switch`` command added for changing the branch a lightweight checkout
  is associated with and updating the tree to reflect the latest content
  accordingly. This command was previously part of the BzrTools plug-in.
  (Ian Clatworthy, Aaron Bentley, David Allouche)

* ``reconfigure`` command can now convert branches, trees, or checkouts to
  lightweight checkouts.  (Aaron Bentley)

Performance
***********

* Commit updates the state of the working tree via a delta rather than
  supplying entirely new basis trees. For commit of a single specified file
  this reduces the wall clock time for commit by roughly a 30%.
  (Robert Collins, Martin Pool)

* Commit with many automatically found deleted paths no longer performs
  linear scanning for the children of those paths during inventory
  iteration. This should fix commit performance blowing out when many such
  paths occur during commit. (Robert Collins, #156491)

* Fetch with pack repositories will no longer read the entire history graph.
  (Robert Collins, #88319)

* Revert takes out an appropriate lock when reverting to a basis tree, and
  does not read the basis inventory twice. (Robert Collins)

* Diff does not require an inventory to be generated on dirstate trees.
  (Aaron Bentley, #149254)

* New annotate merge (--merge-type=weave) implementation is fast on
  versionedfiles withough cached annotations, e.g. pack-0.92.
  (Aaron Bentley)

Improvements
************

* ``bzr merge`` now warns when it encounters a criss-cross merge.
  (Aaron Bentley)

* ``bzr send`` now doesn't require the target e-mail address to be
  specified on the command line if an interactive e-mail client is used.
  (Lukáš Lalinský)

* ``bzr tags`` now prints the revision number for each tag, instead of
  the revision id, unless --show-ids is passed. In addition, tags can be
  sorted chronologically instead of lexicographically with --sort=time.
  (Adeodato Simó, #120231)

* Windows standalone version of bzr is able to load system-wide plugins from
  "plugins" subdirectory in installation directory. In addition standalone
  installer write to the registry (HKLM\SOFTWARE\Bazaar) useful info
  about paths and bzr version. (Alexander Belchenko, #129298)

Documentation
*************

Bug Fixes
*********

* A progress bar has been added for knitpack -> knitpack fetching.
  (Robert Collins, #157789, #159147)

* Branching from a branch via smart server now preserves the repository
  format. (Andrew Bennetts,  #164626)

* ``commit`` is now able to invoke an external editor in a non-ascii
  directory. (Daniel Watkins, #84043)

* Catch connection errors for ftp.
  (Vincent Ladeuil, #164567)

* ``check`` no longer reports spurious unreferenced text versions.
  (Robert Collins, John A Meinel, #162931, #165071)

* Conflicts are now resolved recursively by ``revert``.
  (Aaron Bentley, #102739)

* Detect invalid transport reuse attempts by catching invalid URLs.
  (Vincent Ladeuil, #161819)

* Deleting a file without removing it shows a correct diff, not a traceback.
  (Aaron Bentley)

* Do no use timeout in HttpServer anymore.
  (Vincent Ladeuil, #158972).

* Don't catch the exceptions related to the http pipeline status before
  retrying an http request or some programming errors may be masked.
  (Vincent Ladeuil, #160012)

* Fix ``bzr rm`` to not delete modified and ignored files.
  (Lukáš Lalinský, #172598)

* Fix exception when revisionspec contains merge revisons but log
  formatter doesn't support merge revisions. (Kent Gibson, #148908)

* Fix exception when ScopeReplacer is assigned to before any members have
  been retrieved.  (Aaron Bentley)

* Fix multiple connections during checkout --lightweight.
  (Vincent Ladeuil, #159150)

* Fix possible error in insert_data_stream when copying between
  pack repositories over bzr+ssh or bzr+http.
  KnitVersionedFile.get_data_stream now makes sure that requested
  compression parents are sent before any delta hunks that depend
  on them.
  (Martin Pool, #164637)

* Fix typo in limiting offsets coalescing for http, leading to
  whole files being downloaded instead of parts.
  (Vincent Ladeuil, #165061)

* FTP server errors don't error in the error handling code.
  (Robert Collins, #161240)

* Give a clearer message when a pull fails because the source needs
  to be reconciled.
  (Martin Pool, #164443)

* It is clearer when a plugin cannot be loaded because of its name, and a
  suggestion for an acceptable name is given. (Daniel Watkins, #103023)

* Leave port as None in transport objects if user doesn't
  specify a port in urls.
  (vincent Ladeuil, #150860)

* Make sure Repository.fetch(self) is properly a no-op for all
  Repository implementations. (John Arbash Meinel, #158333)

* Mark .bzr directories as "hidden" on Windows.
  (Alexander Belchenko, #71147)

* ``merge --uncommitted`` can now operate on a single file.
  (Aaron Bentley, Lukáš Lalinský, #136890)

* Obsolete packs are now cleaned up by pack and autopack operations.
  (Robert Collins, #153789)

* Operations pulling data from a smart server where the underlying
  repositories are not both annotated/both unannotated will now work.
  (Robert Collins, #165304).

* Reconcile now shows progress bars. (Robert Collins, #159351)

* ``RemoteBranch`` was not initializing ``self._revision_id_to_revno_map``
  properly. (John Arbash Meinel, #162486)

* Removing an already-removed file reports the file does not exist. (Daniel
  Watkins, #152811)

* Rename on Windows is able to change filename case.
  (Alexander Belchenko, #77740)

* Return error instead of a traceback for ``bzr log -r0``.
  (Kent Gibson, #133751)

* Return error instead of a traceback when bzr is unable to create
  symlink on some platforms (e.g. on Windows).
  (Alexander Belchenko, workaround for #81689)

* Revert doesn't crash when restoring a single file from a deleted
  directory. (Aaron Bentley)

* Stderr output via logging mechanism now goes through encoded wrapper
  and no more uses utf-8, but terminal encoding instead. So all unicode
  strings now should be readable in non-utf-8 terminal.
  (Alexander Belchenko, #54173)

* The error message when ``move --after`` should be used makes how to do so
  clearer. (Daniel Watkins, #85237)

* Unicode-safe output from ``bzr info``. The output will be encoded
  using the terminal encoding and unrepresentable characters will be
  replaced by '?'. (Lukáš Lalinský, #151844)

* Working trees are no longer created when pushing into a local no-trees
  repo. (Daniel Watkins, #50582)

* Upgrade util/configobj to version 4.4.0.
  (Vincent Ladeuil, #151208).

* Wrap medusa ftp test server as an FTPServer feature.
  (Vincent Ladeuil, #157752)

API Breaks
**********

* ``osutils.backup_file`` is deprecated. Actually it's not used in bzrlib
  during very long time. (Alexander Belchenko)

* The return value of
  ``VersionedFile.iter_lines_added_or_present_in_versions`` has been
  changed. Previously it was an iterator of lines, now it is an iterator of
  (line, version_id) tuples. This change has been made to aid reconcile and
  fetch operations. (Robert Collins)

* ``bzrlib.repository.get_versioned_file_checker`` is now private.
  (Robert Collins)

* The Repository format registry default has been removed; it was previously
  obsoleted by the bzrdir format default, which implies a default repository
  format.
  (Martin Pool)

Internals
*********

* Added ``ContainerSerialiser`` and ``ContainerPushParser`` to
  ``bzrlib.pack``.  These classes provide more convenient APIs for generating
  and parsing containers from streams rather than from files.  (Andrew
  Bennetts)

* New module ``lru_cache`` providing a cache for use by tasks that need
  semi-random access to large amounts of data. (John A Meinel)

* InventoryEntry.diff is now deprecated.  Please use diff.DiffTree instead.


bzr 0.92
########

:Released: 2007-11-05

Changes
*******

  * New uninstaller on Win32.  (Alexander Belchenko)


bzr 0.92rc1
###########

:Released: 2007-10-29

Changes
*******

* ``bzr`` now returns exit code 4 if an internal error occurred, and
  3 if a normal error occurred.  (Martin Pool)

* ``pull``, ``merge`` and ``push`` will no longer silently correct some
  repository index errors that occured as a result of the Weave disk format.
  Instead the ``reconcile`` command needs to be run to correct those
  problems if they exist (and it has been able to fix most such problems
  since bzr 0.8). Some new problems have been identified during this release
  and you should run ``bzr check`` once on every repository to see if you
  need to reconcile. If you cannot ``pull`` or ``merge`` from a remote
  repository due to mismatched parent errors - a symptom of index errors -
  you should simply take a full copy of that remote repository to a clean
  directory outside any local repositories, then run reconcile on it, and
  finally pull from it locally. (And naturally email the repositories owner
  to ask them to upgrade and run reconcile).
  (Robert Collins)

Features
********

* New ``knitpack-experimental`` repository format. This is interoperable with
  the ``dirstate-tags`` format but uses a smarter storage design that greatly
  speeds up many operations, both local and remote. This new format can be
  used as an option to the ``init``, ``init-repository`` and ``upgrade``
  commands. (Robert Collins)

* For users of bzr-svn (and those testing the prototype subtree support) that
  wish to try packs, a new ``knitpack-subtree-experimental`` format has also
  been added. This is interoperable with the ``dirstate-subtrees`` format.
  (Robert Collins)

* New ``reconfigure`` command. (Aaron Bentley)

* New ``revert --forget-merges`` command, which removes the record of a pending
  merge without affecting the working tree contents.  (Martin Pool)

* New ``bzr_remote_path`` configuration variable allows finer control of
  remote bzr locations than BZR_REMOTE_PATH environment variable.
  (Aaron Bentley)

* New ``launchpad-login`` command to tell Bazaar your Launchpad
  user ID.  This can then be used by other functions of the
  Launchpad plugin. (James Henstridge)

Performance
***********

* Commit in quiet mode is now slightly faster as the information to
  output is no longer calculated. (Ian Clatworthy)

* Commit no longer checks for new text keys during insertion when the
  revision id was deterministically unique. (Robert Collins)

* Committing a change which is not a merge and does not change the number of
  files in the tree is faster by utilising the data about whether files are
  changed to determine if the tree is unchanged rather than recalculating
  it at the end of the commit process. (Robert Collins)

* Inventory serialisation no longer double-sha's the content.
  (Robert Collins)

* Knit text reconstruction now avoids making copies of the lines list for
  interim texts when building a single text. The new ``apply_delta`` method
  on ``KnitContent`` aids this by allowing modification of the revision id
  such objects represent. (Robert Collins)

* Pack indices are now partially parsed for specific key lookup using a
  bisection approach. (Robert Collins)

* Partial commits are now approximately 40% faster by walking over the
  unselected current tree more efficiently. (Robert Collins)

* XML inventory serialisation takes 20% less time while being stricter about
  the contents. (Robert Collins)

* Graph ``heads()`` queries have been fixed to no longer access all history
  unnecessarily. (Robert Collins)

Improvements
************

* ``bzr+https://`` smart server across https now supported.
  (John Ferlito, Martin Pool, #128456)

* Mutt is now a supported mail client; set ``mail_client=mutt`` in your
  bazaar.conf and ``send`` will use mutt. (Keir Mierle)

* New option ``-c``/``--change`` for ``merge`` command for cherrypicking
  changes from one revision. (Alexander Belchenko, #141368)

* Show encodings, locale and list of plugins in the traceback message.
  (Martin Pool, #63894)

* Experimental directory formats can now be marked with
  ``experimental = True`` during registration. (Ian Clatworthy)

Documentation
*************

* New *Bazaar in Five Minutes* guide.  (Matthew Revell)

* The hooks reference documentation is now converted to html as expected.
  (Ian Clatworthy)

Bug Fixes
*********

* Connection error reporting for the smart server has been fixed to
  display a user friendly message instead of a traceback.
  (Ian Clatworthy, #115601)

* Make sure to use ``O_BINARY`` when opening files to check their
  sha1sum. (Alexander Belchenko, John Arbash Meinel, #153493)

* Fix a problem with Win32 handling of the executable bit.
  (John Arbash Meinel, #149113)

* ``bzr+ssh://`` and ``sftp://`` URLs that do not specify ports explicitly
  no longer assume that means port 22.  This allows people using OpenSSH to
  override the default port in their ``~/.ssh/config`` if they wish.  This
  fixes a bug introduced in bzr 0.91.  (Andrew Bennetts, #146715)

* Commands reporting exceptions can now be profiled and still have their
  data correctly dumped to a file. For example, a ``bzr commit`` with
  no changes still reports the operation as pointless but doing so no
  longer throws away the profiling data if this command is run with
  ``--lsprof-file callgrind.out.ci`` say. (Ian Clatworthy)

* Fallback to ftp when paramiko is not installed and sftp can't be used for
  ``tests/commands`` so that the test suite is still usable without
  paramiko.
  (Vincent Ladeuil, #59150)

* Fix commit ordering in corner case. (Aaron Bentley, #94975)

* Fix long standing bug in partial commit when there are renames
  left in tree. (Robert Collins, #140419)

* Fix selftest semi-random noise during http related tests.
  (Vincent Ladeuil, #140614)

* Fix typo in ftp.py making the reconnection fail on temporary errors.
  (Vincent Ladeuil, #154259)

* Fix failing test by comparing real paths to cover the case where the TMPDIR
  contains a symbolic link.
  (Vincent Ladeuil, #141382).

* Fix log against smart server branches that don't support tags.
  (James Westby, #140615)

* Fix pycurl http implementation by defining error codes from
  pycurl instead of relying on an old curl definition.
  (Vincent Ladeuil, #147530)

* Fix 'unprintable error' message when displaying BzrCheckError and
  some other exceptions on Python 2.5.
  (Martin Pool, #144633)

* Fix ``Inventory.copy()`` and add test for it. (Jelmer Vernooij)

* Handles default value for ListOption in cmd_commit.
  (Vincent Ladeuil, #140432)

* HttpServer and FtpServer need to be closed properly or a listening socket
  will remain opened.
  (Vincent Ladeuil, #140055)

* Monitor the .bzr directory created in the top level test
  directory to detect leaking tests.
  (Vincent Ladeuil, #147986)

* The basename, not the full path, is now used when checking whether
  the profiling dump file begins with ``callgrind.out`` or not. This
  fixes a bug reported by Aaron Bentley on IRC. (Ian Clatworthy)

* Trivial fix for invoking command ``reconfigure`` without arguments.
  (Rob Weir, #141629)

* ``WorkingTree.rename_one`` will now raise an error if normalisation of the
  new path causes bzr to be unable to access the file. (Robert Collins)

* Correctly detect a NoSuchFile when using a filezilla server. (Gary van der
  Merwe)

API Breaks
**********

* ``bzrlib.index.GraphIndex`` now requires a size parameter to the
  constructor, for enabling bisection searches. (Robert Collins)

* ``CommitBuilder.record_entry_contents`` now requires the root entry of a
  tree be supplied to it, previously failing to do so would trigger a
  deprecation warning. (Robert Collins)

* ``KnitVersionedFile.add*`` will no longer cache added records even when
  enable_cache() has been called - the caching feature is now exclusively for
  reading existing data. (Robert Collins)

* ``ReadOnlyLockError`` is deprecated; ``LockFailed`` is usually more
  appropriate.  (Martin Pool)

* Removed ``bzrlib.transport.TransportLogger`` - please see the new
  ``trace+`` transport instead. (Robert Collins)

* Removed previously deprecated varargs interface to ``TestCase.run_bzr`` and
  deprecated methods ``TestCase.capture`` and ``TestCase.run_bzr_captured``.
  (Martin Pool)

* Removed previous deprecated ``basis_knit`` parameter to the
  ``KnitVersionedFile`` constructor. (Robert Collins)

* Special purpose method ``TestCase.run_bzr_decode`` is moved to the test_non_ascii
  class that needs it.
  (Martin Pool)

* The class ``bzrlib.repofmt.knitrepo.KnitRepository3`` has been folded into
  ``KnitRepository`` by parameters to the constructor. (Robert Collins)

* The ``VersionedFile`` interface now allows content checks to be bypassed
  by supplying check_content=False.  This saves nearly 30% of the minimum
  cost to store a version of a file. (Robert Collins)

* Tree's with bad state such as files with no length or sha will no longer
  be silently accepted by the repository XML serialiser. To serialise
  inventories without such data, pass working=True to write_inventory.
  (Robert Collins)

* ``VersionedFile.fix_parents`` has been removed as a harmful API.
  ``VersionedFile.join`` will no longer accept different parents on either
  side of a join - it will either ignore them, or error, depending on the
  implementation. See notes when upgrading for more information.
  (Robert Collins)

Internals
*********

* ``bzrlib.transport.Transport.put_file`` now returns the number of bytes
  put by the method call, to allow avoiding stat-after-write or
  housekeeping in callers. (Robert Collins)

* ``bzrlib.xml_serializer.Serializer`` is now responsible for checking that
  mandatory attributes are present on serialisation and deserialisation.
  This fixes some holes in API usage and allows better separation between
  physical storage and object serialisation. (Robert Collins)

* New class ``bzrlib.errors.InternalBzrError`` which is just a convenient
  shorthand for deriving from BzrError and setting internal_error = True.
  (Robert Collins)

* New method ``bzrlib.mutabletree.update_to_one_parent_via_delta`` for
  moving the state of a parent tree to a new version via a delta rather than
  a complete replacement tree. (Robert Collins)

* New method ``bzrlib.osutils.minimum_path_selection`` useful for removing
  duplication from user input, when a user mentions both a path and an item
  contained within that path. (Robert Collins)

* New method ``bzrlib.repository.Repository.is_write_locked`` useful for
  determining if a repository is write locked. (Robert Collins)

* New method on ``bzrlib.tree.Tree`` ``path_content_summary`` provides a
  tuple containing the key information about a path for commit processing
  to complete. (Robert Collins)

* New method on xml serialisers, write_inventory_to_lines, which matches the
  API used by knits for adding content. (Robert Collins)

* New module ``bzrlib.bisect_multi`` with generic multiple-bisection-at-once
  logic, currently only available for byte-based lookup
  (``bisect_multi_bytes``). (Robert Collins)

* New helper ``bzrlib.tuned_gzip.bytes_to_gzip`` which takes a byte string
  and returns a gzipped version of the same. This is used to avoid a bunch
  of api friction during adding of knit hunks. (Robert Collins)

* New parameter on ``bzrlib.transport.Transport.readv``
  ``adjust_for_latency`` which changes readv from returning strictly the
  requested data to inserted return larger ranges and in forward read order
  to reduce the effect of network latency. (Robert Collins)

* New parameter yield_parents on ``Inventory.iter_entries_by_dir`` which
  causes the parents of a selected id to be returned recursively, so all the
  paths from the root down to each element of selected_file_ids are
  returned. (Robert Collins)

* Knit joining has been enhanced to support plain to annotated conversion
  and annotated to plain conversion. (Ian Clatworthy)

* The CommitBuilder method ``record_entry_contents`` now returns summary
  information about the effect of the commit on the repository. This tuple
  contains an inventory delta item if the entry changed from the basis, and a
  boolean indicating whether a new file graph node was recorded.
  (Robert Collins)

* The python path used in the Makefile can now be overridden.
  (Andrew Bennetts, Ian Clatworthy)

Testing
*******

* New transport implementation ``trace+`` which is useful for testing,
  logging activity taken to its _activity attribute. (Robert Collins)

* When running bzr commands within the test suite, internal exceptions are
  not caught and reported in the usual way, but rather allowed to propagate
  up and be visible to the test suite.  A new API ``run_bzr_catch_user_errors``
  makes this behavior available to other users.
  (Martin Pool)

* New method ``TestCase.call_catch_warnings`` for testing methods that
  raises a Python warning.  (Martin Pool)


bzr 0.91
########

:Released: 2007-09-26

Bug Fixes
*********

* Print a warning instead of aborting the ``python setup.py install``
  process if building of a C extension is not possible.
  (Lukáš Lalinský, Alexander Belchenko)

* Fix commit ordering in corner case (Aaron Bentley, #94975)

* Fix ''bzr info bzr://host/'' and other operations on ''bzr://' URLs with
  an implicit port.  We were incorrectly raising PathNotChild due to
  inconsistent treatment of the ''_port'' attribute on the Transport object.
  (Andrew Bennetts, #133965)

* Make RemoteRepository.sprout cope gracefully with servers that don't
  support the ``Repository.tarball`` request.
  (Andrew Bennetts)


bzr 0.91rc2
###########

:Released: 2007-09-11

* Replaced incorrect tarball for previous release; a debug statement was left
  in bzrlib/remote.py.


bzr 0.91rc1
###########

:Released: 2007-09-11

Changes
*******

* The default branch and repository format has changed to
  ``dirstate-tags``, so tag commands are active by default.
  This format is compatible with Bazaar 0.15 and later.
  This incidentally fixes bug #126141.
  (Martin Pool)

* ``--quiet`` or ``-q`` is no longer a global option. If present, it
  must now appear after the command name. Scripts doing things like
  ``bzr -q missing`` need to be rewritten as ``bzr missing -q``.
  (Ian Clatworthy)

Features
********

* New option ``--author`` in ``bzr commit`` to specify the author of the
  change, if it's different from the committer. ``bzr log`` and
  ``bzr annotate`` display the author instead of the committer.
  (Lukáš Lalinský)

* In addition to global options and command specific options, a set of
  standard options are now supported. Standard options are legal for
  all commands. The initial set of standard options are:

  * ``--help`` or ``-h`` - display help message
  * ``--verbose`` or ``-v`` - display additional information
  * ``--quiet``  or ``-q`` - only output warnings and errors.

  Unlike global options, standard options can be used in aliases and
  may have command-specific help. (Ian Clatworthy)

* Verbosity level processing has now been unified. If ``--verbose``
  or ``-v`` is specified on the command line multiple times, the
  verbosity level is made positive the first time then increased.
  If ``--quiet`` or ``-q`` is specified on the command line
  multiple times, the verbosity level is made negative the first
  time then decreased. To get the default verbosity level of zero,
  either specify none of the above , ``--no-verbose`` or ``--no-quiet``.
  Note that most commands currently ignore the magnitude of the
  verbosity level but do respect *quiet vs normal vs verbose* when
  generating output. (Ian Clatworthy)

* ``Branch.hooks`` now supports ``pre_commit`` hook. The hook's signature
  is documented in BranchHooks constructor. (Nam T. Nguyen, #102747)

* New ``Repository.stream_knit_data_for_revisions`` request added to the
  network protocol for greatly reduced roundtrips when retrieving a set of
  revisions. (Andrew Bennetts)

Bug Fixes
*********

* ``bzr plugins`` now lists the version number for each plugin in square
  brackets after the path. (Robert Collins, #125421)

* Pushing, pulling and branching branches with subtree references was not
  copying the subtree weave, preventing the file graph from being accessed
  and causing errors in commits in clones. (Robert Collins)

* Suppress warning "integer argument expected, got float" from Paramiko,
  which sometimes caused false test failures.  (Martin Pool)

* Fix bug in bundle 4 that could cause attempts to write data to wrong
  versionedfile.  (Aaron Bentley)

* Diffs generated using "diff -p" no longer break the patch parser.
  (Aaron Bentley)

* get_transport treats an empty possible_transports list the same as a non-
  empty one.  (Aaron Bentley)

* patch verification for merge directives is reactivated, and works with
  CRLF and CR files.  (Aaron Bentley)

* Accept ..\ as a path in revision specifiers. This fixes for example
  "-r branch:..\other-branch" on Windows.  (Lukáš Lalinský)

* ``BZR_PLUGIN_PATH`` may now contain trailing slashes.
  (Blake Winton, #129299)

* man page no longer lists hidden options (#131667, Aaron Bentley)

* ``uncommit --help`` now explains the -r option adequately.  (Daniel
  Watkins, #106726)

* Error messages are now better formatted with parameters (such as
  filenames) quoted when necessary. This avoids confusion when directory
  names ending in a '.' at the end of messages were confused with a
  full stop that may or not have been there. (Daniel Watkins, #129791)

* Fix ``status FILE -r X..Y``. (Lukáš Lalinský)

* If a particular command is an alias, ``help`` will show the alias
  instead of claiming there is no help for said alias. (Daniel Watkins,
  #133548)

* TreeTransform-based operations, like pull, merge, revert, and branch,
  now roll back if they encounter an error.  (Aaron Bentley, #67699)

* ``bzr commit`` now exits cleanly if a character unsupported by the
  current encoding is used in the commit message.  (Daniel Watkins,
  #116143)

* bzr send uses default values for ranges when only half of an elipsis
  is specified ("-r..5" or "-r5..").  (#61685, Aaron Bentley)

* Avoid trouble when Windows ssh calls itself 'plink' but no plink
  binary is present.  (Martin Albisetti, #107155)

* ``bzr remove`` should remove clean subtrees.  Now it will remove (without
  needing ``--force``) subtrees that contain no files with text changes or
  modified files.  With ``--force`` it removes the subtree regardless of
  text changes or unknown files. Directories with renames in or out (but
  not changed otherwise) will now be removed without needing ``--force``.
  Unknown ignored files will be deleted without needing ``--force``.
  (Marius Kruger, #111665)

* When two plugins conflict, the source of both the losing and now the
  winning definition is shown.  (Konstantin Mikhaylov, #5454)

* When committing to a branch, the location being committed to is
  displayed.  (Daniel Watkins, #52479)

* ``bzr --version`` takes care about encoding of stdout, especially
  when output is redirected. (Alexander Belchenko, #131100)

* Prompt for an ftp password if none is provided.
  (Vincent Ladeuil, #137044)

* Reuse bound branch associated transport to avoid multiple
  connections.
  (Vincent Ladeuil, #128076, #131396)

* Overwrite conflicting tags by ``push`` and ``pull`` if the
  ``--overwrite`` option is specified.  (Lukáš Lalinský, #93947)

* In checkouts, tags are copied into the master branch when created,
  changed or deleted, and are copied into the checkout when it is
  updated.  (Martin Pool, #93856, #93860)

* Print a warning instead of aborting the ``python setup.py install``
  process if building of a C extension is not possible.
  (Lukáš Lalinský, Alexander Belchenko)

Improvements
************

* Add the option "--show-diff" to the commit command in order to display
  the diff during the commit log creation. (Goffredo Baroncelli)

* ``pull`` and ``merge`` are much faster at installing bundle format 4.
  (Aaron Bentley)

* ``pull -v`` no longer includes deltas, making it much faster.
  (Aaron Bentley)

* ``send`` now sends the directive as an attachment by default.
  (Aaron Bentley, Lukáš Lalinský, Alexander Belchenko)

* Documentation updates (Martin Albisetti)

* Help on debug flags is now included in ``help global-options``.
  (Daniel Watkins, #124853)

* Parameters passed on the command line are checked to ensure they are
  supported by the encoding in use. (Daniel Watkins)

* The compression used within the bzr repository has changed from zlib
  level 9 to the zlib default level. This improves commit performance with
  only a small increase in space used (and in some cases a reduction in
  space). (Robert Collins)

* Initial commit no longer SHAs files twice and now reuses the path
  rather than looking it up again, making it faster.
  (Ian Clatworthy)

* New option ``-c``/``--change`` for ``diff`` and ``status`` to show
  changes in one revision.  (Lukáš Lalinský)

* If versioned files match a given ignore pattern, a warning is now
  given. (Daniel Watkins, #48623)

* ``bzr status`` now has -S as a short name for --short and -V as a
  short name for --versioned. These have been added to assist users
  migrating from Subversion: ``bzr status -SV`` is now like
  ``svn status -q``.  (Daniel Watkins, #115990)

* Added C implementation of  ``PatienceSequenceMatcher``, which is about
  10x faster than the Python version. This speeds up commands that
  need file diffing, such as ``bzr commit`` or ``bzr diff``.
  (Lukáš Lalinský)

* HACKING has been extended with a large section on core developer tasks.
  (Ian Clatworthy)

* Add ``branches`` and ``standalone-trees`` as online help topics and
  include them as Concepts within the User Reference.
  (Paul Moore, Ian Clatworthy)

* ``check`` can detect versionedfile parent references that are
  inconsistent with revision and inventory info, and ``reconcile`` can fix
  them.  These faulty references were generated by 0.8-era releases,
  so repositories which were manipulated by old bzrs should be
  checked, and possibly reconciled ASAP.  (Aaron Bentley, Andrew Bennetts)

API Breaks
**********

* ``Branch.append_revision`` is removed altogether; please use
  ``Branch.set_last_revision_info`` instead.  (Martin Pool)

* CommitBuilder now advertises itself as requiring the root entry to be
  supplied. This only affects foreign repository implementations which reuse
  CommitBuilder directly and have changed record_entry_contents to require
  that the root not be supplied. This should be precisely zero plugins
  affected. (Robert Collins)

* The ``add_lines`` methods on ``VersionedFile`` implementations has changed
  its return value to include the sha1 and length of the inserted text. This
  allows the avoidance of double-sha1 calculations during commit.
  (Robert Collins)

* ``Transport.should_cache`` has been removed.  It was not called in the
  previous release.  (Martin Pool)

Testing
*******

* Tests may now raise TestNotApplicable to indicate they shouldn't be
  run in a particular scenario.  (Martin Pool)

* New function multiply_tests_from_modules to give a simpler interface
  to test parameterization.  (Martin Pool, Robert Collins)

* ``Transport.should_cache`` has been removed.  It was not called in the
  previous release.  (Martin Pool)

* NULL_REVISION is returned to indicate the null revision, not None.
  (Aaron Bentley)

* Use UTF-8 encoded StringIO for log tests to avoid failures on
  non-ASCII committer names.  (Lukáš Lalinský)

Internals
*********

* ``bzrlib.plugin.all_plugins`` has been deprecated in favour of
  ``bzrlib.plugin.plugins()`` which returns PlugIn objects that provide
  useful functionality for determining the path of a plugin, its tests, and
  its version information. (Robert Collins)

* Add the option user_encoding to the function 'show_diff_trees()'
  in order to move the user encoding at the UI level. (Goffredo Baroncelli)

* Add the function make_commit_message_template_encoded() and the function
  edit_commit_message_encoded() which handle encoded strings.
  This is done in order to mix the commit messages (which is a unicode
  string), and the diff which is a raw string. (Goffredo Baroncelli)

* CommitBuilder now defaults to using add_lines_with_ghosts, reducing
  overhead on non-weave repositories which don't require all parents to be
  present. (Robert Collins)

* Deprecated method ``find_previous_heads`` on
  ``bzrlib.inventory.InventoryEntry``. This has been superseded by the use
  of ``parent_candidates`` and a separate heads check via the repository
  API. (Robert Collins)

* New trace function ``mutter_callsite`` will print out a subset of the
  stack to the log, which can be useful for gathering debug details.
  (Robert Collins)

* ``bzrlib.pack.ContainerWriter`` now tracks how many records have been
  added via a public attribute records_written. (Robert Collins)

* New method ``bzrlib.transport.Transport.get_recommended_page_size``.
  This provides a hint to users of transports as to the reasonable
  minimum data to read. In principle this can take latency and
  bandwidth into account on a per-connection basis, but for now it
  just has hard coded values based on the url. (e.g. http:// has a large
  page size, file:// has a small one.) (Robert Collins)

* New method on ``bzrlib.transport.Transport`` ``open_write_stream`` allows
  incremental addition of data to a file without requiring that all the
  data be buffered in memory. (Robert Collins)

* New methods on ``bzrlib.knit.KnitVersionedFile``:
  ``get_data_stream(versions)``, ``insert_data_stream(stream)`` and
  ``get_format_signature()``.  These provide some infrastructure for
  efficiently streaming the knit data for a set of versions over the smart
  protocol.

* Knits with no annotation cache still produce correct annotations.
  (Aaron Bentley)

* Three new methods have been added to ``bzrlib.trace``:
  ``set_verbosity_level``, ``get_verbosity_level`` and ``is_verbose``.
  ``set_verbosity_level`` expects a numeric value: negative for quiet,
  zero for normal, positive for verbose. The size of the number can be
  used to determine just how quiet or verbose the application should be.
  The existing ``be_quiet`` and ``is_quiet`` routines have been
  integrated into this new scheme. (Ian Clatworthy)

* Options can now be delcared with a ``custom_callback`` parameter. If
  set, this routine is called after the option is processed. This feature
  is now used by the standard options ``verbose`` and ``quiet`` so that
  setting one implicitly resets the other. (Ian Clatworthy)

* Rather than declaring a new option from scratch in order to provide
  custom help, a centrally registered option can be decorated using the
  new ``bzrlib.Option.custom_help`` routine. In particular, this routine
  is useful when declaring better help for the ``verbose`` and ``quiet``
  standard options as the base definition of these is now more complex
  than before thanks to their use of a custom callback. (Ian Clatworthy)

* Tree._iter_changes(specific_file=[]) now iterates through no files,
  instead of iterating through all files.  None is used to iterate through
  all files.  (Aaron Bentley)

* WorkingTree.revert() now accepts None to revert all files.  The use of
  [] to revert all files is deprecated.  (Aaron Bentley)


bzr 0.90
########

:Released: 2007-08-28

Improvements
************

* Documentation is now organized into multiple directories with a level
  added for different languages or locales. Added the Mini Tutorial
  and Quick Start Summary (en) documents from the Wiki, improving the
  content and readability of the former. Formatted NEWS as Release Notes
  complete with a Table of Conents, one heading per release. Moved the
  Developer Guide into the main document catalog and provided a link
  from the developer document catalog back to the main one.
  (Ian Clatworthy, Sabin Iacob, Alexander Belchenko)


API Changes
***********

* The static convenience method ``BzrDir.create_repository``
  is deprecated.  Callers should instead create a ``BzrDir`` instance
  and call ``create_repository`` on that.  (Martin Pool)


bzr 0.90rc1
###########

:Released: 2007-08-14

Bugfixes
********

* ``bzr init`` should connect to the remote location one time only.  We
  have been connecting several times because we forget to pass around the
  Transport object. This modifies ``BzrDir.create_branch_convenience``,
  so that we can give it the Transport we already have.
  (John Arbash Meinel, Vincent Ladeuil, #111702)

* Get rid of sftp connection cache (get rid of the FTP one too).
  (Vincent Ladeuil, #43731)

* bzr branch {local|remote} remote don't try to create a working tree
  anymore.
  (Vincent Ladeuil, #112173)

* All identified multiple connections for a single bzr command have been
  fixed. See bzrlib/tests/commands directory.
  (Vincent Ladeuil)

* ``bzr rm`` now does not insist on ``--force`` to delete files that
  have been renamed but not otherwise modified.  (Marius Kruger,
  #111664)

* ``bzr selftest --bench`` no longer emits deprecation warnings
  (Lukáš Lalinský)

* ``bzr status`` now honours FILE parameters for conflict lists
  (Aaron Bentley, #127606)

* ``bzr checkout`` now honours -r when reconstituting a working tree.
  It also honours -r 0.  (Aaron Bentley, #127708)

* ``bzr add *`` no more fails on Windows if working tree contains
  non-ascii file names. (Kuno Meyer, #127361)

* allow ``easy_install bzr`` runs without fatal errors.
  (Alexander Belchenko, #125521)

* Graph._filter_candidate_lca does not raise KeyError if a candidate
  is eliminated just before it would normally be examined.  (Aaron Bentley)

* SMTP connection failures produce a nice message, not a traceback.
  (Aaron Bentley)

Improvements
************

* Don't show "dots" progress indicators when run non-interactively, such
  as from cron.  (Martin Pool)

* ``info`` now formats locations more nicely and lists "submit" and
  "public" branches (Aaron Bentley)

* New ``pack`` command that will trigger database compression within
  the repository (Robert Collins)

* Implement ``_KnitIndex._load_data`` in a pyrex extension. The pyrex
  version is approximately 2-3x faster at parsing a ``.kndx`` file.
  Which yields a measurable improvement for commands which have to
  read from the repository, such as a 1s => 0.75s improvement in
  ``bzr diff`` when there are changes to be shown.  (John Arbash Meinel)

* Merge is now faster.  Depending on the scenario, it can be more than 2x
  faster. (Aaron Bentley)

* Give a clearer warning, and allow ``python setup.py install`` to
  succeed even if pyrex is not available.
  (John Arbash Meinel)

* ``DirState._read_dirblocks`` now has an optional Pyrex
  implementation. This improves the speed of any command that has to
  read the entire DirState. (``diff``, ``status``, etc, improve by
  about 10%).
  ``bisect_dirblocks`` has also been improved, which helps all
  ``_get_entry`` type calls (whenever we are searching for a
  particular entry in the in-memory DirState).
  (John Arbash Meinel)

* ``bzr pull`` and ``bzr push`` no longer do a complete walk of the
  branch revision history for ui display unless -v is supplied.
  (Robert Collins)

* ``bzr log -rA..B`` output shifted to the left margin if the log only
  contains merge revisions. (Kent Gibson)

* The ``plugins`` command is now public with improved help.
  (Ian Clatworthy)

* New bundle and merge directive formats are faster to generate, and

* Annotate merge now works when there are local changes. (Aaron Bentley)

* Commit now only shows the progress in terms of directories instead of
  entries. (Ian Clatworthy)

* Fix ``KnitRepository.get_revision_graph`` to not request the graph 2
  times. This makes ``get_revision_graph`` 2x faster. (John Arbash
  Meinel)

* Fix ``VersionedFile.get_graph()`` to avoid using
  ``set.difference_update(other)``, which has bad scaling when
  ``other`` is large. This improves ``VF.get_graph([version_id])`` for
  a 12.5k graph from 2.9s down to 200ms. (John Arbash Meinel)

* The ``--lsprof-file`` option now generates output for KCacheGrind if
  the file starts with ``callgrind.out``. This matches the default file
  filtering done by KCacheGrind's Open Dialog. (Ian Clatworthy)

* Fix ``bzr update`` to avoid an unnecessary
  ``branch.get_master_branch`` call, which avoids 1 extra connection
  to the remote server. (Partial fix for #128076, John Arbash Meinel)

* Log errors from the smart server in the trace file, to make debugging
  test failures (and live failures!) easier.  (Andrew Bennetts)

* The HTML version of the man page has been superceded by a more
  comprehensive manual called the Bazaar User Reference. This manual
  is completed generated from the online help topics. As part of this
  change, limited reStructuredText is now explicitly supported in help
  topics and command help with 'unnatural' markup being removed prior
  to display by the online help or inclusion in the man page.
  (Ian Clatworthy)

* HTML documentation now use files extension ``*.html``
  (Alexander Belchenko)

* The cache of ignore definitions is now cleared in WorkingTree.unlock()
  so that changes to .bzrignore aren't missed. (#129694, Daniel Watkins)

* ``bzr selftest --strict`` fails if there are any missing features or
  expected test failures. (Daniel Watkins, #111914)

* Link to registration survey added to README. (Ian Clatworthy)

* Windows standalone installer show link to registration survey
  when installation finished. (Alexander Belchenko)

Library API Breaks
******************

* Deprecated dictionary ``bzrlib.option.SHORT_OPTIONS`` removed.
  Options are now required to provide a help string and it must
  comply with the style guide by being one or more sentences with an
  initial capital and final period. (Martin Pool)

* KnitIndex.get_parents now returns tuples. (Robert Collins)

* Ancient unused ``Repository.text_store`` attribute has been removed.
  (Robert Collins)

* The ``bzrlib.pack`` interface has changed to use tuples of bytestrings
  rather than just bytestrings, making it easier to represent multiple
  element names. As this interface was not used by any internal facilities
  since it was introduced in 0.18 no API compatibility is being preserved.
  The serialised form of these packs is identical with 0.18 when a single
  element tuple is in use. (Robert Collins)

Internals
*********

* merge now uses ``iter_changes`` to calculate changes, which makes room for
  future performance increases.  It is also more consistent with other
  operations that perform comparisons, and reduces reliance on
  Tree.inventory.  (Aaron Bentley)

* Refactoring of transport classes connected to a remote server.
  ConnectedTransport is a new class that serves as a basis for all
  transports needing to connect to a remote server.  transport.split_url
  have been deprecated, use the static method on the object instead. URL
  tests have been refactored too.
  (Vincent Ladeuil)

* Better connection sharing for ConnectedTransport objects.
  transport.get_transport() now accepts a 'possible_transports' parameter.
  If a newly requested transport can share a connection with one of the
  list, it will.
  (Vincent Ladeuil)

* Most functions now accept ``bzrlib.revision.NULL_REVISION`` to indicate
  the null revision, and consider using ``None`` for this purpose
  deprecated.  (Aaron Bentley)

* New ``index`` module with abstract index functionality. This will be
  used during the planned changes in the repository layer. Currently the
  index layer provides a graph aware immutable index, a builder for the
  same index type to allow creating them, and finally a composer for
  such indices to allow the use of many indices in a single query. The
  index performance is not optimised, however the API is stable to allow
  development on top of the index. (Robert Collins)

* ``bzrlib.dirstate.cmp_by_dirs`` can be used to compare two paths by
  their directory sections. This is equivalent to comparing
  ``path.split('/')``, only without having to split the paths.
  This has a Pyrex implementation available.
  (John Arbash Meinel)

* New transport decorator 'unlistable+' which disables the list_dir
  functionality for testing.

* Deprecated ``change_entry`` in transform.py. (Ian Clatworthy)

* RevisionTree.get_weave is now deprecated.  Tree.plan_merge is now used
  for performing annotate-merge.  (Aaron Bentley)

* New EmailMessage class to create email messages. (Adeodato Simó)

* Unused functions on the private interface KnitIndex have been removed.
  (Robert Collins)

* New ``knit.KnitGraphIndex`` which provides a ``KnitIndex`` layered on top
  of a ``index.GraphIndex``. (Robert Collins)

* New ``knit.KnitVersionedFile.iter_parents`` method that allows querying
  the parents of many knit nodes at once, reducing round trips to the
  underlying index. (Robert Collins)

* Graph now has an is_ancestor method, various bits use it.
  (Aaron Bentley)

* The ``-Dhpss`` flag now includes timing information. As well as
  logging when a new connection is opened. (John Arbash Meinel)

* ``bzrlib.pack.ContainerWriter`` now returns an offset, length tuple to
  callers when inserting data, allowing generation of readv style access
  during pack creation, without needing a separate pass across the output
  pack to gather such details. (Robert Collins)

* ``bzrlib.pack.make_readv_reader`` allows readv based access to pack
  files that are stored on a transport. (Robert Collins)

* New ``Repository.has_same_location`` method that reports if two
  repository objects refer to the same repository (although with some risk
  of false negatives).  (Andrew Bennetts)

* InterTree.compare now passes require_versioned on correctly.
  (Marius Kruger)

* New methods on Repository - ``start_write_group``,
  ``commit_write_group``, ``abort_write_group`` and ``is_in_write_group`` -
  which provide a clean hook point for transactional Repositories - ones
  where all the data for a fetch or commit needs to be made atomically
  available in one step. This allows the write lock to remain while making
  a series of data insertions.  (e.g. data conversion). (Robert Collins)

* In ``bzrlib.knit`` the internal interface has been altered to use
  3-tuples (index, pos, length) rather than two-tuples (pos, length) to
  describe where data in a knit is, allowing knits to be split into
  many files. (Robert Collins)

* ``bzrlib.knit._KnitData`` split into cache management and physical access
  with two access classes - ``_PackAccess`` and ``_KnitAccess`` defined.
  The former provides access into a .pack file, and the latter provides the
  current production repository form of .knit files. (Robert Collins)

Testing
*******

* Remove selftest ``--clean-output``, ``--numbered-dirs`` and
  ``--keep-output`` options, which are obsolete now that tests
  are done within directories in $TMPDIR.  (Martin Pool)

* The SSH_AUTH_SOCK environment variable is now reset to avoid
  interaction with any running ssh agents.  (Jelmer Vernooij, #125955)

* run_bzr_subprocess handles parameters the same way as run_bzr:
  either a string or a list of strings should be passed as the first
  parameter.  Varargs-style parameters are deprecated. (Aaron Bentley)


bzr 0.18
########

:Released:  2007-07-17

Bugfixes
********

* Fix 'bzr add' crash under Win32 (Kuno Meyer)


bzr 0.18rc1
###########

:Released:  2007-07-10

Bugfixes
********

* Do not suppress pipe errors, etc. in non-display commands
  (Alexander Belchenko, #87178)

* Display a useful error message when the user requests to annotate
  a file that is not present in the specified revision.
  (James Westby, #122656)

* Commands that use status flags now have a reference to 'help
  status-flags'.  (Daniel Watkins, #113436)

* Work around python-2.4.1 inhability to correctly parse the
  authentication header.
  (Vincent Ladeuil, #121889)

* Use exact encoding for merge directives. (Adeodato Simó, #120591)

* Fix tempfile permissions error in smart server tar bundling under
  Windows. (Martin _, #119330)

* Fix detection of directory entries in the inventory. (James Westby)

* Fix handling of http code 400: Bad Request When issuing too many ranges.
  (Vincent Ladeuil, #115209)

* Issue a CONNECT request when connecting to an https server
  via a proxy to enable SSL tunneling.
  (Vincent Ladeuil, #120678)

* Fix ``bzr log -r`` to support selecting merge revisions, both
  individually and as part of revision ranges.
  (Kent Gibson, #4663)

* Don't leave cruft behind when failing to acquire a lockdir.
  (Martin Pool, #109169)

* Don't use the '-f' strace option during tests.
  (Vincent Ladeuil, #102019).

* Warn when setting ``push_location`` to a value that will be masked by
  locations.conf.  (Aaron Bentley, #122286)

* Fix commit ordering in corner case (Aaron Bentley, #94975)

*  Make annotate behave in a non-ASCII world (Adeodato Simó).

Improvements
************

* The --lsprof-file option now dumps a text rendering of the profiling
  information if the filename ends in ".txt". It will also convert the
  profiling information to a format suitable for KCacheGrind if the
  output filename ends in ".callgrind". Fixes to the lsprofcalltree
  conversion process by Jean Paul Calderone and Itamar were also merged.
  See http://ddaa.net/blog/python/lsprof-calltree. (Ian Clatworthy)

* ``info`` now defaults to non-verbose mode, displaying only paths and
  abbreviated format info.  ``info -v`` displays all the information
  formerly displayed by ``info``.  (Aaron Bentley, Adeodato Simó)

* ``bzr missing`` now has better option names ``--this`` and ``--other``.
  (Elliot Murphy)

* The internal ``weave-list`` command has become ``versionedfile-list``,
  and now lists knits as well as weaves.  (Aaron Bentley)

* Automatic merge base selection uses a faster algorithm that chooses
  better bases in criss-cross merge situations (Aaron Bentley)

* Progress reporting in ``commit`` has been improved. The various logical
  stages are now reported on as follows, namely:

  * Collecting changes [Entry x/y] - Stage n/m
  * Saving data locally - Stage n/m
  * Uploading data to master branch - Stage n/m
  * Updating the working tree - Stage n/m
  * Running post commit hooks - Stage n/m

  If there is no master branch, the 3rd stage is omitted and the total
  number of stages is adjusted accordingly.

  Each hook that is run after commit is listed with a name (as hooks
  can be slow it is useful feedback).
  (Ian Clatworthy, Robert Collins)

* Various operations that are now faster due to avoiding unnecessary
  topological sorts. (Aaron Bentley)

* Make merge directives robust against broken bundles. (Aaron Bentley)

* The lsprof filename note is emitted via trace.note(), not standard
  output.  (Aaron Bentley)

* ``bzrlib`` now exports explicit API compatibility information to assist
  library users and plugins. See the ``bzrlib.api`` module for details.
  (Robert Collins)

* Remove unnecessary lock probes when acquiring a lockdir.
  (Martin Pool)

* ``bzr --version`` now shows the location of the bzr log file, which
  is especially useful on Windows.  (Martin Pool)

* -D now supports hooks to get debug tracing of hooks (though its currently
  minimal in nature). (Robert Collins)

* Long log format reports deltas on merge revisions.
  (John Arbash Meinel, Kent Gibson)

* Make initial push over ftp more resilient. (John Arbash Meinel)

* Print a summary of changes for update just like pull does.
  (Daniel Watkins, #113990)

* Add a -Dhpss option to trace smart protocol requests and responses.
  (Andrew Bennetts)

Library API Breaks
******************

* Testing cleanups -
  ``bzrlib.repository.RepositoryTestProviderAdapter`` has been moved
  to ``bzrlib.tests.repository_implementations``;
  ``bzrlib.repository.InterRepositoryTestProviderAdapter`` has been moved
  to ``bzrlib.tests.interrepository_implementations``;
  ``bzrlib.transport.TransportTestProviderAdapter`` has moved to
  ``bzrlib.tests.test_transport_implementations``.
  ``bzrlib.branch.BranchTestProviderAdapter`` has moved to
  ``bzrlib.tests.branch_implementations``.
  ``bzrlib.bzrdir.BzrDirTestProviderAdapter`` has moved to
  ``bzrlib.tests.bzrdir_implementations``.
  ``bzrlib.versionedfile.InterVersionedFileTestProviderAdapter`` has moved
  to ``bzrlib.tests.interversionedfile_implementations``.
  ``bzrlib.store.revision.RevisionStoreTestProviderAdapter`` has moved to
  ``bzrlib.tests.revisionstore_implementations``.
  ``bzrlib.workingtree.WorkingTreeTestProviderAdapter`` has moved to
  ``bzrlib.tests.workingtree_implementations``.
  These changes are an API break in the testing infrastructure only.
  (Robert Collins)

* Relocate TestCaseWithRepository to be more central. (Robert Collins)

* ``bzrlib.add.smart_add_tree`` will no longer perform glob expansion on
  win32. Callers of the function should do this and use the new
  ``MutableTree.smart_add`` method instead. (Robert Collins)

* ``bzrlib.add.glob_expand_for_win32`` is now
  ``bzrlib.win32utils.glob_expand``.  (Robert Collins)

* ``bzrlib.add.FastPath`` is now private and moved to
  ``bzrlib.mutabletree._FastPath``. (Robert Collins, Martin Pool)

* ``LockDir.wait`` removed.  (Martin Pool)

* The ``SmartServer`` hooks API has changed for the ``server_started`` and
  ``server_stopped`` hooks. The first parameter is now an iterable of
  backing URLs rather than a single URL. This is to reflect that many
  URLs may map to the external URL of the server. E.g. the server interally
  may have a chrooted URL but also the local file:// URL will be at the
  same location. (Robert Collins)

Internals
*********

* New SMTPConnection class to unify email handling.  (Adeodato Simó)

* Fix documentation of BzrError. (Adeodato Simó)

* Make BzrBadParameter an internal error. (Adeodato Simó)

* Remove use of 'assert False' to raise an exception unconditionally.
  (Martin Pool)

* Give a cleaner error when failing to decode knit index entry.
  (Martin Pool)

* TreeConfig would mistakenly search the top level when asked for options
  from a section. It now respects the section argument and only
  searches the specified section. (James Westby)

* Improve ``make api-docs`` output. (John Arbash Meinel)

* Use os.lstat rather than os.stat for osutils.make_readonly and
  osutils.make_writeable. This makes the difftools plugin more
  robust when dangling symlinks are found. (Elliot Murphy)

* New ``-Dlock`` option to log (to ~/.bzr.log) information on when
  lockdirs are taken or released.  (Martin Pool)

* ``bzrlib`` Hooks are now nameable using ``Hooks.name_hook``. This
  allows a nicer UI when hooks are running as the current hook can
  be displayed. (Robert Collins)

* ``Transport.get`` has had its interface made more clear for ease of use.
  Retrieval of a directory must now fail with either 'PathError' at open
  time, or raise 'ReadError' on a read. (Robert Collins)

* New method ``_maybe_expand_globs`` on the ``Command`` class for
  dealing with unexpanded glob lists - e.g. on the win32 platform. This
  was moved from ``bzrlib.add._prepare_file_list``. (Robert Collins)

* ``bzrlib.add.smart_add`` and ``bzrlib.add.smart_add_tree`` are now
  deprecated in favour of ``MutableTree.smart_add``. (Robert Collins,
  Martin Pool)

* New method ``external_url`` on Transport for obtaining the url to
  hand to external processes. (Robert Collins)

* Teach windows installers to build pyrex/C extensions.
  (Alexander Belchenko)

Testing
*******

* Removed the ``--keep-output`` option from selftest and clean up test
  directories as they're used.  This reduces the IO load from
  running the test suite and cuts the time by about half.
  (Andrew Bennetts, Martin Pool)

* Add scenarios as a public attribute on the TestAdapter classes to allow
  modification of the generated scenarios before adaption and easier
  testing. (Robert Collins)

* New testing support class ``TestScenarioApplier`` which multiplies
  out a single teste by a list of supplied scenarios. (RobertCollins)

* Setting ``repository_to_test_repository`` on a repository_implementations
  test will cause it to be called during repository creation, allowing the
  testing of repository classes which are not based around the Format
  concept. For example a repository adapter can be tested in this manner,
  by altering the repository scenarios to include a scenario that sets this
  attribute during the test parameterisation in
  ``bzrlib.tests.repository.repository_implementations``. (Robert Collins)

* Clean up many of the APIs for blackbox testing of Bazaar.  The standard
  interface is now self.run_bzr.  The command to run can be passed as
  either a list of parameters, a string containing the command line, or
  (deprecated) varargs parameters.  (Martin Pool)

* The base TestCase now isolates tests from -D parameters by clearing
  ``debug.debug_flags`` and restores it afterwards. (Robert Collins)

* Add a relpath parameter to get_transport methods in test framework to
  avoid useless cloning.
  (Vincent Ladeuil, #110448)


bzr 0.17
########

:Released:  2007-06-18

Bugfixes
********

* Fix crash of commit due to wrong lookup of filesystem encoding.
  (Colin Watson, #120647)

* Revert logging just to stderr in commit as broke unicode filenames.
  (Aaron Bentley, Ian Clatworthy, #120930)


bzr 0.17rc1
###########

:Released:  2007-06-12

Notes When Upgrading
********************

* The kind() and is_executable() APIs on the WorkingTree interface no
  longer implicitly (read) locks and unlocks the tree. This *might*
  impact some plug-ins and tools using this part of the API. If you find
  an issue that may be caused by this change, please let us know,
  particularly the plug-in/tool maintainer. If encountered, the API
  fix is to surround kind() and is_executable() calls with lock_read()
  and unlock() like so::

    work_tree.lock_read()
    try:
        kind = work_tree.kind(...)
    finally:
        work_tree.unlock()

Internals
*********
* Rework of LogFormatter API to provide beginning/end of log hooks and to
  encapsulate the details of the revision to be logged in a LogRevision
  object.
  In long log formats, merge revision ids are only shown when --show-ids
  is specified, and are labelled "revision-id:", as per mainline
  revisions, instead of "merged:". (Kent Gibson)

* New ``BranchBuilder`` API which allows the construction of particular
  histories quickly. Useful for testing and potentially other applications
  too. (Robert Collins)

Improvements
************

* There are two new help topics, working-trees and repositories that
  attempt to explain these concepts. (James Westby, John Arbash Meinel,
  Aaron Bentley)

* Added ``bzr log --limit`` to report a limited number of revisions.
  (Kent Gibson, #3659)

* Revert does not try to preserve file contents that were originally
  produced by reverting to a historical revision.  (Aaron Bentley)

* ``bzr log --short`` now includes ``[merge]`` for revisions which
  have more than one parent. This is a small improvement to help
  understanding what changes have occurred
  (John Arbash Meinel, #83887)

* TreeTransform avoids many renames when contructing large trees,
  improving speed.  3.25x speedups have been observed for construction of
  kernel-sized-trees, and checkouts are 1.28x faster.  (Aaron Bentley)

* Commit on large trees is now faster. In my environment, a commit of
  a small change to the Mozilla tree (55k files) has dropped from
  66 seconds to 32 seconds. For a small tree of 600 files, commit of a
  small change is 33% faster. (Ian Clatworthy)

* New --create-prefix option to bzr init, like for push.  (Daniel Watkins,
  #56322)

Bugfixes
********

* ``bzr push`` should only connect to the remote location one time.
  We have been connecting 3 times because we forget to pass around
  the Transport object. This adds ``BzrDir.clone_on_transport()``, so
  that we can pass in the Transport that we already have.
  (John Arbash Meinel, #75721)

* ``DirState.set_state_from_inventory()`` needs to properly order
  based on split paths, not just string paths.
  (John Arbash Meinel, #115947)

* Let TestUIFactoy encode the password prompt with its own stdout.
  (Vincent Ladeuil, #110204)

* pycurl should take use the range header that takes the range hint
  into account.
  (Vincent Ladeuil, #112719)

* WorkingTree4.get_file_sha1 no longer raises an exception when invoked
  on a missing file.  (Aaron Bentley, #118186)

* WorkingTree.remove works correctly with tree references, and when pwd is
  not the tree root. (Aaron Bentley)

* Merge no longer fails when a file is renamed in one tree and deleted
  in the other. (Aaron Bentley, #110279)

* ``revision-info`` now accepts dotted revnos, doesn't require a tree,
  and defaults to the last revision (Matthew Fuller, #90048)

* Tests no longer fail when BZR_REMOTE_PATH is set in the environment.
  (Daniel Watkins, #111958)

* ``bzr branch -r revid:foo`` can be used to branch any revision in
  your repository. (Previously Branch6 only supported revisions in your
  mainline). (John Arbash Meinel, #115343)

bzr 0.16
########

:Released:  2007-05-07

Bugfixes
********

* Handle when you have 2 directories with similar names, but one has a
  hyphen. (``'abc'`` versus ``'abc-2'``). The WT4._iter_changes
  iterator was using direct comparison and ``'abc/a'`` sorts after
  ``'abc-2'``, but ``('abc', 'a')`` sorts before ``('abc-2',)``.
  (John Arbash Meinel, #111227)

* Handle when someone renames a file on disk without telling bzr.
  Previously we would report the first file as missing, but not show
  the new unknown file. (John Arbash Meinel, #111288)

* Avoid error when running hooks after pulling into or pushing from
  a branch bound to a smartserver branch.  (Martin Pool, #111968)

Improvements
************

* Move developer documentation to doc/developers/. This reduces clutter in
  the root of the source tree and allows HACKING to be split into multiple
  files. (Robert Collins, Alexander Belchenko)

* Clean up the ``WorkingTree4._iter_changes()`` internal loops as well as
  ``DirState.update_entry()``. This optimizes the core logic for ``bzr
  diff`` and ``bzr status`` significantly improving the speed of
  both. (John Arbash Meinel)

bzr 0.16rc2
###########

:Released:  2007-04-30

Bugfixes
********

* Handle the case when you delete a file, and then rename another file
  on top of it. Also handle the case of ``bzr rm --keep foo``. ``bzr
  status`` should show the removed file and an unknown file in its
  place. (John Arbash Meinel, #109993)

* Bundles properly read and write revision properties that have an
  empty value. And when the value is not ASCII.
  (John Arbash Meinel, #109613)

* Fix the bzr commit message to be in text mode.
  (Alexander Belchenko, #110901)

* Also handle when you rename a file and create a file where it used
  to be. (John Arbash Meinel, #110256)

* ``WorkingTree4._iter_changes`` should not descend into unversioned
  directories. (John Arbash Meinel, #110399)

bzr 0.16rc1
###########

:Released:  2007-04-26

Notes When Upgrading
********************

* ``bzr remove`` and ``bzr rm`` will now remove the working file, if
  it could be recovered again.
  This has been done for consistency with svn and the unix rm command.
  The old ``remove`` behaviour has been retained in the new option
  ``bzr remove --keep``, which will just stop versioning the file,
  but not delete it.
  ``bzr remove --force`` have been added which will always delete the
  files.
  ``bzr remove`` is also more verbose.
  (Marius Kruger, #82602)

Improvements
************

* Merge directives can now be supplied as input to `merge` and `pull`,
  like bundles can.  (Aaron Bentley)

* Sending the SIGQUIT signal to bzr, which can be done on Unix by
  pressing Control-Backslash, drops bzr into a debugger.  Type ``'c'``
  to continue.  This can be disabled by setting the environment variable
  ``BZR_SIGQUIT_PDB=0``.  (Martin Pool)

* selftest now supports --list-only to list tests instead of running
  them. (Ian Clatworthy)

* selftest now supports --exclude PATTERN (or -x PATTERN) to exclude
  tests with names that match that regular expression.
  (Ian Clatworthy, #102679)

* selftest now supports --randomize SEED to run tests in a random order.
  SEED is typically the value 'now' meaning 'use the current time'.
  (Ian Clatworthy, #102686)

* New option ``--fixes`` to commit, which stores bug fixing annotations as
  revision properties. Built-in support for Launchpad, Debian, Trac and
  Bugzilla bug trackers. (Jonathan Lange, James Henstridge, Robert Collins)

* New API, ``bzrlib.bugtracker.tracker_registry``, for adding support for
  other bug trackers to ``fixes``. (Jonathan Lange, James Henstridge,
  Robert Collins)

* ``selftest`` has new short options ``-f`` and ``-1``.  (Martin
  Pool)

* ``bzrlib.tsort.MergeSorter`` optimizations. Change the inner loop
  into using local variables instead of going through ``self._var``.
  Improves the time to ``merge_sort`` a 10k revision graph by
  approximately 40% (~700->400ms).  (John Arbash Meinel)

* ``make docs`` now creates a man page at ``man1/bzr.1`` fixing bug 107388.
  (Robert Collins)

* ``bzr help`` now provides cross references to other help topics using
  the _see_also facility on command classes. Likewise the bzr_man
  documentation, and the bzr.1 man page also include this information.
  (Robert Collins)

* Tags are now included in logs, that use the long log formatter.
  (Erik Bågfors, Alexander Belchenko)

* ``bzr help`` provides a clearer message when a help topic cannot be
  found. (Robert Collins, #107656)

* ``bzr help`` now accepts optional prefixes for command help. The help
  for all commands can now be found at ``bzr help commands/COMMANDNAME``
  as well as ``bzr help COMMANDNAME`` (which only works for commands
  where the name is not the same as a more general help topic).
  (Robert Collins)

* ``bzr help PLUGINNAME`` will now return the module docstring from the
  plugin PLUGINNAME. (Robert Collins, #50408)

* New help topic ``urlspec`` which lists the availables transports.
  (Goffredo Baroncelli)

* doc/server.txt updated to document the default bzr:// port
  and also update the blurb about the hpss' current status.
  (Robert Collins, #107125).

* ``bzr serve`` now listens on interface 0.0.0.0 by default, making it
  serve out to the local LAN (and anyone in the world that can reach the
  machine running ``bzr serve``. (Robert Collins, #98918)

* A new smart server protocol version has been added.  It prefixes requests
  and responses with an explicit version identifier so that future protocol
  revisions can be dealt with gracefully.  (Andrew Bennetts, Robert Collins)

* The bzr protocol version 2 indicates success or failure in every response
  without depending on particular commands encoding that consistently,
  allowing future client refactorings to be much more robust about error
  handling. (Robert Collins, Martin Pool, Andrew Bennetts)

* The smart protocol over HTTP client has been changed to always post to the
  same ``.bzr/smart`` URL under the original location when it can.  This allows
  HTTP servers to only have to pass URLs ending in .bzr/smart to the smart
  server handler, and not arbitrary ``.bzr/*/smart`` URLs.  (Andrew Bennetts)

* digest authentication is now supported for proxies and HTTP by the urllib
  based http implementation. Tested against Apache 2.0.55 and Squid
  2.6.5. Basic and digest authentication are handled coherently for HTTP
  and proxy: if the user is provided in the url (bzr command line for HTTP,
  proxy environment variables for proxies), the password is prompted for
  (only once). If the password is provided, it is taken into account. Once
  the first authentication is successful, all further authentication
  roundtrips are avoided by preventively setting the right authentication
  header(s).
  (Vincent Ladeuil).

Internals
*********

* bzrlib API compatability with 0.8 has been dropped, cleaning up some
  code paths. (Robert Collins)

* Change the format of chroot urls so that they can be safely manipulated
  by generic url utilities without causing the resulting urls to have
  escaped the chroot. A side effect of this is that creating a chroot
  requires an explicit action using a ChrootServer.
  (Robert Collins, Andrew Bennetts)

* Deprecate ``Branch.get_root_id()`` because branches don't have root ids,
  rather than fixing bug #96847.  (Aaron Bentley)

* ``WorkingTree.apply_inventory_delta`` provides a better alternative to
  ``WorkingTree._write_inventory``.  (Aaron Bentley)

* Convenience method ``TestCase.expectFailure`` ensures that known failures
  do not silently pass.  (Aaron Bentley)

* ``Transport.local_abspath`` now raises ``NotLocalUrl`` rather than
  ``TransportNotPossible``. (Martin Pool, Ian Clatworthy)

* New SmartServer hooks facility. There are two initial hooks documented
  in ``bzrlib.transport.smart.SmartServerHooks``. The two initial hooks allow
  plugins to execute code upon server startup and shutdown.
  (Robert Collins).

* SmartServer in standalone mode will now close its listening socket
  when it stops, rather than waiting for garbage collection. This primarily
  fixes test suite hangs when a test tries to connect to a shutdown server.
  It may also help improve behaviour when dealing with a server running
  on a specific port (rather than dynamically assigned ports).
  (Robert Collins)

* Move most SmartServer code into a new package, bzrlib/smart.
  bzrlib/transport/remote.py contains just the Transport classes that used
  to be in bzrlib/transport/smart.py.  (Andrew Bennetts)

* urllib http implementation avoid roundtrips associated with
  401 (and 407) errors once the authentication succeeds.
  (Vincent Ladeuil).

* urlib http now supports querying the user for a proxy password if
  needed. Realm is shown in the prompt for both HTTP and proxy
  authentication when the user is required to type a password.
  (Vincent Ladeuil).

* Renamed SmartTransport (and subclasses like SmartTCPTransport) to
  RemoteTransport (and subclasses to RemoteTCPTransport, etc).  This is more
  consistent with its new home in ``bzrlib/transport/remote.py``, and because
  it's not really a "smart" transport, just one that does file operations
  via remote procedure calls.  (Andrew Bennetts)

* The ``lock_write`` method of ``LockableFiles``, ``Repository`` and
  ``Branch`` now accept a ``token`` keyword argument, so that separate
  instances of those objects can share a lock if it has the right token.
  (Andrew Bennetts, Robert Collins)

* New method ``get_branch_reference`` on ``BzrDir`` allows the detection of
  branch references - which the smart server component needs.

* The Repository API ``make_working_trees`` is now permitted to return
  False when ``set_make_working_trees`` is not implemented - previously
  an unimplemented ``set_make_working_trees`` implied the result True
  from ``make_working_trees``. This has been changed to accomodate the
  smart server, where it does not make sense (at this point) to ever
  make working trees by default. (Robert Collins)

* Command objects can now declare related help topics by having _see_also
  set to a list of related topic. (Robert Collins)

* ``bzrlib.help`` now delegates to the Command class for Command specific
  help. (Robert Collins)

* New class ``TransportListRegistry``, derived from the Registry class, which
  simplifies tracking the available Transports. (Goffredo Baroncelli)

* New function ``Branch.get_revision_id_to_revno_map`` which will
  return a dictionary mapping revision ids to dotted revnos. Since
  dotted revnos are defined in the context of the branch tip, it makes
  sense to generate them from a ``Branch`` object.
  (John Arbash Meinel)

* Fix the 'Unprintable error' message display to use the repr of the
  exception that prevented printing the error because the str value
  for it is often not useful in debugging (e.g. KeyError('foo') has a
  str() of 'foo' but a repr of 'KeyError('foo')' which is much more
  useful. (Robert Collins)

* ``urlutils.normalize_url`` now unescapes unreserved characters, such as "~".
  (Andrew Bennetts)

Bugfixes
********

* Don't fail bundle selftest if email has 'two' embedded.
  (Ian Clatworthy, #98510)

* Remove ``--verbose`` from ``bzr bundle``. It didn't work anyway.
  (Robert Widhopf-Fenk, #98591)

* Remove ``--basis`` from the checkout/branch commands - it didn't work
  properly and is no longer beneficial.
  (Robert Collins, #53675, #43486)

* Don't produce encoding error when adding duplicate files.
  (Aaron Bentley)

* Fix ``bzr log <file>`` so it only logs the revisions that changed
  the file, and does it faster.
  (Kent Gibson, John Arbash Meinel, #51980, #69477)

* Fix ``InterDirstateTre._iter_changes`` to handle when we come across
  an empty versioned directory, which now has files in it.
  (John Arbash Meinel, #104257)

* Teach ``common_ancestor`` to shortcut when the tip of one branch is
  inside the ancestry of the other. Saves a lot of graph processing
  (with an ancestry of 16k revisions, ``bzr merge ../already-merged``
  changes from 2m10s to 13s).  (John Arbash Meinel, #103757)

* Fix ``show_diff_trees`` to handle the case when a file is modified,
  and the containing directory is renamed. (The file path is different
  in this versus base, but it isn't marked as a rename).
  (John Arbash Meinel, #103870)

* FTP now works even when the FTP server does not support atomic rename.
  (Aaron Bentley, #89436)

* Correct handling in bundles and merge directives of timezones with
  that are not an integer number of hours offset from UTC.  Always
  represent the epoch time in UTC to avoid problems with formatting
  earlier times on win32.  (Martin Pool, Alexander Belchenko, John
  Arbash Meinel)

* Typo in the help for ``register-branch`` fixed. (Robert Collins, #96770)

* "dirstate" and "dirstate-tags" formats now produce branches compatible
  with old versions of bzr. (Aaron Bentley, #107168))

* Handle moving a directory when children have been added, removed,
  and renamed. (John Arbash Meinel, #105479)

* Don't preventively use basic authentication for proxy before receiving a
  407 error. Otherwise people willing to use other authentication schemes
  may expose their password in the clear (or nearly). This add one
  roundtrip in case basic authentication should be used, but plug the
  security hole.
  (Vincent Ladeuil)

* Handle http and proxy digest authentication.
  (Vincent Ladeuil, #94034).

Testing
*******

* Added ``bzrlib.strace.strace`` which will strace a single callable and
  return a StraceResult object which contains just the syscalls involved
  in running it. (Robert Collins)

* New test method ``reduceLockdirTimeout`` to drop the default (ui-centric)
  default time down to one suitable for tests. (Andrew Bennetts)

* Add new ``vfs_transport_factory`` attribute on tests which provides the
  common vfs backing for both the readonly and readwrite transports.
  This allows the RemoteObject tests to back onto local disk or memory,
  and use the existing ``transport_server`` attribute all tests know about
  to be the smart server transport. This in turn allows tests to
  differentiate between 'transport to access the branch', and
  'transport which is a VFS' - which matters in Remote* tests.
  (Robert Collins, Andrew Bennetts)

* The ``make_branch_and_tree`` method for tests will now create a
  lightweight checkout for the tree if the ``vfs_transport_factory`` is not
  a LocalURLServer. (Robert Collins, Andrew Bennetts)

* Branch implementation tests have been audited to ensure that all urls
  passed to Branch APIs use proper urls, except when local-disk paths
  are intended. This is so that tests correctly access the test transport
  which is often not equivalent to local disk in Remote* tests. As part
  of this many tests were adjusted to remove dependencies on local disk
  access.
  (Robert Collins, Andrew Bennetts)

* Mark bzrlib.tests and bzrlib.tests.TestUtil as providing assertFOO helper
  functions by adding a ``__unittest`` global attribute. (Robert Collins,
  Andrew Bennetts, Martin Pool, Jonathan Lange)

* Refactored proxy and authentication handling to simplify the
  implementation of new auth schemes for both http and proxy.
  (Vincent Ladeuil)

bzr 0.15
########

:Released: 2007-04-01

Bugfixes
********

* Handle incompatible repositories as a user issue when fetching.
  (Aaron Bentley)

* Don't give a recommendation to upgrade when branching or
  checking out a branch that contains an old-format working tree.
  (Martin Pool)

bzr 0.15rc3
###########

:Released:  2007-03-26

Changes
*******

* A warning is now displayed when opening working trees in older
  formats, to encourage people to upgrade to WorkingTreeFormat4.
  (Martin Pool)

Improvements
************

* HTTP redirections are now taken into account when a branch (or a
  bundle) is accessed for the first time. A message is issued at each
  redirection to inform the user. In the past, http redirections were
  silently followed for each request which significantly degraded the
  performances. The http redirections are not followed anymore by
  default, instead a RedirectRequested exception is raised. For bzrlib
  users needing to follow http redirections anyway,
  ``bzrlib.transport.do_catching_redirections`` provide an easy transition
  path.  (vila)

Internals
*********

* Added ``ReadLock.temporary_write_lock()`` to allow upgrading an OS read
  lock to an OS write lock. Linux can do this without unlocking, Win32
  needs to unlock in between. (John Arbash Meinel)

* New parameter ``recommend_upgrade`` to ``BzrDir.open_workingtree``
  to silence (when false) warnings about opening old formats.
  (Martin Pool)

* Fix minor performance regression with bzr-0.15 on pre-dirstate
  trees. (We were reading the working inventory too many times).
  (John Arbash Meinel)

* Remove ``Branch.get_transaction()`` in favour of a simple cache of
  ``revision_history``.  Branch subclasses should override
  ``_gen_revision_history`` rather than ``revision_history`` to make use of
  this cache, and call ``_clear_revision_history_cache`` and
  ``_cache_revision_history`` at appropriate times. (Andrew Bennetts)

Bugfixes
********

* Take ``smtp_server`` from user config into account.
  (vila, #92195)

* Restore Unicode filename handling for versioned and unversioned files.
  (John Arbash Meinel, #92608)

* Don't fail during ``bzr commit`` if a file is marked removed, and
  the containing directory is auto-removed.  (John Arbash Meinel, #93681)

* ``bzr status FILENAME`` failed on Windows because of an uncommon
  errno. (``ERROR_DIRECTORY == 267 != ENOTDIR``).
  (Wouter van Heyst, John Arbash Meinel, #90819)

* ``bzr checkout source`` should create a local branch in the same
  format as source. (John Arbash Meinel, #93854)

* ``bzr commit`` with a kind change was failing to update the
  last-changed-revision for directories.  The
  InventoryDirectory._unchanged only looked at the ``parent_id`` and name,
  ignoring the fact that the kind could have changed, too.
  (John Arbash Meinel, #90111)

* ``bzr mv dir/subdir other`` was incorrectly updating files inside
  the directory. So that there was a chance it would break commit,
  etc. (John Arbash Meinel, #94037)

* Correctly handles mutiple permanent http redirections.
  (vila, #88780)

bzr 0.15rc2
###########

:Released:  2007-03-14

Notes When Upgrading
********************

* Release 0.15rc2 of bzr changes the ``bzr init-repo`` command to
  default to ``--trees`` instead of ``--no-trees``.
  Existing shared repositories are not affected.

Improvements
************

* New ``merge-directive`` command to generate machine- and human-readable
  merge requests.  (Aaron Bentley)

* New ``submit:`` revision specifier makes it easy to diff against the
  common ancestor with the submit location (Aaron Bentley)

* Added support for Putty's SSH implementation. (Dmitry Vasiliev)

* Added ``bzr status --versioned`` to report only versioned files,
  not unknowns. (Kent Gibson)

* Merge now autodetects the correct line-ending style for its conflict
  markers.  (Aaron Bentley)

Internals
*********

* Refactored SSH vendor registration into SSHVendorManager class.
  (Dmitry Vasiliev)

Bugfixes
********

* New ``--numbered-dirs`` option to ``bzr selftest`` to use
  numbered dirs for TestCaseInTempDir. This is default behavior
  on Windows. Anyone can force named dirs on Windows
  with ``--no-numbered-dirs``. (Alexander Belchenko)

* Fix ``RevisionSpec_revid`` to handle the Unicode strings passed in
  from the command line. (Marien Zwart, #90501)

* Fix ``TreeTransform._iter_changes`` when both the source and
  destination are missing. (Aaron Bentley, #88842)

* Fix commit of merges with symlinks in dirstate trees.
  (Marien Zwart)

* Switch the ``bzr init-repo`` default from --no-trees to --trees.
  (Wouter van Heyst, #53483)


bzr 0.15rc1
###########

:Released:  2007-03-07

Surprises
*********

* The default disk format has changed. Please run 'bzr upgrade' in your
  working trees to upgrade. This new default is compatible for network
  operations, but not for local operations. That is, if you have two
  versions of bzr installed locally, after upgrading you can only use the
  bzr 0.15 version. This new default does not enable tags or nested-trees
  as they are incompatible with bzr versions before 0.15 over the network.

* For users of bzrlib: Two major changes have been made to the working tree
  api in bzrlib. The first is that many methods and attributes, including
  the inventory attribute, are no longer valid for use until one of
  ``lock_read``/``lock_write``/``lock_tree_write`` has been called,
  and become invalid again after unlock is called. This has been done
  to improve performance and correctness as part of the dirstate
  development.
  (Robert Collins, John A Meinel, Martin Pool, and others).

* For users of bzrlib: The attribute 'tree.inventory' should be considered
  readonly. Previously it was possible to directly alter this attribute, or
  its contents, and have the tree notice this. This has been made
  unsupported - it may work in some tree formats, but in the newer dirstate
  format such actions will have no effect and will be ignored, or even
  cause assertions. All operations possible can still be carried out by a
  combination of the tree API, and the bzrlib.transform API. (Robert
  Collins, John A Meinel, Martin Pool, and others).

Improvements
************

* Support for OS Windows 98. Also .bzr.log on any windows system
  saved in My Documents folder. (Alexander Belchenko)

* ``bzr mv`` enhanced to support already moved files.
  In the past the mv command would have failed if the source file doesn't
  exist. In this situation ``bzr mv`` would now detect that the file has
  already moved and update the repository accordingly, if the target file
  does exist.
  A new option ``--after`` has been added so that if two files already
  exist, you could notify Bazaar that you have moved a (versioned) file
  and replaced it with another. Thus in this case ``bzr move --after``
  will only update the Bazaar identifier.
  (Steffen Eichenberg, Marius Kruger)

* ``ls`` now works on treeless branches and remote branches.
  (Aaron Bentley)

* ``bzr help global-options`` describes the global options.
  (Aaron Bentley)

* ``bzr pull --overwrite`` will now correctly overwrite checkouts.
  (Robert Collins)

* Files are now allowed to change kind (e.g. from file to symlink).
  Supported by ``commit``, ``revert`` and ``status``
  (Aaron Bentley)

* ``inventory`` and ``unknowns`` hidden in favour of ``ls``
  (Aaron Bentley)

* ``bzr help checkouts`` descibes what checkouts are and some possible
  uses of them. (James Westby, Aaron Bentley)

* A new ``-d`` option to push, pull and merge overrides the default
  directory.  (Martin Pool)

* Branch format 6: smaller, and potentially faster than format 5.  Supports
  ``append_history_only`` mode, where the log view and revnos do not change,
  except by being added to.  Stores policy settings in
  ".bzr/branch/branch.conf".

* ``append_only`` branches:  Format 6 branches may be configured so that log
  view and revnos are always consistent.  Either create the branch using
  "bzr init --append-revisions-only" or edit the config file as descriped
  in docs/configuration.txt.

* rebind: Format 6 branches retain the last-used bind location, so if you
  "bzr unbind", you can "bzr bind" to bind to the previously-selected
  bind location.

* Builtin tags support, created and deleted by the ``tag`` command and
  stored in the branch.  Tags can be accessed with the revisionspec
  ``-rtag:``, and listed with ``bzr tags``.  Tags are not versioned
  at present. Tags require a network incompatible upgrade. To perform this
  upgrade, run ``bzr upgrade --dirstate-tags`` in your branch and
  repositories. (Martin Pool)

* The ``bzr://`` transport now has a well-known port number, 4155,
  which it will use by default.  (Andrew Bennetts, Martin Pool)

* Bazaar now looks for user-installed plugins before looking for site-wide
  plugins. (Jonathan Lange)

* ``bzr resolve`` now detects and marks resolved text conflicts.
  (Aaron Bentley)

Internals
*********

* Internally revision ids and file ids are now passed around as utf-8
  bytestrings, rather than treating them as Unicode strings. This has
  performance benefits for Knits, since we no longer need to decode the
  revision id for each line of content, nor for each entry in the index.
  This will also help with the future dirstate format.
  (John Arbash Meinel)

* Reserved ids (any revision-id ending in a colon) are rejected by
  versionedfiles, repositories, branches, and working trees
  (Aaron Bentley)

* Minor performance improvement by not creating a ProgressBar for
  every KnitIndex we create. (about 90ms for a bzr.dev tree)
  (John Arbash Meinel)

* New easier to use Branch hooks facility. There are five initial hooks,
  all documented in bzrlib.branch.BranchHooks.__init__ - ``'set_rh'``,
  ``'post_push'``, ``'post_pull'``, ``'post_commit'``,
  ``'post_uncommit'``. These hooks fire after the matching operation
  on a branch has taken place, and were originally added for the
  branchrss plugin. (Robert Collins)

* New method ``Branch.push()`` which should be used when pushing from a
  branch as it makes performance and policy decisions to match the UI
  level command ``push``. (Robert Collins).

* Add a new method ``Tree.revision_tree`` which allows access to cached
  trees for arbitrary revisions. This allows the in development dirstate
  tree format to provide access to the callers to cached copies of
  inventory data which are cheaper to access than inventories from the
  repository.
  (Robert Collins, Martin Pool)

* New ``Branch.last_revision_info`` method, this is being done to allow
  optimization of requests for both the number of revisions and the last
  revision of a branch with smartservers and potentially future branch
  formats. (Wouter van Heyst, Robert Collins)

* Allow ``'import bzrlib.plugins.NAME'`` to work when the plugin NAME has not
  yet been loaded by ``load_plugins()``. This allows plugins to depend on each
  other for code reuse without requiring users to perform file-renaming
  gymnastics. (Robert Collins)

* New Repository method ``'gather_stats'`` for statistic data collection.
  This is expected to grow to cover a number of related uses mainly
  related to bzr info. (Robert Collins)

* Log formatters are now managed with a registry.
  ``log.register_formatter`` continues to work, but callers accessing
  the FORMATTERS dictionary directly will not.

* Allow a start message to be passed to the ``edit_commit_message``
  function.  This will be placed in the message offered to the user
  for editing above the separator. It allows a template commit message
  to be used more easily. (James Westby)

* ``GPGStrategy.sign()`` will now raise ``BzrBadParameterUnicode`` if
  you pass a Unicode string rather than an 8-bit string. Callers need
  to be updated to encode first. (John Arbash Meinel)

* Branch.push, pull, merge now return Result objects with information
  about what happened, rather than a scattering of various methods.  These
  are also passed to the post hooks.  (Martin Pool)

* File formats and architecture is in place for managing a forest of trees
  in bzr, and splitting up existing trees into smaller subtrees, and
  finally joining trees to make a larger tree. This is the first iteration
  of this support, and the user-facing aspects still require substantial
  work.  If you wish to experiment with it, use ``bzr upgrade
  --dirstate-with-subtree`` in your working trees and repositories.
  You can use the hidden commands ``split`` and ``join`` and to create
  and manipulate nested trees, but please consider using the nested-trees
  branch, which contains substantial UI improvements, instead.
  http://code.aaronbentley.com/bzr/bzrrepo/nested-trees/
  (Aaron Bentley, Martin Pool, Robert Collins).

Bugfixes
********

* ``bzr annotate`` now uses dotted revnos from the viewpoint of the
  branch, rather than the last changed revision of the file.
  (John Arbash Meinel, #82158)

* Lock operations no longer hang if they encounter a permission problem.
  (Aaron Bentley)

* ``bzr push`` can resume a push that was canceled before it finished.
  Also, it can push even if the target directory exists if you supply
  the ``--use-existing-dir`` flag.
  (John Arbash Meinel, #30576, #45504)

* Fix http proxy authentication when user and an optional
  password appears in the ``*_proxy`` vars. (Vincent Ladeuil,
  #83954).

* ``bzr log branch/file`` works for local treeless branches
  (Aaron Bentley, #84247)

* Fix problem with UNC paths on Windows 98. (Alexander Belchenko, #84728)

* Searching location of CA bundle for PyCurl in env variable
  (``CURL_CA_BUNDLE``), and on win32 along the PATH.
  (Alexander Belchenko, #82086)

* ``bzr init`` works with unicode argument LOCATION.
  (Alexander Belchenko, #85599)

* Raise ``DependencyNotPresent`` if pycurl do not support https.
  (Vincent Ladeuil, #85305)

* Invalid proxy env variables should not cause a traceback.
  (Vincent Ladeuil, #87765)

* Ignore patterns normalised to use '/' path separator.
  (Kent Gibson, #86451)

* bzr rocks. It sure does! Fix case. (Vincent Ladeuil, #78026)

* Fix bzrtools shelve command for removed lines beginning with "--"
  (Johan Dahlberg, #75577)

Testing
*******

* New ``--first`` option to ``bzr selftest`` to run specified tests
  before the rest of the suite.  (Martin Pool)


bzr 0.14
########

:Released:  2007-01-23

Improvements
************

* ``bzr help global-options`` describes the global options. (Aaron Bentley)

Bug Fixes
*********

* Skip documentation generation tests if the tools to do so are not
  available. Fixes running selftest for installled copies of bzr.
  (John Arbash Meinel, #80330)

* Fix the code that discovers whether bzr is being run from it's
  working tree to handle the case when it isn't but the directory
  it is in is below a repository. (James Westby, #77306)


bzr 0.14rc1
###########

:Released:  2007-01-16

Improvements
************

* New connection: ``bzr+http://`` which supports tunnelling the smart
  protocol over an HTTP connection. If writing is enabled on the bzr
  server, then you can write over the http connection.
  (Andrew Bennetts, John Arbash Meinel)

* Aliases now support quotation marks, so they can contain whitespace
  (Marius Kruger)

* PyCurlTransport now use a single curl object. By specifying explicitly
  the 'Range' header, we avoid the need to use two different curl objects
  (and two connections to the same server). (Vincent Ladeuil)

* ``bzr commit`` does not prompt for a message until it is very likely to
  succeed.  (Aaron Bentley)

* ``bzr conflicts`` now takes --text to list pathnames of text conflicts
  (Aaron Bentley)

* Fix ``iter_lines_added_or_present_in_versions`` to use a set instead
  of a list while checking if a revision id was requested. Takes 10s
  off of the ``fileids_affected_by_revision_ids`` time, which is 10s
  of the ``bzr branch`` time. Also improve ``fileids_...`` time by
  filtering lines with a regex rather than multiple ``str.find()``
  calls. (saves another 300ms) (John Arbash Meinel)

* Policy can be set for each configuration key. This allows keys to be
  inherited properly across configuration entries. For example, this
  should enable you to do::

    [/home/user/project]
    push_location = sftp://host/srv/project/
    push_location:policy = appendpath

  And then a branch like ``/home/user/project/mybranch`` should get an
  automatic push location of ``sftp://host/srv/project/mybranch``.
  (James Henstridge)

* Added ``bzr status --short`` to make status report svn style flags
  for each file.  For example::

    $ bzr status --short
    A  foo
    A  bar
    D  baz
    ?  wooley

* 'bzr selftest --clean-output' allows easily clean temporary tests
  directories without running tests. (Alexander Belchenko)

* ``bzr help hidden-commands`` lists all hidden commands. (Aaron Bentley)

* ``bzr merge`` now has an option ``--pull`` to fall back to pull if
  local is fully merged into remote. (Jan Hudec)

* ``bzr help formats`` describes available directory formats. (Aaron Bentley)

Internals
*********

* A few tweaks directly to ``fileids_affected_by_revision_ids`` to
  help speed up processing, as well allowing to extract unannotated
  lines. Between the two ``fileids_affected_by_revision_ids`` is
  improved by approx 10%. (John Arbash Meinel)

* Change Revision serialization to only write out millisecond
  resolution. Rather than expecting floating point serialization to
  preserve more resolution than we need. (Henri Weichers, Martin Pool)

* Test suite ends cleanly on Windows.  (Vincent Ladeuil)

* When ``encoding_type`` attribute of class Command is equal to 'exact',
  force sys.stdout to be a binary stream on Windows, and therefore
  keep exact line-endings (without LF -> CRLF conversion).
  (Alexander Belchenko)

* Single-letter short options are no longer globally declared.  (Martin
  Pool)

* Before using detected user/terminal encoding bzr should check
  that Python has corresponding codec. (Alexander Belchenko)

* Formats for end-user selection are provided via a FormatRegistry (Aaron Bentley)

Bug Fixes
*********

* ``bzr missing --verbose`` was showing adds/removals in the wrong
  direction. (John Arbash Meinel)

* ``bzr annotate`` now defaults to showing dotted revnos for merged
  revisions. It cuts them off at a depth of 12 characters, but you can
  supply ``--long`` to see the full number. You can also use
  ``--show-ids`` to display the original revision ids, rather than
  revision numbers and committer names. (John Arbash Meinel, #75637)

* bzr now supports Win32 UNC path (e.g. ``\HOST\path``.
  (Alexander Belchenko, #57869)

* Win32-specific: output of cat, bundle and diff commands don't mangle
  line-endings (Alexander Belchenko, #55276)

* Replace broken fnmatch based ignore pattern matching with custom pattern
  matcher.
  (Kent Gibson, Jan Hudec #57637)

* pycurl and urllib can detect short reads at different places. Update
  the test suite to test more cases. Also detect http error code 416
  which was raised for that specific bug. Also enhance the urllib
  robustness by detecting invalid ranges (and pycurl's one by detecting
  short reads during the initial GET). (Vincent Ladeuil, #73948)

* The urllib connection sharing interacts badly with urllib2
  proxy setting (the connections didn't go thru the proxy
  anymore). Defining a proper ProxyHandler solves the
  problem.  (Vincent Ladeuil, #74759)

* Use urlutils to generate relative URLs, not osutils
  (Aaron Bentley, #76229)

* ``bzr status`` in a readonly directory should work without giving
  lots of errors. (John Arbash Meinel, #76299)

* Mention the revisionspec topic for the revision option help.
  (Wouter van Heyst, #31663)

* Allow plugins import from zip archives.
  (Alexander Belchenko, #68124)


bzr 0.13
########

:Released:  2006-12-05

No changes from 0.13rc


bzr 0.13rc1
###########

:Released:  2006-11-27

Improvements
************

* New command ``bzr remove-tree`` allows the removal of the working
  tree from a branch.
  (Daniel Silverstone)

* urllib uses shared keep-alive connections, so http
  operations are substantially faster.
  (Vincent Ladeuil, #53654)

* ``bzr export`` allows an optional branch parameter, to export a bzr
  tree from some other url. For example:
  ``bzr export bzr.tar.gz http://bazaar-vcs.org/bzr/bzr.dev``
  (Daniel Silverstone)

* Added ``bzr help topics`` to the bzr help system. This gives a
  location for general information, outside of a specific command.
  This includes updates for ``bzr help revisionspec`` the first topic
  included. (Goffredo Baroncelli, John Arbash Meinel, #42714)

* WSGI-compatible HTTP smart server.  See ``doc/http_smart_server.txt``.
  (Andrew Bennetts)

* Knit files will now cache full texts only when the size of the
  deltas is as large as the size of the fulltext. (Or after 200
  deltas, whichever comes first). This has the most benefit on large
  files with small changes, such as the inventory for a large project.
  (eg For a project with 2500 files, and 7500 revisions, it changes
  the size of inventory.knit from 11MB to 5.4MB) (John Arbash Meinel)

Internals
*********

* New -D option given before the command line turns on debugging output
  for particular areas.  -Derror shows tracebacks on all errors.
  (Martin Pool)

* Clean up ``bzr selftest --benchmark bundle`` to correct an import,
  and remove benchmarks that take longer than 10min to run.
  (John Arbash Meinel)

* Use ``time.time()`` instead of ``time.clock()`` to decide on
  progress throttling. Because ``time.clock()`` is actually CPU time,
  so over a high-latency connection, too many updates get throttled.
  (John Arbash Meinel)

* ``MemoryTransport.list_dir()`` would strip the first character for
  files or directories in root directory. (John Arbash Meinel)

* New method ``get_branch_reference`` on 'BzrDir' allows the detection of
  branch references - which the smart server component needs.

* New ``ChrootTransportDecorator``, accessible via the ``chroot+`` url
  prefix.  It disallows any access to locations above a set URL.  (Andrew
  Bennetts)

Bug Fixes
*********

* Now ``_KnitIndex`` properly decode revision ids when loading index data.
  And optimize the knit index parsing code.
  (Dmitry Vasiliev, John Arbash Meinel)

* ``bzrlib/bzrdir.py`` was directly referencing ``bzrlib.workingtree``,
  without importing it. This prevented ``bzr upgrade`` from working
  unless a plugin already imported ``bzrlib.workingtree``
  (John Arbash Meinel, #70716)

* Suppress the traceback on invalid URLs (Vincent Ladeuil, #70803).

* Give nicer error message when an http server returns a 403
  error code. (Vincent Ladeuil, #57644).

* When a multi-range http GET request fails, try a single
  range one. If it fails too, forget about ranges. Remember that until
  the death of the transport and propagates that to the clones.
  (Vincent Ladeuil, #62276, #62029).

* Handles user/passwords supplied in url from command
  line (for the urllib implementation). Don't request already
  known passwords (Vincent Ladeuil, #42383, #44647, #48527)

* ``_KnitIndex.add_versions()`` dictionary compresses revision ids as they
  are added. This fixes bug where fetching remote revisions records
  them as full references rather than integers.
  (John Arbash Meinel, #64789)

* ``bzr ignore`` strips trailing slashes in patterns.
  Also ``bzr ignore`` rejects absolute paths. (Kent Gibson, #4559)

* ``bzr ignore`` takes multiple arguments. (Cheuksan Edward Wang, #29488)

* mv correctly handles paths that traverse symlinks.
  (Aaron Bentley, #66964)

* Give nicer looking error messages when failing to connect over ssh.
  (John Arbash Meinel, #49172)

* Pushing to a remote branch does not currently update the remote working
  tree. After a remote push, ``bzr status`` and ``bzr diff`` on the remote
  machine now show that the working tree is out of date.
  (Cheuksan Edward Wang #48136)

* Use patiencediff instead of difflib for determining deltas to insert
  into knits. This avoids the O(N^3) behavior of difflib. Patience
  diff should be O(N^2). (Cheuksan Edward Wang, #65714)

* Running ``bzr log`` on nonexistent file gives an error instead of the
  entire log history. (Cheuksan Edward Wang #50793)

* ``bzr cat`` can look up contents of removed or renamed files. If the
  pathname is ambiguous, i.e. the files in the old and new trees have
  different id's, the default is the file in the new tree. The user can
  use "--name-from-revision" to select the file in the old tree.
  (Cheuksan Edward Wang, #30190)

Testing
*******

* TestingHTTPRequestHandler really handles the Range header
  (previously it was ignoring it and returning the whole file,).

bzr 0.12
########

:Released:  2006-10-30

Internals
*********

* Clean up ``bzr selftest --benchmark bundle`` to correct an import,
  and remove benchmarks that take longer than 10min to run.
  (John Arbash Meinel)

bzr 0.12rc1
###########

:Released:  2006-10-23

Improvements
************

* ``bzr log`` now shows dotted-decimal revision numbers for all revisions,
  rather than just showing a decimal revision number for revisions on the
  mainline. These revision numbers are not yet accepted as input into bzr
  commands such as log, diff etc. (Robert Collins)

* revisions can now be specified using dotted-decimal revision numbers.
  For instance, ``bzr diff -r 1.2.1..1.2.3``. (Robert Collins)

* ``bzr help commands`` output is now shorter (Aaron Bentley)

* ``bzr`` now uses lazy importing to reduce the startup time. This has
  a moderate effect on lots of actions, especially ones that have
  little to do. For example ``bzr rocks`` time is down to 116ms from
  283ms. (John Arbash Meinel)

* New Registry class to provide name-to-object registry-like support,
  for example for schemes where plugins can register new classes to
  do certain tasks (e.g. log formatters). Also provides lazy registration
  to allow modules to be loaded on request.
  (John Arbash Meinel, Adeodato Simó)

API Incompatability
*******************

* LogFormatter subclasses show now expect the 'revno' parameter to
  show() to be a string rather than an int. (Robert Collins)

Internals
*********

* ``TestCase.run_bzr``, ``run_bzr_captured``, and ``run_bzr_subprocess``
  can take a ``working_dir='foo'`` parameter, which will change directory
  for the command. (John Arbash Meinel)

* ``bzrlib.lazy_regex.lazy_compile`` can be used to create a proxy
  around a regex, which defers compilation until first use.
  (John Arbash Meinel)

* ``TestCase.run_bzr_subprocess`` defaults to supplying the
  ``--no-plugins`` parameter to ensure test reproducability, and avoid
  problems with system-wide installed plugins. (John Arbash Meinel)

* Unique tree root ids are now supported. Newly created trees still
  use the common root id for compatibility with bzr versions before 0.12.
  (Aaron Bentley)

* ``WorkingTree.set_root_id(None)`` is now deprecated. Please
  pass in ``inventory.ROOT_ID`` if you want the default root id value.
  (Robert Collins, John Arbash Meinel)

* New method ``WorkingTree.flush()`` which will write the current memory
  inventory out to disk. At the same time, ``read_working_inventory`` will
  no longer trash the current tree inventory if it has been modified within
  the current lock, and the tree will now ``flush()`` automatically on
  ``unlock()``. ``WorkingTree.set_root_id()`` has been updated to take
  advantage of this functionality. (Robert Collins, John Arbash Meinel)

* ``bzrlib.tsort.merge_sorted`` now accepts ``generate_revnos``. This
  parameter will cause it to add another column to its output, which
  contains the dotted-decimal revno for each revision, as a tuple.
  (Robert Collins)

* ``LogFormatter.show_merge`` is deprecated in favour of
  ``LogFormatter.show_merge_revno``. (Robert Collins)

Bug Fixes
*********

* Avoid circular imports by creating a deprecated function for
  ``bzrlib.tree.RevisionTree``. Callers should have been using
  ``bzrlib.revisontree.RevisionTree`` anyway. (John Arbash Meinel,
  #66349)

* Don't use ``socket.MSG_WAITALL`` as it doesn't exist on all
  platforms. (Martin Pool, #66356)

* Don't require ``Content-Type`` in range responses. Assume they are a
  single range if ``Content-Type`` does not exist.
  (John Arbash Meinel, #62473)

* bzr branch/pull no longer complain about progress bar cleanup when
  interrupted during fetch.  (Aaron Bentley, #54000)

* ``WorkingTree.set_parent_trees()`` uses the trees to directly write
  the basis inventory, rather than going through the repository. This
  allows us to have 1 inventory read, and 2 inventory writes when
  committing a new tree. (John Arbash Meinel)

* When reverting, files that are not locally modified that do not exist
  in the target are deleted, not just unversioned (Aaron Bentley)

* When trying to acquire a lock, don't fail immediately. Instead, try
  a few times (up to 1 hour) before timing out. Also, report why the
  lock is unavailable (John Arbash Meinel, #43521, #49556)

* Leave HttpTransportBase daughter classes decides how they
  implement cloning. (Vincent Ladeuil, #61606)

* diff3 does not indicate conflicts on clean merge. (Aaron Bentley)

* If a commit fails, the commit message is stored in a file at the root of
  the tree for later commit. (Cheuksan Edward Wang, Stefan Metzmacher,
  #32054)

Testing
*******

* New test base class TestCaseWithMemoryTransport offers memory-only
  testing facilities: its not suitable for tests that need to mutate disk
  state, but most tests should not need that and should be converted to
  TestCaseWithMemoryTransport. (Robert Collins)

* ``TestCase.make_branch_and_memory_tree`` now takes a format
  option to set the BzrDir, Repository and Branch formats of the
  created objects. (Robert Collins, John Arbash Meinel)

bzr 0.11
########

:Released:  2006-10-02

* Smart server transport test failures on windows fixed. (Lukáš Lalinský).

bzr 0.11rc2
###########

:Released:  2006-09-27

Bug Fixes
*********

* Test suite hangs on windows fixed. (Andrew Bennets, Alexander Belchenko).

* Commit performance regression fixed. (Aaron Bentley, Robert Collins, John
  Arbash Meinel).

bzr 0.11rc1
###########

:Released:  2006-09-25

Improvements
************

* Knit files now wait to create their contents until the first data is
  added. The old code used to create an empty .knit and a .kndx with just
  the header. However, this caused a lot of extra round trips over sftp.
  This can change the time for ``bzr push`` to create a new remote branch
  from 160s down to 100s. This also affects ``bzr commit`` performance when
  adding new files, ``bzr commit`` on a new kernel-like tree drops from 50s
  down to 40s (John Arbash Meinel, #44692)

* When an entire subtree has been deleted, commit will now report that
  just the top of the subtree has been deleted, rather than reporting
  all the individual items. (Robert Collins)

* Commit performs one less XML parse. (Robert Collins)

* ``bzr checkout`` now operates on readonly branches as well
  as readwrite branches. This fixes bug #39542. (Robert Collins)

* ``bzr bind`` no longer synchronises history with the master branch.
  Binding should be followed by an update or push to synchronise the
  two branches. This is closely related to the fix for bug #39542.
  (Robert Collins)

* ``bzrlib.lazy_import.lazy_import`` function to create on-demand
  objects.  This allows all imports to stay at the global scope, but
  modules will not actually be imported if they are not used.
  (John Arbash Meinel)

* Support ``bzr://`` and ``bzr+ssh://`` urls to work with the new RPC-based
  transport which will be used with the upcoming high-performance smart
  server. The new command ``bzr serve`` will invoke bzr in server mode,
  which processes these requests. (Andrew Bennetts, Robert Collins, Martin
  Pool)

* New command ``bzr version-info`` which can be used to get a summary
  of the current state of the tree. This is especially useful as part
  of a build commands. See ``doc/version_info.txt`` for more information
  (John Arbash Meinel)

Bug Fixes
*********

* ``'bzr inventory [FILE...]'`` allows restricting the file list to a
  specific set of files. (John Arbash Meinel, #3631)

* Don't abort when annotating empty files (John Arbash Meinel, #56814)

* Add ``Stanza.to_unicode()`` which can be passed to another Stanza
  when nesting stanzas. Also, add ``read_stanza_unicode`` to handle when
  reading a nested Stanza. (John Arbash Meinel)

* Transform._set_mode() needs to stat the right file.
  (John Arbash Meinel, #56549)

* Raise WeaveFormatError rather than StopIteration when trying to read
  an empty Weave file. (John Arbash Meinel, #46871)

* Don't access e.code for generic URLErrors, only HTTPErrors have .code.
  (Vincent Ladeuil, #59835)

* Handle boundary="" lines properly to allow access through a Squid proxy.
  (John Arbash Meinel, #57723)

* revert now removes newly-added directories (Aaron Bentley, #54172)

* ``bzr upgrade sftp://`` shouldn't fail to upgrade v6 branches if there
  isn't a working tree. (David Allouche, #40679)

* Give nicer error messages when a user supplies an invalid --revision
  parameter. (John Arbash Meinel, #55420)

* Handle when LANG is not recognized by python. Emit a warning, but
  just revert to using 'ascii'. (John Arbash Meinel, #35392)

* Don't use ``preexec_fn`` on win32, as it is not supported by subprocess.
  (John Arbash Meinel)

* Skip specific tests when the dependencies aren't met. This includes
  some ``setup.py`` tests when ``python-dev`` is not available, and
  some tests that depend on paramiko. (John Arbash Meinel, Mattheiu Moy)

* Fallback to Paramiko properly, if no ``ssh`` executable exists on
  the system. (Andrew Bennetts, John Arbash Meinel)

* ``Branch.bind(other_branch)`` no longer takes a write lock on the
  other branch, and will not push or pull between the two branches.
  API users will need to perform a push or pull or update operation if they
  require branch synchronisation to take place. (Robert Collins, #47344)

* When creating a tarball or zipfile export, export unicode names as utf-8
  paths. This may not work perfectly on all platforms, but has the best
  chance of working in the common case. (John Arbash Meinel, #56816)

* When committing, only files that exist in working tree or basis tree
  may be specified (Aaron Bentley, #50793)

Portability
***********

* Fixes to run on Python 2.5 (Brian M. Carlson, Martin Pool, Marien Zwart)

Internals
*********

* TestCaseInTempDir now creates a separate directory for HOME, rather
  than having HOME set to the same location as the working directory.
  (John Arbash Meinel)

* ``run_bzr_subprocess()`` can take an optional ``env_changes={}`` parameter,
  which will update os.environ inside the spawned child. It also can
  take a ``universal_newlines=True``, which helps when checking the output
  of the command. (John Arbash Meinel)

* Refactor SFTP vendors to allow easier re-use when ssh is used.
  (Andrew Bennetts)

* ``Transport.list_dir()`` and ``Transport.iter_files_recursive()`` should always
  return urlescaped paths. This is now tested (there were bugs in a few
  of the transports) (Andrew Bennetts, David Allouche, John Arbash Meinel)

* New utility function ``symbol_versioning.deprecation_string``. Returns the
  formatted string for a callable, deprecation format pair. (Robert Collins)

* New TestCase helper applyDeprecated. This allows you to call a callable
  which is deprecated without it spewing to the screen, just by supplying
  the deprecation format string issued for it. (Robert Collins)

* Transport.append and Transport.put have been deprecated in favor of
  ``.append_bytes``, ``.append_file``, ``.put_bytes``, and
  ``.put_file``. This removes the ambiguity in what type of object the
  functions take.  ``Transport.non_atomic_put_{bytes,file}`` has also
  been added. Which works similarly to ``Transport.append()`` except for
  SFTP, it doesn't have a round trip when opening the file. Also, it
  provides functionality for creating a parent directory when trying
  to create a file, rather than raise NoSuchFile and forcing the
  caller to repeat their request.
  (John Arbash Meinel)

* WorkingTree has a new api ``unversion`` which allow the unversioning of
  entries by their file id. (Robert Collins)

* ``WorkingTree.pending_merges`` is deprecated.  Please use the
  ``get_parent_ids`` (introduced in 0.10) method instead. (Robert Collins)

* WorkingTree has a new ``lock_tree_write`` method which locks the branch for
  read rather than write. This is appropriate for actions which only need
  the branch data for reference rather than mutation. A new decorator
  ``needs_tree_write_lock`` is provided in the workingtree module. Like the
  ``needs_read_lock`` and ``needs_write_lock`` decorators this allows static
  declaration of the locking requirements of a function to ensure that
  a lock is taken out for casual scripts. (Robert Collins, #54107)

* All WorkingTree methods which write to the tree, but not to the branch
  have been converted to use ``needs_tree_write_lock`` rather than
  ``needs_write_lock``. Also converted is the revert, conflicts and tree
  transform modules. This provides a modest performance improvement on
  metadir style trees, due to the reduce lock-acquisition, and a more
  significant performance improvement on lightweight checkouts from
  remote branches, where trivial operations used to pay a significant
  penalty. It also provides the basis for allowing readonly checkouts.
  (Robert Collins)

* Special case importing the standard library 'copy' module. This shaves
  off 40ms of startup time, while retaining compatibility. See:
  ``bzrlib/inspect_for_copy.py`` for more details. (John Arbash Meinel)

* WorkingTree has a new parent class MutableTree which represents the
  specialisations of Tree which are able to be altered. (Robert Collins)

* New methods mkdir and ``put_file_bytes_non_atomic`` on MutableTree that
  mutate the tree and its contents. (Robert Collins)

* Transport behaviour at the root of the URL is now defined and tested.
  (Andrew Bennetts, Robert Collins)

Testing
*******

* New test helper classs MemoryTree. This is typically accessed via
  ``self.make_branch_and_memory_tree()`` in test cases. (Robert Collins)

* Add ``start_bzr_subprocess`` and ``stop_bzr_subprocess`` to allow test
  code to continue running concurrently with a subprocess of bzr.
  (Andrew Bennetts, Robert Collins)

* Add a new method ``Transport.get_smart_client()``. This is provided to
  allow upgrades to a richer interface than the VFS one provided by
  Transport. (Andrew Bennetts, Martin Pool)

bzr 0.10
########

:Released:  2006-08-29

Improvements
************
* 'merge' now takes --uncommitted, to apply uncommitted changes from a
  tree.  (Aaron Bentley)

* 'bzr add --file-ids-from' can be used to specify another path to use
  for creating file ids, rather than generating all new ones. Internally,
  the 'action' passed to ``smart_add_tree()`` can return ``file_ids`` that
  will be used, rather than having bzrlib generate new ones.
  (John Arbash Meinel, #55781)

* ``bzr selftest --benchmark`` now allows a ``--cache-dir`` parameter.
  This will cache some of the intermediate trees, and decrease the
  setup time for benchmark tests. (John Arbash Meinel)

* Inverse forms are provided for all boolean options.  For example,
  --strict has --no-strict, --no-recurse has --recurse (Aaron Bentley)

* Serialize out Inventories directly, rather than using ElementTree.
  Writing out a kernel sized inventory drops from 2s down to ~350ms.
  (Robert Collins, John Arbash Meinel)

Bug Fixes
*********

* Help diffutils 2.8.4 get along with binary tests (Marien Zwart: #57614)

* Change LockDir so that if the lock directory doesn't exist when
  ``lock_write()`` is called, an attempt will be made to create it.
  (John Arbash Meinel, #56974)

* ``bzr uncommit`` preserves pending merges. (John Arbash Meinel, #57660)

* Active FTP transport now works as intended. (ghozzy, #56472)

* Really fix mutter() so that it won't ever raise a UnicodeError.
  It means it is possible for ~/.bzr.log to contain non UTF-8 characters.
  But it is a debugging log, not a real user file.
  (John Arbash Meinel, #56947, #53880)

* Change Command handle to allow Unicode command and options.
  At present we cannot register Unicode command names, so we will get
  BzrCommandError('unknown command'), or BzrCommandError('unknown option')
  But that is better than a UnicodeError + a traceback.
  (John Arbash Meinel, #57123)

* Handle TZ=UTC properly when reading/writing revisions.
  (John Arbash Meinel, #55783, #56290)

* Use ``GPG_TTY`` to allow gpg --cl to work with gpg-agent in a pipeline,
  (passing text to sign in on stdin). (John Arbash Meinel, #54468)

* External diff does the right thing for binaries even in foreign
  languages. (John Arbash Meinel, #56307)

* Testament handles more cases when content is unicode. Specific bug was
  in handling of revision properties.
  (John Arbash Meinel, Holger Krekel, #54723)

* The bzr selftest was failing on installed versions due to a bug in a new
  test helper. (John Arbash Meinel, Robert Collins, #58057)

Internals
*********

* ``bzrlib.cache_utf8`` contains ``encode()`` and ``decode()`` functions
  which can be used to cache the conversion between utf8 and Unicode.
  Especially helpful for some of the knit annotation code, which has to
  convert revision ids to utf8 to annotate lines in storage.
  (John Arbash Meinel)

* ``setup.py`` now searches the filesystem to find all packages which
  need to be installed. This should help make the life of packagers
  easier. (John Arbash Meinel)

bzr 0.9.0
#########

:Released:  2006-08-11

Surprises
*********

* The hard-coded built-in ignore rules have been removed. There are
  now two rulesets which are enforced. A user global one in
  ``~/.bazaar/ignore`` which will apply to every tree, and the tree
  specific one '.bzrignore'.
  ``~/.bazaar/ignore`` will be created if it does not exist, but with
  a more conservative list than the old default.
  This fixes bugs with default rules being enforced no matter what.
  The old list of ignore rules from bzr is available by
  running 'bzr ignore --old-default-rules'.
  (Robert Collins, Martin Pool, John Arbash Meinel)

* 'branches.conf' has been changed to 'locations.conf', since it can apply
  to more locations than just branch locations.
  (Aaron Bentley)

Improvements
************

* The revision specifier "revno:" is extended to accept the syntax
  revno:N:branch. For example,
  revno:42:http://bazaar-vcs.org/bzr/bzr.dev/ means revision 42 in
  bzr.dev.  (Matthieu Moy)

* Tests updates to ensure proper URL handling, UNICODE support, and
  proper printing when the user's terminal encoding cannot display
  the path of a file that has been versioned.
  ``bzr branch`` can take a target URL rather than only a local directory.
  ``Branch.get_parent()/set_parent()`` now save a relative path if possible,
  and normalize the parent based on root, allowing access across
  different transports. (John Arbash Meinel, Wouter van Heyst, Martin Pool)
  (Malone #48906, #42699, #40675, #5281, #3980, #36363, #43689,
  #42517, #42514)

* On Unix, detect terminal width using an ioctl not just $COLUMNS.
  Use terminal width for single-line logs from ``bzr log --line`` and
  pending-merge display.  (Robert Widhopf-Fenk, Gustavo Niemeyer)
  (Malone #3507)

* On Windows, detect terminal width using GetConsoleScreenBufferInfo.
  (Alexander Belchenko)

* Speedup improvement for 'date:'-revision search. (Guillaume Pinot).

* Show the correct number of revisions pushed when pushing a new branch.
  (Robert Collins).

* 'bzr selftest' now shows a progress bar with the number of tests, and
  progress made. 'make check' shows tests in -v mode, to be more useful
  for the PQM status window. (Robert Collins).
  When using a progress bar, failed tests are printed out, rather than
  being overwritten by the progress bar until the suite finishes.
  (John Arbash Meinel)

* 'bzr selftest --benchmark' will run a new benchmarking selftest.
  'bzr selftest --benchmark --lsprof-timed' will use lsprofile to generate
  profile data for the individual profiled calls, allowing for fine
  grained analysis of performance.
  (Robert Collins, Martin Pool).

* 'bzr commit' shows a progress bar. This is useful for commits over sftp
  where commit can take an appreciable time. (Robert Collins)

* 'bzr add' is now less verbose in telling you what ignore globs were
  matched by files being ignored. Instead it just tells you how many
  were ignored (because you might reasonably be expecting none to be
  ignored). 'bzr add -v' is unchanged and will report every ignored
  file. (Robert Collins).

* ftp now has a test server if medusa is installed. As part of testing,
  ftp support has been improved, including support for supplying a
  non-standard port. (John Arbash Meinel).

* 'bzr log --line' shows the revision number, and uses only the
  first line of the log message (#5162, Alexander Belchenko;
  Matthieu Moy)

* 'bzr status' has had the --all option removed. The 'bzr ls' command
  should be used to retrieve all versioned files. (Robert Collins)

* 'bzr bundle OTHER/BRANCH' will create a bundle which can be sent
  over email, and applied on the other end, while maintaining ancestry.
  This bundle can be applied with either 'bzr merge' or 'bzr pull',
  the same way you would apply another branch.
  (John Arbash Meinel, Aaron Bentley)

* 'bzr whoami' can now be used to set your identity from the command line,
  for a branch or globally.  (Robey Pointer)

* 'bzr checkout' now aliased to 'bzr co', and 'bzr annotate' to 'bzr ann'.
  (Michael Ellerman)

* 'bzr revert DIRECTORY' now reverts the contents of the directory as well.
  (Aaron Bentley)

* 'bzr get sftp://foo' gives a better error when paramiko is not present.
  Also updates things like 'http+pycurl://' if pycurl is not present.
  (John Arbash Meinel) (Malone #47821, #52204)

* New env variable ``BZR_PROGRESS_BAR``, sets the default progress bar type.
  Can be set to 'none' or 'dummy' to disable the progress bar, 'dots' or
  'tty' to create the respective type. (John Arbash Meinel, #42197, #51107)

* Improve the help text for 'bzr diff' to explain what various options do.
  (John Arbash Meinel, #6391)

* 'bzr uncommit -r 10' now uncommits revisions 11.. rather than uncommitting
  revision 10. This makes -r10 more in line with what other commands do.
  'bzr uncommit' also now saves the pending merges of the revisions that
  were removed. So it is safe to uncommit after a merge, fix something,
  and commit again. (John Arbash Meinel, #32526, #31426)

* 'bzr init' now also works on remote locations.
  (Wouter van Heyst, #48904)

* HTTP support has been updated. When using pycurl we now support
  connection keep-alive, which reduces dns requests and round trips.
  And for both urllib and pycurl we support multi-range requests,
  which decreases the number of round-trips. Performance results for
  ``bzr branch http://bazaar-vcs.org/bzr/bzr.dev/`` indicate
  http branching is now 2-3x faster, and ``bzr pull`` in an existing
  branch is as much as 4x faster.
  (Michael Ellerman, Johan Rydberg, John Arbash Meinel, #46768)

* Performance improvements for sftp. Branching and pulling are now up to
  2x faster. Utilize paramiko.readv() support for async requests if it
  is available (paramiko > 1.6) (John Arbash Meinel)

Bug Fixes
*********

* Fix shadowed definition of TestLocationConfig that caused some
  tests not to run.
  (Erik Bågfors, Michael Ellerman, Martin Pool, #32587)

* Fix unnecessary requirement of sign-my-commits that it be run from
  a working directory.  (Martin Pool, Robert Collins)

* 'bzr push location' will only remember the push location if it succeeds
  in connecting to the remote location. (John Arbash Meinel, #49742)

* 'bzr revert' no longer toggles the executable bit on win32
  (John Arbash Meinel, #45010)

* Handle broken pipe under win32 correctly. (John Arbash Meinel)

* sftp tests now work correctly on win32 if you have a newer paramiko
  (John Arbash Meinel)

* Cleanup win32 test suite, and general cleanup of places where
  file handles were being held open. (John Arbash Meinel)

* When specifying filenames for 'diff -r x..y', the name of the file in the
  working directory can be used, even if its name is different in both x
  and y.

* File-ids containing single- or double-quotes are handled correctly by
  push. (Aaron Bentley, #52227)

* Normalize unicode filenames to ensure cross-platform consistency.
  (John Arbash Meinel, #43689)

* The argument parser can now handle '-' as an argument. Currently
  no code interprets it specially (it is mostly handled as a file named
  '-'). But plugins, and future operations can use it.
  (John Arbash meinel, #50984)

* Bundles can properly read binary files with a plain '\r' in them.
  (John Arbash Meinel, #51927)

* Tuning ``iter_entries()`` to be more efficient (John Arbash Meinel, #5444)

* Lots of win32 fixes (the test suite passes again).
  (John Arbash Meinel, #50155)

* Handle openbsd returning None for sys.getfilesystemencoding() (#41183)

* Support ftp APPE (append) to allow Knits to be used over ftp (#42592)

* Removals are only committed if they match the filespec (or if there is
  no filespec).  (#46635, Aaron Bentley)

* smart-add recurses through all supplied directories
  (John Arbash Meinel, #52578)

* Make the bundle reader extra lines before and after the bundle text.
  This allows you to parse an email with the bundle inline.
  (John Arbash Meinel, #49182)

* Change the file id generator to squash a little bit more. Helps when
  working with long filenames on windows. (Also helps for unicode filenames
  not generating hidden files). (John Arbash Meinel, #43801)

* Restore terminal mode on C-c while reading sftp password.  (#48923,
  Nicholas Allen, Martin Pool)

* Timestamps are rounded to 1ms, and revision entries can be recreated
  exactly. (John Arbash Meinel, Jamie Wilkinson, #40693)

* Branch.base has changed to a URL, but ~/.bazaar/locations.conf should
  use local paths, since it is user visible (John Arbash Meinel, #53653)

* ``bzr status foo`` when foo was unversioned used to cause a full delta
  to be generated (John Arbash Meinel, #53638)

* When reading revision properties, an empty value should be considered
  the empty string, not None (John Arbash Meinel, #47782)

* ``bzr diff --diff-options`` can now handle binary files being changed.
  Also, the output is consistent when --diff-options is not supplied.
  (John Arbash Meinel, #54651, #52930)

* Use the right suffixes for loading plugins (John Arbash Meinel, #51810)

* Fix ``Branch.get_parent()`` to handle the case when the parent is not
  accessible (John Arbash Meinel, #52976)

Internals
*********

* Combine the ignore rules into a single regex rather than looping over
  them to reduce the threshold where  N^2 behaviour occurs in operations
  like status. (Jan Hudec, Robert Collins).

* Appending to ``bzrlib.DEFAULT_IGNORE`` is now deprecated. Instead, use
  one of the add functions in bzrlib.ignores. (John Arbash Meinel)

* 'bzr push' should only push the ancestry of the current revision, not
  all of the history in the repository. This is especially important for
  shared repositories. (John Arbash Meinel)

* ``bzrlib.delta.compare_trees`` now iterates in alphabetically sorted order,
  rather than randomly walking the inventories. (John Arbash Meinel)

* Doctests are now run in temporary directories which are cleaned up when
  they finish, rather than using special ScratchDir/ScratchBranch objects.
  (Martin Pool)

* Split ``check`` into separate methods on the branch and on the repository,
  so that it can be specialized in ways that are useful or efficient for
  different formats.  (Martin Pool, Robert Collins)

* Deprecate ``Repository.all_revision_ids``; most methods don't really need
  the global revision graph but only that part leading up to a particular
  revision.  (Martin Pool, Robert Collins)

* Add a BzrDirFormat ``control_formats`` list which allows for control formats
  that do not use '.bzr' to store their data - i.e. '.svn', '.hg' etc.
  (Robert Collins, Jelmer Vernooij).

* ``bzrlib.diff.external_diff`` can be redirected to any file-like object.
  Uses subprocess instead of spawnvp.
  (James Henstridge, John Arbash Meinel, #4047, #48914)

* New command line option '--profile-imports', which will install a custom
  importer to log time to import modules and regex compilation time to
  sys.stderr (John Arbash Meinel)

* 'EmptyTree' is now deprecated, please use ``repository.revision_tree(None)``
  instead. (Robert Collins)

* "RevisionTree" is now in bzrlib/revisiontree.py. (Robert Collins)

bzr 0.8.2
#########

:Released:  2006-05-17

Bug Fixes
*********

* setup.py failed to install launchpad plugin.  (Martin Pool)

bzr 0.8.1
#########

:Released:  2006-05-16

Bug Fixes
*********

* Fix failure to commit a merge in a checkout.  (Martin Pool,
  Robert Collins, Erik Bågfors, #43959)

* Nicer messages from 'commit' in the case of renames, and correct
  messages when a merge has occured. (Robert Collins, Martin Pool)

* Separate functionality from assert statements as they are skipped in
  optimized mode of python. Add the same check to pending merges.
  (Olaf Conradi, #44443)

Changes
*******

* Do not show the None revision in output of bzr ancestry. (Olaf Conradi)

* Add info on standalone branches without a working tree.
  (Olaf Conradi, #44155)

* Fix bug in knits when raising InvalidRevisionId. (Olaf Conradi, #44284)

Changes
*******

* Make editor invocation comply with Debian Policy. First check
  environment variables VISUAL and EDITOR, then try editor from
  alternatives system. If that all fails, fall back to the pre-defined
  list of editors. (Olaf Conradi, #42904)

New Features
************

* New 'register-branch' command registers a public branch into
  Launchpad.net, where it can be associated with bugs, etc.
  (Martin Pool, Bjorn Tillenius, Robert Collins)

Internals
*********

* New public api in InventoryEntry - ``describe_change(old, new)`` which
  provides a human description of the changes between two old and
  new. (Robert Collins, Martin Pool)

Testing
*******

* Fix test case for bzr info in upgrading a standalone branch to metadir,
  uses bzrlib api now. (Olaf Conradi)

bzr 0.8
#######

:Released:  2006-05-08

Notes When Upgrading
********************

Release 0.8 of bzr introduces a new format for history storage, called
'knit', as an evolution of to the 'weave' format used in 0.7.  Local
and remote operations are faster using knits than weaves.  Several
operations including 'init', 'init-repo', and 'upgrade' take a
--format option that controls this.  Branching from an existing branch
will keep the same format.

It is possible to merge, pull and push between branches of different
formats but this is slower than moving data between homogenous
branches.  It is therefore recommended (but not required) that you
upgrade all branches for a project at the same time.  Information on
formats is shown by 'bzr info'.

bzr 0.8 now allows creation of 'repositories', which hold the history
of files and revisions for several branches.  Previously bzr kept all
the history for a branch within the .bzr directory at the root of the
branch, and this is still the default.  To create a repository, use
the new 'bzr init-repo' command.  Branches exist as directories under
the repository and contain just a small amount of information
indicating the current revision of the branch.

bzr 0.8 also supports 'checkouts', which are similar to in cvs and
subversion.  Checkouts are associated with a branch (optionally in a
repository), which contains all the historical information.  The
result is that a checkout can be deleted without losing any
already-committed revisions.  A new 'update' command is also available.

Repositories and checkouts are not supported with the 0.7 storage
format.  To use them you must upgrad to either knits, or to the
'metaweave' format, which uses weaves but changes the .bzr directory
arrangement.


Improvements
************

* sftp paths can now be relative, or local, according to the lftp
  convention. Paths now take the form::

      sftp://user:pass@host:port/~/relative/path
      or
      sftp://user:pass@host:port/absolute/path

* The FTP transport now tries to reconnect after a temporary
  failure. ftp put is made atomic. (Matthieu Moy)

* The FTP transport now maintains a pool of connections, and
  reuses them to avoid multiple connections to the same host (like
  sftp did). (Daniel Silverstone)

* The ``bzr_man.py`` file has been removed. To create the man page now,
  use ``./generate_docs.py man``. The new program can also create other files.
  Run ``python generate_docs.py --help`` for usage information.
  (Hans Ulrich Niedermann & James Blackwell).

* Man Page now gives full help (James Blackwell).
  Help also updated to reflect user config now being stored in .bazaar
  (Hans Ulrich Niedermann)

* It's now possible to set aliases in bazaar.conf (Erik Bågfors)

* Pull now accepts a --revision argument (Erik Bågfors)

* ``bzr re-sign`` now allows multiple revisions to be supplied on the command
  line. You can now use the following command to sign all of your old
  commits::

    find .bzr/revision-store// -name my@email-* \
      | sed 's/.*\/\/..\///' \
      | xargs bzr re-sign

* Upgrade can now upgrade over the network. (Robert Collins)

* Two new commands 'bzr checkout' and 'bzr update' allow for CVS/SVN-alike
  behaviour.  By default they will cache history in the checkout, but
  with --lightweight almost all data is kept in the master branch.
  (Robert Collins)

* 'revert' unversions newly-versioned files, instead of deleting them.

* 'merge' is more robust.  Conflict messages have changed.

* 'merge' and 'revert' no longer clobber existing files that end in '~' or
  '.moved'.

* Default log format can be set in configuration and plugins can register
  their own formatters. (Erik Bågfors)

* New 'reconcile' command will check branch consistency and repair indexes
  that can become out of sync in pre 0.8 formats. (Robert Collins,
  Daniel Silverstone)

* New 'bzr init --format' and 'bzr upgrade --format' option to control
  what storage format is created or produced.  (Robert Collins,
  Martin Pool)

* Add parent location to 'bzr info', if there is one.  (Olaf Conradi)

* New developer commands 'weave-list' and 'weave-join'.  (Martin Pool)

* New 'init-repository' command, plus support for repositories in 'init'
  and 'branch' (Aaron Bentley, Erik Bågfors, Robert Collins)

* Improve output of 'info' command. Show all relevant locations related to
  working tree, branch and repository. Use kibibytes for binary quantities.
  Fix off-by-one error in missing revisions of working tree.  Make 'info'
  work on branches, repositories and remote locations.  Show locations
  relative to the shared repository, if applicable.  Show locking status
  of locations.  (Olaf Conradi)

* Diff and merge now safely handle binary files. (Aaron Bentley)

* 'pull' and 'push' now normalise the revision history, so that any two
  branches with the same tip revision will have the same output from 'log'.
  (Robert Collins)

* 'merge' accepts --remember option to store parent location, like 'push'
  and 'pull'. (Olaf Conradi)

* bzr status and diff when files given as arguments do not exist
  in the relevant trees.  (Martin Pool, #3619)

* Add '.hg' to the default ignore list.  (Martin Pool)

* 'knit' is now the default disk format. This improves disk performance and
  utilization, increases incremental pull performance, robustness with SFTP
  and allows checkouts over SFTP to perform acceptably.
  The initial Knit code was contributed by Johan Rydberg based on a
  specification by Martin Pool.
  (Robert Collins, Aaron Bentley, Johan Rydberg, Martin Pool).

* New tool to generate all-in-one html version of the manual.  (Alexander
  Belchenko)

* Hitting CTRL-C while doing an SFTP push will no longer cause stale locks
  to be left in the SFTP repository. (Robert Collins, Martin Pool).

* New option 'diff --prefix' to control how files are named in diff
  output, with shortcuts '-p0' and '-p1' corresponding to the options for
  GNU patch.  (Alexander Belchenko, Goffredo Baroncelli, Martin Pool)

* Add --revision option to 'annotate' command.  (Olaf Conradi)

* If bzr shows an unexpected revision-history after pulling (perhaps due
  to a reweave) it can now be corrected by 'bzr reconcile'.
  (Robert Collins)

Changes
*******

* Commit is now verbose by default, and shows changed filenames and the
  new revision number.  (Robert Collins, Martin Pool)

* Unify 'mv', 'move', 'rename'.  (Matthew Fuller, #5379)

* 'bzr -h' shows help.  (Martin Pool, Ian Bicking, #35940)

* Make 'pull' and 'push' remember location on failure using --remember.
  (Olaf Conradi)

* For compatibility, make old format for using weaves inside metadir
  available as 'metaweave' format.  Rename format 'metadir' to 'default'.
  Clean up help for option --format in commands 'init', 'init-repo' and
  'upgrade'.  (Olaf Conradi)

Internals
*********

* The internal storage of history, and logical branch identity have now
  been split into Branch, and Repository. The common locking and file
  management routines are now in bzrlib.lockablefiles.
  (Aaron Bentley, Robert Collins, Martin Pool)

* Transports can now raise DependencyNotPresent if they need a library
  which is not installed, and then another implementation will be
  tried.  (Martin Pool)

* Remove obsolete (and no-op) `decode` parameter to `Transport.get`.
  (Martin Pool)

* Using Tree Transform for merge, revert, tree-building

* WorkingTree.create, Branch.create, ``WorkingTree.create_standalone``,
  Branch.initialize are now deprecated. Please see ``BzrDir.create_*`` for
  replacement API's. (Robert Collins)

* New BzrDir class represents the .bzr control directory and manages
  formatting issues. (Robert Collins)

* New repository.InterRepository class encapsulates Repository to
  Repository actions and allows for clean selection of optimised code
  paths. (Robert Collins)

* ``bzrlib.fetch.fetch`` and ``bzrlib.fetch.greedy_fetch`` are now
  deprecated, please use ``branch.fetch`` or ``repository.fetch``
  depending on your needs. (Robert Collins)

* deprecated methods now have a ``is_deprecated`` flag on them that can
  be checked, if you need to determine whether a given callable is
  deprecated at runtime. (Robert Collins)

* Progress bars are now nested - see
  ``bzrlib.ui.ui_factory.nested_progress_bar``.
  (Robert Collins, Robey Pointer)

* New API call ``get_format_description()`` for each type of format.
  (Olaf Conradi)

* Changed ``branch.set_parent()`` to accept None to remove parent.
  (Olaf Conradi)

* Deprecated BzrError AmbiguousBase.  (Olaf Conradi)

* WorkingTree.branch is now a read only property.  (Robert Collins)

* bzrlib.ui.text.TextUIFactory now accepts a ``bar_type`` parameter which
  can be None or a factory that will create a progress bar. This is
  useful for testing or for overriding the bzrlib.progress heuristic.
  (Robert Collins)

* New API method ``get_physical_lock_status()`` to query locks present on a
  transport.  (Olaf Conradi)

* Repository.reconcile now takes a thorough keyword parameter to allow
  requesting an indepth reconciliation, rather than just a data-loss
  check. (Robert Collins)

* ``bzrlib.ui.ui_factory protocol`` now supports ``get_boolean`` to prompt
  the user for yes/no style input. (Robert Collins)

Testing
*******

* SFTP tests now shortcut the SSH negotiation, reducing test overhead
  for testing SFTP protocol support. (Robey Pointer)

* Branch formats are now tested once per implementation (see ``bzrlib.
  tests.branch_implementations``. This is analagous to the transport
  interface tests, and has been followed up with working tree,
  repository and BzrDir tests. (Robert Collins)

* New test base class TestCaseWithTransport provides a transport aware
  test environment, useful for testing any transport-interface using
  code. The test suite option --transport controls the transport used
  by this class (when its not being used as part of implementation
  contract testing). (Robert Collins)

* Close logging handler on disabling the test log. This will remove the
  handler from the internal list inside python's logging module,
  preventing shutdown from closing it twice.  (Olaf Conradi)

* Move test case for uncommit to blackbox tests.  (Olaf Conradi)

* ``run_bzr`` and ``run_bzr_captured`` now accept a 'stdin="foo"'
  parameter which will provide String("foo") to the command as its stdin.

bzr 0.7
#######

:Released: 2006-01-09

Changes
*******

* .bzrignore is excluded from exports, on the grounds that it's a bzr
  internal-use file and may not be wanted.  (Jamie Wilkinson)

* The "bzr directories" command were removed in favor of the new
  --kind option to the "bzr inventory" command.  To list all
  versioned directories, now use "bzr inventory --kind directory".
  (Johan Rydberg)

* Under Windows configuration directory is now ``%APPDATA%\bazaar\2.0``
  by default. (John Arbash Meinel)

* The parent of Bzr configuration directory can be set by ``BZR_HOME``
  environment variable. Now the path for it is searched in ``BZR_HOME``,
  then in HOME. Under Windows the order is: ``BZR_HOME``, ``APPDATA``
  (usually points to ``C:\Documents and Settings\User Name\Application Data``),
  ``HOME``. (John Arbash Meinel)

* Plugins with the same name in different directories in the bzr plugin
  path are no longer loaded: only the first successfully loaded one is
  used. (Robert Collins)

* Use systems' external ssh command to open connections if possible.
  This gives better integration with user settings such as ProxyCommand.
  (James Henstridge)

* Permissions on files underneath .bzr/ are inherited from the .bzr
  directory. So for a shared repository, simply doing 'chmod -R g+w .bzr/'
  will mean that future file will be created with group write permissions.

* configure.in and config.guess are no longer in the builtin default
  ignore list.

* '.sw[nop]' pattern ignored, to ignore vim swap files for nameless
  files.  (John Arbash Meinel, Martin Pool)

Improvements
************

* "bzr INIT dir" now initializes the specified directory, and creates
  it if it does not exist.  (John Arbash Meinel)

* New remerge command (Aaron Bentley)

* Better zsh completion script.  (Steve Borho)

* 'bzr diff' now returns 1 when there are changes in the working
  tree. (Robert Collins)

* 'bzr push' now exists and can push changes to a remote location.
  This uses the transport infrastructure, and can store the remote
  location in the ~/.bazaar/branches.conf configuration file.
  (Robert Collins)

* Test directories are only kept if the test fails and the user requests
  that they be kept.

* Tweaks to short log printing

* Added branch nicks, new nick command, printing them in log output.
  (Aaron Bentley)

* If ``$BZR_PDB`` is set, pop into the debugger when an uncaught exception
  occurs.  (Martin Pool)

* Accept 'bzr resolved' (an alias for 'bzr resolve'), as this is
  the same as Subversion.  (Martin Pool)

* New ftp transport support (on ftplib), for ftp:// and aftp://
  URLs.  (Daniel Silverstone)

* Commit editor temporary files now start with ``bzr_log.``, to allow
  text editors to match the file name and set up appropriate modes or
  settings.  (Magnus Therning)

* Improved performance when integrating changes from a remote weave.
  (Goffredo Baroncelli)

* Sftp will attempt to cache the connection, so it is more likely that
  a connection will be reused, rather than requiring multiple password
  requests.

* bzr revno now takes an optional argument indicating the branch whose
  revno should be printed.  (Michael Ellerman)

* bzr cat defaults to printing the last version of the file.
  (Matthieu Moy, #3632)

* New global option 'bzr --lsprof COMMAND' runs bzr under the lsprof
  profiler.  (Denys Duchier)

* Faster commits by reading only the headers of affected weave files.
  (Denys Duchier)

* 'bzr add' now takes a --dry-run parameter which shows you what would be
  added, but doesn't actually add anything. (Michael Ellerman)

* 'bzr add' now lists how many files were ignored per glob.  add --verbose
  lists the specific files.  (Aaron Bentley)

* 'bzr missing' now supports displaying changes in diverged trees and can
  be limited to show what either end of the comparison is missing.
  (Aaron Bently, with a little prompting from Daniel Silverstone)

Bug Fixes
*********

* SFTP can walk up to the root path without index errors. (Robert Collins)

* Fix bugs in running bzr with 'python -O'.  (Martin Pool)

* Error when run with -OO

* Fix bug in reporting http errors that don't have an http error code.
  (Martin Pool)

* Handle more cases of pipe errors in display commands

* Change status to 3 for all errors

* Files that are added and unlinked before committing are completely
  ignored by diff and status

* Stores with some compressed texts and some uncompressed texts are now
  able to be used. (John A Meinel)

* Fix for bzr pull failing sometimes under windows

* Fix for sftp transport under windows when using interactive auth

* Show files which are both renamed and modified as such in 'bzr
  status' output.  (Daniel Silverstone, #4503)

* Make annotate cope better with revisions committed without a valid
  email address.  (Marien Zwart)

* Fix representation of tab characters in commit messages.
  (Harald Meland)

* List of plugin directories in ``BZR_PLUGIN_PATH`` environment variable is
  now parsed properly under Windows. (Alexander Belchenko)

* Show number of revisions pushed/pulled/merged. (Robey Pointer)

* Keep a cached copy of the basis inventory to speed up operations
  that need to refer to it.  (Johan Rydberg, Martin Pool)

* Fix bugs in bzr status display of non-ascii characters.
  (Martin Pool)

* Remove Makefile.in from default ignore list.
  (Tollef Fog Heen, Martin Pool, #6413)

* Fix failure in 'bzr added'.  (Nathan McCallum, Martin Pool)

Testing
*******

* Fix selftest asking for passwords when there are no SFTP keys.
  (Robey Pointer, Jelmer Vernooij)

* Fix selftest run with 'python -O'.  (Martin Pool)

* Fix HTTP tests under Windows. (John Arbash Meinel)

* Make tests work even if HOME is not set (Aaron Bentley)

* Updated ``build_tree`` to use fixed line-endings for tests which read
  the file cotents and compare. Make some tests use this to pass under
  Windows. (John Arbash Meinel)

* Skip stat and symlink tests under Windows. (Alexander Belchenko)

* Delay in selftest/testhashcash is now issued under win32 and Cygwin.
  (John Arbash Meinel)

* Use terminal width to align verbose test output.  (Martin Pool)

* Blackbox tests are maintained within the bzrlib.tests.blackbox directory.
  If adding a new test script please add that to
  ``bzrlib.tests.blackbox.__init__``. (Robert Collins)

* Much better error message if one of the test suites can't be
  imported.  (Martin Pool)

* Make check now runs the test suite twice - once with the default locale,
  and once with all locales forced to C, to expose bugs. This is not
  trivially done within python, so for now its only triggered by running
  Make check. Integrators and packagers who wish to check for full
  platform support should run 'make check' to test the source.
  (Robert Collins)

* Tests can now run TestSkipped if they can't execute for any reason.
  (Martin Pool) (NB: TestSkipped should only be raised for correctable
  reasons - see the wiki spec ImprovingBzrTestSuite).

* Test sftp with relative, absolute-in-homedir and absolute-not-in-homedir
  paths for the transport tests. Introduce blackbox remote sftp tests that
  test the same permutations. (Robert Collins, Robey Pointer)

* Transport implementation tests are now independent of the local file
  system, which allows tests for esoteric transports, and for features
  not available in the local file system. They also repeat for variations
  on the URL scheme that can introduce issues in the transport code,
  see bzrlib.transport.TransportTestProviderAdapter() for this.
  (Robert Collins).

* ``TestCase.build_tree`` uses the transport interface to build trees,
  pass in a transport parameter to give it an existing connection.
  (Robert Collins).

Internals
*********

* WorkingTree.pull has been split across Branch and WorkingTree,
  to allow Branch only pulls. (Robert Collins)

* ``commands.display_command`` now returns the result of the decorated
  function. (Robert Collins)

* LocationConfig now has a ``set_user_option(key, value)`` call to save
  a setting in its matching location section (a new one is created
  if needed). (Robert Collins)

* Branch has two new methods, ``get_push_location`` and
  ``set_push_location`` to respectively, get and set the push location.
  (Robert Collins)

* ``commands.register_command`` now takes an optional flag to signal that
  the registrant is planning to decorate an existing command. When
  given multiple plugins registering a command is not an error, and
  the original command class (whether built in or a plugin based one) is
  returned to the caller. There is a new error 'MustUseDecorated' for
  signalling when a wrapping command should switch to the original
  version. (Robert Collins)

* Some option parsing errors will raise 'BzrOptionError', allowing
  granular detection for decorating commands. (Robert Collins).

* ``Branch.read_working_inventory`` has moved to
  ``WorkingTree.read_working_inventory``. This necessitated changes to
  ``Branch.get_root_id``, and a move of ``Branch.set_inventory`` to
  WorkingTree as well. To make it clear that a WorkingTree cannot always
  be obtained ``Branch.working_tree()`` will raise
  ``errors.NoWorkingTree`` if one cannot be obtained. (Robert Collins)

* All pending merges operations from Branch are now on WorkingTree.
  (Robert Collins)

* The follow operations from Branch have moved to WorkingTree::

      add()
      commit()
      move()
      rename_one()
      unknowns()

  (Robert Collins)

* ``bzrlib.add.smart_add_branch`` is now ``smart_add_tree``. (Robert Collins)

* New "rio" serialization format, similar to rfc-822. (Martin Pool)

* Rename selftests to ``bzrlib.tests.test_foo``.  (John A Meinel, Martin
  Pool)

* ``bzrlib.plugin.all_plugins`` has been changed from an attribute to a
  query method. (Robert Collins)

* New options to read only the table-of-contents of a weave.
  (Denys Duchier)

* Raise NoSuchFile when someone tries to add a non-existant file.
  (Michael Ellerman)

* Simplify handling of DivergedBranches in ``cmd_pull()``.
  (Michael Ellerman)

* Branch.controlfile* logic has moved to lockablefiles.LockableFiles, which
  is exposed as ``Branch().control_files``. Also this has been altered with the
  controlfile pre/suffix replaced by simple method names like 'get' and
  'put'. (Aaron Bentley, Robert Collins).

* Deprecated functions and methods can now be marked as such using the
  ``bzrlib.symbol_versioning`` module. Marked method have their docstring
  updated and will issue a DeprecationWarning using the warnings module
  when they are used. (Robert Collins)

* ``bzrlib.osutils.safe_unicode`` now exists to provide parameter coercion
  for functions that need unicode strings. (Robert Collins)

bzr 0.6
#######

:Released: 2005-10-28

Improvements
************

* pull now takes --verbose to show you what revisions are added or removed
  (John A Meinel)

* merge now takes a --show-base option to include the base text in
  conflicts.
  (Aaron Bentley)

* The config files are now read using ConfigObj, so '=' should be used as
  a separator, not ':'.
  (Aaron Bentley)

* New 'bzr commit --strict' option refuses to commit if there are
  any unknown files in the tree.  To commit, make sure all files are
  either ignored, added, or deleted.  (Michael Ellerman)

* The config directory is now ~/.bazaar, and there is a single file
  ~/.bazaar/bazaar.conf storing email, editor and other preferences.
  (Robert Collins)

* 'bzr add' no longer takes a --verbose option, and a --quiet option
  has been added that suppresses all output.

* Improved zsh completion support in contrib/zsh, from Clint
  Adams.

* Builtin 'bzr annotate' command, by Martin Pool with improvements from
  Goffredo Baroncelli.

* 'bzr check' now accepts -v for verbose reporting, and checks for
  ghosts in the branch. (Robert Collins)

* New command 're-sign' which will regenerate the gpg signature for
  a revision. (Robert Collins)

* If you set ``check_signatures=require`` for a path in
  ``~/.bazaar/branches.conf`` then bzr will invoke your
  ``gpg_signing_command`` (defaults to gpg) and record a digital signature
  of your commit. (Robert Collins)

* New sftp transport, based on Paramiko.  (Robey Pointer)

* 'bzr pull' now accepts '--clobber' which will discard local changes
  and make this branch identical to the source branch. (Robert Collins)

* Just give a quieter warning if a plugin can't be loaded, and
  put the details in .bzr.log.  (Martin Pool)

* 'bzr branch' will now set the branch-name to the last component of the
  output directory, if one was supplied.

* If the option ``post_commit`` is set to one (or more) python function
  names (must be in the bzrlib namespace), then they will be invoked
  after the commit has completed, with the branch and ``revision_id`` as
  parameters. (Robert Collins)

* Merge now has a retcode of 1 when conflicts occur. (Robert Collins)

* --merge-type weave is now supported for file contents.  Tree-shape
  changes are still three-way based.  (Martin Pool, Aaron Bentley)

* 'bzr check' allows the first revision on revision-history to have
  parents - something that is expected for cheap checkouts, and occurs
  when conversions from baz do not have all history.  (Robert Collins).

* 'bzr merge' can now graft unrelated trees together, if your specify
  0 as a base. (Aaron Bentley)

* 'bzr commit branch' and 'bzr commit branch/file1 branch/file2' now work
  (Aaron Bentley)

* Add '.sconsign*' to default ignore list.  (Alexander Belchenko)

* 'bzr merge --reprocess' minimizes conflicts

Testing
*******

* The 'bzr selftest --pattern' option for has been removed, now
  test specifiers on the command line can be simple strings, or
  regexps, or both. (Robert Collins)

* Passing -v to selftest will now show the time each test took to
  complete, which will aid in analysing performance regressions and
  related questions. (Robert Collins)

* 'bzr selftest' runs all tests, even if one fails, unless '--one'
  is given. (Martin Pool)

* There is a new method for TestCaseInTempDir, assertFileEqual, which
  will check that a given content is equal to the content of the named
  file. (Robert Collins)

* Fix test suite's habit of leaving many temporary log files in $TMPDIR.
  (Martin Pool)

Internals
*********

* New 'testament' command and concept for making gpg-signatures
  of revisions that are not tied to a particular internal
  representation.  (Martin Pool).

* Per-revision properties ('revprops') as key-value associated
  strings on each revision created when the revision is committed.
  Intended mainly for the use of external tools.  (Martin Pool).

* Config options have moved from bzrlib.osutils to bzrlib.config.
  (Robert Collins)

* Improved command line option definitions allowing explanations
  for individual options, among other things.  Contributed by
  Magnus Therning.

* Config options have moved from bzrlib.osutils to bzrlib.config.
  Configuration is now done via the config.Config interface:
  Depending on whether you have a Branch, a Location or no information
  available, construct a ``*Config``, and use its ``signature_checking``,
  ``username`` and ``user_email`` methods. (Robert Collins)

* Plugins are now loaded under bzrlib.plugins, not bzrlib.plugin, and
  they are made available for other plugins to use. You should not
  import other plugins during the ``__init__`` of your plugin though, as
  no ordering is guaranteed, and the plugins directory is not on the
  python path. (Robert Collins)

* Branch.relpath has been moved to WorkingTree.relpath. WorkingTree no
  no longer takes an inventory, rather it takes an option branch
  parameter, and if None is given will open the branch at basedir
  implicitly. (Robert Collins)

* Cleaner exception structure and error reporting.  Suggested by
  Scott James Remnant.  (Martin Pool)

* Branch.remove has been moved to WorkingTree, which has also gained
  ``lock_read``, ``lock_write`` and ``unlock`` methods for convenience.
  (Robert Collins)

* Two decorators, ``needs_read_lock`` and ``needs_write_lock`` have been
  added to the branch module. Use these to cause a function to run in a
  read or write lock respectively. (Robert Collins)

* ``Branch.open_containing`` now returns a tuple (Branch, relative-path),
  which allows direct access to the common case of 'get me this file
  from its branch'. (Robert Collins)

* Transports can register using ``register_lazy_transport``, and they
  will be loaded when first used.  (Martin Pool)

* 'pull' has been factored out of the command as ``WorkingTree.pull()``.
  A new option to WorkingTree.pull has been added, clobber, which will
  ignore diverged history and pull anyway.
  (Robert Collins)

* config.Config has a ``get_user_option`` call that accepts an option name.
  This will be looked up in branches.conf and bazaar.conf as normal.
  It is intended that this be used by plugins to support options -
  options of built in programs should have specific methods on the config.
  (Robert Collins)

* ``merge.merge_inner`` now has tempdir as an optional parameter.
  (Robert Collins)

* Tree.kind is not recorded at the top level of the hierarchy, as it was
  missing on EmptyTree, leading to a bug with merge on EmptyTrees.
  (Robert Collins)

* ``WorkingTree.__del__`` has been removed, it was non deterministic and not
  doing what it was intended to. See ``WorkingTree.__init__`` for a comment
  about future directions. (Robert Collins/Martin Pool)

* bzrlib.transport.http has been modified so that only 404 urllib errors
  are returned as NoSuchFile. Other exceptions will propagate as normal.
  This allows debuging of actual errors. (Robert Collins)

* bzrlib.transport.Transport now accepts *ONLY* url escaped relative paths
  to apis like 'put', 'get' and 'has'. This is to provide consistent
  behaviour - it operates on url's only. (Robert Collins)

* Transports can register using ``register_lazy_transport``, and they
  will be loaded when first used.  (Martin Pool)

* ``merge_flex`` no longer calls ``conflict_handler.finalize()``, instead that
  is called by ``merge_inner``. This is so that the conflict count can be
  retrieved (and potentially manipulated) before returning to the caller
  of ``merge_inner``. Likewise 'merge' now returns the conflict count to the
  caller. (Robert Collins)

* ``revision.revision_graph`` can handle having only partial history for
  a revision - that is no revisions in the graph with no parents.
  (Robert Collins).

* New ``builtins.branch_files`` uses the standard ``file_list`` rules to
  produce a branch and a list of paths, relative to that branch
  (Aaron Bentley)

* New TestCase.addCleanup facility.

* New ``bzrlib.version_info`` tuple (similar to ``sys.version_info``),
  which can be used by programs importing bzrlib.

Bug Fixes
*********

* Better handling of branches in directories with non-ascii names.
  (Joel Rosdahl, Panagiotis Papadakos)

* Upgrades of trees with no commits will not fail due to accessing
  [-1] in the revision-history. (Andres Salomon)


bzr 0.1.1
#########

:Released: 2005-10-12

Bug Fixes
*********

* Fix problem in pulling over http from machines that do not
  allow directories to be listed.

* Avoid harmless warning about invalid hash cache after
  upgrading branch format.

Performance
***********

* Avoid some unnecessary http operations in branch and pull.


bzr 0.1
#######

:Released: 2005-10-11

Notes
*****

* 'bzr branch' over http initially gives a very high estimate
  of completion time but it should fall as the first few
  revisions are pulled in.  branch is still slow on
  high-latency connections.

Bug Fixes
*********

* bzr-man.py has been updated to work again. Contributed by
  Rob Weir.

* Locking is now done with fcntl.lockf which works with NFS
  file systems. Contributed by Harald Meland.

* When a merge encounters a file that has been deleted on
  one side and modified on the other, the old contents are
  written out to foo.BASE and foo.SIDE, where SIDE is this
  or OTHER. Contributed by Aaron Bentley.

* Export was choosing incorrect file paths for the content of
  the tarball, this has been fixed by Aaron Bentley.

* Commit will no longer commit without a log message, an
  error is returned instead. Contributed by Jelmer Vernooij.

* If you commit a specific file in a sub directory, any of its
  parent directories that are added but not listed will be
  automatically included. Suggested by Michael Ellerman.

* bzr commit and upgrade did not correctly record new revisions
  for files with only a change to their executable status.
  bzr will correct this when it encounters it. Fixed by
  Robert Collins

* HTTP tests now force off the use of ``http_proxy`` for the duration.
  Contributed by Gustavo Niemeyer.

* Fix problems in merging weave-based branches that have
  different partial views of history.

* Symlink support: working with symlinks when not in the root of a
  bzr tree was broken, patch from Scott James Remnant.

Improvements
************

* 'branch' now accepts a --basis parameter which will take advantage
  of local history when making a new branch. This allows faster
  branching of remote branches. Contributed by Aaron Bentley.

* New tree format based on weave files, called version 5.
  Existing branches can be upgraded to this format using
  'bzr upgrade'.

* Symlinks are now versionable. Initial patch by
  Erik Toubro Nielsen, updated to head by Robert Collins.

* Executable bits are tracked on files. Patch from Gustavo
  Niemeyer.

* 'bzr status' now shows unknown files inside a selected directory.
  Patch from Heikki Paajanen.

* Merge conflicts are recorded in .bzr. Two new commands 'conflicts'
  and 'resolve' have needed added, which list and remove those
  merge conflicts respectively. A conflicted tree cannot be committed
  in. Contributed by Aaron Bentley.

* 'rm' is now an alias for 'remove'.

* Stores now split out their content in a single byte prefixed hash,
  dropping the density of files per directory by 256. Contributed by
  Gustavo Niemeyer.

* 'bzr diff -r branch:URL' will now perform a diff between two branches.
  Contributed by Robert Collins.

* 'bzr log' with the default formatter will show merged revisions,
  indented to the right. Initial implementation contributed by Gustavo
  Niemeyer, made incremental by Robert Collins.


Internals
*********

* Test case failures have the exception printed after the log
  for your viewing pleasure.

* InventoryEntry is now an abstract base class, use one of the
  concrete InventoryDirectory etc classes instead.

* Branch raises an UnsupportedFormatError when it detects a
  bzr branch it cannot understand. This allows for precise
  handling of such circumstances.

* Remove RevisionReference class; ``Revision.parent_ids`` is now simply a
  list of their ids and ``parent_sha1s`` is a list of their corresponding
  sha1s (for old branches only at the moment.)

* New method-object style interface for Commit() and Fetch().

* Renamed ``Branch.last_patch()`` to ``Branch.last_revision()``, since
  we call them revisions not patches.

* Move ``copy_branch`` to ``bzrlib.clone.copy_branch``.  The destination
  directory is created if it doesn't exist.

* Inventories now identify the files which were present by
  giving the revision *of that file*.

* Inventory and Revision XML contains a version identifier.
  This must be consistent with the overall branch version
  but allows for more flexibility in future upgrades.

Testing
*******

* Removed testsweet module so that tests can be run after
  bzr installed by 'bzr selftest'.

* 'bzr selftest' command-line arguments can now be partial ids
  of tests to run, e.g. ``bzr selftest test_weave``


bzr 0.0.9
#########

:Released: 2005-09-23

Bug Fixes
*********

* Fixed "branch -r" option.

* Fix remote access to branches containing non-compressed history.
  (Robert Collins).

* Better reliability of http server tests.  (John Arbash-Meinel)

* Merge graph maximum distance calculation fix.  (Aaron Bentley)

* Various minor bug in windows support have been fixed, largely in the
  test suite. Contributed by Alexander Belchenko.

Improvements
************

* Status now accepts a -r argument to give status between chosen
  revisions. Contributed by Heikki Paajanen.

* Revision arguments no longer use +/-/= to control ranges, instead
  there is a 'before' namespace, which limits the successive namespace.
  For example '$ bzr log -r date:yesterday..before:date:today' will
  select everything from yesterday and before today. Contributed by
  Robey Pointer

* There is now a bzr.bat file created by distutils when building on
  Windows. Contributed by Alexander Belchenko.

Internals
*********

* Removed uuid() as it was unused.

* Improved 'fetch' code for pulling revisions from one branch into
  another (used by pull, merged, etc.)


bzr 0.0.8
#########

:Released: 2005-09-20


Improvements
************

* Adding a file whose parent directory is not versioned will
  implicitly add the parent, and so on up to the root. This means
  you should never need to explictly add a directory, they'll just
  get added when you add a file in the directory.  Contributed by
  Michael Ellerman.

* Ignore ``.DS_Store`` (contains Mac metadata) by default.
  (Nir Soffer)

* If you set ``BZR_EDITOR`` in the environment, it is checked in
  preference to EDITOR and the config file for the interactive commit
  editing program. Related to this is a bugfix where a missing program
  set in EDITOR would cause editing to fail, now the fallback program
  for the operating system is still tried.

* Files that are not directories/symlinks/regular files will no longer
  cause bzr to fail, it will just ignore them by default. You cannot add
  them to the tree though - they are not versionable.


Internals
*********

* Refactor xml packing/unpacking.

Bug Fixes
*********

* Fixed 'bzr mv' by Ollie Rutherfurd.

* Fixed strange error when trying to access a nonexistent http
  branch.

* Make sure that the hashcache gets written out if it can't be
  read.


Portability
***********

* Various Windows fixes from Ollie Rutherfurd.

* Quieten warnings about locking; patch from Matt Lavin.


bzr-0.0.7
#########

:Released: 2005-09-02

New Features
************

* ``bzr shell-complete`` command contributed by Clint Adams to
  help with intelligent shell completion.

* New expert command ``bzr find-merge-base`` for debugging merges.


Enhancements
************

* Much better merge support.

* merge3 conflicts are now reported with markers like '<<<<<<<'
  (seven characters) which is the same as CVS and pleases things
  like emacs smerge.


Bug Fixes
*********

* ``bzr upgrade`` no longer fails when trying to fix trees that
  mention revisions that are not present.

* Fixed bugs in listing plugins from ``bzr plugins``.

* Fix case of $EDITOR containing options for the editor.

* Fix log -r refusing to show the last revision.
  (Patch from Goffredo Baroncelli.)


Changes
*******

* ``bzr log --show-ids`` shows the revision ids of all parents.

* Externally provided commands on your $BZRPATH no longer need
  to recognize --bzr-usage to work properly, and can just handle
  --help themselves.


Library
*******

* Changed trace messages to go through the standard logging
  framework, so that they can more easily be redirected by
  libraries.



bzr-0.0.6
#########

:Released: 2005-08-18

New Features
************

* Python plugins, automatically loaded from the directories on
  ``BZR_PLUGIN_PATH`` or ``~/.bzr.conf/plugins`` by default.

* New 'bzr mkdir' command.

* Commit mesage is fetched from an editor if not given on the
  command line; patch from Torsten Marek.

* ``bzr log -m FOO`` displays commits whose message matches regexp
  FOO.

* ``bzr add`` with no arguments adds everything under the current directory.

* ``bzr mv`` does move or rename depending on its arguments, like
  the Unix command.

* ``bzr missing`` command shows a summary of the differences
  between two trees.  (Merged from John Arbash-Meinel.)

* An email address for commits to a particular tree can be
  specified by putting it into .bzr/email within a branch.  (Based
  on a patch from Heikki Paajanen.)


Enhancements
************

* Faster working tree operations.


Changes
*******

* 3rd-party modules shipped with bzr are copied within the bzrlib
  python package, so that they can be installed by the setup
  script without clashing with anything already existing on the
  system.  (Contributed by Gustavo Niemeyer.)

* Moved plugins directory to bzrlib/, so that there's a standard
  plugin directory which is not only installed with bzr itself but
  is also available when using bzr from the development tree.
  ``BZR_PLUGIN_PATH`` and ``DEFAULT_PLUGIN_PATH`` are then added to the
  standard plugins directory.

* When exporting to a tarball with ``bzr export --format tgz``, put
  everything under a top directory rather than dumping it into the
  current directory.   This can be overridden with the ``--root``
  option.  Patch from William Dodé and John Meinel.

* New ``bzr upgrade`` command to upgrade the format of a branch,
  replacing ``bzr check --update``.

* Files within store directories are no longer marked readonly on
  disk.

* Changed ``bzr log`` output to a more compact form suggested by
  John A Meinel.  Old format is available with the ``--long`` or
  ``-l`` option, patched by William Dodé.

* By default the commit command refuses to record a revision with
  no changes unless the ``--unchanged`` option is given.

* The ``--no-plugins``, ``--profile`` and ``--builtin`` command
  line options must come before the command name because they
  affect what commands are available; all other options must come
  after the command name because their interpretation depends on
  it.

* ``branch`` and ``clone`` added as aliases for ``branch``.

* Default log format is back to the long format; the compact one
  is available with ``--short``.


Bug Fixes
*********

* Fix bugs in committing only selected files or within a subdirectory.


bzr-0.0.5
#########

:Released:  2005-06-15

Changes
*******

* ``bzr`` with no command now shows help rather than giving an
  error.  Suggested by Michael Ellerman.

* ``bzr status`` output format changed, because svn-style output
  doesn't really match the model of bzr.  Now files are grouped by
  status and can be shown with their IDs.  ``bzr status --all``
  shows all versioned files and unknown files but not ignored files.

* ``bzr log`` runs from most-recent to least-recent, the reverse
  of the previous order.  The previous behaviour can be obtained
  with the ``--forward`` option.

* ``bzr inventory`` by default shows only filenames, and also ids
  if ``--show-ids`` is given, in which case the id is the second
  field.


Enhancements
************

* New 'bzr whoami --email' option shows only the email component
  of the user identification, from Jo Vermeulen.

* New ``bzr ignore PATTERN`` command.

* Nicer error message for broken pipe, interrupt and similar
  conditions that don't indicate an internal error.

* Add ``.*.sw[nop] .git .*.tmp *,v`` to default ignore patterns.

* Per-branch locks keyed on ``.bzr/branch-lock``, available in
  either read or write mode.

* New option ``bzr log --show-ids`` shows revision and file ids.

* New usage ``bzr log FILENAME`` shows only revisions that
  affected that file.

* Changed format for describing changes in ``bzr log -v``.

* New option ``bzr commit --file`` to take a message from a file,
  suggested by LarstiQ.

* New syntax ``bzr status [FILE...]`` contributed by Bartosz
  Oler.  File may be in a branch other than the working directory.

* ``bzr log`` and ``bzr root`` can be given an http URL instead of
  a filename.

* Commands can now be defined by external programs or scripts
  in a directory on $BZRPATH.

* New "stat cache" avoids reading the contents of files if they
  haven't changed since the previous time.

* If the Python interpreter is too old, try to find a better one
  or give an error.  Based on a patch from Fredrik Lundh.

* New optional parameter ``bzr info [BRANCH]``.

* New form ``bzr commit SELECTED`` to commit only selected files.

* New form ``bzr log -r FROM:TO`` shows changes in selected
  range; contributed by John A Meinel.

* New option ``bzr diff --diff-options 'OPTS'`` allows passing
  options through to an external GNU diff.

* New option ``bzr add --no-recurse`` to add a directory but not
  their contents.

* ``bzr --version`` now shows more information if bzr is being run
  from a branch.


Bug Fixes
*********

* Fixed diff format so that added and removed files will be
  handled properly by patch.  Fix from Lalo Martins.

* Various fixes for files whose names contain spaces or other
  metacharacters.


Testing
*******

* Converted black-box test suites from Bourne shell into Python;
  now run using ``./testbzr``.  Various structural improvements to
  the tests.

* testbzr by default runs the version of bzr found in the same
  directory as the tests, or the one given as the first parameter.

* testbzr also runs the internal tests, so the only command
  required to check is just ``./testbzr``.

* testbzr requires python2.4, but can be used to test bzr running
  under a different version.

* Tests added for many other changes in this release.


Internal
********

* Included ElementTree library upgraded to 1.2.6 by Fredrik Lundh.

* Refactor command functions into Command objects based on HCT by
  Scott James Remnant.

* Better help messages for many commands.

* Expose ``bzrlib.open_tracefile()`` to start the tracefile; until
  this is called trace messages are just discarded.

* New internal function ``find_touching_revisions()`` and hidden
  command touching-revisions trace the changes to a given file.

* Simpler and faster ``compare_inventories()`` function.

* ``bzrlib.open_tracefile()`` takes a tracefilename parameter.

* New AtomicFile class.

* New developer commands ``added``, ``modified``.


Portability
***********

* Cope on Windows on python2.3 by using the weaker random seed.
  2.4 is now only recommended.


bzr-0.0.4
#########

:Released:  2005-04-22

Enhancements
************

* 'bzr diff' optionally takes a list of files to diff.  Still a bit
  basic.  Patch from QuantumG.

* More default ignore patterns.

* New 'bzr log --verbose' shows a list of files changed in the
  changeset.  Patch from Sebastian Cote.

* Roll over ~/.bzr.log if it gets too large.

* Command abbreviations 'ci', 'st', 'stat', '?' based on a patch
  by Jason Diamon.

* New 'bzr help commands' based on a patch from Denys Duchier.


Changes
*******

* User email is determined by looking at $BZREMAIL or ~/.bzr.email
  or $EMAIL.  All are decoded by the locale preferred encoding.
  If none of these are present user@hostname is used.  The host's
  fully-qualified name is not used because that tends to fail when
  there are DNS problems.

* New 'bzr whoami' command instead of username user-email.


Bug Fixes
*********

* Make commit safe for hardlinked bzr trees.

* Some Unicode/locale fixes.

* Partial workaround for ``difflib.unified_diff`` not handling
  trailing newlines properly.


Internal
********

* Allow docstrings for help to be in PEP0257 format.  Patch from
  Matt Brubeck.

* More tests in test.sh.

* Write profile data to a temporary file not into working
  directory and delete it when done.

* Smaller .bzr.log with process ids.


Portability
***********

* Fix opening of ~/.bzr.log on Windows.  Patch from Andrew
  Bennetts.

* Some improvements in handling paths on Windows, based on a patch
  from QuantumG.


bzr-0.0.3
#########

:Released:  2005-04-06

Enhancements
************

* New "directories" internal command lists versioned directories
  in the tree.

* Can now say "bzr commit --help".

* New "rename" command to rename one file to a different name
  and/or directory.

* New "move" command to move one or more files into a different
  directory.

* New "renames" command lists files renamed since base revision.

* New cat command contributed by janmar.

Changes
*******

* .bzr.log is placed in $HOME (not pwd) and is always written in
  UTF-8.  (Probably not a completely good long-term solution, but
  will do for now.)

Portability
***********

* Workaround for difflib bug in Python 2.3 that causes an
  exception when comparing empty files.  Reported by Erik Toubro
  Nielsen.

Internal
********

* Refactored inventory storage to insert a root entry at the top.

Testing
*******

* Start of shell-based black-box testing in test.sh.


bzr-0.0.2.1
###########

Portability
***********

* Win32 fixes from Steve Brown.


bzr-0.0.2
#########

:Codename: "black cube"
:Released: 2005-03-31

Enhancements
************

* Default ignore list extended (see bzrlib/__init__.py).

* Patterns in .bzrignore are now added to the default ignore list,
  rather than replacing it.

* Ignore list isn't reread for every file.

* More help topics.

* Reinstate the 'bzr check' command to check invariants of the
  branch.

* New 'ignored' command lists which files are ignored and why;
  'deleted' lists files deleted in the current working tree.

* Performance improvements.

* New global --profile option.

* Ignore patterns like './config.h' now correctly match files in
  the root directory only.


bzr-0.0.1
#########

:Released:  2005-03-26

Enhancements
************

* More information from info command.

* Can now say "bzr help COMMAND" for more detailed help.

* Less file flushing and faster performance when writing logs and
  committing to stores.

* More useful verbose output from some commands.

Bug Fixes
*********

* Fix inverted display of 'R' and 'M' during 'commit -v'.

Portability
***********

* Include a subset of ElementTree-1.2.20040618 to make
  installation easier.

* Fix time.localtime call to work with Python 2.3 (the minimum
  supported).


bzr-0.0.0.69
############

:Released:  2005-03-22

Enhancements
************

* First public release.

* Storage of local versions: init, add, remove, rm, info, log,
  diff, status, etc.


..
   vim: tw=74 ft=rst ff=unix<|MERGE_RESOLUTION|>--- conflicted
+++ resolved
@@ -35,6 +35,11 @@
 
 * Support Pyrex 0.9.9, required changing how we handle exceptionsin Pyrex.
   (John Arbash Meinel, #582656)
+
+* When passing a file to ``UTF8DirReader`` make sure to close the current
+  directory file handle after the chdir fails. Otherwise when passing many
+  filenames into a command line ``bzr status`` we would leak descriptors.
+  (John Arbash Meinel, #583486)
 
 Internals
 *********
@@ -457,15 +462,12 @@
 * Reduce peak memory by one copy of compressed text.
   (John Arbash Meinel, #566940)
 
-<<<<<<< HEAD
-=======
 * Repositories accessed via a smart server now reject being stacked on a
   repository in an incompatible format, as is the case when accessing them
   via other methods.  This was causing fetches from those repositories via
   a smart server (e.g. using ``bzr branch``) to receive invalid data.
   (Andrew Bennetts, #562380)
 
->>>>>>> 3e038939
 * Selftest with versions of subunit that support ``stopTestRun`` will no longer
   error. This error was caused by 2.0 not being updated when upstream
   python merged the end of run patch, which chose ``stopTestRun`` rather than
