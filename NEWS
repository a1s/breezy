--- conflicted
+++ resolved
@@ -18,6 +18,9 @@
     * Inserting a bundle which changes the contents of a file with no trailing
       end of line, causing a knit snapshot in a 'knits' repository will no longer
       cause KnitCorrupt. (Robert Collins)
+
+    * Sanitize branch nick before using it as an attachment filename in
+      ``bzr send``. (Lukáš Lalinský, #210218)
 
   IMPROVEMENTS:
 
@@ -152,13 +155,8 @@
       them.
       (Vincent Ladeuil, #229076)
 
-<<<<<<< HEAD
-    * Sanitize branch nick before using it as an attachment filename in
-      ``bzr send``. (Lukáš Lalinský, #210218)
-=======
     * The "Unable to obtain lock" error message now also suggests using
       ``bzr break-lock`` to fix it.  (Martin Albisetti, #139202)
->>>>>>> 9130b5cc
 
     * Treat an encoding of '' as ascii; this can happen when bzr is run
       under vim on Mac OS X.
