--------------------
Bazaar Release Notes
--------------------

.. contents::


IN DEVELOPMENT
--------------

  IMPROVEMENTS:

    * ``bzr branch`` now has a ``--no-tree`` option which turns off the
      generation of a working tree in the new branch.
      (Daniel Watkins, John Klinger, #273993)


bzr 1.12rc1 "1234567890" 2009-02-10
-----------------------------------

This release of Bazaar contains many improvements to the speed and
functionality of ``bzr log`` and the display of logged revisions by ``bzr
status``.  bzr now also gives a better indication of progress, both in the
way operations are drawn onto a text terminal, and by showing the rate of
network IO.

  COMPATIBILITY BREAKS:

    * By default, ``bzr status`` after a merge now shows just the pending
      merge tip revisions. This improves the signal-to-noise ratio after
      merging from trunk and completes much faster. To see all merged
      revisions, use the new ``-v`` flag.  (Ian Clatworthy)

    * ``bzr log --line`` now shows any tags after the date and before
      the commit message. If you have scripts which parse the output
      from this command, you may need to adjust them accordingly.
      (Ian Clatworthy)

<<<<<<< HEAD
    * ``bzr log --short`` now shows any additional revision properties
      after the date and before the commit message.  Scripts that parse 
      output of the log command in this situation may need to adjust.
      (Neil Martinsen-Burrell)

    * The experimental formats ``1.12-preview`` and ``1.12-preview-rich-root``
      have been renamed ``development-wt5`` and ``development-wt5-rich-root``
      respectively, given they are not ready for release in 1.12.
      (Ian Clatworthy)

=======
    * ``bzr log --line`` now indicates which revisions are merges with
      `[merge]` after the date.  Scripts which parse the output of this
      command may need to be adjusted.
      (Neil Martinsen-Burrell)

>>>>>>> 5ea0b762
  NEW FEATURES:

    * Add support for filtering ``bzr missing`` on revisions.  Remote revisions
      can be filtered using ``bzr missing -r -20..-10`` and local revisions can
      be filtered using ``bzr missing --my-revision -20..-10``.
      (Marius Kruger)

    * ``bzr log -p`` displays the patch diff for each revision.
      When logging a file, the diff only includes changes to that file.
      (Ian Clatworthy, #202331, #227335)

    * ``bzr log`` supports a new option called ``-n N`` or ``--level N``.
      A value of 0 (zero) means "show all nested merge revisions" while
      a value of 1 (one) means "show just the top level". Values above
      1 can be used to see a limited amount of nesting. That can be
      useful for seeing the level or two below PQM submits for example.
      To force the ``--short`` and ``--line`` formats to display all nested
      merge revisions just like ``--long`` does by default, use a command
      like ``bzr log --short -n0``. To display just the mainline using
      ``--long`` format, ``bzr log --long -n1``.
      (Ian Clatworthy)

  IMPROVEMENTS:

    * ``bzr add`` more clearly communicates success vs failure.
      (Daniel Watkins)

    * ``bzr init`` will now print a little less verbose output.
      (Marius Kruger)

    * ``bzr log`` is now much faster in many use cases, particularly
      at incrementally displaying results and filtering by a
      revision range. (Ian Clatworthy)

    * ``bzr log --short`` and ``bzr log --line`` now show tags, if any,
      for each revision. The tags are shown comma-separated inside
      ``{}``. For short format, the tags appear at the end of line
      before the optional ``[merge]`` indicator. For line format,
      the tags appear after the date. (Ian Clatworthy)

    * Progress bars now show the rate of activity for some sftp 
      operations, and they are drawn different.  (Martin Pool, #172741)

    * Progress bars now show the rate of activity for urllib and pycurl based
      http client implementations. The operations are tracked at the socket
      level for better precision.
      (Vincent Ladeuil)

    * Rule-based preferences can now accept multiple patterns for a set of
      rules.  (Marius Kruger)

    * The ``ancestor:`` revision spec will now default to referring to the
      parent of the branch if no other location is given.
      (Daniel Watkins, #198417)

    * The debugger started as a result of setting ``$BZR_PDB`` works
      around a bug in ``pdb``, http://bugs.python.org/issue4150.  The bug
      can cause truncated tracebacks in Python versions before 2.6.
      (Andrew Bennetts)

    * VirtualVersionedFiles now implements
      ``iter_lines_added_or_present_in_keys``. This allows the creation of 
      new branches based on stacked bzr-svn branches. (#311997)

  BUG FIXES:

    * ``bzr annotate --show-ids`` doesn't give a backtrace on empty files
      anymore.
      (Anne Mohsen, Vincent Ladeuil, #314525)

    * ``bzr log FILE`` now correctly shows mainline revisions merging
      a change to FILE when the ``--short`` and ``--line`` log formats
      are used. (Ian Clatworthy, #317417)

    * ``bzr log -rX..Y FILE`` now shows the history of FILE provided
      it existed in Y or X, even if the file has since been deleted or
      renamed. If no range is given, the current/basis tree and
      initial tree are searched in that order. More generally, log
      now interprets filenames in their historical context.
      (Ian Clatworthy, #175520)

    * ``bzr status`` now reports nonexistent files and continues, then
       errors (with code 3) at the end.  (Karl Fogel, #306394)

    * Don't require the present compression base in knits to be the same
      when adding records in knits. (Jelmer Vernooij, #307394)

    * Fix a problem with CIFS client/server lag on Windows colliding with
      an invariant-per-process algorithm for generating AtomicFile names
      (Adrian Wilkins, #304023)

    * Many socket operations now handle EINTR by retrying the operation.
      Previously EINTR was treated as an unrecoverable failure.  There is
      a new ``until_no_eintr`` helper function in ``bzrlib.osutils``.
      (Andrew Bennetts)

    * Support symlinks with non-ascii characters in the symlink filename.
      (Jelmer Vernooij, #319323)

    * There was a bug in how we handled resolving when a file is deleted
      in one branch, and modified in the other. If there was a criss-cross
      merge, we would cause the deletion to conflict a second time.
      (Vincent Ladeuil, John Arbash Meinel)

    * There was another bug in how we chose the correct intermediate LCA in
      criss-cross merges leading to several kind of changes be incorrectly
      handled.
      (John Arbash Meinel, Vincent Ladeuil)

    * Unshelve now handles deleted paths without crashing. (Robert Collins)

  DOCUMENTATION:

    * Improved plugin developer documentation.  (Martin Pool)

  API CHANGES:

    * ``ProgressBarStack`` is deprecated; instead use
      ``ui_factory.nested_progress_bar`` to create new progress bars.
      (Martin Pool)

    * ForeignVcsMapping() now requires a ForeignVcs object as first
      argument. (Jelmer Vernooij)

    * ForeignVcsMapping.show_foreign_revid() has been moved to
      ForeignVcs. (Jelmer Vernooij)

    * ``read_bundle_from_url`` is deprecated in favor of
      ``read_mergeable_from_url``.  (Vincent Ladeuil)

    * Revision specifiers are now registered in
      ``bzrlib.revisionspec.revspec_registry``, and the old list of 
      revisionspec classes (``bzrlib.revisionspec.SPEC_TYPES``) has been
      deprecated. (Jelmer Vernooij, #321183)

    * The progress and UI classes have changed; the main APIs remain the
      same but code that provides a new UI or progress bar class may
      need to be updated.  (Martin Pool)

  INTERNALS:

    * Default User Interface (UI) is CLIUIFactory when bzr runs in a dumb
      terminal. It is sometimes desirable do override this default by forcing
      bzr to use TextUIFactory. This can be achieved by setting the
      BZR_USE_TEXT_UI environment variable (emacs shells, as opposed to
      compile buffers, are such an example).
      (Vincent Ladeuil)

    * New API ``Branch.iter_merge_sorted_revisions()`` that iterates over
      ``(revision_id, depth, revno, end_of_merge)`` tuples.
      (Ian Clatworthy)

    * New ``Branch.dotted_revno_to_revision_id()`` and
      ``Branch.revision_id_to_dotted_revno()`` APIs that pick the most
      efficient way of doing the mapping.
      (Ian Clatworthy)

    * Refactor cmd_serve so that it's a little easier to build commands that
      extend it, and perhaps even a bit easier to read.  (Jonathan Lange)

    * ``TreeDelta.show()`` now accepts a ``filter`` parameter allowing log
      formatters to retrict the output.
      (Vincent Ladeuil)


bzr 1.11 "Eyes up!" 2009-01-19
------------------------------

This first monthly release of Bazaar for 2009 improves Bazaar's operation
in Windows, Mac OS X, and other situations where file names are matched
without regard to capitalization: Bazaar tries to match the case of an
existing file.  This release of Bazaar also improves the efficiency of
Tortoise Windows Shell integration and lets it work on 64-bit platforms.

The UI through which Bazaar supports historic formats has been improved,
so 'bzr help formats' now gives a simpler and shorter list, with clear
advice.

This release also fixes a number of bugs, particularly a glitch that can
occur when there are concurrent writes to a pack repository.

  BUG FIXES:

    * Fix failing test when CompiledChunksToLines is not available.
      (Vincent Ladeuil)

    * Stacked branches don't repeatedly open their transport connection.
      (John Arbash Meinel)



bzr 1.11rc1 "Eyes up!" 2009-01-09
---------------------------------

  CHANGES:

    * Formats using Knit-based repository formats are now explicitly
      marked as deprecated. (Ian Clatworthy)

  NEW FEATURES:

    * Add support for `bzr tags -r 1..2`, that is we now support showing
      tags applicable for a specified revision range. (Marius Kruger)

    * ``authentication.conf`` now accepts pluggable read-only credential
      stores. Such a plugin (``netrc_credential_store``) is now included,
      handles the ``$HOME/.netrc`` file and can server as an example to
      implement other plugins.
      (Vincent Ladeuil)

    * ``shelve --list`` can now be used to list shelved changes.
      (Aaron Bentley)

  IMPROVEMENTS:

    * Add trailing slash to directories in all output of ``bzr ls``, except
      ``bzr ls --null``. (Gordon P. Hemsley, #306424)

    * ``bzr revision-info`` now supports a -d option to specify an
      alternative branch. (Michael Hudson)

    * Add connection to a C++ implementation of the Windows Shell Extension
      which is able to fully replace the current Python implemented one.
      Advantages include 64bit support and reduction in overhead for
      processes which drag in shell extensions.
      (Mark Hammond)

    * Support the Claws mail client directly, rather than via
      xdg-email. This prevents the display of an unnecessary modal
      dialog in Claws, informing the user that a file has been
      attached to the message, and works around bug #291847 in
      xdg-utils which corrupts the destination address.

    * When working on a case-insensitive case-preserving file-system, as
      commonly found with Windows, bzr will often ignore the case of the
      arguments specified by the user in preference to the case of an existing
      item on the file-system or in the inventory to help prevent
      counter-intuitive behaviour on Windows. (Mark Hammond)

  BUG FIXES:
  
    * Allow BzrDir implementation to implement backing up of 
      control directory. (#139691)

    * ``bzr push`` creating a new stacked branch will now only open a
      single connection to the target machine. (John Arbash Meinel)

    * Don't call iteritems on transport_list_registry, because it may
      change during iteration.  (Martin Pool, #277048)

    * Don't make a broken branch when pushing an unstackable-format branch
      that's in a stackable shared repository to a location with default
      stack-on location.  (Andrew Bennetts, #291046)

    * Don't require embedding user in HTTP(S) URLs do use authentication.conf.
      (Ben Jansen, Vincent Ladeuil, #300347)

    * Fix a problem with CIFS client/server lag on windows colliding with
      an invariant-per-process algorithm for generating AtomicFile names
      (Adrian Wilkins, #304023)

    * Fix bogus setUp signature in UnavailableFTPServer.
      (Gary van der Merwe, #313498)

    * Fix compilation error in ``_dirstate_helpers_c`` on SunOS/Solaris.
      (Jari Aalto)

    * Fix SystemError in ``_patiencediff_c`` module by calling
      PyErr_NoMemory() before returning NULL in PatienceSequenceMatcher_new.
      (Andrew Bennetts, #303206)

    * Give proper error message for diff with non-existent dotted revno.
      (Marius Kruger, #301969)

    * Handle EACCES (permission denied) errors when launching a message
      editor, and emit warnings when a configured editor cannot be
      started. (Andrew Bennetts)

    * ``$HOME/.netrc`` file is now recognized as a read-only credential store
      if configured in ``authentication.conf`` with 'password_encoding=netrc'
      in the appropriate sections.
      (Vincent Ladeuil, #103029)

    * Opening a stacked branch now properly shares the connection, rather
      than opening a new connection for the stacked-on branch.
      (John Arbash meinel)

    * Preserve transport decorators while following redirections.
      (Vincent Ladeuil, #245964, #270863)

    * Provides a finer and more robust filter for accepted redirections.
      (Vincent Ladeuil, #303959, #265070)

    * ``shelve`` paths are now interpreted relative to the current working
      tree.  (Aaron Bentley)

    * ``Transport.readv()`` defaults to not reading more than 100MB in a
      single array. Further ``RemoteTransport.readv`` sets this to 5MB to
      work better with how it splits its requests.
      (John Arbash Meinel, #303538)

    * Pack repositories are now able to reload the pack listing and retry
      the current operation if another action causes the data to be
      repacked.  (John Arbash Meinel, #153786)

    * ``pull -v`` now respects the log_format configuration variable.
      (Aaron Bentley)

    * ``push -v`` now works on non-initial pushes.  (Aaron Bentley)

    * Use the short status format when the short format is used for log.
      (Vincent Ladeuil, #87179)

    * Allow files to be renamed or moved via remove + add-by-id. (Charles
      Duffy, #314251)

  DOCUMENTATION:

    * Improved the formats help topic to explain why multiple formats
      exist and to provide guidelines in selecting one. Introduced
      two new supporting help topics: current-formats and other-formats.
      (Ian Clatworthy)

  API CHANGES:

    * ``LRUCache(after_cleanup_size)`` was renamed to
      ``after_cleanup_count`` and the old name deprecated. The new name is
      used for clarity, and to avoid confusion with
      ``LRUSizeCache(after_cleanup_size)``. (John Arbash Meinel)

    * New ``ForeignRepository`` base class, to help with foreign branch 
      support (e.g. svn).  (Jelmer Vernooij)

    * ``node_distances`` and ``select_farthest`` can no longer be imported
      from ``bzrlib.graph``.  They can still be imported from
      ``bzrlib.deprecated_graph``, which has been the preferred way to
      import them since before 1.0.  (Andrew Bennetts)
      
    * The logic in commit now delegates inventory basis calculations to
      the ``CommitBuilder`` object; this requires that the commit builder
      in use has been updated to support the new ``recording_deletes`` and
      ``record_delete`` methods. (Robert Collins)

  TESTING:

    * An HTTPS server is now available (it requires python-2.6). Future bzr
      versions will allow the use of the python-2.6 ssl module that can be
      installed for 2.5 and 2.4.

    * ``bzr selftest`` now fails if new trailing white space is added to
      the bazaar sources. It only checks changes not committed yet. This
      means that PQM will now reject changes that introduce new trailing
      whitespace. (Marius Kruger)

    * Introduced new experimental formats called ``1.12-preview`` and
      ``1.12-preview-rich-root`` to enable testing of related pending
      features, namely content filtering and filtered views.
      (Ian Clatworthy)

  INTERNALS:

    * Added an ``InventoryEntry`` cache when deserializing inventories.
      Can cut the time to iterate over multiple RevisionsTrees in half.
      (John Arbash Meinel)

    * Added ``bzrlib.fifo_cache.FIFOCache`` which is designed to have
      minimal overhead versus using a plain dict for cache hits, at the
      cost of not preserving the 'active' set as well as an ``LRUCache``.
      (John Arbash Meinel)

    * ``bzrlib.patience_diff.unified_diff`` now properly uses a tab
      character to separate the filename from the date stamp, and doesn't
      add trailing whitespace when a date stamp is not supplied.
      (Adeodato Simó, John Arbash Meinel)

    * ``DirStateWorkingTree`` and ``DirStateWorkingTreeFormat`` added
      as base classes of ``WorkingTree4`` and ``WorkingTreeFormat4``
      respectively. (Ian Clatworthy)

    * ``KnitVersionedFiles._check_should_delta()`` now uses the
      ``get_build_details`` api to avoid multiple hits to the index, and
      to properly follow the ``compression_parent`` rather than assuming
      it is the left-hand parent. (John Arbash Meinel)

    * ``KnitVersionedFiles.get_record_stream()`` will now chose a
      more optimal ordering when the keys are requested 'unordered'.
      Previously the order was fully random, now the records should be
      returned from each pack in turn, in forward I/O order.
      (John Arbash Meinel)
    
    * ``mutter()`` will now flush the ``~/.bzr.log`` if it has been more
      than 2s since the last time it flushed. (John Arbash Meinel)

    * New method ``bzrlib.repository.Repository.add_inventory_by_delta``
      allows adding an inventory via an inventory delta, which can be
      more efficient for some repository types. (Robert Collins)

    * Repository ``CommitBuilder`` objects can now accumulate an inventory
      delta. To enable this functionality call ``builder.recording_deletes``
      and additionally call ``builder.record_delete`` when a delete
      against the basis occurs. (Robert Collins)

    * The default http handler has been changed from pycurl to urllib.
      The default is still pycurl for https connections. (The only
      advantage of pycurl is that it checks ssl certificates.)
      (John Arbash Meinel)

    * ``VersionedFiles.get_record_stream()`` can now return objects with a
      storage_kind of ``chunked``. This is a collection (list/tuple) of
      strings. You can use ``osutils.chunks_to_lines()`` to turn them into
      guaranteed 'lines' or you can use ``''.join(chunks)`` to turn it
      into a fulltext. This allows for some very good memory savings when
      asking for many texts that share ancestry, as the individual chunks
      can be shared between versions of the file. (John Arbash Meinel)

    * ``pull -v`` and ``push -v`` use new function
      ``bzrlib.log.show_branch_change`` (Aaron Bentley)



bzr 1.10 2008-12-05
-------------------

Bazaar 1.10 has several performance improvements for copying revisions
(especially for small updates to large projects).  There has also been a
significant amount of effort in polishing stacked branches.  The commands
``shelve`` and ``unshelve`` have become core commands, with an improved
implementation.

The only changes versus bzr-1.10rc1 are bugfixes for stacked branches.

  BUG FIXES:

    * Don't set a pack write cache size from RepoFetcher, because the
      cache is not coherent with reads and causes ShortReadvErrors.
      This reverses the change that fixed #294479.
      (Martin Pool, #303856)

    * Properly handle when a revision can be inserted as a delta versus
      when it needs to be expanded to a fulltext for stacked branches.
      There was a bug involving merge revisions. As a method to help
      prevent future difficulties, also make stacked fetches sort
      topologically. (John Arbash Meinel, #304841)


bzr 1.10rc1 2008-11-28
----------------------

This release of Bazaar focuses on performance improvements when pushing
and pulling revisions, both locally and to remote networks.  The popular
``shelve`` and ``unshelve`` commands, used to interactively revert and
restore work in progress, have been merged from bzrtools into the bzr
core.  There are also bug fixes for portability, and for stacked branches.

  NEW FEATURES:

    * New ``commit_message_template`` hook that is called by the commit
      code to generate a template commit message. (Jelmer Vernooij)

    * New `shelve` and `unshelve` commands allow undoing and redoing changes.
      (Aaron Bentley)

  IMPROVEMENTS:

    * ``(Remote)Branch.copy_content_into`` no longer generates the full revision
      history just to set the last revision info.
      (Andrew Bennetts, John Arbash Meinel)

    * Fetches between formats with different serializers (such as
      pack-0.92-subtree and 1.9-rich-root) are faster now.  This is due to
      operating on batches of 100 revisions at time rather than
      one-by-one.  (Andrew Bennetts, John Arbash Meinel)

    * Search index files corresponding to pack files we've already used
      before searching others, because they are more likely to have the
      keys we're looking for.  This reduces the number of iix and tix
      files accessed when pushing 1 new revision, for instance.
      (John Arbash Meinel)

    * Signatures to transfer are calculated more efficiently in
      ``item_keys_introduced_by``.  (Andrew Bennetts, John Arbash Meinel)

    * The generic fetch code can once again copy revisions and signatures
      without extracting them completely to fulltexts and then serializing
      them back down into byte strings. This is a significant performance
      improvement when fetching from a stacked branch.
      (John Arbash Meinel, #300289)

    * When making a large readv() request over ``bzr+ssh``, break up the
      request into more manageable chunks. Because the RPC is not yet able
      to stream, this helps keep us from buffering too much information at
      once. (John Arbash Meinel)

  BUG FIXES:

    * Better message when the user needs to set their Launchpad ID.
      (Martin Pool, #289148)

    * ``bzr commit --local`` doesn't access the master branch anymore.
      This fixes a regression introduced in 1.9.  (Marius Kruger, #299313)

    * Don't call the system ``chdir()`` with an empty path. Sun OS seems
      to give an error in that case.  Also, don't count on ``getcwd()``
      being able to allocate a new buffer, which is a gnu extension.
      (John Arbash Meinel, Martin Pool, Harry Hirsch, #297831)

    * Don't crash when requesting log --forward <file> for a revision range
      starting with a dotted revno.
      (Vincent Ladeuil, #300055)

    * Don't create text deltas spanning stacked repositories; this could
      cause "Revision X not present in Y" when later accessing them.
      (Martin Pool, #288751)

    * Pack repositories are now able to reload the pack listing and retry
      the current operation if another action causes the data to be
      repacked.  (John Arbash Meinel, #153786)

    * PermissionDenied errors from smart servers no longer cause
      "PermissionDenied: "None"" on the client.
      (Andrew Bennetts, #299254)

    * Pushing to a stacked pack repository now batches writes, the same
      way writes are batched to ordinary pack repository.  This makes
      pushing to a stacked branch over the network much faster.
      (Andrew Bennetts, #294479)

    * TooManyConcurrentRequests no longer occur when a fetch fails and
      tries to abort a write group.  This allows the root cause (e.g. a
      network interruption) to be reported.  (Andrew Bennetts, #297014)

    * RemoteRepository.get_parent_map now uses fallback repositories.
      (Aaron Bentley, #297991?, #293679?)

  API CHANGES:

    * ``CommitBuilder`` now validates the strings it will be committing,
      to ensure that they do not have characters that will not be properly
      round-tripped. For now, it just checks for characters that are
      invalid in the XML form. (John Arbash Meinel, #295161)

    * Constructor parameters for NewPack (internal to pack repositories)
      have changed incompatibly.

    * ``Repository.abort_write_group`` now accepts an optional
      ``suppress_errors`` flag.  Repository implementations that override
      ``abort_write_group`` will need to be updated to accept the new
      argument.  Subclasses that only override ``_abort_write_group``
      don't need to change.

    * Transport implementations must provide copy_tree_to_transport.  A default
      implementation is provided for Transport subclasses.

  TESTING:

    * ``bzr selftest`` now fails if no doctests are found in a module
      that's expected to have them.  (Martin Pool)

    * Doctests now only report the first failure.  (Martin Pool)


bzr 1.9 2008-11-07
------------------

This release of Bazaar adds a new repository format, ``1.9``, with smaller
and more efficient index files.  This format can be specified when
creating a new repository, or used to losslessly upgrade an existing
repository.  bzr 1.9 also speeds most operations over the smart server
protocol, makes annotate faster, and uses less memory when making
checkouts or pulling large amounts of data.

  BUG FIXES:

   * Fix "invalid property value 'branch-nick' for None" regression with
     branches bound to svn branches.  (Martin Pool, #293440)

   * Fix SSL/https on Python2.6.  (Vincent Ladeuil, #293054)

   * ``SFTPTransport.readv()`` had a bug when requests were out-of-order.
     This only triggers some-of-the-time on Knit format repositories.
     (John Arbash Meinel, #293746)


bzr 1.9rc1 2008-10-31
---------------------

  NEW FEATURES:

    * New Branch hook ``transform_fallback_location`` allows a function to
      be called when looking up the stacked source. (Michael Hudson)

    * New repository formats ``1.9`` and ``1.9-rich-root``. These have all
      the functionality of ``1.6``, but use the new btree indexes.
      These indexes are both smaller and faster for access to historical
      information.  (John Arbash Meinel)

  IMPROVEMENTS:

    * ``BTreeIndex`` code now is able to prefetch extra pages to help tune
      the tradeoff between bandwidth and latency. Should be tuned
      appropriately to not impact commands which need minimal information,
      but provide a significant boost to ones that need more context. Only
      has a direct impact on the ``--development2`` format which uses
      btree's for the indexes. (John Arbash Meinel)

    * ``bzr dump-btree`` is a hidden command introduced to allow dumping
      the contents of a compressed btree file.  (John Arbash Meinel)

    * ``bzr pack`` now tells the index builders to optimize for size. For
      btree index repositories, this can save 25% of the index size
      (mostly in the text indexes). (John Arbash Meinel)

    * ``bzr push`` to an existing branch or repository on a smart server
      is faster, due to Bazaar making more use of the ``get_parent_map``
      RPC when querying the remote branch's revision graph.
      (Andrew Bennetts)

    * default username for bzr+ssh and sftp can be configured in
      authentication.conf. (Aaron Bentley)

    * launchpad-login now provides a default username for bzr+ssh and sftp
      URLs, allowing username-free URLs to work for everyone. (Aaron Bentley)

    * ``lp:`` lookups no longer include usernames, making them shareable and
      shorter. (Aaron Bentley)

    * New ``PackRepository.autopack`` smart server RPC, which does
      autopacking entirely on the server.  This is much faster than
      autopacking via plain file methods, which downloads a large amount
      of pack data and then re-uploads the same pack data into a single
      file.  This fixes a major (although infrequent) cause of lengthy
      delays when using a smart server.  For example, pushing the 10th
      revision to a repository with 9 packs now takes 44 RPCs rather than
      179, and much less bandwidth too.  This requires Bazaar 1.9 on both
      the client and the server, otherwise the client will fallback to the
      slower method.  (Andrew Bennetts)

  BUG FIXES:

    * A failure to load a plugin due to an IncompatibleAPI exception is
      now correctly reported. (Robert Collins, #279451)

    * API versioning support now has a multiple-version checking api
      ``require_any_api``. (Robert Collins, #279447)

    * ``bzr branch --stacked`` from a smart server to a standalone branch
      works again.  This fixes a regression in 1.7 and 1.8.
      (Andrew Bennetts, #270397)

    * ``bzr co`` uses less memory. It used to unpack the entire WT into
      memory before writing it to disk. This was a little bit faster, but
      consumed lots of memory. (John Arbash Meinel, #269456)

    * ``bzr missing --quiet`` no longer prints messages about whether
      there are missing revisions.  The exit code indicates whether there
      were or not.  (Martin Pool, #284748)

    * Fixes to the ``annotate`` code. The fast-path which re-used the
      stored deltas was accidentally disabled all the time, instead of
      only when a branch was stacked. Second, the code would accidentally
      re-use a delta even if it wasn't against the left-parent, this
      could only happen if ``bzr reconcile`` decided that the parent
      ordering was incorrect in the file graph.  (John Arbash Meinel)

    * "Permission denied" errors that occur when pushing a new branch to a
      smart server no longer cause tracebacks.  (Andrew Bennetts, #278673)

    * Some compatibility fixes for building the extensions with MSVC and
      for python2.4. (John Arbash Meinel, #277484)

    * The index logic is now able to reload the list of pack files if and
      index ends up disappearing. We still don't reload if the pack data
      itself goes missing after checking the index. This bug appears as a
      transient failure (file not found) when another process is writing
      to the repository.  (John Arbash Meinel, #153786)

    * ``bzr switch`` and ``bzr bind`` will now update the branch nickname if
      it was previously set. All checkouts will now refer to the bound branch
      for a nickname if one was not explicitly set.
      (Marius Kruger, #230903)

  DOCUMENTATION:

    * Improved hook documentation. (Michael Ernst)

  API CHANGES:

    * commands.plugins_cmds is now a CommandRegistry, not a dict.

  INTERNALS:

     * New AuthenticationConfig.set_credentials method allows easy programmatic
       configuration of authetication credentials.


bzr 1.8 2008-10-16
------------------

Bazaar 1.8 includes several fixes that improve working tree performance,
display of revision logs, and merges.  The bzr testsuite now passes on OS
X and Python 2.6, and almost completely passes on Windows.  The
smartserver code has gained several bug fixes and performance
improvements, and can now run server-side hooks within an http server.

  BUG FIXES:

   * Fix "Must end write group" error when another error occurs during
     ``bzr push``.  (Andrew Bennetts, #230902)

  PORTABILITY:

   * Some Pyrex versions require the WIN32 macro defined to compile on
     that platform.  (Alexander Belchenko, Martin Pool, #277481)


bzr 1.8rc1 2008-10-07
---------------------

  CHANGES:

    * ``bzr log file`` has been changed. It now uses a different method
      for determining which revisions to show as merging the changes to
      the file. It now only shows revisions which merged the change
      towards your mainline. This simplifies the output, makes it faster,
      and reduces memory consumption.  (John Arbash Meinel)

    * ``bzr merge`` now defaults to having ``--reprocess`` set, whenever
      ``--show-base`` is not supplied.  (John Arbash Meinel)

    * ``bzr+http//`` will now optionally load plugins and write logs on the
      server. (Marius Kruger)

    * ``bzrlib._dirstate_helpers_c.pyx`` does not compile correctly with
      Pyrex 0.9.4.1 (it generates C code which causes segfaults). We
      explicitly blacklist that version of the compiler for that
      extension. Packaged versions will include .c files created with
      pyrex >= 0.9.6 so it doesn't effect releases, only users running
      from the source tree. (John Arbash Meinel, #276868)

  FEATURES:

    * bzr is now compatible with python-2.6. python-2.6 is not yet officially
      supported (nor released, tests were conducted with the dev version of
      python-2.6rc2), but all known problems have been fixed.  Feedback
      welcome.
      (Vincent Ladeuil, #269535)

  IMPROVEMENTS:

    * ``bzr annotate`` will now include uncommitted changes from the local
      working tree by default. Such uncommitted changes are given the
      revision number they would get if a commit was done, followed with a
      ? to indicate that its not actually known. (Robert Collins, #3439)

    * ``bzr branch`` now accepts a ``--standalone`` option, which creates a
      standalone branch regardless of the presence of shared repositories.
      (Daniel Watkins)

    * ``bzr push`` is faster in the case there are no new revisions to
      push.  It is also faster if there are no tags in the local branch.
      (Andrew Bennetts)

    * File changes during a commit will update the tree stat cache.
      (Robert Collins)

    * Location aliases can now accept a trailing path.  (Micheal Hudson)

    * New hooks ``Lock.hooks`` when LockDirs are acquired and released.
      (Robert Collins, MartinPool)

    * Switching in heavyweight checkouts uses the master branch's context, not
      the checkout's context.  (Adrian Wilkins)

    * ``status`` on large trees is now faster, due to optimisations in the
      walkdirs code. Of particular note, the walkdirs code now performs
      a temporary ``chdir()`` while reading a single directory; if your
      platform has non thread-local current working directories (and is
      not windows which has its own implementation), this may introduce a
      race condition during concurrent uses of bzrlib. The bzrlib CLI
      will not encounter this as it is single threaded for working tree
      operations. (Robert Collins)

    * The C extensions now build on python 2.4 (Robert Collins, #271939)

    * The ``-Dhpss`` debug flag now reports the number of smart server
      calls per medium to stderr.  This is in addition to the existing
      detailed logging to the .bzr.log trace file.  (Andrew Bennetts)

  BUG FIXES:

    * Avoid random failures arising from misinterpreted ``errno`` values
      in ``_readdir_pyx.read_dir``.
      (Martin Pool, #279381)

    * Branching from a shared repository on a smart server into a new
      repository now preserves the repository format.
      (Andrew Bennetts, #269214)

    * ``bzr log`` now accepts a ``--change`` option.
      (Vincent Ladeuil, #248427)

    * ``bzr missing`` now accepts an ``--include-merges`` option.
      (Vincent Ladeuil, #233817)

    * Don't try to filter (internally) '.bzr' from the files to be deleted if
      it's not there.
      (Vincent Ladeuil, #272648)

    * Fix '_in_buffer' AttributeError when using the -Dhpss debug flag.
      (Andrew Bennetts)

    * Fix TooManyConcurrentRequests errors caused by a connection failure
      when doing ``bzr pull`` or ``bzr merge`` from a ``bzr+ssh`` URL.
      (Andrew Bennetts, #246233)

    * Fixed ``bzr st -r branch:PATH_TO_BRANCH`` where the other branch
      is in a different repository than the current one.
      (Lukáš Lalinský, #144421)

    * Make the first line of the manpage preamble a comment again.
      (David Futcher, #242106)

    * Remove use of optional parameter in GSSAPI FTP support, since
      it breaks newer versions of Python-Kerberos. (Jelmer Vernooij)

    * The autopacking logic will now always create a single new pack from
      all of the content which it deems is worth moving. This avoids the
      'repack a single pack' bug and should result in better packing
      overall.  (John Arbash Meinel, #242510, #172644)

    * Trivial documentation fix.
      (John Arbash Meinel, #270471)

    * ``bzr switch`` and ``bzr bind`` will now update the branch nickname if
      it was previously set. All checkouts will now refer to the bound branch
      for a nickname if one was not explicitly set.
      (Marius Kruger, #230903)

  DOCUMENTATION:

    * Explain revision/range identifiers. (Daniel Clemente)

  API CHANGES:

    * ``CommitBuilder.record_entry_contents`` returns one more element in
      its result tuple - an optional file system hash for the hash cache
      to use. (Robert Collins)

    * ``dirstate.DirState.update_entry`` will now only calculate the sha1
      of a file if it is likely to be needed in determining the output
      of iter_changes. (Robert Collins)

    * The PackRepository, RepositoryPackCollection, NewPack classes have a
      slightly changed interface to support different index types; as a
      result other users of these classes need to supply the index types
      they want. (Robert Collins)

  TESTING:

    * ``bzrlib.tests.repository_implementations`` has been renamed to
      ``bzrlib.tests.per_repository`` so that we have a common structure
      (and it is shorter). (John Arbash Meinel, #239343)

    * ``LocalTransport.abspath()`` now returns a drive letter if the
      transport has one, fixing numerous tests on Windows.
      (Mark Hammond)

    * PreviewTree is now tested via intertree_implementations.
      (Aaron Bentley)

    * The full test suite is passing again on OSX.
      (Guillermo Gonzalez, Vincent Ladeuil)

    * The full test suite passes when run with ``-Eallow_debug``.
      (Andrew Bennetts)

  INTERNALS:

    * A new hook, ``Branch.open``, has been added, which is called when
      branch objects are opened. (Robert Collins)

    * ``bzrlib.osutils._walkdirs_utf8`` has been refactored into common
      tree walking, and modular directory listing code to aid future
      performance optimisations and refactoring. (Robert Collins)

    * ``bzrlib.trace.debug_memory`` can be used to get a quick memory dump
      in the middle of processing. It only reports memory if
      ``/proc/PID/status`` is available. (John Arbash Meinel)

    * New method ``RevisionSpec.as_tree`` for representing the revision
      specifier as a revision tree object. (Lukáš Lalinský)

    * New race-free method on MutableTree ``get_file_with_stat`` for use
      when generating stat cache results. (Robert Collins)

    * New win32utils.get_local_appdata_location() provides access to a local
      directory for storing data.  (Mark Hammond)

    * To be compatible with python-2.6 a few new rules should be
      observed. 'message' attribute can't be used anymore in exception
      classes, 'sha' and 'md5' modules have been deprecated (use
      osutils.[md5|sha]), object__init__ and object.__new__ don't accept
      parameters anymore.
      (Vincent Ladeuil)


bzr 1.7.1 2008-10-01
--------------------

  No changes from 1.7.1rc1.


bzr 1.7.1rc1 2008-09-24
-----------------------

This release just includes an update to how the merge algorithm handles
file paths when we encounter complex history.

  FEATURES:

    * If we encounter a criss-cross in history, use information from
      direct Least Common Ancestors to resolve inventory shape (locations
      of files, adds, deletes, etc). This is similar in concept to using
      ``--lca`` for merging file texts, only applied to paths.
      (John Arbash Meinel)


bzr 1.7 2008-09-23
------------------

This release includes many bug fixes and a few performance and feature
improvements.  ``bzr rm`` will now scan for missing files and remove them,
like how ``bzr add`` scans for unknown files and adds them. A bit more
polish has been applied to the stacking code. The b-tree indexing code has
been brought in, with an eye on using it in a future repository format.
There are only minor installer changes since bzr-1.7rc2.

  FEATURES

    * Some small updates to the win32 installer. Include localization
      files found in plugins, and include the builtin distutils as part of
      packaging qbzr. (Mark Hammond)


bzr 1.7rc2 2008-09-17
---------------------

A few bug fixes from 1.7rc1. The biggest change is a new
``RemoteBranch.get_stacked_on_url`` rpc. This allows clients that are
trying to access a Stacked branch over the smart protocol, to properly
connect to the stacked-on location.

  BUG FIXES:

    * Branching from a shared repository on a smart server into a new
      repository now preserves the repository format.
      (Andrew Bennetts, #269214)

   * Branching from a stacked branch via ``bzr+ssh`` can properly connect
     to the stacked-on branch.  (Martin Pool, #261315)

    * ``bzr init`` no longer re-opens the BzrDir multiple times.
      (Vincent Ladeuil)

    * Fix '_in_buffer' AttributeError when using the -Dhpss debug flag.
      (Andrew Bennetts)


bzr 1.7rc1 2008-09-09
---------------------

This release candidate for bzr 1.7 has several bug fixes and a few
performance and feature improvements.  ``bzr rm`` will now scan for
missing files and remove them, like how ``bzr add`` scans for unknown
files and adds them. A bit more polish has been applied to the stacking
code. The b-tree indexing code has been brought in, with an eye on using
it in a future repository format.


  CHANGES:

    * ``bzr export`` can now export a subdirectory of a project.
      (Robert Collins)

    * ``bzr remove-tree`` will now refuse to remove a tree with uncommitted
      changes, unless the ``--force`` option is specified.
      (Lukáš Lalinský, #74101)

    * ``bzr rm`` will now scan for files that are missing and remove just
      them automatically, much as ``bzr add`` scans for new files that
      are not ignored and adds them automatically. (Robert Collins)

  FEATURES

    * Support for GSSAPI authentication when using FTP as documented in
      RFC2228. (Jelmer Vernooij, #49623)

    * Add support for IPv6 in the smart server. (Jelmer Vernooij, #165014)

  IMPROVEMENTS:

    * A url like ``log+file:///tmp`` will log all access to that Transport
      to ``.bzr.log``, which may help in debugging or profiling.
      (Martin Pool)

    * ``bzr branch`` and ``bzr push`` use the default stacking policy if the
      branch format supports it. (Aaron Bentley)

    * ``bzr init`` and ``bzr init-repo`` will now print out the same as
      ``bzr info`` if it completed successfully.
      (Marius Kruger)

    * ``bzr uncommit`` logs the old tip revision id, and displays how to
      restore the branch to that tip using ``bzr pull``.  This allows you
      to recover if you realize you uncommitted the wrong thing.
      (John Arbash Meinel)

    * Fix problems in accessing stacked repositories over ``bzr://``.
      (Martin Pool, #261315)

    * ``SFTPTransport.readv()`` was accidentally using ``list += string``,
      which 'works', but adds each character separately to the list,
      rather than using ``list.append(string)``. Fixing this makes the
      SFTP transport a little bit faster (~20%) and use a bit less memory.
      (John Arbash Meinel)

    * When reading index files, if we happen to read the whole file in a
      single request treat it as a ``_buffer_all`` request. This happens
      most often on small indexes over remote transports, where we default
      to reading 64kB. It saves a round trip for each small index during
      fetch operations. Also, if we have read more than 50% of an index
      file, trigger a ``_buffer_all`` on the next request. This works
      around some inefficiencies because reads don't fall neatly on page
      boundaries, so we would ignore those bytes, but request them again
      later. This could trigger a total read size of more than the whole
      file. (John Arbash Meinel)

  BUG FIXES:

    * ``bzr rm`` is now aliased to ``bzr del`` for the convenience of svn
      users. (Robert Collins, #205416)

    * Catch the infamous "select/poll returned error" which occurs when
      pycurl try to send a body request to an HTTP/1.0 server which has
      already refused to handle the request. (Vincent Ladeuil, #225020)

    * Fix ``ObjectNotLocked`` errors when using various commands
      (including ``bzr cat`` and ``bzr annotate``) in combination with a
      smart server URL.  (Andrew Bennetts, #237067)

    * ``FTPTransport.stat()`` would return ``0000`` as the permission bits
      for the containing ``.bzr/`` directory (it does not implement
      permissions). This would cause us to set all subdirectories to
      ``0700`` and files to ``0600`` rather than leaving them unmodified.
      Now we ignore ``0000`` as the permissions and assume they are
      invalid. (John Arbash Meinel, #259855)

    * Merging from a previously joined branch will no longer cause
      a traceback. (Jelmer Vernooij, #203376)

    * Pack operations on windows network shares will work even with large
      files. (Robert Collins, #255656)

    * Running ``bzr st PATH_TO_TREE`` will no longer suppress merge
      status. Status is also about 7% faster on mozilla sized trees
      when the path to the root of the tree has been given. Users of
      the internal ``show_tree_status`` function should be aware that
      the show_pending flag is now authoritative for showing pending
      merges, as it was originally. (Robert Collins, #225204)

    * Set valid default _param_name for Option so that ListOption can embed
      '-' in names. (Vincent Ladeuil, #263249)

    * Show proper error rather than traceback when an unknown revision
      id is specified to ``bzr cat-revision``. (Jelmer Vernooij, #175569)

    * Trailing text in the dirstate file could cause the C dirstate parser
      to try to allocate an invalid amount of memory. We now properly
      check and test for parsing a dirstate with invalid trailing data.
      (John Arbash Meinel, #186014)

    * Unexpected error responses from a smart server no longer cause the
      client to traceback.  (Andrew Bennetts, #263527)

    * Use a Windows api function to get a Unicode host name, rather than
      assuming the host name is ascii.
      (Mark Hammond, John Arbash Meinel, #256550)

    * ``WorkingTree4`` trees will now correctly report missing-and-new
      paths in the output of ``iter_changes``. (Robert Collins)

  DOCUMENTATION:

    * Updated developer documentation.  (Martin Pool)

  API CHANGES:

    * Exporters now take 4 parameters. (Robert Collins)

    * ``Tree.iter_changes`` will now return False for the content change
      field when a file is missing in the basis tree and not present in
      the target tree. Previously it returned True unconditionally.
      (Robert Collins)

    * The deprecated ``Branch.abspath`` and unimplemented
      ``Branch.rename_one`` and ``Branch.move`` were removed. (Jelmer Vernooij)

    * BzrDir.clone_on_transport implementations must now accept a stacked_on
      parameter.  (Aaron Bentley)

    * BzrDir.cloning_metadir implementations must now take a require_stacking
      parameter.  (Aaron Bentley)

  TESTING:

    * ``addCleanup`` now takes ``*arguments`` and ``**keyword_arguments``
      which are then passed to the cleanup callable as it is run. In
      addition, addCleanup no longer requires that the callables passed to
      it be unique. (Jonathan Lange)

    * Fix some tests that fail on Windows because files are deleted while
      still in use.
      (Mark Hammond)

    * ``selftest``'s ``--starting-with`` option can now use predefined
      prefixes so that one can say ``bzr selftest -s bp.loom`` instead of
      ``bzr selftest -s bzrlib.plugins.loom``. (Vincent Ladeuil)

    * ``selftest``'s ``--starting-with`` option now accepts multiple values.
      (Vincent Ladeuil)

  INTERNALS:

    * A new plugin interface, ``bzrlib.log.log_adapters``, has been added.
      This allows dynamic log output filtering by plugins.
      (Robert Collins)

    * ``bzrlib.btree_index`` is now available, providing a b-tree index
      layer. The design is memory conservative (limited memory cache),
      faster to seek (approx 100 nodes per page, gives 100-way fan out),
      and stores compressed pages allowing more keys per page.
      (Robert Collins, John Arbash Meinel)

    * ``bzrlib.diff.DiffTree.show_diff`` now skips changes where the kind
      is unknown in both source and target.
      (Robert Collins, Aaron Bentley)

    * ``GraphIndexBuilder.add_node`` and ``BTreeBuilder`` have been
      streamlined a bit. This should make creating large indexes faster.
      (In benchmarking, it now takes less time to create a BTree index than
      it takes to read the GraphIndex one.) (John Arbash Meinel)

    * Mail clients for `bzr send` are now listed in a registry.  This
      allows plugins to add new clients by registering them with
      ``bzrlib.mail_client.mail_client_registry``.  All of the built-in
      clients now use this mechanism.  (Neil Martinsen-Burrell)


bzr 1.6.1 2008-09-05
--------------------

A couple regressions were found in the 1.6 release. There was a
performance issue when using ``bzr+ssh`` to branch large repositories,
and some problems with stacking and ``rich-root`` capable repositories.


bzr 1.6.1rc2 2008-09-03
-----------------------

  BUG FIXES:

    * Copying between ``rich-root`` and ``rich-root-pack`` (and vice
      versa) was accidentally using the inter-model fetcher, instead of
      recognizing that both were 'rich root' formats.
      (John Arbash Meinel, #264321)


bzr 1.6.1rc1 2008-08-29
-----------------------

This release fixes a few regressions found in the 1.6 client. Fetching
changes was using an O(N^2) buffering algorithm, so for large projects it
would cause memory thrashing. There is also a specific problem with the
``--1.6-rich-root`` format, which prevented stacking on top of
``--rich-root-pack`` repositories, and could allow users to accidentally
fetch experimental data (``-subtree``) without representing it properly.
The ``--1.6-rich-root`` format has been deprecated and users are
recommended to upgrade to ``--1.6.1-rich-root`` immediately.  Also we
re-introduced a workaround for users who have repositories with incorrect
nodes (not possible if you only used official releases).
I should also clarify that none of this is data loss level issues, but
still sufficient enough to warrant an updated release.

  BUG FIXES:

    * ``RemoteTransport.readv()`` was being inefficient about how it
      buffered the readv data and processed it. It would keep appending to
      the same string (causing many copies) and then pop bytes out of the
      start of the string (causing more copies).
      With this patch "bzr+ssh://local" can improve dramatically,
      especially for projects with large files.
      (John Arbash Meinel)

    * Revision texts were always meant to be stored as fulltexts. There
      was a bug in a bzr.dev version that would accidentally create deltas
      when copying from a Pack repo to a Knit repo. This has been fixed,
      but to support those repositories, we know always request full texts
      for Revision texts. (John Arbash Meinel, #261339)

    * The previous ``--1.6-rich-root`` format used an incorrect xml
      serializer, which would accidentally support fetching from a
      repository that supported subtrees, even though the local one would
      not. We deprecated that format, and introduced a new one that uses
      the correct serializer ``--1.6.1-rich-root``.
      (John Arbash Meinel, #262333)


bzr 1.6 2008-08-25
------------------

Finally, the long awaited bzr 1.6 has been released. This release includes
new features like Stacked Branches, improved weave merge, and an updated
server protocol (now on v3) which will allow for better cross version
compatibility. With this release we have deprecated Knit format
repositories, and recommend that users upgrade them, we will continue to
support reading and writing them for the forseeable future, but we will
not be tuning them for performance as pack repositories have proven to be
better at scaling. This will also be the first release to bundle
TortoiseBzr in the standalone Windows installer.


bzr 1.6rc5 2008-08-19
---------------------

  BUG FIXES:

    * Disable automatic detection of stacking based on a containing
      directory of the target. It interacted badly with push, and needs a
      bit more work to get the edges polished before it should happen
      automatically. (John Arbash Meinel, #259275)
      (This change was reverted when merged to bzr.dev)


bzr 1.6rc4 2008-08-18
---------------------

  BUG FIXES:

    * Fix a regression in knit => pack fetching.  We had a logic
      inversion, causing the fetch to insert fulltexts in random order,
      rather than preserving deltas.  (John Arbash Meinel, #256757)


bzr 1.6rc3 2008-08-14
---------------------

  CHANGES:

    * Disable reading ``.bzrrules`` as a per-branch rule preferences
      file. The feature was not quite ready for a full release.
      (Robert Collins)

  IMPROVEMENTS:

    * Update the windows installer to bundle TortoiseBzr and ``qbzr``
      into the standalone installer. This will be the first official
      windows release that installs Tortoise by default.
      (Mark Hammond)

  BUG FIXES:

    * Fix a regression in ``bzr+http`` support. There was a missing
      function (``_read_line``) that needed to be carried over from
      ``bzr+ssh`` support. (Andrew Bennetts)

    * ``GraphIndex`` objects will internally read an entire index if more
      than 1/20th of their keyspace is requested in a single operation.
      This largely mitigates a performance regression in ``bzr log FILE``
      and completely corrects the performance regression in ``bzr log``.
      The regression was caused by removing an accomodation which had been
      supporting the index format in use. A newer index format is in
      development which is substantially faster. (Robert Collins)


bzr 1.6rc2 2008-08-13
---------------------

This release candidate has a few minor bug fixes, and some regression
fixes for Windows.

  BUG FIXES:

    * ``bzr upgrade`` on remote branches accessed via bzr:// and
      bzr+ssh:// now works.  (Andrew Bennetts)

    * Change the ``get_format_description()`` strings for
      ``RepositoryFormatKnitPack5`` et al to be single line messages.
      (Aaron Bentley)

    * Fix for a regression on Win32 where we would try to call
      ``os.listdir()`` on a file and not catch the exception properly.
      (Windows raises a different exception.) This would manifest in
      places like ``bzr rm file`` or ``bzr switch``.
      (Mark Hammond, John Arbash Meinel)

    * ``Inventory.copy()`` was failing to set the revision property for
      the root entry. (Jelmer Vernooij)

    * sftp transport: added missing ``FileExists`` case to
      ``_translate_io_exception`` (Christophe Troestler, #123475)

    * The help for ``bzr ignored`` now suggests ``bzr ls --ignored`` for
      scripting use. (Robert Collins, #3834)

    * The default ``annotate`` logic will now always assign the
      last-modified value of a line to one of the revisions that modified
      it, rather than a merge revision. This would happen when both sides
      claimed to have modified the line resulting in the same text. The
      choice is arbitrary but stable, so merges in different directions
      will get the same results.  (John Arbash Meinel, #232188)


bzr 1.6rc1 2008-08-06
---------------------

This release candidate for bzr 1.6 solidifies the new branch stacking
feature.  Bazaar now recommends that users upgrade all knit repositories,
because later formats are much faster.  However, we plan to continue read/write and
upgrade support for knit repostories for the forseeable future.  Several
other bugs and performance issues were fixed.

  CHANGES:

    * Knit format repositories are deprecated and bzr will now emit
      warnings whenever it encounters one.  Use ``bzr upgrade`` to upgrade
      knit repositories to pack format.  (Andrew Bennetts)

  IMPROVEMENTS:

    * ``bzr check`` can now be told which elements at a location it should
      check.  (Daniel Watkins)

    * Commit now supports ``--exclude`` (or ``-x``) to exclude some files
      from the commit. (Robert Collins, #3117)

    * Fetching data between repositories that have the same model but no
      optimised fetcher will not reserialise all the revisions, increasing
      performance. (Robert Collins, John Arbash Meinel)

    * Give a more specific error when target branch is not reachable.
      (James Westby)

    * Implemented a custom ``walkdirs_utf8`` implementation for win32.
      This uses a pyrex extension to get direct access to the
      ``FindFirstFileW`` style apis, rather than using ``listdir`` +
      ``lstat``. Shows a very strong improvement in commands like
      ``status`` and ``diff`` which have to iterate the working tree.
      Anywhere from 2x-6x faster depending on the size of the tree (bigger
      trees, bigger benefit.) (John Arbash Meinel)

    * New registry for log properties handles  and the method in
      LongLogFormatter to display the custom properties returned by the
      registered handlers. (Guillermo Gonzalez, #162469)

  BUG FIXES:

    * Add more tests that stacking does not create deltas spanning
      physical repository boundaries.
      (Martin Pool, #252428)

    * Better message about incompatible repositories.
      (Martin Pool, #206258)

    * ``bzr branch --stacked`` ensures the destination branch format can
      support stacking, even if the origin does not.
      (Martin Pool)

    * ``bzr export`` no longer exports ``.bzrrules``.
      (Ian Clatworthy)

    * ``bzr serve --directory=/`` now correctly allows the whole
      filesystem to be accessed on Windows, not just the root of the drive
      that Python is running from.
      (Adrian Wilkins, #240910)

    * Deleting directories by hand before running ``bzr rm`` will not
      cause subsequent errors in ``bzr st`` and ``bzr commit``.
      (Robert Collins, #150438)

    * Fix a test case that was failing if encoding wasn't UTF-8.
      (John Arbash Meinel, #247585)

    * Fix "no buffer space available" error when branching with the new
      smart server protocol to or from Windows.
      (Andrew Bennetts, #246180)

    * Fixed problem in branching from smart server.
      (#249256, Michael Hudson, Martin Pool)

    * Handle a file turning in to a directory in TreeTransform.
      (James Westby, #248448)

  API CHANGES:

    * ``MutableTree.commit`` has an extra optional keywork parameter
      ``exclude`` that will be unconditionally supplied by the command
      line UI - plugins that add tree formats may need an update.
      (Robert Collins)

    * The API minimum version for plugin compatibility has been raised to
      1.6 - there are significant changes throughout the code base.
      (Robert Collins)

    * The generic fetch code now uses three attributes on Repository objects
      to control fetch. The streams requested are controlled via :
      ``_fetch_order`` and ``_fetch_uses_deltas``. Setting these
      appropriately allows different repository implementations to recieve
      data in their optimial form. If the ``_fetch_reconcile`` is set then
      a reconcile operation is triggered at the end of the fetch.
      (Robert Collins)

    * The ``put_on_disk`` and ``get_tar_item`` methods in
      ``InventoryEntry`` were deprecated. (Ian Clatworthy)

    * ``Repository.is_shared`` doesn't take a read lock. It didn't
      need one in the first place (nobody cached the value, and
      ``RemoteRepository`` wasn't taking one either). This saves a round
      trip when probing Pack repositories, as they read the ``pack-names``
      file when locked. And during probe, locking the repo isn't very
      useful. (John Arbash Meinel)

  INTERNALS:

    * ``bzrlib.branchbuilder.BranchBuilder`` is now much more capable of
      putting together a real history without having to create a full
      WorkingTree. It is recommended that tests that are not directly
      testing the WorkingTree use BranchBuilder instead.  See
      ``BranchBuilder.build_snapshot`` or
      ``TestCaseWithMemoryTree.make_branch_builder``.  (John Arbash Meinel)

    * ``bzrlib.builtins.internal_tree_files`` broken into two giving a new
      helper ``safe_relpath_files`` - used by the new ``exclude``
      parameter to commit. (Robert Collins)

    * Make it easier to introduce new WorkingTree formats.
      (Ian Clatworthy)

    * The code for exporting trees was refactored not to use the
      deprecated ``InventoryEntry`` methods. (Ian Clatworthy)

    * RuleSearchers return () instead of [] now when there are no matches.
      (Ian Clatworthy)


bzr 1.6beta3 2008-07-17
-----------------------

This release adds a new 'stacked branches' feature allowing branches to
share storage without being in the same repository or on the same machine.
(See the user guide for more details.)  It also adds a new hook, improved
weaves, aliases for related locations, faster bzr+ssh push, and several
bug fixes.

  FEATURES:

    * New ``pre_change_branch_tip`` hook that is called before the
      branch tip is moved, while the branch is write-locked.  See the User
      Reference for signature details.  (Andrew Bennetts)

    * Rule-based preferences can now be defined for selected files in
      selected branches, allowing commands and plugins to provide
      custom behaviour for files matching defined patterns.
      See ``Rule-based preferences`` (part of ``Configuring Bazaar``)
      in the User Guide and ``bzr help rules`` for more information.
      (Ian Clatworthy)

    * Sites may suggest a branch to stack new branches on.  (Aaron Bentley)

    * Stacked branches are now supported. See ``bzr help branch`` and
      ``bzr help push``.  Branches must be in the ``development1`` format
      to stack, though the stacked-on branch can be of any format.
      (Robert Collins)

  IMPROVEMENTS:

    * ``bzr export --format=tgz --root=NAME -`` to export a gzipped tarball
      to stdout; also ``tar`` and ``tbz2``.
      (Martin Pool)

    * ``bzr (re)merge --weave`` will now use a standard Weave algorithm,
      rather than the annotation-based merge it was using. It does so by
      building up a Weave of the important texts, without needing to build
      the full ancestry. (John Arbash Meinel, #238895)

    * ``bzr send`` documents and better supports ``emacsclient`` (proper
      escaping of mail headers and handling of the MUA Mew).
      (Christophe Troestler)

    * Remembered locations can be specified by aliases, e.g. :parent, :public,
      :submit.  (Aaron Bentley)

    * The smart protocol now has improved support for setting branches'
      revision info directly.  This makes operations like push
      faster.  The new request method name is
      ``Branch.set_last_revision_ex``.  (Andrew Bennetts)

  BUG FIXES:

    * Bazaar is now able to be a client to the web server of IIS 6 and 7.
      The broken implementations of RFC822 in Python and RFC2046 in IIS
      combined with boundary-line checking in Bazaar previously made this
      impossible. (NB, IIS 5 does not suffer from this problem).
      (Adrian Wilkins, #247585)

    * ``bzr log --long`` with a ghost in your mainline now handles that
      ghost properly. (John Arbash Meinel, #243536)

    * ``check`` handles the split-up .bzr layout correctly, so no longer
      requires a branch to be present.
      (Daniel Watkins, #64783)

    * Clearer message about how to set the PYTHONPATH if bzrlib can't be
      loaded.
      (Martin Pool, #205230)

    * Errors about missing libraries are now shown without a traceback,
      and with a suggestion to install the library.  The full traceback is
      still in ``.bzr.log`` and can be shown with ``-Derror``.
      (Martin Pool, #240161)

    * Fetch from a stacked branch copies all required data.
      (Aaron Bentley, #248506)

    * Handle urls such as ftp://user@host.com@www.host.com where the user
      name contains an @.
      (Neil Martinsen-Burrell, #228058)

    * ``needs_read_lock`` and ``needs_write_lock`` now suppress an error during
      ``unlock`` if there was an error in the original function. This helps
      most when there is a failure with a smart server action, since often the
      connection closes and we cannot unlock.
      (Andrew Bennetts, John Arbash Meinel, #125784)

    * Obsolete hidden command ``bzr fetch`` removed.
      (Martin Pool, #172870)

    * Raise the correct exception when doing ``-rbefore:0`` or ``-c0``.
      (John Arbash Meinel, #239933)

    * You can now compare file revisions in Windows diff programs from
      Cygwin Bazaar.
      (Matt McClure, #209281)

    * revision_history now tolerates mainline ghosts for Branch format 6.
      (Aaron Bentley, #235055)

    * Set locale from environment for third party libs.
      (Martin von Gagern, #128496)

  DOCUMENTATION:

    * Added *Using stacked branches* to the User Guide.
      (Ian Clatworthy)

    * Updated developer documentation.
      (Martin Pool)

  TESTING:

   * ``-Dmemory`` will cause /proc/PID/status to be catted before bzr
     exits, allowing low-key analysis of peak memory use. (Robert Collins)

   * ``TestCaseWithTransport.make_branch_and_tree`` tries harder to return
     a tree with a ``branch`` attribute of the right format.  This was
     preventing some ``RemoteBranch`` tests from actually running with
     ``RemoteBranch`` instances.  (Andrew Bennetts)

  API CHANGES:

    * Removed ``Repository.text_store``, ``control_store``, etc.  Instead,
      there are new attributes ``texts, inventories, revisions,
      signatures``, each of which is a ``VersionedFiles``.  See the
      Repository docstring for more details.
      (Robert Collins)

    * ``Branch.pull`` now accepts an ``_override_hook_target`` optional
      parameter.  If you have a subclass of ``Branch`` that overrides
      ``pull`` then you should add this parameter.  (Andrew Bennetts)

    * ``bzrlib.check.check()`` has been deprecated in favour of the more
      aptly-named ``bzrlib.check.check_branch()``.
      (Daniel Watkins)

    * ``Tree.print_file`` and ``Repository.print_file`` are deprecated.
      These methods are bad APIs because they write directly to sys.stdout.
      bzrlib does not use them internally, and there are no direct tests
      for them. (Alexander Belchenko)

  INTERNALS:

    * ``cat`` command no longer uses ``Tree.print_file()`` internally.
      (Alexander Belchenko)

    * New class method ``BzrDir.open_containing_tree_branch_or_repository``
      which eases the discovery of the tree, the branch and the repository
      containing a given location.
      (Daniel Watkins)

    * New ``versionedfile.KeyMapper`` interface to abstract out the access to
      underlying .knit/.kndx etc files in repositories with partitioned
      storage. (Robert Collins)

    * Obsolete developer-use command ``weave-join`` has been removed.
      (Robert Collins)

    * ``RemoteToOtherFetcher`` and ``get_data_stream_for_search`` removed,
      to support new ``VersionedFiles`` layering.
      (Robert Collins)


bzr 1.6beta2 2008-06-10
-----------------------

This release contains further progress towards our 1.6 goals of shallow
repositories, and contains a fix for some user-affecting bugs in the
repository layer.  Building working trees during checkout and branch is
now faster.

  BUG FIXES:

    * Avoid KnitCorrupt error extracting inventories from some repositories.
      (The data is not corrupt; an internal check is detecting a problem
      reading from the repository.)
      (Martin Pool, Andrew Bennetts, Robert Collins, #234748)

    * ``bzr status`` was breaking if you merged the same revision twice.
      (John Arbash Meinel, #235407)

    * Fix infinite loop consuming 100% CPU when a connection is lost while
      reading a response body via the smart protocol v1 or v2.
      (Andrew Bennetts)

    * Inserting a bundle which changes the contents of a file with no trailing
      end of line, causing a knit snapshot in a 'knits' repository will no longer
      cause KnitCorrupt. (Robert Collins)

    * ``RemoteBranch.pull`` needs to return the ``self._real_branch``'s
      pull result. It was instead just returning None, which breaks ``bzr
      pull``. (John Arbash Meinel, #238149)

    * Sanitize branch nick before using it as an attachment filename in
      ``bzr send``. (Lukáš Lalinský, #210218)

    * Squash ``inv_entry.symlink_target`` to a plain string when
      generating DirState details. This prevents from getting a
      ``UnicodeError`` when you have symlinks and non-ascii filenames.
      (John Arbash Meinel, #135320)

  IMPROVEMENTS:

    * Added the 'alias' command to set/unset and display aliases. (Tim Penhey)

    * ``added``, ``modified``, and ``unknowns`` behaviour made consistent (all three
      now quote paths where required). Added ``--null`` option to ``added`` and
      ``modified`` (for null-separated unknowns, use ``ls --unknown --null``)
      (Adrian Wilkins)

    * Faster branching (1.09x) and lightweight checkouts (1.06x) on large trees.
      (Ian Clatworthy, Aaron Bentley)

  DOCUMENTATION:

    * Added *Bazaar Zen* section to the User Guide. (Ian Clatworthy)

  TESTING:

    * Fix the test HTTPServer to be isolated from chdir calls made while it is
      running, allowing it to be used in blackbox tests. (Robert Collins)

  API CHANGES:

    * ``WorkingTree.set_parent_(ids/trees)`` will now filter out revisions
      which are in the ancestry of other revisions. So if you merge the same
      tree twice, or merge an ancestor of an existing merge, it will only
      record the newest. (If you merge a descendent, it will replace its
      ancestor). (John Arbash Meinel, #235407)

    * ``RepositoryPolicy.__init__`` now requires stack_on and stack_on_pwd,
      through the derived classes do not.  (Aaron Bentley)

  INTERNALS:

    * ``bzrlib.bzrdir.BzrDir.sprout`` now accepts ``stacked`` to control
      creating stacked branches. (Robert Collins)

    * Knit record serialisation is now stricter on what it will accept, to
      guard against potential internal bugs, or broken input. (Robert Collins)


bzr 1.6beta1 2008-06-02
-----------------------


Commands that work on the revision history such as push, pull, missing,
uncommit and log are now substantially faster.  This release adds a
translation of some of the user documentation into Spanish.  (Contributions of
other translations would be very welcome.)  Bazaar 1.6beta1 adds a new network
protocol which is used by default and which allows for more efficient transfers
and future extensions.


  NOTES WHEN UPGRADING:

    * There is a new version of the network protocol used for bzr://, bzr+ssh://
      and bzr+http:// connections.  This will allow more efficient requests and
      responses, and more graceful fallback when a server is too old to
      recognise a request from a more recent client.  Bazaar 1.6 will
      interoperate with 0.16 and later versions, but servers should be upgraded
      when possible.  Bazaar 1.6 no longer interoperates with 0.15 and earlier via
      these protocols.  Use alternatives like SFTP or upgrade those servers.
      (Andrew Bennetts, #83935)

  CHANGES:

    * Deprecation warnings will not be suppressed when running ``bzr selftest``
      so that developers can see if their code is using deprecated functions.
      (John Arbash Meinel)

  FEATURES:

    * Adding ``-Derror`` will now display a traceback when a plugin fails to
      load. (James Westby)

  IMPROVEMENTS:

    * ``bzr branch/push/pull -r XXX`` now have a helper function for finding
      the revno of the new revision (``Graph.find_distance_to_null``). This
      should make something like ``bzr branch -r -100`` in a shared, no-trees
      repository much snappier. (John Arbash Meinel)

    * ``bzr log --short -r X..Y`` no longer needs to access the full revision
      history. This makes it noticeably faster when logging the last few
      revisions. (John Arbash Meinel)

    * ``bzr ls`` now accepts ``-V`` as an alias for ``--versioned``.
      (Jerad Cramp, #165086)

    * ``bzr missing`` uses the new ``Graph.find_unique_ancestors`` and
      ``Graph.find_differences`` to determine missing revisions without having
      to search the whole ancestry. (John Arbash Meinel, #174625)

    * ``bzr uncommit`` now uses partial history access, rather than always
      extracting the full revision history for a branch. This makes it
      resolve the appropriate revisions much faster (in testing it drops
      uncommit from 1.5s => 0.4s). It also means ``bzr log --short`` is one
      step closer to not using full revision history.
      (John Arbash Meinel, #172649)

  BUGFIXES:

    * ``bzr merge --lca`` should handle when two revisions have no common
      ancestor other than NULL_REVISION. (John Arbash Meinel, #235715)

    * ``bzr status`` was breaking if you merged the same revision twice.
      (John Arbash Meinel, #235407)

    * ``bzr push`` with both ``--overwrite`` and ``-r NNN`` options no longer
      fails.  (Andrew Bennetts, #234229)

    * Correctly track the base URL of a smart medium when using bzr+http://
      URLs, which was causing spurious "No repository present" errors with
      branches in shared repositories accessed over bzr+http.
      (Andrew Bennetts, #230550)

    * Define ``_remote_is_at_least_1_2`` on ``SmartClientMedium`` so that all
      implementations have the attribute.  Fixes 'PyCurlTransport' object has no
      attribute '_remote_is_at_least_1_2' attribute errors.
      (Andrew Bennetts, #220806)

    * Failure to delete an obsolete pack file should just give a warning
      message, not a fatal error.  It may for example fail if the file is still
      in use by another process.
      (Martin Pool)

    * Fix MemoryError during large fetches over HTTP by limiting the amount of
      data we try to read per ``recv`` call.  The problem was observed with
      Windows and a proxy, but might affect other environments as well.
      (Eric Holmberg, #215426)

    * Handle old merge directives correctly in Merger.from_mergeable.  Stricter
      get_parent_map requirements exposed a latent bug here.  (Aaron Bentley)

    * Issue a warning and ignore passwords declared in authentication.conf when
      used for an ssh scheme (sftp or bzr+ssh).
      (Vincent Ladeuil, #203186)

    * Make both http implementations raise appropriate exceptions on 403
      Forbidden when POSTing smart requests.
      (Vincent Ladeuil, #230223)

    * Properly *title* header names in http requests instead of capitalizing
      them.
      (Vincent Ladeuil, #229076)

    * The "Unable to obtain lock" error message now also suggests using
      ``bzr break-lock`` to fix it.  (Martin Albisetti, #139202)

    * Treat an encoding of '' as ascii; this can happen when bzr is run
      under vim on Mac OS X.
      (Neil Martinsen-Burrell)

    * ``VersionedFile.make_mpdiffs()`` was raising an exception that wasn't in
      scope. (Daniel Fischer #235687)

  DOCUMENTATION:

    * Added directory structure and started translation of docs in spanish.
      (Martin Albisetti, Lucio Albenga)

    * Incorporate feedback from Jelmer Vernooij and Neil Martinsen-Burrell
      on the plugin and integration chapters of the User Guide.
      (Ian Clatworthy)

    * More Bazaar developer documentation about packaging and release process,
      and about use of Python reprs.
      (Martin Pool, Martin Albisetti)

    * Updated Tortise strategy document. (Mark Hammond)

  TESTING:

    * ``bzrlib.tests.adapt_tests`` was broken and unused - it has been fixed.
      (Robert Collins)

    * Fix the test HTTPServer to be isolated from chdir calls made while it is
      running, allowing it to be used in blackbox tests. (Robert Collins)

    * New helper function for splitting test suites
      ``split_suite_by_condition``. (Robert Collins)

  INTERNALS:

    * ``Branch.missing_revisions`` has been deprecated. Similar functionality
      can be obtained using ``bzrlib.missing.find_unmerged``. The api was
      fairly broken, and the function was unused, so we are getting rid of it.
      (John Arbash Meinel)

  API CHANGES:

    * ``Branch.abspath`` is deprecated; use the Tree or Transport
      instead.  (Martin Pool)

    * ``Branch.update_revisions`` now takes an optional ``Graph``
      object. This can be used by ``update_revisions`` when it is
      checking ancestry, and allows callers to prefer request to go to a
      local branch.  (John Arbash Meinel)

    * Branch, Repository, Tree and BzrDir should expose a Transport as an
      attribute if they have one, rather than having it indirectly accessible
      as ``.control_files._transport``.  This doesn't add a requirement
      to support a Transport in cases where it was not needed before;
      it just simplifies the way it is reached.  (Martin Pool)

    * ``bzr missing --mine-only`` will return status code 0 if you have no
      new revisions, but the remote does. Similarly for ``--theirs-only``.
      The new code only checks one side, so it doesn't know if the other
      side has changes. This seems more accurate with the request anyway.
      It also changes the output to print '[This|Other] branch is up to
      date.' rather than displaying nothing.  (John Arbash Meinel)

    * ``LockableFiles.put_utf8``, ``put_bytes`` and ``controlfilename``
      are now deprecated in favor of using Transport operations.
      (Martin Pool)

    * Many methods on ``VersionedFile``, ``Repository`` and in
      ``bzrlib.revision``  deprecated before bzrlib 1.5 have been removed.
      (Robert Collins)

    * ``RevisionSpec.wants_revision_history`` can be set to False for a given
      ``RevisionSpec``. This will disable the existing behavior of passing in
      the full revision history to ``self._match_on``. Useful for specs that
      don't actually need access to the full history. (John Arbash Meinel)

    * The constructors of ``SmartClientMedium`` and its subclasses now require a
      ``base`` parameter.  ``SmartClientMedium`` implementations now also need
      to provide a ``remote_path_from_transport`` method.  (Andrew Bennetts)

    * The default permissions for creating new files and directories
      should now be obtained from ``BzrDir._get_file_mode()`` and
      ``_get_dir_mode()``, rather than from LockableFiles.  The ``_set_file_mode``
      and ``_set_dir_mode`` variables on LockableFiles which were advertised
      as a way for plugins to control this are no longer consulted.
      (Martin Pool)

    * ``VersionedFile.join`` is deprecated. This method required local
      instances of both versioned file objects and was thus hostile to being
      used for streaming from a smart server. The new get_record_stream and
      insert_record_stream are meant to efficiently replace this method.
      (Robert Collins)

    * ``WorkingTree.set_parent_(ids/trees)`` will now filter out revisions
      which are in the ancestry of other revisions. So if you merge the same
      tree twice, or merge an ancestor of an existing merge, it will only
      record the newest. (If you merge a descendent, it will replace its
      ancestor). (John Arbash Meinel, #235407)

    * ``WorkingTreeFormat2.stub_initialize_remote`` is now private.
      (Martin Pool)


bzr 1.5 2008-05-16
------------------

This release of Bazaar includes several updates to the documentation, and fixes
to prepare for making rich root support the default format. Many bugs have been
squashed, including fixes to log, bzr+ssh inter-operation with older servers.

  CHANGES:

    * Suppress deprecation warnings when bzrlib is a 'final' release. This way
      users of packaged software won't be bothered with DeprecationWarnings,
      but developers and testers will still see them. (John Arbash Meinel)

  DOCUMENTATION:

    * Incorporate feedback from Jelmer Vernooij and Neil Martinsen-Burrell
      on the plugin and integration chapters of the User Guide.
      (Ian Clatworthy)


bzr 1.5rc1 2008-05-09
---------------------

  NOTES WHEN UPGRADING:

  CHANGES:

    * Broader support of GNU Emacs mail clients. Set
      ``mail_client=emacsclient`` in your bazaar.conf and ``send`` will pop the
      bundle in a mail buffer according to the value of ``mail-user-agent``
      variable. (Xavier Maillard)

  FEATURES:

  IMPROVEMENTS:

    * Diff now handles revision specs like "branch:" and "submit:" more
      efficiently.  (Aaron Bentley, #202928)

    * More friendly error given when attempt to start the smart server
      on an address already in use. (Andrea Corbellini, #200575)

    * Pull completes much faster when there is nothing to pull.
      (Aaron Bentley)

  BUGFIXES:

    * Authentication.conf can define sections without password.
      (Vincent Ladeuil, #199440)

    * Avoid muttering every time a child update does not cause a progress bar
      update. (John Arbash Meinel, #213771)

    * ``Branch.reconcile()`` is now implemented. This allows ``bzr reconcile``
      to fix when a Branch has a non-canonical mainline history. ``bzr check``
      also detects this condition. (John Arbash Meinel, #177855)

    * ``bzr log -r ..X bzr://`` was failing, because it was getting a request
      for ``revision_id=None`` which was not a string.
      (John Arbash Meinel, #211661)

    * ``bzr commit`` now works with Microsoft's FTP service.
      (Andreas Deininger)

    * Catch definitions outside sections in authentication.conf.
      (Vincent Ladeuil, #217650)

    * Conversion from non-rich-root to rich-root(-pack) updates inventory
      sha1s, even when bundles are used.  (Aaron Bentley, #181391)

    * Conversion from non-rich-root to rich-root(-pack) works correctly even
      though search keys are not topologically sorted.  (Aaron Bentley)

    * Conversion from non-rich-root to rich-root(-pack) works even when a
      parent revision has a different root id.  (Aaron Bentley, #177874)

    * Disable strace testing until strace is fixed (see bug #103133) and emit a
      warning when selftest ends to remind us of leaking tests.
      (Vincent Ladeuil, #226769)

    * Fetching all revisions from a repository does not cause pack collisions.
      (Robert Collins, Aaron Bentley, #212908)

    * Fix error about "attempt to add line-delta in non-delta knit".
      (Andrew Bennetts, #217701)

    * Pushing a branch in "dirstate" format (Branch5) over bzr+ssh would break
      if the remote server was < version 1.2. This was due to a bug in the
      RemoteRepository.get_parent_map() fallback code.
      (John Arbash Meinel, #214894)

    * Remove leftover code in ``bzr_branch`` that inappropriately creates
      a ``branch-name`` file in the branch control directory.
      (Martin Pool)

    * Set SO_REUSEADDR on server sockets of ``bzr serve`` to avoid problems
      rebinding the socket when starting the server a second time.
      (John Arbash Meinel, Martin Pool, #164288)

    * Severe performance degradation in fetching from knit repositories to
      knits and packs due to parsing the entire revisions.kndx on every graph
      walk iteration fixed by using the Repository.get_graph API.  There was
      another regression in knit => knit fetching which re-read the index for
      every revision each side had in common.
      (Robert Collins, John Arbash Meinel)

    * When logging the changes to a particular file, there was a bug if there
      were ghosts in the revision ancestry. (John Arbash Meinel, #209948)

    * xs4all's ftp server returns a temporary error when trying to list an
      empty directory, rather than returning an empty list. Adding a
      workaround so that we don't get spurious failures.
      (John Arbash Meinel, #215522)

  DOCUMENTATION:

    * Expanded the User Guide to include new chapters on popular plugins and
      integrating Bazaar into your environment. The *Best practices* chapter
      was renamed to *Miscellaneous topics* as suggested by community
      feedback as well. (Ian Clatworthy)

    * Document outlining strategies for TortoiseBzr. (Mark Hammond)

    * Improved the documentation on hooks. (Ian Clatworthy)

    * Update authentication docs regarding ssh agents.
      (Vincent Ladeuil, #183705)

  TESTING:

    * Add ``thread_name_suffix`` parameter to SmartTCPServer_for_testing, to
      make it easy to identify which test spawned a thread with an unhandled
      exception. (Andrew Bennetts)

    * New ``--debugflag``/``-E`` option to ``bzr selftest`` for setting
      options for debugging tests, these are complementary to the the -D
      options.  The ``-Dselftest_debug`` global option has been replaced by the
      ``-E=allow_debug`` option for selftest. (Andrew Bennetts)

    * Parameterised test ids are preserved correctly to aid diagnosis of test
      failures. (Robert Collins, Andrew Bennetts)

    * selftest now accepts --starting-with <id> to load only the tests whose id
      starts with the one specified. This greatly speeds up running the test
      suite on a limited set of tests and can be used to run the tests for a
      single module, a single class or even a single test.  (Vincent Ladeuil)

    * The test suite modules have been modified to define load_tests() instead
      of test_suite(). That speeds up selective loading (via --load-list)
      significantly and provides many examples on how to migrate (grep for
      load_tests).  (Vincent Ladeuil)

  INTERNALS:

    * ``Hooks.install_hook`` is now deprecated in favour of
      ``Hooks.install_named_hook`` which adds a required ``name`` parameter, to
      avoid having to call ``Hooks.name_hook``. (Daniel Watkins)

    * Implement xml8 serializer.  (Aaron Bentley)

    * New form ``@deprecated_method(deprecated_in(1, 5, 0))`` for making
      deprecation wrappers.  (Martin Pool)

    * ``Repository.revision_parents`` is now deprecated in favour of
      ``Repository.get_parent_map([revid])[revid]``. (Jelmer Vernooij)

    * The Python ``assert`` statement is no longer used in Bazaar source, and
      a test checks this.  (Martin Pool)

  API CHANGES:

    * ``bzrlib.status.show_pending_merges`` requires the repository to be
      locked by the caller. Callers should have been doing it anyway, but it
      will now raise an exception if they do not. (John Arbash Meinel)

    * Repository.get_data_stream, Repository.get_data_stream_for_search(),
      Repository.get_deltas_for_revsions(), Repository.revision_trees(),
      Repository.item_keys_introduced_by() no longer take read locks.
      (Aaron Bentley)

    * ``LockableFiles.get_utf8`` and ``.get`` are deprecated, as a start
      towards removing LockableFiles and ``.control_files`` entirely.
      (Martin Pool)

    * Methods deprecated prior to 1.1 have been removed.
      (Martin Pool)


bzr 1.4 2008-04-28
------------------

This release of Bazaar includes handy improvements to the speed of log and
status, new options for several commands, improved documentation, and better
hooks, including initial code for server-side hooks.  A number of bugs have
been fixed, particularly in interoperability between different formats or
different releases of Bazaar over there network.  There's been substantial
internal work in both the repository and network code to enable new features
and faster performance.

  BUG FIXES:

    * Pushing a branch in "dirstate" format (Branch5) over bzr+ssh would break
      if the remote server was < version 1.2.  This was due to a bug in the
      RemoteRepository.get_parent_map() fallback code.
      (John Arbash Meinel, Andrew Bennetts, #214894)


bzr 1.4rc2 2008-04-21
---------------------

  BUG FIXES:

    * ``bzr log -r ..X bzr://`` was failing, because it was getting a request
      for ``revision_id=None`` which was not a string.
      (John Arbash Meinel, #211661)

    * Fixed a bug in handling ghost revisions when logging changes in a
      particular file.  (John Arbash Meinel, #209948)

    * Fix error about "attempt to add line-delta in non-delta knit".
      (Andrew Bennetts, #205156)

    * Fixed performance degradation in fetching from knit repositories to
      knits and packs due to parsing the entire revisions.kndx on every graph
      walk iteration fixed by using the Repository.get_graph API.  There was
      another regression in knit => knit fetching which re-read the index for
      every revision each side had in common.
      (Robert Collins, John Arbash Meinel)


bzr 1.4rc1 2008-04-11
---------------------

  CHANGES:

   * bzr main script cannot be imported (Benjamin Peterson)

   * On Linux bzr additionally looks for plugins in arch-independent site
     directory. (Toshio Kuratomi)

   * The ``set_rh`` branch hook is now deprecated. Please migrate
     any plugins using this hook to use an alternative, e.g.
     ``post_change_branch_tip``. (Ian Clatworthy)

   * When a plugin cannot be loaded as the file path is not a valid
     python module name bzr will now strip a ``bzr_`` prefix from the
     front of the suggested name, as many plugins (e.g. bzr-svn)
     want to be installed without this prefix. It is a common mistake
     to have a folder named "bzr-svn" for that plugin, especially
     as this is what bzr branch lp:bzr-svn will give you. (James Westby,
     Andrew Cowie)

   * UniqueIntegerBugTracker now appends bug-ids instead of joining
     them to the base URL. Plugins that register bug trackers may
     need a trailing / added to the base URL if one is not already there.
     (James Wesby, Andrew Cowie)

  FEATURES:

    * Added start_commit hook for mutable trees. (Jelmer Vernooij, #186422)

    * ``status`` now accepts ``--no-pending`` to show the status without
      listing pending merges, which speeds up the command a lot on large
      histories.  (James Westby, #202830)

    * New ``post_change_branch_tip`` hook that is called after the
      branch tip is moved but while the branch is still write-locked.
      See the User Reference for signature details.
      (Ian Clatworthy, James Henstridge)

    * Reconfigure can convert a branch to be standalone or to use a shared
      repository.  (Aaron Bentley)

  IMPROVEMENTS:

    * The smart protocol now has support for setting branches' revision info
      directly.  This should make operations like push slightly faster, and is a
      step towards server-side hooks.  The new request method name is
      ``Branch.set_last_revision_info``.  (Andrew Bennetts)

    * ``bzr commit --fixes`` now recognises "gnome" as a tag by default.
      (James Westby, Andrew Cowie)

    * ``bzr switch`` will attempt to find branches to switch to relative to the
      current branch. E.g. ``bzr switch branchname`` will look for
      ``current_branch/../branchname``. (Robert Collins, Jelmer Vernooij,
      Wouter van Heyst)

    * Diff is now more specific about execute-bit changes it describes
      (Chad Miller)

    * Fetching data over HTTP is a bit faster when urllib is used.  This is done
      by forcing it to recv 64k at a time when reading lines in HTTP headers,
      rather than just 1 byte at a time.  (Andrew Bennetts)

    * Log --short and --line are much faster when -r is not specified.
      (Aaron Bentley)

    * Merge is faster.  We no longer check a file's existence unnecessarily
      when merging the execute bit.  (Aaron Bentley)

    * ``bzr status`` on an explicit list of files no longer shows pending
      merges, making it much faster on large trees. (John Arbash Meinel)

    * The launchpad directory service now warns the user if they have not set
      their launchpad login and are trying to resolve a URL using it, just
      in case they want to do a write operation with it.  (James Westby)

    * The smart protocol client is slightly faster, because it now only queries
      the server for the protocol version once per connection.  Also, the HTTP
      transport will now automatically probe for and use a smart server if
      one is present.  You can use the new ``nosmart+`` transport decorator
      to get the old behaviour.  (Andrew Bennetts)

    * The ``version`` command takes a ``--short`` option to print just the
      version number, for easier use in scripts.  (Martin Pool)

    * Various operations with revision specs and commands that calculate
      revnos and revision ids are faster.  (John A. Meinel, Aaron Bentley)

  BUGFIXES:

    * Add ``root_client_path`` parameter to SmartWSGIApp and
      SmartServerRequest.  This makes it possible to publish filesystem
      locations that don't exactly match URL paths. SmartServerRequest
      subclasses should use the new ``translate_client_path`` and
      ``transport_from_client_path`` methods when dealing with paths received
      from a client to take this into account.  (Andrew Bennetts, #124089)

    * ``bzr mv a b`` can be now used also to rename previously renamed
      directories, not only files. (Lukáš Lalinský, #107967)

    * ``bzr uncommit --local`` can now remove revisions from the local
      branch to be symmetric with ``bzr commit --local``.
      (John Arbash Meinel, #93412)

    * Don't ask for a password if there is no real terminal.
      (Alexander Belchenko, #69851)

    * Fix a bug causing a ValueError crash in ``parse_line_delta_iter`` when
      fetching revisions from a knit to pack repository or vice versa using
      bzr:// (including over http or ssh).
      (#208418, Andrew Bennetts, Martin Pool, Robert Collins)

    * Fixed ``_get_line`` in ``bzrlib.smart.medium``, which was buggy.  Also
      fixed ``_get_bytes`` in the same module to use the push back buffer.
      These bugs had no known impact in normal use, but were problematic for
      developers working on the code, and were likely to cause real bugs sooner
      or later.  (Andrew Bennetts)

    * Implement handling of basename parameter for DefaultMail.  (James Westby)

    * Incompatibility with Paramiko versions newer than 1.7.2 was fixed.
      (Andrew Bennetts, #213425)

    * Launchpad locations (lp: URLs) can be pulled.  (Aaron Bentley, #181945)

    * Merges that add files to deleted root directories complete.  They
      do create conflicts.  (Aaron Bentley, #210092)

    * vsftp's return ``550 RNFR command failed.`` supported.
      (Marcus Trautwig, #129786)

  DOCUMENTATION:

    * Improved documentation on send/merge relationship. (Peter Schuller)

    * Minor fixes to the User Guide. (Matthew Fuller)

    * Reduced the evangelism in the User Guide. (Ian Clatworthy)

    * Added Integrating with Bazaar document for developers (Martin Albisetti)

  API BREAKS:

    * Attempting to pull data from a ghost aware repository (e.g. knits) into a
      non-ghost aware repository such as weaves will now fail if there are
      ghosts.  (Robert Collins)

    * ``KnitVersionedFile`` no longer accepts an ``access_mode`` parameter, and
      now requires the ``index`` and ``access_method`` parameters to be
      supplied. A compatible shim has been kept in the new function
      ``knit.make_file_knit``. (Robert Collins)

    * Log formatters must now provide log_revision instead of show and
      show_merge_revno methods. The latter had been deprecated since the 0.17
      release. (James Westby)

    * ``LoopbackSFTP`` is now called ``SocketAsChannelAdapter``.
      (Andrew Bennetts)

    * ``osutils.backup_file`` is removed. (Alexander Belchenko)

    * ``Repository.get_revision_graph`` is deprecated, with no replacement
      method. The method was size(history) and not desirable. (Robert Collins)

    * ``revision.revision_graph`` is deprecated, with no replacement function.
      The function was size(history) and not desirable. (Robert Collins)

    * ``Transport.get_shared_medium`` is deprecated.  Use
      ``Transport.get_smart_medium`` instead.  (Andrew Bennetts)

    * ``VersionedFile`` factories now accept a get_scope parameter rather
      than using a call to ``transaction_finished``, allowing the removal of
      the fixed list of versioned files per repository. (Robert Collins)

    * ``VersionedFile.annotate_iter`` is deprecated. While in principle this
      allowed lower memory use, all users of annotations wanted full file
      annotations, and there is no storage format suitable for incremental
      line-by-line annotation. (Robert Collins)

    * ``VersionedFile.clone_text`` is deprecated. This performance optimisation
      is no longer used - reading the content of a file that is undergoing a
      file level merge to identical state on two branches is rare enough, and
      not expensive enough to special case. (Robert Collins)

    * ``VersionedFile.clear_cache`` and ``enable_cache`` are deprecated.
      These methods added significant complexity to the ``VersionedFile``
      implementation, but were only used for optimising fetches from knits -
      which can be done from outside the knit layer, or via a caching
      decorator. As knits are not the default format, the complexity is no
      longer worth paying. (Robert Collins)

    * ``VersionedFile.create_empty`` is removed. This method presupposed a
      sensible mapping to a transport for individual files, but pack backed
      versioned files have no such mapping. (Robert Collins)

    * ``VersionedFile.get_graph`` is deprecated, with no replacement method.
      The method was size(history) and not desirable. (Robert Collins)

    * ``VersionedFile.get_graph_with_ghosts`` is deprecated, with no
      replacement method.  The method was size(history) and not desirable.
      (Robert Collins)

    * ``VersionedFile.get_parents`` is deprecated, please use
      ``VersionedFile.get_parent_map``. (Robert Collins)

    * ``VersionedFile.get_sha1`` is deprecated, please use
      ``VersionedFile.get_sha1s``. (Robert Collins)

    * ``VersionedFile.has_ghost`` is now deprecated, as it is both expensive
      and unused outside of a single test. (Robert Collins)

    * ``VersionedFile.iter_parents`` is now deprecated in favour of
      ``get_parent_map`` which can be used to instantiate a Graph on a
      VersionedFile. (Robert Collins)

    * ``VersionedFileStore`` no longer uses the transaction parameter given
      to most methods; amongst other things this means that the
      get_weave_or_empty method no longer guarantees errors on a missing weave
      in a readonly transaction, and no longer caches versioned file instances
      which reduces memory pressure (but requires more careful management by
      callers to preserve performance). (Robert Collins)

  TESTING:

    * New -Dselftest_debug flag disables clearing of the debug flags during
      tests.  This is useful if you want to use e.g. -Dhpss to help debug a
      failing test.  Be aware that using this feature is likely to cause
      spurious test failures if used with the full suite. (Andrew Bennetts)

    * selftest --load-list now uses a new more agressive test loader that will
      avoid loading unneeded modules and building their tests. Plugins can use
      this new loader by defining a load_tests function instead of a test_suite
      function. (a forthcoming patch will provide many examples on how to
      implement this).
      (Vincent Ladeuil)

    * selftest --load-list now does some sanity checks regarding duplicate test
      IDs and tests present in the list but not found in the actual test suite.
      (Vincent Ladeuil)

    * Slightly more concise format for the selftest progress bar, so there's
      more space to show the test name.  (Martin Pool) ::

        [2500/10884, 1fail, 3miss in 1m29s] test_revisionnamespaces.TestRev

    * The test suite takes much less memory to run, and is a bit faster.  This
      is done by clearing most attributes of TestCases after running them, if
      they succeeded.  (Andrew Bennetts)

  INTERNALS:

    * Added ``_build_client_protocol`` to ``_SmartClient``.  (Andrew Bennetts)

    * Added basic infrastructure for automatic plugin suggestion.
      (Martin Albisetti)

    * If a ``LockableFiles`` object is not explicitly unlocked (for example
      because of a missing ``try/finally`` block, it will give a warning but
      not automatically unlock itself.  (Previously they did.)  This
      sometimes caused knock-on errors if for example the network connection
      had already failed, and should not be relied upon by code.
      (Martin Pool, #109520)

    * ``make dist`` target to build a release tarball, and also
      ``check-dist-tarball`` and ``dist-upload-escudero``.  (Martin Pool)

    * The ``read_response_tuple`` method of ``SmartClientRequestProtocol*``
      classes will now raise ``UnknownSmartMethod`` when appropriate, so that
      callers don't need to try distinguish unknown request errors from other
      errors.  (Andrew Bennetts)

    * ``set_make_working_trees`` is now implemented provided on all repository
      implementations (Aaron Bentley)

    * ``VersionedFile`` now has a new method ``get_parent_map`` which, like
      ``Graph.get_parent_map`` returns a dict of key:parents. (Robert Collins)


bzr 1.3.1 2008-04-09
--------------------

  No changes from 1.3.1rc1.


bzr 1.3rc1 2008-04-04
---------------------

  BUG FIXES:

    * Fix a bug causing a ValueError crash in ``parse_line_delta_iter`` when
      fetching revisions from a knit to pack repository or vice versa using
      bzr:// (including over http or ssh).
      (#208418, Andrew Bennetts, Martin Pool, Robert Collins)


bzr 1.3 2008-03-20
------------------

Bazaar has become part of the GNU project <http://www.gnu.org>

Many operations that act on history, including ``log`` and ``annotate`` are now
substantially faster.  Several bugs have been fixed and several new options and
features have been added.

  TESTING:

    * Avoid spurious failure of ``TestVersion.test_version`` matching
      directory names.
      (#202778, Martin Pool)


bzr 1.3rc1 2008-03-16
---------------------

  NOTES WHEN UPGRADING:

    * The backup directory created by ``upgrade`` is now called
      ``backup.bzr``, not ``.bzr.backup``. (Martin Albisetti)

  CHANGES:

    * A new repository format 'development' has been added. This format will
      represent the latest 'in-progress' format that the bzr developers are
      interested in getting early-adopter testing and feedback on.
      ``doc/developers/development-repo.txt`` has detailed information.
      (Robert Collins)

    * BZR_LOG environment variable controls location of .bzr.log trace file.
      User can suppress writing messages to .bzr.log by using '/dev/null'
      filename (on Linux) or 'NUL' (on Windows). If BZR_LOG variable
      is not defined but BZR_HOME is defined then default location
      for .bzr.log trace file is ``$BZR_HOME/.bzr.log``.
      (Alexander Belchenko, #106117)

    * ``launchpad`` builtin plugin now shipped as separate part in standalone
      bzr.exe, installed to ``C:\Program Files\Bazaar\plugins`` directory,
      and standalone installer allows user to skip installation of this plugin.
      (Alexander Belchenko)

    * Restore auto-detection of plink.exe on Windows. (Dmitry Vasiliev)

    * Version number is now shown as "1.2" or "1.2pr2", without zeroed or
      missing final fields.  (Martin Pool)

  FEATURES:

    * ``branch`` and ``checkout`` can hard-link working tree files, which is
      faster and saves space.  (Aaron Bentley)

    * ``bzr send`` will now also look at the ``child_submit_to`` setting in
      the submit branch to determine the email address to send to.
      (Jelmer Vernooij)

  IMPROVEMENTS:

    * BzrBranch._lefthand_history is faster on pack repos.  (Aaron Bentley)

    * Branch6.generate_revision_history is faster.  (Aaron Bentley)

    * Directory services can now be registered, allowing special URLs to be
      dereferenced into real URLs.  This is a generalization and cleanup of
      the lp: transport lookup.  (Aaron Bentley)

    * Merge directives that are automatically attached to emails have nicer
      filenames, based on branch-nick + revno. (Aaron Bentley)

    * ``push`` has a ``--revision`` option, to specify what revision to push up
      to.  (Daniel Watkins)

    * Significantly reducing execution time and network traffic for trivial
      case of running ``bzr missing`` command for two identical branches.
      (Alexander Belchenko)

    * Speed up operations that look at the revision graph (such as 'bzr log').
      ``KnitPackRepositor.get_revision_graph`` uses ``Graph.iter_ancestry`` to
      extract the revision history. This allows filtering ghosts while
      stepping instead of needing to peek ahead. (John Arbash Meinel)

    * The ``hooks`` command lists installed hooks, to assist in debugging.
      (Daniel Watkins)

    * Updates to how ``annotate`` work. Should see a measurable improvement in
      performance and memory consumption for file with a lot of merges.
      Also, correctly handle when a line is introduced by both parents (it
      should be attributed to the first merge which notices this, and not
      to all subsequent merges.) (John Arbash Meinel)

  BUGFIXES:

    * Autopacking no longer holds the full set of inventory lines in
      memory while copying. For large repositories, this can amount to
      hundreds of MB of ram consumption.
      (Ian Clatworthy, John Arbash Meinel)

    * Cherrypicking when using ``--format=merge3`` now explictly excludes
      BASE lines. (John Arbash Meinel, #151731)

    * Disable plink's interactive prompt for password.
      (#107593, Dmitry Vasiliev)

    * Encode command line arguments from unicode to user_encoding before
      invoking external mail client in `bzr send` command.
      (#139318, Alexander Belchenko)

    * Fixed problem connecting to ``bzr+https://`` servers.
      (#198793, John Ferlito)

    * Improved error reporting in the Launchpad plugin. (Daniel Watkins,
      #196618)

    * Include quick-start-summary.svg file to python-based installer(s)
      for Windows. (#192924, Alexander Belchenko)

    * lca merge now respects specified files. (Aaron Bentley)

    * Make version-info --custom imply --all. (#195560, James Westby)

    * ``merge --preview`` now works for merges that add or modify
      symlinks (James Henstridge)

    * Redirecting the output from ``bzr merge`` (when the remembered
      location is used) now works. (John Arbash Meinel)

    * setup.py script explicitly checks for Python version.
      (Jari Aalto, Alexander Belchenko, #200569)

    * UnknownFormatErrors no longer refer to branches regardless of kind of
      unknown format. (Daniel Watkins, #173980)

    * Upgrade bundled ConfigObj to version 4.5.2, which properly quotes #
      signs, among other small improvements. (Matt Nordhoff, #86838)

    * Use correct indices when emitting LCA conflicts.  This fixes IndexError
      errors.  (Aaron Bentley, #196780)

  DOCUMENTATION:

    * Explained how to use ``version-info --custom`` in the User Guide.
      (Neil Martinsen-Burrell)

  API BREAKS:

    * Support for loading plugins from zip files and
      ``bzrlib.plugin.load_from_zip()`` function are deprecated.
      (Alexander Belchenko)

  TESTING:

    * Added missing blackbox tests for ``modified`` (Adrian Wilkins)

    * The branch interface tests were invalid for branches using rich-root
      repositories because the empty string is not a valid file-id.
      (Robert Collins)

  INTERNALS:

    * ``Graph.iter_ancestry`` returns the ancestry of revision ids. Similar to
      ``Repository.get_revision_graph()`` except it includes ghosts and you can
      stop part-way through. (John Arbash Meinel)

    * New module ``tools/package_mf.py`` provide custom module finder for
      python packages (improves standard python library's modulefinder.py)
      used by ``setup.py`` script while building standalone bzr.exe.
      (Alexander Belchenko)

    * New remote method ``RemoteBzrDir.find_repositoryV2`` adding support for
      detecting external lookup support on remote repositories. This method is
      now attempted first when lookup up repositories, leading to an extra
      round trip on older bzr smart servers. (Robert Collins)

    * Repository formats have a new supported-feature attribute
      ``supports_external_lookups`` used to indicate repositories which support
      falling back to other repositories when they have partial data.
      (Robert Collins)

    * ``Repository.get_revision_graph_with_ghosts`` and
      ``bzrlib.revision.(common_ancestor,MultipleRevisionSources,common_graph)``
      have been deprecated.  (John Arbash Meinel)

    * ``Tree.iter_changes`` is now a public API, replacing the work-in-progress
      ``Tree._iter_changes``. The api is now considered stable and ready for
      external users.  (Aaron Bentley)

    * The bzrdir format registry now accepts an ``alias`` keyword to
      register_metadir, used to indicate that a format name is an alias for
      some other format and thus should not be reported when describing the
      format. (Robert Collins)


bzr 1.2 2008-02-15
------------------

  BUG FIXES:

    * Fix failing test in Launchpad plugin. (Martin Pool)


bzr 1.2rc1 2008-02-13
---------------------

  NOTES WHEN UPGRADING:

    * Fetching via the smart protocol may need to reconnect once during a fetch
      if the remote server is running Bazaar 1.1 or earlier, because the client
      attempts to use more efficient requests that confuse older servers.  You
      may be required to re-enter a password or passphrase when this happens.
      This won't happen if the server is upgraded to Bazaar 1.2.
      (Andrew Bennetts)

  CHANGES:

    * Fetching via bzr+ssh will no longer fill ghosts by default (this is
      consistent with pack-0.92 fetching over SFTP). (Robert Collins)

    * Formatting of ``bzr plugins`` output is changed to be more human-
      friendly. Full path of plugins locations will be shown only with
      ``--verbose`` command-line option. (Alexander Belchenko)

    * ``merge`` now prefers to use the submit branch, but will fall back to
      parent branch.  For many users, this has no effect.  But some users who
      pull and merge on the same branch will notice a change.  This change
      makes it easier to work on a branch on two different machines, pulling
      between the machines, while merging from the upstream.
      ``merge --remember`` can now be used to set the submit_branch.
      (Aaron Bentley)

  FEATURES:

    * ``merge --preview`` produces a diff of the changes merge would make,
      but does not actually perform the merge.  (Aaron Bentley)

    * New smart method ``Repository.get_parent_map`` for getting revision
      parent data. This returns additional parent information topologically
      adjacent to the requested data to reduce round trip latency impacts.
      (Robert Collins)

    * New smart method, ``Repository.stream_revisions_chunked``, for fetching
      revision data that streams revision data via a chunked encoding.  This
      avoids buffering large amounts of revision data on the server and on the
      client, and sends less data to the server to request the revisions.
      (Andrew Bennetts, Robert Collins, #178353)

    * The launchpad plugin now handles lp urls of the form
      ``lp://staging/``, ``lp://demo/``, ``lp://dev/`` to use the appropriate
      launchpad instance to do the resolution of the branch identities.
      This is primarily of use to Launchpad developers, but can also
      be used by other users who want to try out Launchpad as
      a branch location without messing up their public Launchpad
      account.  Branches that are pushed to the staging environment
      have an expected lifetime of one day. (Tim Penhey)

  IMPROVEMENTS:

    * Creating a new branch no longer tries to read the entire revision-history
      unnecessarily over smart server operations. (Robert Collins)

    * Fetching between different repository formats with compatible models now
      takes advantage of the smart method to stream revisions.  (Andrew Bennetts)

    * The ``--coverage`` option is now global, rather specific to ``bzr
      selftest``.  (Andrew Bennetts)

    * The ``register-branch`` command will now use the public url of the branch
      containing the current directory, if one has been set and no explicit
      branch is provided.  (Robert Collins)

    * Tweak the ``reannotate`` code path to optimize the 2-parent case.
      Speeds up ``bzr annotate`` with a pack repository by approx 3:2.
      (John Arbash Meinel)

  BUGFIXES:

    * Calculate remote path relative to the shared medium in _SmartClient.  This
      is related to the problem in bug #124089.  (Andrew Bennetts)

    * Cleanly handle connection errors in smart protocol version two, the same
      way as they are handled by version one.  (Andrew Bennetts)

    * Clearer error when ``version-info --custom`` is used without
      ``--template`` (Lukáš Lalinský)

    * Don't raise UnavailableFeature during test setup when medusa is not
      available or tearDown is never called leading to nasty side effects.
      (#137823, Vincent Ladeuil)

    * If a plugin's test suite cannot be loaded, for example because of a syntax
      error in the tests, then ``selftest`` fails, rather than just printing
      a warning.  (Martin Pool, #189771)

    * List possible values for BZR_SSH environment variable in env-variables
      help topic. (Alexander Belchenko, #181842)

    * New methods ``push_log_file`` and ``pop_log_file`` to intercept messages:
      popping the log redirection now precisely restores the previous state,
      which makes it easier to use bzr log output from other programs.
      TestCaseInTempDir no longer depends on a log redirection being established
      by the test framework, which lets bzr tests cleanly run from a normal
      unittest runner.
      (#124153, #124849, Martin Pool, Jonathan Lange)

    * ``pull --quiet`` is now more quiet, in particular a message is no longer
      printed when the remembered pull location is used. (James Westby,
      #185907)

    * ``reconfigure`` can safely be interrupted while fetching.
      (Aaron Bentley, #179316)

    * ``reconfigure`` preserves tags when converting to and from lightweight
      checkouts.  (Aaron Bentley, #182040)

    * Stop polluting /tmp when running selftest.
      (Vincent Ladeuil, #123623)

    * Switch from NFKC => NFC for normalization checks. NFC allows a few
      more characters which should be considered valid.
      (John Arbash Meinel, #185458)

    * The launchpad plugin now uses the ``edge`` xmlrpc server to avoid
      interacting badly with a bug on the launchpad side. (Robert Collins)

    * Unknown hostnames when connecting to a ``bzr://`` URL no longer cause
      tracebacks.  (Andrew Bennetts, #182849)

  API BREAKS:

    * Classes implementing Merge types like Merge3Merger must now accept (and
      honour) a do_merge flag in their constructor.  (Aaron Bentley)

    * ``Repository.add_inventory`` and ``add_revision`` now require the caller
      to previously take a write lock (and start a write group.)
      (Martin Pool)

  TESTING:

    * selftest now accepts --load-list <file> to load a test id list. This
      speeds up running the test suite on a limited set of tests.
      (Vincent Ladeuil)

  INTERNALS:

    * Add a new method ``get_result`` to graph search objects. The resulting
      ``SearchResult`` can be used to recreate the search later, which will
      be useful in reducing network traffic. (Robert Collins)

    * Use convenience function to check whether two repository handles
      are referring to the same repository in ``Repository.get_graph``.
      (Jelmer Vernooij, #187162)

    * Fetching now passes the find_ghosts flag through to the
      ``InterRepository.missing_revision_ids`` call consistently for all
      repository types. This will enable faster missing revision discovery with
      bzr+ssh. (Robert Collins)

    * Fix error handling in Repository.insert_data_stream. (Lukas Lalinsky)

    * ``InterRepository.missing_revision_ids`` is now deprecated in favour of
      ``InterRepository.search_missing_revision_ids`` which returns a
      ``bzrlib.graph.SearchResult`` suitable for making requests from the smart
      server. (Robert Collins)

    * New error ``NoPublicBranch`` for commands that need a public branch to
      operate. (Robert Collins)

    * New method ``iter_inventories`` on Repository for access to many
      inventories. This is primarily used by the ``revision_trees`` method, as
      direct access to inventories is discouraged. (Robert Collins)

    * New method ``next_with_ghosts`` on the Graph breadth-first-search objects
      which will split out ghosts and present parents into two separate sets,
      useful for code which needs to be aware of ghosts (e.g. fetching data
      cares about ghosts during revision selection). (Robert Collins)

    * Record a timestamp against each mutter to the trace file, relative to the
      first import of bzrlib.  (Andrew Bennetts)

    * ``Repository.get_data_stream`` is now deprecated in favour of
      ``Repository.get_data_stream_for_search`` which allows less network
      traffic when requesting data streams over a smart server. (Robert Collins)

    * ``RemoteBzrDir._get_tree_branch`` no longer triggers ``_ensure_real``,
      removing one round trip on many network operations. (Robert Collins)

    * RemoteTransport's ``recommended_page_size`` method now returns 64k, like
      SFTPTransport and HttpTransportBase.  (Andrew Bennetts)

    * Repository has a new method ``has_revisions`` which signals the presence
      of many revisions by returning a set of the revisions listed which are
      present. This can be done by index queries without reading data for parent
      revision names etc. (Robert Collins)


bzr 1.1 2008-01-15
------------------

(no changes from 1.1rc1)

bzr 1.1rc1 2008-01-05
---------------------

  CHANGES:

   * Dotted revision numbers have been revised. Instead of growing longer with
     nested branches the branch number just increases. (eg instead of 1.1.1.1.1
     we now report 1.2.1.) This helps scale long lived branches which have many
     feature branches merged between them. (John Arbash Meinel)

   * The syntax ``bzr diff branch1 branch2`` is no longer supported.
     Use ``bzr diff branch1 --new branch2`` instead. This change has
     been made to remove the ambiguity where ``branch2`` is in fact a
     specific file to diff within ``branch1``.

  FEATURES:

   * New option to use custom template-based formats in  ``bzr version-info``.
     (Lukáš Lalinský)

   * diff '--using' allows an external diff tool to be used for files.
     (Aaron Bentley)

   * New "lca" merge-type for fast everyday merging that also supports
     criss-cross merges.  (Aaron Bentley)

  IMPROVEMENTS:

   * ``annotate`` now doesn't require a working tree. (Lukáš Lalinský,
     #90049)

   * ``branch`` and ``checkout`` can now use files from a working tree to
     to speed up the process.  For checkout, this requires the new
     --files-from flag.  (Aaron Bentley)

   * ``bzr diff`` now sorts files in alphabetical order.  (Aaron Bentley)

   * ``bzr diff`` now works on branches without working trees. Tree-less
     branches can also be compared to each other and to working trees using
     the new diff options ``--old`` and ``--new``. Diffing between branches,
     with or without trees, now supports specific file filtering as well.
     (Ian Clatworthy, #6700)

   * ``bzr pack`` now orders revision texts in topological order, with newest
     at the start of the file, promoting linear reads for ``bzr log`` and the
     like. This partially fixes #154129. (Robert Collins)

   * Merge directives now fetch prerequisites from the target branch if
     needed.  (Aaron Bentley)

   * pycurl now handles digest authentication.
     (Vincent Ladeuil)

   * ``reconfigure`` can now convert from repositories.  (Aaron Bentley)

   * ``-l`` is now a short form for ``--limit`` in ``log``.  (Matt Nordhoff)

   * ``merge`` now warns when merge directives cause cherrypicks.
     (Aaron Bentley)

   * ``split`` now supported, to enable splitting large trees into smaller
     pieces.  (Aaron Bentley)

  BUGFIXES:

   * Avoid AttributeError when unlocking a pack repository when an error occurs.
     (Martin Pool, #180208)

   * Better handle short reads when processing multiple range requests.
     (Vincent Ladeuil, #179368)

   * build_tree acceleration uses the correct path when a file has been moved.
     (Aaron Bentley)

   * ``commit`` now succeeds when a checkout and its master branch share a
     repository.  (Aaron Bentley, #177592)

   * Fixed error reporting of unsupported timezone format in
     ``log --timezone``. (Lukáš Lalinský, #178722)

   * Fixed Unicode encoding error in ``ignored`` when the output is
     redirected to a pipe. (Lukáš Lalinský)

   * Fix traceback when sending large response bodies over the smart protocol
     on Windows. (Andrew Bennetts, #115781)

   * Fix ``urlutils.relative_url`` for the case of two ``file:///`` URLs
     pointed to different logical drives on Windows.
     (Alexander Belchenko, #90847)

   * HTTP test servers are now compatible with the http protocol version 1.1.
     (Vincent Ladeuil, #175524)

   * _KnitParentsProvider.get_parent_map now handles requests for ghosts
     correctly, instead of erroring or attributing incorrect parents to ghosts.
     (Aaron Bentley)

   * ``merge --weave --uncommitted`` now works.  (Aaron Bentley)

   * pycurl authentication handling was broken and incomplete. Fix handling of
     user:pass embedded in the urls.
     (Vincent Ladeuil, #177643)

   * Files inside non-directories are now handled like other conflict types.
     (Aaron Bentley, #177390)

   * ``reconfigure`` is able to convert trees into lightweight checkouts.
     (Aaron Bentley)

   * Reduce lockdir timeout to 0 when running ``bzr serve``.  (Andrew Bennetts,
     #148087)

   * Test that the old ``version_info_format`` functions still work, even
     though they are deprecated. (John Arbash Meinel, ShenMaq, #177872)

   * Transform failures no longer cause ImmortalLimbo errors (Aaron Bentley,
     #137681)

   * ``uncommit`` works even when the commit messages of revisions to be
     removed use characters not supported in the terminal encoding.
     (Aaron Bentley)

   * When dumb http servers return whole files instead of the requested ranges,
     read the remaining bytes by chunks to avoid overflowing network buffers.
     (Vincent Ladeuil, #175886)

  DOCUMENTATION:

   * Minor tweaks made to the bug tracker integration documentation.
     (Ian Clatworthy)

   * Reference material has now be moved out of the User Guide and added
     to the User Reference. The User Reference has gained 4 sections as
     a result: Authenication Settings, Configuration Settings, Conflicts
     and Hooks. All help topics are now dumped into text format in the
     doc/en/user-reference directory for those who like browsing that
     information in their editor. (Ian Clatworthy)

   * *Using Bazaar with Launchpad* tutorial added. (Ian Clatworthy)

  INTERNALS:

    * find_* methods available for BzrDirs, Branches and WorkingTrees.
      (Aaron Bentley)

    * Help topics can now be loaded from files.
      (Ian Clatworthy, Alexander Belchenko)

    * get_parent_map now always provides tuples as its output.  (Aaron Bentley)

    * Parent Providers should now implement ``get_parent_map`` returning a
      dictionary instead of ``get_parents`` returning a list.
      ``Graph.get_parents`` is now deprecated. (John Arbash Meinel,
      Robert Collins)

    * Patience Diff now supports arbitrary python objects, as long as they
      support ``hash()``. (John Arbash Meinel)

    * Reduce selftest overhead to establish test names by memoization.
      (Vincent Ladeuil)

  API BREAKS:

  TESTING:

   * Modules can now customise their tests by defining a ``load_tests``
     attribute. ``pydoc bzrlib.tests.TestUtil.TestLoader.loadTestsFromModule``
     for the documentation on this attribute. (Robert Collins)

   * New helper function ``bzrlib.tests.condition_id_re`` which helps
     filter tests based on a regular expression search on the tests id.
     (Robert Collins)

   * New helper function ``bzrlib.tests.condition_isinstance`` which helps
     filter tests based on class. (Robert Collins)

   * New helper function ``bzrlib.tests.exclude_suite_by_condition`` which
     generalises the ``exclude_suite_by_re`` function. (Robert Collins)

   * New helper function ``bzrlib.tests.filter_suite_by_condition`` which
     generalises the ``filter_suite_by_re`` function. (Robert Collins)

   * New helper method ``bzrlib.tests.exclude_tests_by_re`` which gives a new
     TestSuite that does not contain tests from the input that matched a
     regular expression. (Robert Collins)

   * New helper method ``bzrlib.tests.randomize_suite`` which returns a
     randomized copy of the input suite. (Robert Collins)

   * New helper method ``bzrlib.tests.split_suite_by_re`` which splits a test
     suite into two according to a regular expression. (Robert Collins)

   * Parametrize all http tests for the transport implementations, the http
     protocol versions (1.0 and 1.1) and the authentication schemes.
     (Vincent Ladeuil)

   * The ``exclude_pattern`` and ``random_order`` parameters to the function
     ``bzrlib.tests.filter_suite_by_re`` have been deprecated. (Robert Collins)

   * The method ``bzrlib.tests.sort_suite_by_re`` has been deprecated. It is
     replaced by the new helper methods added in this release. (Robert Collins)


bzr 1.0 2007-12-14
------------------

  DOCUMENTATION:

   * More improvements and fixes to the User Guide.  (Ian Clatworthy)

   * Add information on cherrypicking/rebasing to the User Guide.
     (Ian Clatworthy)

   * Improve bug tracker integration documentation. (Ian Clatworthy)

   * Minor edits to ``Bazaar in five minutes`` from David Roberts and
     to the rebasing section of the User Guide from Aaron Bentley.
     (Ian Clatworthy)


bzr 1.0rc3 2007-12-11
---------------------

  CHANGES:

   * If a traceback occurs, users are now asked to report the bug
     through Launchpad (https://bugs.launchpad.net/bzr/), rather than
     by mail to the mailing list.
     (Martin Pool)

  BUGFIXES:

   * Fix Makefile rules for doc generation. (Ian Clatworthy, #175207)

   * Give more feedback during long http downloads by making readv deliver data
     as it arrives for urllib, and issue more requests for pycurl. High latency
     networks are better handled by urllib, the pycurl implementation give more
     feedback but also incur more latency.
     (Vincent Ladeuil, #173010)

   * Implement _make_parents_provider on RemoteRepository, allowing generating
     bundles against branches on a smart server.  (Andrew Bennetts, #147836)

  DOCUMENTATION:

   * Improved user guide.  (Ian Clatworthy)

   * The single-page quick reference guide is now available as a PDF.
     (Ian Clatworthy)

  INTERNALS:

    * readv urllib http implementation is now a real iterator above the
      underlying socket and deliver data as soon as it arrives. 'get' still
      wraps its output in a StringIO.
      (Vincent Ladeuil)


bzr 1.0rc2 2007-12-07
---------------------

  IMPROVEMENTS:

   * Added a --coverage option to selftest. (Andrew Bennetts)

   * Annotate merge (merge-type=weave) now supports cherrypicking.
     (Aaron Bentley)

   * ``bzr commit`` now doesn't print the revision number twice. (Matt
     Nordhoff, #172612)

   * New configuration option ``bugtracker_<tracker_abbrevation>_url`` to
     define locations of bug trackers that are not directly supported by
     bzr or a plugin. The URL will be treated as a template and ``{id}``
     placeholders will be replaced by specific bug IDs.  (Lukáš Lalinský)

   * Support logging single merge revisions with short and line log formatters.
     (Kent Gibson)

   * User Guide enhanced with suggested readability improvements from
     Matt Revell and corrections from John Arbash Meinel. (Ian Clatworthy)

   * Quick Start Guide renamed to Quick Start Card, moved down in
     the catalog, provided in pdf and png format and updated to refer
     to ``send`` instead of ``bundle``. (Ian Clatworthy, #165080)

   * ``switch`` can now be used on heavyweight checkouts as well as
     lightweight ones. After switching a heavyweight checkout, the
     local branch is a mirror/cache of the new bound branch and
     uncommitted changes in the working tree are merged. As a safety
     check, if there are local commits in a checkout which have not
     been committed to the previously bound branch, then ``switch``
     fails unless the ``--force`` option is given. This option is
     now also required if the branch a lightweight checkout is pointing
     to has been moved. (Ian Clatworthy)

  INTERNALS:

    * New -Dhttp debug option reports http connections, requests and responses.
      (Vincent Ladeuil)

    * New -Dmerge debug option, which emits merge plans for merge-type=weave.

  BUGFIXES:

   * Better error message when running ``bzr cat`` on a non-existant branch.
     (Lukáš Lalinský, #133782)

   * Catch OSError 17 (file exists) in final phase of tree transform and show
     filename to user.
     (Alexander Belchenko, #111758)

   * Catch ShortReadvErrors while using pycurl. Also make readv more robust by
     allowing multiple GET requests to be issued if too many ranges are
     required.
     (Vincent Ladeuil, #172701)

   * Check for missing basis texts when fetching from packs to packs.
     (John Arbash Meinel, #165290)

   * Fall back to showing e-mail in ``log --short/--line`` if the
     committer/author has only e-mail. (Lukáš Lalinský, #157026)

  API BREAKS:

   * Deprecate not passing a ``location`` argument to commit reporters'
     ``started`` methods. (Matt Nordhoff)


bzr 1.0rc1 2007-11-30
---------------------

  NOTES WHEN UPGRADING:

   * The default repository format is now ``pack-0.92``.  This
     default is used when creating new repositories with ``init`` and
     ``init-repo``, and when branching over bzr+ssh or bzr+hpss.
     (See https://bugs.launchpad.net/bugs/164626)

     This format can be read and written by Bazaar 0.92 and later, and
     data can be transferred to and from older formats.

     To upgrade, please reconcile your repository (``bzr reconcile``), and then
     upgrade (``bzr upgrade``).

     ``pack-0.92`` offers substantially better scaling and performance than the
     previous knits format. Some operations are slower where the code already
     had bad scaling characteristics under knits, the pack format makes such
     operations more visible as part of being more scalable overall. We will
     correct such operations over the coming releases and encourage the filing
     of bugs on any operation which you observe to be slower in a packs
     repository. One particular case that we do not intend to fix is pulling
     data from a pack repository into a knit repository over a high latency
     link;  downgrading such data requires reinsertion of the file texts, and
     this is a classic space/time tradeoff. The current implementation is
     conservative on memory usage because we need to support converting data
     from any tree without problems.
     (Robert Collins, Martin Pool, #164476)

  CHANGES:

   * Disable detection of plink.exe as possible ssh vendor. Plink vendor
     still available if user selects it explicitly with BZR_SSH environment
     variable. (Alexander Belchenko, workaround for bug #107593)

   * The pack format is now accessible as "pack-0.92", or "pack-0.92-subtree"
     to enable the subtree functions (for example, for bzr-svn).
     See http://doc.bazaar-vcs.org/latest/developer/packrepo.html
     (Martin Pool)

  FEATURES:

   * New ``authentication.conf`` file holding the password or other credentials
     for remote servers. This can be used for ssh, sftp, smtp and other
     supported transports.
     (Vincent Ladeuil)

   * New rich-root and rich-root-pack formats, recording the same data about
     tree roots that's recorded for all other directories.
     (Aaron Bentley, #164639)

   * ``pack-0.92`` repositories can now be reconciled.
     (Robert Collins, #154173)

   * ``switch`` command added for changing the branch a lightweight checkout
     is associated with and updating the tree to reflect the latest content
     accordingly. This command was previously part of the BzrTools plug-in.
     (Ian Clatworthy, Aaron Bentley, David Allouche)

   * ``reconfigure`` command can now convert branches, trees, or checkouts to
     lightweight checkouts.  (Aaron Bentley)

  PERFORMANCE:

   * Commit updates the state of the working tree via a delta rather than
     supplying entirely new basis trees. For commit of a single specified file
     this reduces the wall clock time for commit by roughly a 30%.
     (Robert Collins, Martin Pool)

   * Commit with many automatically found deleted paths no longer performs
     linear scanning for the children of those paths during inventory
     iteration. This should fix commit performance blowing out when many such
     paths occur during commit. (Robert Collins, #156491)

   * Fetch with pack repositories will no longer read the entire history graph.
     (Robert Collins, #88319)

   * Revert takes out an appropriate lock when reverting to a basis tree, and
     does not read the basis inventory twice. (Robert Collins)

   * Diff does not require an inventory to be generated on dirstate trees.
     (Aaron Bentley, #149254)

   * New annotate merge (--merge-type=weave) implementation is fast on
     versionedfiles withough cached annotations, e.g. pack-0.92.
     (Aaron Bentley)

  IMPROVEMENTS:

   * ``bzr merge`` now warns when it encounters a criss-cross merge.
     (Aaron Bentley)

   * ``bzr send`` now doesn't require the target e-mail address to be
     specified on the command line if an interactive e-mail client is used.
     (Lukáš Lalinský)

   * ``bzr tags`` now prints the revision number for each tag, instead of
     the revision id, unless --show-ids is passed. In addition, tags can be
     sorted chronologically instead of lexicographically with --sort=time.
     (Adeodato Simó, #120231)

   * Windows standalone version of bzr is able to load system-wide plugins from
     "plugins" subdirectory in installation directory. In addition standalone
     installer write to the registry (HKLM\SOFTWARE\Bazaar) useful info
     about paths and bzr version. (Alexander Belchenko, #129298)

  DOCUMENTATION:

  BUG FIXES:

   * A progress bar has been added for knitpack -> knitpack fetching.
     (Robert Collins, #157789, #159147)

   * Branching from a branch via smart server now preserves the repository
     format. (Andrew Bennetts,  #164626)

   * ``commit`` is now able to invoke an external editor in a non-ascii
     directory. (Daniel Watkins, #84043)

   * Catch connection errors for ftp.
     (Vincent Ladeuil, #164567)

   * ``check`` no longer reports spurious unreferenced text versions.
     (Robert Collins, John A Meinel, #162931, #165071)

   * Conflicts are now resolved recursively by ``revert``.
     (Aaron Bentley, #102739)

   * Detect invalid transport reuse attempts by catching invalid URLs.
     (Vincent Ladeuil, #161819)

   * Deleting a file without removing it shows a correct diff, not a traceback.
     (Aaron Bentley)

   * Do no use timeout in HttpServer anymore.
     (Vincent Ladeuil, #158972).

   * Don't catch the exceptions related to the http pipeline status before
     retrying an http request or some programming errors may be masked.
     (Vincent Ladeuil, #160012)

   * Fix ``bzr rm`` to not delete modified and ignored files.
     (Lukáš Lalinský, #172598)

   * Fix exception when revisionspec contains merge revisons but log
     formatter doesn't support merge revisions. (Kent Gibson, #148908)

   * Fix exception when ScopeReplacer is assigned to before any members have
     been retrieved.  (Aaron Bentley)

   * Fix multiple connections during checkout --lightweight.
     (Vincent Ladeuil, #159150)

   * Fix possible error in insert_data_stream when copying between
     pack repositories over bzr+ssh or bzr+http.
     KnitVersionedFile.get_data_stream now makes sure that requested
     compression parents are sent before any delta hunks that depend
     on them.
     (Martin Pool, #164637)

   * Fix typo in limiting offsets coalescing for http, leading to
     whole files being downloaded instead of parts.
     (Vincent Ladeuil, #165061)

   * FTP server errors don't error in the error handling code.
     (Robert Collins, #161240)

   * Give a clearer message when a pull fails because the source needs
     to be reconciled.
     (Martin Pool, #164443)

   * It is clearer when a plugin cannot be loaded because of its name, and a
     suggestion for an acceptable name is given. (Daniel Watkins, #103023)

   * Leave port as None in transport objects if user doesn't
     specify a port in urls.
     (vincent Ladeuil, #150860)

   * Make sure Repository.fetch(self) is properly a no-op for all
     Repository implementations. (John Arbash Meinel, #158333)

   * Mark .bzr directories as "hidden" on Windows.
     (Alexander Belchenko, #71147)

   * ``merge --uncommitted`` can now operate on a single file.
     (Aaron Bentley, Lukáš Lalinský, #136890)

   * Obsolete packs are now cleaned up by pack and autopack operations.
     (Robert Collins, #153789)

   * Operations pulling data from a smart server where the underlying
     repositories are not both annotated/both unannotated will now work.
     (Robert Collins, #165304).

   * Reconcile now shows progress bars. (Robert Collins, #159351)

   * ``RemoteBranch`` was not initializing ``self._revision_id_to_revno_map``
     properly. (John Arbash Meinel, #162486)

   * Removing an already-removed file reports the file does not exist. (Daniel
     Watkins, #152811)

   * Rename on Windows is able to change filename case.
     (Alexander Belchenko, #77740)

   * Return error instead of a traceback for ``bzr log -r0``.
     (Kent Gibson, #133751)

   * Return error instead of a traceback when bzr is unable to create
     symlink on some platforms (e.g. on Windows).
     (Alexander Belchenko, workaround for #81689)

   * Revert doesn't crash when restoring a single file from a deleted
     directory. (Aaron Bentley)

   * Stderr output via logging mechanism now goes through encoded wrapper
     and no more uses utf-8, but terminal encoding instead. So all unicode
     strings now should be readable in non-utf-8 terminal.
     (Alexander Belchenko, #54173)

   * The error message when ``move --after`` should be used makes how to do so
     clearer. (Daniel Watkins, #85237)

   * Unicode-safe output from ``bzr info``. The output will be encoded
     using the terminal encoding and unrepresentable characters will be
     replaced by '?'. (Lukáš Lalinský, #151844)

   * Working trees are no longer created when pushing into a local no-trees
     repo. (Daniel Watkins, #50582)

   * Upgrade util/configobj to version 4.4.0.
     (Vincent Ladeuil, #151208).

   * Wrap medusa ftp test server as an FTPServer feature.
     (Vincent Ladeuil, #157752)

  API BREAKS:

   * ``osutils.backup_file`` is deprecated. Actually it's not used in bzrlib
     during very long time. (Alexander Belchenko)

   * The return value of
     ``VersionedFile.iter_lines_added_or_present_in_versions`` has been
     changed. Previously it was an iterator of lines, now it is an iterator of
     (line, version_id) tuples. This change has been made to aid reconcile and
     fetch operations. (Robert Collins)

   * ``bzrlib.repository.get_versioned_file_checker`` is now private.
     (Robert Collins)

   * The Repository format registry default has been removed; it was previously
     obsoleted by the bzrdir format default, which implies a default repository
     format.
     (Martin Pool)

  INTERNALS:

   * Added ``ContainerSerialiser`` and ``ContainerPushParser`` to
     ``bzrlib.pack``.  These classes provide more convenient APIs for generating
     and parsing containers from streams rather than from files.  (Andrew
     Bennetts)

   * New module ``lru_cache`` providing a cache for use by tasks that need
     semi-random access to large amounts of data. (John A Meinel)

   * InventoryEntry.diff is now deprecated.  Please use diff.DiffTree instead.

  TESTING:


bzr 0.92 2007-11-05
-------------------

  CHANGES:

  * New uninstaller on Win32.  (Alexander Belchenko)


bzr 0.92rc1 2007-10-29
----------------------

  NOTES WHEN UPGRADING:

  CHANGES:

   * ``bzr`` now returns exit code 4 if an internal error occurred, and
     3 if a normal error occurred.  (Martin Pool)

   * ``pull``, ``merge`` and ``push`` will no longer silently correct some
     repository index errors that occured as a result of the Weave disk format.
     Instead the ``reconcile`` command needs to be run to correct those
     problems if they exist (and it has been able to fix most such problems
     since bzr 0.8). Some new problems have been identified during this release
     and you should run ``bzr check`` once on every repository to see if you
     need to reconcile. If you cannot ``pull`` or ``merge`` from a remote
     repository due to mismatched parent errors - a symptom of index errors -
     you should simply take a full copy of that remote repository to a clean
     directory outside any local repositories, then run reconcile on it, and
     finally pull from it locally. (And naturally email the repositories owner
     to ask them to upgrade and run reconcile).
     (Robert Collins)

  FEATURES:

   * New ``knitpack-experimental`` repository format. This is interoperable with
     the ``dirstate-tags`` format but uses a smarter storage design that greatly
     speeds up many operations, both local and remote. This new format can be
     used as an option to the ``init``, ``init-repository`` and ``upgrade``
     commands. See http://doc.bazaar-vcs.org/0.92/developers/knitpack.html
     for further details. (Robert Collins)

   * For users of bzr-svn (and those testing the prototype subtree support) that
     wish to try packs, a new ``knitpack-subtree-experimental`` format has also
     been added. This is interoperable with the ``dirstate-subtrees`` format.
     (Robert Collins)

   * New ``reconfigure`` command. (Aaron Bentley)

   * New ``revert --forget-merges`` command, which removes the record of a pending
     merge without affecting the working tree contents.  (Martin Pool)

   * New ``bzr_remote_path`` configuration variable allows finer control of
     remote bzr locations than BZR_REMOTE_PATH environment variable.
     (Aaron Bentley)

   * New ``launchpad-login`` command to tell Bazaar your Launchpad
     user ID.  This can then be used by other functions of the
     Launchpad plugin. (James Henstridge)

  PERFORMANCE:

   * Commit in quiet mode is now slightly faster as the information to
     output is no longer calculated. (Ian Clatworthy)

   * Commit no longer checks for new text keys during insertion when the
     revision id was deterministically unique. (Robert Collins)

   * Committing a change which is not a merge and does not change the number of
     files in the tree is faster by utilising the data about whether files are
     changed to determine if the tree is unchanged rather than recalculating
     it at the end of the commit process. (Robert Collins)

   * Inventory serialisation no longer double-sha's the content.
     (Robert Collins)

   * Knit text reconstruction now avoids making copies of the lines list for
     interim texts when building a single text. The new ``apply_delta`` method
     on ``KnitContent`` aids this by allowing modification of the revision id
     such objects represent. (Robert Collins)

   * Pack indices are now partially parsed for specific key lookup using a
     bisection approach. (Robert Collins)

   * Partial commits are now approximately 40% faster by walking over the
     unselected current tree more efficiently. (Robert Collins)

   * XML inventory serialisation takes 20% less time while being stricter about
     the contents. (Robert Collins)

   * Graph ``heads()`` queries have been fixed to no longer access all history
     unnecessarily. (Robert Collins)

  IMPROVEMENTS:

   * ``bzr+https://`` smart server across https now supported.
     (John Ferlito, Martin Pool, #128456)

   * Mutt is now a supported mail client; set ``mail_client=mutt`` in your
     bazaar.conf and ``send`` will use mutt. (Keir Mierle)

   * New option ``-c``/``--change`` for ``merge`` command for cherrypicking
     changes from one revision. (Alexander Belchenko, #141368)

   * Show encodings, locale and list of plugins in the traceback message.
     (Martin Pool, #63894)

   * Experimental directory formats can now be marked with
     ``experimental = True`` during registration. (Ian Clatworthy)

  DOCUMENTATION:

   * New *Bazaar in Five Minutes* guide.  (Matthew Revell)

   * The hooks reference documentation is now converted to html as expected.
     (Ian Clatworthy)

  BUG FIXES:

   * Connection error reporting for the smart server has been fixed to
     display a user friendly message instead of a traceback.
     (Ian Clatworthy, #115601)

   * Make sure to use ``O_BINARY`` when opening files to check their
     sha1sum. (Alexander Belchenko, John Arbash Meinel, #153493)

   * Fix a problem with Win32 handling of the executable bit.
     (John Arbash Meinel, #149113)

   * ``bzr+ssh://`` and ``sftp://`` URLs that do not specify ports explicitly
     no longer assume that means port 22.  This allows people using OpenSSH to
     override the default port in their ``~/.ssh/config`` if they wish.  This
     fixes a bug introduced in bzr 0.91.  (Andrew Bennetts, #146715)

   * Commands reporting exceptions can now be profiled and still have their
     data correctly dumped to a file. For example, a ``bzr commit`` with
     no changes still reports the operation as pointless but doing so no
     longer throws away the profiling data if this command is run with
     ``--lsprof-file callgrind.out.ci`` say. (Ian Clatworthy)

   * Fallback to ftp when paramiko is not installed and sftp can't be used for
     ``tests/commands`` so that the test suite is still usable without
     paramiko.
     (Vincent Ladeuil, #59150)

   * Fix commit ordering in corner case. (Aaron Bentley, #94975)

   * Fix long standing bug in partial commit when there are renames
     left in tree. (Robert Collins, #140419)

   * Fix selftest semi-random noise during http related tests.
     (Vincent Ladeuil, #140614)

   * Fix typo in ftp.py making the reconnection fail on temporary errors.
     (Vincent Ladeuil, #154259)

   * Fix failing test by comparing real paths to cover the case where the TMPDIR
     contains a symbolic link.
     (Vincent Ladeuil, #141382).

   * Fix log against smart server branches that don't support tags.
     (James Westby, #140615)

   * Fix pycurl http implementation by defining error codes from
     pycurl instead of relying on an old curl definition.
     (Vincent Ladeuil, #147530)

   * Fix 'unprintable error' message when displaying BzrCheckError and
     some other exceptions on Python 2.5.
     (Martin Pool, #144633)

   * Fix ``Inventory.copy()`` and add test for it. (Jelmer Vernooij)

   * Handles default value for ListOption in cmd_commit.
     (Vincent Ladeuil, #140432)

   * HttpServer and FtpServer need to be closed properly or a listening socket
     will remain opened.
     (Vincent Ladeuil, #140055)

   * Monitor the .bzr directory created in the top level test
     directory to detect leaking tests.
     (Vincent Ladeuil, #147986)

   * The basename, not the full path, is now used when checking whether
     the profiling dump file begins with ``callgrind.out`` or not. This
     fixes a bug reported by Aaron Bentley on IRC. (Ian Clatworthy)

   * Trivial fix for invoking command ``reconfigure`` without arguments.
     (Rob Weir, #141629)

   * ``WorkingTree.rename_one`` will now raise an error if normalisation of the
     new path causes bzr to be unable to access the file. (Robert Collins)

   * Correctly detect a NoSuchFile when using a filezilla server. (Gary van der
     Merwe)

  API BREAKS:

   * ``bzrlib.index.GraphIndex`` now requires a size parameter to the
     constructor, for enabling bisection searches. (Robert Collins)

   * ``CommitBuilder.record_entry_contents`` now requires the root entry of a
     tree be supplied to it, previously failing to do so would trigger a
     deprecation warning. (Robert Collins)

   * ``KnitVersionedFile.add*`` will no longer cache added records even when
     enable_cache() has been called - the caching feature is now exclusively for
     reading existing data. (Robert Collins)

   * ``ReadOnlyLockError`` is deprecated; ``LockFailed`` is usually more
     appropriate.  (Martin Pool)

   * Removed ``bzrlib.transport.TransportLogger`` - please see the new
     ``trace+`` transport instead. (Robert Collins)

   * Removed previously deprecated varargs interface to ``TestCase.run_bzr`` and
     deprecated methods ``TestCase.capture`` and ``TestCase.run_bzr_captured``.
     (Martin Pool)

   * Removed previous deprecated ``basis_knit`` parameter to the
     ``KnitVersionedFile`` constructor. (Robert Collins)

   * Special purpose method ``TestCase.run_bzr_decode`` is moved to the test_non_ascii
     class that needs it.
     (Martin Pool)

   * The class ``bzrlib.repofmt.knitrepo.KnitRepository3`` has been folded into
     ``KnitRepository`` by parameters to the constructor. (Robert Collins)

   * The ``VersionedFile`` interface now allows content checks to be bypassed
     by supplying check_content=False.  This saves nearly 30% of the minimum
     cost to store a version of a file. (Robert Collins)

   * Tree's with bad state such as files with no length or sha will no longer
     be silently accepted by the repository XML serialiser. To serialise
     inventories without such data, pass working=True to write_inventory.
     (Robert Collins)

   * ``VersionedFile.fix_parents`` has been removed as a harmful API.
     ``VersionedFile.join`` will no longer accept different parents on either
     side of a join - it will either ignore them, or error, depending on the
     implementation. See notes when upgrading for more information.
     (Robert Collins)

  INTERNALS:

   * ``bzrlib.transport.Transport.put_file`` now returns the number of bytes
     put by the method call, to allow avoiding stat-after-write or
     housekeeping in callers. (Robert Collins)

   * ``bzrlib.xml_serializer.Serializer`` is now responsible for checking that
     mandatory attributes are present on serialisation and deserialisation.
     This fixes some holes in API usage and allows better separation between
     physical storage and object serialisation. (Robert Collins)

   * New class ``bzrlib.errors.InternalBzrError`` which is just a convenient
     shorthand for deriving from BzrError and setting internal_error = True.
     (Robert Collins)

   * New method ``bzrlib.mutabletree.update_to_one_parent_via_delta`` for
     moving the state of a parent tree to a new version via a delta rather than
     a complete replacement tree. (Robert Collins)

   * New method ``bzrlib.osutils.minimum_path_selection`` useful for removing
     duplication from user input, when a user mentions both a path and an item
     contained within that path. (Robert Collins)

   * New method ``bzrlib.repository.Repository.is_write_locked`` useful for
     determining if a repository is write locked. (Robert Collins)

   * New method on ``bzrlib.tree.Tree`` ``path_content_summary`` provides a
     tuple containing the key information about a path for commit processing
     to complete. (Robert Collins)

   * New method on xml serialisers, write_inventory_to_lines, which matches the
     API used by knits for adding content. (Robert Collins)

   * New module ``bzrlib.bisect_multi`` with generic multiple-bisection-at-once
     logic, currently only available for byte-based lookup
     (``bisect_multi_bytes``). (Robert Collins)

   * New helper ``bzrlib.tuned_gzip.bytes_to_gzip`` which takes a byte string
     and returns a gzipped version of the same. This is used to avoid a bunch
     of api friction during adding of knit hunks. (Robert Collins)

   * New parameter on ``bzrlib.transport.Transport.readv``
     ``adjust_for_latency`` which changes readv from returning strictly the
     requested data to inserted return larger ranges and in forward read order
     to reduce the effect of network latency. (Robert Collins)

   * New parameter yield_parents on ``Inventory.iter_entries_by_dir`` which
     causes the parents of a selected id to be returned recursively, so all the
     paths from the root down to each element of selected_file_ids are
     returned. (Robert Collins)

   * Knit joining has been enhanced to support plain to annotated conversion
     and annotated to plain conversion. (Ian Clatworthy)

   * The CommitBuilder method ``record_entry_contents`` now returns summary
     information about the effect of the commit on the repository. This tuple
     contains an inventory delta item if the entry changed from the basis, and a
     boolean indicating whether a new file graph node was recorded.
     (Robert Collins)

   * The python path used in the Makefile can now be overridden.
     (Andrew Bennetts, Ian Clatworthy)

  TESTING:

   * New transport implementation ``trace+`` which is useful for testing,
     logging activity taken to its _activity attribute. (Robert Collins)

   * When running bzr commands within the test suite, internal exceptions are
     not caught and reported in the usual way, but rather allowed to propagate
     up and be visible to the test suite.  A new API ``run_bzr_catch_user_errors``
     makes this behavior available to other users.
     (Martin Pool)

   * New method ``TestCase.call_catch_warnings`` for testing methods that
     raises a Python warning.  (Martin Pool)


bzr 0.91 2007-09-26
-------------------

  BUG FIXES:

   * Print a warning instead of aborting the ``python setup.py install``
     process if building of a C extension is not possible.
     (Lukáš Lalinský, Alexander Belchenko)

   * Fix commit ordering in corner case (Aaron Bentley, #94975)

   * Fix ''bzr info bzr://host/'' and other operations on ''bzr://' URLs with
     an implicit port.  We were incorrectly raising PathNotChild due to
     inconsistent treatment of the ''_port'' attribute on the Transport object.
     (Andrew Bennetts, #133965)

   * Make RemoteRepository.sprout cope gracefully with servers that don't
     support the ``Repository.tarball`` request.
     (Andrew Bennetts)


bzr 0.91rc2 2007-09-11
----------------------

   * Replaced incorrect tarball for previous release; a debug statement was left
     in bzrlib/remote.py.


bzr 0.91rc1 2007-09-11
----------------------

  CHANGES:

   * The default branch and repository format has changed to
     ``dirstate-tags``, so tag commands are active by default.
     This format is compatible with Bazaar 0.15 and later.
     This incidentally fixes bug #126141.
     (Martin Pool)

   * ``--quiet`` or ``-q`` is no longer a global option. If present, it
     must now appear after the command name. Scripts doing things like
     ``bzr -q missing`` need to be rewritten as ``bzr missing -q``.
     (Ian Clatworthy)

  FEATURES:

   * New option ``--author`` in ``bzr commit`` to specify the author of the
     change, if it's different from the committer. ``bzr log`` and
     ``bzr annotate`` display the author instead of the committer.
     (Lukáš Lalinský)

   * In addition to global options and command specific options, a set of
     standard options are now supported. Standard options are legal for
     all commands. The initial set of standard options are:

     * ``--help`` or ``-h`` - display help message
     * ``--verbose`` or ``-v`` - display additional information
     * ``--quiet``  or ``-q`` - only output warnings and errors.

     Unlike global options, standard options can be used in aliases and
     may have command-specific help. (Ian Clatworthy)

   * Verbosity level processing has now been unified. If ``--verbose``
     or ``-v`` is specified on the command line multiple times, the
     verbosity level is made positive the first time then increased.
     If ``--quiet`` or ``-q`` is specified on the command line
     multiple times, the verbosity level is made negative the first
     time then decreased. To get the default verbosity level of zero,
     either specify none of the above , ``--no-verbose`` or ``--no-quiet``.
     Note that most commands currently ignore the magnitude of the
     verbosity level but do respect *quiet vs normal vs verbose* when
     generating output. (Ian Clatworthy)

   * ``Branch.hooks`` now supports ``pre_commit`` hook. The hook's signature
     is documented in BranchHooks constructor. (Nam T. Nguyen, #102747)

   * New ``Repository.stream_knit_data_for_revisions`` request added to the
     network protocol for greatly reduced roundtrips when retrieving a set of
     revisions. (Andrew Bennetts)

  BUG FIXES:

   * ``bzr plugins`` now lists the version number for each plugin in square
     brackets after the path. (Robert Collins, #125421)

   * Pushing, pulling and branching branches with subtree references was not
     copying the subtree weave, preventing the file graph from being accessed
     and causing errors in commits in clones. (Robert Collins)

   * Suppress warning "integer argument expected, got float" from Paramiko,
     which sometimes caused false test failures.  (Martin Pool)

   * Fix bug in bundle 4 that could cause attempts to write data to wrong
     versionedfile.  (Aaron Bentley)

   * Diffs generated using "diff -p" no longer break the patch parser.
     (Aaron Bentley)

   * get_transport treats an empty possible_transports list the same as a non-
     empty one.  (Aaron Bentley)

   * patch verification for merge directives is reactivated, and works with
     CRLF and CR files.  (Aaron Bentley)

   * Accept ..\ as a path in revision specifiers. This fixes for example
     "-r branch:..\other-branch" on Windows.  (Lukáš Lalinský)

   * ``BZR_PLUGIN_PATH`` may now contain trailing slashes.
     (Blake Winton, #129299)

   * man page no longer lists hidden options (#131667, Aaron Bentley)

   * ``uncommit --help`` now explains the -r option adequately.  (Daniel
     Watkins, #106726)

   * Error messages are now better formatted with parameters (such as
     filenames) quoted when necessary. This avoids confusion when directory
     names ending in a '.' at the end of messages were confused with a
     full stop that may or not have been there. (Daniel Watkins, #129791)

   * Fix ``status FILE -r X..Y``. (Lukáš Lalinský)

   * If a particular command is an alias, ``help`` will show the alias
     instead of claiming there is no help for said alias. (Daniel Watkins,
     #133548)

   * TreeTransform-based operations, like pull, merge, revert, and branch,
     now roll back if they encounter an error.  (Aaron Bentley, #67699)

   * ``bzr commit`` now exits cleanly if a character unsupported by the
     current encoding is used in the commit message.  (Daniel Watkins,
     #116143)

   * bzr send uses default values for ranges when only half of an elipsis
     is specified ("-r..5" or "-r5..").  (#61685, Aaron Bentley)

   * Avoid trouble when Windows ssh calls itself 'plink' but no plink
     binary is present.  (Martin Albisetti, #107155)

   * ``bzr remove`` should remove clean subtrees.  Now it will remove (without
     needing ``--force``) subtrees that contain no files with text changes or
     modified files.  With ``--force`` it removes the subtree regardless of
     text changes or unknown files. Directories with renames in or out (but
     not changed otherwise) will now be removed without needing ``--force``.
     Unknown ignored files will be deleted without needing ``--force``.
     (Marius Kruger, #111665)

   * When two plugins conflict, the source of both the losing and now the
     winning definition is shown.  (Konstantin Mikhaylov, #5454)

   * When committing to a branch, the location being committed to is
     displayed.  (Daniel Watkins, #52479)

   * ``bzr --version`` takes care about encoding of stdout, especially
     when output is redirected. (Alexander Belchenko, #131100)

   * Prompt for an ftp password if none is provided.
     (Vincent Ladeuil, #137044)

   * Reuse bound branch associated transport to avoid multiple
     connections.
     (Vincent Ladeuil, #128076, #131396)

   * Overwrite conflicting tags by ``push`` and ``pull`` if the
     ``--overwrite`` option is specified.  (Lukáš Lalinský, #93947)

   * In checkouts, tags are copied into the master branch when created,
     changed or deleted, and are copied into the checkout when it is
     updated.  (Martin Pool, #93856, #93860)

   * Print a warning instead of aborting the ``python setup.py install``
     process if building of a C extension is not possible.
     (Lukáš Lalinský, Alexander Belchenko)

  IMPROVEMENTS:

   * Add the option "--show-diff" to the commit command in order to display
     the diff during the commit log creation. (Goffredo Baroncelli)

   * ``pull`` and ``merge`` are much faster at installing bundle format 4.
     (Aaron Bentley)

   * ``pull -v`` no longer includes deltas, making it much faster.
     (Aaron Bentley)

   * ``send`` now sends the directive as an attachment by default.
     (Aaron Bentley, Lukáš Lalinský, Alexander Belchenko)

   * Documentation updates (Martin Albisetti)

   * Help on debug flags is now included in ``help global-options``.
     (Daniel Watkins, #124853)

   * Parameters passed on the command line are checked to ensure they are
     supported by the encoding in use. (Daniel Watkins)

   * The compression used within the bzr repository has changed from zlib
     level 9 to the zlib default level. This improves commit performance with
     only a small increase in space used (and in some cases a reduction in
     space). (Robert Collins)

   * Initial commit no longer SHAs files twice and now reuses the path
     rather than looking it up again, making it faster.
     (Ian Clatworthy)

   * New option ``-c``/``--change`` for ``diff`` and ``status`` to show
     changes in one revision.  (Lukáš Lalinský)

   * If versioned files match a given ignore pattern, a warning is now
     given. (Daniel Watkins, #48623)

   * ``bzr status`` now has -S as a short name for --short and -V as a
     short name for --versioned. These have been added to assist users
     migrating from Subversion: ``bzr status -SV`` is now like
     ``svn status -q``.  (Daniel Watkins, #115990)

   * Added C implementation of  ``PatienceSequenceMatcher``, which is about
     10x faster than the Python version. This speeds up commands that
     need file diffing, such as ``bzr commit`` or ``bzr diff``.
     (Lukáš Lalinský)

   * HACKING has been extended with a large section on core developer tasks.
     (Ian Clatworthy)

   * Add ``branches`` and ``standalone-trees`` as online help topics and
     include them as Concepts within the User Reference.
     (Paul Moore, Ian Clatworthy)

    * ``check`` can detect versionedfile parent references that are
      inconsistent with revision and inventory info, and ``reconcile`` can fix
      them.  These faulty references were generated by 0.8-era releases,
      so repositories which were manipulated by old bzrs should be
      checked, and possibly reconciled ASAP.  (Aaron Bentley, Andrew Bennetts)

  API BREAKS:

   * ``Branch.append_revision`` is removed altogether; please use
     ``Branch.set_last_revision_info`` instead.  (Martin Pool)

   * CommitBuilder now advertises itself as requiring the root entry to be
     supplied. This only affects foreign repository implementations which reuse
     CommitBuilder directly and have changed record_entry_contents to require
     that the root not be supplied. This should be precisely zero plugins
     affected. (Robert Collins)

   * The ``add_lines`` methods on ``VersionedFile`` implementations has changed
     its return value to include the sha1 and length of the inserted text. This
     allows the avoidance of double-sha1 calculations during commit.
     (Robert Collins)

   * ``Transport.should_cache`` has been removed.  It was not called in the
     previous release.  (Martin Pool)

  TESTING:

   * Tests may now raise TestNotApplicable to indicate they shouldn't be
     run in a particular scenario.  (Martin Pool)

   * New function multiply_tests_from_modules to give a simpler interface
     to test parameterization.  (Martin Pool, Robert Collins)

   * ``Transport.should_cache`` has been removed.  It was not called in the
     previous release.  (Martin Pool)

   * NULL_REVISION is returned to indicate the null revision, not None.
     (Aaron Bentley)

   * Use UTF-8 encoded StringIO for log tests to avoid failures on
     non-ASCII committer names.  (Lukáš Lalinský)

  INTERNALS:

   * ``bzrlib.plugin.all_plugins`` has been deprecated in favour of
     ``bzrlib.plugin.plugins()`` which returns PlugIn objects that provide
     useful functionality for determining the path of a plugin, its tests, and
     its version information. (Robert Collins)

   * Add the option user_encoding to the function 'show_diff_trees()'
     in order to move the user encoding at the UI level. (Goffredo Baroncelli)

   * Add the function make_commit_message_template_encoded() and the function
     edit_commit_message_encoded() which handle encoded strings.
     This is done in order to mix the commit messages (which is a unicode
     string), and the diff which is a raw string. (Goffredo Baroncelli)

   * CommitBuilder now defaults to using add_lines_with_ghosts, reducing
     overhead on non-weave repositories which don't require all parents to be
     present. (Robert Collins)

   * Deprecated method ``find_previous_heads`` on
     ``bzrlib.inventory.InventoryEntry``. This has been superseded by the use
     of ``parent_candidates`` and a separate heads check via the repository
     API. (Robert Collins)

   * New trace function ``mutter_callsite`` will print out a subset of the
     stack to the log, which can be useful for gathering debug details.
     (Robert Collins)

   * ``bzrlib.pack.ContainerWriter`` now tracks how many records have been
     added via a public attribute records_written. (Robert Collins)

   * New method ``bzrlib.transport.Transport.get_recommended_page_size``.
     This provides a hint to users of transports as to the reasonable
     minimum data to read. In principle this can take latency and
     bandwidth into account on a per-connection basis, but for now it
     just has hard coded values based on the url. (e.g. http:// has a large
     page size, file:// has a small one.) (Robert Collins)

   * New method on ``bzrlib.transport.Transport`` ``open_write_stream`` allows
     incremental addition of data to a file without requiring that all the
     data be buffered in memory. (Robert Collins)

   * New methods on ``bzrlib.knit.KnitVersionedFile``:
     ``get_data_stream(versions)``, ``insert_data_stream(stream)`` and
     ``get_format_signature()``.  These provide some infrastructure for
     efficiently streaming the knit data for a set of versions over the smart
     protocol.

   * Knits with no annotation cache still produce correct annotations.
     (Aaron Bentley)

   * Three new methods have been added to ``bzrlib.trace``:
     ``set_verbosity_level``, ``get_verbosity_level`` and ``is_verbose``.
     ``set_verbosity_level`` expects a numeric value: negative for quiet,
     zero for normal, positive for verbose. The size of the number can be
     used to determine just how quiet or verbose the application should be.
     The existing ``be_quiet`` and ``is_quiet`` routines have been
     integrated into this new scheme. (Ian Clatworthy)

   * Options can now be delcared with a ``custom_callback`` parameter. If
     set, this routine is called after the option is processed. This feature
     is now used by the standard options ``verbose`` and ``quiet`` so that
     setting one implicitly resets the other. (Ian Clatworthy)

   * Rather than declaring a new option from scratch in order to provide
     custom help, a centrally registered option can be decorated using the
     new ``bzrlib.Option.custom_help`` routine. In particular, this routine
     is useful when declaring better help for the ``verbose`` and ``quiet``
     standard options as the base definition of these is now more complex
     than before thanks to their use of a custom callback. (Ian Clatworthy)

    * Tree._iter_changes(specific_file=[]) now iterates through no files,
      instead of iterating through all files.  None is used to iterate through
      all files.  (Aaron Bentley)

    * WorkingTree.revert() now accepts None to revert all files.  The use of
      [] to revert all files is deprecated.  (Aaron Bentley)


bzr 0.90 2007-08-28
-------------------

  IMPROVEMENTS:

    * Documentation is now organized into multiple directories with a level
      added for different languages or locales. Added the Mini Tutorial
      and Quick Start Summary (en) documents from the Wiki, improving the
      content and readability of the former. Formatted NEWS as Release Notes
      complete with a Table of Conents, one heading per release. Moved the
      Developer Guide into the main document catalog and provided a link
      from the developer document catalog back to the main one.
      (Ian Clatworthy, Sabin Iacob, Alexander Belchenko)


  API CHANGES:

    * The static convenience method ``BzrDir.create_repository``
      is deprecated.  Callers should instead create a ``BzrDir`` instance
      and call ``create_repository`` on that.  (Martin Pool)


bzr 0.90rc1 2007-08-14
----------------------

  BUGFIXES:

    * ``bzr init`` should connect to the remote location one time only.  We
      have been connecting several times because we forget to pass around the
      Transport object. This modifies ``BzrDir.create_branch_convenience``,
      so that we can give it the Transport we already have.
      (John Arbash Meinel, Vincent Ladeuil, #111702)

    * Get rid of sftp connection cache (get rid of the FTP one too).
      (Vincent Ladeuil, #43731)

    * bzr branch {local|remote} remote don't try to create a working tree
      anymore.
      (Vincent Ladeuil, #112173)

    * All identified multiple connections for a single bzr command have been
      fixed. See bzrlib/tests/commands directory.
      (Vincent Ladeuil)

    * ``bzr rm`` now does not insist on ``--force`` to delete files that
      have been renamed but not otherwise modified.  (Marius Kruger,
      #111664)

    * ``bzr selftest --bench`` no longer emits deprecation warnings
      (Lukáš Lalinský)

    * ``bzr status`` now honours FILE parameters for conflict lists
      (Aaron Bentley, #127606)

    * ``bzr checkout`` now honours -r when reconstituting a working tree.
      It also honours -r 0.  (Aaron Bentley, #127708)

    * ``bzr add *`` no more fails on Windows if working tree contains
      non-ascii file names. (Kuno Meyer, #127361)

    * allow ``easy_install bzr`` runs without fatal errors.
      (Alexander Belchenko, #125521)

    * Graph._filter_candidate_lca does not raise KeyError if a candidate
      is eliminated just before it would normally be examined.  (Aaron Bentley)

    * SMTP connection failures produce a nice message, not a traceback.
      (Aaron Bentley)

  IMPROVEMENTS:

    * Don't show "dots" progress indicators when run non-interactively, such
      as from cron.  (Martin Pool)

    * ``info`` now formats locations more nicely and lists "submit" and
      "public" branches (Aaron Bentley)

    * New ``pack`` command that will trigger database compression within
      the repository (Robert Collins)

    * Implement ``_KnitIndex._load_data`` in a pyrex extension. The pyrex
      version is approximately 2-3x faster at parsing a ``.kndx`` file.
      Which yields a measurable improvement for commands which have to
      read from the repository, such as a 1s => 0.75s improvement in
      ``bzr diff`` when there are changes to be shown.  (John Arbash Meinel)

    * Merge is now faster.  Depending on the scenario, it can be more than 2x
      faster. (Aaron Bentley)

    * Give a clearer warning, and allow ``python setup.py install`` to
      succeed even if pyrex is not available.
      (John Arbash Meinel)

    * ``DirState._read_dirblocks`` now has an optional Pyrex
      implementation. This improves the speed of any command that has to
      read the entire DirState. (``diff``, ``status``, etc, improve by
      about 10%).
      ``bisect_dirblocks`` has also been improved, which helps all
      ``_get_entry`` type calls (whenever we are searching for a
      particular entry in the in-memory DirState).
      (John Arbash Meinel)

    * ``bzr pull`` and ``bzr push`` no longer do a complete walk of the
      branch revision history for ui display unless -v is supplied.
      (Robert Collins)

    * ``bzr log -rA..B`` output shifted to the left margin if the log only
      contains merge revisions. (Kent Gibson)

    * The ``plugins`` command is now public with improved help.
      (Ian Clatworthy)

    * New bundle and merge directive formats are faster to generate, and

    * Annotate merge now works when there are local changes. (Aaron Bentley)

    * Commit now only shows the progress in terms of directories instead of
      entries. (Ian Clatworthy)

    * Fix ``KnitRepository.get_revision_graph`` to not request the graph 2
      times. This makes ``get_revision_graph`` 2x faster. (John Arbash
      Meinel)

    * Fix ``VersionedFile.get_graph()`` to avoid using
      ``set.difference_update(other)``, which has bad scaling when
      ``other`` is large. This improves ``VF.get_graph([version_id])`` for
      a 12.5k graph from 2.9s down to 200ms. (John Arbash Meinel)

    * The ``--lsprof-file`` option now generates output for KCacheGrind if
      the file starts with ``callgrind.out``. This matches the default file
      filtering done by KCacheGrind's Open Dialog. (Ian Clatworthy)

    * Fix ``bzr update`` to avoid an unnecessary
      ``branch.get_master_branch`` call, which avoids 1 extra connection
      to the remote server. (Partial fix for #128076, John Arbash Meinel)

    * Log errors from the smart server in the trace file, to make debugging
      test failures (and live failures!) easier.  (Andrew Bennetts)

    * The HTML version of the man page has been superceded by a more
      comprehensive manual called the Bazaar User Reference. This manual
      is completed generated from the online help topics. As part of this
      change, limited reStructuredText is now explicitly supported in help
      topics and command help with 'unnatural' markup being removed prior
      to display by the online help or inclusion in the man page.
      (Ian Clatworthy)

    * HTML documentation now use files extension ``*.html``
      (Alexander Belchenko)

    * The cache of ignore definitions is now cleared in WorkingTree.unlock()
      so that changes to .bzrignore aren't missed. (#129694, Daniel Watkins)

    * ``bzr selftest --strict`` fails if there are any missing features or
      expected test failures. (Daniel Watkins, #111914)

    * Link to registration survey added to README. (Ian Clatworthy)

    * Windows standalone installer show link to registration survey
      when installation finished. (Alexander Belchenko)

  LIBRARY API BREAKS:

    * Deprecated dictionary ``bzrlib.option.SHORT_OPTIONS`` removed.
      Options are now required to provide a help string and it must
      comply with the style guide by being one or more sentences with an
      initial capital and final period. (Martin Pool)

    * KnitIndex.get_parents now returns tuples. (Robert Collins)

    * Ancient unused ``Repository.text_store`` attribute has been removed.
      (Robert Collins)

    * The ``bzrlib.pack`` interface has changed to use tuples of bytestrings
      rather than just bytestrings, making it easier to represent multiple
      element names. As this interface was not used by any internal facilities
      since it was introduced in 0.18 no API compatibility is being preserved.
      The serialised form of these packs is identical with 0.18 when a single
      element tuple is in use. (Robert Collins)

  INTERNALS:

    * merge now uses ``iter_changes`` to calculate changes, which makes room for
      future performance increases.  It is also more consistent with other
      operations that perform comparisons, and reduces reliance on
      Tree.inventory.  (Aaron Bentley)

    * Refactoring of transport classes connected to a remote server.
      ConnectedTransport is a new class that serves as a basis for all
      transports needing to connect to a remote server.  transport.split_url
      have been deprecated, use the static method on the object instead. URL
      tests have been refactored too.
      (Vincent Ladeuil)

    * Better connection sharing for ConnectedTransport objects.
      transport.get_transport() now accepts a 'possible_transports' parameter.
      If a newly requested transport can share a connection with one of the
      list, it will.
      (Vincent Ladeuil)

    * Most functions now accept ``bzrlib.revision.NULL_REVISION`` to indicate
      the null revision, and consider using ``None`` for this purpose
      deprecated.  (Aaron Bentley)

    * New ``index`` module with abstract index functionality. This will be
      used during the planned changes in the repository layer. Currently the
      index layer provides a graph aware immutable index, a builder for the
      same index type to allow creating them, and finally a composer for
      such indices to allow the use of many indices in a single query. The
      index performance is not optimised, however the API is stable to allow
      development on top of the index. (Robert Collins)

    * ``bzrlib.dirstate.cmp_by_dirs`` can be used to compare two paths by
      their directory sections. This is equivalent to comparing
      ``path.split('/')``, only without having to split the paths.
      This has a Pyrex implementation available.
      (John Arbash Meinel)

    * New transport decorator 'unlistable+' which disables the list_dir
      functionality for testing.

    * Deprecated ``change_entry`` in transform.py. (Ian Clatworthy)

    * RevisionTree.get_weave is now deprecated.  Tree.plan_merge is now used
      for performing annotate-merge.  (Aaron Bentley)

    * New EmailMessage class to create email messages. (Adeodato Simó)

    * Unused functions on the private interface KnitIndex have been removed.
      (Robert Collins)

    * New ``knit.KnitGraphIndex`` which provides a ``KnitIndex`` layered on top
      of a ``index.GraphIndex``. (Robert Collins)

    * New ``knit.KnitVersionedFile.iter_parents`` method that allows querying
      the parents of many knit nodes at once, reducing round trips to the
      underlying index. (Robert Collins)

    * Graph now has an is_ancestor method, various bits use it.
      (Aaron Bentley)

    * The ``-Dhpss`` flag now includes timing information. As well as
      logging when a new connection is opened. (John Arbash Meinel)

    * ``bzrlib.pack.ContainerWriter`` now returns an offset, length tuple to
      callers when inserting data, allowing generation of readv style access
      during pack creation, without needing a separate pass across the output
      pack to gather such details. (Robert Collins)

    * ``bzrlib.pack.make_readv_reader`` allows readv based access to pack
      files that are stored on a transport. (Robert Collins)

    * New ``Repository.has_same_location`` method that reports if two
      repository objects refer to the same repository (although with some risk
      of false negatives).  (Andrew Bennetts)

    * InterTree.compare now passes require_versioned on correctly.
      (Marius Kruger)

    * New methods on Repository - ``start_write_group``,
      ``commit_write_group``, ``abort_write_group`` and ``is_in_write_group`` -
      which provide a clean hook point for transactional Repositories - ones
      where all the data for a fetch or commit needs to be made atomically
      available in one step. This allows the write lock to remain while making
      a series of data insertions.  (e.g. data conversion). (Robert Collins)

    * In ``bzrlib.knit`` the internal interface has been altered to use
      3-tuples (index, pos, length) rather than two-tuples (pos, length) to
      describe where data in a knit is, allowing knits to be split into
      many files. (Robert Collins)

    * ``bzrlib.knit._KnitData`` split into cache management and physical access
      with two access classes - ``_PackAccess`` and ``_KnitAccess`` defined.
      The former provides access into a .pack file, and the latter provides the
      current production repository form of .knit files. (Robert Collins)

  TESTING:

    * Remove selftest ``--clean-output``, ``--numbered-dirs`` and
      ``--keep-output`` options, which are obsolete now that tests
      are done within directories in $TMPDIR.  (Martin Pool)

    * The SSH_AUTH_SOCK environment variable is now reset to avoid
      interaction with any running ssh agents.  (Jelmer Vernooij, #125955)

    * run_bzr_subprocess handles parameters the same way as run_bzr:
      either a string or a list of strings should be passed as the first
      parameter.  Varargs-style parameters are deprecated. (Aaron Bentley)


bzr 0.18  2007-07-17
--------------------

  BUGFIXES:

    * Fix 'bzr add' crash under Win32 (Kuno Meyer)


bzr 0.18rc1  2007-07-10
-----------------------

  BUGFIXES:

    * Do not suppress pipe errors, etc. in non-display commands
      (Alexander Belchenko, #87178)

    * Display a useful error message when the user requests to annotate
      a file that is not present in the specified revision.
      (James Westby, #122656)

    * Commands that use status flags now have a reference to 'help
      status-flags'.  (Daniel Watkins, #113436)

    * Work around python-2.4.1 inhability to correctly parse the
      authentication header.
      (Vincent Ladeuil, #121889)

    * Use exact encoding for merge directives. (Adeodato Simó, #120591)

    * Fix tempfile permissions error in smart server tar bundling under
      Windows. (Martin _, #119330)

    * Fix detection of directory entries in the inventory. (James Westby)

    * Fix handling of http code 400: Bad Request When issuing too many ranges.
      (Vincent Ladeuil, #115209)

    * Issue a CONNECT request when connecting to an https server
      via a proxy to enable SSL tunneling.
      (Vincent Ladeuil, #120678)

    * Fix ``bzr log -r`` to support selecting merge revisions, both
      individually and as part of revision ranges.
      (Kent Gibson, #4663)

    * Don't leave cruft behind when failing to acquire a lockdir.
      (Martin Pool, #109169)

    * Don't use the '-f' strace option during tests.
      (Vincent Ladeuil, #102019).

    * Warn when setting ``push_location`` to a value that will be masked by
      locations.conf.  (Aaron Bentley, #122286)

    * Fix commit ordering in corner case (Aaron Bentley, #94975)

    *  Make annotate behave in a non-ASCII world (Adeodato Simó).

  IMPROVEMENTS:

    * The --lsprof-file option now dumps a text rendering of the profiling
      information if the filename ends in ".txt". It will also convert the
      profiling information to a format suitable for KCacheGrind if the
      output filename ends in ".callgrind". Fixes to the lsprofcalltree
      conversion process by Jean Paul Calderone and Itamar were also merged.
      See http://ddaa.net/blog/python/lsprof-calltree. (Ian Clatworthy)

    * ``info`` now defaults to non-verbose mode, displaying only paths and
      abbreviated format info.  ``info -v`` displays all the information
      formerly displayed by ``info``.  (Aaron Bentley, Adeodato Simó)

    * ``bzr missing`` now has better option names ``--this`` and ``--other``.
      (Elliot Murphy)

    * The internal ``weave-list`` command has become ``versionedfile-list``,
      and now lists knits as well as weaves.  (Aaron Bentley)

    * Automatic merge base selection uses a faster algorithm that chooses
      better bases in criss-cross merge situations (Aaron Bentley)

    * Progress reporting in ``commit`` has been improved. The various logical
      stages are now reported on as follows, namely:

      * Collecting changes [Entry x/y] - Stage n/m
      * Saving data locally - Stage n/m
      * Uploading data to master branch - Stage n/m
      * Updating the working tree - Stage n/m
      * Running post commit hooks - Stage n/m

      If there is no master branch, the 3rd stage is omitted and the total
      number of stages is adjusted accordingly.

      Each hook that is run after commit is listed with a name (as hooks
      can be slow it is useful feedback).
      (Ian Clatworthy, Robert Collins)

    * Various operations that are now faster due to avoiding unnecessary
      topological sorts. (Aaron Bentley)

    * Make merge directives robust against broken bundles. (Aaron Bentley)

    * The lsprof filename note is emitted via trace.note(), not standard
      output.  (Aaron Bentley)

    * ``bzrlib`` now exports explicit API compatibility information to assist
      library users and plugins. See the ``bzrlib.api`` module for details.
      (Robert Collins)

    * Remove unnecessary lock probes when acquiring a lockdir.
      (Martin Pool)

    * ``bzr --version`` now shows the location of the bzr log file, which
      is especially useful on Windows.  (Martin Pool)

    * -D now supports hooks to get debug tracing of hooks (though its currently
      minimal in nature). (Robert Collins)

    * Long log format reports deltas on merge revisions.
      (John Arbash Meinel, Kent Gibson)

    * Make initial push over ftp more resilient. (John Arbash Meinel)

    * Print a summary of changes for update just like pull does.
      (Daniel Watkins, #113990)

    * Add a -Dhpss option to trace smart protocol requests and responses.
      (Andrew Bennetts)

  LIBRARY API BREAKS:

    * Testing cleanups -
      ``bzrlib.repository.RepositoryTestProviderAdapter`` has been moved
      to ``bzrlib.tests.repository_implementations``;
      ``bzrlib.repository.InterRepositoryTestProviderAdapter`` has been moved
      to ``bzrlib.tests.interrepository_implementations``;
      ``bzrlib.transport.TransportTestProviderAdapter`` has moved to
      ``bzrlib.tests.test_transport_implementations``.
      ``bzrlib.branch.BranchTestProviderAdapter`` has moved to
      ``bzrlib.tests.branch_implementations``.
      ``bzrlib.bzrdir.BzrDirTestProviderAdapter`` has moved to
      ``bzrlib.tests.bzrdir_implementations``.
      ``bzrlib.versionedfile.InterVersionedFileTestProviderAdapter`` has moved
      to ``bzrlib.tests.interversionedfile_implementations``.
      ``bzrlib.store.revision.RevisionStoreTestProviderAdapter`` has moved to
      ``bzrlib.tests.revisionstore_implementations``.
      ``bzrlib.workingtree.WorkingTreeTestProviderAdapter`` has moved to
      ``bzrlib.tests.workingtree_implementations``.
      These changes are an API break in the testing infrastructure only.
      (Robert Collins)

    * Relocate TestCaseWithRepository to be more central. (Robert Collins)

    * ``bzrlib.add.smart_add_tree`` will no longer perform glob expansion on
      win32. Callers of the function should do this and use the new
      ``MutableTree.smart_add`` method instead. (Robert Collins)

    * ``bzrlib.add.glob_expand_for_win32`` is now
      ``bzrlib.win32utils.glob_expand``.  (Robert Collins)

    * ``bzrlib.add.FastPath`` is now private and moved to
      ``bzrlib.mutabletree._FastPath``. (Robert Collins, Martin Pool)

    * ``LockDir.wait`` removed.  (Martin Pool)

    * The ``SmartServer`` hooks API has changed for the ``server_started`` and
      ``server_stopped`` hooks. The first parameter is now an iterable of
      backing URLs rather than a single URL. This is to reflect that many
      URLs may map to the external URL of the server. E.g. the server interally
      may have a chrooted URL but also the local file:// URL will be at the
      same location. (Robert Collins)

  INTERNALS:

    * New SMTPConnection class to unify email handling.  (Adeodato Simó)

    * Fix documentation of BzrError. (Adeodato Simó)

    * Make BzrBadParameter an internal error. (Adeodato Simó)

    * Remove use of 'assert False' to raise an exception unconditionally.
      (Martin Pool)

    * Give a cleaner error when failing to decode knit index entry.
      (Martin Pool)

    * TreeConfig would mistakenly search the top level when asked for options
      from a section. It now respects the section argument and only
      searches the specified section. (James Westby)

    * Improve ``make api-docs`` output. (John Arbash Meinel)

    * Use os.lstat rather than os.stat for osutils.make_readonly and
      osutils.make_writeable. This makes the difftools plugin more
      robust when dangling symlinks are found. (Elliot Murphy)

    * New ``-Dlock`` option to log (to ~/.bzr.log) information on when
      lockdirs are taken or released.  (Martin Pool)

    * ``bzrlib`` Hooks are now nameable using ``Hooks.name_hook``. This
      allows a nicer UI when hooks are running as the current hook can
      be displayed. (Robert Collins)

    * ``Transport.get`` has had its interface made more clear for ease of use.
      Retrieval of a directory must now fail with either 'PathError' at open
      time, or raise 'ReadError' on a read. (Robert Collins)

    * New method ``_maybe_expand_globs`` on the ``Command`` class for
      dealing with unexpanded glob lists - e.g. on the win32 platform. This
      was moved from ``bzrlib.add._prepare_file_list``. (Robert Collins)

    * ``bzrlib.add.smart_add`` and ``bzrlib.add.smart_add_tree`` are now
      deprecated in favour of ``MutableTree.smart_add``. (Robert Collins,
      Martin Pool)

    * New method ``external_url`` on Transport for obtaining the url to
      hand to external processes. (Robert Collins)

    * Teach windows installers to build pyrex/C extensions.
      (Alexander Belchenko)

  TESTING:

    * Removed the ``--keep-output`` option from selftest and clean up test
      directories as they're used.  This reduces the IO load from
      running the test suite and cuts the time by about half.
      (Andrew Bennetts, Martin Pool)

    * Add scenarios as a public attribute on the TestAdapter classes to allow
      modification of the generated scenarios before adaption and easier
      testing. (Robert Collins)

    * New testing support class ``TestScenarioApplier`` which multiplies
      out a single teste by a list of supplied scenarios. (RobertCollins)

    * Setting ``repository_to_test_repository`` on a repository_implementations
      test will cause it to be called during repository creation, allowing the
      testing of repository classes which are not based around the Format
      concept. For example a repository adapter can be tested in this manner,
      by altering the repository scenarios to include a scenario that sets this
      attribute during the test parameterisation in
      ``bzrlib.tests.repository.repository_implementations``. (Robert Collins)

    * Clean up many of the APIs for blackbox testing of Bazaar.  The standard
      interface is now self.run_bzr.  The command to run can be passed as
      either a list of parameters, a string containing the command line, or
      (deprecated) varargs parameters.  (Martin Pool)

    * The base TestCase now isolates tests from -D parameters by clearing
      ``debug.debug_flags`` and restores it afterwards. (Robert Collins)

    * Add a relpath parameter to get_transport methods in test framework to
      avoid useless cloning.
      (Vincent Ladeuil, #110448)


bzr 0.17  2007-06-18
--------------------

  BUGFIXES:

    * Fix crash of commit due to wrong lookup of filesystem encoding.
      (Colin Watson, #120647)

    * Revert logging just to stderr in commit as broke unicode filenames.
      (Aaron Bentley, Ian Clatworthy, #120930)


bzr 0.17rc1  2007-06-12
-----------------------

  NOTES WHEN UPGRADING:

    * The kind() and is_executable() APIs on the WorkingTree interface no
      longer implicitly (read) locks and unlocks the tree. This *might*
      impact some plug-ins and tools using this part of the API. If you find
      an issue that may be caused by this change, please let us know,
      particularly the plug-in/tool maintainer. If encountered, the API
      fix is to surround kind() and is_executable() calls with lock_read()
      and unlock() like so::

        work_tree.lock_read()
        try:
            kind = work_tree.kind(...)
        finally:
            work_tree.unlock()

  INTERNALS:
    * Rework of LogFormatter API to provide beginning/end of log hooks and to
      encapsulate the details of the revision to be logged in a LogRevision
      object.
      In long log formats, merge revision ids are only shown when --show-ids
      is specified, and are labelled "revision-id:", as per mainline
      revisions, instead of "merged:". (Kent Gibson)

    * New ``BranchBuilder`` API which allows the construction of particular
      histories quickly. Useful for testing and potentially other applications
      too. (Robert Collins)

  IMPROVEMENTS:

    * There are two new help topics, working-trees and repositories that
      attempt to explain these concepts. (James Westby, John Arbash Meinel,
      Aaron Bentley)

    * Added ``bzr log --limit`` to report a limited number of revisions.
      (Kent Gibson, #3659)

    * Revert does not try to preserve file contents that were originally
      produced by reverting to a historical revision.  (Aaron Bentley)

    * ``bzr log --short`` now includes ``[merge]`` for revisions which
      have more than one parent. This is a small improvement to help
      understanding what changes have occurred
      (John Arbash Meinel, #83887)

    * TreeTransform avoids many renames when contructing large trees,
      improving speed.  3.25x speedups have been observed for construction of
      kernel-sized-trees, and checkouts are 1.28x faster.  (Aaron Bentley)

    * Commit on large trees is now faster. In my environment, a commit of
      a small change to the Mozilla tree (55k files) has dropped from
      66 seconds to 32 seconds. For a small tree of 600 files, commit of a
      small change is 33% faster. (Ian Clatworthy)

    * New --create-prefix option to bzr init, like for push.  (Daniel Watkins,
      #56322)

  BUGFIXES:

    * ``bzr push`` should only connect to the remote location one time.
      We have been connecting 3 times because we forget to pass around
      the Transport object. This adds ``BzrDir.clone_on_transport()``, so
      that we can pass in the Transport that we already have.
      (John Arbash Meinel, #75721)

    * ``DirState.set_state_from_inventory()`` needs to properly order
      based on split paths, not just string paths.
      (John Arbash Meinel, #115947)

    * Let TestUIFactoy encode the password prompt with its own stdout.
      (Vincent Ladeuil, #110204)

    * pycurl should take use the range header that takes the range hint
      into account.
      (Vincent Ladeuil, #112719)

    * WorkingTree4.get_file_sha1 no longer raises an exception when invoked
      on a missing file.  (Aaron Bentley, #118186)

    * WorkingTree.remove works correctly with tree references, and when pwd is
      not the tree root. (Aaron Bentley)

    * Merge no longer fails when a file is renamed in one tree and deleted
      in the other. (Aaron Bentley, #110279)

    * ``revision-info`` now accepts dotted revnos, doesn't require a tree,
      and defaults to the last revision (Matthew Fuller, #90048)

    * Tests no longer fail when BZR_REMOTE_PATH is set in the environment.
      (Daniel Watkins, #111958)

    * ``bzr branch -r revid:foo`` can be used to branch any revision in
      your repository. (Previously Branch6 only supported revisions in your
      mainline). (John Arbash Meinel, #115343)

bzr 0.16  2007-05-07
--------------------

  BUGFIXES:

    * Handle when you have 2 directories with similar names, but one has a
      hyphen. (``'abc'`` versus ``'abc-2'``). The WT4._iter_changes
      iterator was using direct comparison and ``'abc/a'`` sorts after
      ``'abc-2'``, but ``('abc', 'a')`` sorts before ``('abc-2',)``.
      (John Arbash Meinel, #111227)

    * Handle when someone renames a file on disk without telling bzr.
      Previously we would report the first file as missing, but not show
      the new unknown file. (John Arbash Meinel, #111288)

    * Avoid error when running hooks after pulling into or pushing from
      a branch bound to a smartserver branch.  (Martin Pool, #111968)

  IMPROVEMENTS:

    * Move developer documentation to doc/developers/. This reduces clutter in
      the root of the source tree and allows HACKING to be split into multiple
      files. (Robert Collins, Alexander Belchenko)

    * Clean up the ``WorkingTree4._iter_changes()`` internal loops as well as
      ``DirState.update_entry()``. This optimizes the core logic for ``bzr
      diff`` and ``bzr status`` significantly improving the speed of
      both. (John Arbash Meinel)

bzr 0.16rc2  2007-04-30
-----------------------

  BUGFIXES:

    * Handle the case when you delete a file, and then rename another file
      on top of it. Also handle the case of ``bzr rm --keep foo``. ``bzr
      status`` should show the removed file and an unknown file in its
      place. (John Arbash Meinel, #109993)

    * Bundles properly read and write revision properties that have an
      empty value. And when the value is not ASCII.
      (John Arbash Meinel, #109613)

    * Fix the bzr commit message to be in text mode.
      (Alexander Belchenko, #110901)

    * Also handle when you rename a file and create a file where it used
      to be. (John Arbash Meinel, #110256)

    * ``WorkingTree4._iter_changes`` should not descend into unversioned
      directories. (John Arbash Meinel, #110399)

bzr 0.16rc1  2007-04-26
-----------------------

  NOTES WHEN UPGRADING:

    * ``bzr remove`` and ``bzr rm`` will now remove the working file, if
      it could be recovered again.
      This has been done for consistency with svn and the unix rm command.
      The old ``remove`` behaviour has been retained in the new option
      ``bzr remove --keep``, which will just stop versioning the file,
      but not delete it.
      ``bzr remove --force`` have been added which will always delete the
      files.
      ``bzr remove`` is also more verbose.
      (Marius Kruger, #82602)

  IMPROVEMENTS:

    * Merge directives can now be supplied as input to `merge` and `pull`,
      like bundles can.  (Aaron Bentley)

    * Sending the SIGQUIT signal to bzr, which can be done on Unix by
      pressing Control-Backslash, drops bzr into a debugger.  Type ``'c'``
      to continue.  This can be disabled by setting the environment variable
      ``BZR_SIGQUIT_PDB=0``.  (Martin Pool)

    * selftest now supports --list-only to list tests instead of running
      them. (Ian Clatworthy)

    * selftest now supports --exclude PATTERN (or -x PATTERN) to exclude
      tests with names that match that regular expression.
      (Ian Clatworthy, #102679)

    * selftest now supports --randomize SEED to run tests in a random order.
      SEED is typically the value 'now' meaning 'use the current time'.
      (Ian Clatworthy, #102686)

    * New option ``--fixes`` to commit, which stores bug fixing annotations as
      revision properties. Built-in support for Launchpad, Debian, Trac and
      Bugzilla bug trackers. (Jonathan Lange, James Henstridge, Robert Collins)

    * New API, ``bzrlib.bugtracker.tracker_registry``, for adding support for
      other bug trackers to ``fixes``. (Jonathan Lange, James Henstridge,
      Robert Collins)

    * ``selftest`` has new short options ``-f`` and ``-1``.  (Martin
      Pool)

    * ``bzrlib.tsort.MergeSorter`` optimizations. Change the inner loop
      into using local variables instead of going through ``self._var``.
      Improves the time to ``merge_sort`` a 10k revision graph by
      approximately 40% (~700->400ms).  (John Arbash Meinel)

    * ``make docs`` now creates a man page at ``man1/bzr.1`` fixing bug 107388.
      (Robert Collins)

    * ``bzr help`` now provides cross references to other help topics using
      the _see_also facility on command classes. Likewise the bzr_man
      documentation, and the bzr.1 man page also include this information.
      (Robert Collins)

    * Tags are now included in logs, that use the long log formatter.
      (Erik Bågfors, Alexander Belchenko)

    * ``bzr help`` provides a clearer message when a help topic cannot be
      found. (Robert Collins, #107656)

    * ``bzr help`` now accepts optional prefixes for command help. The help
      for all commands can now be found at ``bzr help commands/COMMANDNAME``
      as well as ``bzr help COMMANDNAME`` (which only works for commands
      where the name is not the same as a more general help topic).
      (Robert Collins)

    * ``bzr help PLUGINNAME`` will now return the module docstring from the
      plugin PLUGINNAME. (Robert Collins, #50408)

    * New help topic ``urlspec`` which lists the availables transports.
      (Goffredo Baroncelli)

    * doc/server.txt updated to document the default bzr:// port
      and also update the blurb about the hpss' current status.
      (Robert Collins, #107125).

    * ``bzr serve`` now listens on interface 0.0.0.0 by default, making it
      serve out to the local LAN (and anyone in the world that can reach the
      machine running ``bzr serve``. (Robert Collins, #98918)

    * A new smart server protocol version has been added.  It prefixes requests
      and responses with an explicit version identifier so that future protocol
      revisions can be dealt with gracefully.  (Andrew Bennetts, Robert Collins)

    * The bzr protocol version 2 indicates success or failure in every response
      without depending on particular commands encoding that consistently,
      allowing future client refactorings to be much more robust about error
      handling. (Robert Collins, Martin Pool, Andrew Bennetts)

    * The smart protocol over HTTP client has been changed to always post to the
      same ``.bzr/smart`` URL under the original location when it can.  This allows
      HTTP servers to only have to pass URLs ending in .bzr/smart to the smart
      server handler, and not arbitrary ``.bzr/*/smart`` URLs.  (Andrew Bennetts)

    * digest authentication is now supported for proxies and HTTP by the urllib
      based http implementation. Tested against Apache 2.0.55 and Squid
      2.6.5. Basic and digest authentication are handled coherently for HTTP
      and proxy: if the user is provided in the url (bzr command line for HTTP,
      proxy environment variables for proxies), the password is prompted for
      (only once). If the password is provided, it is taken into account. Once
      the first authentication is successful, all further authentication
      roundtrips are avoided by preventively setting the right authentication
      header(s).
      (Vincent Ladeuil).

  INTERNALS:

    * bzrlib API compatability with 0.8 has been dropped, cleaning up some
      code paths. (Robert Collins)

    * Change the format of chroot urls so that they can be safely manipulated
      by generic url utilities without causing the resulting urls to have
      escaped the chroot. A side effect of this is that creating a chroot
      requires an explicit action using a ChrootServer.
      (Robert Collins, Andrew Bennetts)

    * Deprecate ``Branch.get_root_id()`` because branches don't have root ids,
      rather than fixing bug #96847.  (Aaron Bentley)

    * ``WorkingTree.apply_inventory_delta`` provides a better alternative to
      ``WorkingTree._write_inventory``.  (Aaron Bentley)

    * Convenience method ``TestCase.expectFailure`` ensures that known failures
      do not silently pass.  (Aaron Bentley)

    * ``Transport.local_abspath`` now raises ``NotLocalUrl`` rather than
      ``TransportNotPossible``. (Martin Pool, Ian Clatworthy)

    * New SmartServer hooks facility. There are two initial hooks documented
      in ``bzrlib.transport.smart.SmartServerHooks``. The two initial hooks allow
      plugins to execute code upon server startup and shutdown.
      (Robert Collins).

    * SmartServer in standalone mode will now close its listening socket
      when it stops, rather than waiting for garbage collection. This primarily
      fixes test suite hangs when a test tries to connect to a shutdown server.
      It may also help improve behaviour when dealing with a server running
      on a specific port (rather than dynamically assigned ports).
      (Robert Collins)

    * Move most SmartServer code into a new package, bzrlib/smart.
      bzrlib/transport/remote.py contains just the Transport classes that used
      to be in bzrlib/transport/smart.py.  (Andrew Bennetts)

    * urllib http implementation avoid roundtrips associated with
      401 (and 407) errors once the authentication succeeds.
      (Vincent Ladeuil).

    * urlib http now supports querying the user for a proxy password if
      needed. Realm is shown in the prompt for both HTTP and proxy
      authentication when the user is required to type a password.
      (Vincent Ladeuil).

    * Renamed SmartTransport (and subclasses like SmartTCPTransport) to
      RemoteTransport (and subclasses to RemoteTCPTransport, etc).  This is more
      consistent with its new home in ``bzrlib/transport/remote.py``, and because
      it's not really a "smart" transport, just one that does file operations
      via remote procedure calls.  (Andrew Bennetts)

    * The ``lock_write`` method of ``LockableFiles``, ``Repository`` and
      ``Branch`` now accept a ``token`` keyword argument, so that separate
      instances of those objects can share a lock if it has the right token.
      (Andrew Bennetts, Robert Collins)

    * New method ``get_branch_reference`` on ``BzrDir`` allows the detection of
      branch references - which the smart server component needs.

    * The Repository API ``make_working_trees`` is now permitted to return
      False when ``set_make_working_trees`` is not implemented - previously
      an unimplemented ``set_make_working_trees`` implied the result True
      from ``make_working_trees``. This has been changed to accomodate the
      smart server, where it does not make sense (at this point) to ever
      make working trees by default. (Robert Collins)

    * Command objects can now declare related help topics by having _see_also
      set to a list of related topic. (Robert Collins)

    * ``bzrlib.help`` now delegates to the Command class for Command specific
      help. (Robert Collins)

    * New class ``TransportListRegistry``, derived from the Registry class, which
      simplifies tracking the available Transports. (Goffredo Baroncelli)

    * New function ``Branch.get_revision_id_to_revno_map`` which will
      return a dictionary mapping revision ids to dotted revnos. Since
      dotted revnos are defined in the context of the branch tip, it makes
      sense to generate them from a ``Branch`` object.
      (John Arbash Meinel)

    * Fix the 'Unprintable error' message display to use the repr of the
      exception that prevented printing the error because the str value
      for it is often not useful in debugging (e.g. KeyError('foo') has a
      str() of 'foo' but a repr of 'KeyError('foo')' which is much more
      useful. (Robert Collins)

    * ``urlutils.normalize_url`` now unescapes unreserved characters, such as "~".
      (Andrew Bennetts)

  BUGFIXES:

    * Don't fail bundle selftest if email has 'two' embedded.
      (Ian Clatworthy, #98510)

    * Remove ``--verbose`` from ``bzr bundle``. It didn't work anyway.
      (Robert Widhopf-Fenk, #98591)

    * Remove ``--basis`` from the checkout/branch commands - it didn't work
      properly and is no longer beneficial.
      (Robert Collins, #53675, #43486)

    * Don't produce encoding error when adding duplicate files.
      (Aaron Bentley)

    * Fix ``bzr log <file>`` so it only logs the revisions that changed
      the file, and does it faster.
      (Kent Gibson, John Arbash Meinel, #51980, #69477)

    * Fix ``InterDirstateTre._iter_changes`` to handle when we come across
      an empty versioned directory, which now has files in it.
      (John Arbash Meinel, #104257)

    * Teach ``common_ancestor`` to shortcut when the tip of one branch is
      inside the ancestry of the other. Saves a lot of graph processing
      (with an ancestry of 16k revisions, ``bzr merge ../already-merged``
      changes from 2m10s to 13s).  (John Arbash Meinel, #103757)

    * Fix ``show_diff_trees`` to handle the case when a file is modified,
      and the containing directory is renamed. (The file path is different
      in this versus base, but it isn't marked as a rename).
      (John Arbash Meinel, #103870)

    * FTP now works even when the FTP server does not support atomic rename.
      (Aaron Bentley, #89436)

    * Correct handling in bundles and merge directives of timezones with
      that are not an integer number of hours offset from UTC.  Always
      represent the epoch time in UTC to avoid problems with formatting
      earlier times on win32.  (Martin Pool, Alexander Belchenko, John
      Arbash Meinel)

    * Typo in the help for ``register-branch`` fixed. (Robert Collins, #96770)

    * "dirstate" and "dirstate-tags" formats now produce branches compatible
      with old versions of bzr. (Aaron Bentley, #107168))

    * Handle moving a directory when children have been added, removed,
      and renamed. (John Arbash Meinel, #105479)

    * Don't preventively use basic authentication for proxy before receiving a
      407 error. Otherwise people willing to use other authentication schemes
      may expose their password in the clear (or nearly). This add one
      roundtrip in case basic authentication should be used, but plug the
      security hole.
      (Vincent Ladeuil)

    * Handle http and proxy digest authentication.
      (Vincent Ladeuil, #94034).

  TESTING:

    * Added ``bzrlib.strace.strace`` which will strace a single callable and
      return a StraceResult object which contains just the syscalls involved
      in running it. (Robert Collins)

    * New test method ``reduceLockdirTimeout`` to drop the default (ui-centric)
      default time down to one suitable for tests. (Andrew Bennetts)

    * Add new ``vfs_transport_factory`` attribute on tests which provides the
      common vfs backing for both the readonly and readwrite transports.
      This allows the RemoteObject tests to back onto local disk or memory,
      and use the existing ``transport_server`` attribute all tests know about
      to be the smart server transport. This in turn allows tests to
      differentiate between 'transport to access the branch', and
      'transport which is a VFS' - which matters in Remote* tests.
      (Robert Collins, Andrew Bennetts)

    * The ``make_branch_and_tree`` method for tests will now create a
      lightweight checkout for the tree if the ``vfs_transport_factory`` is not
      a LocalURLServer. (Robert Collins, Andrew Bennetts)

    * Branch implementation tests have been audited to ensure that all urls
      passed to Branch APIs use proper urls, except when local-disk paths
      are intended. This is so that tests correctly access the test transport
      which is often not equivalent to local disk in Remote* tests. As part
      of this many tests were adjusted to remove dependencies on local disk
      access.
      (Robert Collins, Andrew Bennetts)

    * Mark bzrlib.tests and bzrlib.tests.TestUtil as providing assertFOO helper
      functions by adding a ``__unittest`` global attribute. (Robert Collins,
      Andrew Bennetts, Martin Pool, Jonathan Lange)

    * Refactored proxy and authentication handling to simplify the
      implementation of new auth schemes for both http and proxy.
      (Vincent Ladeuil)

bzr 0.15 2007-04-01
-------------------

  BUGFIXES:

    * Handle incompatible repositories as a user issue when fetching.
      (Aaron Bentley)

    * Don't give a recommendation to upgrade when branching or
      checking out a branch that contains an old-format working tree.
      (Martin Pool)

bzr 0.15rc3  2007-03-26
-----------------------

  CHANGES:

    * A warning is now displayed when opening working trees in older
      formats, to encourage people to upgrade to WorkingTreeFormat4.
      (Martin Pool)

  IMPROVEMENTS:

    * HTTP redirections are now taken into account when a branch (or a
      bundle) is accessed for the first time. A message is issued at each
      redirection to inform the user. In the past, http redirections were
      silently followed for each request which significantly degraded the
      performances. The http redirections are not followed anymore by
      default, instead a RedirectRequested exception is raised. For bzrlib
      users needing to follow http redirections anyway,
      ``bzrlib.transport.do_catching_redirections`` provide an easy transition
      path.  (vila)

  INTERNALS:

    * Added ``ReadLock.temporary_write_lock()`` to allow upgrading an OS read
      lock to an OS write lock. Linux can do this without unlocking, Win32
      needs to unlock in between. (John Arbash Meinel)

    * New parameter ``recommend_upgrade`` to ``BzrDir.open_workingtree``
      to silence (when false) warnings about opening old formats.
      (Martin Pool)

    * Fix minor performance regression with bzr-0.15 on pre-dirstate
      trees. (We were reading the working inventory too many times).
      (John Arbash Meinel)

    * Remove ``Branch.get_transaction()`` in favour of a simple cache of
      ``revision_history``.  Branch subclasses should override
      ``_gen_revision_history`` rather than ``revision_history`` to make use of
      this cache, and call ``_clear_revision_history_cache`` and
      ``_cache_revision_history`` at appropriate times. (Andrew Bennetts)

  BUGFIXES:

    * Take ``smtp_server`` from user config into account.
      (vila, #92195)

    * Restore Unicode filename handling for versioned and unversioned files.
      (John Arbash Meinel, #92608)

    * Don't fail during ``bzr commit`` if a file is marked removed, and
      the containing directory is auto-removed.  (John Arbash Meinel, #93681)

    * ``bzr status FILENAME`` failed on Windows because of an uncommon
      errno. (``ERROR_DIRECTORY == 267 != ENOTDIR``).
      (Wouter van Heyst, John Arbash Meinel, #90819)

    * ``bzr checkout source`` should create a local branch in the same
      format as source. (John Arbash Meinel, #93854)

    * ``bzr commit`` with a kind change was failing to update the
      last-changed-revision for directories.  The
      InventoryDirectory._unchanged only looked at the ``parent_id`` and name,
      ignoring the fact that the kind could have changed, too.
      (John Arbash Meinel, #90111)

    * ``bzr mv dir/subdir other`` was incorrectly updating files inside
      the directory. So that there was a chance it would break commit,
      etc. (John Arbash Meinel, #94037)

    * Correctly handles mutiple permanent http redirections.
      (vila, #88780)

bzr 0.15rc2  2007-03-14
-----------------------

  NOTES WHEN UPGRADING:

    * Release 0.15rc2 of bzr changes the ``bzr init-repo`` command to
      default to ``--trees`` instead of ``--no-trees``.
      Existing shared repositories are not affected.

  IMPROVEMENTS:

    * New ``merge-directive`` command to generate machine- and human-readable
      merge requests.  (Aaron Bentley)

    * New ``submit:`` revision specifier makes it easy to diff against the
      common ancestor with the submit location (Aaron Bentley)

    * Added support for Putty's SSH implementation. (Dmitry Vasiliev)

    * Added ``bzr status --versioned`` to report only versioned files,
      not unknowns. (Kent Gibson)

    * Merge now autodetects the correct line-ending style for its conflict
      markers.  (Aaron Bentley)

  INTERNALS:

    * Refactored SSH vendor registration into SSHVendorManager class.
      (Dmitry Vasiliev)

  BUGFIXES:

    * New ``--numbered-dirs`` option to ``bzr selftest`` to use
      numbered dirs for TestCaseInTempDir. This is default behavior
      on Windows. Anyone can force named dirs on Windows
      with ``--no-numbered-dirs``. (Alexander Belchenko)

    * Fix ``RevisionSpec_revid`` to handle the Unicode strings passed in
      from the command line. (Marien Zwart, #90501)

    * Fix ``TreeTransform._iter_changes`` when both the source and
      destination are missing. (Aaron Bentley, #88842)

    * Fix commit of merges with symlinks in dirstate trees.
      (Marien Zwart)

    * Switch the ``bzr init-repo`` default from --no-trees to --trees.
      (Wouter van Heyst, #53483)


bzr 0.15rc1  2007-03-07
-----------------------

  SURPRISES:

    * The default disk format has changed. Please run 'bzr upgrade' in your
      working trees to upgrade. This new default is compatible for network
      operations, but not for local operations. That is, if you have two
      versions of bzr installed locally, after upgrading you can only use the
      bzr 0.15 version. This new default does not enable tags or nested-trees
      as they are incompatible with bzr versions before 0.15 over the network.

    * For users of bzrlib: Two major changes have been made to the working tree
      api in bzrlib. The first is that many methods and attributes, including
      the inventory attribute, are no longer valid for use until one of
      ``lock_read``/``lock_write``/``lock_tree_write`` has been called,
      and become invalid again after unlock is called. This has been done
      to improve performance and correctness as part of the dirstate
      development.
      (Robert Collins, John A Meinel, Martin Pool, and others).

    * For users of bzrlib: The attribute 'tree.inventory' should be considered
      readonly. Previously it was possible to directly alter this attribute, or
      its contents, and have the tree notice this. This has been made
      unsupported - it may work in some tree formats, but in the newer dirstate
      format such actions will have no effect and will be ignored, or even
      cause assertions. All operations possible can still be carried out by a
      combination of the tree API, and the bzrlib.transform API. (Robert
      Collins, John A Meinel, Martin Pool, and others).

  IMPROVEMENTS:

    * Support for OS Windows 98. Also .bzr.log on any windows system
      saved in My Documents folder. (Alexander Belchenko)

    * ``bzr mv`` enhanced to support already moved files.
      In the past the mv command would have failed if the source file doesn't
      exist. In this situation ``bzr mv`` would now detect that the file has
      already moved and update the repository accordingly, if the target file
      does exist.
      A new option ``--after`` has been added so that if two files already
      exist, you could notify Bazaar that you have moved a (versioned) file
      and replaced it with another. Thus in this case ``bzr move --after``
      will only update the Bazaar identifier.
      (Steffen Eichenberg, Marius Kruger)

    * ``ls`` now works on treeless branches and remote branches.
      (Aaron Bentley)

    * ``bzr help global-options`` describes the global options.
      (Aaron Bentley)

    * ``bzr pull --overwrite`` will now correctly overwrite checkouts.
      (Robert Collins)

    * Files are now allowed to change kind (e.g. from file to symlink).
      Supported by ``commit``, ``revert`` and ``status``
      (Aaron Bentley)

    * ``inventory`` and ``unknowns`` hidden in favour of ``ls``
      (Aaron Bentley)

    * ``bzr help checkouts`` descibes what checkouts are and some possible
      uses of them. (James Westby, Aaron Bentley)

    * A new ``-d`` option to push, pull and merge overrides the default
      directory.  (Martin Pool)

    * Branch format 6: smaller, and potentially faster than format 5.  Supports
      ``append_history_only`` mode, where the log view and revnos do not change,
      except by being added to.  Stores policy settings in
      ".bzr/branch/branch.conf".

    * ``append_only`` branches:  Format 6 branches may be configured so that log
      view and revnos are always consistent.  Either create the branch using
      "bzr init --append-revisions-only" or edit the config file as descriped
      in docs/configuration.txt.

    * rebind: Format 6 branches retain the last-used bind location, so if you
      "bzr unbind", you can "bzr bind" to bind to the previously-selected
      bind location.

    * Builtin tags support, created and deleted by the ``tag`` command and
      stored in the branch.  Tags can be accessed with the revisionspec
      ``-rtag:``, and listed with ``bzr tags``.  Tags are not versioned
      at present. Tags require a network incompatible upgrade. To perform this
      upgrade, run ``bzr upgrade --dirstate-tags`` in your branch and
      repositories. (Martin Pool)

    * The ``bzr://`` transport now has a well-known port number, 4155,
      which it will use by default.  (Andrew Bennetts, Martin Pool)

    * Bazaar now looks for user-installed plugins before looking for site-wide
      plugins. (Jonathan Lange)

    * ``bzr resolve`` now detects and marks resolved text conflicts.
      (Aaron Bentley)

  INTERNALS:

    * Internally revision ids and file ids are now passed around as utf-8
      bytestrings, rather than treating them as Unicode strings. This has
      performance benefits for Knits, since we no longer need to decode the
      revision id for each line of content, nor for each entry in the index.
      This will also help with the future dirstate format.
      (John Arbash Meinel)

    * Reserved ids (any revision-id ending in a colon) are rejected by
      versionedfiles, repositories, branches, and working trees
      (Aaron Bentley)

    * Minor performance improvement by not creating a ProgressBar for
      every KnitIndex we create. (about 90ms for a bzr.dev tree)
      (John Arbash Meinel)

    * New easier to use Branch hooks facility. There are five initial hooks,
      all documented in bzrlib.branch.BranchHooks.__init__ - ``'set_rh'``,
      ``'post_push'``, ``'post_pull'``, ``'post_commit'``,
      ``'post_uncommit'``. These hooks fire after the matching operation
      on a branch has taken place, and were originally added for the
      branchrss plugin. (Robert Collins)

    * New method ``Branch.push()`` which should be used when pushing from a
      branch as it makes performance and policy decisions to match the UI
      level command ``push``. (Robert Collins).

    * Add a new method ``Tree.revision_tree`` which allows access to cached
      trees for arbitrary revisions. This allows the in development dirstate
      tree format to provide access to the callers to cached copies of
      inventory data which are cheaper to access than inventories from the
      repository.
      (Robert Collins, Martin Pool)

    * New ``Branch.last_revision_info`` method, this is being done to allow
      optimization of requests for both the number of revisions and the last
      revision of a branch with smartservers and potentially future branch
      formats. (Wouter van Heyst, Robert Collins)

    * Allow ``'import bzrlib.plugins.NAME'`` to work when the plugin NAME has not
      yet been loaded by ``load_plugins()``. This allows plugins to depend on each
      other for code reuse without requiring users to perform file-renaming
      gymnastics. (Robert Collins)

    * New Repository method ``'gather_stats'`` for statistic data collection.
      This is expected to grow to cover a number of related uses mainly
      related to bzr info. (Robert Collins)

    * Log formatters are now managed with a registry.
      ``log.register_formatter`` continues to work, but callers accessing
      the FORMATTERS dictionary directly will not.

    * Allow a start message to be passed to the ``edit_commit_message``
      function.  This will be placed in the message offered to the user
      for editing above the separator. It allows a template commit message
      to be used more easily. (James Westby)

    * ``GPGStrategy.sign()`` will now raise ``BzrBadParameterUnicode`` if
      you pass a Unicode string rather than an 8-bit string. Callers need
      to be updated to encode first. (John Arbash Meinel)

    * Branch.push, pull, merge now return Result objects with information
      about what happened, rather than a scattering of various methods.  These
      are also passed to the post hooks.  (Martin Pool)

    * File formats and architecture is in place for managing a forest of trees
      in bzr, and splitting up existing trees into smaller subtrees, and
      finally joining trees to make a larger tree. This is the first iteration
      of this support, and the user-facing aspects still require substantial
      work.  If you wish to experiment with it, use ``bzr upgrade
      --dirstate-with-subtree`` in your working trees and repositories.
      You can use the hidden commands ``split`` and ``join`` and to create
      and manipulate nested trees, but please consider using the nested-trees
      branch, which contains substantial UI improvements, instead.
      http://code.aaronbentley.com/bzr/bzrrepo/nested-trees/
      (Aaron Bentley, Martin Pool, Robert Collins).

  BUGFIXES:

    * ``bzr annotate`` now uses dotted revnos from the viewpoint of the
      branch, rather than the last changed revision of the file.
      (John Arbash Meinel, #82158)

    * Lock operations no longer hang if they encounter a permission problem.
      (Aaron Bentley)

    * ``bzr push`` can resume a push that was canceled before it finished.
      Also, it can push even if the target directory exists if you supply
      the ``--use-existing-dir`` flag.
      (John Arbash Meinel, #30576, #45504)

    * Fix http proxy authentication when user and an optional
      password appears in the ``*_proxy`` vars. (Vincent Ladeuil,
      #83954).

    * ``bzr log branch/file`` works for local treeless branches
      (Aaron Bentley, #84247)

    * Fix problem with UNC paths on Windows 98. (Alexander Belchenko, #84728)

    * Searching location of CA bundle for PyCurl in env variable
      (``CURL_CA_BUNDLE``), and on win32 along the PATH.
      (Alexander Belchenko, #82086)

    * ``bzr init`` works with unicode argument LOCATION.
      (Alexander Belchenko, #85599)

    * Raise ``DependencyNotPresent`` if pycurl do not support https.
      (Vincent Ladeuil, #85305)

    * Invalid proxy env variables should not cause a traceback.
      (Vincent Ladeuil, #87765)

    * Ignore patterns normalised to use '/' path separator.
      (Kent Gibson, #86451)

    * bzr rocks. It sure does! Fix case. (Vincent Ladeuil, #78026)

    * Fix bzrtools shelve command for removed lines beginning with "--"
      (Johan Dahlberg, #75577)

  TESTING:

    * New ``--first`` option to ``bzr selftest`` to run specified tests
      before the rest of the suite.  (Martin Pool)


bzr 0.14  2007-01-23
--------------------

  IMPROVEMENTS:

    * ``bzr help global-options`` describes the global options. (Aaron Bentley)

  BUG FIXES:

    * Skip documentation generation tests if the tools to do so are not
      available. Fixes running selftest for installled copies of bzr.
      (John Arbash Meinel, #80330)

    * Fix the code that discovers whether bzr is being run from it's
      working tree to handle the case when it isn't but the directory
      it is in is below a repository. (James Westby, #77306)


bzr 0.14rc1  2007-01-16
-----------------------

  IMPROVEMENTS:

    * New connection: ``bzr+http://`` which supports tunnelling the smart
      protocol over an HTTP connection. If writing is enabled on the bzr
      server, then you can write over the http connection.
      (Andrew Bennetts, John Arbash Meinel)

    * Aliases now support quotation marks, so they can contain whitespace
      (Marius Kruger)

    * PyCurlTransport now use a single curl object. By specifying explicitly
      the 'Range' header, we avoid the need to use two different curl objects
      (and two connections to the same server). (Vincent Ladeuil)

    * ``bzr commit`` does not prompt for a message until it is very likely to
      succeed.  (Aaron Bentley)

    * ``bzr conflicts`` now takes --text to list pathnames of text conflicts
      (Aaron Bentley)

    * Fix ``iter_lines_added_or_present_in_versions`` to use a set instead
      of a list while checking if a revision id was requested. Takes 10s
      off of the ``fileids_affected_by_revision_ids`` time, which is 10s
      of the ``bzr branch`` time. Also improve ``fileids_...`` time by
      filtering lines with a regex rather than multiple ``str.find()``
      calls. (saves another 300ms) (John Arbash Meinel)

    * Policy can be set for each configuration key. This allows keys to be
      inherited properly across configuration entries. For example, this
      should enable you to do::

        [/home/user/project]
        push_location = sftp://host/srv/project/
        push_location:policy = appendpath

      And then a branch like ``/home/user/project/mybranch`` should get an
      automatic push location of ``sftp://host/srv/project/mybranch``.
      (James Henstridge)

    * Added ``bzr status --short`` to make status report svn style flags
      for each file.  For example::

        $ bzr status --short
        A  foo
        A  bar
        D  baz
        ?  wooley

    * 'bzr selftest --clean-output' allows easily clean temporary tests
      directories without running tests. (Alexander Belchenko)

    * ``bzr help hidden-commands`` lists all hidden commands. (Aaron Bentley)

    * ``bzr merge`` now has an option ``--pull`` to fall back to pull if
      local is fully merged into remote. (Jan Hudec)

    * ``bzr help formats`` describes available directory formats. (Aaron Bentley)

  INTERNALS:

    * A few tweaks directly to ``fileids_affected_by_revision_ids`` to
      help speed up processing, as well allowing to extract unannotated
      lines. Between the two ``fileids_affected_by_revision_ids`` is
      improved by approx 10%. (John Arbash Meinel)

    * Change Revision serialization to only write out millisecond
      resolution. Rather than expecting floating point serialization to
      preserve more resolution than we need. (Henri Weichers, Martin Pool)

    * Test suite ends cleanly on Windows.  (Vincent Ladeuil)

    * When ``encoding_type`` attribute of class Command is equal to 'exact',
      force sys.stdout to be a binary stream on Windows, and therefore
      keep exact line-endings (without LF -> CRLF conversion).
      (Alexander Belchenko)

    * Single-letter short options are no longer globally declared.  (Martin
      Pool)

    * Before using detected user/terminal encoding bzr should check
      that Python has corresponding codec. (Alexander Belchenko)

    * Formats for end-user selection are provided via a FormatRegistry (Aaron Bentley)

  BUG FIXES:

    * ``bzr missing --verbose`` was showing adds/removals in the wrong
      direction. (John Arbash Meinel)

    * ``bzr annotate`` now defaults to showing dotted revnos for merged
      revisions. It cuts them off at a depth of 12 characters, but you can
      supply ``--long`` to see the full number. You can also use
      ``--show-ids`` to display the original revision ids, rather than
      revision numbers and committer names. (John Arbash Meinel, #75637)

    * bzr now supports Win32 UNC path (e.g. ``\HOST\path``.
      (Alexander Belchenko, #57869)

    * Win32-specific: output of cat, bundle and diff commands don't mangle
      line-endings (Alexander Belchenko, #55276)

    * Replace broken fnmatch based ignore pattern matching with custom pattern
      matcher.
      (Kent Gibson, Jan Hudec #57637)

    * pycurl and urllib can detect short reads at different places. Update
      the test suite to test more cases. Also detect http error code 416
      which was raised for that specific bug. Also enhance the urllib
      robustness by detecting invalid ranges (and pycurl's one by detecting
      short reads during the initial GET). (Vincent Ladeuil, #73948)

    * The urllib connection sharing interacts badly with urllib2
      proxy setting (the connections didn't go thru the proxy
      anymore). Defining a proper ProxyHandler solves the
      problem.  (Vincent Ladeuil, #74759)

    * Use urlutils to generate relative URLs, not osutils
      (Aaron Bentley, #76229)

    * ``bzr status`` in a readonly directory should work without giving
      lots of errors. (John Arbash Meinel, #76299)

    * Mention the revisionspec topic for the revision option help.
      (Wouter van Heyst, #31663)

    * Allow plugins import from zip archives.
      (Alexander Belchenko, #68124)


bzr 0.13  2006-12-05
--------------------

  No changes from 0.13rc1

bzr 0.13rc1  2006-11-27
-----------------------

  IMPROVEMENTS:

    * New command ``bzr remove-tree`` allows the removal of the working
      tree from a branch.
      (Daniel Silverstone)

    * urllib uses shared keep-alive connections, so http
      operations are substantially faster.
      (Vincent Ladeuil, #53654)

    * ``bzr export`` allows an optional branch parameter, to export a bzr
      tree from some other url. For example:
      ``bzr export bzr.tar.gz http://bazaar-vcs.org/bzr/bzr.dev``
      (Daniel Silverstone)

    * Added ``bzr help topics`` to the bzr help system. This gives a
      location for general information, outside of a specific command.
      This includes updates for ``bzr help revisionspec`` the first topic
      included. (Goffredo Baroncelli, John Arbash Meinel, #42714)

    * WSGI-compatible HTTP smart server.  See ``doc/http_smart_server.txt``.
      (Andrew Bennetts)

    * Knit files will now cache full texts only when the size of the
      deltas is as large as the size of the fulltext. (Or after 200
      deltas, whichever comes first). This has the most benefit on large
      files with small changes, such as the inventory for a large project.
      (eg For a project with 2500 files, and 7500 revisions, it changes
      the size of inventory.knit from 11MB to 5.4MB) (John Arbash Meinel)

  INTERNALS:

    * New -D option given before the command line turns on debugging output
      for particular areas.  -Derror shows tracebacks on all errors.
      (Martin Pool)

    * Clean up ``bzr selftest --benchmark bundle`` to correct an import,
      and remove benchmarks that take longer than 10min to run.
      (John Arbash Meinel)

    * Use ``time.time()`` instead of ``time.clock()`` to decide on
      progress throttling. Because ``time.clock()`` is actually CPU time,
      so over a high-latency connection, too many updates get throttled.
      (John Arbash Meinel)

    * ``MemoryTransport.list_dir()`` would strip the first character for
      files or directories in root directory. (John Arbash Meinel)

    * New method ``get_branch_reference`` on 'BzrDir' allows the detection of
      branch references - which the smart server component needs.

    * New ``ChrootTransportDecorator``, accessible via the ``chroot+`` url
      prefix.  It disallows any access to locations above a set URL.  (Andrew
      Bennetts)

  BUG FIXES:

    * Now ``_KnitIndex`` properly decode revision ids when loading index data.
      And optimize the knit index parsing code.
      (Dmitry Vasiliev, John Arbash Meinel)

    * ``bzrlib/bzrdir.py`` was directly referencing ``bzrlib.workingtree``,
      without importing it. This prevented ``bzr upgrade`` from working
      unless a plugin already imported ``bzrlib.workingtree``
      (John Arbash Meinel, #70716)

    * Suppress the traceback on invalid URLs (Vincent Ladeuil, #70803).

    * Give nicer error message when an http server returns a 403
      error code. (Vincent Ladeuil, #57644).

    * When a multi-range http GET request fails, try a single
      range one. If it fails too, forget about ranges. Remember that until
      the death of the transport and propagates that to the clones.
      (Vincent Ladeuil, #62276, #62029).

    * Handles user/passwords supplied in url from command
      line (for the urllib implementation). Don't request already
      known passwords (Vincent Ladeuil, #42383, #44647, #48527)

    * ``_KnitIndex.add_versions()`` dictionary compresses revision ids as they
      are added. This fixes bug where fetching remote revisions records
      them as full references rather than integers.
      (John Arbash Meinel, #64789)

    * ``bzr ignore`` strips trailing slashes in patterns.
      Also ``bzr ignore`` rejects absolute paths. (Kent Gibson, #4559)

    * ``bzr ignore`` takes multiple arguments. (Cheuksan Edward Wang, #29488)

    * mv correctly handles paths that traverse symlinks.
      (Aaron Bentley, #66964)

    * Give nicer looking error messages when failing to connect over ssh.
      (John Arbash Meinel, #49172)

    * Pushing to a remote branch does not currently update the remote working
      tree. After a remote push, ``bzr status`` and ``bzr diff`` on the remote
      machine now show that the working tree is out of date.
      (Cheuksan Edward Wang #48136)

    * Use patiencediff instead of difflib for determining deltas to insert
      into knits. This avoids the O(N^3) behavior of difflib. Patience
      diff should be O(N^2). (Cheuksan Edward Wang, #65714)

    * Running ``bzr log`` on nonexistent file gives an error instead of the
      entire log history. (Cheuksan Edward Wang #50793)

    * ``bzr cat`` can look up contents of removed or renamed files. If the
      pathname is ambiguous, i.e. the files in the old and new trees have
      different id's, the default is the file in the new tree. The user can
      use "--name-from-revision" to select the file in the old tree.
      (Cheuksan Edward Wang, #30190)

  TESTING:

    * TestingHTTPRequestHandler really handles the Range header
      (previously it was ignoring it and returning the whole file,).

bzr 0.12  2006-10-30
--------------------

  INTERNALS:

    * Clean up ``bzr selftest --benchmark bundle`` to correct an import,
      and remove benchmarks that take longer than 10min to run.
      (John Arbash Meinel)

bzr 0.12rc1  2006-10-23
-----------------------

  IMPROVEMENTS:

    * ``bzr log`` now shows dotted-decimal revision numbers for all revisions,
      rather than just showing a decimal revision number for revisions on the
      mainline. These revision numbers are not yet accepted as input into bzr
      commands such as log, diff etc. (Robert Collins)

    * revisions can now be specified using dotted-decimal revision numbers.
      For instance, ``bzr diff -r 1.2.1..1.2.3``. (Robert Collins)

    * ``bzr help commands`` output is now shorter (Aaron Bentley)

    * ``bzr`` now uses lazy importing to reduce the startup time. This has
      a moderate effect on lots of actions, especially ones that have
      little to do. For example ``bzr rocks`` time is down to 116ms from
      283ms. (John Arbash Meinel)

    * New Registry class to provide name-to-object registry-like support,
      for example for schemes where plugins can register new classes to
      do certain tasks (e.g. log formatters). Also provides lazy registration
      to allow modules to be loaded on request.
      (John Arbash Meinel, Adeodato Simó)

  API INCOMPATABILITY:

    * LogFormatter subclasses show now expect the 'revno' parameter to
      show() to be a string rather than an int. (Robert Collins)

  INTERNALS:

    * ``TestCase.run_bzr``, ``run_bzr_captured``, and ``run_bzr_subprocess``
      can take a ``working_dir='foo'`` parameter, which will change directory
      for the command. (John Arbash Meinel)

    * ``bzrlib.lazy_regex.lazy_compile`` can be used to create a proxy
      around a regex, which defers compilation until first use.
      (John Arbash Meinel)

    * ``TestCase.run_bzr_subprocess`` defaults to supplying the
      ``--no-plugins`` parameter to ensure test reproducability, and avoid
      problems with system-wide installed plugins. (John Arbash Meinel)

    * Unique tree root ids are now supported. Newly created trees still
      use the common root id for compatibility with bzr versions before 0.12.
      (Aaron Bentley)

    * ``WorkingTree.set_root_id(None)`` is now deprecated. Please
      pass in ``inventory.ROOT_ID`` if you want the default root id value.
      (Robert Collins, John Arbash Meinel)

    * New method ``WorkingTree.flush()`` which will write the current memory
      inventory out to disk. At the same time, ``read_working_inventory`` will
      no longer trash the current tree inventory if it has been modified within
      the current lock, and the tree will now ``flush()`` automatically on
      ``unlock()``. ``WorkingTree.set_root_id()`` has been updated to take
      advantage of this functionality. (Robert Collins, John Arbash Meinel)

    * ``bzrlib.tsort.merge_sorted`` now accepts ``generate_revnos``. This
      parameter will cause it to add another column to its output, which
      contains the dotted-decimal revno for each revision, as a tuple.
      (Robert Collins)

    * ``LogFormatter.show_merge`` is deprecated in favour of
      ``LogFormatter.show_merge_revno``. (Robert Collins)

  BUG FIXES:

    * Avoid circular imports by creating a deprecated function for
      ``bzrlib.tree.RevisionTree``. Callers should have been using
      ``bzrlib.revisontree.RevisionTree`` anyway. (John Arbash Meinel,
      #63360, #66349)

    * Don't use ``socket.MSG_WAITALL`` as it doesn't exist on all
      platforms. (Martin Pool, #66356)

    * Don't require ``Content-Type`` in range responses. Assume they are a
      single range if ``Content-Type`` does not exist.
      (John Arbash Meinel, #62473)

    * bzr branch/pull no longer complain about progress bar cleanup when
      interrupted during fetch.  (Aaron Bentley, #54000)

    * ``WorkingTree.set_parent_trees()`` uses the trees to directly write
      the basis inventory, rather than going through the repository. This
      allows us to have 1 inventory read, and 2 inventory writes when
      committing a new tree. (John Arbash Meinel)

    * When reverting, files that are not locally modified that do not exist
      in the target are deleted, not just unversioned (Aaron Bentley)

    * When trying to acquire a lock, don't fail immediately. Instead, try
      a few times (up to 1 hour) before timing out. Also, report why the
      lock is unavailable (John Arbash Meinel, #43521, #49556)

    * Leave HttpTransportBase daughter classes decides how they
      implement cloning. (Vincent Ladeuil, #61606)

    * diff3 does not indicate conflicts on clean merge. (Aaron Bentley)

    * If a commit fails, the commit message is stored in a file at the root of
      the tree for later commit. (Cheuksan Edward Wang, Stefan Metzmacher,
      #32054)

  TESTING:

    * New test base class TestCaseWithMemoryTransport offers memory-only
      testing facilities: its not suitable for tests that need to mutate disk
      state, but most tests should not need that and should be converted to
      TestCaseWithMemoryTransport. (Robert Collins)

    * ``TestCase.make_branch_and_memory_tree`` now takes a format
      option to set the BzrDir, Repository and Branch formats of the
      created objects. (Robert Collins, John Arbash Meinel)

bzr 0.11  2006-10-02
--------------------

    * Smart server transport test failures on windows fixed. (Lukáš Lalinský).

bzr 0.11rc2  2006-09-27
-----------------------

  BUG FIXES:

    * Test suite hangs on windows fixed. (Andrew Bennets, Alexander Belchenko).

    * Commit performance regression fixed. (Aaron Bentley, Robert Collins, John
      Arbash Meinel).

bzr 0.11rc1  2006-09-25
-----------------------

  IMPROVEMENTS:

    * Knit files now wait to create their contents until the first data is
      added. The old code used to create an empty .knit and a .kndx with just
      the header. However, this caused a lot of extra round trips over sftp.
      This can change the time for ``bzr push`` to create a new remote branch
      from 160s down to 100s. This also affects ``bzr commit`` performance when
      adding new files, ``bzr commit`` on a new kernel-like tree drops from 50s
      down to 40s (John Arbash Meinel, #44692)

    * When an entire subtree has been deleted, commit will now report that
      just the top of the subtree has been deleted, rather than reporting
      all the individual items. (Robert Collins)

    * Commit performs one less XML parse. (Robert Collins)

    * ``bzr checkout`` now operates on readonly branches as well
      as readwrite branches. This fixes bug #39542. (Robert Collins)

    * ``bzr bind`` no longer synchronises history with the master branch.
      Binding should be followed by an update or push to synchronise the
      two branches. This is closely related to the fix for bug #39542.
      (Robert Collins)

    * ``bzrlib.lazy_import.lazy_import`` function to create on-demand
      objects.  This allows all imports to stay at the global scope, but
      modules will not actually be imported if they are not used.
      (John Arbash Meinel)

    * Support ``bzr://`` and ``bzr+ssh://`` urls to work with the new RPC-based
      transport which will be used with the upcoming high-performance smart
      server. The new command ``bzr serve`` will invoke bzr in server mode,
      which processes these requests. (Andrew Bennetts, Robert Collins, Martin
      Pool)

    * New command ``bzr version-info`` which can be used to get a summary
      of the current state of the tree. This is especially useful as part
      of a build commands. See ``doc/version_info.txt`` for more information
      (John Arbash Meinel)

  BUG FIXES:

    * ``'bzr inventory [FILE...]'`` allows restricting the file list to a
      specific set of files. (John Arbash Meinel, #3631)

    * Don't abort when annotating empty files (John Arbash Meinel, #56814)

    * Add ``Stanza.to_unicode()`` which can be passed to another Stanza
      when nesting stanzas. Also, add ``read_stanza_unicode`` to handle when
      reading a nested Stanza. (John Arbash Meinel)

    * Transform._set_mode() needs to stat the right file.
      (John Arbash Meinel, #56549)

    * Raise WeaveFormatError rather than StopIteration when trying to read
      an empty Weave file. (John Arbash Meinel, #46871)

    * Don't access e.code for generic URLErrors, only HTTPErrors have .code.
      (Vincent Ladeuil, #59835)

    * Handle boundary="" lines properly to allow access through a Squid proxy.
      (John Arbash Meinel, #57723)

    * revert now removes newly-added directories (Aaron Bentley, #54172)

    * ``bzr upgrade sftp://`` shouldn't fail to upgrade v6 branches if there
      isn't a working tree. (David Allouche, #40679)

    * Give nicer error messages when a user supplies an invalid --revision
      parameter. (John Arbash Meinel, #55420)

    * Handle when LANG is not recognized by python. Emit a warning, but
      just revert to using 'ascii'. (John Arbash Meinel, #35392)

    * Don't use ``preexec_fn`` on win32, as it is not supported by subprocess.
      (John Arbash Meinel)

    * Skip specific tests when the dependencies aren't met. This includes
      some ``setup.py`` tests when ``python-dev`` is not available, and
      some tests that depend on paramiko. (John Arbash Meinel, Mattheiu Moy)

    * Fallback to Paramiko properly, if no ``ssh`` executable exists on
      the system. (Andrew Bennetts, John Arbash Meinel)

    * ``Branch.bind(other_branch)`` no longer takes a write lock on the
      other branch, and will not push or pull between the two branches.
      API users will need to perform a push or pull or update operation if they
      require branch synchronisation to take place. (Robert Collins, #47344)

    * When creating a tarball or zipfile export, export unicode names as utf-8
      paths. This may not work perfectly on all platforms, but has the best
      chance of working in the common case. (John Arbash Meinel, #56816)

    * When committing, only files that exist in working tree or basis tree
      may be specified (Aaron Bentley, #50793)

  PORTABILITY:

    * Fixes to run on Python 2.5 (Brian M. Carlson, Martin Pool, Marien Zwart)

  INTERNALS:

    * TestCaseInTempDir now creates a separate directory for HOME, rather
      than having HOME set to the same location as the working directory.
      (John Arbash Meinel)

    * ``run_bzr_subprocess()`` can take an optional ``env_changes={}`` parameter,
      which will update os.environ inside the spawned child. It also can
      take a ``universal_newlines=True``, which helps when checking the output
      of the command. (John Arbash Meinel)

    * Refactor SFTP vendors to allow easier re-use when ssh is used.
      (Andrew Bennetts)

    * ``Transport.list_dir()`` and ``Transport.iter_files_recursive()`` should always
      return urlescaped paths. This is now tested (there were bugs in a few
      of the transports) (Andrew Bennetts, David Allouche, John Arbash Meinel)

    * New utility function ``symbol_versioning.deprecation_string``. Returns the
      formatted string for a callable, deprecation format pair. (Robert Collins)

    * New TestCase helper applyDeprecated. This allows you to call a callable
      which is deprecated without it spewing to the screen, just by supplying
      the deprecation format string issued for it. (Robert Collins)

    * Transport.append and Transport.put have been deprecated in favor of
      ``.append_bytes``, ``.append_file``, ``.put_bytes``, and
      ``.put_file``. This removes the ambiguity in what type of object the
      functions take.  ``Transport.non_atomic_put_{bytes,file}`` has also
      been added. Which works similarly to ``Transport.append()`` except for
      SFTP, it doesn't have a round trip when opening the file. Also, it
      provides functionality for creating a parent directory when trying
      to create a file, rather than raise NoSuchFile and forcing the
      caller to repeat their request.
      (John Arbash Meinel)

    * WorkingTree has a new api ``unversion`` which allow the unversioning of
      entries by their file id. (Robert Collins)

    * ``WorkingTree.pending_merges`` is deprecated.  Please use the
      ``get_parent_ids`` (introduced in 0.10) method instead. (Robert Collins)

    * WorkingTree has a new ``lock_tree_write`` method which locks the branch for
      read rather than write. This is appropriate for actions which only need
      the branch data for reference rather than mutation. A new decorator
      ``needs_tree_write_lock`` is provided in the workingtree module. Like the
      ``needs_read_lock`` and ``needs_write_lock`` decorators this allows static
      declaration of the locking requirements of a function to ensure that
      a lock is taken out for casual scripts. (Robert Collins, #54107)

    * All WorkingTree methods which write to the tree, but not to the branch
      have been converted to use ``needs_tree_write_lock`` rather than
      ``needs_write_lock``. Also converted is the revert, conflicts and tree
      transform modules. This provides a modest performance improvement on
      metadir style trees, due to the reduce lock-acquisition, and a more
      significant performance improvement on lightweight checkouts from
      remote branches, where trivial operations used to pay a significant
      penalty. It also provides the basis for allowing readonly checkouts.
      (Robert Collins)

    * Special case importing the standard library 'copy' module. This shaves
      off 40ms of startup time, while retaining compatibility. See:
      ``bzrlib/inspect_for_copy.py`` for more details. (John Arbash Meinel)

    * WorkingTree has a new parent class MutableTree which represents the
      specialisations of Tree which are able to be altered. (Robert Collins)

    * New methods mkdir and ``put_file_bytes_non_atomic`` on MutableTree that
      mutate the tree and its contents. (Robert Collins)

    * Transport behaviour at the root of the URL is now defined and tested.
      (Andrew Bennetts, Robert Collins)

  TESTING:

    * New test helper classs MemoryTree. This is typically accessed via
      ``self.make_branch_and_memory_tree()`` in test cases. (Robert Collins)

    * Add ``start_bzr_subprocess`` and ``stop_bzr_subprocess`` to allow test
      code to continue running concurrently with a subprocess of bzr.
      (Andrew Bennetts, Robert Collins)

    * Add a new method ``Transport.get_smart_client()``. This is provided to
      allow upgrades to a richer interface than the VFS one provided by
      Transport. (Andrew Bennetts, Martin Pool)

bzr 0.10  2006-08-29
--------------------

  IMPROVEMENTS:
    * 'merge' now takes --uncommitted, to apply uncommitted changes from a
      tree.  (Aaron Bentley)

    * 'bzr add --file-ids-from' can be used to specify another path to use
      for creating file ids, rather than generating all new ones. Internally,
      the 'action' passed to ``smart_add_tree()`` can return ``file_ids`` that
      will be used, rather than having bzrlib generate new ones.
      (John Arbash Meinel, #55781)

    * ``bzr selftest --benchmark`` now allows a ``--cache-dir`` parameter.
      This will cache some of the intermediate trees, and decrease the
      setup time for benchmark tests. (John Arbash Meinel)

    * Inverse forms are provided for all boolean options.  For example,
      --strict has --no-strict, --no-recurse has --recurse (Aaron Bentley)

    * Serialize out Inventories directly, rather than using ElementTree.
      Writing out a kernel sized inventory drops from 2s down to ~350ms.
      (Robert Collins, John Arbash Meinel)

  BUG FIXES:

    * Help diffutils 2.8.4 get along with binary tests (Marien Zwart: #57614)

    * Change LockDir so that if the lock directory doesn't exist when
      ``lock_write()`` is called, an attempt will be made to create it.
      (John Arbash Meinel, #56974)

    * ``bzr uncommit`` preserves pending merges. (John Arbash Meinel, #57660)

    * Active FTP transport now works as intended. (ghozzy, #56472)

    * Really fix mutter() so that it won't ever raise a UnicodeError.
      It means it is possible for ~/.bzr.log to contain non UTF-8 characters.
      But it is a debugging log, not a real user file.
      (John Arbash Meinel, #56947, #53880)

    * Change Command handle to allow Unicode command and options.
      At present we cannot register Unicode command names, so we will get
      BzrCommandError('unknown command'), or BzrCommandError('unknown option')
      But that is better than a UnicodeError + a traceback.
      (John Arbash Meinel, #57123)

    * Handle TZ=UTC properly when reading/writing revisions.
      (John Arbash Meinel, #55783, #56290)

    * Use ``GPG_TTY`` to allow gpg --cl to work with gpg-agent in a pipeline,
      (passing text to sign in on stdin). (John Arbash Meinel, #54468)

    * External diff does the right thing for binaries even in foreign
      languages. (John Arbash Meinel, #56307)

    * Testament handles more cases when content is unicode. Specific bug was
      in handling of revision properties.
      (John Arbash Meinel, Holger Krekel, #54723)

    * The bzr selftest was failing on installed versions due to a bug in a new
      test helper. (John Arbash Meinel, Robert Collins, #58057)

  INTERNALS:

    * ``bzrlib.cache_utf8`` contains ``encode()`` and ``decode()`` functions
      which can be used to cache the conversion between utf8 and Unicode.
      Especially helpful for some of the knit annotation code, which has to
      convert revision ids to utf8 to annotate lines in storage.
      (John Arbash Meinel)

    * ``setup.py`` now searches the filesystem to find all packages which
      need to be installed. This should help make the life of packagers
      easier. (John Arbash Meinel)

bzr 0.9.0  2006-08-11
---------------------

  SURPRISES:

   * The hard-coded built-in ignore rules have been removed. There are
     now two rulesets which are enforced. A user global one in
     ``~/.bazaar/ignore`` which will apply to every tree, and the tree
     specific one '.bzrignore'.
     ``~/.bazaar/ignore`` will be created if it does not exist, but with
     a more conservative list than the old default.
     This fixes bugs with default rules being enforced no matter what.
     The old list of ignore rules from bzr is available by
     running 'bzr ignore --old-default-rules'.
     (Robert Collins, Martin Pool, John Arbash Meinel)

   * 'branches.conf' has been changed to 'locations.conf', since it can apply
     to more locations than just branch locations.
     (Aaron Bentley)

  IMPROVEMENTS:

   * The revision specifier "revno:" is extended to accept the syntax
     revno:N:branch. For example,
     revno:42:http://bazaar-vcs.org/bzr/bzr.dev/ means revision 42 in
     bzr.dev.  (Matthieu Moy)

   * Tests updates to ensure proper URL handling, UNICODE support, and
     proper printing when the user's terminal encoding cannot display
     the path of a file that has been versioned.
     ``bzr branch`` can take a target URL rather than only a local directory.
     ``Branch.get_parent()/set_parent()`` now save a relative path if possible,
     and normalize the parent based on root, allowing access across
     different transports. (John Arbash Meinel, Wouter van Heyst, Martin Pool)
     (Malone #48906, #42699, #40675, #5281, #3980, #36363, #43689,
     #42517, #42514)

   * On Unix, detect terminal width using an ioctl not just $COLUMNS.
     Use terminal width for single-line logs from ``bzr log --line`` and
     pending-merge display.  (Robert Widhopf-Fenk, Gustavo Niemeyer)
     (Malone #3507)

   * On Windows, detect terminal width using GetConsoleScreenBufferInfo.
     (Alexander Belchenko)

   * Speedup improvement for 'date:'-revision search. (Guillaume Pinot).

   * Show the correct number of revisions pushed when pushing a new branch.
     (Robert Collins).

   * 'bzr selftest' now shows a progress bar with the number of tests, and
     progress made. 'make check' shows tests in -v mode, to be more useful
     for the PQM status window. (Robert Collins).
     When using a progress bar, failed tests are printed out, rather than
     being overwritten by the progress bar until the suite finishes.
     (John Arbash Meinel)

   * 'bzr selftest --benchmark' will run a new benchmarking selftest.
     'bzr selftest --benchmark --lsprof-timed' will use lsprofile to generate
     profile data for the individual profiled calls, allowing for fine
     grained analysis of performance.
     (Robert Collins, Martin Pool).

   * 'bzr commit' shows a progress bar. This is useful for commits over sftp
     where commit can take an appreciable time. (Robert Collins)

   * 'bzr add' is now less verbose in telling you what ignore globs were
     matched by files being ignored. Instead it just tells you how many
     were ignored (because you might reasonably be expecting none to be
     ignored). 'bzr add -v' is unchanged and will report every ignored
     file. (Robert Collins).

   * ftp now has a test server if medusa is installed. As part of testing,
     ftp support has been improved, including support for supplying a
     non-standard port. (John Arbash Meinel).

   * 'bzr log --line' shows the revision number, and uses only the
     first line of the log message (#5162, Alexander Belchenko;
     Matthieu Moy)

   * 'bzr status' has had the --all option removed. The 'bzr ls' command
     should be used to retrieve all versioned files. (Robert Collins)

   * 'bzr bundle OTHER/BRANCH' will create a bundle which can be sent
     over email, and applied on the other end, while maintaining ancestry.
     This bundle can be applied with either 'bzr merge' or 'bzr pull',
     the same way you would apply another branch.
     (John Arbash Meinel, Aaron Bentley)

   * 'bzr whoami' can now be used to set your identity from the command line,
     for a branch or globally.  (Robey Pointer)

   * 'bzr checkout' now aliased to 'bzr co', and 'bzr annotate' to 'bzr ann'.
     (Michael Ellerman)

   * 'bzr revert DIRECTORY' now reverts the contents of the directory as well.
     (Aaron Bentley)

   * 'bzr get sftp://foo' gives a better error when paramiko is not present.
     Also updates things like 'http+pycurl://' if pycurl is not present.
     (John Arbash Meinel) (Malone #47821, #52204)

   * New env variable ``BZR_PROGRESS_BAR``, sets the default progress bar type.
     Can be set to 'none' or 'dummy' to disable the progress bar, 'dots' or
     'tty' to create the respective type. (John Arbash Meinel, #42197, #51107)

   * Improve the help text for 'bzr diff' to explain what various options do.
     (John Arbash Meinel, #6391)

   * 'bzr uncommit -r 10' now uncommits revisions 11.. rather than uncommitting
     revision 10. This makes -r10 more in line with what other commands do.
     'bzr uncommit' also now saves the pending merges of the revisions that
     were removed. So it is safe to uncommit after a merge, fix something,
     and commit again. (John Arbash Meinel, #32526, #31426)

   * 'bzr init' now also works on remote locations.
     (Wouter van Heyst, #48904)

   * HTTP support has been updated. When using pycurl we now support
     connection keep-alive, which reduces dns requests and round trips.
     And for both urllib and pycurl we support multi-range requests,
     which decreases the number of round-trips. Performance results for
     ``bzr branch http://bazaar-vcs.org/bzr/bzr.dev/`` indicate
     http branching is now 2-3x faster, and ``bzr pull`` in an existing
     branch is as much as 4x faster.
     (Michael Ellerman, Johan Rydberg, John Arbash Meinel, #46768)

   * Performance improvements for sftp. Branching and pulling are now up to
     2x faster. Utilize paramiko.readv() support for async requests if it
     is available (paramiko > 1.6) (John Arbash Meinel)

  BUG FIXES:

    * Fix shadowed definition of TestLocationConfig that caused some
      tests not to run.
      (Erik Bågfors, Michael Ellerman, Martin Pool, #32587)

    * Fix unnecessary requirement of sign-my-commits that it be run from
      a working directory.  (Martin Pool, Robert Collins)

    * 'bzr push location' will only remember the push location if it succeeds
      in connecting to the remote location. (John Arbash Meinel, #49742)

    * 'bzr revert' no longer toggles the executable bit on win32
      (John Arbash Meinel, #45010)

    * Handle broken pipe under win32 correctly. (John Arbash Meinel)

    * sftp tests now work correctly on win32 if you have a newer paramiko
      (John Arbash Meinel)

    * Cleanup win32 test suite, and general cleanup of places where
      file handles were being held open. (John Arbash Meinel)

    * When specifying filenames for 'diff -r x..y', the name of the file in the
      working directory can be used, even if its name is different in both x
      and y.

    * File-ids containing single- or double-quotes are handled correctly by
      push. (Aaron Bentley, #52227)

    * Normalize unicode filenames to ensure cross-platform consistency.
      (John Arbash Meinel, #43689)

    * The argument parser can now handle '-' as an argument. Currently
      no code interprets it specially (it is mostly handled as a file named
      '-'). But plugins, and future operations can use it.
      (John Arbash meinel, #50984)

    * Bundles can properly read binary files with a plain '\r' in them.
      (John Arbash Meinel, #51927)

    * Tuning ``iter_entries()`` to be more efficient (John Arbash Meinel, #5444)

    * Lots of win32 fixes (the test suite passes again).
      (John Arbash Meinel, #50155)

    * Handle openbsd returning None for sys.getfilesystemencoding() (#41183)

    * Support ftp APPE (append) to allow Knits to be used over ftp (#42592)

    * Removals are only committed if they match the filespec (or if there is
      no filespec).  (#46635, Aaron Bentley)

    * smart-add recurses through all supplied directories
      (John Arbash Meinel, #52578)

    * Make the bundle reader extra lines before and after the bundle text.
      This allows you to parse an email with the bundle inline.
      (John Arbash Meinel, #49182)

    * Change the file id generator to squash a little bit more. Helps when
      working with long filenames on windows. (Also helps for unicode filenames
      not generating hidden files). (John Arbash Meinel, #43801)

    * Restore terminal mode on C-c while reading sftp password.  (#48923,
      Nicholas Allen, Martin Pool)

    * Timestamps are rounded to 1ms, and revision entries can be recreated
      exactly. (John Arbash Meinel, Jamie Wilkinson, #40693)

    * Branch.base has changed to a URL, but ~/.bazaar/locations.conf should
      use local paths, since it is user visible (John Arbash Meinel, #53653)

    * ``bzr status foo`` when foo was unversioned used to cause a full delta
      to be generated (John Arbash Meinel, #53638)

    * When reading revision properties, an empty value should be considered
      the empty string, not None (John Arbash Meinel, #47782)

    * ``bzr diff --diff-options`` can now handle binary files being changed.
      Also, the output is consistent when --diff-options is not supplied.
      (John Arbash Meinel, #54651, #52930)

    * Use the right suffixes for loading plugins (John Arbash Meinel, #51810)

    * Fix ``Branch.get_parent()`` to handle the case when the parent is not
      accessible (John Arbash Meinel, #52976)

  INTERNALS:

    * Combine the ignore rules into a single regex rather than looping over
      them to reduce the threshold where  N^2 behaviour occurs in operations
      like status. (Jan Hudec, Robert Collins).

    * Appending to ``bzrlib.DEFAULT_IGNORE`` is now deprecated. Instead, use
      one of the add functions in bzrlib.ignores. (John Arbash Meinel)

    * 'bzr push' should only push the ancestry of the current revision, not
      all of the history in the repository. This is especially important for
      shared repositories. (John Arbash Meinel)

    * ``bzrlib.delta.compare_trees`` now iterates in alphabetically sorted order,
      rather than randomly walking the inventories. (John Arbash Meinel)

    * Doctests are now run in temporary directories which are cleaned up when
      they finish, rather than using special ScratchDir/ScratchBranch objects.
      (Martin Pool)

    * Split ``check`` into separate methods on the branch and on the repository,
      so that it can be specialized in ways that are useful or efficient for
      different formats.  (Martin Pool, Robert Collins)

    * Deprecate ``Repository.all_revision_ids``; most methods don't really need
      the global revision graph but only that part leading up to a particular
      revision.  (Martin Pool, Robert Collins)

    * Add a BzrDirFormat ``control_formats`` list which allows for control formats
      that do not use '.bzr' to store their data - i.e. '.svn', '.hg' etc.
      (Robert Collins, Jelmer Vernooij).

    * ``bzrlib.diff.external_diff`` can be redirected to any file-like object.
      Uses subprocess instead of spawnvp.
      (James Henstridge, John Arbash Meinel, #4047, #48914)

    * New command line option '--profile-imports', which will install a custom
      importer to log time to import modules and regex compilation time to
      sys.stderr (John Arbash Meinel)

    * 'EmptyTree' is now deprecated, please use ``repository.revision_tree(None)``
      instead. (Robert Collins)

    * "RevisionTree" is now in bzrlib/revisiontree.py. (Robert Collins)

bzr 0.8.2  2006-05-17
---------------------

  BUG FIXES:

    * setup.py failed to install launchpad plugin.  (Martin Pool)

bzr 0.8.1  2006-05-16
---------------------

  BUG FIXES:

    * Fix failure to commit a merge in a checkout.  (Martin Pool,
      Robert Collins, Erik Bågfors, #43959)

    * Nicer messages from 'commit' in the case of renames, and correct
      messages when a merge has occured. (Robert Collins, Martin Pool)

    * Separate functionality from assert statements as they are skipped in
      optimized mode of python. Add the same check to pending merges.
      (Olaf Conradi, #44443)

  CHANGES:

    * Do not show the None revision in output of bzr ancestry. (Olaf Conradi)

    * Add info on standalone branches without a working tree.
      (Olaf Conradi, #44155)

    * Fix bug in knits when raising InvalidRevisionId. (Olaf Conradi, #44284)

  CHANGES:

    * Make editor invocation comply with Debian Policy. First check
      environment variables VISUAL and EDITOR, then try editor from
      alternatives system. If that all fails, fall back to the pre-defined
      list of editors. (Olaf Conradi, #42904)

  NEW FEATURES:

    * New 'register-branch' command registers a public branch into
      Launchpad.net, where it can be associated with bugs, etc.
      (Martin Pool, Bjorn Tillenius, Robert Collins)

  INTERNALS:

    * New public api in InventoryEntry - ``describe_change(old, new)`` which
      provides a human description of the changes between two old and
      new. (Robert Collins, Martin Pool)

  TESTING:

    * Fix test case for bzr info in upgrading a standalone branch to metadir,
      uses bzrlib api now. (Olaf Conradi)

bzr 0.8  2006-05-08
-------------------

  NOTES WHEN UPGRADING:

    Release 0.8 of bzr introduces a new format for history storage, called
    'knit', as an evolution of to the 'weave' format used in 0.7.  Local
    and remote operations are faster using knits than weaves.  Several
    operations including 'init', 'init-repo', and 'upgrade' take a
    --format option that controls this.  Branching from an existing branch
    will keep the same format.

    It is possible to merge, pull and push between branches of different
    formats but this is slower than moving data between homogenous
    branches.  It is therefore recommended (but not required) that you
    upgrade all branches for a project at the same time.  Information on
    formats is shown by 'bzr info'.

    bzr 0.8 now allows creation of 'repositories', which hold the history
    of files and revisions for several branches.  Previously bzr kept all
    the history for a branch within the .bzr directory at the root of the
    branch, and this is still the default.  To create a repository, use
    the new 'bzr init-repo' command.  Branches exist as directories under
    the repository and contain just a small amount of information
    indicating the current revision of the branch.

    bzr 0.8 also supports 'checkouts', which are similar to in cvs and
    subversion.  Checkouts are associated with a branch (optionally in a
    repository), which contains all the historical information.  The
    result is that a checkout can be deleted without losing any
    already-committed revisions.  A new 'update' command is also available.

    Repositories and checkouts are not supported with the 0.7 storage
    format.  To use them you must upgrad to either knits, or to the
    'metaweave' format, which uses weaves but changes the .bzr directory
    arrangement.


  IMPROVEMENTS:

    * Sftp paths can now be relative, or local, according to the lftp
      convention. Paths now take the form::

          sftp://user:pass@host:port/~/relative/path
          or
          sftp://user:pass@host:port/absolute/path

    * The FTP transport now tries to reconnect after a temporary
      failure. ftp put is made atomic. (Matthieu Moy)

    * The FTP transport now maintains a pool of connections, and
      reuses them to avoid multiple connections to the same host (like
      sftp did). (Daniel Silverstone)

    * The ``bzr_man.py`` file has been removed. To create the man page now,
      use ``./generate_docs.py man``. The new program can also create other files.
      Run ``python generate_docs.py --help`` for usage information.
      (Hans Ulrich Niedermann & James Blackwell).

    * Man Page now gives full help (James Blackwell).
      Help also updated to reflect user config now being stored in .bazaar
      (Hans Ulrich Niedermann)

    * It's now possible to set aliases in bazaar.conf (Erik Bågfors)

    * Pull now accepts a --revision argument (Erik Bågfors)

    * ``bzr re-sign`` now allows multiple revisions to be supplied on the command
      line. You can now use the following command to sign all of your old
      commits::

        find .bzr/revision-store// -name my@email-* \
          | sed 's/.*\/\/..\///' \
          | xargs bzr re-sign

    * Upgrade can now upgrade over the network. (Robert Collins)

    * Two new commands 'bzr checkout' and 'bzr update' allow for CVS/SVN-alike
      behaviour.  By default they will cache history in the checkout, but
      with --lightweight almost all data is kept in the master branch.
      (Robert Collins)

    * 'revert' unversions newly-versioned files, instead of deleting them.

    * 'merge' is more robust.  Conflict messages have changed.

    * 'merge' and 'revert' no longer clobber existing files that end in '~' or
      '.moved'.

    * Default log format can be set in configuration and plugins can register
      their own formatters. (Erik Bågfors)

    * New 'reconcile' command will check branch consistency and repair indexes
      that can become out of sync in pre 0.8 formats. (Robert Collins,
      Daniel Silverstone)

    * New 'bzr init --format' and 'bzr upgrade --format' option to control
      what storage format is created or produced.  (Robert Collins,
      Martin Pool)

    * Add parent location to 'bzr info', if there is one.  (Olaf Conradi)

    * New developer commands 'weave-list' and 'weave-join'.  (Martin Pool)

    * New 'init-repository' command, plus support for repositories in 'init'
      and 'branch' (Aaron Bentley, Erik Bågfors, Robert Collins)

    * Improve output of 'info' command. Show all relevant locations related to
      working tree, branch and repository. Use kibibytes for binary quantities.
      Fix off-by-one error in missing revisions of working tree.  Make 'info'
      work on branches, repositories and remote locations.  Show locations
      relative to the shared repository, if applicable.  Show locking status
      of locations.  (Olaf Conradi)

    * Diff and merge now safely handle binary files. (Aaron Bentley)

    * 'pull' and 'push' now normalise the revision history, so that any two
      branches with the same tip revision will have the same output from 'log'.
      (Robert Collins)

    * 'merge' accepts --remember option to store parent location, like 'push'
      and 'pull'. (Olaf Conradi)

    * bzr status and diff when files given as arguments do not exist
      in the relevant trees.  (Martin Pool, #3619)

    * Add '.hg' to the default ignore list.  (Martin Pool)

    * 'knit' is now the default disk format. This improves disk performance and
      utilization, increases incremental pull performance, robustness with SFTP
      and allows checkouts over SFTP to perform acceptably.
      The initial Knit code was contributed by Johan Rydberg based on a
      specification by Martin Pool.
      (Robert Collins, Aaron Bentley, Johan Rydberg, Martin Pool).

    * New tool to generate all-in-one html version of the manual.  (Alexander
      Belchenko)

    * Hitting CTRL-C while doing an SFTP push will no longer cause stale locks
      to be left in the SFTP repository. (Robert Collins, Martin Pool).

    * New option 'diff --prefix' to control how files are named in diff
      output, with shortcuts '-p0' and '-p1' corresponding to the options for
      GNU patch.  (Alexander Belchenko, Goffredo Baroncelli, Martin Pool)

    * Add --revision option to 'annotate' command.  (Olaf Conradi)

    * If bzr shows an unexpected revision-history after pulling (perhaps due
      to a reweave) it can now be corrected by 'bzr reconcile'.
      (Robert Collins)

  CHANGES:

    * Commit is now verbose by default, and shows changed filenames and the
      new revision number.  (Robert Collins, Martin Pool)

    * Unify 'mv', 'move', 'rename'.  (Matthew Fuller, #5379)

    * 'bzr -h' shows help.  (Martin Pool, Ian Bicking, #35940)

    * Make 'pull' and 'push' remember location on failure using --remember.
      (Olaf Conradi)

    * For compatibility, make old format for using weaves inside metadir
      available as 'metaweave' format.  Rename format 'metadir' to 'default'.
      Clean up help for option --format in commands 'init', 'init-repo' and
      'upgrade'.  (Olaf Conradi)

  INTERNALS:

    * The internal storage of history, and logical branch identity have now
      been split into Branch, and Repository. The common locking and file
      management routines are now in bzrlib.lockablefiles.
      (Aaron Bentley, Robert Collins, Martin Pool)

    * Transports can now raise DependencyNotPresent if they need a library
      which is not installed, and then another implementation will be
      tried.  (Martin Pool)

    * Remove obsolete (and no-op) `decode` parameter to `Transport.get`.
      (Martin Pool)

    * Using Tree Transform for merge, revert, tree-building

    * WorkingTree.create, Branch.create, ``WorkingTree.create_standalone``,
      Branch.initialize are now deprecated. Please see ``BzrDir.create_*`` for
      replacement API's. (Robert Collins)

    * New BzrDir class represents the .bzr control directory and manages
      formatting issues. (Robert Collins)

    * New repository.InterRepository class encapsulates Repository to
      Repository actions and allows for clean selection of optimised code
      paths. (Robert Collins)

    * ``bzrlib.fetch.fetch`` and ``bzrlib.fetch.greedy_fetch`` are now
      deprecated, please use ``branch.fetch`` or ``repository.fetch``
      depending on your needs. (Robert Collins)

    * deprecated methods now have a ``is_deprecated`` flag on them that can
      be checked, if you need to determine whether a given callable is
      deprecated at runtime. (Robert Collins)

    * Progress bars are now nested - see
      ``bzrlib.ui.ui_factory.nested_progress_bar``.
      (Robert Collins, Robey Pointer)

    * New API call ``get_format_description()`` for each type of format.
      (Olaf Conradi)

    * Changed ``branch.set_parent()`` to accept None to remove parent.
      (Olaf Conradi)

    * Deprecated BzrError AmbiguousBase.  (Olaf Conradi)

    * WorkingTree.branch is now a read only property.  (Robert Collins)

    * bzrlib.ui.text.TextUIFactory now accepts a ``bar_type`` parameter which
      can be None or a factory that will create a progress bar. This is
      useful for testing or for overriding the bzrlib.progress heuristic.
      (Robert Collins)

    * New API method ``get_physical_lock_status()`` to query locks present on a
      transport.  (Olaf Conradi)

    * Repository.reconcile now takes a thorough keyword parameter to allow
      requesting an indepth reconciliation, rather than just a data-loss
      check. (Robert Collins)

    * ``bzrlib.ui.ui_factory protocol`` now supports ``get_boolean`` to prompt
      the user for yes/no style input. (Robert Collins)

  TESTING:

    * SFTP tests now shortcut the SSH negotiation, reducing test overhead
      for testing SFTP protocol support. (Robey Pointer)

    * Branch formats are now tested once per implementation (see ``bzrlib.
      tests.branch_implementations``. This is analagous to the transport
      interface tests, and has been followed up with working tree,
      repository and BzrDir tests. (Robert Collins)

    * New test base class TestCaseWithTransport provides a transport aware
      test environment, useful for testing any transport-interface using
      code. The test suite option --transport controls the transport used
      by this class (when its not being used as part of implementation
      contract testing). (Robert Collins)

    * Close logging handler on disabling the test log. This will remove the
      handler from the internal list inside python's logging module,
      preventing shutdown from closing it twice.  (Olaf Conradi)

    * Move test case for uncommit to blackbox tests.  (Olaf Conradi)

    * ``run_bzr`` and ``run_bzr_captured`` now accept a 'stdin="foo"'
      parameter which will provide String("foo") to the command as its stdin.

bzr 0.7 2006-01-09
------------------

  CHANGES:

    * .bzrignore is excluded from exports, on the grounds that it's a bzr
      internal-use file and may not be wanted.  (Jamie Wilkinson)

    * The "bzr directories" command were removed in favor of the new
      --kind option to the "bzr inventory" command.  To list all
      versioned directories, now use "bzr inventory --kind directory".
      (Johan Rydberg)

    * Under Windows configuration directory is now ``%APPDATA%\bazaar\2.0``
      by default. (John Arbash Meinel)

    * The parent of Bzr configuration directory can be set by ``BZR_HOME``
      environment variable. Now the path for it is searched in ``BZR_HOME``,
      then in HOME. Under Windows the order is: ``BZR_HOME``, ``APPDATA``
      (usually points to ``C:\Documents and Settings\User Name\Application Data``),
      ``HOME``. (John Arbash Meinel)

    * Plugins with the same name in different directories in the bzr plugin
      path are no longer loaded: only the first successfully loaded one is
      used. (Robert Collins)

    * Use systems' external ssh command to open connections if possible.
      This gives better integration with user settings such as ProxyCommand.
      (James Henstridge)

    * Permissions on files underneath .bzr/ are inherited from the .bzr
      directory. So for a shared repository, simply doing 'chmod -R g+w .bzr/'
      will mean that future file will be created with group write permissions.

    * configure.in and config.guess are no longer in the builtin default
      ignore list.

    * '.sw[nop]' pattern ignored, to ignore vim swap files for nameless
      files.  (John Arbash Meinel, Martin Pool)

  IMPROVEMENTS:

    * "bzr INIT dir" now initializes the specified directory, and creates
      it if it does not exist.  (John Arbash Meinel)

    * New remerge command (Aaron Bentley)

    * Better zsh completion script.  (Steve Borho)

    * 'bzr diff' now returns 1 when there are changes in the working
      tree. (Robert Collins)

    * 'bzr push' now exists and can push changes to a remote location.
      This uses the transport infrastructure, and can store the remote
      location in the ~/.bazaar/branches.conf configuration file.
      (Robert Collins)

    * Test directories are only kept if the test fails and the user requests
      that they be kept.

    * Tweaks to short log printing

    * Added branch nicks, new nick command, printing them in log output.
      (Aaron Bentley)

    * If ``$BZR_PDB`` is set, pop into the debugger when an uncaught exception
      occurs.  (Martin Pool)

    * Accept 'bzr resolved' (an alias for 'bzr resolve'), as this is
      the same as Subversion.  (Martin Pool)

    * New ftp transport support (on ftplib), for ftp:// and aftp://
      URLs.  (Daniel Silverstone)

    * Commit editor temporary files now start with ``bzr_log.``, to allow
      text editors to match the file name and set up appropriate modes or
      settings.  (Magnus Therning)

    * Improved performance when integrating changes from a remote weave.
      (Goffredo Baroncelli)

    * Sftp will attempt to cache the connection, so it is more likely that
      a connection will be reused, rather than requiring multiple password
      requests.

    * bzr revno now takes an optional argument indicating the branch whose
      revno should be printed.  (Michael Ellerman)

    * bzr cat defaults to printing the last version of the file.
      (Matthieu Moy, #3632)

    * New global option 'bzr --lsprof COMMAND' runs bzr under the lsprof
      profiler.  (Denys Duchier)

    * Faster commits by reading only the headers of affected weave files.
      (Denys Duchier)

    * 'bzr add' now takes a --dry-run parameter which shows you what would be
      added, but doesn't actually add anything. (Michael Ellerman)

    * 'bzr add' now lists how many files were ignored per glob.  add --verbose
      lists the specific files.  (Aaron Bentley)

    * 'bzr missing' now supports displaying changes in diverged trees and can
      be limited to show what either end of the comparison is missing.
      (Aaron Bently, with a little prompting from Daniel Silverstone)

  BUG FIXES:

    * SFTP can walk up to the root path without index errors. (Robert Collins)

    * Fix bugs in running bzr with 'python -O'.  (Martin Pool)

    * Error when run with -OO

    * Fix bug in reporting http errors that don't have an http error code.
      (Martin Pool)

    * Handle more cases of pipe errors in display commands

    * Change status to 3 for all errors

    * Files that are added and unlinked before committing are completely
      ignored by diff and status

    * Stores with some compressed texts and some uncompressed texts are now
      able to be used. (John A Meinel)

    * Fix for bzr pull failing sometimes under windows

    * Fix for sftp transport under windows when using interactive auth

    * Show files which are both renamed and modified as such in 'bzr
      status' output.  (Daniel Silverstone, #4503)

    * Make annotate cope better with revisions committed without a valid
      email address.  (Marien Zwart)

    * Fix representation of tab characters in commit messages.
      (Harald Meland)

    * List of plugin directories in ``BZR_PLUGIN_PATH`` environment variable is
      now parsed properly under Windows. (Alexander Belchenko)

    * Show number of revisions pushed/pulled/merged. (Robey Pointer)

    * Keep a cached copy of the basis inventory to speed up operations
      that need to refer to it.  (Johan Rydberg, Martin Pool)

    * Fix bugs in bzr status display of non-ascii characters.
      (Martin Pool)

    * Remove Makefile.in from default ignore list.
      (Tollef Fog Heen, Martin Pool, #6413)

    * Fix failure in 'bzr added'.  (Nathan McCallum, Martin Pool)

  TESTING:

    * Fix selftest asking for passwords when there are no SFTP keys.
      (Robey Pointer, Jelmer Vernooij)

    * Fix selftest run with 'python -O'.  (Martin Pool)

    * Fix HTTP tests under Windows. (John Arbash Meinel)

    * Make tests work even if HOME is not set (Aaron Bentley)

    * Updated ``build_tree`` to use fixed line-endings for tests which read
      the file cotents and compare. Make some tests use this to pass under
      Windows. (John Arbash Meinel)

    * Skip stat and symlink tests under Windows. (Alexander Belchenko)

    * Delay in selftest/testhashcash is now issued under win32 and Cygwin.
      (John Arbash Meinel)

    * Use terminal width to align verbose test output.  (Martin Pool)

    * Blackbox tests are maintained within the bzrlib.tests.blackbox directory.
      If adding a new test script please add that to
      ``bzrlib.tests.blackbox.__init__``. (Robert Collins)

    * Much better error message if one of the test suites can't be
      imported.  (Martin Pool)

    * Make check now runs the test suite twice - once with the default locale,
      and once with all locales forced to C, to expose bugs. This is not
      trivially done within python, so for now its only triggered by running
      Make check. Integrators and packagers who wish to check for full
      platform support should run 'make check' to test the source.
      (Robert Collins)

    * Tests can now run TestSkipped if they can't execute for any reason.
      (Martin Pool) (NB: TestSkipped should only be raised for correctable
      reasons - see the wiki spec ImprovingBzrTestSuite).

    * Test sftp with relative, absolute-in-homedir and absolute-not-in-homedir
      paths for the transport tests. Introduce blackbox remote sftp tests that
      test the same permutations. (Robert Collins, Robey Pointer)

    * Transport implementation tests are now independent of the local file
      system, which allows tests for esoteric transports, and for features
      not available in the local file system. They also repeat for variations
      on the URL scheme that can introduce issues in the transport code,
      see bzrlib.transport.TransportTestProviderAdapter() for this.
      (Robert Collins).

    * ``TestCase.build_tree`` uses the transport interface to build trees,
      pass in a transport parameter to give it an existing connection.
      (Robert Collins).

  INTERNALS:

    * WorkingTree.pull has been split across Branch and WorkingTree,
      to allow Branch only pulls. (Robert Collins)

    * ``commands.display_command`` now returns the result of the decorated
      function. (Robert Collins)

    * LocationConfig now has a ``set_user_option(key, value)`` call to save
      a setting in its matching location section (a new one is created
      if needed). (Robert Collins)

    * Branch has two new methods, ``get_push_location`` and
      ``set_push_location`` to respectively, get and set the push location.
      (Robert Collins)

    * ``commands.register_command`` now takes an optional flag to signal that
      the registrant is planning to decorate an existing command. When
      given multiple plugins registering a command is not an error, and
      the original command class (whether built in or a plugin based one) is
      returned to the caller. There is a new error 'MustUseDecorated' for
      signalling when a wrapping command should switch to the original
      version. (Robert Collins)

    * Some option parsing errors will raise 'BzrOptionError', allowing
      granular detection for decorating commands. (Robert Collins).

    * ``Branch.read_working_inventory`` has moved to
      ``WorkingTree.read_working_inventory``. This necessitated changes to
      ``Branch.get_root_id``, and a move of ``Branch.set_inventory`` to
      WorkingTree as well. To make it clear that a WorkingTree cannot always
      be obtained ``Branch.working_tree()`` will raise
      ``errors.NoWorkingTree`` if one cannot be obtained. (Robert Collins)

    * All pending merges operations from Branch are now on WorkingTree.
      (Robert Collins)

    * The follow operations from Branch have moved to WorkingTree::

          add()
          commit()
          move()
          rename_one()
          unknowns()

      (Robert Collins)

    * ``bzrlib.add.smart_add_branch`` is now ``smart_add_tree``. (Robert Collins)

    * New "rio" serialization format, similar to rfc-822. (Martin Pool)

    * Rename selftests to ``bzrlib.tests.test_foo``.  (John A Meinel, Martin
      Pool)

    * ``bzrlib.plugin.all_plugins`` has been changed from an attribute to a
      query method. (Robert Collins)

    * New options to read only the table-of-contents of a weave.
      (Denys Duchier)

    * Raise NoSuchFile when someone tries to add a non-existant file.
      (Michael Ellerman)

    * Simplify handling of DivergedBranches in ``cmd_pull()``.
      (Michael Ellerman)

    * Branch.controlfile* logic has moved to lockablefiles.LockableFiles, which
      is exposed as ``Branch().control_files``. Also this has been altered with the
      controlfile pre/suffix replaced by simple method names like 'get' and
      'put'. (Aaron Bentley, Robert Collins).

    * Deprecated functions and methods can now be marked as such using the
      ``bzrlib.symbol_versioning`` module. Marked method have their docstring
      updated and will issue a DeprecationWarning using the warnings module
      when they are used. (Robert Collins)

    * ``bzrlib.osutils.safe_unicode`` now exists to provide parameter coercion
      for functions that need unicode strings. (Robert Collins)

bzr 0.6 2005-10-28
------------------

  IMPROVEMENTS:

    * pull now takes --verbose to show you what revisions are added or removed
      (John A Meinel)

    * merge now takes a --show-base option to include the base text in
      conflicts.
      (Aaron Bentley)

    * The config files are now read using ConfigObj, so '=' should be used as
      a separator, not ':'.
      (Aaron Bentley)

    * New 'bzr commit --strict' option refuses to commit if there are
      any unknown files in the tree.  To commit, make sure all files are
      either ignored, added, or deleted.  (Michael Ellerman)

    * The config directory is now ~/.bazaar, and there is a single file
      ~/.bazaar/bazaar.conf storing email, editor and other preferences.
      (Robert Collins)

    * 'bzr add' no longer takes a --verbose option, and a --quiet option
      has been added that suppresses all output.

    * Improved zsh completion support in contrib/zsh, from Clint
      Adams.

    * Builtin 'bzr annotate' command, by Martin Pool with improvements from
      Goffredo Baroncelli.

    * 'bzr check' now accepts -v for verbose reporting, and checks for
      ghosts in the branch. (Robert Collins)

    * New command 're-sign' which will regenerate the gpg signature for
      a revision. (Robert Collins)

    * If you set ``check_signatures=require`` for a path in
      ``~/.bazaar/branches.conf`` then bzr will invoke your
      ``gpg_signing_command`` (defaults to gpg) and record a digital signature
      of your commit. (Robert Collins)

    * New sftp transport, based on Paramiko.  (Robey Pointer)

    * 'bzr pull' now accepts '--clobber' which will discard local changes
      and make this branch identical to the source branch. (Robert Collins)

    * Just give a quieter warning if a plugin can't be loaded, and
      put the details in .bzr.log.  (Martin Pool)

    * 'bzr branch' will now set the branch-name to the last component of the
      output directory, if one was supplied.

    * If the option ``post_commit`` is set to one (or more) python function
      names (must be in the bzrlib namespace), then they will be invoked
      after the commit has completed, with the branch and ``revision_id`` as
      parameters. (Robert Collins)

    * Merge now has a retcode of 1 when conflicts occur. (Robert Collins)

    * --merge-type weave is now supported for file contents.  Tree-shape
      changes are still three-way based.  (Martin Pool, Aaron Bentley)

    * 'bzr check' allows the first revision on revision-history to have
      parents - something that is expected for cheap checkouts, and occurs
      when conversions from baz do not have all history.  (Robert Collins).

   * 'bzr merge' can now graft unrelated trees together, if your specify
     0 as a base. (Aaron Bentley)

   * 'bzr commit branch' and 'bzr commit branch/file1 branch/file2' now work
     (Aaron Bentley)

    * Add '.sconsign*' to default ignore list.  (Alexander Belchenko)

   * 'bzr merge --reprocess' minimizes conflicts

  TESTING:

    * The 'bzr selftest --pattern' option for has been removed, now
      test specifiers on the command line can be simple strings, or
      regexps, or both. (Robert Collins)

    * Passing -v to selftest will now show the time each test took to
      complete, which will aid in analysing performance regressions and
      related questions. (Robert Collins)

    * 'bzr selftest' runs all tests, even if one fails, unless '--one'
      is given. (Martin Pool)

    * There is a new method for TestCaseInTempDir, assertFileEqual, which
      will check that a given content is equal to the content of the named
      file. (Robert Collins)

    * Fix test suite's habit of leaving many temporary log files in $TMPDIR.
      (Martin Pool)

  INTERNALS:

    * New 'testament' command and concept for making gpg-signatures
      of revisions that are not tied to a particular internal
      representation.  (Martin Pool).

    * Per-revision properties ('revprops') as key-value associated
      strings on each revision created when the revision is committed.
      Intended mainly for the use of external tools.  (Martin Pool).

    * Config options have moved from bzrlib.osutils to bzrlib.config.
      (Robert Collins)

    * Improved command line option definitions allowing explanations
      for individual options, among other things.  Contributed by
      Magnus Therning.

    * Config options have moved from bzrlib.osutils to bzrlib.config.
      Configuration is now done via the config.Config interface:
      Depending on whether you have a Branch, a Location or no information
      available, construct a ``*Config``, and use its ``signature_checking``,
      ``username`` and ``user_email`` methods. (Robert Collins)

    * Plugins are now loaded under bzrlib.plugins, not bzrlib.plugin, and
      they are made available for other plugins to use. You should not
      import other plugins during the ``__init__`` of your plugin though, as
      no ordering is guaranteed, and the plugins directory is not on the
      python path. (Robert Collins)

    * Branch.relpath has been moved to WorkingTree.relpath. WorkingTree no
      no longer takes an inventory, rather it takes an option branch
      parameter, and if None is given will open the branch at basedir
      implicitly. (Robert Collins)

    * Cleaner exception structure and error reporting.  Suggested by
      Scott James Remnant.  (Martin Pool)

    * Branch.remove has been moved to WorkingTree, which has also gained
      ``lock_read``, ``lock_write`` and ``unlock`` methods for convenience.
      (Robert Collins)

    * Two decorators, ``needs_read_lock`` and ``needs_write_lock`` have been
      added to the branch module. Use these to cause a function to run in a
      read or write lock respectively. (Robert Collins)

    * ``Branch.open_containing`` now returns a tuple (Branch, relative-path),
      which allows direct access to the common case of 'get me this file
      from its branch'. (Robert Collins)

    * Transports can register using ``register_lazy_transport``, and they
      will be loaded when first used.  (Martin Pool)

    * 'pull' has been factored out of the command as ``WorkingTree.pull()``.
      A new option to WorkingTree.pull has been added, clobber, which will
      ignore diverged history and pull anyway.
      (Robert Collins)

    * config.Config has a ``get_user_option`` call that accepts an option name.
      This will be looked up in branches.conf and bazaar.conf as normal.
      It is intended that this be used by plugins to support options -
      options of built in programs should have specific methods on the config.
      (Robert Collins)

    * ``merge.merge_inner`` now has tempdir as an optional parameter.
      (Robert Collins)

    * Tree.kind is not recorded at the top level of the hierarchy, as it was
      missing on EmptyTree, leading to a bug with merge on EmptyTrees.
      (Robert Collins)

    * ``WorkingTree.__del__`` has been removed, it was non deterministic and not
      doing what it was intended to. See ``WorkingTree.__init__`` for a comment
      about future directions. (Robert Collins/Martin Pool)

    * bzrlib.transport.http has been modified so that only 404 urllib errors
      are returned as NoSuchFile. Other exceptions will propogate as normal.
      This allows debuging of actual errors. (Robert Collins)

    * bzrlib.transport.Transport now accepts *ONLY* url escaped relative paths
      to apis like 'put', 'get' and 'has'. This is to provide consistent
      behaviour - it operates on url's only. (Robert Collins)

    * Transports can register using ``register_lazy_transport``, and they
      will be loaded when first used.  (Martin Pool)

    * ``merge_flex`` no longer calls ``conflict_handler.finalize()``, instead that
      is called by ``merge_inner``. This is so that the conflict count can be
      retrieved (and potentially manipulated) before returning to the caller
      of ``merge_inner``. Likewise 'merge' now returns the conflict count to the
      caller. (Robert Collins)

    * ``revision.revision_graph`` can handle having only partial history for
      a revision - that is no revisions in the graph with no parents.
      (Robert Collins).

    * New ``builtins.branch_files`` uses the standard ``file_list`` rules to
      produce a branch and a list of paths, relative to that branch
      (Aaron Bentley)

    * New TestCase.addCleanup facility.

    * New ``bzrlib.version_info`` tuple (similar to ``sys.version_info``),
      which can be used by programs importing bzrlib.

  BUG FIXES:

    * Better handling of branches in directories with non-ascii names.
      (Joel Rosdahl, Panagiotis Papadakos)

    * Upgrades of trees with no commits will not fail due to accessing
      [-1] in the revision-history. (Andres Salomon)


bzr 0.1.1 2005-10-12
--------------------

  BUG FIXES:

    * Fix problem in pulling over http from machines that do not
      allow directories to be listed.

    * Avoid harmless warning about invalid hash cache after
      upgrading branch format.

  PERFORMANCE:

    * Avoid some unnecessary http operations in branch and pull.


bzr 0.1 2005-10-11
------------------

  NOTES:

    * 'bzr branch' over http initially gives a very high estimate
      of completion time but it should fall as the first few
      revisions are pulled in.  branch is still slow on
      high-latency connections.

  BUG FIXES:

    * bzr-man.py has been updated to work again. Contributed by
      Rob Weir.

    * Locking is now done with fcntl.lockf which works with NFS
      file systems. Contributed by Harald Meland.

    * When a merge encounters a file that has been deleted on
      one side and modified on the other, the old contents are
      written out to foo.BASE and foo.SIDE, where SIDE is this
      or OTHER. Contributed by Aaron Bentley.

    * Export was choosing incorrect file paths for the content of
      the tarball, this has been fixed by Aaron Bentley.

    * Commit will no longer commit without a log message, an
      error is returned instead. Contributed by Jelmer Vernooij.

    * If you commit a specific file in a sub directory, any of its
      parent directories that are added but not listed will be
      automatically included. Suggested by Michael Ellerman.

    * bzr commit and upgrade did not correctly record new revisions
      for files with only a change to their executable status.
      bzr will correct this when it encounters it. Fixed by
      Robert Collins

    * HTTP tests now force off the use of ``http_proxy`` for the duration.
      Contributed by Gustavo Niemeyer.

    * Fix problems in merging weave-based branches that have
      different partial views of history.

    * Symlink support: working with symlinks when not in the root of a
      bzr tree was broken, patch from Scott James Remnant.

  IMPROVEMENTS:

    * 'branch' now accepts a --basis parameter which will take advantage
      of local history when making a new branch. This allows faster
      branching of remote branches. Contributed by Aaron Bentley.

    * New tree format based on weave files, called version 5.
      Existing branches can be upgraded to this format using
      'bzr upgrade'.

    * Symlinks are now versionable. Initial patch by
      Erik Toubro Nielsen, updated to head by Robert Collins.

    * Executable bits are tracked on files. Patch from Gustavo
      Niemeyer.

    * 'bzr status' now shows unknown files inside a selected directory.
      Patch from Heikki Paajanen.

    * Merge conflicts are recorded in .bzr. Two new commands 'conflicts'
      and 'resolve' have needed added, which list and remove those
      merge conflicts respectively. A conflicted tree cannot be committed
      in. Contributed by Aaron Bentley.

    * 'rm' is now an alias for 'remove'.

    * Stores now split out their content in a single byte prefixed hash,
      dropping the density of files per directory by 256. Contributed by
      Gustavo Niemeyer.

    * 'bzr diff -r branch:URL' will now perform a diff between two branches.
      Contributed by Robert Collins.

    * 'bzr log' with the default formatter will show merged revisions,
      indented to the right. Initial implementation contributed by Gustavo
      Niemeyer, made incremental by Robert Collins.


  INTERNALS:

    * Test case failures have the exception printed after the log
      for your viewing pleasure.

    * InventoryEntry is now an abstract base class, use one of the
      concrete InventoryDirectory etc classes instead.

    * Branch raises an UnsupportedFormatError when it detects a
      bzr branch it cannot understand. This allows for precise
      handling of such circumstances.

    * Remove RevisionReference class; ``Revision.parent_ids`` is now simply a
      list of their ids and ``parent_sha1s`` is a list of their corresponding
      sha1s (for old branches only at the moment.)

    * New method-object style interface for Commit() and Fetch().

    * Renamed ``Branch.last_patch()`` to ``Branch.last_revision()``, since
      we call them revisions not patches.

    * Move ``copy_branch`` to ``bzrlib.clone.copy_branch``.  The destination
      directory is created if it doesn't exist.

    * Inventories now identify the files which were present by
      giving the revision *of that file*.

    * Inventory and Revision XML contains a version identifier.
      This must be consistent with the overall branch version
      but allows for more flexibility in future upgrades.

  TESTING:

    * Removed testsweet module so that tests can be run after
      bzr installed by 'bzr selftest'.

    * 'bzr selftest' command-line arguments can now be partial ids
      of tests to run, e.g. ``bzr selftest test_weave``


bzr 0.0.9 2005-09-23
--------------------

  BUG FIXES:

    * Fixed "branch -r" option.

    * Fix remote access to branches containing non-compressed history.
      (Robert Collins).

    * Better reliability of http server tests.  (John Arbash-Meinel)

    * Merge graph maximum distance calculation fix.  (Aaron Bentley)

    * Various minor bug in windows support have been fixed, largely in the
      test suite. Contributed by Alexander Belchenko.

  IMPROVEMENTS:

    * Status now accepts a -r argument to give status between chosen
      revisions. Contributed by Heikki Paajanen.

    * Revision arguments no longer use +/-/= to control ranges, instead
      there is a 'before' namespace, which limits the successive namespace.
      For example '$ bzr log -r date:yesterday..before:date:today' will
      select everything from yesterday and before today. Contributed by
      Robey Pointer

    * There is now a bzr.bat file created by distutils when building on
      Windows. Contributed by Alexander Belchenko.

  INTERNALS:

    * Removed uuid() as it was unused.

    * Improved 'fetch' code for pulling revisions from one branch into
      another (used by pull, merged, etc.)


bzr 0.0.8 2005-09-20
--------------------

  IMPROVEMENTS:

    * Adding a file whose parent directory is not versioned will
      implicitly add the parent, and so on up to the root. This means
      you should never need to explictly add a directory, they'll just
      get added when you add a file in the directory.  Contributed by
      Michael Ellerman.

    * Ignore ``.DS_Store`` (contains Mac metadata) by default.
      (Nir Soffer)

    * If you set ``BZR_EDITOR`` in the environment, it is checked in
      preference to EDITOR and the config file for the interactive commit
      editing program. Related to this is a bugfix where a missing program
      set in EDITOR would cause editing to fail, now the fallback program
      for the operating system is still tried.

    * Files that are not directories/symlinks/regular files will no longer
      cause bzr to fail, it will just ignore them by default. You cannot add
      them to the tree though - they are not versionable.


  INTERNALS:

    * Refactor xml packing/unpacking.

  BUG FIXES:

    * Fixed 'bzr mv' by Ollie Rutherfurd.

    * Fixed strange error when trying to access a nonexistent http
      branch.

    * Make sure that the hashcache gets written out if it can't be
      read.


  PORTABILITY:

    * Various Windows fixes from Ollie Rutherfurd.

    * Quieten warnings about locking; patch from Matt Lavin.


bzr-0.0.7 2005-09-02
--------------------

  NEW FEATURES:

    * ``bzr shell-complete`` command contributed by Clint Adams to
      help with intelligent shell completion.

    * New expert command ``bzr find-merge-base`` for debugging merges.


  ENHANCEMENTS:

    * Much better merge support.

    * merge3 conflicts are now reported with markers like '<<<<<<<'
      (seven characters) which is the same as CVS and pleases things
      like emacs smerge.


  BUG FIXES:

    * ``bzr upgrade`` no longer fails when trying to fix trees that
      mention revisions that are not present.

    * Fixed bugs in listing plugins from ``bzr plugins``.

    * Fix case of $EDITOR containing options for the editor.

    * Fix log -r refusing to show the last revision.
      (Patch from Goffredo Baroncelli.)


  CHANGES:

    * ``bzr log --show-ids`` shows the revision ids of all parents.

    * Externally provided commands on your $BZRPATH no longer need
      to recognize --bzr-usage to work properly, and can just handle
      --help themselves.


  LIBRARY:

    * Changed trace messages to go through the standard logging
      framework, so that they can more easily be redirected by
      libraries.



bzr-0.0.6 2005-08-18
--------------------

  NEW FEATURES:

    * Python plugins, automatically loaded from the directories on
      ``BZR_PLUGIN_PATH`` or ``~/.bzr.conf/plugins`` by default.

    * New 'bzr mkdir' command.

    * Commit mesage is fetched from an editor if not given on the
      command line; patch from Torsten Marek.

    * ``bzr log -m FOO`` displays commits whose message matches regexp
      FOO.

    * ``bzr add`` with no arguments adds everything under the current directory.

    * ``bzr mv`` does move or rename depending on its arguments, like
      the Unix command.

    * ``bzr missing`` command shows a summary of the differences
      between two trees.  (Merged from John Arbash-Meinel.)

    * An email address for commits to a particular tree can be
      specified by putting it into .bzr/email within a branch.  (Based
      on a patch from Heikki Paajanen.)


  ENHANCEMENTS:

    * Faster working tree operations.


  CHANGES:

    * 3rd-party modules shipped with bzr are copied within the bzrlib
      python package, so that they can be installed by the setup
      script without clashing with anything already existing on the
      system.  (Contributed by Gustavo Niemeyer.)

    * Moved plugins directory to bzrlib/, so that there's a standard
      plugin directory which is not only installed with bzr itself but
      is also available when using bzr from the development tree.
      ``BZR_PLUGIN_PATH`` and ``DEFAULT_PLUGIN_PATH`` are then added to the
      standard plugins directory.

    * When exporting to a tarball with ``bzr export --format tgz``, put
      everything under a top directory rather than dumping it into the
      current directory.   This can be overridden with the ``--root``
      option.  Patch from William Dodé and John Meinel.

    * New ``bzr upgrade`` command to upgrade the format of a branch,
      replacing ``bzr check --update``.

    * Files within store directories are no longer marked readonly on
      disk.

    * Changed ``bzr log`` output to a more compact form suggested by
      John A Meinel.  Old format is available with the ``--long`` or
      ``-l`` option, patched by William Dodé.

    * By default the commit command refuses to record a revision with
      no changes unless the ``--unchanged`` option is given.

    * The ``--no-plugins``, ``--profile`` and ``--builtin`` command
      line options must come before the command name because they
      affect what commands are available; all other options must come
      after the command name because their interpretation depends on
      it.

    * ``branch`` and ``clone`` added as aliases for ``branch``.

    * Default log format is back to the long format; the compact one
      is available with ``--short``.


  BUG FIXES:

    * Fix bugs in committing only selected files or within a subdirectory.


bzr-0.0.5  2005-06-15
---------------------

  CHANGES:

    * ``bzr`` with no command now shows help rather than giving an
      error.  Suggested by Michael Ellerman.

    * ``bzr status`` output format changed, because svn-style output
      doesn't really match the model of bzr.  Now files are grouped by
      status and can be shown with their IDs.  ``bzr status --all``
      shows all versioned files and unknown files but not ignored files.

    * ``bzr log`` runs from most-recent to least-recent, the reverse
      of the previous order.  The previous behaviour can be obtained
      with the ``--forward`` option.

    * ``bzr inventory`` by default shows only filenames, and also ids
      if ``--show-ids`` is given, in which case the id is the second
      field.


  ENHANCEMENTS:

    * New 'bzr whoami --email' option shows only the email component
      of the user identification, from Jo Vermeulen.

    * New ``bzr ignore PATTERN`` command.

    * Nicer error message for broken pipe, interrupt and similar
      conditions that don't indicate an internal error.

    * Add ``.*.sw[nop] .git .*.tmp *,v`` to default ignore patterns.

    * Per-branch locks keyed on ``.bzr/branch-lock``, available in
      either read or write mode.

    * New option ``bzr log --show-ids`` shows revision and file ids.

    * New usage ``bzr log FILENAME`` shows only revisions that
      affected that file.

    * Changed format for describing changes in ``bzr log -v``.

    * New option ``bzr commit --file`` to take a message from a file,
      suggested by LarstiQ.

    * New syntax ``bzr status [FILE...]`` contributed by Bartosz
      Oler.  File may be in a branch other than the working directory.

    * ``bzr log`` and ``bzr root`` can be given an http URL instead of
      a filename.

    * Commands can now be defined by external programs or scripts
      in a directory on $BZRPATH.

    * New "stat cache" avoids reading the contents of files if they
      haven't changed since the previous time.

    * If the Python interpreter is too old, try to find a better one
      or give an error.  Based on a patch from Fredrik Lundh.

    * New optional parameter ``bzr info [BRANCH]``.

    * New form ``bzr commit SELECTED`` to commit only selected files.

    * New form ``bzr log -r FROM:TO`` shows changes in selected
      range; contributed by John A Meinel.

    * New option ``bzr diff --diff-options 'OPTS'`` allows passing
      options through to an external GNU diff.

    * New option ``bzr add --no-recurse`` to add a directory but not
      their contents.

    * ``bzr --version`` now shows more information if bzr is being run
      from a branch.


  BUG FIXES:

    * Fixed diff format so that added and removed files will be
      handled properly by patch.  Fix from Lalo Martins.

    * Various fixes for files whose names contain spaces or other
      metacharacters.


  TESTING:

    * Converted black-box test suites from Bourne shell into Python;
      now run using ``./testbzr``.  Various structural improvements to
      the tests.

    * testbzr by default runs the version of bzr found in the same
      directory as the tests, or the one given as the first parameter.

    * testbzr also runs the internal tests, so the only command
      required to check is just ``./testbzr``.

    * testbzr requires python2.4, but can be used to test bzr running
      under a different version.

    * Tests added for many other changes in this release.


  INTERNAL:

    * Included ElementTree library upgraded to 1.2.6 by Fredrik Lundh.

    * Refactor command functions into Command objects based on HCT by
      Scott James Remnant.

    * Better help messages for many commands.

    * Expose ``bzrlib.open_tracefile()`` to start the tracefile; until
      this is called trace messages are just discarded.

    * New internal function ``find_touching_revisions()`` and hidden
      command touching-revisions trace the changes to a given file.

    * Simpler and faster ``compare_inventories()`` function.

    * ``bzrlib.open_tracefile()`` takes a tracefilename parameter.

    * New AtomicFile class.

    * New developer commands ``added``, ``modified``.


  PORTABILITY:

    * Cope on Windows on python2.3 by using the weaker random seed.
      2.4 is now only recommended.


bzr-0.0.4  2005-04-22
---------------------

  ENHANCEMENTS:

    * 'bzr diff' optionally takes a list of files to diff.  Still a bit
      basic.  Patch from QuantumG.

    * More default ignore patterns.

    * New 'bzr log --verbose' shows a list of files changed in the
      changeset.  Patch from Sebastian Cote.

    * Roll over ~/.bzr.log if it gets too large.

    * Command abbreviations 'ci', 'st', 'stat', '?' based on a patch
      by Jason Diamon.

    * New 'bzr help commands' based on a patch from Denys Duchier.


  CHANGES:

    * User email is determined by looking at $BZREMAIL or ~/.bzr.email
      or $EMAIL.  All are decoded by the locale preferred encoding.
      If none of these are present user@hostname is used.  The host's
      fully-qualified name is not used because that tends to fail when
      there are DNS problems.

    * New 'bzr whoami' command instead of username user-email.


  BUG FIXES:

    * Make commit safe for hardlinked bzr trees.

    * Some Unicode/locale fixes.

    * Partial workaround for ``difflib.unified_diff`` not handling
      trailing newlines properly.


  INTERNAL:

    * Allow docstrings for help to be in PEP0257 format.  Patch from
      Matt Brubeck.

    * More tests in test.sh.

    * Write profile data to a temporary file not into working
      directory and delete it when done.

    * Smaller .bzr.log with process ids.


  PORTABILITY:

    * Fix opening of ~/.bzr.log on Windows.  Patch from Andrew
      Bennetts.

    * Some improvements in handling paths on Windows, based on a patch
      from QuantumG.


bzr-0.0.3  2005-04-06
---------------------

  ENHANCEMENTS:

    * New "directories" internal command lists versioned directories
      in the tree.

    * Can now say "bzr commit --help".

    * New "rename" command to rename one file to a different name
      and/or directory.

    * New "move" command to move one or more files into a different
      directory.

    * New "renames" command lists files renamed since base revision.

    * New cat command contributed by janmar.

  CHANGES:

    * .bzr.log is placed in $HOME (not pwd) and is always written in
      UTF-8.  (Probably not a completely good long-term solution, but
      will do for now.)

  PORTABILITY:

    * Workaround for difflib bug in Python 2.3 that causes an
      exception when comparing empty files.  Reported by Erik Toubro
      Nielsen.

  INTERNAL:

    * Refactored inventory storage to insert a root entry at the top.

  TESTING:

    * Start of shell-based black-box testing in test.sh.


bzr-0.0.2.1
-----------

  PORTABILITY:

    * Win32 fixes from Steve Brown.


bzr-0.0.2  "black cube"  2005-03-31
-----------------------------------

  ENHANCEMENTS:

    * Default ignore list extended (see bzrlib/__init__.py).

    * Patterns in .bzrignore are now added to the default ignore list,
      rather than replacing it.

    * Ignore list isn't reread for every file.

    * More help topics.

    * Reinstate the 'bzr check' command to check invariants of the
      branch.

    * New 'ignored' command lists which files are ignored and why;
      'deleted' lists files deleted in the current working tree.

    * Performance improvements.

    * New global --profile option.

    * Ignore patterns like './config.h' now correctly match files in
      the root directory only.


bzr-0.0.1  2005-03-26
---------------------

  ENHANCEMENTS:

    * More information from info command.

    * Can now say "bzr help COMMAND" for more detailed help.

    * Less file flushing and faster performance when writing logs and
      committing to stores.

    * More useful verbose output from some commands.

  BUG FIXES:

    * Fix inverted display of 'R' and 'M' during 'commit -v'.

  PORTABILITY:

    * Include a subset of ElementTree-1.2.20040618 to make
      installation easier.

    * Fix time.localtime call to work with Python 2.3 (the minimum
      supported).


bzr-0.0.0.69  2005-03-22
------------------------

  ENHANCEMENTS:

    * First public release.

    * Storage of local versions: init, add, remove, rm, info, log,
      diff, status, etc.

..
   vim: tw=74 ft=rst ff=unix<|MERGE_RESOLUTION|>--- conflicted
+++ resolved
@@ -8,11 +8,28 @@
 IN DEVELOPMENT
 --------------
 
+  COMPATIBILITY BREAKS:
+
+    * ``bzr log --line`` now indicates which revisions are merges with
+      `[merge]` after the date.  Scripts which parse the output of this
+      command may need to be adjusted.
+      (Neil Martinsen-Burrell)
+
+  NEW FEATURES:
+
   IMPROVEMENTS:
 
     * ``bzr branch`` now has a ``--no-tree`` option which turns off the
       generation of a working tree in the new branch.
       (Daniel Watkins, John Klinger, #273993)
+
+  BUG FIXES:
+
+  DOCUMENTATION:
+
+  API CHANGES:
+
+  INTERNALS:
 
 
 bzr 1.12rc1 "1234567890" 2009-02-10
@@ -36,7 +53,6 @@
       from this command, you may need to adjust them accordingly.
       (Ian Clatworthy)
 
-<<<<<<< HEAD
     * ``bzr log --short`` now shows any additional revision properties
       after the date and before the commit message.  Scripts that parse 
       output of the log command in this situation may need to adjust.
@@ -47,13 +63,6 @@
       respectively, given they are not ready for release in 1.12.
       (Ian Clatworthy)
 
-=======
-    * ``bzr log --line`` now indicates which revisions are merges with
-      `[merge]` after the date.  Scripts which parse the output of this
-      command may need to be adjusted.
-      (Neil Martinsen-Burrell)
-
->>>>>>> 5ea0b762
   NEW FEATURES:
 
     * Add support for filtering ``bzr missing`` on revisions.  Remote revisions
