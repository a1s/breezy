--- conflicted
+++ resolved
@@ -55,6 +55,12 @@
   branch. Not often triggered, because it required ghosts to be part of
   the fetched revisions, not in the stacked-on ancestry.
   (John Arbash Meinel)
+
+* The ''bzr diff'' now catches OSError from osutils.rmtree and logs a
+  helpful message to the trace file, unless the temp directory really was
+  removed (which would be very strange).  Since the diff operation has
+  succeeded from the user's perspective, no output is written to stderr 
+  or stdout.  (Maritza Mendez, #363837)
 
 
 Documentation
@@ -201,18 +207,9 @@
   set the root data the same way that reconcile does.
   (Robert Collins, #368921)
 
-<<<<<<< HEAD
 * Using unicode Windows API to obtain command-line arguments.
   (Alexander Belchenko, #375934)
 
-=======
-* The ''bzr diff'' now catches OSError from osutils.rmtree and logs a
-  helpful message to the trace file, unless the temp director really was
-  removed (which would be very strange).  Since the diff operation has
-  succeeded from the user's perspective, no output is written to stderr 
-  or stdout.  (Maritza Mendez, #363837)
-  
->>>>>>> 3043d36e
 Documentation
 *************
 
