--- conflicted
+++ resolved
@@ -7,7 +7,6 @@
 
 
 bzr 2.1.1
-<<<<<<< HEAD
 #########
 
 :2.1.1: not released yet
@@ -23,8 +22,13 @@
 * Avoid ``malloc(0)`` in ``patiencediff``, which is non-portable.
   (Martin Pool, #331095)
 
+* Fix stub sftp test server to call os.getcwdu().
+  (Vincent Ladeuil, #526211, #526353)
+
 * Fixed CHM generation by moving the NEWS section template into
   a separate file. (Ian Clatworthy, #524184)
+
+* Merge correctly when this_tree is not a WorkingTree.  (Aaron Bentley)
 
 * Register SIGWINCH handler only when creating a ``TextUIFactory``; avoids
   problems importing bzrlib from a non-main thread.
@@ -33,12 +37,20 @@
 * Standardize the error handling when creating a new ``StaticTuple``
   (problems will raise TypeError). (Matt Nordhoff, #457979)
 
-* Merge correctly when this_tree is not a WorkingTree.  (Aaron Bentley)
+* Warn if pyrex is too old to compile the new ``SimpleSet`` and
+  ``StaticTuple`` extensions, rather than having the build fail randomly.
+  (John Arbash Meinel, #449776)
+
 
 Documentation
 *************
 
+* Added a link to the Desktop Guide. (Ian Clatworthy)
+
 * Added What's New in Bazaar 2.1 document. (Ian Clatworthy)
+
+* Drop Google Analytics from the core docs as they caused problems
+  in the CHM files. (Ian Clatworthy, #502010)
 
 API Changes
 ***********
@@ -373,210 +385,16 @@
 
 
 bzr 2.0.5
-=======
->>>>>>> ab295d85
 #########
 
-:2.1.1: not released yet
+:Codename:
+:2.0.5: NOT RELEASED YET
 
 Bug Fixes
 *********
 
-* Fix stub sftp test server to call os.getcwdu().
-  (Vincent Ladeuil, #526211, #526353)
-
-* Merge correctly when this_tree is not a WorkingTree.  (Aaron Bentley)
-
-* Register SIGWINCH handler only when creating a ``TextUIFactory``; avoids
-  problems importing bzrlib from a non-main thread.
-  (Elliot Murphy, #521989)
-
-* Standardize the error handling when creating a new ``StaticTuple``
-  (problems will raise TypeError). (Matt Nordhoff, #457979)
-
-* Warn if pyrex is too old to compile the new ``SimpleSet`` and
-  ``StaticTuple`` extensions, rather than having the build fail randomly.
-  (John Arbash Meinel, #449776)
-
-
-Documentation
-*************
-
-* Added a link to the Desktop Guide. (Ian Clatworthy)
-
-* Added What's New in Bazaar 2.1 document. (Ian Clatworthy)
-
-* Drop Google Analytics from the core docs as they caused problems
-  in the CHM files. (Ian Clatworthy, #502010)
-
-
-bzr 2.1.0
-#########
-
-:Codename: Strasbourg
-:2.1.0: 2010-02-11
-
-This release marks our second long-term-stable series. The Bazaar team
-has decided that we will continue to make bugfix-only 2.0.x and 2.1.x
-releases, along with 2.2 development releases. 
-
-This is a fairly incremental update, focusing on polish and bugfixing.
-There are no changes for supported disk formats. Key updates include
-reduced memory consumption for many operations, a new per-file merge
-hook, ignore patterns can now include '!' to exclude files, globbing
-support for all commands on Windows, and support for addressing home
-directories via ``bzr+ssh://host/~/`` syntax.
-
-Users are encouraged to upgrade from the 2.0 stable series.
-
-Bug Fixes
-*********
-
-* Don't require testtools to use sftp.
-  (Vincent Ladeuil, #516183)
-
-* Fix "AttributeError in Inter1and2Helper" during fetch.
-  (Martin Pool, #513432)
-
-* Ignore ``KeyError`` from ``remove_index`` during ``_abort_write_group``
-  in a pack repository, which can happen harmlessly if the abort occurs during
-  finishing the write group.  Also use ``bzrlib.cleanup`` so that any
-  other errors that occur while aborting the individual packs won't be
-  hidden by secondary failures when removing the corresponding indices.
-  (Andrew Bennetts, #423015)
-  
-* Using the ``bzrlib.chk_map`` module from within multiple threads at the
-  same time was broken due to race conditions with a module level page
-  cache. This shows up as a KeyError in the ``bzrlib.lru_cache`` code with
-  ``bzrlib.chk_map`` in the backtrace, and can be triggered without using
-  the same high level objects such as ``bzrlib.repository.Repository``
-  from different threads. chk_map now uses a thread local cache which may
-  increase memory pressure on processes using threads.
-  (Robert Collins, John Arbash Meinel, #514090)
-
-* The new ``merge_file_content`` should now be ok with tests to avoid
-  regressions.
-  (Vincent Ladeuil, #515597)
-  
-Internals
-*********
-
-* Use ``bzrlib.cleanup`` rather than less robust ``try``/``finally``
-  blocks in several places in ``bzrlib.merge``.  This avoids masking prior
-  errors when errors like ``ImmortalPendingDeletion`` occur during cleanup
-  in ``do_merge``.
-  (Andrew Bennetts, #517275)
-
-API Changes
-***********
-
-* The ``remove_index`` method of
-  ``bzrlib.repofmt.pack_repo.AggregateIndex`` no longer takes a ``pack``
-  argument.  This argument was always ignored.
-  (Andrew Bennetts, #423015)
-
-bzr 2.1.0rc2
-############
-
-:Codename: after the bubbles
-:2.1.0rc2: 2010-01-29
-
-This is a quick-turn-around to update a small issue with our new per-file
-merge hook. We expect no major changes from this to the final 2.1.0.
-
-API Changes
-***********
-
-* The new ``merge_file_content`` hook point has been altered to provide a
-  better API where state for extensions can be stored rather than the
-  too-simple function based approach. This fixes a performance regression
-  where branch configuration would be parsed per-file during merge. As
-  part of this the included news_merger has been refactored into a base
-  helper class ``bzrlib.merge.ConfigurableFileMerger``.
-  (Robert Collins, John Arbash Meinel, #513822)
-
-
-bzr 2.1.0rc1
-############
-
-:Codename: the 'new' stable
-:2.1.0rc1: 2009-01-21
-
-This is the first stable release candidate for Bazaar's 2.1 series. From
-this point onwards, the 2.1 series will be considered stable (as the 2.0
-series) and only bugfixes are expected to be incorporated. The dozen or so
-bugfixes in the 2.0.4 release are also included in this release (along
-with more than 15 more bugfixes). Some of the interesting features are
-support for per-file merge hooks, ``bzr unshelve --preview``, support
-for using ! in ignore files to exclude files from being ignored, a small
-memory leak was squashed, and many ``ObjectNotLocked`` errors were fixed.
-This looks to be a very good start for a new stable series.
-
-
-New Features
-************
-
-* Add bug information to log output when available.
-  (Neil Martinsen-Burrell, Guillermo Gonzalez, #251729)
-
-* Added ``merge_file_content`` hook point to ``Merger``, allowing plugins
-  to register custom merge logic, e.g. to provide smarter merging for
-  particular files.
-
-* Bazaar now includes the ``news_merge`` plugin.  It is disabled by
-  default, to enable it add a ``news_merge_files`` option to your
-  configuration.  Consult ``bzr help news_merge`` for more information.
-  (Andrew Bennetts)
-  
-* ``bzr branch`` now takes a ``--bind`` option. This lets you
-  branch and bind all in one command. (Ian Clatworthy)
-
-* ``bzr switch`` now takes a ``--revision`` option, to allow switching to
-  a specific revision of a branch. (Daniel Watkins, #183559)
-
-* ``bzr unshelve --preview`` can now be used to show how a patch on the
-  shelf would be applied to the working tree.
-  (Guilherme Salgado, #308122)
-
-* ``bzr update`` now takes a ``--revision`` argument. This lets you
-  change the revision of the working tree to any revision in the
-  ancestry of the current or master branch. (Matthieu Moy, Mark Hammond,
-  Martin Pool, #45719)
-
-* ``-Dbytes`` can now be used to display the total number of bytes
-  transferred for the current command. This information is always logged
-  to ``.bzr.log`` for later inspection. (John Arbash Meinel)
-
-* New ignore patterns.  Patterns prefixed with '!' are exceptions to 
-  ignore patterns and take precedence over regular ignores.  Such 
-  exceptions are used to specify files that should be versioned which 
-  would otherwise be ignored.  Patterns prefixed with '!!' act as regular 
-  ignore patterns, but have highest precedence, even over the '!' 
-  exception patterns. (John Whitley, #428031)
-
-* The ``supress_warnings`` configuration option has been introduced to disable
-  various warnings (it currently only supports the ``format_deprecation``
-  warning). The new option can be set in any of the following locations:
-  ``bazaar.conf``, ``locations.conf`` and/or ``branch.conf``.
-  (Ted Gould, Matthew Fuller, Vincent Ladeuil)
-
-Bug Fixes
-*********
-
-* Always show a message if an OS error occurs while trying to run a
-  user-specified commit message editor.
-  (Martin Pool, #504842)
-
-* ``bzr diff`` will now use the epoch when it is unable to determine 
-  the timestamp of a file, if the revision it was introduced in is a
-  ghost. (Jelmer Vernooij, #295611)
-
-* ``bzr switch -b`` can now create branches that are located using directory
-  services such as ``lp:``, even when the branch name doesn't contain a
-  '/'.  (Neil Martinsen-Burrell, #495263)
-
-* ``bzr unshelve`` has improved messages about what it is doing.
-  (Neil Martinsen-Burrell, #496917)
+* Avoid ``malloc(0)`` in ``patiencediff``, which is non-portable.
+  (Martin Pool, #331095)
 
 * Concurrent autopacking is more resilient to already-renamed pack files.
   If we find that a file we are about to obsolete is already obsoleted, we
@@ -585,173 +403,6 @@
   another process already removed the file.
   (John Arbash Meinel, Gareth White, #507557)
 
-* Fix "Too many concurrent requests" in reconcile when network connection
-  fails.  (Andrew Bennetts, #503878)
-
-* Fixed a side effect mutation of ``RemoteBzrDirFormat._network_name``
-  that caused some tests to fail when run in a non-default order.
-  Probably no user impact.  (Martin Pool, #504102)
-
-* Fixed ``ObjectNotLocked`` error in ``bzr cat -rbranch:../foo FILE``.
-  (Andrew Bennetts, #506274)
-
-* FTP transports support Unicode paths by encoding/decoding them as utf8.
-  (Vincent Ladeuil, #472161)
-
-* Listen to the SIGWINCH signal to update the terminal width.
-  (Vincent Ladeuil, #316357)
-
-* Progress bars are now hidden when ``--quiet`` is given.
-  (Martin Pool, #320035)
-
-* ``SilentUIFactory`` now supports ``make_output_stream`` and discards
-  whatever is written to it.  This un-breaks some plugin tests that
-  depended on this behaviour.
-  (Martin Pool, #499757)
-
-* When operations update the working tree, all affected files should end
-  up with the same mtime. (eg. when versioning a generated file, if you
-  update the source and the generated file together, the generated file
-  should appear up-to-date.)
-  (John Arbash Meinel, Martin <gzlist>, #488724)
-
-Improvements
-************
-
-* Added ``add_cleanup`` and ``cleanup_now`` to ``bzrlib.command.Command``.
-  All the builtin commands now use ``add_cleanup`` rather than
-  ``try``/``finally`` blocks where applicable as it is simpler and more
-  robust.  (Andrew Bennetts)
-
-* All except a small number of storage formats are now hidden, making
-  the help for numerous commands far more digestible. (Ian Clatworthy)
-
-* Attempts to open a shared repository as a branch (e.g. ``bzr branch
-  path/to/repo``) will now include "location is a repository" as a hint in
-  the error message.  (Brian de Alwis, Andrew Bennetts, #440952)
-
-* Push will now inform the user when they are trying to push to a foreign 
-  VCS for which roundtripping is not supported, and will suggest them to 
-  use dpush. (Jelmer Vernooij)
-
-* The version of bzr being run is now written to the log file.
-  (__monty__, #257170)
-
-* Transport network activity indicator is shown more of the time when
-  Bazaar is doing network IO.
-  (Martin Pool)
-
-Documentation
-*************
-
-* Add documentation on creating merges with more than one parent.
-  (Neil Martinsen-Burrell, #481526)
-
-* Better explain the --uncommitted option of merge.
-  (Neil Martinsen-Burrell, #505088)
-
-* Improve discussion of pending merges in the documentation for
-  ``revert``.  (Neil Martinsen-Burrell, #505093)
-
-* Improved help for ``bzr send``. 
-  (Martin Pool, Bojan Nikolic)
-
-* There is a System Administrator's Guide in ``doc/en/admin-guide``,
-  including discussions of installation, relevant plugins, security and 
-  backup. (Neil Martinsen-Burrell)
-
-* The ``conflicts`` help topic has been renamed to ``conflict-types``.
-  (Ian Clatworthy)
-
-* The User Reference is now presented as a series of topics.
-  Many of the included topics have link and format tweaks applied.
-  (Ian Clatworthy)
-
-API Changes
-***********
-
-* Added ``cachedproperty`` decorator to ``bzrlib.decorators``.
-  (Andrew Bennetts)
-
-* Many test features were renamed from ``FooFeature`` to ``foo_feature``
-  to be consistent with instances being lower case and classes being
-  CamelCase. For the features that were more likely to be used, we added a
-  deprecation thunk, but not all. (John Arbash Meinel)
-
-* Merger classes (such as ``Merge3Merger``) now expect a ``this_branch``
-  parameter in their constructors, and provide ``this_branch`` as an
-  attribute. (Andrew Bennetts)
-  
-* The Branch hooks pre_change_branch_tip no longer masks exceptions raised
-  by plugins - the original exceptions are now preserved. (Robert Collins)
-
-* The Transport ``Server.tearDown`` method is now renamed to
-  ``stop_server`` and ``setUp`` to ``start_server`` for consistency with
-  our normal naming pattern, and to avoid confusion with Python's
-  ``TestCase.tearDown``.  (Martin Pool)
-
-* ``WorkingTree.update`` implementations must now accept a ``revision``
-  parameter.
-
-Internals
-*********
-
-* Added ``BzrDir.open_branchV3`` smart server request, which can receive
-  a string of details (such as "location is a repository") as part of a
-  ``nobranch`` response.  (Andrew Bennetts, #440952)
-  
-* New helper osutils.UnicodeOrBytesToBytesWriter which encodes unicode
-  objects but passes str objects straight through. This is used for
-  selftest but may be useful for diff and other operations that generate
-  mixed output. (Robert Collins)
-
-* New exception ``NoRoundtrippingSupport``, for use by foreign branch 
-  plugins. (Jelmer Vernooij)
-
-Testing
-*******
-
-* ``bzrlib.tests.permute_for_extension`` is a helper that simplifies
-  running all tests in the current module, once against a pure python
-  implementation, and once against an extension (pyrex/C) implementation.
-  It can be used to dramatically simplify the implementation of
-  ``load_tests``.  (John Arbash Meinel)
-
-* ``bzrlib.tests.TestCase`` now subclasses ``testtools.testcase.TestCase``.
-  This permits features in testtools such as getUniqueInteger and
-  getUniqueString to be used. Because of this, testtools version 0.9.2 or
-  newer is now a dependency to run bzr selftest. Running with versions of
-  testtools less than 0.9.2 will cause bzr to error while loading the test
-  suite. (Robert Collins)
-
-* Shell-like tests now support the command "mv" for moving files.  The
-  syntax for ``mv file1 file2``, ``mv dir1 dir2`` and ``mv file dir`` is
-  supported.  (Neil Martinsen-Burrell)
-
-* The test progress bar no longer distinguishes tests that 'errored' from
-  tests that 'failed' - they're all just failures.
-  (Martin Pool)
-
-
-bzr 2.0.5 (not released yet)
-############################
-
-:Codename:
-:2.0.5: NOT RELEASED YET
-
-Bug Fixes
-*********
-
-* Avoid ``malloc(0)`` in ``patiencediff``, which is non-portable.
-  (Martin Pool, #331095)
-
-* Concurrent autopacking is more resilient to already-renamed pack files.
-  If we find that a file we are about to obsolete is already obsoleted, we
-  do not try to rename it, and we leave the file in ``obsolete_packs``.
-  The code is also fault tolerant if a file goes missing, assuming that
-  another process already removed the file.
-  (John Arbash Meinel, Gareth White, #507557)
-
 * Cope with the lockdir ``held/info`` file being empty, which seems to
   happen fairly often if the process is suddenly interrupted while taking
   a lock.
@@ -781,8 +432,6 @@
 
 * Added ``location-alias`` help topic.
   (Andrew Bennetts, #337834)
-
-
 
 bzr 2.0.4
 #########
