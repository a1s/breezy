--- conflicted
+++ resolved
@@ -44,10 +44,6 @@
 Bug Fixes
 *********
 
-<<<<<<< HEAD
- * Reconcile can now deal with text revisions that originated in revisions 
-   that are ghosts. (Jelmer Vernooij, #336749)
-=======
 * Better message in ``bzr add`` output suggesting using ``bzr ignored`` to
   see which files can also be added.  (Jason Spashett, #76616)
 
@@ -59,6 +55,9 @@
   branch. Not often triggered, because it required ghosts to be part of
   the fetched revisions, not in the stacked-on ancestry.
   (John Arbash Meinel)
+
+* Reconcile can now deal with text revisions that originated in revisions 
+  that are ghosts. (Jelmer Vernooij, #336749)
 
 * The ''bzr diff'' now catches OSError from osutils.rmtree and logs a
   helpful message to the trace file, unless the temp directory really was
@@ -70,7 +69,6 @@
   ``BzrDirFormat.initialize`` or ``BzrDirFormat.initialize_ex`` request.
   This was causing tracebacks even for mundane errors like
   ``PermissionDenied``.  (Andrew Bennetts, #381329)
->>>>>>> 0ace0abd
 
 Documentation
 *************
