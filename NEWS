--- conflicted
+++ resolved
@@ -118,14 +118,6 @@
       updated to comply with this. The code already complied with the other
       criteria, but now it is enforced. (Marius Kruger)
 
-<<<<<<< HEAD
-    * MutableTree.commit now favours the "authors" argument, with the old
-      "author" argument being deprecated.
-
-    * Revision.get_apparent_author() is now deprecated, replaced by
-      Revision.get_apparent_authors(), which returns a list. The former
-      now returns the first item that would be returned from the second.
-=======
     * ``Branch.fetch`` and ``Repository.fetch`` now return None rather
       than a count of copied revisions and failed revisions. A while back
       we stopped ever reporting failed revisions because we started
@@ -133,13 +125,19 @@
       UI at all - indeed it only reflects the repository status not
       changes to the branch itself. (Robert Collins)
 
+    * MutableTree.commit now favours the "authors" argument, with the old
+      "author" argument being deprecated.
+
     * Remove deprecated EmptyTree.  (Martin Pool)
+
+    * Revision.get_apparent_author() is now deprecated, replaced by
+      Revision.get_apparent_authors(), which returns a list. The former
+      now returns the first item that would be returned from the second.
 
     * The ``_fetch_*`` attributes on ``Repository`` are now on
       ``RepositoryFormat``, more accurately reflecting their intent (they
       describe a disk format capability, not state of a particular
       repository of that format). (Robert Collins)
->>>>>>> 23eb3c68
 
   INTERNALS:
 
