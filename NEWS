IN DEVELOPMENT

  BUGFIXES:

    * Handle the case when you delete a file, and then rename another file
      on top of it. Also handle the case of ``bzr rm --keep foo``. ``bzr
      status`` should show the removed file and an unknown file in its
      place. (John Arbash Meinel, #109993)


bzr 0.16rc1  2007-04-26

  NOTES WHEN UPGRADING:

    * ``bzr remove`` and ``bzr rm`` will now remove the working file, if
      it could be recovered again.
      This has been done for consistency with svn and the unix rm command.
      The old ``remove`` behaviour has been retained in the new option
      ``bzr remove --keep``, which will just stop versioning the file,
      but not delete it.
      ``bzr remove --force`` have been added which will always delete the
      files.
      ``bzr remove`` is also more verbose.
      (Marius Kruger, #82602)

  IMPROVEMENTS:

    * Merge directives can now be supplied as input to `merge` and `pull`,
      like bundles can.  (Aaron Bentley)

    * Sending the SIGQUIT signal to bzr, which can be done on Unix by
      pressing Control-Backslash, drops bzr into a debugger.  Type ``'c'``
      to continue.  This can be disabled by setting the environment variable
      ``BZR_SIGQUIT_PDB=0``.  (Martin Pool)

    * selftest now supports --list-only to list tests instead of running
      them. (Ian Clatworthy)

    * selftest now supports --exclude PATTERN (or -x PATTERN) to exclude
      tests with names that match that regular expression.
      (Ian Clatworthy, #102679)

    * selftest now supports --randomize SEED to run tests in a random order.
      SEED is typically the value 'now' meaning 'use the current time'.
      (Ian Clatworthy, #102686)

    * New option ``--fixes`` to commit, which stores bug fixing annotations as
      revision properties. Built-in support for Launchpad, Debian, Trac and
      Bugzilla bug trackers. (Jonathan Lange, James Henstridge, Robert Collins)

    * New API, ``bzrlib.bugtracker.tracker_registry``, for adding support for
      other bug trackers to ``fixes``. (Jonathan Lange, James Henstridge,
      Robert Collins)

    * ``selftest`` has new short options ``-f`` and ``-1``.  (Martin
      Pool)

    * ``bzrlib.tsort.MergeSorter`` optimizations. Change the inner loop
      into using local variables instead of going through ``self._var``.
      Improves the time to ``merge_sort`` a 10k revision graph by
      approximately 40% (~700->400ms).  (John Arbash Meinel)

    * ``make docs`` now creates a man page at ``man1/bzr.1`` fixing bug 107388.
      (Robert Collins)

    * ``bzr help`` now provides cross references to other help topics using
      the _see_also facility on command classes. Likewise the bzr_man
      documentation, and the bzr.1 man page also include this information.
      (Robert Collins)

    * Tags are now included in logs, that use the long log formatter. 
      (Erik Bågfors, Alexander Belchenko)

    * ``bzr help`` provides a clearer message when a help topic cannot be
      found. (Robert Collins, #107656)

    * ``bzr help`` now accepts optional prefixes for command help. The help
      for all commands can now be found at ``bzr help commands/COMMANDNAME``
      as well as ``bzr help COMMANDNAME`` (which only works for commands 
      where the name is not the same as a more general help topic). 
      (Robert Collins)

    * ``bzr help PLUGINNAME`` will now return the module docstring from the
      plugin PLUGINNAME. (Robert Collins, #50408)

    * New help topic ``urlspec`` which lists the availables transports.
      (Goffredo Baroncelli)

    * doc/server.txt updated to document the default bzr:// port
      and also update the blurb about the hpss' current status.
      (Robert Collins, #107125).

    * ``bzr serve`` now listens on interface 0.0.0.0 by default, making it
      serve out to the local LAN (and anyone in the world that can reach the
      machine running ``bzr serve``. (Robert Collins, #98918)

    * A new smart server protocol version has been added.  It prefixes requests
      and responses with an explicit version identifier so that future protocol
      revisions can be dealt with gracefully.  (Andrew Bennetts, Robert Collins)

    * The bzr protocol version 2 indicates success or failure in every response
      without depending on particular commands encoding that consistently,
      allowing future client refactorings to be much more robust about error
      handling. (Robert Collins, Martin Pool, Andrew Bennetts)

    * The smart protocol over HTTP client has been changed to always post to the
      same ``.bzr/smart`` URL under the original location when it can.  This allows
      HTTP servers to only have to pass URLs ending in .bzr/smart to the smart
      server handler, and not arbitrary ``.bzr/*/smart`` URLs.  (Andrew Bennetts)

    * digest authentication is now supported for proxies and HTTP by the urllib
      based http implementation. Tested against Apache 2.0.55 and Squid
      2.6.5. Basic and digest authentication are handled coherently for HTTP
      and proxy: if the user is provided in the url (bzr command line for HTTP,
      proxy environment variables for proxies), the password is prompted for
      (only once). If the password is provided, it is taken into account. Once
      the first authentication is successful, all further authentication
      roundtrips are avoided by preventively setting the right authentication
      header(s).
      (Vincent Ladeuil).

  INTERNALS:

    * bzrlib API compatability with 0.8 has been dropped, cleaning up some
      code paths. (Robert Collins)

    * Change the format of chroot urls so that they can be safely manipulated
      by generic url utilities without causing the resulting urls to have
      escaped the chroot. A side effect of this is that creating a chroot
      requires an explicit action using a ChrootServer.
      (Robert Collins, Andrew Bennetts)

    * Deprecate ``Branch.get_root_id()`` because branches don't have root ids,
      rather than fixing bug #96847.  (Aaron Bentley)

    * ``WorkingTree.apply_inventory_delta`` provides a better alternative to
      ``WorkingTree._write_inventory``.  (Aaron Bentley)

    * Convenience method ``TestCase.expectFailure`` ensures that known failures
      do not silently pass.  (Aaron Bentley)

    * ``Transport.local_abspath`` now raises ``NotLocalUrl`` rather than 
      ``TransportNotPossible``. (Martin Pool, Ian Clatworthy)

    * New SmartServer hooks facility. There are two initial hooks documented
      in ``bzrlib.transport.smart.SmartServerHooks``. The two initial hooks allow
      plugins to execute code upon server startup and shutdown.
      (Robert Collins).

    * SmartServer in standalone mode will now close its listening socket
      when it stops, rather than waiting for garbage collection. This primarily
      fixes test suite hangs when a test tries to connect to a shutdown server.
      It may also help improve behaviour when dealing with a server running
      on a specific port (rather than dynamically assigned ports).
      (Robert Collins)

    * Move most SmartServer code into a new package, bzrlib/smart.
      bzrlib/transport/remote.py contains just the Transport classes that used
      to be in bzrlib/transport/smart.py.  (Andrew Bennetts)

    * urllib http implementation avoid roundtrips associated with
      401 (and 407) errors once the authentication succeeds.
      (Vincent Ladeuil).

    * urlib http now supports querying the user for a proxy password if
      needed. Realm is shown in the prompt for both HTTP and proxy
      authentication when the user is required to type a password. 
      (Vincent Ladeuil).

    * Renamed SmartTransport (and subclasses like SmartTCPTransport) to
      RemoteTransport (and subclasses to RemoteTCPTransport, etc).  This is more
      consistent with its new home in ``bzrlib/transport/remote.py``, and because
      it's not really a "smart" transport, just one that does file operations
      via remote procedure calls.  (Andrew Bennetts)
 
    * The ``lock_write`` method of ``LockableFiles``, ``Repository`` and
      ``Branch`` now accept a ``token`` keyword argument, so that separate
      instances of those objects can share a lock if it has the right token.
      (Andrew Bennetts, Robert Collins)

    * New method ``get_branch_reference`` on ``BzrDir`` allows the detection of
      branch references - which the smart server component needs.

    * The Repository API ``make_working_trees`` is now permitted to return
      False when ``set_make_working_trees`` is not implemented - previously
      an unimplemented ``set_make_working_trees`` implied the result True
      from ``make_working_trees``. This has been changed to accomodate the
      smart server, where it does not make sense (at this point) to ever
      make working trees by default. (Robert Collins)

    * Command objects can now declare related help topics by having _see_also
      set to a list of related topic. (Robert Collins)

    * ``bzrlib.help`` now delegates to the Command class for Command specific
      help. (Robert Collins)

    * New class ``TransportListRegistry``, derived from the Registry class, which 
      simplifies tracking the available Transports. (Goffredo Baroncelli)

    * New function ``Branch.get_revision_id_to_revno_map`` which will
      return a dictionary mapping revision ids to dotted revnos. Since
      dotted revnos are defined in the context of the branch tip, it makes
      sense to generate them from a ``Branch`` object.
      (John Arbash Meinel)

    * Fix the 'Unprintable error' message display to use the repr of the 
      exception that prevented printing the error because the str value
      for it is often not useful in debugging (e.g. KeyError('foo') has a
      str() of 'foo' but a repr of 'KeyError('foo')' which is much more
      useful. (Robert Collins)

    * ``urlutils.normalize_url`` now unescapes unreserved characters, such as "~".
      (Andrew Bennetts)

  BUGFIXES:

    * Don't fail bundle selftest if email has 'two' embedded.  
      (Ian Clatworthy, #98510)

    * Remove ``--verbose`` from ``bzr bundle``. It didn't work anyway.
      (Robert Widhopf-Fenk, #98591)

    * Remove ``--basis`` from the checkout/branch commands - it didn't work
      properly and is no longer beneficial.
      (Robert Collins, #53675, #43486)

    * Don't produce encoding error when adding duplicate files.
      (Aaron Bentley)

    * Fix ``bzr log <file>`` so it only logs the revisions that changed
      the file, and does it faster.
      (Kent Gibson, John Arbash Meinel, #51980, #69477)
 
    * Fix ``InterDirstateTre._iter_changes`` to handle when we come across
      an empty versioned directory, which now has files in it.
      (John Arbash Meinel, #104257)

    * Teach ``common_ancestor`` to shortcut when the tip of one branch is
      inside the ancestry of the other. Saves a lot of graph processing
      (with an ancestry of 16k revisions, ``bzr merge ../already-merged``
      changes from 2m10s to 13s).  (John Arbash Meinel, #103757)

    * Fix ``show_diff_trees`` to handle the case when a file is modified,
      and the containing directory is renamed. (The file path is different
      in this versus base, but it isn't marked as a rename).
      (John Arbash Meinel, #103870)

    * FTP now works even when the FTP server does not support atomic rename.
      (Aaron Bentley, #89436)

    * Correct handling in bundles and merge directives of timezones with
      that are not an integer number of hours offset from UTC.  Always 
      represent the epoch time in UTC to avoid problems with formatting 
      earlier times on win32.  (Martin Pool, Alexander Belchenko, John
      Arbash Meinel)

    * Typo in the help for ``register-branch`` fixed. (Robert Collins, #96770)

    * "dirstate" and "dirstate-tags" formats now produce branches compatible
      with old versions of bzr. (Aaron Bentley, #107168))

    * Handle moving a directory when children have been added, removed,
      and renamed. (John Arbash Meinel, #105479)

<<<<<<< HEAD
    * Bundles properly read and write revision properties that have an
      empty value. And when the value is not ASCII.
      (John Arbash Meinel, #109613)
=======
    * Don't preventively use basic authentication for proxy before receiving a
      407 error. Otherwise people willing to use other authentication schemes
      may expose their password in the clear (or nearly). This add one
      roundtrip in case basic authentication should be used, but plug the
      security hole.
      (Vincent Ladeuil)

    * Handle http and proxy digest authentication.
      (Vincent Ladeuil, #94034).
>>>>>>> efb3ed52

  TESTING:

    * Added ``bzrlib.strace.strace`` which will strace a single callable and
      return a StraceResult object which contains just the syscalls involved
      in running it. (Robert Collins)

    * New test method ``reduceLockdirTimeout`` to drop the default (ui-centric)
      default time down to one suitable for tests. (Andrew Bennetts)

    * Add new ``vfs_transport_factory`` attribute on tests which provides the 
      common vfs backing for both the readonly and readwrite transports.
      This allows the RemoteObject tests to back onto local disk or memory,
      and use the existing ``transport_server`` attribute all tests know about
      to be the smart server transport. This in turn allows tests to 
      differentiate between 'transport to access the branch', and 
      'transport which is a VFS' - which matters in Remote* tests.
      (Robert Collins, Andrew Bennetts)

    * The ``make_branch_and_tree`` method for tests will now create a 
      lightweight checkout for the tree if the ``vfs_transport_factory`` is not
      a LocalURLServer. (Robert Collins, Andrew Bennetts)

    * Branch implementation tests have been audited to ensure that all urls 
      passed to Branch APIs use proper urls, except when local-disk paths
      are intended. This is so that tests correctly access the test transport
      which is often not equivalent to local disk in Remote* tests. As part
      of this many tests were adjusted to remove dependencies on local disk
      access.
      (Robert Collins, Andrew Bennetts)

    * Mark bzrlib.tests and bzrlib.tests.TestUtil as providing assertFOO helper
      functions by adding a ``__unittest`` global attribute. (Robert Collins,
      Andrew Bennetts, Martin Pool, Jonathan Lange)

    * Refactored proxy and authentication handling to simplify the
      implementation of new auth schemes for both http and proxy. 
      (Vincent Ladeuil)

bzr 0.15 2007-04-01

  BUGFIXES:

    * Handle incompatible repositories as a user issue when fetching.
      (Aaron Bentley)

    * Don't give a recommendation to upgrade when branching or 
      checking out a branch that contains an old-format working tree.
      (Martin Pool)

bzr 0.15rc3  2007-03-26

  CHANGES:
 
    * A warning is now displayed when opening working trees in older 
      formats, to encourage people to upgrade to WorkingTreeFormat4.
      (Martin Pool)

  IMPROVEMENTS:

    * HTTP redirections are now taken into account when a branch (or a
      bundle) is accessed for the first time. A message is issued at each
      redirection to inform the user. In the past, http redirections were
      silently followed for each request which significantly degraded the
      performances. The http redirections are not followed anymore by
      default, instead a RedirectRequested exception is raised. For bzrlib
      users needing to follow http redirections anyway,
      ``bzrlib.transport.do_catching_redirections`` provide an easy transition
      path.  (vila)

  INTERNALS:

    * Added ``ReadLock.temporary_write_lock()`` to allow upgrading an OS read
      lock to an OS write lock. Linux can do this without unlocking, Win32
      needs to unlock in between. (John Arbash Meinel)
 
    * New parameter ``recommend_upgrade`` to ``BzrDir.open_workingtree``
      to silence (when false) warnings about opening old formats.
      (Martin Pool)

    * Fix minor performance regression with bzr-0.15 on pre-dirstate
      trees. (We were reading the working inventory too many times).
      (John Arbash Meinel)

    * Remove ``Branch.get_transaction()`` in favour of a simple cache of
      ``revision_history``.  Branch subclasses should override
      ``_gen_revision_history`` rather than ``revision_history`` to make use of
      this cache, and call ``_clear_revision_history_cache`` and
      ``_cache_revision_history`` at appropriate times. (Andrew Bennetts)

  BUGFIXES:

    * Take ``smtp_server`` from user config into account.
      (vila, #92195)

    * Restore Unicode filename handling for versioned and unversioned files.
      (John Arbash Meinel, #92608)

    * Don't fail during ``bzr commit`` if a file is marked removed, and
      the containing directory is auto-removed.  (John Arbash Meinel, #93681)

    * ``bzr status FILENAME`` failed on Windows because of an uncommon
      errno. (``ERROR_DIRECTORY == 267 != ENOTDIR``).
      (Wouter van Heyst, John Arbash Meinel, #90819)

    * ``bzr checkout source`` should create a local branch in the same
      format as source. (John Arbash Meinel, #93854)

    * ``bzr commit`` with a kind change was failing to update the
      last-changed-revision for directories.  The
      InventoryDirectory._unchanged only looked at the ``parent_id`` and name,
      ignoring the fact that the kind could have changed, too.
      (John Arbash Meinel, #90111)

    * ``bzr mv dir/subdir other`` was incorrectly updating files inside
      the directory. So that there was a chance it would break commit,
      etc. (John Arbash Meinel, #94037)
 
    * Correctly handles mutiple permanent http redirections.
      (vila, #88780)

bzr 0.15rc2  2007-03-14

  NOTES WHEN UPGRADING:
        
    * Release 0.15rc2 of bzr changes the ``bzr init-repo`` command to
      default to ``--trees`` instead of ``--no-trees``.
      Existing shared repositories are not affected.

  IMPROVEMENTS:

    * New ``merge-directive`` command to generate machine- and human-readable
      merge requests.  (Aaron Bentley)

    * New ``submit:`` revision specifier makes it easy to diff against the
      common ancestor with the submit location (Aaron Bentley)

    * Added support for Putty's SSH implementation. (Dmitry Vasiliev)

    * Added ``bzr status --versioned`` to report only versioned files, 
      not unknowns. (Kent Gibson)

    * Merge now autodetects the correct line-ending style for its conflict
      markers.  (Aaron Bentley)

  INTERNALS:

    * Refactored SSH vendor registration into SSHVendorManager class.
      (Dmitry Vasiliev)

  BUGFIXES:

    * New ``--numbered-dirs`` option to ``bzr selftest`` to use
      numbered dirs for TestCaseInTempDir. This is default behavior
      on Windows. Anyone can force named dirs on Windows
      with ``--no-numbered-dirs``. (Alexander Belchenko)

    * Fix ``RevisionSpec_revid`` to handle the Unicode strings passed in
      from the command line. (Marien Zwart, #90501)

    * Fix ``TreeTransform._iter_changes`` when both the source and
      destination are missing. (Aaron Bentley, #88842)

    * Fix commit of merges with symlinks in dirstate trees.
      (Marien Zwart)
    
    * Switch the ``bzr init-repo`` default from --no-trees to --trees. 
      (Wouter van Heyst, #53483)


bzr 0.15rc1  2007-03-07

  SURPRISES:

    * The default disk format has changed. Please run 'bzr upgrade' in your
      working trees to upgrade. This new default is compatible for network
      operations, but not for local operations. That is, if you have two
      versions of bzr installed locally, after upgrading you can only use the
      bzr 0.15 version. This new default does not enable tags or nested-trees
      as they are incompatible with bzr versions before 0.15 over the network.

    * For users of bzrlib: Two major changes have been made to the working tree
      api in bzrlib. The first is that many methods and attributes, including
      the inventory attribute, are no longer valid for use until one of
      ``lock_read``/``lock_write``/``lock_tree_write`` has been called,
      and become invalid again after unlock is called. This has been done
      to improve performance and correctness as part of the dirstate
      development.
      (Robert Collins, John A Meinel, Martin Pool, and others).

    * For users of bzrlib: The attribute 'tree.inventory' should be considered
      readonly. Previously it was possible to directly alter this attribute, or
      its contents, and have the tree notice this. This has been made
      unsupported - it may work in some tree formats, but in the newer dirstate
      format such actions will have no effect and will be ignored, or even
      cause assertions. All operations possible can still be carried out by a
      combination of the tree API, and the bzrlib.transform API. (Robert
      Collins, John A Meinel, Martin Pool, and others).

  IMPROVEMENTS:

    * Support for OS Windows 98. Also .bzr.log on any windows system
      saved in My Documents folder. (Alexander Belchenko)

    * ``bzr mv`` enhanced to support already moved files.
      In the past the mv command would have failed if the source file doesn't
      exist. In this situation ``bzr mv`` would now detect that the file has
      already moved and update the repository accordingly, if the target file
      does exist.
      A new option ``--after`` has been added so that if two files already
      exist, you could notify Bazaar that you have moved a (versioned) file
      and replaced it with another. Thus in this case ``bzr move --after``
      will only update the Bazaar identifier.
      (Steffen Eichenberg, Marius Kruger)

    * ``ls`` now works on treeless branches and remote branches.
      (Aaron Bentley)

    * ``bzr help global-options`` describes the global options.
      (Aaron Bentley)

    * ``bzr pull --overwrite`` will now correctly overwrite checkouts.
      (Robert Collins)

    * Files are now allowed to change kind (e.g. from file to symlink).
      Supported by ``commit``, ``revert`` and ``status``
      (Aaron Bentley)

    * ``inventory`` and ``unknowns`` hidden in favour of ``ls``
      (Aaron Bentley)

    * ``bzr help checkouts`` descibes what checkouts are and some possible
      uses of them. (James Westby, Aaron Bentley)

    * A new ``-d`` option to push, pull and merge overrides the default 
      directory.  (Martin Pool)

    * Branch format 6: smaller, and potentially faster than format 5.  Supports
      ``append_history_only`` mode, where the log view and revnos do not change,
      except by being added to.  Stores policy settings in
      ".bzr/branch/branch.conf".

    * ``append_only`` branches:  Format 6 branches may be configured so that log
      view and revnos are always consistent.  Either create the branch using
      "bzr init --append-revisions-only" or edit the config file as descriped
      in docs/configuration.txt.

    * rebind: Format 6 branches retain the last-used bind location, so if you
      "bzr unbind", you can "bzr bind" to bind to the previously-selected
      bind location.

    * Builtin tags support, created and deleted by the ``tag`` command and
      stored in the branch.  Tags can be accessed with the revisionspec
      ``-rtag:``, and listed with ``bzr tags``.  Tags are not versioned 
      at present. Tags require a network incompatible upgrade. To perform this
      upgrade, run ``bzr upgrade --dirstate-tags`` in your branch and
      repositories. (Martin Pool)

    * The ``bzr://`` transport now has a well-known port number, 4155,
      which it will use by default.  (Andrew Bennetts, Martin Pool)

    * Bazaar now looks for user-installed plugins before looking for site-wide
      plugins. (Jonathan Lange)

    * ``bzr resolve`` now detects and marks resolved text conflicts.
      (Aaron Bentley)

  INTERNALS:

    * Internally revision ids and file ids are now passed around as utf-8
      bytestrings, rather than treating them as Unicode strings. This has
      performance benefits for Knits, since we no longer need to decode the
      revision id for each line of content, nor for each entry in the index.
      This will also help with the future dirstate format.
      (John Arbash Meinel)

    * Reserved ids (any revision-id ending in a colon) are rejected by
      versionedfiles, repositories, branches, and working trees
      (Aaron Bentley)

    * Minor performance improvement by not creating a ProgressBar for
      every KnitIndex we create. (about 90ms for a bzr.dev tree)
      (John Arbash Meinel)

    * New easier to use Branch hooks facility. There are five initial hooks,
      all documented in bzrlib.branch.BranchHooks.__init__ - ``'set_rh'``,
      ``'post_push'``, ``'post_pull'``, ``'post_commit'``,
      ``'post_uncommit'``. These hooks fire after the matching operation
      on a branch has taken place, and were originally added for the
      branchrss plugin. (Robert Collins)

    * New method ``Branch.push()`` which should be used when pushing from a
      branch as it makes performance and policy decisions to match the UI
      level command ``push``. (Robert Collins).

    * Add a new method ``Tree.revision_tree`` which allows access to cached
      trees for arbitrary revisions. This allows the in development dirstate
      tree format to provide access to the callers to cached copies of 
      inventory data which are cheaper to access than inventories from the
      repository.
      (Robert Collins, Martin Pool)

    * New ``Branch.last_revision_info`` method, this is being done to allow
      optimization of requests for both the number of revisions and the last
      revision of a branch with smartservers and potentially future branch
      formats. (Wouter van Heyst, Robert Collins)

    * Allow ``'import bzrlib.plugins.NAME'`` to work when the plugin NAME has not
      yet been loaded by ``load_plugins()``. This allows plugins to depend on each
      other for code reuse without requiring users to perform file-renaming
      gymnastics. (Robert Collins)

    * New Repository method ``'gather_stats'`` for statistic data collection.
      This is expected to grow to cover a number of related uses mainly
      related to bzr info. (Robert Collins)

    * Log formatters are now managed with a registry.
      ``log.register_formatter`` continues to work, but callers accessing
      the FORMATTERS dictionary directly will not.

    * Allow a start message to be passed to the ``edit_commit_message``
      function.  This will be placed in the message offered to the user
      for editing above the separator. It allows a template commit message
      to be used more easily. (James Westby)

    * ``GPGStrategy.sign()`` will now raise ``BzrBadParameterUnicode`` if
      you pass a Unicode string rather than an 8-bit string. Callers need
      to be updated to encode first. (John Arbash Meinel)

    * Branch.push, pull, merge now return Result objects with information
      about what happened, rather than a scattering of various methods.  These
      are also passed to the post hooks.  (Martin Pool)

    * File formats and architecture is in place for managing a forest of trees
      in bzr, and splitting up existing trees into smaller subtrees, and
      finally joining trees to make a larger tree. This is the first iteration
      of this support, and the user-facing aspects still require substantial
      work.  If you wish to experiment with it, use ``bzr upgrade
      --dirstate-with-subtree`` in your working trees and repositories.
      You can use the hidden commands ``split`` and ``join`` and to create
      and manipulate nested trees, but please consider using the nested-trees
      branch, which contains substantial UI improvements, instead.
      http://code.aaronbentley.com/bzr/bzrrepo/nested-trees/
      (Aaron Bentley, Martin Pool, Robert Collins).

  BUGFIXES:

    * ``bzr annotate`` now uses dotted revnos from the viewpoint of the
      branch, rather than the last changed revision of the file.
      (John Arbash Meinel, #82158)

    * Lock operations no longer hang if they encounter a permission problem.
      (Aaron Bentley)

    * ``bzr push`` can resume a push that was canceled before it finished.
      Also, it can push even if the target directory exists if you supply
      the ``--use-existing-dir`` flag.
      (John Arbash Meinel, #30576, #45504)

    * Fix http proxy authentication when user and an optional
      password appears in the ``*_proxy`` vars. (Vincent Ladeuil,
      #83954).

    * ``bzr log branch/file`` works for local treeless branches
      (Aaron Bentley, #84247)

    * Fix problem with UNC paths on Windows 98. (Alexander Belchenko, #84728)

    * Searching location of CA bundle for PyCurl in env variable
      (``CURL_CA_BUNDLE``), and on win32 along the PATH.
      (Alexander Belchenko, #82086)

    * ``bzr init`` works with unicode argument LOCATION.
      (Alexander Belchenko, #85599)

    * Raise ``DependencyNotPresent`` if pycurl do not support https. 
      (Vincent Ladeuil, #85305)

    * Invalid proxy env variables should not cause a traceback.
      (Vincent Ladeuil, #87765)

    * Ignore patterns normalised to use '/' path separator.
      (Kent Gibson, #86451)

    * bzr rocks. It sure does! Fix case. (Vincent Ladeuil, #78026)

    * Fix bzrtools shelve command for removed lines beginning with "--"
      (Johan Dahlberg, #75577)

  TESTING:

    * New ``--first`` option to ``bzr selftest`` to run specified tests
      before the rest of the suite.  (Martin Pool)


bzr 0.14  2007-01-23

  IMPROVEMENTS:

    * ``bzr help global-options`` describes the global options. (Aaron Bentley)

  BUG FIXES:
    
    * Skip documentation generation tests if the tools to do so are not
      available. Fixes running selftest for installled copies of bzr. 
      (John Arbash Meinel, #80330)

    * Fix the code that discovers whether bzr is being run from it's
      working tree to handle the case when it isn't but the directory
      it is in is below a repository. (James Westby, #77306)


bzr 0.14rc1  2007-01-16

  IMPROVEMENTS:

    * New connection: ``bzr+http://`` which supports tunnelling the smart
      protocol over an HTTP connection. If writing is enabled on the bzr
      server, then you can write over the http connection.
      (Andrew Bennetts, John Arbash Meinel)

    * Aliases now support quotation marks, so they can contain whitespace
      (Marius Kruger)

    * PyCurlTransport now use a single curl object. By specifying explicitly
      the 'Range' header, we avoid the need to use two different curl objects
      (and two connections to the same server). (Vincent Ladeuil)

    * ``bzr commit`` does not prompt for a message until it is very likely to
      succeed.  (Aaron Bentley)

    * ``bzr conflicts`` now takes --text to list pathnames of text conflicts
      (Aaron Bentley)

    * Fix ``iter_lines_added_or_present_in_versions`` to use a set instead
      of a list while checking if a revision id was requested. Takes 10s
      off of the ``fileids_affected_by_revision_ids`` time, which is 10s
      of the ``bzr branch`` time. Also improve ``fileids_...`` time by
      filtering lines with a regex rather than multiple ``str.find()``
      calls. (saves another 300ms) (John Arbash Meinel)

    * Policy can be set for each configuration key. This allows keys to be
      inherited properly across configuration entries. For example, this
      should enable you to do::
        
        [/home/user/project]
        push_location = sftp://host/srv/project/
        push_location:policy = appendpath

      And then a branch like ``/home/user/project/mybranch`` should get an
      automatic push location of ``sftp://host/srv/project/mybranch``.
      (James Henstridge)

    * Added ``bzr status --short`` to make status report svn style flags
      for each file.  For example::

        $ bzr status --short
        A  foo
        A  bar
        D  baz
        ?  wooley

    * 'bzr selftest --clean-output' allows easily clean temporary tests 
      directories without running tests. (Alexander Belchenko)

    * ``bzr help hidden-commands`` lists all hidden commands. (Aaron Bentley)

    * ``bzr merge`` now has an option ``--pull`` to fall back to pull if
      local is fully merged into remote. (Jan Hudec)

    * ``bzr help formats`` describes available directory formats. (Aaron Bentley)

  INTERNALS:

    * A few tweaks directly to ``fileids_affected_by_revision_ids`` to
      help speed up processing, as well allowing to extract unannotated
      lines. Between the two ``fileids_affected_by_revision_ids`` is
      improved by approx 10%. (John Arbash Meinel)

    * Change Revision serialization to only write out millisecond
      resolution. Rather than expecting floating point serialization to
      preserve more resolution than we need. (Henri Weichers, Martin Pool)

    * Test suite ends cleanly on Windows.  (Vincent Ladeuil)

    * When ``encoding_type`` attribute of class Command is equal to 'exact', 
      force sys.stdout to be a binary stream on Windows, and therefore
      keep exact line-endings (without LF -> CRLF conversion).
      (Alexander Belchenko)

    * Single-letter short options are no longer globally declared.  (Martin
      Pool)

    * Before using detected user/terminal encoding bzr should check
      that Python has corresponding codec. (Alexander Belchenko)

    * Formats for end-user selection are provided via a FormatRegistry (Aaron Bentley)

  BUG FIXES:

    * ``bzr missing --verbose`` was showing adds/removals in the wrong
      direction. (John Arbash Meinel)

    * ``bzr annotate`` now defaults to showing dotted revnos for merged
      revisions. It cuts them off at a depth of 12 characters, but you can
      supply ``--long`` to see the full number. You can also use
      ``--show-ids`` to display the original revision ids, rather than
      revision numbers and committer names. (John Arbash Meinel, #75637)

    * bzr now supports Win32 UNC path (e.g. ``\HOST\path``. 
      (Alexander Belchenko, #57869)

    * Win32-specific: output of cat, bundle and diff commands don't mangle
      line-endings (Alexander Belchenko, #55276)

    * Replace broken fnmatch based ignore pattern matching with custom pattern
      matcher.
      (Kent Gibson, Jan Hudec #57637)

    * pycurl and urllib can detect short reads at different places. Update
      the test suite to test more cases. Also detect http error code 416
      which was raised for that specific bug. Also enhance the urllib
      robustness by detecting invalid ranges (and pycurl's one by detecting
      short reads during the initial GET). (Vincent Ladeuil, #73948)

    * The urllib connection sharing interacts badly with urllib2
      proxy setting (the connections didn't go thru the proxy
      anymore). Defining a proper ProxyHandler solves the
      problem.  (Vincent Ladeuil, #74759)

    * Use urlutils to generate relative URLs, not osutils 
      (Aaron Bentley, #76229)

    * ``bzr status`` in a readonly directory should work without giving
      lots of errors. (John Arbash Meinel, #76299)

    * Mention the revisionspec topic for the revision option help.
      (Wouter van Heyst, #31663)

    * Allow plugins import from zip archives.
      (Alexander Belchenko, #68124)


bzr 0.13  2006-12-05
    
  No changes from 0.13rc1
    
bzr 0.13rc1  2006-11-27

  IMPROVEMENTS:

    * New command ``bzr remove-tree`` allows the removal of the working
      tree from a branch.
      (Daniel Silverstone)

    * urllib uses shared keep-alive connections, so http 
      operations are substantially faster.
      (Vincent Ladeuil, #53654)

    * ``bzr export`` allows an optional branch parameter, to export a bzr
      tree from some other url. For example:
      ``bzr export bzr.tar.gz http://bazaar-vcs.org/bzr/bzr.dev``
      (Daniel Silverstone)

    * Added ``bzr help topics`` to the bzr help system. This gives a
      location for general information, outside of a specific command.
      This includes updates for ``bzr help revisionspec`` the first topic
      included. (Goffredo Baroncelli, John Arbash Meinel, #42714)

    * WSGI-compatible HTTP smart server.  See ``doc/http_smart_server.txt``.
      (Andrew Bennetts)

    * Knit files will now cache full texts only when the size of the
      deltas is as large as the size of the fulltext. (Or after 200
      deltas, whichever comes first). This has the most benefit on large
      files with small changes, such as the inventory for a large project.
      (eg For a project with 2500 files, and 7500 revisions, it changes
      the size of inventory.knit from 11MB to 5.4MB) (John Arbash Meinel)

  INTERNALS:

    * New -D option given before the command line turns on debugging output
      for particular areas.  -Derror shows tracebacks on all errors.
      (Martin Pool)

    * Clean up ``bzr selftest --benchmark bundle`` to correct an import,
      and remove benchmarks that take longer than 10min to run.
      (John Arbash Meinel)

    * Use ``time.time()`` instead of ``time.clock()`` to decide on
      progress throttling. Because ``time.clock()`` is actually CPU time,
      so over a high-latency connection, too many updates get throttled.
      (John Arbash Meinel)

    * ``MemoryTransport.list_dir()`` would strip the first character for
      files or directories in root directory. (John Arbash Meinel)

    * New method ``get_branch_reference`` on 'BzrDir' allows the detection of 
      branch references - which the smart server component needs.
  
    * New ``ChrootTransportDecorator``, accessible via the ``chroot+`` url
      prefix.  It disallows any access to locations above a set URL.  (Andrew
      Bennetts)

  BUG FIXES:

    * Now ``_KnitIndex`` properly decode revision ids when loading index data.
      And optimize the knit index parsing code. 
      (Dmitry Vasiliev, John Arbash Meinel)

    * ``bzrlib/bzrdir.py`` was directly referencing ``bzrlib.workingtree``,
      without importing it. This prevented ``bzr upgrade`` from working
      unless a plugin already imported ``bzrlib.workingtree``
      (John Arbash Meinel, #70716)

    * Suppress the traceback on invalid URLs (Vincent Ladeuil, #70803).

    * Give nicer error message when an http server returns a 403
      error code. (Vincent Ladeuil, #57644).

    * When a multi-range http GET request fails, try a single
      range one. If it fails too, forget about ranges. Remember that until 
      the death of the transport and propagates that to the clones.
      (Vincent Ladeuil, #62276, #62029).

    * Handles user/passwords supplied in url from command
      line (for the urllib implementation). Don't request already
      known passwords (Vincent Ladeuil, #42383, #44647, #48527)

    * ``_KnitIndex.add_versions()`` dictionary compresses revision ids as they
      are added. This fixes bug where fetching remote revisions records
      them as full references rather than integers.
      (John Arbash Meinel, #64789)

    * ``bzr ignore`` strips trailing slashes in patterns.
      Also ``bzr ignore`` rejects absolute paths. (Kent Gibson, #4559)

    * ``bzr ignore`` takes multiple arguments. (Cheuksan Edward Wang, #29488)

    * mv correctly handles paths that traverse symlinks. 
      (Aaron Bentley, #66964)

    * Give nicer looking error messages when failing to connect over ssh.
      (John Arbash Meinel, #49172)

    * Pushing to a remote branch does not currently update the remote working
      tree. After a remote push, ``bzr status`` and ``bzr diff`` on the remote
      machine now show that the working tree is out of date.
      (Cheuksan Edward Wang #48136)

    * Use patiencediff instead of difflib for determining deltas to insert
      into knits. This avoids the O(N^3) behavior of difflib. Patience
      diff should be O(N^2). (Cheuksan Edward Wang, #65714)

    * Running ``bzr log`` on nonexistent file gives an error instead of the
      entire log history. (Cheuksan Edward Wang #50793)

    * ``bzr cat`` can look up contents of removed or renamed files. If the
      pathname is ambiguous, i.e. the files in the old and new trees have
      different id's, the default is the file in the new tree. The user can
      use "--name-from-revision" to select the file in the old tree.
      (Cheuksan Edward Wang, #30190)

  TESTING:

    * TestingHTTPRequestHandler really handles the Range header
      (previously it was ignoring it and returning the whole file,).

bzr 0.12  2006-10-30

  INTERNALS:

    * Clean up ``bzr selftest --benchmark bundle`` to correct an import,
      and remove benchmarks that take longer than 10min to run.
      (John Arbash Meinel)
  
bzr 0.12rc1  2006-10-23

  IMPROVEMENTS:

    * ``bzr log`` now shows dotted-decimal revision numbers for all revisions,
      rather than just showing a decimal revision number for revisions on the
      mainline. These revision numbers are not yet accepted as input into bzr
      commands such as log, diff etc. (Robert Collins)

    * revisions can now be specified using dotted-decimal revision numbers.
      For instance, ``bzr diff -r 1.2.1..1.2.3``. (Robert Collins)

    * ``bzr help commands`` output is now shorter (Aaron Bentley)

    * ``bzr`` now uses lazy importing to reduce the startup time. This has
      a moderate effect on lots of actions, especially ones that have
      little to do. For example ``bzr rocks`` time is down to 116ms from
      283ms. (John Arbash Meinel)

    * New Registry class to provide name-to-object registry-like support,
      for example for schemes where plugins can register new classes to
      do certain tasks (e.g. log formatters). Also provides lazy registration
      to allow modules to be loaded on request.
      (John Arbash Meinel, Adeodato Simó)

  API INCOMPATABILITY:
  
    * LogFormatter subclasses show now expect the 'revno' parameter to 
      show() to be a string rather than an int. (Robert Collins)

  INTERNALS:

    * ``TestCase.run_bzr``, ``run_bzr_captured``, and ``run_bzr_subprocess``
      can take a ``working_dir='foo'`` parameter, which will change directory 
      for the command. (John Arbash Meinel)

    * ``bzrlib.lazy_regex.lazy_compile`` can be used to create a proxy
      around a regex, which defers compilation until first use. 
      (John Arbash Meinel)

    * ``TestCase.run_bzr_subprocess`` defaults to supplying the
      ``--no-plugins`` parameter to ensure test reproducability, and avoid
      problems with system-wide installed plugins. (John Arbash Meinel)

    * Unique tree root ids are now supported. Newly created trees still
      use the common root id for compatibility with bzr versions before 0.12.
      (Aaron Bentley)

    * ``WorkingTree.set_root_id(None)`` is now deprecated. Please
      pass in ``inventory.ROOT_ID`` if you want the default root id value.
      (Robert Collins, John Arbash Meinel)

    * New method ``WorkingTree.flush()`` which will write the current memory
      inventory out to disk. At the same time, ``read_working_inventory`` will
      no longer trash the current tree inventory if it has been modified within
      the current lock, and the tree will now ``flush()`` automatically on
      ``unlock()``. ``WorkingTree.set_root_id()`` has been updated to take
      advantage of this functionality. (Robert Collins, John Arbash Meinel)

    * ``bzrlib.tsort.merge_sorted`` now accepts ``generate_revnos``. This
      parameter will cause it to add another column to its output, which
      contains the dotted-decimal revno for each revision, as a tuple.
      (Robert Collins)

    * ``LogFormatter.show_merge`` is deprecated in favour of
      ``LogFormatter.show_merge_revno``. (Robert Collins)

  BUG FIXES:

    * Avoid circular imports by creating a deprecated function for
      ``bzrlib.tree.RevisionTree``. Callers should have been using
      ``bzrlib.revisontree.RevisionTree`` anyway. (John Arbash Meinel,
      #63360, #66349)

    * Don't use ``socket.MSG_WAITALL`` as it doesn't exist on all
      platforms. (Martin Pool, #66356)

    * Don't require ``Content-Type`` in range responses. Assume they are a
      single range if ``Content-Type`` does not exist.
      (John Arbash Meinel, #62473)

    * bzr branch/pull no longer complain about progress bar cleanup when
      interrupted during fetch.  (Aaron Bentley, #54000)

    * ``WorkingTree.set_parent_trees()`` uses the trees to directly write
      the basis inventory, rather than going through the repository. This
      allows us to have 1 inventory read, and 2 inventory writes when
      committing a new tree. (John Arbash Meinel)

    * When reverting, files that are not locally modified that do not exist
      in the target are deleted, not just unversioned (Aaron Bentley)

    * When trying to acquire a lock, don't fail immediately. Instead, try
      a few times (up to 1 hour) before timing out. Also, report why the
      lock is unavailable (John Arbash Meinel, #43521, #49556)

    * Leave HttpTransportBase daughter classes decides how they
      implement cloning. (Vincent Ladeuil, #61606)

    * diff3 does not indicate conflicts on clean merge. (Aaron Bentley)

    * If a commit fails, the commit message is stored in a file at the root of
      the tree for later commit. (Cheuksan Edward Wang, Stefan Metzmacher,
      #32054)

  TESTING:

    * New test base class TestCaseWithMemoryTransport offers memory-only
      testing facilities: its not suitable for tests that need to mutate disk
      state, but most tests should not need that and should be converted to
      TestCaseWithMemoryTransport. (Robert Collins)

    * ``TestCase.make_branch_and_memory_tree`` now takes a format
      option to set the BzrDir, Repository and Branch formats of the
      created objects. (Robert Collins, John Arbash Meinel)

bzr 0.11  2006-10-02

    * Smart server transport test failures on windows fixed. (Lukáš Lalinský).

bzr 0.11rc2  2006-09-27

  BUG FIXES:

    * Test suite hangs on windows fixed. (Andrew Bennets, Alexander Belchenko).
    
    * Commit performance regression fixed. (Aaron Bentley, Robert Collins, John
      Arbash Meinel).

bzr 0.11rc1  2006-09-25

  IMPROVEMENTS:

    * Knit files now wait to create their contents until the first data is
      added. The old code used to create an empty .knit and a .kndx with just
      the header. However, this caused a lot of extra round trips over sftp.
      This can change the time for ``bzr push`` to create a new remote branch
      from 160s down to 100s. This also affects ``bzr commit`` performance when
      adding new files, ``bzr commit`` on a new kernel-like tree drops from 50s
      down to 40s (John Arbash Meinel, #44692)

    * When an entire subtree has been deleted, commit will now report that
      just the top of the subtree has been deleted, rather than reporting
      all the individual items. (Robert Collins)

    * Commit performs one less XML parse. (Robert Collins)

    * ``bzr checkout`` now operates on readonly branches as well
      as readwrite branches. This fixes bug #39542. (Robert Collins)

    * ``bzr bind`` no longer synchronises history with the master branch.
      Binding should be followed by an update or push to synchronise the 
      two branches. This is closely related to the fix for bug #39542.
      (Robert Collins)

    * ``bzrlib.lazy_import.lazy_import`` function to create on-demand 
      objects.  This allows all imports to stay at the global scope, but
      modules will not actually be imported if they are not used.
      (John Arbash Meinel)

    * Support ``bzr://`` and ``bzr+ssh://`` urls to work with the new RPC-based
      transport which will be used with the upcoming high-performance smart
      server. The new command ``bzr serve`` will invoke bzr in server mode,
      which processes these requests. (Andrew Bennetts, Robert Collins, Martin
      Pool)

    * New command ``bzr version-info`` which can be used to get a summary
      of the current state of the tree. This is especially useful as part
      of a build commands. See ``doc/version_info.txt`` for more information 
      (John Arbash Meinel)

  BUG FIXES:

    * ``'bzr inventory [FILE...]'`` allows restricting the file list to a
      specific set of files. (John Arbash Meinel, #3631)

    * Don't abort when annotating empty files (John Arbash Meinel, #56814)

    * Add ``Stanza.to_unicode()`` which can be passed to another Stanza
      when nesting stanzas. Also, add ``read_stanza_unicode`` to handle when
      reading a nested Stanza. (John Arbash Meinel)

    * Transform._set_mode() needs to stat the right file. 
      (John Arbash Meinel, #56549)

    * Raise WeaveFormatError rather than StopIteration when trying to read
      an empty Weave file. (John Arbash Meinel, #46871)

    * Don't access e.code for generic URLErrors, only HTTPErrors have .code.
      (Vincent Ladeuil, #59835)

    * Handle boundary="" lines properly to allow access through a Squid proxy.
      (John Arbash Meinel, #57723)

    * revert now removes newly-added directories (Aaron Bentley, #54172)

    * ``bzr upgrade sftp://`` shouldn't fail to upgrade v6 branches if there 
      isn't a working tree. (David Allouche, #40679)

    * Give nicer error messages when a user supplies an invalid --revision
      parameter. (John Arbash Meinel, #55420)

    * Handle when LANG is not recognized by python. Emit a warning, but
      just revert to using 'ascii'. (John Arbash Meinel, #35392)

    * Don't use ``preexec_fn`` on win32, as it is not supported by subprocess.
      (John Arbash Meinel)

    * Skip specific tests when the dependencies aren't met. This includes
      some ``setup.py`` tests when ``python-dev`` is not available, and
      some tests that depend on paramiko. (John Arbash Meinel, Mattheiu Moy)

    * Fallback to Paramiko properly, if no ``ssh`` executable exists on
      the system. (Andrew Bennetts, John Arbash Meinel)

    * ``Branch.bind(other_branch)`` no longer takes a write lock on the
      other branch, and will not push or pull between the two branches.
      API users will need to perform a push or pull or update operation if they
      require branch synchronisation to take place. (Robert Collins, #47344)

    * When creating a tarball or zipfile export, export unicode names as utf-8
      paths. This may not work perfectly on all platforms, but has the best
      chance of working in the common case. (John Arbash Meinel, #56816)

    * When committing, only files that exist in working tree or basis tree
      may be specified (Aaron Bentley, #50793)

  PORTABILITY:

    * Fixes to run on Python 2.5 (Brian M. Carlson, Martin Pool, Marien Zwart)

  INTERNALS:

    * TestCaseInTempDir now creates a separate directory for HOME, rather
      than having HOME set to the same location as the working directory.
      (John Arbash Meinel)

    * ``run_bzr_subprocess()`` can take an optional ``env_changes={}`` parameter,
      which will update os.environ inside the spawned child. It also can
      take a ``universal_newlines=True``, which helps when checking the output
      of the command. (John Arbash Meinel)

    * Refactor SFTP vendors to allow easier re-use when ssh is used. 
      (Andrew Bennetts)

    * ``Transport.list_dir()`` and ``Transport.iter_files_recursive()`` should always
      return urlescaped paths. This is now tested (there were bugs in a few
      of the transports) (Andrew Bennetts, David Allouche, John Arbash Meinel)

    * New utility function ``symbol_versioning.deprecation_string``. Returns the
      formatted string for a callable, deprecation format pair. (Robert Collins)

    * New TestCase helper applyDeprecated. This allows you to call a callable
      which is deprecated without it spewing to the screen, just by supplying
      the deprecation format string issued for it. (Robert Collins)

    * Transport.append and Transport.put have been deprecated in favor of
      ``.append_bytes``, ``.append_file``, ``.put_bytes``, and
      ``.put_file``. This removes the ambiguity in what type of object the
      functions take.  ``Transport.non_atomic_put_{bytes,file}`` has also
      been added. Which works similarly to ``Transport.append()`` except for
      SFTP, it doesn't have a round trip when opening the file. Also, it
      provides functionality for creating a parent directory when trying
      to create a file, rather than raise NoSuchFile and forcing the
      caller to repeat their request.
      (John Arbash Meinel)

    * WorkingTree has a new api ``unversion`` which allow the unversioning of
      entries by their file id. (Robert Collins)

    * ``WorkingTree.pending_merges`` is deprecated.  Please use the
      ``get_parent_ids`` (introduced in 0.10) method instead. (Robert Collins)

    * WorkingTree has a new ``lock_tree_write`` method which locks the branch for
      read rather than write. This is appropriate for actions which only need
      the branch data for reference rather than mutation. A new decorator
      ``needs_tree_write_lock`` is provided in the workingtree module. Like the
      ``needs_read_lock`` and ``needs_write_lock`` decorators this allows static 
      declaration of the locking requirements of a function to ensure that
      a lock is taken out for casual scripts. (Robert Collins, #54107)

    * All WorkingTree methods which write to the tree, but not to the branch
      have been converted to use ``needs_tree_write_lock`` rather than 
      ``needs_write_lock``. Also converted is the revert, conflicts and tree
      transform modules. This provides a modest performance improvement on 
      metadir style trees, due to the reduce lock-acquisition, and a more
      significant performance improvement on lightweight checkouts from 
      remote branches, where trivial operations used to pay a significant 
      penalty. It also provides the basis for allowing readonly checkouts.
      (Robert Collins)

    * Special case importing the standard library 'copy' module. This shaves
      off 40ms of startup time, while retaining compatibility. See:
      ``bzrlib/inspect_for_copy.py`` for more details. (John Arbash Meinel)

    * WorkingTree has a new parent class MutableTree which represents the 
      specialisations of Tree which are able to be altered. (Robert Collins)

    * New methods mkdir and ``put_file_bytes_non_atomic`` on MutableTree that
      mutate the tree and its contents. (Robert Collins)

    * Transport behaviour at the root of the URL is now defined and tested.
      (Andrew Bennetts, Robert Collins)

  TESTING:

    * New test helper classs MemoryTree. This is typically accessed via
      ``self.make_branch_and_memory_tree()`` in test cases. (Robert Collins)
      
    * Add ``start_bzr_subprocess`` and ``stop_bzr_subprocess`` to allow test
      code to continue running concurrently with a subprocess of bzr.
      (Andrew Bennetts, Robert Collins)

    * Add a new method ``Transport.get_smart_client()``. This is provided to
      allow upgrades to a richer interface than the VFS one provided by
      Transport. (Andrew Bennetts, Martin Pool)

bzr 0.10  2006-08-29
  
  IMPROVEMENTS:
    * 'merge' now takes --uncommitted, to apply uncommitted changes from a
      tree.  (Aaron Bentley)
  
    * 'bzr add --file-ids-from' can be used to specify another path to use
      for creating file ids, rather than generating all new ones. Internally,
      the 'action' passed to ``smart_add_tree()`` can return ``file_ids`` that
      will be used, rather than having bzrlib generate new ones.
      (John Arbash Meinel, #55781)

    * ``bzr selftest --benchmark`` now allows a ``--cache-dir`` parameter.
      This will cache some of the intermediate trees, and decrease the
      setup time for benchmark tests. (John Arbash Meinel)

    * Inverse forms are provided for all boolean options.  For example,
      --strict has --no-strict, --no-recurse has --recurse (Aaron Bentley)

    * Serialize out Inventories directly, rather than using ElementTree.
      Writing out a kernel sized inventory drops from 2s down to ~350ms.
      (Robert Collins, John Arbash Meinel)

  BUG FIXES:

    * Help diffutils 2.8.4 get along with binary tests (Marien Zwart: #57614)

    * Change LockDir so that if the lock directory doesn't exist when
      ``lock_write()`` is called, an attempt will be made to create it.
      (John Arbash Meinel, #56974)

    * ``bzr uncommit`` preserves pending merges. (John Arbash Meinel, #57660)

    * Active FTP transport now works as intended. (ghozzy, #56472)

    * Really fix mutter() so that it won't ever raise a UnicodeError.
      It means it is possible for ~/.bzr.log to contain non UTF-8 characters.
      But it is a debugging log, not a real user file.
      (John Arbash Meinel, #56947, #53880)

    * Change Command handle to allow Unicode command and options.
      At present we cannot register Unicode command names, so we will get
      BzrCommandError('unknown command'), or BzrCommandError('unknown option')
      But that is better than a UnicodeError + a traceback.
      (John Arbash Meinel, #57123)

    * Handle TZ=UTC properly when reading/writing revisions.
      (John Arbash Meinel, #55783, #56290)

    * Use ``GPG_TTY`` to allow gpg --cl to work with gpg-agent in a pipeline,
      (passing text to sign in on stdin). (John Arbash Meinel, #54468)

    * External diff does the right thing for binaries even in foreign 
      languages. (John Arbash Meinel, #56307)

    * Testament handles more cases when content is unicode. Specific bug was
      in handling of revision properties.
      (John Arbash Meinel, Holger Krekel, #54723)

    * The bzr selftest was failing on installed versions due to a bug in a new
      test helper. (John Arbash Meinel, Robert Collins, #58057)

  INTERNALS:

    * ``bzrlib.cache_utf8`` contains ``encode()`` and ``decode()`` functions
      which can be used to cache the conversion between utf8 and Unicode.
      Especially helpful for some of the knit annotation code, which has to
      convert revision ids to utf8 to annotate lines in storage.
      (John Arbash Meinel)

    * ``setup.py`` now searches the filesystem to find all packages which
      need to be installed. This should help make the life of packagers
      easier. (John Arbash Meinel)

bzr 0.9.0  2006-08-11

  SURPRISES:

   * The hard-coded built-in ignore rules have been removed. There are
     now two rulesets which are enforced. A user global one in 
     ``~/.bazaar/ignore`` which will apply to every tree, and the tree
     specific one '.bzrignore'.
     ``~/.bazaar/ignore`` will be created if it does not exist, but with
     a more conservative list than the old default.
     This fixes bugs with default rules being enforced no matter what. 
     The old list of ignore rules from bzr is available by
     running 'bzr ignore --old-default-rules'.
     (Robert Collins, Martin Pool, John Arbash Meinel)

   * 'branches.conf' has been changed to 'locations.conf', since it can apply
     to more locations than just branch locations.
     (Aaron Bentley)
   
  IMPROVEMENTS:

   * The revision specifier "revno:" is extended to accept the syntax
     revno:N:branch. For example,
     revno:42:http://bazaar-vcs.org/bzr/bzr.dev/ means revision 42 in
     bzr.dev.  (Matthieu Moy)

   * Tests updates to ensure proper URL handling, UNICODE support, and
     proper printing when the user's terminal encoding cannot display 
     the path of a file that has been versioned.
     ``bzr branch`` can take a target URL rather than only a local directory.
     ``Branch.get_parent()/set_parent()`` now save a relative path if possible,
     and normalize the parent based on root, allowing access across
     different transports. (John Arbash Meinel, Wouter van Heyst, Martin Pool)
     (Malone #48906, #42699, #40675, #5281, #3980, #36363, #43689,
     #42517, #42514)

   * On Unix, detect terminal width using an ioctl not just $COLUMNS.
     Use terminal width for single-line logs from ``bzr log --line`` and
     pending-merge display.  (Robert Widhopf-Fenk, Gustavo Niemeyer)
     (Malone #3507)

   * On Windows, detect terminal width using GetConsoleScreenBufferInfo.
     (Alexander Belchenko)

   * Speedup improvement for 'date:'-revision search. (Guillaume Pinot).

   * Show the correct number of revisions pushed when pushing a new branch.
     (Robert Collins).

   * 'bzr selftest' now shows a progress bar with the number of tests, and 
     progress made. 'make check' shows tests in -v mode, to be more useful
     for the PQM status window. (Robert Collins).
     When using a progress bar, failed tests are printed out, rather than
     being overwritten by the progress bar until the suite finishes.
     (John Arbash Meinel)

   * 'bzr selftest --benchmark' will run a new benchmarking selftest.
     'bzr selftest --benchmark --lsprof-timed' will use lsprofile to generate
     profile data for the individual profiled calls, allowing for fine
     grained analysis of performance.
     (Robert Collins, Martin Pool).

   * 'bzr commit' shows a progress bar. This is useful for commits over sftp
     where commit can take an appreciable time. (Robert Collins)

   * 'bzr add' is now less verbose in telling you what ignore globs were
     matched by files being ignored. Instead it just tells you how many 
     were ignored (because you might reasonably be expecting none to be
     ignored). 'bzr add -v' is unchanged and will report every ignored
     file. (Robert Collins).

   * ftp now has a test server if medusa is installed. As part of testing,
     ftp support has been improved, including support for supplying a
     non-standard port. (John Arbash Meinel).

   * 'bzr log --line' shows the revision number, and uses only the
     first line of the log message (#5162, Alexander Belchenko;
     Matthieu Moy)

   * 'bzr status' has had the --all option removed. The 'bzr ls' command
     should be used to retrieve all versioned files. (Robert Collins)

   * 'bzr bundle OTHER/BRANCH' will create a bundle which can be sent
     over email, and applied on the other end, while maintaining ancestry.
     This bundle can be applied with either 'bzr merge' or 'bzr pull',
     the same way you would apply another branch.
     (John Arbash Meinel, Aaron Bentley)
  
   * 'bzr whoami' can now be used to set your identity from the command line,
     for a branch or globally.  (Robey Pointer)

   * 'bzr checkout' now aliased to 'bzr co', and 'bzr annotate' to 'bzr ann'.
     (Michael Ellerman)

   * 'bzr revert DIRECTORY' now reverts the contents of the directory as well.
     (Aaron Bentley)

   * 'bzr get sftp://foo' gives a better error when paramiko is not present.
     Also updates things like 'http+pycurl://' if pycurl is not present.
     (John Arbash Meinel) (Malone #47821, #52204)

   * New env variable ``BZR_PROGRESS_BAR``, sets the default progress bar type.
     Can be set to 'none' or 'dummy' to disable the progress bar, 'dots' or 
     'tty' to create the respective type. (John Arbash Meinel, #42197, #51107)

   * Improve the help text for 'bzr diff' to explain what various options do.
     (John Arbash Meinel, #6391)

   * 'bzr uncommit -r 10' now uncommits revisions 11.. rather than uncommitting
     revision 10. This makes -r10 more in line with what other commands do.
     'bzr uncommit' also now saves the pending merges of the revisions that
     were removed. So it is safe to uncommit after a merge, fix something,
     and commit again. (John Arbash Meinel, #32526, #31426)

   * 'bzr init' now also works on remote locations.
     (Wouter van Heyst, #48904)

   * HTTP support has been updated. When using pycurl we now support 
     connection keep-alive, which reduces dns requests and round trips.
     And for both urllib and pycurl we support multi-range requests, 
     which decreases the number of round-trips. Performance results for
     ``bzr branch http://bazaar-vcs.org/bzr/bzr.dev/`` indicate
     http branching is now 2-3x faster, and ``bzr pull`` in an existing 
     branch is as much as 4x faster.
     (Michael Ellerman, Johan Rydberg, John Arbash Meinel, #46768)

   * Performance improvements for sftp. Branching and pulling are now up to
     2x faster. Utilize paramiko.readv() support for async requests if it
     is available (paramiko > 1.6) (John Arbash Meinel)

  BUG FIXES:

    * Fix shadowed definition of TestLocationConfig that caused some 
      tests not to run.
      (Erik Bågfors, Michael Ellerman, Martin Pool, #32587)

    * Fix unnecessary requirement of sign-my-commits that it be run from
      a working directory.  (Martin Pool, Robert Collins)

    * 'bzr push location' will only remember the push location if it succeeds
      in connecting to the remote location. (John Arbash Meinel, #49742)

    * 'bzr revert' no longer toggles the executable bit on win32
      (John Arbash Meinel, #45010)

    * Handle broken pipe under win32 correctly. (John Arbash Meinel)
    
    * sftp tests now work correctly on win32 if you have a newer paramiko
      (John Arbash Meinel)

    * Cleanup win32 test suite, and general cleanup of places where
      file handles were being held open. (John Arbash Meinel)

    * When specifying filenames for 'diff -r x..y', the name of the file in the
      working directory can be used, even if its name is different in both x
      and y.

    * File-ids containing single- or double-quotes are handled correctly by
      push. (Aaron Bentley, #52227)

    * Normalize unicode filenames to ensure cross-platform consistency.
      (John Arbash Meinel, #43689)

    * The argument parser can now handle '-' as an argument. Currently
      no code interprets it specially (it is mostly handled as a file named 
      '-'). But plugins, and future operations can use it.
      (John Arbash meinel, #50984)

    * Bundles can properly read binary files with a plain '\r' in them.
      (John Arbash Meinel, #51927)

    * Tuning ``iter_entries()`` to be more efficient (John Arbash Meinel, #5444)

    * Lots of win32 fixes (the test suite passes again).
      (John Arbash Meinel, #50155)

    * Handle openbsd returning None for sys.getfilesystemencoding() (#41183) 

    * Support ftp APPE (append) to allow Knits to be used over ftp (#42592)

    * Removals are only committed if they match the filespec (or if there is
      no filespec).  (#46635, Aaron Bentley)

    * smart-add recurses through all supplied directories 
      (John Arbash Meinel, #52578)

    * Make the bundle reader extra lines before and after the bundle text.
      This allows you to parse an email with the bundle inline.
      (John Arbash Meinel, #49182)

    * Change the file id generator to squash a little bit more. Helps when
      working with long filenames on windows. (Also helps for unicode filenames
      not generating hidden files). (John Arbash Meinel, #43801)

    * Restore terminal mode on C-c while reading sftp password.  (#48923, 
      Nicholas Allen, Martin Pool)

    * Timestamps are rounded to 1ms, and revision entries can be recreated
      exactly. (John Arbash Meinel, Jamie Wilkinson, #40693)

    * Branch.base has changed to a URL, but ~/.bazaar/locations.conf should
      use local paths, since it is user visible (John Arbash Meinel, #53653)

    * ``bzr status foo`` when foo was unversioned used to cause a full delta
      to be generated (John Arbash Meinel, #53638)

    * When reading revision properties, an empty value should be considered
      the empty string, not None (John Arbash Meinel, #47782)

    * ``bzr diff --diff-options`` can now handle binary files being changed.
      Also, the output is consistent when --diff-options is not supplied.
      (John Arbash Meinel, #54651, #52930)

    * Use the right suffixes for loading plugins (John Arbash Meinel, #51810)

    * Fix ``Branch.get_parent()`` to handle the case when the parent is not 
      accessible (John Arbash Meinel, #52976)

  INTERNALS:

    * Combine the ignore rules into a single regex rather than looping over
      them to reduce the threshold where  N^2 behaviour occurs in operations
      like status. (Jan Hudec, Robert Collins).

    * Appending to ``bzrlib.DEFAULT_IGNORE`` is now deprecated. Instead, use
      one of the add functions in bzrlib.ignores. (John Arbash Meinel)

    * 'bzr push' should only push the ancestry of the current revision, not
      all of the history in the repository. This is especially important for
      shared repositories. (John Arbash Meinel)

    * ``bzrlib.delta.compare_trees`` now iterates in alphabetically sorted order,
      rather than randomly walking the inventories. (John Arbash Meinel)

    * Doctests are now run in temporary directories which are cleaned up when
      they finish, rather than using special ScratchDir/ScratchBranch objects.
      (Martin Pool)

    * Split ``check`` into separate methods on the branch and on the repository,
      so that it can be specialized in ways that are useful or efficient for
      different formats.  (Martin Pool, Robert Collins)

    * Deprecate ``Repository.all_revision_ids``; most methods don't really need
      the global revision graph but only that part leading up to a particular
      revision.  (Martin Pool, Robert Collins)

    * Add a BzrDirFormat ``control_formats`` list which allows for control formats
      that do not use '.bzr' to store their data - i.e. '.svn', '.hg' etc.
      (Robert Collins, Jelmer Vernooij).

    * ``bzrlib.diff.external_diff`` can be redirected to any file-like object.
      Uses subprocess instead of spawnvp.
      (James Henstridge, John Arbash Meinel, #4047, #48914)

    * New command line option '--profile-imports', which will install a custom
      importer to log time to import modules and regex compilation time to 
      sys.stderr (John Arbash Meinel)

    * 'EmptyTree' is now deprecated, please use ``repository.revision_tree(None)``
      instead. (Robert Collins)

    * "RevisionTree" is now in bzrlib/revisiontree.py. (Robert Collins)

bzr 0.8.2  2006-05-17
  
  BUG FIXES:
   
    * setup.py failed to install launchpad plugin.  (Martin Pool)

bzr 0.8.1  2006-05-16

  BUG FIXES:

    * Fix failure to commit a merge in a checkout.  (Martin Pool, 
      Robert Collins, Erik Bågfors, #43959)

    * Nicer messages from 'commit' in the case of renames, and correct
      messages when a merge has occured. (Robert Collins, Martin Pool)

    * Separate functionality from assert statements as they are skipped in
      optimized mode of python. Add the same check to pending merges.
      (Olaf Conradi, #44443)

  CHANGES:

    * Do not show the None revision in output of bzr ancestry. (Olaf Conradi)

    * Add info on standalone branches without a working tree.
      (Olaf Conradi, #44155)

    * Fix bug in knits when raising InvalidRevisionId. (Olaf Conradi, #44284)

  CHANGES:

    * Make editor invocation comply with Debian Policy. First check
      environment variables VISUAL and EDITOR, then try editor from
      alternatives system. If that all fails, fall back to the pre-defined
      list of editors. (Olaf Conradi, #42904)

  NEW FEATURES:

    * New 'register-branch' command registers a public branch into 
      Launchpad.net, where it can be associated with bugs, etc.
      (Martin Pool, Bjorn Tillenius, Robert Collins)

  INTERNALS:

    * New public api in InventoryEntry - ``describe_change(old, new)`` which
      provides a human description of the changes between two old and
      new. (Robert Collins, Martin Pool)

  TESTING:

    * Fix test case for bzr info in upgrading a standalone branch to metadir,
      uses bzrlib api now. (Olaf Conradi)

bzr 0.8  2006-05-08

  NOTES WHEN UPGRADING:

    Release 0.8 of bzr introduces a new format for history storage, called
    'knit', as an evolution of to the 'weave' format used in 0.7.  Local 
    and remote operations are faster using knits than weaves.  Several
    operations including 'init', 'init-repo', and 'upgrade' take a 
    --format option that controls this.  Branching from an existing branch
    will keep the same format.

    It is possible to merge, pull and push between branches of different
    formats but this is slower than moving data between homogenous
    branches.  It is therefore recommended (but not required) that you
    upgrade all branches for a project at the same time.  Information on
    formats is shown by 'bzr info'.

    bzr 0.8 now allows creation of 'repositories', which hold the history 
    of files and revisions for several branches.  Previously bzr kept all
    the history for a branch within the .bzr directory at the root of the
    branch, and this is still the default.  To create a repository, use
    the new 'bzr init-repo' command.  Branches exist as directories under
    the repository and contain just a small amount of information
    indicating the current revision of the branch.

    bzr 0.8 also supports 'checkouts', which are similar to in cvs and
    subversion.  Checkouts are associated with a branch (optionally in a
    repository), which contains all the historical information.  The
    result is that a checkout can be deleted without losing any
    already-committed revisions.  A new 'update' command is also available. 

    Repositories and checkouts are not supported with the 0.7 storage
    format.  To use them you must upgrad to either knits, or to the
    'metaweave' format, which uses weaves but changes the .bzr directory
    arrangement.
    

  IMPROVEMENTS:

    * Sftp paths can now be relative, or local, according to the lftp
      convention. Paths now take the form::

          sftp://user:pass@host:port/~/relative/path
          or
          sftp://user:pass@host:port/absolute/path

    * The FTP transport now tries to reconnect after a temporary
      failure. ftp put is made atomic. (Matthieu Moy)

    * The FTP transport now maintains a pool of connections, and
      reuses them to avoid multiple connections to the same host (like
      sftp did). (Daniel Silverstone)

    * The ``bzr_man.py`` file has been removed. To create the man page now,
      use ``./generate_docs.py man``. The new program can also create other files.
      Run ``python generate_docs.py --help`` for usage information.
      (Hans Ulrich Niedermann & James Blackwell).

    * Man Page now gives full help (James Blackwell).
      Help also updated to reflect user config now being stored in .bazaar
      (Hans Ulrich Niedermann)

    * It's now possible to set aliases in bazaar.conf (Erik Bågfors)

    * Pull now accepts a --revision argument (Erik Bågfors)

    * ``bzr re-sign`` now allows multiple revisions to be supplied on the command
      line. You can now use the following command to sign all of your old
      commits::

        find .bzr/revision-store// -name my@email-* \
          | sed 's/.*\/\/..\///' \
          | xargs bzr re-sign

    * Upgrade can now upgrade over the network. (Robert Collins)

    * Two new commands 'bzr checkout' and 'bzr update' allow for CVS/SVN-alike
      behaviour.  By default they will cache history in the checkout, but
      with --lightweight almost all data is kept in the master branch.
      (Robert Collins)

    * 'revert' unversions newly-versioned files, instead of deleting them.

    * 'merge' is more robust.  Conflict messages have changed.

    * 'merge' and 'revert' no longer clobber existing files that end in '~' or
      '.moved'.

    * Default log format can be set in configuration and plugins can register
      their own formatters. (Erik Bågfors)

    * New 'reconcile' command will check branch consistency and repair indexes
      that can become out of sync in pre 0.8 formats. (Robert Collins,
      Daniel Silverstone)

    * New 'bzr init --format' and 'bzr upgrade --format' option to control 
      what storage format is created or produced.  (Robert Collins, 
      Martin Pool)

    * Add parent location to 'bzr info', if there is one.  (Olaf Conradi)

    * New developer commands 'weave-list' and 'weave-join'.  (Martin Pool)

    * New 'init-repository' command, plus support for repositories in 'init'
      and 'branch' (Aaron Bentley, Erik Bågfors, Robert Collins)

    * Improve output of 'info' command. Show all relevant locations related to
      working tree, branch and repository. Use kibibytes for binary quantities.
      Fix off-by-one error in missing revisions of working tree.  Make 'info'
      work on branches, repositories and remote locations.  Show locations
      relative to the shared repository, if applicable.  Show locking status
      of locations.  (Olaf Conradi)

    * Diff and merge now safely handle binary files. (Aaron Bentley)

    * 'pull' and 'push' now normalise the revision history, so that any two
      branches with the same tip revision will have the same output from 'log'.
      (Robert Collins)

    * 'merge' accepts --remember option to store parent location, like 'push'
      and 'pull'. (Olaf Conradi)

    * bzr status and diff when files given as arguments do not exist
      in the relevant trees.  (Martin Pool, #3619)

    * Add '.hg' to the default ignore list.  (Martin Pool)

    * 'knit' is now the default disk format. This improves disk performance and
      utilization, increases incremental pull performance, robustness with SFTP
      and allows checkouts over SFTP to perform acceptably. 
      The initial Knit code was contributed by Johan Rydberg based on a
      specification by Martin Pool.
      (Robert Collins, Aaron Bentley, Johan Rydberg, Martin Pool).

    * New tool to generate all-in-one html version of the manual.  (Alexander
      Belchenko)

    * Hitting CTRL-C while doing an SFTP push will no longer cause stale locks
      to be left in the SFTP repository. (Robert Collins, Martin Pool).

    * New option 'diff --prefix' to control how files are named in diff
      output, with shortcuts '-p0' and '-p1' corresponding to the options for 
      GNU patch.  (Alexander Belchenko, Goffredo Baroncelli, Martin Pool)

    * Add --revision option to 'annotate' command.  (Olaf Conradi)

    * If bzr shows an unexpected revision-history after pulling (perhaps due
      to a reweave) it can now be corrected by 'bzr reconcile'.
      (Robert Collins)

  CHANGES:

    * Commit is now verbose by default, and shows changed filenames and the 
      new revision number.  (Robert Collins, Martin Pool)

    * Unify 'mv', 'move', 'rename'.  (Matthew Fuller, #5379)

    * 'bzr -h' shows help.  (Martin Pool, Ian Bicking, #35940)

    * Make 'pull' and 'push' remember location on failure using --remember.
      (Olaf Conradi)

    * For compatibility, make old format for using weaves inside metadir
      available as 'metaweave' format.  Rename format 'metadir' to 'default'.
      Clean up help for option --format in commands 'init', 'init-repo' and
      'upgrade'.  (Olaf Conradi)

  INTERNALS:
  
    * The internal storage of history, and logical branch identity have now
      been split into Branch, and Repository. The common locking and file 
      management routines are now in bzrlib.lockablefiles. 
      (Aaron Bentley, Robert Collins, Martin Pool)

    * Transports can now raise DependencyNotPresent if they need a library
      which is not installed, and then another implementation will be 
      tried.  (Martin Pool)

    * Remove obsolete (and no-op) `decode` parameter to `Transport.get`.  
      (Martin Pool)

    * Using Tree Transform for merge, revert, tree-building

    * WorkingTree.create, Branch.create, ``WorkingTree.create_standalone``,
      Branch.initialize are now deprecated. Please see ``BzrDir.create_*`` for
      replacement API's. (Robert Collins)

    * New BzrDir class represents the .bzr control directory and manages
      formatting issues. (Robert Collins)

    * New repository.InterRepository class encapsulates Repository to 
      Repository actions and allows for clean selection of optimised code
      paths. (Robert Collins)

    * ``bzrlib.fetch.fetch`` and ``bzrlib.fetch.greedy_fetch`` are now
      deprecated, please use ``branch.fetch`` or ``repository.fetch``
      depending on your needs. (Robert Collins)

    * deprecated methods now have a ``is_deprecated`` flag on them that can
      be checked, if you need to determine whether a given callable is 
      deprecated at runtime. (Robert Collins)

    * Progress bars are now nested - see
      ``bzrlib.ui.ui_factory.nested_progress_bar``.
      (Robert Collins, Robey Pointer)

    * New API call ``get_format_description()`` for each type of format.
      (Olaf Conradi)

    * Changed ``branch.set_parent()`` to accept None to remove parent.
      (Olaf Conradi)

    * Deprecated BzrError AmbiguousBase.  (Olaf Conradi)

    * WorkingTree.branch is now a read only property.  (Robert Collins)

    * bzrlib.ui.text.TextUIFactory now accepts a ``bar_type`` parameter which
      can be None or a factory that will create a progress bar. This is
      useful for testing or for overriding the bzrlib.progress heuristic.
      (Robert Collins)

    * New API method ``get_physical_lock_status()`` to query locks present on a
      transport.  (Olaf Conradi)

    * Repository.reconcile now takes a thorough keyword parameter to allow
      requesting an indepth reconciliation, rather than just a data-loss 
      check. (Robert Collins)

    * ``bzrlib.ui.ui_factory protocol`` now supports ``get_boolean`` to prompt
      the user for yes/no style input. (Robert Collins)

  TESTING:

    * SFTP tests now shortcut the SSH negotiation, reducing test overhead
      for testing SFTP protocol support. (Robey Pointer)

    * Branch formats are now tested once per implementation (see ``bzrlib.
      tests.branch_implementations``. This is analagous to the transport
      interface tests, and has been followed up with working tree,
      repository and BzrDir tests. (Robert Collins)

    * New test base class TestCaseWithTransport provides a transport aware
      test environment, useful for testing any transport-interface using
      code. The test suite option --transport controls the transport used
      by this class (when its not being used as part of implementation
      contract testing). (Robert Collins)

    * Close logging handler on disabling the test log. This will remove the
      handler from the internal list inside python's logging module,
      preventing shutdown from closing it twice.  (Olaf Conradi)

    * Move test case for uncommit to blackbox tests.  (Olaf Conradi)

    * ``run_bzr`` and ``run_bzr_captured`` now accept a 'stdin="foo"'
      parameter which will provide String("foo") to the command as its stdin.

bzr 0.7 2006-01-09

  CHANGES:

    * .bzrignore is excluded from exports, on the grounds that it's a bzr 
      internal-use file and may not be wanted.  (Jamie Wilkinson)

    * The "bzr directories" command were removed in favor of the new
      --kind option to the "bzr inventory" command.  To list all 
      versioned directories, now use "bzr inventory --kind directory".  
      (Johan Rydberg)

    * Under Windows configuration directory is now ``%APPDATA%\bazaar\2.0``
      by default. (John Arbash Meinel)

    * The parent of Bzr configuration directory can be set by ``BZR_HOME``
      environment variable. Now the path for it is searched in ``BZR_HOME``,
      then in HOME. Under Windows the order is: ``BZR_HOME``, ``APPDATA``
      (usually points to ``C:\Documents and Settings\User Name\Application Data``),
      ``HOME``. (John Arbash Meinel)

    * Plugins with the same name in different directories in the bzr plugin
      path are no longer loaded: only the first successfully loaded one is
      used. (Robert Collins)

    * Use systems' external ssh command to open connections if possible.  
      This gives better integration with user settings such as ProxyCommand.
      (James Henstridge)

    * Permissions on files underneath .bzr/ are inherited from the .bzr 
      directory. So for a shared repository, simply doing 'chmod -R g+w .bzr/'
      will mean that future file will be created with group write permissions.

    * configure.in and config.guess are no longer in the builtin default 
      ignore list.

    * '.sw[nop]' pattern ignored, to ignore vim swap files for nameless
      files.  (John Arbash Meinel, Martin Pool)

  IMPROVEMENTS:

    * "bzr INIT dir" now initializes the specified directory, and creates 
      it if it does not exist.  (John Arbash Meinel)

    * New remerge command (Aaron Bentley)

    * Better zsh completion script.  (Steve Borho)

    * 'bzr diff' now returns 1 when there are changes in the working 
      tree. (Robert Collins)

    * 'bzr push' now exists and can push changes to a remote location. 
      This uses the transport infrastructure, and can store the remote
      location in the ~/.bazaar/branches.conf configuration file.
      (Robert Collins)

    * Test directories are only kept if the test fails and the user requests
      that they be kept.

    * Tweaks to short log printing

    * Added branch nicks, new nick command, printing them in log output. 
      (Aaron Bentley)

    * If ``$BZR_PDB`` is set, pop into the debugger when an uncaught exception 
      occurs.  (Martin Pool)

    * Accept 'bzr resolved' (an alias for 'bzr resolve'), as this is
      the same as Subversion.  (Martin Pool)

    * New ftp transport support (on ftplib), for ftp:// and aftp:// 
      URLs.  (Daniel Silverstone)

    * Commit editor temporary files now start with ``bzr_log.``, to allow 
      text editors to match the file name and set up appropriate modes or 
      settings.  (Magnus Therning)

    * Improved performance when integrating changes from a remote weave.  
      (Goffredo Baroncelli)

    * Sftp will attempt to cache the connection, so it is more likely that
      a connection will be reused, rather than requiring multiple password
      requests.

    * bzr revno now takes an optional argument indicating the branch whose
      revno should be printed.  (Michael Ellerman)

    * bzr cat defaults to printing the last version of the file.  
      (Matthieu Moy, #3632)

    * New global option 'bzr --lsprof COMMAND' runs bzr under the lsprof 
      profiler.  (Denys Duchier)

    * Faster commits by reading only the headers of affected weave files. 
      (Denys Duchier)

    * 'bzr add' now takes a --dry-run parameter which shows you what would be
      added, but doesn't actually add anything. (Michael Ellerman)

    * 'bzr add' now lists how many files were ignored per glob.  add --verbose
      lists the specific files.  (Aaron Bentley)

    * 'bzr missing' now supports displaying changes in diverged trees and can
      be limited to show what either end of the comparison is missing.
      (Aaron Bently, with a little prompting from Daniel Silverstone)

  BUG FIXES:

    * SFTP can walk up to the root path without index errors. (Robert Collins)

    * Fix bugs in running bzr with 'python -O'.  (Martin Pool)

    * Error when run with -OO

    * Fix bug in reporting http errors that don't have an http error code.
      (Martin Pool)

    * Handle more cases of pipe errors in display commands

    * Change status to 3 for all errors

    * Files that are added and unlinked before committing are completely
      ignored by diff and status

    * Stores with some compressed texts and some uncompressed texts are now
      able to be used. (John A Meinel)

    * Fix for bzr pull failing sometimes under windows

    * Fix for sftp transport under windows when using interactive auth

    * Show files which are both renamed and modified as such in 'bzr 
      status' output.  (Daniel Silverstone, #4503)

    * Make annotate cope better with revisions committed without a valid 
      email address.  (Marien Zwart)

    * Fix representation of tab characters in commit messages.
      (Harald Meland)

    * List of plugin directories in ``BZR_PLUGIN_PATH`` environment variable is
      now parsed properly under Windows. (Alexander Belchenko)

    * Show number of revisions pushed/pulled/merged. (Robey Pointer)

    * Keep a cached copy of the basis inventory to speed up operations 
      that need to refer to it.  (Johan Rydberg, Martin Pool)

    * Fix bugs in bzr status display of non-ascii characters.
      (Martin Pool)

    * Remove Makefile.in from default ignore list.
      (Tollef Fog Heen, Martin Pool, #6413)

    * Fix failure in 'bzr added'.  (Nathan McCallum, Martin Pool)

  TESTING:

    * Fix selftest asking for passwords when there are no SFTP keys.  
      (Robey Pointer, Jelmer Vernooij) 

    * Fix selftest run with 'python -O'.  (Martin Pool)

    * Fix HTTP tests under Windows. (John Arbash Meinel)

    * Make tests work even if HOME is not set (Aaron Bentley)

    * Updated ``build_tree`` to use fixed line-endings for tests which read 
      the file cotents and compare. Make some tests use this to pass under
      Windows. (John Arbash Meinel)

    * Skip stat and symlink tests under Windows. (Alexander Belchenko)

    * Delay in selftest/testhashcash is now issued under win32 and Cygwin.
      (John Arbash Meinel)

    * Use terminal width to align verbose test output.  (Martin Pool)

    * Blackbox tests are maintained within the bzrlib.tests.blackbox directory.
      If adding a new test script please add that to
      ``bzrlib.tests.blackbox.__init__``. (Robert Collins)

    * Much better error message if one of the test suites can't be 
      imported.  (Martin Pool)

    * Make check now runs the test suite twice - once with the default locale,
      and once with all locales forced to C, to expose bugs. This is not 
      trivially done within python, so for now its only triggered by running
      Make check. Integrators and packagers who wish to check for full 
      platform support should run 'make check' to test the source.
      (Robert Collins)

    * Tests can now run TestSkipped if they can't execute for any reason.
      (Martin Pool) (NB: TestSkipped should only be raised for correctable
      reasons - see the wiki spec ImprovingBzrTestSuite).

    * Test sftp with relative, absolute-in-homedir and absolute-not-in-homedir
      paths for the transport tests. Introduce blackbox remote sftp tests that
      test the same permutations. (Robert Collins, Robey Pointer)

    * Transport implementation tests are now independent of the local file
      system, which allows tests for esoteric transports, and for features
      not available in the local file system. They also repeat for variations
      on the URL scheme that can introduce issues in the transport code,
      see bzrlib.transport.TransportTestProviderAdapter() for this.
      (Robert Collins).

    * ``TestCase.build_tree`` uses the transport interface to build trees,
      pass in a transport parameter to give it an existing connection.
      (Robert Collins).

  INTERNALS:

    * WorkingTree.pull has been split across Branch and WorkingTree,
      to allow Branch only pulls. (Robert Collins)

    * ``commands.display_command`` now returns the result of the decorated 
      function. (Robert Collins)

    * LocationConfig now has a ``set_user_option(key, value)`` call to save
      a setting in its matching location section (a new one is created
      if needed). (Robert Collins)

    * Branch has two new methods, ``get_push_location`` and
      ``set_push_location`` to respectively, get and set the push location.
      (Robert Collins)

    * ``commands.register_command`` now takes an optional flag to signal that
      the registrant is planning to decorate an existing command. When 
      given multiple plugins registering a command is not an error, and
      the original command class (whether built in or a plugin based one) is
      returned to the caller. There is a new error 'MustUseDecorated' for
      signalling when a wrapping command should switch to the original
      version. (Robert Collins)

    * Some option parsing errors will raise 'BzrOptionError', allowing 
      granular detection for decorating commands. (Robert Collins).

    * ``Branch.read_working_inventory`` has moved to
      ``WorkingTree.read_working_inventory``. This necessitated changes to
      ``Branch.get_root_id``, and a move of ``Branch.set_inventory`` to
      WorkingTree as well. To make it clear that a WorkingTree cannot always
      be obtained ``Branch.working_tree()`` will raise
      ``errors.NoWorkingTree`` if one cannot be obtained. (Robert Collins)

    * All pending merges operations from Branch are now on WorkingTree.
      (Robert Collins)

    * The follow operations from Branch have moved to WorkingTree::

          add()
          commit()
          move()
          rename_one()
          unknowns()

      (Robert Collins)

    * ``bzrlib.add.smart_add_branch`` is now ``smart_add_tree``. (Robert Collins)

    * New "rio" serialization format, similar to rfc-822. (Martin Pool)

    * Rename selftests to ``bzrlib.tests.test_foo``.  (John A Meinel, Martin 
      Pool)

    * ``bzrlib.plugin.all_plugins`` has been changed from an attribute to a 
      query method. (Robert Collins)
 
    * New options to read only the table-of-contents of a weave.  
      (Denys Duchier)

    * Raise NoSuchFile when someone tries to add a non-existant file.
      (Michael Ellerman)

    * Simplify handling of DivergedBranches in ``cmd_pull()``.
      (Michael Ellerman)
   
    * Branch.controlfile* logic has moved to lockablefiles.LockableFiles, which
      is exposed as ``Branch().control_files``. Also this has been altered with the
      controlfile pre/suffix replaced by simple method names like 'get' and
      'put'. (Aaron Bentley, Robert Collins).

    * Deprecated functions and methods can now be marked as such using the 
      ``bzrlib.symbol_versioning`` module. Marked method have their docstring
      updated and will issue a DeprecationWarning using the warnings module
      when they are used. (Robert Collins)

    * ``bzrlib.osutils.safe_unicode`` now exists to provide parameter coercion
      for functions that need unicode strings. (Robert Collins)

bzr 0.6 2005-10-28

  IMPROVEMENTS:
  
    * pull now takes --verbose to show you what revisions are added or removed
      (John A Meinel)

    * merge now takes a --show-base option to include the base text in
      conflicts.
      (Aaron Bentley)

    * The config files are now read using ConfigObj, so '=' should be used as
      a separator, not ':'.
      (Aaron Bentley)

    * New 'bzr commit --strict' option refuses to commit if there are 
      any unknown files in the tree.  To commit, make sure all files are 
      either ignored, added, or deleted.  (Michael Ellerman)

    * The config directory is now ~/.bazaar, and there is a single file 
      ~/.bazaar/bazaar.conf storing email, editor and other preferences.
      (Robert Collins)

    * 'bzr add' no longer takes a --verbose option, and a --quiet option
      has been added that suppresses all output.

    * Improved zsh completion support in contrib/zsh, from Clint
      Adams.

    * Builtin 'bzr annotate' command, by Martin Pool with improvements from 
      Goffredo Baroncelli.
    
    * 'bzr check' now accepts -v for verbose reporting, and checks for
      ghosts in the branch. (Robert Collins)

    * New command 're-sign' which will regenerate the gpg signature for 
      a revision. (Robert Collins)

    * If you set ``check_signatures=require`` for a path in 
      ``~/.bazaar/branches.conf`` then bzr will invoke your
      ``gpg_signing_command`` (defaults to gpg) and record a digital signature
      of your commit. (Robert Collins)

    * New sftp transport, based on Paramiko.  (Robey Pointer)

    * 'bzr pull' now accepts '--clobber' which will discard local changes
      and make this branch identical to the source branch. (Robert Collins)

    * Just give a quieter warning if a plugin can't be loaded, and 
      put the details in .bzr.log.  (Martin Pool)

    * 'bzr branch' will now set the branch-name to the last component of the
      output directory, if one was supplied.

    * If the option ``post_commit`` is set to one (or more) python function
      names (must be in the bzrlib namespace), then they will be invoked
      after the commit has completed, with the branch and ``revision_id`` as
      parameters. (Robert Collins)

    * Merge now has a retcode of 1 when conflicts occur. (Robert Collins)

    * --merge-type weave is now supported for file contents.  Tree-shape
      changes are still three-way based.  (Martin Pool, Aaron Bentley)

    * 'bzr check' allows the first revision on revision-history to have
      parents - something that is expected for cheap checkouts, and occurs
      when conversions from baz do not have all history.  (Robert Collins).

   * 'bzr merge' can now graft unrelated trees together, if your specify
     0 as a base. (Aaron Bentley)

   * 'bzr commit branch' and 'bzr commit branch/file1 branch/file2' now work
     (Aaron Bentley)

    * Add '.sconsign*' to default ignore list.  (Alexander Belchenko)

   * 'bzr merge --reprocess' minimizes conflicts

  TESTING:

    * The 'bzr selftest --pattern' option for has been removed, now 
      test specifiers on the command line can be simple strings, or 
      regexps, or both. (Robert Collins)

    * Passing -v to selftest will now show the time each test took to 
      complete, which will aid in analysing performance regressions and
      related questions. (Robert Collins)

    * 'bzr selftest' runs all tests, even if one fails, unless '--one'
      is given. (Martin Pool)

    * There is a new method for TestCaseInTempDir, assertFileEqual, which
      will check that a given content is equal to the content of the named
      file. (Robert Collins)

    * Fix test suite's habit of leaving many temporary log files in $TMPDIR.
      (Martin Pool)

  INTERNALS:

    * New 'testament' command and concept for making gpg-signatures 
      of revisions that are not tied to a particular internal
      representation.  (Martin Pool).

    * Per-revision properties ('revprops') as key-value associated 
      strings on each revision created when the revision is committed.
      Intended mainly for the use of external tools.  (Martin Pool).

    * Config options have moved from bzrlib.osutils to bzrlib.config.
      (Robert Collins)

    * Improved command line option definitions allowing explanations
      for individual options, among other things.  Contributed by 
      Magnus Therning.

    * Config options have moved from bzrlib.osutils to bzrlib.config.
      Configuration is now done via the config.Config interface:
      Depending on whether you have a Branch, a Location or no information
      available, construct a ``*Config``, and use its ``signature_checking``,
      ``username`` and ``user_email`` methods. (Robert Collins)

    * Plugins are now loaded under bzrlib.plugins, not bzrlib.plugin, and
      they are made available for other plugins to use. You should not 
      import other plugins during the ``__init__`` of your plugin though, as 
      no ordering is guaranteed, and the plugins directory is not on the
      python path. (Robert Collins)

    * Branch.relpath has been moved to WorkingTree.relpath. WorkingTree no
      no longer takes an inventory, rather it takes an option branch
      parameter, and if None is given will open the branch at basedir 
      implicitly. (Robert Collins)

    * Cleaner exception structure and error reporting.  Suggested by 
      Scott James Remnant.  (Martin Pool)

    * Branch.remove has been moved to WorkingTree, which has also gained
      ``lock_read``, ``lock_write`` and ``unlock`` methods for convenience.
      (Robert Collins)

    * Two decorators, ``needs_read_lock`` and ``needs_write_lock`` have been
      added to the branch module. Use these to cause a function to run in a
      read or write lock respectively. (Robert Collins)

    * ``Branch.open_containing`` now returns a tuple (Branch, relative-path),
      which allows direct access to the common case of 'get me this file
      from its branch'. (Robert Collins)

    * Transports can register using ``register_lazy_transport``, and they 
      will be loaded when first used.  (Martin Pool)

    * 'pull' has been factored out of the command as ``WorkingTree.pull()``.
      A new option to WorkingTree.pull has been added, clobber, which will
      ignore diverged history and pull anyway.
      (Robert Collins)

    * config.Config has a ``get_user_option`` call that accepts an option name.
      This will be looked up in branches.conf and bazaar.conf as normal.
      It is intended that this be used by plugins to support options - 
      options of built in programs should have specific methods on the config.
      (Robert Collins)

    * ``merge.merge_inner`` now has tempdir as an optional parameter.
      (Robert Collins)

    * Tree.kind is not recorded at the top level of the hierarchy, as it was
      missing on EmptyTree, leading to a bug with merge on EmptyTrees.
      (Robert Collins)

    * ``WorkingTree.__del__`` has been removed, it was non deterministic and not 
      doing what it was intended to. See ``WorkingTree.__init__`` for a comment
      about future directions. (Robert Collins/Martin Pool)

    * bzrlib.transport.http has been modified so that only 404 urllib errors
      are returned as NoSuchFile. Other exceptions will propogate as normal.
      This allows debuging of actual errors. (Robert Collins)

    * bzrlib.transport.Transport now accepts *ONLY* url escaped relative paths
      to apis like 'put', 'get' and 'has'. This is to provide consistent
      behaviour - it operates on url's only. (Robert Collins)

    * Transports can register using ``register_lazy_transport``, and they 
      will be loaded when first used.  (Martin Pool)

    * ``merge_flex`` no longer calls ``conflict_handler.finalize()``, instead that
      is called by ``merge_inner``. This is so that the conflict count can be 
      retrieved (and potentially manipulated) before returning to the caller
      of ``merge_inner``. Likewise 'merge' now returns the conflict count to the
      caller. (Robert Collins)

    * ``revision.revision_graph`` can handle having only partial history for
      a revision - that is no revisions in the graph with no parents.
      (Robert Collins).

    * New ``builtins.branch_files`` uses the standard ``file_list`` rules to
      produce a branch and a list of paths, relative to that branch
      (Aaron Bentley)

    * New TestCase.addCleanup facility.

    * New ``bzrlib.version_info`` tuple (similar to ``sys.version_info``),
      which can be used by programs importing bzrlib.

  BUG FIXES:

    * Better handling of branches in directories with non-ascii names. 
      (Joel Rosdahl, Panagiotis Papadakos)

    * Upgrades of trees with no commits will not fail due to accessing
      [-1] in the revision-history. (Andres Salomon)


bzr 0.1.1 2005-10-12

  BUG FIXES:

    * Fix problem in pulling over http from machines that do not 
      allow directories to be listed.

    * Avoid harmless warning about invalid hash cache after 
      upgrading branch format.

  PERFORMANCE: 
  
    * Avoid some unnecessary http operations in branch and pull.


bzr 0.1 2005-10-11

  NOTES:

    * 'bzr branch' over http initially gives a very high estimate
      of completion time but it should fall as the first few 
      revisions are pulled in.  branch is still slow on 
      high-latency connections.

  BUG FIXES:
  
    * bzr-man.py has been updated to work again. Contributed by
      Rob Weir.

    * Locking is now done with fcntl.lockf which works with NFS
      file systems. Contributed by Harald Meland.

    * When a merge encounters a file that has been deleted on
      one side and modified on the other, the old contents are
      written out to foo.BASE and foo.SIDE, where SIDE is this
      or OTHER. Contributed by Aaron Bentley.

    * Export was choosing incorrect file paths for the content of
      the tarball, this has been fixed by Aaron Bentley.

    * Commit will no longer commit without a log message, an 
      error is returned instead. Contributed by Jelmer Vernooij.

    * If you commit a specific file in a sub directory, any of its
      parent directories that are added but not listed will be 
      automatically included. Suggested by Michael Ellerman.

    * bzr commit and upgrade did not correctly record new revisions
      for files with only a change to their executable status.
      bzr will correct this when it encounters it. Fixed by
      Robert Collins

    * HTTP tests now force off the use of ``http_proxy`` for the duration.
      Contributed by Gustavo Niemeyer.

    * Fix problems in merging weave-based branches that have 
      different partial views of history.

    * Symlink support: working with symlinks when not in the root of a 
      bzr tree was broken, patch from Scott James Remnant.

  IMPROVEMENTS:

    * 'branch' now accepts a --basis parameter which will take advantage
      of local history when making a new branch. This allows faster 
      branching of remote branches. Contributed by Aaron Bentley.

    * New tree format based on weave files, called version 5.
      Existing branches can be upgraded to this format using 
      'bzr upgrade'.

    * Symlinks are now versionable. Initial patch by 
      Erik Toubro Nielsen, updated to head by Robert Collins.

    * Executable bits are tracked on files. Patch from Gustavo
      Niemeyer.

    * 'bzr status' now shows unknown files inside a selected directory.
      Patch from Heikki Paajanen.

    * Merge conflicts are recorded in .bzr. Two new commands 'conflicts'
      and 'resolve' have needed added, which list and remove those 
      merge conflicts respectively. A conflicted tree cannot be committed
      in. Contributed by Aaron Bentley.

    * 'rm' is now an alias for 'remove'.

    * Stores now split out their content in a single byte prefixed hash,
      dropping the density of files per directory by 256. Contributed by
      Gustavo Niemeyer.

    * 'bzr diff -r branch:URL' will now perform a diff between two branches.
      Contributed by Robert Collins.

    * 'bzr log' with the default formatter will show merged revisions,
      indented to the right. Initial implementation contributed by Gustavo
      Niemeyer, made incremental by Robert Collins.


  INTERNALS:

    * Test case failures have the exception printed after the log 
      for your viewing pleasure.

    * InventoryEntry is now an abstract base class, use one of the
      concrete InventoryDirectory etc classes instead.

    * Branch raises an UnsupportedFormatError when it detects a 
      bzr branch it cannot understand. This allows for precise
      handling of such circumstances.

    * Remove RevisionReference class; ``Revision.parent_ids`` is now simply a
      list of their ids and ``parent_sha1s`` is a list of their corresponding
      sha1s (for old branches only at the moment.)

    * New method-object style interface for Commit() and Fetch().

    * Renamed ``Branch.last_patch()`` to ``Branch.last_revision()``, since
      we call them revisions not patches.

    * Move ``copy_branch`` to ``bzrlib.clone.copy_branch``.  The destination
      directory is created if it doesn't exist.

    * Inventories now identify the files which were present by 
      giving the revision *of that file*.

    * Inventory and Revision XML contains a version identifier.  
      This must be consistent with the overall branch version
      but allows for more flexibility in future upgrades.

  TESTING:

    * Removed testsweet module so that tests can be run after 
      bzr installed by 'bzr selftest'.

    * 'bzr selftest' command-line arguments can now be partial ids
      of tests to run, e.g. ``bzr selftest test_weave``

      
bzr 0.0.9 2005-09-23

  BUG FIXES:

    * Fixed "branch -r" option.

    * Fix remote access to branches containing non-compressed history.
      (Robert Collins).

    * Better reliability of http server tests.  (John Arbash-Meinel)

    * Merge graph maximum distance calculation fix.  (Aaron Bentley)
   
    * Various minor bug in windows support have been fixed, largely in the
      test suite. Contributed by Alexander Belchenko.

  IMPROVEMENTS:

    * Status now accepts a -r argument to give status between chosen
      revisions. Contributed by Heikki Paajanen.

    * Revision arguments no longer use +/-/= to control ranges, instead
      there is a 'before' namespace, which limits the successive namespace.
      For example '$ bzr log -r date:yesterday..before:date:today' will
      select everything from yesterday and before today. Contributed by
      Robey Pointer

    * There is now a bzr.bat file created by distutils when building on 
      Windows. Contributed by Alexander Belchenko.

  INTERNALS:

    * Removed uuid() as it was unused.

    * Improved 'fetch' code for pulling revisions from one branch into
      another (used by pull, merged, etc.)


bzr 0.0.8 2005-09-20

  IMPROVEMENTS:

    * Adding a file whose parent directory is not versioned will
      implicitly add the parent, and so on up to the root. This means
      you should never need to explictly add a directory, they'll just
      get added when you add a file in the directory.  Contributed by
      Michael Ellerman.

    * Ignore ``.DS_Store`` (contains Mac metadata) by default.
      (Nir Soffer)

    * If you set ``BZR_EDITOR`` in the environment, it is checked in
      preference to EDITOR and the config file for the interactive commit
      editing program. Related to this is a bugfix where a missing program
      set in EDITOR would cause editing to fail, now the fallback program
      for the operating system is still tried.

    * Files that are not directories/symlinks/regular files will no longer
      cause bzr to fail, it will just ignore them by default. You cannot add
      them to the tree though - they are not versionable.


  INTERNALS:

    * Refactor xml packing/unpacking.

  BUG FIXES: 

    * Fixed 'bzr mv' by Ollie Rutherfurd.

    * Fixed strange error when trying to access a nonexistent http
      branch.

    * Make sure that the hashcache gets written out if it can't be
      read.


  PORTABILITY:

    * Various Windows fixes from Ollie Rutherfurd.

    * Quieten warnings about locking; patch from Matt Lavin.


bzr-0.0.7 2005-09-02

  NEW FEATURES:

    * ``bzr shell-complete`` command contributed by Clint Adams to
      help with intelligent shell completion.

    * New expert command ``bzr find-merge-base`` for debugging merges.


  ENHANCEMENTS:

    * Much better merge support.

    * merge3 conflicts are now reported with markers like '<<<<<<<'
      (seven characters) which is the same as CVS and pleases things
      like emacs smerge.


  BUG FIXES:

    * ``bzr upgrade`` no longer fails when trying to fix trees that
      mention revisions that are not present.

    * Fixed bugs in listing plugins from ``bzr plugins``.

    * Fix case of $EDITOR containing options for the editor.

    * Fix log -r refusing to show the last revision.
      (Patch from Goffredo Baroncelli.)


  CHANGES:

    * ``bzr log --show-ids`` shows the revision ids of all parents.

    * Externally provided commands on your $BZRPATH no longer need
      to recognize --bzr-usage to work properly, and can just handle
      --help themselves.


  LIBRARY:

    * Changed trace messages to go through the standard logging
      framework, so that they can more easily be redirected by
      libraries.



bzr-0.0.6 2005-08-18

  NEW FEATURES:

    * Python plugins, automatically loaded from the directories on
      ``BZR_PLUGIN_PATH`` or ``~/.bzr.conf/plugins`` by default.

    * New 'bzr mkdir' command.

    * Commit mesage is fetched from an editor if not given on the
      command line; patch from Torsten Marek.

    * ``bzr log -m FOO`` displays commits whose message matches regexp 
      FOO.
      
    * ``bzr add`` with no arguments adds everything under the current directory.

    * ``bzr mv`` does move or rename depending on its arguments, like
      the Unix command.

    * ``bzr missing`` command shows a summary of the differences
      between two trees.  (Merged from John Arbash-Meinel.)

    * An email address for commits to a particular tree can be
      specified by putting it into .bzr/email within a branch.  (Based
      on a patch from Heikki Paajanen.)


  ENHANCEMENTS:

    * Faster working tree operations.


  CHANGES:

    * 3rd-party modules shipped with bzr are copied within the bzrlib
      python package, so that they can be installed by the setup
      script without clashing with anything already existing on the
      system.  (Contributed by Gustavo Niemeyer.)

    * Moved plugins directory to bzrlib/, so that there's a standard
      plugin directory which is not only installed with bzr itself but
      is also available when using bzr from the development tree.
      ``BZR_PLUGIN_PATH`` and ``DEFAULT_PLUGIN_PATH`` are then added to the
      standard plugins directory.

    * When exporting to a tarball with ``bzr export --format tgz``, put 
      everything under a top directory rather than dumping it into the
      current directory.   This can be overridden with the ``--root`` 
      option.  Patch from William Dodé and John Meinel.

    * New ``bzr upgrade`` command to upgrade the format of a branch,
      replacing ``bzr check --update``.

    * Files within store directories are no longer marked readonly on
      disk.

    * Changed ``bzr log`` output to a more compact form suggested by
      John A Meinel.  Old format is available with the ``--long`` or
      ``-l`` option, patched by William Dodé.

    * By default the commit command refuses to record a revision with
      no changes unless the ``--unchanged`` option is given.

    * The ``--no-plugins``, ``--profile`` and ``--builtin`` command
      line options must come before the command name because they 
      affect what commands are available; all other options must come 
      after the command name because their interpretation depends on
      it.

    * ``branch`` and ``clone`` added as aliases for ``branch``.

    * Default log format is back to the long format; the compact one
      is available with ``--short``.
      
      
  BUG FIXES:
  
    * Fix bugs in committing only selected files or within a subdirectory.


bzr-0.0.5  2005-06-15
  
  CHANGES:

    * ``bzr`` with no command now shows help rather than giving an
      error.  Suggested by Michael Ellerman.

    * ``bzr status`` output format changed, because svn-style output
      doesn't really match the model of bzr.  Now files are grouped by
      status and can be shown with their IDs.  ``bzr status --all``
      shows all versioned files and unknown files but not ignored files.

    * ``bzr log`` runs from most-recent to least-recent, the reverse
      of the previous order.  The previous behaviour can be obtained
      with the ``--forward`` option.
        
    * ``bzr inventory`` by default shows only filenames, and also ids
      if ``--show-ids`` is given, in which case the id is the second
      field.


  ENHANCEMENTS:

    * New 'bzr whoami --email' option shows only the email component
      of the user identification, from Jo Vermeulen.

    * New ``bzr ignore PATTERN`` command.

    * Nicer error message for broken pipe, interrupt and similar
      conditions that don't indicate an internal error.

    * Add ``.*.sw[nop] .git .*.tmp *,v`` to default ignore patterns.

    * Per-branch locks keyed on ``.bzr/branch-lock``, available in
      either read or write mode.

    * New option ``bzr log --show-ids`` shows revision and file ids.

    * New usage ``bzr log FILENAME`` shows only revisions that
      affected that file.

    * Changed format for describing changes in ``bzr log -v``.

    * New option ``bzr commit --file`` to take a message from a file,
      suggested by LarstiQ.

    * New syntax ``bzr status [FILE...]`` contributed by Bartosz
      Oler.  File may be in a branch other than the working directory.

    * ``bzr log`` and ``bzr root`` can be given an http URL instead of
      a filename.

    * Commands can now be defined by external programs or scripts
      in a directory on $BZRPATH.

    * New "stat cache" avoids reading the contents of files if they 
      haven't changed since the previous time.

    * If the Python interpreter is too old, try to find a better one
      or give an error.  Based on a patch from Fredrik Lundh.

    * New optional parameter ``bzr info [BRANCH]``.

    * New form ``bzr commit SELECTED`` to commit only selected files.

    * New form ``bzr log -r FROM:TO`` shows changes in selected
      range; contributed by John A Meinel.

    * New option ``bzr diff --diff-options 'OPTS'`` allows passing
      options through to an external GNU diff.

    * New option ``bzr add --no-recurse`` to add a directory but not
      their contents.

    * ``bzr --version`` now shows more information if bzr is being run
      from a branch.

  
  BUG FIXES:

    * Fixed diff format so that added and removed files will be
      handled properly by patch.  Fix from Lalo Martins.

    * Various fixes for files whose names contain spaces or other
      metacharacters.


  TESTING:

    * Converted black-box test suites from Bourne shell into Python;
      now run using ``./testbzr``.  Various structural improvements to
      the tests.

    * testbzr by default runs the version of bzr found in the same
      directory as the tests, or the one given as the first parameter.

    * testbzr also runs the internal tests, so the only command
      required to check is just ``./testbzr``.

    * testbzr requires python2.4, but can be used to test bzr running
      under a different version.

    * Tests added for many other changes in this release.


  INTERNAL:

    * Included ElementTree library upgraded to 1.2.6 by Fredrik Lundh.

    * Refactor command functions into Command objects based on HCT by
      Scott James Remnant.

    * Better help messages for many commands.

    * Expose ``bzrlib.open_tracefile()`` to start the tracefile; until
      this is called trace messages are just discarded.

    * New internal function ``find_touching_revisions()`` and hidden
      command touching-revisions trace the changes to a given file.

    * Simpler and faster ``compare_inventories()`` function.

    * ``bzrlib.open_tracefile()`` takes a tracefilename parameter.

    * New AtomicFile class.

    * New developer commands ``added``, ``modified``.


  PORTABILITY:

    * Cope on Windows on python2.3 by using the weaker random seed.
      2.4 is now only recommended.


bzr-0.0.4  2005-04-22

  ENHANCEMENTS:

    * 'bzr diff' optionally takes a list of files to diff.  Still a bit
      basic.  Patch from QuantumG.

    * More default ignore patterns.

    * New 'bzr log --verbose' shows a list of files changed in the
      changeset.  Patch from Sebastian Cote.

    * Roll over ~/.bzr.log if it gets too large.

    * Command abbreviations 'ci', 'st', 'stat', '?' based on a patch
      by Jason Diamon.

    * New 'bzr help commands' based on a patch from Denys Duchier.


  CHANGES:

    * User email is determined by looking at $BZREMAIL or ~/.bzr.email
      or $EMAIL.  All are decoded by the locale preferred encoding.
      If none of these are present user@hostname is used.  The host's
      fully-qualified name is not used because that tends to fail when
      there are DNS problems.

    * New 'bzr whoami' command instead of username user-email.


  BUG FIXES: 

    * Make commit safe for hardlinked bzr trees.

    * Some Unicode/locale fixes.

    * Partial workaround for ``difflib.unified_diff`` not handling
      trailing newlines properly.


  INTERNAL:

    * Allow docstrings for help to be in PEP0257 format.  Patch from
      Matt Brubeck.

    * More tests in test.sh.

    * Write profile data to a temporary file not into working
      directory and delete it when done.

    * Smaller .bzr.log with process ids.


  PORTABILITY:

    * Fix opening of ~/.bzr.log on Windows.  Patch from Andrew
      Bennetts.

    * Some improvements in handling paths on Windows, based on a patch
      from QuantumG.


bzr-0.0.3  2005-04-06

  ENHANCEMENTS:

    * New "directories" internal command lists versioned directories
      in the tree.

    * Can now say "bzr commit --help".

    * New "rename" command to rename one file to a different name
      and/or directory.

    * New "move" command to move one or more files into a different
      directory.

    * New "renames" command lists files renamed since base revision.

    * New cat command contributed by janmar.

  CHANGES:

    * .bzr.log is placed in $HOME (not pwd) and is always written in
      UTF-8.  (Probably not a completely good long-term solution, but
      will do for now.)

  PORTABILITY:

    * Workaround for difflib bug in Python 2.3 that causes an
      exception when comparing empty files.  Reported by Erik Toubro
      Nielsen.

  INTERNAL:

    * Refactored inventory storage to insert a root entry at the top.

  TESTING:

    * Start of shell-based black-box testing in test.sh.


bzr-0.0.2.1

  PORTABILITY:

    * Win32 fixes from Steve Brown.


bzr-0.0.2  "black cube"  2005-03-31

  ENHANCEMENTS:

    * Default ignore list extended (see bzrlib/__init__.py).

    * Patterns in .bzrignore are now added to the default ignore list,
      rather than replacing it.

    * Ignore list isn't reread for every file.

    * More help topics.

    * Reinstate the 'bzr check' command to check invariants of the
      branch.

    * New 'ignored' command lists which files are ignored and why;
      'deleted' lists files deleted in the current working tree.

    * Performance improvements.

    * New global --profile option.
    
    * Ignore patterns like './config.h' now correctly match files in
      the root directory only.


bzr-0.0.1  2005-03-26

  ENHANCEMENTS:

    * More information from info command.

    * Can now say "bzr help COMMAND" for more detailed help.

    * Less file flushing and faster performance when writing logs and
      committing to stores.

    * More useful verbose output from some commands.

  BUG FIXES:

    * Fix inverted display of 'R' and 'M' during 'commit -v'.

  PORTABILITY:

    * Include a subset of ElementTree-1.2.20040618 to make
      installation easier.

    * Fix time.localtime call to work with Python 2.3 (the minimum
      supported).


bzr-0.0.0.69  2005-03-22

  ENHANCEMENTS:

    * First public release.

    * Storage of local versions: init, add, remove, rm, info, log,
      diff, status, etc.<|MERGE_RESOLUTION|>--- conflicted
+++ resolved
@@ -6,6 +6,10 @@
       on top of it. Also handle the case of ``bzr rm --keep foo``. ``bzr
       status`` should show the removed file and an unknown file in its
       place. (John Arbash Meinel, #109993)
+
+    * Bundles properly read and write revision properties that have an
+      empty value. And when the value is not ASCII.
+      (John Arbash Meinel, #109613)
 
 
 bzr 0.16rc1  2007-04-26
@@ -262,11 +266,6 @@
     * Handle moving a directory when children have been added, removed,
       and renamed. (John Arbash Meinel, #105479)
 
-<<<<<<< HEAD
-    * Bundles properly read and write revision properties that have an
-      empty value. And when the value is not ASCII.
-      (John Arbash Meinel, #109613)
-=======
     * Don't preventively use basic authentication for proxy before receiving a
       407 error. Otherwise people willing to use other authentication schemes
       may expose their password in the clear (or nearly). This add one
@@ -276,7 +275,6 @@
 
     * Handle http and proxy digest authentication.
       (Vincent Ladeuil, #94034).
->>>>>>> efb3ed52
 
   TESTING:
 
