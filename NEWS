--- conflicted
+++ resolved
@@ -31,15 +31,13 @@
       used for an ssh scheme (sftp or bzr+ssh).
       (Vincent Ladeuil, #203186)
 
-<<<<<<< HEAD
+    * Make both http implementations raise appropriate exceptions on 403
+      Forbidden when POSTing smart requests.
+      (Vincent Ladeuil, #230223)
+
     * Properly *title* header names in http requests instead of capitalizing
       them.
       (Vincent Ladeuil, #229076)
-=======
-    * Make both http implementations raise appropriate exceptions on 403
-      Forbidden when POSTing smart requests.
-      (Vincent Ladeuil, #230223)
->>>>>>> 5afb717d
 
   DOCUMENTATION:
 
