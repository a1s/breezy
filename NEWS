--------------------
Bazaar Release Notes
--------------------

.. contents::


IN DEVELOPMENT
--------------

  COMPATIBILITY BREAKS:

    * ``bzr log --line`` now indicates which revisions are merges with
      `[merge]` after the date.  Scripts which parse the output of this
      command may need to be adjusted.
      (Neil Martinsen-Burrell)

  NEW FEATURES:

    * ``bzr reconfigure`` now supports --with-trees and --with-no-trees
      options to change the default tree-creation policy of shared
      repositories.  (Matthew Fuller, Marius Kruger, #145033)

    * The ``-Dmemory`` flag now gives memory information on Windows.
      (John Arbash Meinel)

    * New command ``bzr launchpad-open`` opens a Launchpad web page for that
      branch in your web browser, as long as the branch is on Launchpad at all.
      (Jonathan Lange)

  IMPROVEMENTS:

    * ``bzr branch`` now has a ``--no-tree`` option which turns off the
      generation of a working tree in the new branch.
      (Daniel Watkins, John Klinger, #273993)

    * Bazaar will now point out ``bzr+ssh://`` to the user when they 
      use ssh://. (Jelmer Vernooij, #330535)

    * ``bzr -v info`` now omits the number of committers branch statistic,
      making it many times faster for large projects. To include that
      statistic in the output, use ``bzr -vv info``.
      (Ian Clatworthy)

    * ``bzr push`` to a ``bzr`` url (``bzr://``, ``bzr+ssh://`` etc) will
      stream if the server is version 1.13 or greater, reducing roundtrips
      significantly. (Andrew Bennetts, Robert Collins)

    * Support for GSSAPI authentication when using HTTP or HTTPS. 
      (Jelmer Vernooij)

    * The ``bzr shelve`` prompt now includes a '?' help option to explain the
      short options better. (Daniel Watkins, #327429)

  BUG FIXES:

    * ``bzr unshelve`` gives a more palatable error if passed a non-integer
      shelf id. (Daniel Watkins)

    * ``bzr missing`` now uses ``Repository.get_revision_delta()`` rather
      than fetching trees and determining a delta itself. (Jelmer
      Vernooij, #315048)

    * Many Branch hooks would not fire with ``bzr://`` and ``bzr+ssh://``
      branches, and this was not noticed due to a bug in the test logic
      for branches. This is now fixed and a test added to prevent it
      reoccuring. (Robert Collins, Andrew Bennetts)

  DOCUMENTATION:

    * The documentation for ``shelve`` and ``unshelve`` has been clarified.
      (Daniel Watkins, #327421, #327425)

  API CHANGES:

    * ``bzr selftest`` now fails if the bazaar sources contain trailing
      whitespace, non-unix style line endings and files not ending in a
      newline. About 372 files and 3243 lines with trailing whitespace was
      updated to comply with this. The code already complied with the other
      criteria, but now it is enforced. (Marius Kruger)

  INTERNALS:

    * Branch and Repository creation on a bzr+ssh://server are now done
      via RPC calls rather than VFS calls, reducing round trips for
      pushing new branches substantially. (Robert Collins)

    * ``BzrDirFormat.__str__`` now uses the human readable description
      rather than the sometimes-absent disk label. (Robert Collins)

    * ``bzrlib.fetch`` is now composed of a sender and a sink component
      allowing for decoupling over a network connection. Fetching into
      a RemoteRepository uses this to stream the operation.
      (Andrew Bennetts, Robert Collins)

    * There is a RemoteSink object which handles pushing to smart servers.
      (Andrew Bennetts, Robert Collins)

    * ``bzrlib.tests.run_suite`` accepts a runner_class parameter
      supporting the use of different runners. (Robert Collins)

    * New hook Commands['extend_command'] to allow plugins to access a
      command object before the command is run (or help generated from
      it), without overriding the command. (Robert Collins)

<<<<<<< HEAD
    * ``RemoteBranchFormat`` no longer claims to have a disk format string.
      (Robert Collins)
=======
    * ``Repository`` objects now have ``suspend_write_group`` and
      ``resume_write_group`` methods.  These are currently only useful
      with pack repositories. (Andrew Bennetts, Robert Collins)
>>>>>>> 39aa753c

    * ``RepositoryFormat`` objects now have a ``network_name`` for passing
      the format across RPC calls. (Robert Collins, Andrew Bennetts)

    * ``RepositoryFormat`` objects now all have a new attribute
      ``_serializer`` used by fetch when reserialising is required.
      (Robert Collins, Andrew Bennetts)

    * Some methods have been pulled up from ``BzrBranch`` to ``Branch``
      to aid branch types that are not bzr branch objects (like
      RemoteBranch). (Robert Collins, Andrew Bennetts)

    * The ``_index`` of ``KnitVersionedFiles`` now supports the ability
      to scan an underlying index that is going to be incorporated into
      the ``KnitVersionedFiles`` object, to determine if it has missing
      delta references. The method is ``scan_unvalidated_index``.
      (Andrew Bennetts, Robert Collins)

    * ``VersionedFiles`` record adapters have had their signature change
      from ``(record, record.get_bytes_as(record.storage_kind))`` to
      ``(record)`` reducing excess duplication and allowing adapters
      to access private data in record to obtain content more
      efficiently. (Robert Collins)


bzr 1.12 "1234567890" 2009-02-13
--------------------------------

This release of Bazaar contains many improvements to the speed,
documentation and functionality of ``bzr log`` and the display of logged
revisions by ``bzr status``.  bzr now also gives a better indication of
progress, both in the way operations are drawn onto a text terminal, and
by showing the rate of network IO.

  BUG FIXES:

    * ``bzr init --development-wt5[-rich-root]`` would fail because of
      circular import errors. (John Arbash Meinel, #328135)

  DOCUMENTATION:

    * Expanded the help for log and added a new help topic called
      ``log-formats``.  (Ian Clatworthy)


bzr 1.12rc1 "1234567890" 2009-02-10
-----------------------------------

  COMPATIBILITY BREAKS:

    * By default, ``bzr status`` after a merge now shows just the pending
      merge tip revisions. This improves the signal-to-noise ratio after
      merging from trunk and completes much faster. To see all merged
      revisions, use the new ``-v`` flag.  (Ian Clatworthy)

    * ``bzr log --line`` now shows any tags after the date and before
      the commit message. If you have scripts which parse the output
      from this command, you may need to adjust them accordingly.
      (Ian Clatworthy)

    * ``bzr log --short`` now shows any additional revision properties
      after the date and before the commit message.  Scripts that parse 
      output of the log command in this situation may need to adjust.
      (Neil Martinsen-Burrell)

    * The experimental formats ``1.12-preview`` and ``1.12-preview-rich-root``
      have been renamed ``development-wt5`` and ``development-wt5-rich-root``
      respectively, given they are not ready for release in 1.12.
      (Ian Clatworthy)

  NEW FEATURES:

    * Add support for filtering ``bzr missing`` on revisions.  Remote revisions
      can be filtered using ``bzr missing -r -20..-10`` and local revisions can
      be filtered using ``bzr missing --my-revision -20..-10``.
      (Marius Kruger)

    * ``bzr log -p`` displays the patch diff for each revision.
      When logging a file, the diff only includes changes to that file.
      (Ian Clatworthy, #202331, #227335)

    * ``bzr log`` supports a new option called ``-n N`` or ``--level N``.
      A value of 0 (zero) means "show all nested merge revisions" while
      a value of 1 (one) means "show just the top level". Values above
      1 can be used to see a limited amount of nesting. That can be
      useful for seeing the level or two below PQM submits for example.
      To force the ``--short`` and ``--line`` formats to display all nested
      merge revisions just like ``--long`` does by default, use a command
      like ``bzr log --short -n0``. To display just the mainline using
      ``--long`` format, ``bzr log --long -n1``.
      (Ian Clatworthy)

  IMPROVEMENTS:

    * ``bzr add`` more clearly communicates success vs failure.
      (Daniel Watkins)

    * ``bzr init`` will now print a little less verbose output.
      (Marius Kruger)

    * ``bzr log`` is now much faster in many use cases, particularly
      at incrementally displaying results and filtering by a
      revision range. (Ian Clatworthy)

    * ``bzr log --short`` and ``bzr log --line`` now show tags, if any,
      for each revision. The tags are shown comma-separated inside
      ``{}``. For short format, the tags appear at the end of line
      before the optional ``[merge]`` indicator. For line format,
      the tags appear after the date. (Ian Clatworthy)

    * Progress bars now show the rate of activity for some sftp 
      operations, and they are drawn different.  (Martin Pool, #172741)

    * Progress bars now show the rate of activity for urllib and pycurl based
      http client implementations. The operations are tracked at the socket
      level for better precision.
      (Vincent Ladeuil)

    * Rule-based preferences can now accept multiple patterns for a set of
      rules.  (Marius Kruger)

    * The ``ancestor:`` revision spec will now default to referring to the
      parent of the branch if no other location is given.
      (Daniel Watkins, #198417)

    * The debugger started as a result of setting ``$BZR_PDB`` works
      around a bug in ``pdb``, http://bugs.python.org/issue4150.  The bug
      can cause truncated tracebacks in Python versions before 2.6.
      (Andrew Bennetts)

    * VirtualVersionedFiles now implements
      ``iter_lines_added_or_present_in_keys``. This allows the creation of 
      new branches based on stacked bzr-svn branches. (#311997)

  BUG FIXES:

    * ``bzr annotate --show-ids`` doesn't give a backtrace on empty files
      anymore.
      (Anne Mohsen, Vincent Ladeuil, #314525)

    * ``bzr log FILE`` now correctly shows mainline revisions merging
      a change to FILE when the ``--short`` and ``--line`` log formats
      are used. (Ian Clatworthy, #317417)

    * ``bzr log -rX..Y FILE`` now shows the history of FILE provided
      it existed in Y or X, even if the file has since been deleted or
      renamed. If no range is given, the current/basis tree and
      initial tree are searched in that order. More generally, log
      now interprets filenames in their historical context.
      (Ian Clatworthy, #175520)

    * ``bzr status`` now reports nonexistent files and continues, then
      errors (with code 3) at the end.  (Karl Fogel, #306394)

    * Don't require the present compression base in knits to be the same
      when adding records in knits. (Jelmer Vernooij, #307394)

    * Fix a problem with CIFS client/server lag on Windows colliding with
      an invariant-per-process algorithm for generating AtomicFile names
      (Adrian Wilkins, #304023)

    * Many socket operations now handle EINTR by retrying the operation.
      Previously EINTR was treated as an unrecoverable failure.  There is
      a new ``until_no_eintr`` helper function in ``bzrlib.osutils``.
      (Andrew Bennetts)

    * Support symlinks with non-ascii characters in the symlink filename.
      (Jelmer Vernooij, #319323)

    * There was a bug in how we handled resolving when a file is deleted
      in one branch, and modified in the other. If there was a criss-cross
      merge, we would cause the deletion to conflict a second time.
      (Vincent Ladeuil, John Arbash Meinel)

    * There was another bug in how we chose the correct intermediate LCA in
      criss-cross merges leading to several kind of changes be incorrectly
      handled.
      (John Arbash Meinel, Vincent Ladeuil)

    * Unshelve now handles deleted paths without crashing. (Robert Collins)

  DOCUMENTATION:

    * Improved plugin developer documentation.  (Martin Pool)

  API CHANGES:

    * ``ProgressBarStack`` is deprecated; instead use
      ``ui_factory.nested_progress_bar`` to create new progress bars.
      (Martin Pool)

    * ForeignVcsMapping() now requires a ForeignVcs object as first
      argument. (Jelmer Vernooij)

    * ForeignVcsMapping.show_foreign_revid() has been moved to
      ForeignVcs. (Jelmer Vernooij)

    * ``read_bundle_from_url`` is deprecated in favor of
      ``read_mergeable_from_url``.  (Vincent Ladeuil)

    * Revision specifiers are now registered in
      ``bzrlib.revisionspec.revspec_registry``, and the old list of 
      revisionspec classes (``bzrlib.revisionspec.SPEC_TYPES``) has been
      deprecated. (Jelmer Vernooij, #321183)

    * The progress and UI classes have changed; the main APIs remain the
      same but code that provides a new UI or progress bar class may
      need to be updated.  (Martin Pool)

  INTERNALS:

    * Default User Interface (UI) is CLIUIFactory when bzr runs in a dumb
      terminal. It is sometimes desirable do override this default by forcing
      bzr to use TextUIFactory. This can be achieved by setting the
      BZR_USE_TEXT_UI environment variable (emacs shells, as opposed to
      compile buffers, are such an example).
      (Vincent Ladeuil)

    * New API ``Branch.iter_merge_sorted_revisions()`` that iterates over
      ``(revision_id, depth, revno, end_of_merge)`` tuples.
      (Ian Clatworthy)

    * New ``Branch.dotted_revno_to_revision_id()`` and
      ``Branch.revision_id_to_dotted_revno()`` APIs that pick the most
      efficient way of doing the mapping.
      (Ian Clatworthy)

    * Refactor cmd_serve so that it's a little easier to build commands that
      extend it, and perhaps even a bit easier to read.  (Jonathan Lange)

    * ``TreeDelta.show()`` now accepts a ``filter`` parameter allowing log
      formatters to retrict the output.
      (Vincent Ladeuil)


bzr 1.11 "Eyes up!" 2009-01-19
------------------------------

This first monthly release of Bazaar for 2009 improves Bazaar's operation
in Windows, Mac OS X, and other situations where file names are matched
without regard to capitalization: Bazaar tries to match the case of an
existing file.  This release of Bazaar also improves the efficiency of
Tortoise Windows Shell integration and lets it work on 64-bit platforms.

The UI through which Bazaar supports historic formats has been improved,
so 'bzr help formats' now gives a simpler and shorter list, with clear
advice.

This release also fixes a number of bugs, particularly a glitch that can
occur when there are concurrent writes to a pack repository.

  BUG FIXES:

    * Fix failing test when CompiledChunksToLines is not available.
      (Vincent Ladeuil)

    * Stacked branches don't repeatedly open their transport connection.
      (John Arbash Meinel)



bzr 1.11rc1 "Eyes up!" 2009-01-09
---------------------------------

  CHANGES:

    * Formats using Knit-based repository formats are now explicitly
      marked as deprecated. (Ian Clatworthy)

  NEW FEATURES:

    * Add support for `bzr tags -r 1..2`, that is we now support showing
      tags applicable for a specified revision range. (Marius Kruger)

    * ``authentication.conf`` now accepts pluggable read-only credential
      stores. Such a plugin (``netrc_credential_store``) is now included,
      handles the ``$HOME/.netrc`` file and can server as an example to
      implement other plugins.
      (Vincent Ladeuil)

    * ``shelve --list`` can now be used to list shelved changes.
      (Aaron Bentley)

  IMPROVEMENTS:

    * Add trailing slash to directories in all output of ``bzr ls``, except
      ``bzr ls --null``. (Gordon P. Hemsley, #306424)

    * ``bzr revision-info`` now supports a -d option to specify an
      alternative branch. (Michael Hudson)

    * Add connection to a C++ implementation of the Windows Shell Extension
      which is able to fully replace the current Python implemented one.
      Advantages include 64bit support and reduction in overhead for
      processes which drag in shell extensions.
      (Mark Hammond)

    * Support the Claws mail client directly, rather than via
      xdg-email. This prevents the display of an unnecessary modal
      dialog in Claws, informing the user that a file has been
      attached to the message, and works around bug #291847 in
      xdg-utils which corrupts the destination address.

    * When working on a case-insensitive case-preserving file-system, as
      commonly found with Windows, bzr will often ignore the case of the
      arguments specified by the user in preference to the case of an existing
      item on the file-system or in the inventory to help prevent
      counter-intuitive behaviour on Windows. (Mark Hammond)

  BUG FIXES:
  
    * Allow BzrDir implementation to implement backing up of 
      control directory. (#139691)

    * ``bzr push`` creating a new stacked branch will now only open a
      single connection to the target machine. (John Arbash Meinel)

    * Don't call iteritems on transport_list_registry, because it may
      change during iteration.  (Martin Pool, #277048)

    * Don't make a broken branch when pushing an unstackable-format branch
      that's in a stackable shared repository to a location with default
      stack-on location.  (Andrew Bennetts, #291046)

    * Don't require embedding user in HTTP(S) URLs do use authentication.conf.
      (Ben Jansen, Vincent Ladeuil, #300347)

    * Fix a problem with CIFS client/server lag on windows colliding with
      an invariant-per-process algorithm for generating AtomicFile names
      (Adrian Wilkins, #304023)

    * Fix bogus setUp signature in UnavailableFTPServer.
      (Gary van der Merwe, #313498)

    * Fix compilation error in ``_dirstate_helpers_c`` on SunOS/Solaris.
      (Jari Aalto)

    * Fix SystemError in ``_patiencediff_c`` module by calling
      PyErr_NoMemory() before returning NULL in PatienceSequenceMatcher_new.
      (Andrew Bennetts, #303206)

    * Give proper error message for diff with non-existent dotted revno.
      (Marius Kruger, #301969)

    * Handle EACCES (permission denied) errors when launching a message
      editor, and emit warnings when a configured editor cannot be
      started. (Andrew Bennetts)

    * ``$HOME/.netrc`` file is now recognized as a read-only credential store
      if configured in ``authentication.conf`` with 'password_encoding=netrc'
      in the appropriate sections.
      (Vincent Ladeuil, #103029)

    * Opening a stacked branch now properly shares the connection, rather
      than opening a new connection for the stacked-on branch.
      (John Arbash meinel)

    * Preserve transport decorators while following redirections.
      (Vincent Ladeuil, #245964, #270863)

    * Provides a finer and more robust filter for accepted redirections.
      (Vincent Ladeuil, #303959, #265070)

    * ``shelve`` paths are now interpreted relative to the current working
      tree.  (Aaron Bentley)

    * ``Transport.readv()`` defaults to not reading more than 100MB in a
      single array. Further ``RemoteTransport.readv`` sets this to 5MB to
      work better with how it splits its requests.
      (John Arbash Meinel, #303538)

    * Pack repositories are now able to reload the pack listing and retry
      the current operation if another action causes the data to be
      repacked.  (John Arbash Meinel, #153786)

    * ``pull -v`` now respects the log_format configuration variable.
      (Aaron Bentley)

    * ``push -v`` now works on non-initial pushes.  (Aaron Bentley)

    * Use the short status format when the short format is used for log.
      (Vincent Ladeuil, #87179)

    * Allow files to be renamed or moved via remove + add-by-id. (Charles
      Duffy, #314251)

  DOCUMENTATION:

    * Improved the formats help topic to explain why multiple formats
      exist and to provide guidelines in selecting one. Introduced
      two new supporting help topics: current-formats and other-formats.
      (Ian Clatworthy)

  API CHANGES:

    * ``LRUCache(after_cleanup_size)`` was renamed to
      ``after_cleanup_count`` and the old name deprecated. The new name is
      used for clarity, and to avoid confusion with
      ``LRUSizeCache(after_cleanup_size)``. (John Arbash Meinel)

    * New ``ForeignRepository`` base class, to help with foreign branch 
      support (e.g. svn).  (Jelmer Vernooij)

    * ``node_distances`` and ``select_farthest`` can no longer be imported
      from ``bzrlib.graph``.  They can still be imported from
      ``bzrlib.deprecated_graph``, which has been the preferred way to
      import them since before 1.0.  (Andrew Bennetts)
      
    * The logic in commit now delegates inventory basis calculations to
      the ``CommitBuilder`` object; this requires that the commit builder
      in use has been updated to support the new ``recording_deletes`` and
      ``record_delete`` methods. (Robert Collins)

  TESTING:

    * An HTTPS server is now available (it requires python-2.6). Future bzr
      versions will allow the use of the python-2.6 ssl module that can be
      installed for 2.5 and 2.4.

    * ``bzr selftest`` now fails if new trailing white space is added to
      the bazaar sources. It only checks changes not committed yet. This
      means that PQM will now reject changes that introduce new trailing
      whitespace. (Marius Kruger)

    * Introduced new experimental formats called ``1.12-preview`` and
      ``1.12-preview-rich-root`` to enable testing of related pending
      features, namely content filtering and filtered views.
      (Ian Clatworthy)

  INTERNALS:

    * Added an ``InventoryEntry`` cache when deserializing inventories.
      Can cut the time to iterate over multiple RevisionsTrees in half.
      (John Arbash Meinel)

    * Added ``bzrlib.fifo_cache.FIFOCache`` which is designed to have
      minimal overhead versus using a plain dict for cache hits, at the
      cost of not preserving the 'active' set as well as an ``LRUCache``.
      (John Arbash Meinel)

    * ``bzrlib.patience_diff.unified_diff`` now properly uses a tab
      character to separate the filename from the date stamp, and doesn't
      add trailing whitespace when a date stamp is not supplied.
      (Adeodato Simó, John Arbash Meinel)

    * ``DirStateWorkingTree`` and ``DirStateWorkingTreeFormat`` added
      as base classes of ``WorkingTree4`` and ``WorkingTreeFormat4``
      respectively. (Ian Clatworthy)

    * ``KnitVersionedFiles._check_should_delta()`` now uses the
      ``get_build_details`` api to avoid multiple hits to the index, and
      to properly follow the ``compression_parent`` rather than assuming
      it is the left-hand parent. (John Arbash Meinel)

    * ``KnitVersionedFiles.get_record_stream()`` will now chose a
      more optimal ordering when the keys are requested 'unordered'.
      Previously the order was fully random, now the records should be
      returned from each pack in turn, in forward I/O order.
      (John Arbash Meinel)
    
    * ``mutter()`` will now flush the ``~/.bzr.log`` if it has been more
      than 2s since the last time it flushed. (John Arbash Meinel)

    * New method ``bzrlib.repository.Repository.add_inventory_by_delta``
      allows adding an inventory via an inventory delta, which can be
      more efficient for some repository types. (Robert Collins)

    * Repository ``CommitBuilder`` objects can now accumulate an inventory
      delta. To enable this functionality call ``builder.recording_deletes``
      and additionally call ``builder.record_delete`` when a delete
      against the basis occurs. (Robert Collins)

    * The default http handler has been changed from pycurl to urllib.
      The default is still pycurl for https connections. (The only
      advantage of pycurl is that it checks ssl certificates.)
      (John Arbash Meinel)

    * ``VersionedFiles.get_record_stream()`` can now return objects with a
      storage_kind of ``chunked``. This is a collection (list/tuple) of
      strings. You can use ``osutils.chunks_to_lines()`` to turn them into
      guaranteed 'lines' or you can use ``''.join(chunks)`` to turn it
      into a fulltext. This allows for some very good memory savings when
      asking for many texts that share ancestry, as the individual chunks
      can be shared between versions of the file. (John Arbash Meinel)

    * ``pull -v`` and ``push -v`` use new function
      ``bzrlib.log.show_branch_change`` (Aaron Bentley)



bzr 1.10 2008-12-05
-------------------

Bazaar 1.10 has several performance improvements for copying revisions
(especially for small updates to large projects).  There has also been a
significant amount of effort in polishing stacked branches.  The commands
``shelve`` and ``unshelve`` have become core commands, with an improved
implementation.

The only changes versus bzr-1.10rc1 are bugfixes for stacked branches.

  BUG FIXES:

    * Don't set a pack write cache size from RepoFetcher, because the
      cache is not coherent with reads and causes ShortReadvErrors.
      This reverses the change that fixed #294479.
      (Martin Pool, #303856)

    * Properly handle when a revision can be inserted as a delta versus
      when it needs to be expanded to a fulltext for stacked branches.
      There was a bug involving merge revisions. As a method to help
      prevent future difficulties, also make stacked fetches sort
      topologically. (John Arbash Meinel, #304841)


bzr 1.10rc1 2008-11-28
----------------------

This release of Bazaar focuses on performance improvements when pushing
and pulling revisions, both locally and to remote networks.  The popular
``shelve`` and ``unshelve`` commands, used to interactively revert and
restore work in progress, have been merged from bzrtools into the bzr
core.  There are also bug fixes for portability, and for stacked branches.

  NEW FEATURES:

    * New ``commit_message_template`` hook that is called by the commit
      code to generate a template commit message. (Jelmer Vernooij)

    * New `shelve` and `unshelve` commands allow undoing and redoing changes.
      (Aaron Bentley)

  IMPROVEMENTS:

    * ``(Remote)Branch.copy_content_into`` no longer generates the full revision
      history just to set the last revision info.
      (Andrew Bennetts, John Arbash Meinel)

    * Fetches between formats with different serializers (such as
      pack-0.92-subtree and 1.9-rich-root) are faster now.  This is due to
      operating on batches of 100 revisions at time rather than
      one-by-one.  (Andrew Bennetts, John Arbash Meinel)

    * Search index files corresponding to pack files we've already used
      before searching others, because they are more likely to have the
      keys we're looking for.  This reduces the number of iix and tix
      files accessed when pushing 1 new revision, for instance.
      (John Arbash Meinel)

    * Signatures to transfer are calculated more efficiently in
      ``item_keys_introduced_by``.  (Andrew Bennetts, John Arbash Meinel)

    * The generic fetch code can once again copy revisions and signatures
      without extracting them completely to fulltexts and then serializing
      them back down into byte strings. This is a significant performance
      improvement when fetching from a stacked branch.
      (John Arbash Meinel, #300289)

    * When making a large readv() request over ``bzr+ssh``, break up the
      request into more manageable chunks. Because the RPC is not yet able
      to stream, this helps keep us from buffering too much information at
      once. (John Arbash Meinel)

  BUG FIXES:

    * Better message when the user needs to set their Launchpad ID.
      (Martin Pool, #289148)

    * ``bzr commit --local`` doesn't access the master branch anymore.
      This fixes a regression introduced in 1.9.  (Marius Kruger, #299313)

    * Don't call the system ``chdir()`` with an empty path. Sun OS seems
      to give an error in that case.  Also, don't count on ``getcwd()``
      being able to allocate a new buffer, which is a gnu extension.
      (John Arbash Meinel, Martin Pool, Harry Hirsch, #297831)

    * Don't crash when requesting log --forward <file> for a revision range
      starting with a dotted revno.
      (Vincent Ladeuil, #300055)

    * Don't create text deltas spanning stacked repositories; this could
      cause "Revision X not present in Y" when later accessing them.
      (Martin Pool, #288751)

    * Pack repositories are now able to reload the pack listing and retry
      the current operation if another action causes the data to be
      repacked.  (John Arbash Meinel, #153786)

    * PermissionDenied errors from smart servers no longer cause
      "PermissionDenied: "None"" on the client.
      (Andrew Bennetts, #299254)

    * Pushing to a stacked pack repository now batches writes, the same
      way writes are batched to ordinary pack repository.  This makes
      pushing to a stacked branch over the network much faster.
      (Andrew Bennetts, #294479)

    * TooManyConcurrentRequests no longer occur when a fetch fails and
      tries to abort a write group.  This allows the root cause (e.g. a
      network interruption) to be reported.  (Andrew Bennetts, #297014)

    * RemoteRepository.get_parent_map now uses fallback repositories.
      (Aaron Bentley, #297991?, #293679?)

  API CHANGES:

    * ``CommitBuilder`` now validates the strings it will be committing,
      to ensure that they do not have characters that will not be properly
      round-tripped. For now, it just checks for characters that are
      invalid in the XML form. (John Arbash Meinel, #295161)

    * Constructor parameters for NewPack (internal to pack repositories)
      have changed incompatibly.

    * ``Repository.abort_write_group`` now accepts an optional
      ``suppress_errors`` flag.  Repository implementations that override
      ``abort_write_group`` will need to be updated to accept the new
      argument.  Subclasses that only override ``_abort_write_group``
      don't need to change.

    * Transport implementations must provide copy_tree_to_transport.  A default
      implementation is provided for Transport subclasses.

  TESTING:

    * ``bzr selftest`` now fails if no doctests are found in a module
      that's expected to have them.  (Martin Pool)

    * Doctests now only report the first failure.  (Martin Pool)


bzr 1.9 2008-11-07
------------------

This release of Bazaar adds a new repository format, ``1.9``, with smaller
and more efficient index files.  This format can be specified when
creating a new repository, or used to losslessly upgrade an existing
repository.  bzr 1.9 also speeds most operations over the smart server
protocol, makes annotate faster, and uses less memory when making
checkouts or pulling large amounts of data.

  BUG FIXES:

   * Fix "invalid property value 'branch-nick' for None" regression with
     branches bound to svn branches.  (Martin Pool, #293440)

   * Fix SSL/https on Python2.6.  (Vincent Ladeuil, #293054)

   * ``SFTPTransport.readv()`` had a bug when requests were out-of-order.
     This only triggers some-of-the-time on Knit format repositories.
     (John Arbash Meinel, #293746)


bzr 1.9rc1 2008-10-31
---------------------

  NEW FEATURES:

    * New Branch hook ``transform_fallback_location`` allows a function to
      be called when looking up the stacked source. (Michael Hudson)

    * New repository formats ``1.9`` and ``1.9-rich-root``. These have all
      the functionality of ``1.6``, but use the new btree indexes.
      These indexes are both smaller and faster for access to historical
      information.  (John Arbash Meinel)

  IMPROVEMENTS:

    * ``BTreeIndex`` code now is able to prefetch extra pages to help tune
      the tradeoff between bandwidth and latency. Should be tuned
      appropriately to not impact commands which need minimal information,
      but provide a significant boost to ones that need more context. Only
      has a direct impact on the ``--development2`` format which uses
      btree's for the indexes. (John Arbash Meinel)

    * ``bzr dump-btree`` is a hidden command introduced to allow dumping
      the contents of a compressed btree file.  (John Arbash Meinel)

    * ``bzr pack`` now tells the index builders to optimize for size. For
      btree index repositories, this can save 25% of the index size
      (mostly in the text indexes). (John Arbash Meinel)

    * ``bzr push`` to an existing branch or repository on a smart server
      is faster, due to Bazaar making more use of the ``get_parent_map``
      RPC when querying the remote branch's revision graph.
      (Andrew Bennetts)

    * default username for bzr+ssh and sftp can be configured in
      authentication.conf. (Aaron Bentley)

    * launchpad-login now provides a default username for bzr+ssh and sftp
      URLs, allowing username-free URLs to work for everyone. (Aaron Bentley)

    * ``lp:`` lookups no longer include usernames, making them shareable and
      shorter. (Aaron Bentley)

    * New ``PackRepository.autopack`` smart server RPC, which does
      autopacking entirely on the server.  This is much faster than
      autopacking via plain file methods, which downloads a large amount
      of pack data and then re-uploads the same pack data into a single
      file.  This fixes a major (although infrequent) cause of lengthy
      delays when using a smart server.  For example, pushing the 10th
      revision to a repository with 9 packs now takes 44 RPCs rather than
      179, and much less bandwidth too.  This requires Bazaar 1.9 on both
      the client and the server, otherwise the client will fallback to the
      slower method.  (Andrew Bennetts)

  BUG FIXES:

    * A failure to load a plugin due to an IncompatibleAPI exception is
      now correctly reported. (Robert Collins, #279451)

    * API versioning support now has a multiple-version checking api
      ``require_any_api``. (Robert Collins, #279447)

    * ``bzr branch --stacked`` from a smart server to a standalone branch
      works again.  This fixes a regression in 1.7 and 1.8.
      (Andrew Bennetts, #270397)

    * ``bzr co`` uses less memory. It used to unpack the entire WT into
      memory before writing it to disk. This was a little bit faster, but
      consumed lots of memory. (John Arbash Meinel, #269456)

    * ``bzr missing --quiet`` no longer prints messages about whether
      there are missing revisions.  The exit code indicates whether there
      were or not.  (Martin Pool, #284748)

    * Fixes to the ``annotate`` code. The fast-path which re-used the
      stored deltas was accidentally disabled all the time, instead of
      only when a branch was stacked. Second, the code would accidentally
      re-use a delta even if it wasn't against the left-parent, this
      could only happen if ``bzr reconcile`` decided that the parent
      ordering was incorrect in the file graph.  (John Arbash Meinel)

    * "Permission denied" errors that occur when pushing a new branch to a
      smart server no longer cause tracebacks.  (Andrew Bennetts, #278673)

    * Some compatibility fixes for building the extensions with MSVC and
      for python2.4. (John Arbash Meinel, #277484)

    * The index logic is now able to reload the list of pack files if and
      index ends up disappearing. We still don't reload if the pack data
      itself goes missing after checking the index. This bug appears as a
      transient failure (file not found) when another process is writing
      to the repository.  (John Arbash Meinel, #153786)

    * ``bzr switch`` and ``bzr bind`` will now update the branch nickname if
      it was previously set. All checkouts will now refer to the bound branch
      for a nickname if one was not explicitly set.
      (Marius Kruger, #230903)

  DOCUMENTATION:

    * Improved hook documentation. (Michael Ernst)

  API CHANGES:

    * commands.plugins_cmds is now a CommandRegistry, not a dict.

  INTERNALS:

     * New AuthenticationConfig.set_credentials method allows easy programmatic
       configuration of authetication credentials.


bzr 1.8 2008-10-16
------------------

Bazaar 1.8 includes several fixes that improve working tree performance,
display of revision logs, and merges.  The bzr testsuite now passes on OS
X and Python 2.6, and almost completely passes on Windows.  The
smartserver code has gained several bug fixes and performance
improvements, and can now run server-side hooks within an http server.

  BUG FIXES:

   * Fix "Must end write group" error when another error occurs during
     ``bzr push``.  (Andrew Bennetts, #230902)

  PORTABILITY:

   * Some Pyrex versions require the WIN32 macro defined to compile on
     that platform.  (Alexander Belchenko, Martin Pool, #277481)


bzr 1.8rc1 2008-10-07
---------------------

  CHANGES:

    * ``bzr log file`` has been changed. It now uses a different method
      for determining which revisions to show as merging the changes to
      the file. It now only shows revisions which merged the change
      towards your mainline. This simplifies the output, makes it faster,
      and reduces memory consumption.  (John Arbash Meinel)

    * ``bzr merge`` now defaults to having ``--reprocess`` set, whenever
      ``--show-base`` is not supplied.  (John Arbash Meinel)

    * ``bzr+http//`` will now optionally load plugins and write logs on the
      server. (Marius Kruger)

    * ``bzrlib._dirstate_helpers_c.pyx`` does not compile correctly with
      Pyrex 0.9.4.1 (it generates C code which causes segfaults). We
      explicitly blacklist that version of the compiler for that
      extension. Packaged versions will include .c files created with
      pyrex >= 0.9.6 so it doesn't effect releases, only users running
      from the source tree. (John Arbash Meinel, #276868)

  FEATURES:

    * bzr is now compatible with python-2.6. python-2.6 is not yet officially
      supported (nor released, tests were conducted with the dev version of
      python-2.6rc2), but all known problems have been fixed.  Feedback
      welcome.
      (Vincent Ladeuil, #269535)

  IMPROVEMENTS:

    * ``bzr annotate`` will now include uncommitted changes from the local
      working tree by default. Such uncommitted changes are given the
      revision number they would get if a commit was done, followed with a
      ? to indicate that its not actually known. (Robert Collins, #3439)

    * ``bzr branch`` now accepts a ``--standalone`` option, which creates a
      standalone branch regardless of the presence of shared repositories.
      (Daniel Watkins)

    * ``bzr push`` is faster in the case there are no new revisions to
      push.  It is also faster if there are no tags in the local branch.
      (Andrew Bennetts)

    * File changes during a commit will update the tree stat cache.
      (Robert Collins)

    * Location aliases can now accept a trailing path.  (Micheal Hudson)

    * New hooks ``Lock.hooks`` when LockDirs are acquired and released.
      (Robert Collins, MartinPool)

    * Switching in heavyweight checkouts uses the master branch's context, not
      the checkout's context.  (Adrian Wilkins)

    * ``status`` on large trees is now faster, due to optimisations in the
      walkdirs code. Of particular note, the walkdirs code now performs
      a temporary ``chdir()`` while reading a single directory; if your
      platform has non thread-local current working directories (and is
      not windows which has its own implementation), this may introduce a
      race condition during concurrent uses of bzrlib. The bzrlib CLI
      will not encounter this as it is single threaded for working tree
      operations. (Robert Collins)

    * The C extensions now build on python 2.4 (Robert Collins, #271939)

    * The ``-Dhpss`` debug flag now reports the number of smart server
      calls per medium to stderr.  This is in addition to the existing
      detailed logging to the .bzr.log trace file.  (Andrew Bennetts)

  BUG FIXES:

    * Avoid random failures arising from misinterpreted ``errno`` values
      in ``_readdir_pyx.read_dir``.
      (Martin Pool, #279381)

    * Branching from a shared repository on a smart server into a new
      repository now preserves the repository format.
      (Andrew Bennetts, #269214)

    * ``bzr log`` now accepts a ``--change`` option.
      (Vincent Ladeuil, #248427)

    * ``bzr missing`` now accepts an ``--include-merges`` option.
      (Vincent Ladeuil, #233817)

    * Don't try to filter (internally) '.bzr' from the files to be deleted if
      it's not there.
      (Vincent Ladeuil, #272648)

    * Fix '_in_buffer' AttributeError when using the -Dhpss debug flag.
      (Andrew Bennetts)

    * Fix TooManyConcurrentRequests errors caused by a connection failure
      when doing ``bzr pull`` or ``bzr merge`` from a ``bzr+ssh`` URL.
      (Andrew Bennetts, #246233)

    * Fixed ``bzr st -r branch:PATH_TO_BRANCH`` where the other branch
      is in a different repository than the current one.
      (Lukáš Lalinský, #144421)

    * Make the first line of the manpage preamble a comment again.
      (David Futcher, #242106)

    * Remove use of optional parameter in GSSAPI FTP support, since
      it breaks newer versions of Python-Kerberos. (Jelmer Vernooij)

    * The autopacking logic will now always create a single new pack from
      all of the content which it deems is worth moving. This avoids the
      'repack a single pack' bug and should result in better packing
      overall.  (John Arbash Meinel, #242510, #172644)

    * Trivial documentation fix.
      (John Arbash Meinel, #270471)

    * ``bzr switch`` and ``bzr bind`` will now update the branch nickname if
      it was previously set. All checkouts will now refer to the bound branch
      for a nickname if one was not explicitly set.
      (Marius Kruger, #230903)

  DOCUMENTATION:

    * Explain revision/range identifiers. (Daniel Clemente)

  API CHANGES:

    * ``CommitBuilder.record_entry_contents`` returns one more element in
      its result tuple - an optional file system hash for the hash cache
      to use. (Robert Collins)

    * ``dirstate.DirState.update_entry`` will now only calculate the sha1
      of a file if it is likely to be needed in determining the output
      of iter_changes. (Robert Collins)

    * The PackRepository, RepositoryPackCollection, NewPack classes have a
      slightly changed interface to support different index types; as a
      result other users of these classes need to supply the index types
      they want. (Robert Collins)

  TESTING:

    * ``bzrlib.tests.repository_implementations`` has been renamed to
      ``bzrlib.tests.per_repository`` so that we have a common structure
      (and it is shorter). (John Arbash Meinel, #239343)

    * ``LocalTransport.abspath()`` now returns a drive letter if the
      transport has one, fixing numerous tests on Windows.
      (Mark Hammond)

    * PreviewTree is now tested via intertree_implementations.
      (Aaron Bentley)

    * The full test suite is passing again on OSX.
      (Guillermo Gonzalez, Vincent Ladeuil)

    * The full test suite passes when run with ``-Eallow_debug``.
      (Andrew Bennetts)

  INTERNALS:

    * A new hook, ``Branch.open``, has been added, which is called when
      branch objects are opened. (Robert Collins)

    * ``bzrlib.osutils._walkdirs_utf8`` has been refactored into common
      tree walking, and modular directory listing code to aid future
      performance optimisations and refactoring. (Robert Collins)

    * ``bzrlib.trace.debug_memory`` can be used to get a quick memory dump
      in the middle of processing. It only reports memory if
      ``/proc/PID/status`` is available. (John Arbash Meinel)

    * New method ``RevisionSpec.as_tree`` for representing the revision
      specifier as a revision tree object. (Lukáš Lalinský)

    * New race-free method on MutableTree ``get_file_with_stat`` for use
      when generating stat cache results. (Robert Collins)

    * New win32utils.get_local_appdata_location() provides access to a local
      directory for storing data.  (Mark Hammond)

    * To be compatible with python-2.6 a few new rules should be
      observed. 'message' attribute can't be used anymore in exception
      classes, 'sha' and 'md5' modules have been deprecated (use
      osutils.[md5|sha]), object__init__ and object.__new__ don't accept
      parameters anymore.
      (Vincent Ladeuil)


bzr 1.7.1 2008-10-01
--------------------

  No changes from 1.7.1rc1.


bzr 1.7.1rc1 2008-09-24
-----------------------

This release just includes an update to how the merge algorithm handles
file paths when we encounter complex history.

  FEATURES:

    * If we encounter a criss-cross in history, use information from
      direct Least Common Ancestors to resolve inventory shape (locations
      of files, adds, deletes, etc). This is similar in concept to using
      ``--lca`` for merging file texts, only applied to paths.
      (John Arbash Meinel)


bzr 1.7 2008-09-23
------------------

This release includes many bug fixes and a few performance and feature
improvements.  ``bzr rm`` will now scan for missing files and remove them,
like how ``bzr add`` scans for unknown files and adds them. A bit more
polish has been applied to the stacking code. The b-tree indexing code has
been brought in, with an eye on using it in a future repository format.
There are only minor installer changes since bzr-1.7rc2.

  FEATURES

    * Some small updates to the win32 installer. Include localization
      files found in plugins, and include the builtin distutils as part of
      packaging qbzr. (Mark Hammond)


bzr 1.7rc2 2008-09-17
---------------------

A few bug fixes from 1.7rc1. The biggest change is a new
``RemoteBranch.get_stacked_on_url`` rpc. This allows clients that are
trying to access a Stacked branch over the smart protocol, to properly
connect to the stacked-on location.

  BUG FIXES:

    * Branching from a shared repository on a smart server into a new
      repository now preserves the repository format.
      (Andrew Bennetts, #269214)

   * Branching from a stacked branch via ``bzr+ssh`` can properly connect
     to the stacked-on branch.  (Martin Pool, #261315)

    * ``bzr init`` no longer re-opens the BzrDir multiple times.
      (Vincent Ladeuil)

    * Fix '_in_buffer' AttributeError when using the -Dhpss debug flag.
      (Andrew Bennetts)


bzr 1.7rc1 2008-09-09
---------------------

This release candidate for bzr 1.7 has several bug fixes and a few
performance and feature improvements.  ``bzr rm`` will now scan for
missing files and remove them, like how ``bzr add`` scans for unknown
files and adds them. A bit more polish has been applied to the stacking
code. The b-tree indexing code has been brought in, with an eye on using
it in a future repository format.


  CHANGES:

    * ``bzr export`` can now export a subdirectory of a project.
      (Robert Collins)

    * ``bzr remove-tree`` will now refuse to remove a tree with uncommitted
      changes, unless the ``--force`` option is specified.
      (Lukáš Lalinský, #74101)

    * ``bzr rm`` will now scan for files that are missing and remove just
      them automatically, much as ``bzr add`` scans for new files that
      are not ignored and adds them automatically. (Robert Collins)

  FEATURES

    * Support for GSSAPI authentication when using FTP as documented in
      RFC2228. (Jelmer Vernooij, #49623)

    * Add support for IPv6 in the smart server. (Jelmer Vernooij, #165014)

  IMPROVEMENTS:

    * A url like ``log+file:///tmp`` will log all access to that Transport
      to ``.bzr.log``, which may help in debugging or profiling.
      (Martin Pool)

    * ``bzr branch`` and ``bzr push`` use the default stacking policy if the
      branch format supports it. (Aaron Bentley)

    * ``bzr init`` and ``bzr init-repo`` will now print out the same as
      ``bzr info`` if it completed successfully.
      (Marius Kruger)

    * ``bzr uncommit`` logs the old tip revision id, and displays how to
      restore the branch to that tip using ``bzr pull``.  This allows you
      to recover if you realize you uncommitted the wrong thing.
      (John Arbash Meinel)

    * Fix problems in accessing stacked repositories over ``bzr://``.
      (Martin Pool, #261315)

    * ``SFTPTransport.readv()`` was accidentally using ``list += string``,
      which 'works', but adds each character separately to the list,
      rather than using ``list.append(string)``. Fixing this makes the
      SFTP transport a little bit faster (~20%) and use a bit less memory.
      (John Arbash Meinel)

    * When reading index files, if we happen to read the whole file in a
      single request treat it as a ``_buffer_all`` request. This happens
      most often on small indexes over remote transports, where we default
      to reading 64kB. It saves a round trip for each small index during
      fetch operations. Also, if we have read more than 50% of an index
      file, trigger a ``_buffer_all`` on the next request. This works
      around some inefficiencies because reads don't fall neatly on page
      boundaries, so we would ignore those bytes, but request them again
      later. This could trigger a total read size of more than the whole
      file. (John Arbash Meinel)

  BUG FIXES:

    * ``bzr rm`` is now aliased to ``bzr del`` for the convenience of svn
      users. (Robert Collins, #205416)

    * Catch the infamous "select/poll returned error" which occurs when
      pycurl try to send a body request to an HTTP/1.0 server which has
      already refused to handle the request. (Vincent Ladeuil, #225020)

    * Fix ``ObjectNotLocked`` errors when using various commands
      (including ``bzr cat`` and ``bzr annotate``) in combination with a
      smart server URL.  (Andrew Bennetts, #237067)

    * ``FTPTransport.stat()`` would return ``0000`` as the permission bits
      for the containing ``.bzr/`` directory (it does not implement
      permissions). This would cause us to set all subdirectories to
      ``0700`` and files to ``0600`` rather than leaving them unmodified.
      Now we ignore ``0000`` as the permissions and assume they are
      invalid. (John Arbash Meinel, #259855)

    * Merging from a previously joined branch will no longer cause
      a traceback. (Jelmer Vernooij, #203376)

    * Pack operations on windows network shares will work even with large
      files. (Robert Collins, #255656)

    * Running ``bzr st PATH_TO_TREE`` will no longer suppress merge
      status. Status is also about 7% faster on mozilla sized trees
      when the path to the root of the tree has been given. Users of
      the internal ``show_tree_status`` function should be aware that
      the show_pending flag is now authoritative for showing pending
      merges, as it was originally. (Robert Collins, #225204)

    * Set valid default _param_name for Option so that ListOption can embed
      '-' in names. (Vincent Ladeuil, #263249)

    * Show proper error rather than traceback when an unknown revision
      id is specified to ``bzr cat-revision``. (Jelmer Vernooij, #175569)

    * Trailing text in the dirstate file could cause the C dirstate parser
      to try to allocate an invalid amount of memory. We now properly
      check and test for parsing a dirstate with invalid trailing data.
      (John Arbash Meinel, #186014)

    * Unexpected error responses from a smart server no longer cause the
      client to traceback.  (Andrew Bennetts, #263527)

    * Use a Windows api function to get a Unicode host name, rather than
      assuming the host name is ascii.
      (Mark Hammond, John Arbash Meinel, #256550)

    * ``WorkingTree4`` trees will now correctly report missing-and-new
      paths in the output of ``iter_changes``. (Robert Collins)

  DOCUMENTATION:

    * Updated developer documentation.  (Martin Pool)

  API CHANGES:

    * Exporters now take 4 parameters. (Robert Collins)

    * ``Tree.iter_changes`` will now return False for the content change
      field when a file is missing in the basis tree and not present in
      the target tree. Previously it returned True unconditionally.
      (Robert Collins)

    * The deprecated ``Branch.abspath`` and unimplemented
      ``Branch.rename_one`` and ``Branch.move`` were removed. (Jelmer Vernooij)

    * BzrDir.clone_on_transport implementations must now accept a stacked_on
      parameter.  (Aaron Bentley)

    * BzrDir.cloning_metadir implementations must now take a require_stacking
      parameter.  (Aaron Bentley)

  TESTING:

    * ``addCleanup`` now takes ``*arguments`` and ``**keyword_arguments``
      which are then passed to the cleanup callable as it is run. In
      addition, addCleanup no longer requires that the callables passed to
      it be unique. (Jonathan Lange)

    * Fix some tests that fail on Windows because files are deleted while
      still in use.
      (Mark Hammond)

    * ``selftest``'s ``--starting-with`` option can now use predefined
      prefixes so that one can say ``bzr selftest -s bp.loom`` instead of
      ``bzr selftest -s bzrlib.plugins.loom``. (Vincent Ladeuil)

    * ``selftest``'s ``--starting-with`` option now accepts multiple values.
      (Vincent Ladeuil)

  INTERNALS:

    * A new plugin interface, ``bzrlib.log.log_adapters``, has been added.
      This allows dynamic log output filtering by plugins.
      (Robert Collins)

    * ``bzrlib.btree_index`` is now available, providing a b-tree index
      layer. The design is memory conservative (limited memory cache),
      faster to seek (approx 100 nodes per page, gives 100-way fan out),
      and stores compressed pages allowing more keys per page.
      (Robert Collins, John Arbash Meinel)

    * ``bzrlib.diff.DiffTree.show_diff`` now skips changes where the kind
      is unknown in both source and target.
      (Robert Collins, Aaron Bentley)

    * ``GraphIndexBuilder.add_node`` and ``BTreeBuilder`` have been
      streamlined a bit. This should make creating large indexes faster.
      (In benchmarking, it now takes less time to create a BTree index than
      it takes to read the GraphIndex one.) (John Arbash Meinel)

    * Mail clients for `bzr send` are now listed in a registry.  This
      allows plugins to add new clients by registering them with
      ``bzrlib.mail_client.mail_client_registry``.  All of the built-in
      clients now use this mechanism.  (Neil Martinsen-Burrell)


bzr 1.6.1 2008-09-05
--------------------

A couple regressions were found in the 1.6 release. There was a
performance issue when using ``bzr+ssh`` to branch large repositories,
and some problems with stacking and ``rich-root`` capable repositories.


bzr 1.6.1rc2 2008-09-03
-----------------------

  BUG FIXES:

    * Copying between ``rich-root`` and ``rich-root-pack`` (and vice
      versa) was accidentally using the inter-model fetcher, instead of
      recognizing that both were 'rich root' formats.
      (John Arbash Meinel, #264321)


bzr 1.6.1rc1 2008-08-29
-----------------------

This release fixes a few regressions found in the 1.6 client. Fetching
changes was using an O(N^2) buffering algorithm, so for large projects it
would cause memory thrashing. There is also a specific problem with the
``--1.6-rich-root`` format, which prevented stacking on top of
``--rich-root-pack`` repositories, and could allow users to accidentally
fetch experimental data (``-subtree``) without representing it properly.
The ``--1.6-rich-root`` format has been deprecated and users are
recommended to upgrade to ``--1.6.1-rich-root`` immediately.  Also we
re-introduced a workaround for users who have repositories with incorrect
nodes (not possible if you only used official releases).
I should also clarify that none of this is data loss level issues, but
still sufficient enough to warrant an updated release.

  BUG FIXES:

    * ``RemoteTransport.readv()`` was being inefficient about how it
      buffered the readv data and processed it. It would keep appending to
      the same string (causing many copies) and then pop bytes out of the
      start of the string (causing more copies).
      With this patch "bzr+ssh://local" can improve dramatically,
      especially for projects with large files.
      (John Arbash Meinel)

    * Revision texts were always meant to be stored as fulltexts. There
      was a bug in a bzr.dev version that would accidentally create deltas
      when copying from a Pack repo to a Knit repo. This has been fixed,
      but to support those repositories, we know always request full texts
      for Revision texts. (John Arbash Meinel, #261339)

    * The previous ``--1.6-rich-root`` format used an incorrect xml
      serializer, which would accidentally support fetching from a
      repository that supported subtrees, even though the local one would
      not. We deprecated that format, and introduced a new one that uses
      the correct serializer ``--1.6.1-rich-root``.
      (John Arbash Meinel, #262333)


bzr 1.6 2008-08-25
------------------

Finally, the long awaited bzr 1.6 has been released. This release includes
new features like Stacked Branches, improved weave merge, and an updated
server protocol (now on v3) which will allow for better cross version
compatibility. With this release we have deprecated Knit format
repositories, and recommend that users upgrade them, we will continue to
support reading and writing them for the forseeable future, but we will
not be tuning them for performance as pack repositories have proven to be
better at scaling. This will also be the first release to bundle
TortoiseBzr in the standalone Windows installer.


bzr 1.6rc5 2008-08-19
---------------------

  BUG FIXES:

    * Disable automatic detection of stacking based on a containing
      directory of the target. It interacted badly with push, and needs a
      bit more work to get the edges polished before it should happen
      automatically. (John Arbash Meinel, #259275)
      (This change was reverted when merged to bzr.dev)


bzr 1.6rc4 2008-08-18
---------------------

  BUG FIXES:

    * Fix a regression in knit => pack fetching.  We had a logic
      inversion, causing the fetch to insert fulltexts in random order,
      rather than preserving deltas.  (John Arbash Meinel, #256757)


bzr 1.6rc3 2008-08-14
---------------------

  CHANGES:

    * Disable reading ``.bzrrules`` as a per-branch rule preferences
      file. The feature was not quite ready for a full release.
      (Robert Collins)

  IMPROVEMENTS:

    * Update the windows installer to bundle TortoiseBzr and ``qbzr``
      into the standalone installer. This will be the first official
      windows release that installs Tortoise by default.
      (Mark Hammond)

  BUG FIXES:

    * Fix a regression in ``bzr+http`` support. There was a missing
      function (``_read_line``) that needed to be carried over from
      ``bzr+ssh`` support. (Andrew Bennetts)

    * ``GraphIndex`` objects will internally read an entire index if more
      than 1/20th of their keyspace is requested in a single operation.
      This largely mitigates a performance regression in ``bzr log FILE``
      and completely corrects the performance regression in ``bzr log``.
      The regression was caused by removing an accomodation which had been
      supporting the index format in use. A newer index format is in
      development which is substantially faster. (Robert Collins)


bzr 1.6rc2 2008-08-13
---------------------

This release candidate has a few minor bug fixes, and some regression
fixes for Windows.

  BUG FIXES:

    * ``bzr upgrade`` on remote branches accessed via bzr:// and
      bzr+ssh:// now works.  (Andrew Bennetts)

    * Change the ``get_format_description()`` strings for
      ``RepositoryFormatKnitPack5`` et al to be single line messages.
      (Aaron Bentley)

    * Fix for a regression on Win32 where we would try to call
      ``os.listdir()`` on a file and not catch the exception properly.
      (Windows raises a different exception.) This would manifest in
      places like ``bzr rm file`` or ``bzr switch``.
      (Mark Hammond, John Arbash Meinel)

    * ``Inventory.copy()`` was failing to set the revision property for
      the root entry. (Jelmer Vernooij)

    * sftp transport: added missing ``FileExists`` case to
      ``_translate_io_exception`` (Christophe Troestler, #123475)

    * The help for ``bzr ignored`` now suggests ``bzr ls --ignored`` for
      scripting use. (Robert Collins, #3834)

    * The default ``annotate`` logic will now always assign the
      last-modified value of a line to one of the revisions that modified
      it, rather than a merge revision. This would happen when both sides
      claimed to have modified the line resulting in the same text. The
      choice is arbitrary but stable, so merges in different directions
      will get the same results.  (John Arbash Meinel, #232188)


bzr 1.6rc1 2008-08-06
---------------------

This release candidate for bzr 1.6 solidifies the new branch stacking
feature.  Bazaar now recommends that users upgrade all knit repositories,
because later formats are much faster.  However, we plan to continue read/write and
upgrade support for knit repostories for the forseeable future.  Several
other bugs and performance issues were fixed.

  CHANGES:

    * Knit format repositories are deprecated and bzr will now emit
      warnings whenever it encounters one.  Use ``bzr upgrade`` to upgrade
      knit repositories to pack format.  (Andrew Bennetts)

  IMPROVEMENTS:

    * ``bzr check`` can now be told which elements at a location it should
      check.  (Daniel Watkins)

    * Commit now supports ``--exclude`` (or ``-x``) to exclude some files
      from the commit. (Robert Collins, #3117)

    * Fetching data between repositories that have the same model but no
      optimised fetcher will not reserialise all the revisions, increasing
      performance. (Robert Collins, John Arbash Meinel)

    * Give a more specific error when target branch is not reachable.
      (James Westby)

    * Implemented a custom ``walkdirs_utf8`` implementation for win32.
      This uses a pyrex extension to get direct access to the
      ``FindFirstFileW`` style apis, rather than using ``listdir`` +
      ``lstat``. Shows a very strong improvement in commands like
      ``status`` and ``diff`` which have to iterate the working tree.
      Anywhere from 2x-6x faster depending on the size of the tree (bigger
      trees, bigger benefit.) (John Arbash Meinel)

    * New registry for log properties handles  and the method in
      LongLogFormatter to display the custom properties returned by the
      registered handlers. (Guillermo Gonzalez, #162469)

  BUG FIXES:

    * Add more tests that stacking does not create deltas spanning
      physical repository boundaries.
      (Martin Pool, #252428)

    * Better message about incompatible repositories.
      (Martin Pool, #206258)

    * ``bzr branch --stacked`` ensures the destination branch format can
      support stacking, even if the origin does not.
      (Martin Pool)

    * ``bzr export`` no longer exports ``.bzrrules``.
      (Ian Clatworthy)

    * ``bzr serve --directory=/`` now correctly allows the whole
      filesystem to be accessed on Windows, not just the root of the drive
      that Python is running from.
      (Adrian Wilkins, #240910)

    * Deleting directories by hand before running ``bzr rm`` will not
      cause subsequent errors in ``bzr st`` and ``bzr commit``.
      (Robert Collins, #150438)

    * Fix a test case that was failing if encoding wasn't UTF-8.
      (John Arbash Meinel, #247585)

    * Fix "no buffer space available" error when branching with the new
      smart server protocol to or from Windows.
      (Andrew Bennetts, #246180)

    * Fixed problem in branching from smart server.
      (#249256, Michael Hudson, Martin Pool)

    * Handle a file turning in to a directory in TreeTransform.
      (James Westby, #248448)

  API CHANGES:

    * ``MutableTree.commit`` has an extra optional keywork parameter
      ``exclude`` that will be unconditionally supplied by the command
      line UI - plugins that add tree formats may need an update.
      (Robert Collins)

    * The API minimum version for plugin compatibility has been raised to
      1.6 - there are significant changes throughout the code base.
      (Robert Collins)

    * The generic fetch code now uses three attributes on Repository objects
      to control fetch. The streams requested are controlled via :
      ``_fetch_order`` and ``_fetch_uses_deltas``. Setting these
      appropriately allows different repository implementations to recieve
      data in their optimial form. If the ``_fetch_reconcile`` is set then
      a reconcile operation is triggered at the end of the fetch.
      (Robert Collins)

    * The ``put_on_disk`` and ``get_tar_item`` methods in
      ``InventoryEntry`` were deprecated. (Ian Clatworthy)

    * ``Repository.is_shared`` doesn't take a read lock. It didn't
      need one in the first place (nobody cached the value, and
      ``RemoteRepository`` wasn't taking one either). This saves a round
      trip when probing Pack repositories, as they read the ``pack-names``
      file when locked. And during probe, locking the repo isn't very
      useful. (John Arbash Meinel)

  INTERNALS:

    * ``bzrlib.branchbuilder.BranchBuilder`` is now much more capable of
      putting together a real history without having to create a full
      WorkingTree. It is recommended that tests that are not directly
      testing the WorkingTree use BranchBuilder instead.  See
      ``BranchBuilder.build_snapshot`` or
      ``TestCaseWithMemoryTree.make_branch_builder``.  (John Arbash Meinel)

    * ``bzrlib.builtins.internal_tree_files`` broken into two giving a new
      helper ``safe_relpath_files`` - used by the new ``exclude``
      parameter to commit. (Robert Collins)

    * Make it easier to introduce new WorkingTree formats.
      (Ian Clatworthy)

    * The code for exporting trees was refactored not to use the
      deprecated ``InventoryEntry`` methods. (Ian Clatworthy)

    * RuleSearchers return () instead of [] now when there are no matches.
      (Ian Clatworthy)


bzr 1.6beta3 2008-07-17
-----------------------

This release adds a new 'stacked branches' feature allowing branches to
share storage without being in the same repository or on the same machine.
(See the user guide for more details.)  It also adds a new hook, improved
weaves, aliases for related locations, faster bzr+ssh push, and several
bug fixes.

  FEATURES:

    * New ``pre_change_branch_tip`` hook that is called before the
      branch tip is moved, while the branch is write-locked.  See the User
      Reference for signature details.  (Andrew Bennetts)

    * Rule-based preferences can now be defined for selected files in
      selected branches, allowing commands and plugins to provide
      custom behaviour for files matching defined patterns.
      See ``Rule-based preferences`` (part of ``Configuring Bazaar``)
      in the User Guide and ``bzr help rules`` for more information.
      (Ian Clatworthy)

    * Sites may suggest a branch to stack new branches on.  (Aaron Bentley)

    * Stacked branches are now supported. See ``bzr help branch`` and
      ``bzr help push``.  Branches must be in the ``development1`` format
      to stack, though the stacked-on branch can be of any format.
      (Robert Collins)

  IMPROVEMENTS:

    * ``bzr export --format=tgz --root=NAME -`` to export a gzipped tarball
      to stdout; also ``tar`` and ``tbz2``.
      (Martin Pool)

    * ``bzr (re)merge --weave`` will now use a standard Weave algorithm,
      rather than the annotation-based merge it was using. It does so by
      building up a Weave of the important texts, without needing to build
      the full ancestry. (John Arbash Meinel, #238895)

    * ``bzr send`` documents and better supports ``emacsclient`` (proper
      escaping of mail headers and handling of the MUA Mew).
      (Christophe Troestler)

    * Remembered locations can be specified by aliases, e.g. :parent, :public,
      :submit.  (Aaron Bentley)

    * The smart protocol now has improved support for setting branches'
      revision info directly.  This makes operations like push
      faster.  The new request method name is
      ``Branch.set_last_revision_ex``.  (Andrew Bennetts)

  BUG FIXES:

    * Bazaar is now able to be a client to the web server of IIS 6 and 7.
      The broken implementations of RFC822 in Python and RFC2046 in IIS
      combined with boundary-line checking in Bazaar previously made this
      impossible. (NB, IIS 5 does not suffer from this problem).
      (Adrian Wilkins, #247585)

    * ``bzr log --long`` with a ghost in your mainline now handles that
      ghost properly. (John Arbash Meinel, #243536)

    * ``check`` handles the split-up .bzr layout correctly, so no longer
      requires a branch to be present.
      (Daniel Watkins, #64783)

    * Clearer message about how to set the PYTHONPATH if bzrlib can't be
      loaded.
      (Martin Pool, #205230)

    * Errors about missing libraries are now shown without a traceback,
      and with a suggestion to install the library.  The full traceback is
      still in ``.bzr.log`` and can be shown with ``-Derror``.
      (Martin Pool, #240161)

    * Fetch from a stacked branch copies all required data.
      (Aaron Bentley, #248506)

    * Handle urls such as ftp://user@host.com@www.host.com where the user
      name contains an @.
      (Neil Martinsen-Burrell, #228058)

    * ``needs_read_lock`` and ``needs_write_lock`` now suppress an error during
      ``unlock`` if there was an error in the original function. This helps
      most when there is a failure with a smart server action, since often the
      connection closes and we cannot unlock.
      (Andrew Bennetts, John Arbash Meinel, #125784)

    * Obsolete hidden command ``bzr fetch`` removed.
      (Martin Pool, #172870)

    * Raise the correct exception when doing ``-rbefore:0`` or ``-c0``.
      (John Arbash Meinel, #239933)

    * You can now compare file revisions in Windows diff programs from
      Cygwin Bazaar.
      (Matt McClure, #209281)

    * revision_history now tolerates mainline ghosts for Branch format 6.
      (Aaron Bentley, #235055)

    * Set locale from environment for third party libs.
      (Martin von Gagern, #128496)

  DOCUMENTATION:

    * Added *Using stacked branches* to the User Guide.
      (Ian Clatworthy)

    * Updated developer documentation.
      (Martin Pool)

  TESTING:

   * ``-Dmemory`` will cause /proc/PID/status to be catted before bzr
     exits, allowing low-key analysis of peak memory use. (Robert Collins)

   * ``TestCaseWithTransport.make_branch_and_tree`` tries harder to return
     a tree with a ``branch`` attribute of the right format.  This was
     preventing some ``RemoteBranch`` tests from actually running with
     ``RemoteBranch`` instances.  (Andrew Bennetts)

  API CHANGES:

    * Removed ``Repository.text_store``, ``control_store``, etc.  Instead,
      there are new attributes ``texts, inventories, revisions,
      signatures``, each of which is a ``VersionedFiles``.  See the
      Repository docstring for more details.
      (Robert Collins)

    * ``Branch.pull`` now accepts an ``_override_hook_target`` optional
      parameter.  If you have a subclass of ``Branch`` that overrides
      ``pull`` then you should add this parameter.  (Andrew Bennetts)

    * ``bzrlib.check.check()`` has been deprecated in favour of the more
      aptly-named ``bzrlib.check.check_branch()``.
      (Daniel Watkins)

    * ``Tree.print_file`` and ``Repository.print_file`` are deprecated.
      These methods are bad APIs because they write directly to sys.stdout.
      bzrlib does not use them internally, and there are no direct tests
      for them. (Alexander Belchenko)

  INTERNALS:

    * ``cat`` command no longer uses ``Tree.print_file()`` internally.
      (Alexander Belchenko)

    * New class method ``BzrDir.open_containing_tree_branch_or_repository``
      which eases the discovery of the tree, the branch and the repository
      containing a given location.
      (Daniel Watkins)

    * New ``versionedfile.KeyMapper`` interface to abstract out the access to
      underlying .knit/.kndx etc files in repositories with partitioned
      storage. (Robert Collins)

    * Obsolete developer-use command ``weave-join`` has been removed.
      (Robert Collins)

    * ``RemoteToOtherFetcher`` and ``get_data_stream_for_search`` removed,
      to support new ``VersionedFiles`` layering.
      (Robert Collins)


bzr 1.6beta2 2008-06-10
-----------------------

This release contains further progress towards our 1.6 goals of shallow
repositories, and contains a fix for some user-affecting bugs in the
repository layer.  Building working trees during checkout and branch is
now faster.

  BUG FIXES:

    * Avoid KnitCorrupt error extracting inventories from some repositories.
      (The data is not corrupt; an internal check is detecting a problem
      reading from the repository.)
      (Martin Pool, Andrew Bennetts, Robert Collins, #234748)

    * ``bzr status`` was breaking if you merged the same revision twice.
      (John Arbash Meinel, #235407)

    * Fix infinite loop consuming 100% CPU when a connection is lost while
      reading a response body via the smart protocol v1 or v2.
      (Andrew Bennetts)

    * Inserting a bundle which changes the contents of a file with no trailing
      end of line, causing a knit snapshot in a 'knits' repository will no longer
      cause KnitCorrupt. (Robert Collins)

    * ``RemoteBranch.pull`` needs to return the ``self._real_branch``'s
      pull result. It was instead just returning None, which breaks ``bzr
      pull``. (John Arbash Meinel, #238149)

    * Sanitize branch nick before using it as an attachment filename in
      ``bzr send``. (Lukáš Lalinský, #210218)

    * Squash ``inv_entry.symlink_target`` to a plain string when
      generating DirState details. This prevents from getting a
      ``UnicodeError`` when you have symlinks and non-ascii filenames.
      (John Arbash Meinel, #135320)

  IMPROVEMENTS:

    * Added the 'alias' command to set/unset and display aliases. (Tim Penhey)

    * ``added``, ``modified``, and ``unknowns`` behaviour made consistent (all three
      now quote paths where required). Added ``--null`` option to ``added`` and
      ``modified`` (for null-separated unknowns, use ``ls --unknown --null``)
      (Adrian Wilkins)

    * Faster branching (1.09x) and lightweight checkouts (1.06x) on large trees.
      (Ian Clatworthy, Aaron Bentley)

  DOCUMENTATION:

    * Added *Bazaar Zen* section to the User Guide. (Ian Clatworthy)

  TESTING:

    * Fix the test HTTPServer to be isolated from chdir calls made while it is
      running, allowing it to be used in blackbox tests. (Robert Collins)

  API CHANGES:

    * ``WorkingTree.set_parent_(ids/trees)`` will now filter out revisions
      which are in the ancestry of other revisions. So if you merge the same
      tree twice, or merge an ancestor of an existing merge, it will only
      record the newest. (If you merge a descendent, it will replace its
      ancestor). (John Arbash Meinel, #235407)

    * ``RepositoryPolicy.__init__`` now requires stack_on and stack_on_pwd,
      through the derived classes do not.  (Aaron Bentley)

  INTERNALS:

    * ``bzrlib.bzrdir.BzrDir.sprout`` now accepts ``stacked`` to control
      creating stacked branches. (Robert Collins)

    * Knit record serialisation is now stricter on what it will accept, to
      guard against potential internal bugs, or broken input. (Robert Collins)


bzr 1.6beta1 2008-06-02
-----------------------


Commands that work on the revision history such as push, pull, missing,
uncommit and log are now substantially faster.  This release adds a
translation of some of the user documentation into Spanish.  (Contributions of
other translations would be very welcome.)  Bazaar 1.6beta1 adds a new network
protocol which is used by default and which allows for more efficient transfers
and future extensions.


  NOTES WHEN UPGRADING:

    * There is a new version of the network protocol used for bzr://, bzr+ssh://
      and bzr+http:// connections.  This will allow more efficient requests and
      responses, and more graceful fallback when a server is too old to
      recognise a request from a more recent client.  Bazaar 1.6 will
      interoperate with 0.16 and later versions, but servers should be upgraded
      when possible.  Bazaar 1.6 no longer interoperates with 0.15 and earlier via
      these protocols.  Use alternatives like SFTP or upgrade those servers.
      (Andrew Bennetts, #83935)

  CHANGES:

    * Deprecation warnings will not be suppressed when running ``bzr selftest``
      so that developers can see if their code is using deprecated functions.
      (John Arbash Meinel)

  FEATURES:

    * Adding ``-Derror`` will now display a traceback when a plugin fails to
      load. (James Westby)

  IMPROVEMENTS:

    * ``bzr branch/push/pull -r XXX`` now have a helper function for finding
      the revno of the new revision (``Graph.find_distance_to_null``). This
      should make something like ``bzr branch -r -100`` in a shared, no-trees
      repository much snappier. (John Arbash Meinel)

    * ``bzr log --short -r X..Y`` no longer needs to access the full revision
      history. This makes it noticeably faster when logging the last few
      revisions. (John Arbash Meinel)

    * ``bzr ls`` now accepts ``-V`` as an alias for ``--versioned``.
      (Jerad Cramp, #165086)

    * ``bzr missing`` uses the new ``Graph.find_unique_ancestors`` and
      ``Graph.find_differences`` to determine missing revisions without having
      to search the whole ancestry. (John Arbash Meinel, #174625)

    * ``bzr uncommit`` now uses partial history access, rather than always
      extracting the full revision history for a branch. This makes it
      resolve the appropriate revisions much faster (in testing it drops
      uncommit from 1.5s => 0.4s). It also means ``bzr log --short`` is one
      step closer to not using full revision history.
      (John Arbash Meinel, #172649)

  BUGFIXES:

    * ``bzr merge --lca`` should handle when two revisions have no common
      ancestor other than NULL_REVISION. (John Arbash Meinel, #235715)

    * ``bzr status`` was breaking if you merged the same revision twice.
      (John Arbash Meinel, #235407)

    * ``bzr push`` with both ``--overwrite`` and ``-r NNN`` options no longer
      fails.  (Andrew Bennetts, #234229)

    * Correctly track the base URL of a smart medium when using bzr+http://
      URLs, which was causing spurious "No repository present" errors with
      branches in shared repositories accessed over bzr+http.
      (Andrew Bennetts, #230550)

    * Define ``_remote_is_at_least_1_2`` on ``SmartClientMedium`` so that all
      implementations have the attribute.  Fixes 'PyCurlTransport' object has no
      attribute '_remote_is_at_least_1_2' attribute errors.
      (Andrew Bennetts, #220806)

    * Failure to delete an obsolete pack file should just give a warning
      message, not a fatal error.  It may for example fail if the file is still
      in use by another process.
      (Martin Pool)

    * Fix MemoryError during large fetches over HTTP by limiting the amount of
      data we try to read per ``recv`` call.  The problem was observed with
      Windows and a proxy, but might affect other environments as well.
      (Eric Holmberg, #215426)

    * Handle old merge directives correctly in Merger.from_mergeable.  Stricter
      get_parent_map requirements exposed a latent bug here.  (Aaron Bentley)

    * Issue a warning and ignore passwords declared in authentication.conf when
      used for an ssh scheme (sftp or bzr+ssh).
      (Vincent Ladeuil, #203186)

    * Make both http implementations raise appropriate exceptions on 403
      Forbidden when POSTing smart requests.
      (Vincent Ladeuil, #230223)

    * Properly *title* header names in http requests instead of capitalizing
      them.
      (Vincent Ladeuil, #229076)

    * The "Unable to obtain lock" error message now also suggests using
      ``bzr break-lock`` to fix it.  (Martin Albisetti, #139202)

    * Treat an encoding of '' as ascii; this can happen when bzr is run
      under vim on Mac OS X.
      (Neil Martinsen-Burrell)

    * ``VersionedFile.make_mpdiffs()`` was raising an exception that wasn't in
      scope. (Daniel Fischer #235687)

  DOCUMENTATION:

    * Added directory structure and started translation of docs in spanish.
      (Martin Albisetti, Lucio Albenga)

    * Incorporate feedback from Jelmer Vernooij and Neil Martinsen-Burrell
      on the plugin and integration chapters of the User Guide.
      (Ian Clatworthy)

    * More Bazaar developer documentation about packaging and release process,
      and about use of Python reprs.
      (Martin Pool, Martin Albisetti)

    * Updated Tortise strategy document. (Mark Hammond)

  TESTING:

    * ``bzrlib.tests.adapt_tests`` was broken and unused - it has been fixed.
      (Robert Collins)

    * Fix the test HTTPServer to be isolated from chdir calls made while it is
      running, allowing it to be used in blackbox tests. (Robert Collins)

    * New helper function for splitting test suites
      ``split_suite_by_condition``. (Robert Collins)

  INTERNALS:

    * ``Branch.missing_revisions`` has been deprecated. Similar functionality
      can be obtained using ``bzrlib.missing.find_unmerged``. The api was
      fairly broken, and the function was unused, so we are getting rid of it.
      (John Arbash Meinel)

  API CHANGES:

    * ``Branch.abspath`` is deprecated; use the Tree or Transport
      instead.  (Martin Pool)

    * ``Branch.update_revisions`` now takes an optional ``Graph``
      object. This can be used by ``update_revisions`` when it is
      checking ancestry, and allows callers to prefer request to go to a
      local branch.  (John Arbash Meinel)

    * Branch, Repository, Tree and BzrDir should expose a Transport as an
      attribute if they have one, rather than having it indirectly accessible
      as ``.control_files._transport``.  This doesn't add a requirement
      to support a Transport in cases where it was not needed before;
      it just simplifies the way it is reached.  (Martin Pool)

    * ``bzr missing --mine-only`` will return status code 0 if you have no
      new revisions, but the remote does. Similarly for ``--theirs-only``.
      The new code only checks one side, so it doesn't know if the other
      side has changes. This seems more accurate with the request anyway.
      It also changes the output to print '[This|Other] branch is up to
      date.' rather than displaying nothing.  (John Arbash Meinel)

    * ``LockableFiles.put_utf8``, ``put_bytes`` and ``controlfilename``
      are now deprecated in favor of using Transport operations.
      (Martin Pool)

    * Many methods on ``VersionedFile``, ``Repository`` and in
      ``bzrlib.revision``  deprecated before bzrlib 1.5 have been removed.
      (Robert Collins)

    * ``RevisionSpec.wants_revision_history`` can be set to False for a given
      ``RevisionSpec``. This will disable the existing behavior of passing in
      the full revision history to ``self._match_on``. Useful for specs that
      don't actually need access to the full history. (John Arbash Meinel)

    * The constructors of ``SmartClientMedium`` and its subclasses now require a
      ``base`` parameter.  ``SmartClientMedium`` implementations now also need
      to provide a ``remote_path_from_transport`` method.  (Andrew Bennetts)

    * The default permissions for creating new files and directories
      should now be obtained from ``BzrDir._get_file_mode()`` and
      ``_get_dir_mode()``, rather than from LockableFiles.  The ``_set_file_mode``
      and ``_set_dir_mode`` variables on LockableFiles which were advertised
      as a way for plugins to control this are no longer consulted.
      (Martin Pool)

    * ``VersionedFile.join`` is deprecated. This method required local
      instances of both versioned file objects and was thus hostile to being
      used for streaming from a smart server. The new get_record_stream and
      insert_record_stream are meant to efficiently replace this method.
      (Robert Collins)

    * ``WorkingTree.set_parent_(ids/trees)`` will now filter out revisions
      which are in the ancestry of other revisions. So if you merge the same
      tree twice, or merge an ancestor of an existing merge, it will only
      record the newest. (If you merge a descendent, it will replace its
      ancestor). (John Arbash Meinel, #235407)

    * ``WorkingTreeFormat2.stub_initialize_remote`` is now private.
      (Martin Pool)


bzr 1.5 2008-05-16
------------------

This release of Bazaar includes several updates to the documentation, and fixes
to prepare for making rich root support the default format. Many bugs have been
squashed, including fixes to log, bzr+ssh inter-operation with older servers.

  CHANGES:

    * Suppress deprecation warnings when bzrlib is a 'final' release. This way
      users of packaged software won't be bothered with DeprecationWarnings,
      but developers and testers will still see them. (John Arbash Meinel)

  DOCUMENTATION:

    * Incorporate feedback from Jelmer Vernooij and Neil Martinsen-Burrell
      on the plugin and integration chapters of the User Guide.
      (Ian Clatworthy)


bzr 1.5rc1 2008-05-09
---------------------

  NOTES WHEN UPGRADING:

  CHANGES:

    * Broader support of GNU Emacs mail clients. Set
      ``mail_client=emacsclient`` in your bazaar.conf and ``send`` will pop the
      bundle in a mail buffer according to the value of ``mail-user-agent``
      variable. (Xavier Maillard)

  FEATURES:

  IMPROVEMENTS:

    * Diff now handles revision specs like "branch:" and "submit:" more
      efficiently.  (Aaron Bentley, #202928)

    * More friendly error given when attempt to start the smart server
      on an address already in use. (Andrea Corbellini, #200575)

    * Pull completes much faster when there is nothing to pull.
      (Aaron Bentley)

  BUGFIXES:

    * Authentication.conf can define sections without password.
      (Vincent Ladeuil, #199440)

    * Avoid muttering every time a child update does not cause a progress bar
      update. (John Arbash Meinel, #213771)

    * ``Branch.reconcile()`` is now implemented. This allows ``bzr reconcile``
      to fix when a Branch has a non-canonical mainline history. ``bzr check``
      also detects this condition. (John Arbash Meinel, #177855)

    * ``bzr log -r ..X bzr://`` was failing, because it was getting a request
      for ``revision_id=None`` which was not a string.
      (John Arbash Meinel, #211661)

    * ``bzr commit`` now works with Microsoft's FTP service.
      (Andreas Deininger)

    * Catch definitions outside sections in authentication.conf.
      (Vincent Ladeuil, #217650)

    * Conversion from non-rich-root to rich-root(-pack) updates inventory
      sha1s, even when bundles are used.  (Aaron Bentley, #181391)

    * Conversion from non-rich-root to rich-root(-pack) works correctly even
      though search keys are not topologically sorted.  (Aaron Bentley)

    * Conversion from non-rich-root to rich-root(-pack) works even when a
      parent revision has a different root id.  (Aaron Bentley, #177874)

    * Disable strace testing until strace is fixed (see bug #103133) and emit a
      warning when selftest ends to remind us of leaking tests.
      (Vincent Ladeuil, #226769)

    * Fetching all revisions from a repository does not cause pack collisions.
      (Robert Collins, Aaron Bentley, #212908)

    * Fix error about "attempt to add line-delta in non-delta knit".
      (Andrew Bennetts, #217701)

    * Pushing a branch in "dirstate" format (Branch5) over bzr+ssh would break
      if the remote server was < version 1.2. This was due to a bug in the
      RemoteRepository.get_parent_map() fallback code.
      (John Arbash Meinel, #214894)

    * Remove leftover code in ``bzr_branch`` that inappropriately creates
      a ``branch-name`` file in the branch control directory.
      (Martin Pool)

    * Set SO_REUSEADDR on server sockets of ``bzr serve`` to avoid problems
      rebinding the socket when starting the server a second time.
      (John Arbash Meinel, Martin Pool, #164288)

    * Severe performance degradation in fetching from knit repositories to
      knits and packs due to parsing the entire revisions.kndx on every graph
      walk iteration fixed by using the Repository.get_graph API.  There was
      another regression in knit => knit fetching which re-read the index for
      every revision each side had in common.
      (Robert Collins, John Arbash Meinel)

    * When logging the changes to a particular file, there was a bug if there
      were ghosts in the revision ancestry. (John Arbash Meinel, #209948)

    * xs4all's ftp server returns a temporary error when trying to list an
      empty directory, rather than returning an empty list. Adding a
      workaround so that we don't get spurious failures.
      (John Arbash Meinel, #215522)

  DOCUMENTATION:

    * Expanded the User Guide to include new chapters on popular plugins and
      integrating Bazaar into your environment. The *Best practices* chapter
      was renamed to *Miscellaneous topics* as suggested by community
      feedback as well. (Ian Clatworthy)

    * Document outlining strategies for TortoiseBzr. (Mark Hammond)

    * Improved the documentation on hooks. (Ian Clatworthy)

    * Update authentication docs regarding ssh agents.
      (Vincent Ladeuil, #183705)

  TESTING:

    * Add ``thread_name_suffix`` parameter to SmartTCPServer_for_testing, to
      make it easy to identify which test spawned a thread with an unhandled
      exception. (Andrew Bennetts)

    * New ``--debugflag``/``-E`` option to ``bzr selftest`` for setting
      options for debugging tests, these are complementary to the the -D
      options.  The ``-Dselftest_debug`` global option has been replaced by the
      ``-E=allow_debug`` option for selftest. (Andrew Bennetts)

    * Parameterised test ids are preserved correctly to aid diagnosis of test
      failures. (Robert Collins, Andrew Bennetts)

    * selftest now accepts --starting-with <id> to load only the tests whose id
      starts with the one specified. This greatly speeds up running the test
      suite on a limited set of tests and can be used to run the tests for a
      single module, a single class or even a single test.  (Vincent Ladeuil)

    * The test suite modules have been modified to define load_tests() instead
      of test_suite(). That speeds up selective loading (via --load-list)
      significantly and provides many examples on how to migrate (grep for
      load_tests).  (Vincent Ladeuil)

  INTERNALS:

    * ``Hooks.install_hook`` is now deprecated in favour of
      ``Hooks.install_named_hook`` which adds a required ``name`` parameter, to
      avoid having to call ``Hooks.name_hook``. (Daniel Watkins)

    * Implement xml8 serializer.  (Aaron Bentley)

    * New form ``@deprecated_method(deprecated_in(1, 5, 0))`` for making
      deprecation wrappers.  (Martin Pool)

    * ``Repository.revision_parents`` is now deprecated in favour of
      ``Repository.get_parent_map([revid])[revid]``. (Jelmer Vernooij)

    * The Python ``assert`` statement is no longer used in Bazaar source, and
      a test checks this.  (Martin Pool)

  API CHANGES:

    * ``bzrlib.status.show_pending_merges`` requires the repository to be
      locked by the caller. Callers should have been doing it anyway, but it
      will now raise an exception if they do not. (John Arbash Meinel)

    * Repository.get_data_stream, Repository.get_data_stream_for_search(),
      Repository.get_deltas_for_revsions(), Repository.revision_trees(),
      Repository.item_keys_introduced_by() no longer take read locks.
      (Aaron Bentley)

    * ``LockableFiles.get_utf8`` and ``.get`` are deprecated, as a start
      towards removing LockableFiles and ``.control_files`` entirely.
      (Martin Pool)

    * Methods deprecated prior to 1.1 have been removed.
      (Martin Pool)


bzr 1.4 2008-04-28
------------------

This release of Bazaar includes handy improvements to the speed of log and
status, new options for several commands, improved documentation, and better
hooks, including initial code for server-side hooks.  A number of bugs have
been fixed, particularly in interoperability between different formats or
different releases of Bazaar over there network.  There's been substantial
internal work in both the repository and network code to enable new features
and faster performance.

  BUG FIXES:

    * Pushing a branch in "dirstate" format (Branch5) over bzr+ssh would break
      if the remote server was < version 1.2.  This was due to a bug in the
      RemoteRepository.get_parent_map() fallback code.
      (John Arbash Meinel, Andrew Bennetts, #214894)


bzr 1.4rc2 2008-04-21
---------------------

  BUG FIXES:

    * ``bzr log -r ..X bzr://`` was failing, because it was getting a request
      for ``revision_id=None`` which was not a string.
      (John Arbash Meinel, #211661)

    * Fixed a bug in handling ghost revisions when logging changes in a
      particular file.  (John Arbash Meinel, #209948)

    * Fix error about "attempt to add line-delta in non-delta knit".
      (Andrew Bennetts, #205156)

    * Fixed performance degradation in fetching from knit repositories to
      knits and packs due to parsing the entire revisions.kndx on every graph
      walk iteration fixed by using the Repository.get_graph API.  There was
      another regression in knit => knit fetching which re-read the index for
      every revision each side had in common.
      (Robert Collins, John Arbash Meinel)


bzr 1.4rc1 2008-04-11
---------------------

  CHANGES:

   * bzr main script cannot be imported (Benjamin Peterson)

   * On Linux bzr additionally looks for plugins in arch-independent site
     directory. (Toshio Kuratomi)

   * The ``set_rh`` branch hook is now deprecated. Please migrate
     any plugins using this hook to use an alternative, e.g.
     ``post_change_branch_tip``. (Ian Clatworthy)

   * When a plugin cannot be loaded as the file path is not a valid
     python module name bzr will now strip a ``bzr_`` prefix from the
     front of the suggested name, as many plugins (e.g. bzr-svn)
     want to be installed without this prefix. It is a common mistake
     to have a folder named "bzr-svn" for that plugin, especially
     as this is what bzr branch lp:bzr-svn will give you. (James Westby,
     Andrew Cowie)

   * UniqueIntegerBugTracker now appends bug-ids instead of joining
     them to the base URL. Plugins that register bug trackers may
     need a trailing / added to the base URL if one is not already there.
     (James Wesby, Andrew Cowie)

  FEATURES:

    * Added start_commit hook for mutable trees. (Jelmer Vernooij, #186422)

    * ``status`` now accepts ``--no-pending`` to show the status without
      listing pending merges, which speeds up the command a lot on large
      histories.  (James Westby, #202830)

    * New ``post_change_branch_tip`` hook that is called after the
      branch tip is moved but while the branch is still write-locked.
      See the User Reference for signature details.
      (Ian Clatworthy, James Henstridge)

    * Reconfigure can convert a branch to be standalone or to use a shared
      repository.  (Aaron Bentley)

  IMPROVEMENTS:

    * The smart protocol now has support for setting branches' revision info
      directly.  This should make operations like push slightly faster, and is a
      step towards server-side hooks.  The new request method name is
      ``Branch.set_last_revision_info``.  (Andrew Bennetts)

    * ``bzr commit --fixes`` now recognises "gnome" as a tag by default.
      (James Westby, Andrew Cowie)

    * ``bzr switch`` will attempt to find branches to switch to relative to the
      current branch. E.g. ``bzr switch branchname`` will look for
      ``current_branch/../branchname``. (Robert Collins, Jelmer Vernooij,
      Wouter van Heyst)

    * Diff is now more specific about execute-bit changes it describes
      (Chad Miller)

    * Fetching data over HTTP is a bit faster when urllib is used.  This is done
      by forcing it to recv 64k at a time when reading lines in HTTP headers,
      rather than just 1 byte at a time.  (Andrew Bennetts)

    * Log --short and --line are much faster when -r is not specified.
      (Aaron Bentley)

    * Merge is faster.  We no longer check a file's existence unnecessarily
      when merging the execute bit.  (Aaron Bentley)

    * ``bzr status`` on an explicit list of files no longer shows pending
      merges, making it much faster on large trees. (John Arbash Meinel)

    * The launchpad directory service now warns the user if they have not set
      their launchpad login and are trying to resolve a URL using it, just
      in case they want to do a write operation with it.  (James Westby)

    * The smart protocol client is slightly faster, because it now only queries
      the server for the protocol version once per connection.  Also, the HTTP
      transport will now automatically probe for and use a smart server if
      one is present.  You can use the new ``nosmart+`` transport decorator
      to get the old behaviour.  (Andrew Bennetts)

    * The ``version`` command takes a ``--short`` option to print just the
      version number, for easier use in scripts.  (Martin Pool)

    * Various operations with revision specs and commands that calculate
      revnos and revision ids are faster.  (John A. Meinel, Aaron Bentley)

  BUGFIXES:

    * Add ``root_client_path`` parameter to SmartWSGIApp and
      SmartServerRequest.  This makes it possible to publish filesystem
      locations that don't exactly match URL paths. SmartServerRequest
      subclasses should use the new ``translate_client_path`` and
      ``transport_from_client_path`` methods when dealing with paths received
      from a client to take this into account.  (Andrew Bennetts, #124089)

    * ``bzr mv a b`` can be now used also to rename previously renamed
      directories, not only files. (Lukáš Lalinský, #107967)

    * ``bzr uncommit --local`` can now remove revisions from the local
      branch to be symmetric with ``bzr commit --local``.
      (John Arbash Meinel, #93412)

    * Don't ask for a password if there is no real terminal.
      (Alexander Belchenko, #69851)

    * Fix a bug causing a ValueError crash in ``parse_line_delta_iter`` when
      fetching revisions from a knit to pack repository or vice versa using
      bzr:// (including over http or ssh).
      (#208418, Andrew Bennetts, Martin Pool, Robert Collins)

    * Fixed ``_get_line`` in ``bzrlib.smart.medium``, which was buggy.  Also
      fixed ``_get_bytes`` in the same module to use the push back buffer.
      These bugs had no known impact in normal use, but were problematic for
      developers working on the code, and were likely to cause real bugs sooner
      or later.  (Andrew Bennetts)

    * Implement handling of basename parameter for DefaultMail.  (James Westby)

    * Incompatibility with Paramiko versions newer than 1.7.2 was fixed.
      (Andrew Bennetts, #213425)

    * Launchpad locations (lp: URLs) can be pulled.  (Aaron Bentley, #181945)

    * Merges that add files to deleted root directories complete.  They
      do create conflicts.  (Aaron Bentley, #210092)

    * vsftp's return ``550 RNFR command failed.`` supported.
      (Marcus Trautwig, #129786)

  DOCUMENTATION:

    * Improved documentation on send/merge relationship. (Peter Schuller)

    * Minor fixes to the User Guide. (Matthew Fuller)

    * Reduced the evangelism in the User Guide. (Ian Clatworthy)

    * Added Integrating with Bazaar document for developers (Martin Albisetti)

  API BREAKS:

    * Attempting to pull data from a ghost aware repository (e.g. knits) into a
      non-ghost aware repository such as weaves will now fail if there are
      ghosts.  (Robert Collins)

    * ``KnitVersionedFile`` no longer accepts an ``access_mode`` parameter, and
      now requires the ``index`` and ``access_method`` parameters to be
      supplied. A compatible shim has been kept in the new function
      ``knit.make_file_knit``. (Robert Collins)

    * Log formatters must now provide log_revision instead of show and
      show_merge_revno methods. The latter had been deprecated since the 0.17
      release. (James Westby)

    * ``LoopbackSFTP`` is now called ``SocketAsChannelAdapter``.
      (Andrew Bennetts)

    * ``osutils.backup_file`` is removed. (Alexander Belchenko)

    * ``Repository.get_revision_graph`` is deprecated, with no replacement
      method. The method was size(history) and not desirable. (Robert Collins)

    * ``revision.revision_graph`` is deprecated, with no replacement function.
      The function was size(history) and not desirable. (Robert Collins)

    * ``Transport.get_shared_medium`` is deprecated.  Use
      ``Transport.get_smart_medium`` instead.  (Andrew Bennetts)

    * ``VersionedFile`` factories now accept a get_scope parameter rather
      than using a call to ``transaction_finished``, allowing the removal of
      the fixed list of versioned files per repository. (Robert Collins)

    * ``VersionedFile.annotate_iter`` is deprecated. While in principle this
      allowed lower memory use, all users of annotations wanted full file
      annotations, and there is no storage format suitable for incremental
      line-by-line annotation. (Robert Collins)

    * ``VersionedFile.clone_text`` is deprecated. This performance optimisation
      is no longer used - reading the content of a file that is undergoing a
      file level merge to identical state on two branches is rare enough, and
      not expensive enough to special case. (Robert Collins)

    * ``VersionedFile.clear_cache`` and ``enable_cache`` are deprecated.
      These methods added significant complexity to the ``VersionedFile``
      implementation, but were only used for optimising fetches from knits -
      which can be done from outside the knit layer, or via a caching
      decorator. As knits are not the default format, the complexity is no
      longer worth paying. (Robert Collins)

    * ``VersionedFile.create_empty`` is removed. This method presupposed a
      sensible mapping to a transport for individual files, but pack backed
      versioned files have no such mapping. (Robert Collins)

    * ``VersionedFile.get_graph`` is deprecated, with no replacement method.
      The method was size(history) and not desirable. (Robert Collins)

    * ``VersionedFile.get_graph_with_ghosts`` is deprecated, with no
      replacement method.  The method was size(history) and not desirable.
      (Robert Collins)

    * ``VersionedFile.get_parents`` is deprecated, please use
      ``VersionedFile.get_parent_map``. (Robert Collins)

    * ``VersionedFile.get_sha1`` is deprecated, please use
      ``VersionedFile.get_sha1s``. (Robert Collins)

    * ``VersionedFile.has_ghost`` is now deprecated, as it is both expensive
      and unused outside of a single test. (Robert Collins)

    * ``VersionedFile.iter_parents`` is now deprecated in favour of
      ``get_parent_map`` which can be used to instantiate a Graph on a
      VersionedFile. (Robert Collins)

    * ``VersionedFileStore`` no longer uses the transaction parameter given
      to most methods; amongst other things this means that the
      get_weave_or_empty method no longer guarantees errors on a missing weave
      in a readonly transaction, and no longer caches versioned file instances
      which reduces memory pressure (but requires more careful management by
      callers to preserve performance). (Robert Collins)

  TESTING:

    * New -Dselftest_debug flag disables clearing of the debug flags during
      tests.  This is useful if you want to use e.g. -Dhpss to help debug a
      failing test.  Be aware that using this feature is likely to cause
      spurious test failures if used with the full suite. (Andrew Bennetts)

    * selftest --load-list now uses a new more agressive test loader that will
      avoid loading unneeded modules and building their tests. Plugins can use
      this new loader by defining a load_tests function instead of a test_suite
      function. (a forthcoming patch will provide many examples on how to
      implement this).
      (Vincent Ladeuil)

    * selftest --load-list now does some sanity checks regarding duplicate test
      IDs and tests present in the list but not found in the actual test suite.
      (Vincent Ladeuil)

    * Slightly more concise format for the selftest progress bar, so there's
      more space to show the test name.  (Martin Pool) ::

        [2500/10884, 1fail, 3miss in 1m29s] test_revisionnamespaces.TestRev

    * The test suite takes much less memory to run, and is a bit faster.  This
      is done by clearing most attributes of TestCases after running them, if
      they succeeded.  (Andrew Bennetts)

  INTERNALS:

    * Added ``_build_client_protocol`` to ``_SmartClient``.  (Andrew Bennetts)

    * Added basic infrastructure for automatic plugin suggestion.
      (Martin Albisetti)

    * If a ``LockableFiles`` object is not explicitly unlocked (for example
      because of a missing ``try/finally`` block, it will give a warning but
      not automatically unlock itself.  (Previously they did.)  This
      sometimes caused knock-on errors if for example the network connection
      had already failed, and should not be relied upon by code.
      (Martin Pool, #109520)

    * ``make dist`` target to build a release tarball, and also
      ``check-dist-tarball`` and ``dist-upload-escudero``.  (Martin Pool)

    * The ``read_response_tuple`` method of ``SmartClientRequestProtocol*``
      classes will now raise ``UnknownSmartMethod`` when appropriate, so that
      callers don't need to try distinguish unknown request errors from other
      errors.  (Andrew Bennetts)

    * ``set_make_working_trees`` is now implemented provided on all repository
      implementations (Aaron Bentley)

    * ``VersionedFile`` now has a new method ``get_parent_map`` which, like
      ``Graph.get_parent_map`` returns a dict of key:parents. (Robert Collins)


bzr 1.3.1 2008-04-09
--------------------

  No changes from 1.3.1rc1.


bzr 1.3rc1 2008-04-04
---------------------

  BUG FIXES:

    * Fix a bug causing a ValueError crash in ``parse_line_delta_iter`` when
      fetching revisions from a knit to pack repository or vice versa using
      bzr:// (including over http or ssh).
      (#208418, Andrew Bennetts, Martin Pool, Robert Collins)


bzr 1.3 2008-03-20
------------------

Bazaar has become part of the GNU project <http://www.gnu.org>

Many operations that act on history, including ``log`` and ``annotate`` are now
substantially faster.  Several bugs have been fixed and several new options and
features have been added.

  TESTING:

    * Avoid spurious failure of ``TestVersion.test_version`` matching
      directory names.
      (#202778, Martin Pool)


bzr 1.3rc1 2008-03-16
---------------------

  NOTES WHEN UPGRADING:

    * The backup directory created by ``upgrade`` is now called
      ``backup.bzr``, not ``.bzr.backup``. (Martin Albisetti)

  CHANGES:

    * A new repository format 'development' has been added. This format will
      represent the latest 'in-progress' format that the bzr developers are
      interested in getting early-adopter testing and feedback on.
      ``doc/developers/development-repo.txt`` has detailed information.
      (Robert Collins)

    * BZR_LOG environment variable controls location of .bzr.log trace file.
      User can suppress writing messages to .bzr.log by using '/dev/null'
      filename (on Linux) or 'NUL' (on Windows). If BZR_LOG variable
      is not defined but BZR_HOME is defined then default location
      for .bzr.log trace file is ``$BZR_HOME/.bzr.log``.
      (Alexander Belchenko, #106117)

    * ``launchpad`` builtin plugin now shipped as separate part in standalone
      bzr.exe, installed to ``C:\Program Files\Bazaar\plugins`` directory,
      and standalone installer allows user to skip installation of this plugin.
      (Alexander Belchenko)

    * Restore auto-detection of plink.exe on Windows. (Dmitry Vasiliev)

    * Version number is now shown as "1.2" or "1.2pr2", without zeroed or
      missing final fields.  (Martin Pool)

  FEATURES:

    * ``branch`` and ``checkout`` can hard-link working tree files, which is
      faster and saves space.  (Aaron Bentley)

    * ``bzr send`` will now also look at the ``child_submit_to`` setting in
      the submit branch to determine the email address to send to.
      (Jelmer Vernooij)

  IMPROVEMENTS:

    * BzrBranch._lefthand_history is faster on pack repos.  (Aaron Bentley)

    * Branch6.generate_revision_history is faster.  (Aaron Bentley)

    * Directory services can now be registered, allowing special URLs to be
      dereferenced into real URLs.  This is a generalization and cleanup of
      the lp: transport lookup.  (Aaron Bentley)

    * Merge directives that are automatically attached to emails have nicer
      filenames, based on branch-nick + revno. (Aaron Bentley)

    * ``push`` has a ``--revision`` option, to specify what revision to push up
      to.  (Daniel Watkins)

    * Significantly reducing execution time and network traffic for trivial
      case of running ``bzr missing`` command for two identical branches.
      (Alexander Belchenko)

    * Speed up operations that look at the revision graph (such as 'bzr log').
      ``KnitPackRepositor.get_revision_graph`` uses ``Graph.iter_ancestry`` to
      extract the revision history. This allows filtering ghosts while
      stepping instead of needing to peek ahead. (John Arbash Meinel)

    * The ``hooks`` command lists installed hooks, to assist in debugging.
      (Daniel Watkins)

    * Updates to how ``annotate`` work. Should see a measurable improvement in
      performance and memory consumption for file with a lot of merges.
      Also, correctly handle when a line is introduced by both parents (it
      should be attributed to the first merge which notices this, and not
      to all subsequent merges.) (John Arbash Meinel)

  BUGFIXES:

    * Autopacking no longer holds the full set of inventory lines in
      memory while copying. For large repositories, this can amount to
      hundreds of MB of ram consumption.
      (Ian Clatworthy, John Arbash Meinel)

    * Cherrypicking when using ``--format=merge3`` now explictly excludes
      BASE lines. (John Arbash Meinel, #151731)

    * Disable plink's interactive prompt for password.
      (#107593, Dmitry Vasiliev)

    * Encode command line arguments from unicode to user_encoding before
      invoking external mail client in `bzr send` command.
      (#139318, Alexander Belchenko)

    * Fixed problem connecting to ``bzr+https://`` servers.
      (#198793, John Ferlito)

    * Improved error reporting in the Launchpad plugin. (Daniel Watkins,
      #196618)

    * Include quick-start-summary.svg file to python-based installer(s)
      for Windows. (#192924, Alexander Belchenko)

    * lca merge now respects specified files. (Aaron Bentley)

    * Make version-info --custom imply --all. (#195560, James Westby)

    * ``merge --preview`` now works for merges that add or modify
      symlinks (James Henstridge)

    * Redirecting the output from ``bzr merge`` (when the remembered
      location is used) now works. (John Arbash Meinel)

    * setup.py script explicitly checks for Python version.
      (Jari Aalto, Alexander Belchenko, #200569)

    * UnknownFormatErrors no longer refer to branches regardless of kind of
      unknown format. (Daniel Watkins, #173980)

    * Upgrade bundled ConfigObj to version 4.5.2, which properly quotes #
      signs, among other small improvements. (Matt Nordhoff, #86838)

    * Use correct indices when emitting LCA conflicts.  This fixes IndexError
      errors.  (Aaron Bentley, #196780)

  DOCUMENTATION:

    * Explained how to use ``version-info --custom`` in the User Guide.
      (Neil Martinsen-Burrell)

  API BREAKS:

    * Support for loading plugins from zip files and
      ``bzrlib.plugin.load_from_zip()`` function are deprecated.
      (Alexander Belchenko)

  TESTING:

    * Added missing blackbox tests for ``modified`` (Adrian Wilkins)

    * The branch interface tests were invalid for branches using rich-root
      repositories because the empty string is not a valid file-id.
      (Robert Collins)

  INTERNALS:

    * ``Graph.iter_ancestry`` returns the ancestry of revision ids. Similar to
      ``Repository.get_revision_graph()`` except it includes ghosts and you can
      stop part-way through. (John Arbash Meinel)

    * New module ``tools/package_mf.py`` provide custom module finder for
      python packages (improves standard python library's modulefinder.py)
      used by ``setup.py`` script while building standalone bzr.exe.
      (Alexander Belchenko)

    * New remote method ``RemoteBzrDir.find_repositoryV2`` adding support for
      detecting external lookup support on remote repositories. This method is
      now attempted first when lookup up repositories, leading to an extra
      round trip on older bzr smart servers. (Robert Collins)

    * Repository formats have a new supported-feature attribute
      ``supports_external_lookups`` used to indicate repositories which support
      falling back to other repositories when they have partial data.
      (Robert Collins)

    * ``Repository.get_revision_graph_with_ghosts`` and
      ``bzrlib.revision.(common_ancestor,MultipleRevisionSources,common_graph)``
      have been deprecated.  (John Arbash Meinel)

    * ``Tree.iter_changes`` is now a public API, replacing the work-in-progress
      ``Tree._iter_changes``. The api is now considered stable and ready for
      external users.  (Aaron Bentley)

    * The bzrdir format registry now accepts an ``alias`` keyword to
      register_metadir, used to indicate that a format name is an alias for
      some other format and thus should not be reported when describing the
      format. (Robert Collins)


bzr 1.2 2008-02-15
------------------

  BUG FIXES:

    * Fix failing test in Launchpad plugin. (Martin Pool)


bzr 1.2rc1 2008-02-13
---------------------

  NOTES WHEN UPGRADING:

    * Fetching via the smart protocol may need to reconnect once during a fetch
      if the remote server is running Bazaar 1.1 or earlier, because the client
      attempts to use more efficient requests that confuse older servers.  You
      may be required to re-enter a password or passphrase when this happens.
      This won't happen if the server is upgraded to Bazaar 1.2.
      (Andrew Bennetts)

  CHANGES:

    * Fetching via bzr+ssh will no longer fill ghosts by default (this is
      consistent with pack-0.92 fetching over SFTP). (Robert Collins)

    * Formatting of ``bzr plugins`` output is changed to be more human-
      friendly. Full path of plugins locations will be shown only with
      ``--verbose`` command-line option. (Alexander Belchenko)

    * ``merge`` now prefers to use the submit branch, but will fall back to
      parent branch.  For many users, this has no effect.  But some users who
      pull and merge on the same branch will notice a change.  This change
      makes it easier to work on a branch on two different machines, pulling
      between the machines, while merging from the upstream.
      ``merge --remember`` can now be used to set the submit_branch.
      (Aaron Bentley)

  FEATURES:

    * ``merge --preview`` produces a diff of the changes merge would make,
      but does not actually perform the merge.  (Aaron Bentley)

    * New smart method ``Repository.get_parent_map`` for getting revision
      parent data. This returns additional parent information topologically
      adjacent to the requested data to reduce round trip latency impacts.
      (Robert Collins)

    * New smart method, ``Repository.stream_revisions_chunked``, for fetching
      revision data that streams revision data via a chunked encoding.  This
      avoids buffering large amounts of revision data on the server and on the
      client, and sends less data to the server to request the revisions.
      (Andrew Bennetts, Robert Collins, #178353)

    * The launchpad plugin now handles lp urls of the form
      ``lp://staging/``, ``lp://demo/``, ``lp://dev/`` to use the appropriate
      launchpad instance to do the resolution of the branch identities.
      This is primarily of use to Launchpad developers, but can also
      be used by other users who want to try out Launchpad as
      a branch location without messing up their public Launchpad
      account.  Branches that are pushed to the staging environment
      have an expected lifetime of one day. (Tim Penhey)

  IMPROVEMENTS:

    * Creating a new branch no longer tries to read the entire revision-history
      unnecessarily over smart server operations. (Robert Collins)

    * Fetching between different repository formats with compatible models now
      takes advantage of the smart method to stream revisions.  (Andrew Bennetts)

    * The ``--coverage`` option is now global, rather specific to ``bzr
      selftest``.  (Andrew Bennetts)

    * The ``register-branch`` command will now use the public url of the branch
      containing the current directory, if one has been set and no explicit
      branch is provided.  (Robert Collins)

    * Tweak the ``reannotate`` code path to optimize the 2-parent case.
      Speeds up ``bzr annotate`` with a pack repository by approx 3:2.
      (John Arbash Meinel)

  BUGFIXES:

    * Calculate remote path relative to the shared medium in _SmartClient.  This
      is related to the problem in bug #124089.  (Andrew Bennetts)

    * Cleanly handle connection errors in smart protocol version two, the same
      way as they are handled by version one.  (Andrew Bennetts)

    * Clearer error when ``version-info --custom`` is used without
      ``--template`` (Lukáš Lalinský)

    * Don't raise UnavailableFeature during test setup when medusa is not
      available or tearDown is never called leading to nasty side effects.
      (#137823, Vincent Ladeuil)

    * If a plugin's test suite cannot be loaded, for example because of a syntax
      error in the tests, then ``selftest`` fails, rather than just printing
      a warning.  (Martin Pool, #189771)

    * List possible values for BZR_SSH environment variable in env-variables
      help topic. (Alexander Belchenko, #181842)

    * New methods ``push_log_file`` and ``pop_log_file`` to intercept messages:
      popping the log redirection now precisely restores the previous state,
      which makes it easier to use bzr log output from other programs.
      TestCaseInTempDir no longer depends on a log redirection being established
      by the test framework, which lets bzr tests cleanly run from a normal
      unittest runner.
      (#124153, #124849, Martin Pool, Jonathan Lange)

    * ``pull --quiet`` is now more quiet, in particular a message is no longer
      printed when the remembered pull location is used. (James Westby,
      #185907)

    * ``reconfigure`` can safely be interrupted while fetching.
      (Aaron Bentley, #179316)

    * ``reconfigure`` preserves tags when converting to and from lightweight
      checkouts.  (Aaron Bentley, #182040)

    * Stop polluting /tmp when running selftest.
      (Vincent Ladeuil, #123623)

    * Switch from NFKC => NFC for normalization checks. NFC allows a few
      more characters which should be considered valid.
      (John Arbash Meinel, #185458)

    * The launchpad plugin now uses the ``edge`` xmlrpc server to avoid
      interacting badly with a bug on the launchpad side. (Robert Collins)

    * Unknown hostnames when connecting to a ``bzr://`` URL no longer cause
      tracebacks.  (Andrew Bennetts, #182849)

  API BREAKS:

    * Classes implementing Merge types like Merge3Merger must now accept (and
      honour) a do_merge flag in their constructor.  (Aaron Bentley)

    * ``Repository.add_inventory`` and ``add_revision`` now require the caller
      to previously take a write lock (and start a write group.)
      (Martin Pool)

  TESTING:

    * selftest now accepts --load-list <file> to load a test id list. This
      speeds up running the test suite on a limited set of tests.
      (Vincent Ladeuil)

  INTERNALS:

    * Add a new method ``get_result`` to graph search objects. The resulting
      ``SearchResult`` can be used to recreate the search later, which will
      be useful in reducing network traffic. (Robert Collins)

    * Use convenience function to check whether two repository handles
      are referring to the same repository in ``Repository.get_graph``.
      (Jelmer Vernooij, #187162)

    * Fetching now passes the find_ghosts flag through to the
      ``InterRepository.missing_revision_ids`` call consistently for all
      repository types. This will enable faster missing revision discovery with
      bzr+ssh. (Robert Collins)

    * Fix error handling in Repository.insert_data_stream. (Lukas Lalinsky)

    * ``InterRepository.missing_revision_ids`` is now deprecated in favour of
      ``InterRepository.search_missing_revision_ids`` which returns a
      ``bzrlib.graph.SearchResult`` suitable for making requests from the smart
      server. (Robert Collins)

    * New error ``NoPublicBranch`` for commands that need a public branch to
      operate. (Robert Collins)

    * New method ``iter_inventories`` on Repository for access to many
      inventories. This is primarily used by the ``revision_trees`` method, as
      direct access to inventories is discouraged. (Robert Collins)

    * New method ``next_with_ghosts`` on the Graph breadth-first-search objects
      which will split out ghosts and present parents into two separate sets,
      useful for code which needs to be aware of ghosts (e.g. fetching data
      cares about ghosts during revision selection). (Robert Collins)

    * Record a timestamp against each mutter to the trace file, relative to the
      first import of bzrlib.  (Andrew Bennetts)

    * ``Repository.get_data_stream`` is now deprecated in favour of
      ``Repository.get_data_stream_for_search`` which allows less network
      traffic when requesting data streams over a smart server. (Robert Collins)

    * ``RemoteBzrDir._get_tree_branch`` no longer triggers ``_ensure_real``,
      removing one round trip on many network operations. (Robert Collins)

    * RemoteTransport's ``recommended_page_size`` method now returns 64k, like
      SFTPTransport and HttpTransportBase.  (Andrew Bennetts)

    * Repository has a new method ``has_revisions`` which signals the presence
      of many revisions by returning a set of the revisions listed which are
      present. This can be done by index queries without reading data for parent
      revision names etc. (Robert Collins)


bzr 1.1 2008-01-15
------------------

(no changes from 1.1rc1)

bzr 1.1rc1 2008-01-05
---------------------

  CHANGES:

   * Dotted revision numbers have been revised. Instead of growing longer with
     nested branches the branch number just increases. (eg instead of 1.1.1.1.1
     we now report 1.2.1.) This helps scale long lived branches which have many
     feature branches merged between them. (John Arbash Meinel)

   * The syntax ``bzr diff branch1 branch2`` is no longer supported.
     Use ``bzr diff branch1 --new branch2`` instead. This change has
     been made to remove the ambiguity where ``branch2`` is in fact a
     specific file to diff within ``branch1``.

  FEATURES:

   * New option to use custom template-based formats in  ``bzr version-info``.
     (Lukáš Lalinský)

   * diff '--using' allows an external diff tool to be used for files.
     (Aaron Bentley)

   * New "lca" merge-type for fast everyday merging that also supports
     criss-cross merges.  (Aaron Bentley)

  IMPROVEMENTS:

   * ``annotate`` now doesn't require a working tree. (Lukáš Lalinský,
     #90049)

   * ``branch`` and ``checkout`` can now use files from a working tree to
     to speed up the process.  For checkout, this requires the new
     --files-from flag.  (Aaron Bentley)

   * ``bzr diff`` now sorts files in alphabetical order.  (Aaron Bentley)

   * ``bzr diff`` now works on branches without working trees. Tree-less
     branches can also be compared to each other and to working trees using
     the new diff options ``--old`` and ``--new``. Diffing between branches,
     with or without trees, now supports specific file filtering as well.
     (Ian Clatworthy, #6700)

   * ``bzr pack`` now orders revision texts in topological order, with newest
     at the start of the file, promoting linear reads for ``bzr log`` and the
     like. This partially fixes #154129. (Robert Collins)

   * Merge directives now fetch prerequisites from the target branch if
     needed.  (Aaron Bentley)

   * pycurl now handles digest authentication.
     (Vincent Ladeuil)

   * ``reconfigure`` can now convert from repositories.  (Aaron Bentley)

   * ``-l`` is now a short form for ``--limit`` in ``log``.  (Matt Nordhoff)

   * ``merge`` now warns when merge directives cause cherrypicks.
     (Aaron Bentley)

   * ``split`` now supported, to enable splitting large trees into smaller
     pieces.  (Aaron Bentley)

  BUGFIXES:

   * Avoid AttributeError when unlocking a pack repository when an error occurs.
     (Martin Pool, #180208)

   * Better handle short reads when processing multiple range requests.
     (Vincent Ladeuil, #179368)

   * build_tree acceleration uses the correct path when a file has been moved.
     (Aaron Bentley)

   * ``commit`` now succeeds when a checkout and its master branch share a
     repository.  (Aaron Bentley, #177592)

   * Fixed error reporting of unsupported timezone format in
     ``log --timezone``. (Lukáš Lalinský, #178722)

   * Fixed Unicode encoding error in ``ignored`` when the output is
     redirected to a pipe. (Lukáš Lalinský)

   * Fix traceback when sending large response bodies over the smart protocol
     on Windows. (Andrew Bennetts, #115781)

   * Fix ``urlutils.relative_url`` for the case of two ``file:///`` URLs
     pointed to different logical drives on Windows.
     (Alexander Belchenko, #90847)

   * HTTP test servers are now compatible with the http protocol version 1.1.
     (Vincent Ladeuil, #175524)

   * _KnitParentsProvider.get_parent_map now handles requests for ghosts
     correctly, instead of erroring or attributing incorrect parents to ghosts.
     (Aaron Bentley)

   * ``merge --weave --uncommitted`` now works.  (Aaron Bentley)

   * pycurl authentication handling was broken and incomplete. Fix handling of
     user:pass embedded in the urls.
     (Vincent Ladeuil, #177643)

   * Files inside non-directories are now handled like other conflict types.
     (Aaron Bentley, #177390)

   * ``reconfigure`` is able to convert trees into lightweight checkouts.
     (Aaron Bentley)

   * Reduce lockdir timeout to 0 when running ``bzr serve``.  (Andrew Bennetts,
     #148087)

   * Test that the old ``version_info_format`` functions still work, even
     though they are deprecated. (John Arbash Meinel, ShenMaq, #177872)

   * Transform failures no longer cause ImmortalLimbo errors (Aaron Bentley,
     #137681)

   * ``uncommit`` works even when the commit messages of revisions to be
     removed use characters not supported in the terminal encoding.
     (Aaron Bentley)

   * When dumb http servers return whole files instead of the requested ranges,
     read the remaining bytes by chunks to avoid overflowing network buffers.
     (Vincent Ladeuil, #175886)

  DOCUMENTATION:

   * Minor tweaks made to the bug tracker integration documentation.
     (Ian Clatworthy)

   * Reference material has now be moved out of the User Guide and added
     to the User Reference. The User Reference has gained 4 sections as
     a result: Authenication Settings, Configuration Settings, Conflicts
     and Hooks. All help topics are now dumped into text format in the
     doc/en/user-reference directory for those who like browsing that
     information in their editor. (Ian Clatworthy)

   * *Using Bazaar with Launchpad* tutorial added. (Ian Clatworthy)

  INTERNALS:

    * find_* methods available for BzrDirs, Branches and WorkingTrees.
      (Aaron Bentley)

    * Help topics can now be loaded from files.
      (Ian Clatworthy, Alexander Belchenko)

    * get_parent_map now always provides tuples as its output.  (Aaron Bentley)

    * Parent Providers should now implement ``get_parent_map`` returning a
      dictionary instead of ``get_parents`` returning a list.
      ``Graph.get_parents`` is now deprecated. (John Arbash Meinel,
      Robert Collins)

    * Patience Diff now supports arbitrary python objects, as long as they
      support ``hash()``. (John Arbash Meinel)

    * Reduce selftest overhead to establish test names by memoization.
      (Vincent Ladeuil)

  API BREAKS:

  TESTING:

   * Modules can now customise their tests by defining a ``load_tests``
     attribute. ``pydoc bzrlib.tests.TestUtil.TestLoader.loadTestsFromModule``
     for the documentation on this attribute. (Robert Collins)

   * New helper function ``bzrlib.tests.condition_id_re`` which helps
     filter tests based on a regular expression search on the tests id.
     (Robert Collins)

   * New helper function ``bzrlib.tests.condition_isinstance`` which helps
     filter tests based on class. (Robert Collins)

   * New helper function ``bzrlib.tests.exclude_suite_by_condition`` which
     generalises the ``exclude_suite_by_re`` function. (Robert Collins)

   * New helper function ``bzrlib.tests.filter_suite_by_condition`` which
     generalises the ``filter_suite_by_re`` function. (Robert Collins)

   * New helper method ``bzrlib.tests.exclude_tests_by_re`` which gives a new
     TestSuite that does not contain tests from the input that matched a
     regular expression. (Robert Collins)

   * New helper method ``bzrlib.tests.randomize_suite`` which returns a
     randomized copy of the input suite. (Robert Collins)

   * New helper method ``bzrlib.tests.split_suite_by_re`` which splits a test
     suite into two according to a regular expression. (Robert Collins)

   * Parametrize all http tests for the transport implementations, the http
     protocol versions (1.0 and 1.1) and the authentication schemes.
     (Vincent Ladeuil)

   * The ``exclude_pattern`` and ``random_order`` parameters to the function
     ``bzrlib.tests.filter_suite_by_re`` have been deprecated. (Robert Collins)

   * The method ``bzrlib.tests.sort_suite_by_re`` has been deprecated. It is
     replaced by the new helper methods added in this release. (Robert Collins)


bzr 1.0 2007-12-14
------------------

  DOCUMENTATION:

   * More improvements and fixes to the User Guide.  (Ian Clatworthy)

   * Add information on cherrypicking/rebasing to the User Guide.
     (Ian Clatworthy)

   * Improve bug tracker integration documentation. (Ian Clatworthy)

   * Minor edits to ``Bazaar in five minutes`` from David Roberts and
     to the rebasing section of the User Guide from Aaron Bentley.
     (Ian Clatworthy)


bzr 1.0rc3 2007-12-11
---------------------

  CHANGES:

   * If a traceback occurs, users are now asked to report the bug
     through Launchpad (https://bugs.launchpad.net/bzr/), rather than
     by mail to the mailing list.
     (Martin Pool)

  BUGFIXES:

   * Fix Makefile rules for doc generation. (Ian Clatworthy, #175207)

   * Give more feedback during long http downloads by making readv deliver data
     as it arrives for urllib, and issue more requests for pycurl. High latency
     networks are better handled by urllib, the pycurl implementation give more
     feedback but also incur more latency.
     (Vincent Ladeuil, #173010)

   * Implement _make_parents_provider on RemoteRepository, allowing generating
     bundles against branches on a smart server.  (Andrew Bennetts, #147836)

  DOCUMENTATION:

   * Improved user guide.  (Ian Clatworthy)

   * The single-page quick reference guide is now available as a PDF.
     (Ian Clatworthy)

  INTERNALS:

    * readv urllib http implementation is now a real iterator above the
      underlying socket and deliver data as soon as it arrives. 'get' still
      wraps its output in a StringIO.
      (Vincent Ladeuil)


bzr 1.0rc2 2007-12-07
---------------------

  IMPROVEMENTS:

   * Added a --coverage option to selftest. (Andrew Bennetts)

   * Annotate merge (merge-type=weave) now supports cherrypicking.
     (Aaron Bentley)

   * ``bzr commit`` now doesn't print the revision number twice. (Matt
     Nordhoff, #172612)

   * New configuration option ``bugtracker_<tracker_abbrevation>_url`` to
     define locations of bug trackers that are not directly supported by
     bzr or a plugin. The URL will be treated as a template and ``{id}``
     placeholders will be replaced by specific bug IDs.  (Lukáš Lalinský)

   * Support logging single merge revisions with short and line log formatters.
     (Kent Gibson)

   * User Guide enhanced with suggested readability improvements from
     Matt Revell and corrections from John Arbash Meinel. (Ian Clatworthy)

   * Quick Start Guide renamed to Quick Start Card, moved down in
     the catalog, provided in pdf and png format and updated to refer
     to ``send`` instead of ``bundle``. (Ian Clatworthy, #165080)

   * ``switch`` can now be used on heavyweight checkouts as well as
     lightweight ones. After switching a heavyweight checkout, the
     local branch is a mirror/cache of the new bound branch and
     uncommitted changes in the working tree are merged. As a safety
     check, if there are local commits in a checkout which have not
     been committed to the previously bound branch, then ``switch``
     fails unless the ``--force`` option is given. This option is
     now also required if the branch a lightweight checkout is pointing
     to has been moved. (Ian Clatworthy)

  INTERNALS:

    * New -Dhttp debug option reports http connections, requests and responses.
      (Vincent Ladeuil)

    * New -Dmerge debug option, which emits merge plans for merge-type=weave.

  BUGFIXES:

   * Better error message when running ``bzr cat`` on a non-existant branch.
     (Lukáš Lalinský, #133782)

   * Catch OSError 17 (file exists) in final phase of tree transform and show
     filename to user.
     (Alexander Belchenko, #111758)

   * Catch ShortReadvErrors while using pycurl. Also make readv more robust by
     allowing multiple GET requests to be issued if too many ranges are
     required.
     (Vincent Ladeuil, #172701)

   * Check for missing basis texts when fetching from packs to packs.
     (John Arbash Meinel, #165290)

   * Fall back to showing e-mail in ``log --short/--line`` if the
     committer/author has only e-mail. (Lukáš Lalinský, #157026)

  API BREAKS:

   * Deprecate not passing a ``location`` argument to commit reporters'
     ``started`` methods. (Matt Nordhoff)


bzr 1.0rc1 2007-11-30
---------------------

  NOTES WHEN UPGRADING:

   * The default repository format is now ``pack-0.92``.  This
     default is used when creating new repositories with ``init`` and
     ``init-repo``, and when branching over bzr+ssh or bzr+hpss.
     (See https://bugs.launchpad.net/bugs/164626)

     This format can be read and written by Bazaar 0.92 and later, and
     data can be transferred to and from older formats.

     To upgrade, please reconcile your repository (``bzr reconcile``), and then
     upgrade (``bzr upgrade``).

     ``pack-0.92`` offers substantially better scaling and performance than the
     previous knits format. Some operations are slower where the code already
     had bad scaling characteristics under knits, the pack format makes such
     operations more visible as part of being more scalable overall. We will
     correct such operations over the coming releases and encourage the filing
     of bugs on any operation which you observe to be slower in a packs
     repository. One particular case that we do not intend to fix is pulling
     data from a pack repository into a knit repository over a high latency
     link;  downgrading such data requires reinsertion of the file texts, and
     this is a classic space/time tradeoff. The current implementation is
     conservative on memory usage because we need to support converting data
     from any tree without problems.
     (Robert Collins, Martin Pool, #164476)

  CHANGES:

   * Disable detection of plink.exe as possible ssh vendor. Plink vendor
     still available if user selects it explicitly with BZR_SSH environment
     variable. (Alexander Belchenko, workaround for bug #107593)

   * The pack format is now accessible as "pack-0.92", or "pack-0.92-subtree"
     to enable the subtree functions (for example, for bzr-svn).
     See http://doc.bazaar-vcs.org/latest/developer/packrepo.html
     (Martin Pool)

  FEATURES:

   * New ``authentication.conf`` file holding the password or other credentials
     for remote servers. This can be used for ssh, sftp, smtp and other
     supported transports.
     (Vincent Ladeuil)

   * New rich-root and rich-root-pack formats, recording the same data about
     tree roots that's recorded for all other directories.
     (Aaron Bentley, #164639)

   * ``pack-0.92`` repositories can now be reconciled.
     (Robert Collins, #154173)

   * ``switch`` command added for changing the branch a lightweight checkout
     is associated with and updating the tree to reflect the latest content
     accordingly. This command was previously part of the BzrTools plug-in.
     (Ian Clatworthy, Aaron Bentley, David Allouche)

   * ``reconfigure`` command can now convert branches, trees, or checkouts to
     lightweight checkouts.  (Aaron Bentley)

  PERFORMANCE:

   * Commit updates the state of the working tree via a delta rather than
     supplying entirely new basis trees. For commit of a single specified file
     this reduces the wall clock time for commit by roughly a 30%.
     (Robert Collins, Martin Pool)

   * Commit with many automatically found deleted paths no longer performs
     linear scanning for the children of those paths during inventory
     iteration. This should fix commit performance blowing out when many such
     paths occur during commit. (Robert Collins, #156491)

   * Fetch with pack repositories will no longer read the entire history graph.
     (Robert Collins, #88319)

   * Revert takes out an appropriate lock when reverting to a basis tree, and
     does not read the basis inventory twice. (Robert Collins)

   * Diff does not require an inventory to be generated on dirstate trees.
     (Aaron Bentley, #149254)

   * New annotate merge (--merge-type=weave) implementation is fast on
     versionedfiles withough cached annotations, e.g. pack-0.92.
     (Aaron Bentley)

  IMPROVEMENTS:

   * ``bzr merge`` now warns when it encounters a criss-cross merge.
     (Aaron Bentley)

   * ``bzr send`` now doesn't require the target e-mail address to be
     specified on the command line if an interactive e-mail client is used.
     (Lukáš Lalinský)

   * ``bzr tags`` now prints the revision number for each tag, instead of
     the revision id, unless --show-ids is passed. In addition, tags can be
     sorted chronologically instead of lexicographically with --sort=time.
     (Adeodato Simó, #120231)

   * Windows standalone version of bzr is able to load system-wide plugins from
     "plugins" subdirectory in installation directory. In addition standalone
     installer write to the registry (HKLM\SOFTWARE\Bazaar) useful info
     about paths and bzr version. (Alexander Belchenko, #129298)

  DOCUMENTATION:

  BUG FIXES:

   * A progress bar has been added for knitpack -> knitpack fetching.
     (Robert Collins, #157789, #159147)

   * Branching from a branch via smart server now preserves the repository
     format. (Andrew Bennetts,  #164626)

   * ``commit`` is now able to invoke an external editor in a non-ascii
     directory. (Daniel Watkins, #84043)

   * Catch connection errors for ftp.
     (Vincent Ladeuil, #164567)

   * ``check`` no longer reports spurious unreferenced text versions.
     (Robert Collins, John A Meinel, #162931, #165071)

   * Conflicts are now resolved recursively by ``revert``.
     (Aaron Bentley, #102739)

   * Detect invalid transport reuse attempts by catching invalid URLs.
     (Vincent Ladeuil, #161819)

   * Deleting a file without removing it shows a correct diff, not a traceback.
     (Aaron Bentley)

   * Do no use timeout in HttpServer anymore.
     (Vincent Ladeuil, #158972).

   * Don't catch the exceptions related to the http pipeline status before
     retrying an http request or some programming errors may be masked.
     (Vincent Ladeuil, #160012)

   * Fix ``bzr rm`` to not delete modified and ignored files.
     (Lukáš Lalinský, #172598)

   * Fix exception when revisionspec contains merge revisons but log
     formatter doesn't support merge revisions. (Kent Gibson, #148908)

   * Fix exception when ScopeReplacer is assigned to before any members have
     been retrieved.  (Aaron Bentley)

   * Fix multiple connections during checkout --lightweight.
     (Vincent Ladeuil, #159150)

   * Fix possible error in insert_data_stream when copying between
     pack repositories over bzr+ssh or bzr+http.
     KnitVersionedFile.get_data_stream now makes sure that requested
     compression parents are sent before any delta hunks that depend
     on them.
     (Martin Pool, #164637)

   * Fix typo in limiting offsets coalescing for http, leading to
     whole files being downloaded instead of parts.
     (Vincent Ladeuil, #165061)

   * FTP server errors don't error in the error handling code.
     (Robert Collins, #161240)

   * Give a clearer message when a pull fails because the source needs
     to be reconciled.
     (Martin Pool, #164443)

   * It is clearer when a plugin cannot be loaded because of its name, and a
     suggestion for an acceptable name is given. (Daniel Watkins, #103023)

   * Leave port as None in transport objects if user doesn't
     specify a port in urls.
     (vincent Ladeuil, #150860)

   * Make sure Repository.fetch(self) is properly a no-op for all
     Repository implementations. (John Arbash Meinel, #158333)

   * Mark .bzr directories as "hidden" on Windows.
     (Alexander Belchenko, #71147)

   * ``merge --uncommitted`` can now operate on a single file.
     (Aaron Bentley, Lukáš Lalinský, #136890)

   * Obsolete packs are now cleaned up by pack and autopack operations.
     (Robert Collins, #153789)

   * Operations pulling data from a smart server where the underlying
     repositories are not both annotated/both unannotated will now work.
     (Robert Collins, #165304).

   * Reconcile now shows progress bars. (Robert Collins, #159351)

   * ``RemoteBranch`` was not initializing ``self._revision_id_to_revno_map``
     properly. (John Arbash Meinel, #162486)

   * Removing an already-removed file reports the file does not exist. (Daniel
     Watkins, #152811)

   * Rename on Windows is able to change filename case.
     (Alexander Belchenko, #77740)

   * Return error instead of a traceback for ``bzr log -r0``.
     (Kent Gibson, #133751)

   * Return error instead of a traceback when bzr is unable to create
     symlink on some platforms (e.g. on Windows).
     (Alexander Belchenko, workaround for #81689)

   * Revert doesn't crash when restoring a single file from a deleted
     directory. (Aaron Bentley)

   * Stderr output via logging mechanism now goes through encoded wrapper
     and no more uses utf-8, but terminal encoding instead. So all unicode
     strings now should be readable in non-utf-8 terminal.
     (Alexander Belchenko, #54173)

   * The error message when ``move --after`` should be used makes how to do so
     clearer. (Daniel Watkins, #85237)

   * Unicode-safe output from ``bzr info``. The output will be encoded
     using the terminal encoding and unrepresentable characters will be
     replaced by '?'. (Lukáš Lalinský, #151844)

   * Working trees are no longer created when pushing into a local no-trees
     repo. (Daniel Watkins, #50582)

   * Upgrade util/configobj to version 4.4.0.
     (Vincent Ladeuil, #151208).

   * Wrap medusa ftp test server as an FTPServer feature.
     (Vincent Ladeuil, #157752)

  API BREAKS:

   * ``osutils.backup_file`` is deprecated. Actually it's not used in bzrlib
     during very long time. (Alexander Belchenko)

   * The return value of
     ``VersionedFile.iter_lines_added_or_present_in_versions`` has been
     changed. Previously it was an iterator of lines, now it is an iterator of
     (line, version_id) tuples. This change has been made to aid reconcile and
     fetch operations. (Robert Collins)

   * ``bzrlib.repository.get_versioned_file_checker`` is now private.
     (Robert Collins)

   * The Repository format registry default has been removed; it was previously
     obsoleted by the bzrdir format default, which implies a default repository
     format.
     (Martin Pool)

  INTERNALS:

   * Added ``ContainerSerialiser`` and ``ContainerPushParser`` to
     ``bzrlib.pack``.  These classes provide more convenient APIs for generating
     and parsing containers from streams rather than from files.  (Andrew
     Bennetts)

   * New module ``lru_cache`` providing a cache for use by tasks that need
     semi-random access to large amounts of data. (John A Meinel)

   * InventoryEntry.diff is now deprecated.  Please use diff.DiffTree instead.

  TESTING:


bzr 0.92 2007-11-05
-------------------

  CHANGES:

  * New uninstaller on Win32.  (Alexander Belchenko)


bzr 0.92rc1 2007-10-29
----------------------

  NOTES WHEN UPGRADING:

  CHANGES:

   * ``bzr`` now returns exit code 4 if an internal error occurred, and
     3 if a normal error occurred.  (Martin Pool)

   * ``pull``, ``merge`` and ``push`` will no longer silently correct some
     repository index errors that occured as a result of the Weave disk format.
     Instead the ``reconcile`` command needs to be run to correct those
     problems if they exist (and it has been able to fix most such problems
     since bzr 0.8). Some new problems have been identified during this release
     and you should run ``bzr check`` once on every repository to see if you
     need to reconcile. If you cannot ``pull`` or ``merge`` from a remote
     repository due to mismatched parent errors - a symptom of index errors -
     you should simply take a full copy of that remote repository to a clean
     directory outside any local repositories, then run reconcile on it, and
     finally pull from it locally. (And naturally email the repositories owner
     to ask them to upgrade and run reconcile).
     (Robert Collins)

  FEATURES:

   * New ``knitpack-experimental`` repository format. This is interoperable with
     the ``dirstate-tags`` format but uses a smarter storage design that greatly
     speeds up many operations, both local and remote. This new format can be
     used as an option to the ``init``, ``init-repository`` and ``upgrade``
     commands. See http://doc.bazaar-vcs.org/0.92/developers/knitpack.html
     for further details. (Robert Collins)

   * For users of bzr-svn (and those testing the prototype subtree support) that
     wish to try packs, a new ``knitpack-subtree-experimental`` format has also
     been added. This is interoperable with the ``dirstate-subtrees`` format.
     (Robert Collins)

   * New ``reconfigure`` command. (Aaron Bentley)

   * New ``revert --forget-merges`` command, which removes the record of a pending
     merge without affecting the working tree contents.  (Martin Pool)

   * New ``bzr_remote_path`` configuration variable allows finer control of
     remote bzr locations than BZR_REMOTE_PATH environment variable.
     (Aaron Bentley)

   * New ``launchpad-login`` command to tell Bazaar your Launchpad
     user ID.  This can then be used by other functions of the
     Launchpad plugin. (James Henstridge)

  PERFORMANCE:

   * Commit in quiet mode is now slightly faster as the information to
     output is no longer calculated. (Ian Clatworthy)

   * Commit no longer checks for new text keys during insertion when the
     revision id was deterministically unique. (Robert Collins)

   * Committing a change which is not a merge and does not change the number of
     files in the tree is faster by utilising the data about whether files are
     changed to determine if the tree is unchanged rather than recalculating
     it at the end of the commit process. (Robert Collins)

   * Inventory serialisation no longer double-sha's the content.
     (Robert Collins)

   * Knit text reconstruction now avoids making copies of the lines list for
     interim texts when building a single text. The new ``apply_delta`` method
     on ``KnitContent`` aids this by allowing modification of the revision id
     such objects represent. (Robert Collins)

   * Pack indices are now partially parsed for specific key lookup using a
     bisection approach. (Robert Collins)

   * Partial commits are now approximately 40% faster by walking over the
     unselected current tree more efficiently. (Robert Collins)

   * XML inventory serialisation takes 20% less time while being stricter about
     the contents. (Robert Collins)

   * Graph ``heads()`` queries have been fixed to no longer access all history
     unnecessarily. (Robert Collins)

  IMPROVEMENTS:

   * ``bzr+https://`` smart server across https now supported.
     (John Ferlito, Martin Pool, #128456)

   * Mutt is now a supported mail client; set ``mail_client=mutt`` in your
     bazaar.conf and ``send`` will use mutt. (Keir Mierle)

   * New option ``-c``/``--change`` for ``merge`` command for cherrypicking
     changes from one revision. (Alexander Belchenko, #141368)

   * Show encodings, locale and list of plugins in the traceback message.
     (Martin Pool, #63894)

   * Experimental directory formats can now be marked with
     ``experimental = True`` during registration. (Ian Clatworthy)

  DOCUMENTATION:

   * New *Bazaar in Five Minutes* guide.  (Matthew Revell)

   * The hooks reference documentation is now converted to html as expected.
     (Ian Clatworthy)

  BUG FIXES:

   * Connection error reporting for the smart server has been fixed to
     display a user friendly message instead of a traceback.
     (Ian Clatworthy, #115601)

   * Make sure to use ``O_BINARY`` when opening files to check their
     sha1sum. (Alexander Belchenko, John Arbash Meinel, #153493)

   * Fix a problem with Win32 handling of the executable bit.
     (John Arbash Meinel, #149113)

   * ``bzr+ssh://`` and ``sftp://`` URLs that do not specify ports explicitly
     no longer assume that means port 22.  This allows people using OpenSSH to
     override the default port in their ``~/.ssh/config`` if they wish.  This
     fixes a bug introduced in bzr 0.91.  (Andrew Bennetts, #146715)

   * Commands reporting exceptions can now be profiled and still have their
     data correctly dumped to a file. For example, a ``bzr commit`` with
     no changes still reports the operation as pointless but doing so no
     longer throws away the profiling data if this command is run with
     ``--lsprof-file callgrind.out.ci`` say. (Ian Clatworthy)

   * Fallback to ftp when paramiko is not installed and sftp can't be used for
     ``tests/commands`` so that the test suite is still usable without
     paramiko.
     (Vincent Ladeuil, #59150)

   * Fix commit ordering in corner case. (Aaron Bentley, #94975)

   * Fix long standing bug in partial commit when there are renames
     left in tree. (Robert Collins, #140419)

   * Fix selftest semi-random noise during http related tests.
     (Vincent Ladeuil, #140614)

   * Fix typo in ftp.py making the reconnection fail on temporary errors.
     (Vincent Ladeuil, #154259)

   * Fix failing test by comparing real paths to cover the case where the TMPDIR
     contains a symbolic link.
     (Vincent Ladeuil, #141382).

   * Fix log against smart server branches that don't support tags.
     (James Westby, #140615)

   * Fix pycurl http implementation by defining error codes from
     pycurl instead of relying on an old curl definition.
     (Vincent Ladeuil, #147530)

   * Fix 'unprintable error' message when displaying BzrCheckError and
     some other exceptions on Python 2.5.
     (Martin Pool, #144633)

   * Fix ``Inventory.copy()`` and add test for it. (Jelmer Vernooij)

   * Handles default value for ListOption in cmd_commit.
     (Vincent Ladeuil, #140432)

   * HttpServer and FtpServer need to be closed properly or a listening socket
     will remain opened.
     (Vincent Ladeuil, #140055)

   * Monitor the .bzr directory created in the top level test
     directory to detect leaking tests.
     (Vincent Ladeuil, #147986)

   * The basename, not the full path, is now used when checking whether
     the profiling dump file begins with ``callgrind.out`` or not. This
     fixes a bug reported by Aaron Bentley on IRC. (Ian Clatworthy)

   * Trivial fix for invoking command ``reconfigure`` without arguments.
     (Rob Weir, #141629)

   * ``WorkingTree.rename_one`` will now raise an error if normalisation of the
     new path causes bzr to be unable to access the file. (Robert Collins)

   * Correctly detect a NoSuchFile when using a filezilla server. (Gary van der
     Merwe)

  API BREAKS:

   * ``bzrlib.index.GraphIndex`` now requires a size parameter to the
     constructor, for enabling bisection searches. (Robert Collins)

   * ``CommitBuilder.record_entry_contents`` now requires the root entry of a
     tree be supplied to it, previously failing to do so would trigger a
     deprecation warning. (Robert Collins)

   * ``KnitVersionedFile.add*`` will no longer cache added records even when
     enable_cache() has been called - the caching feature is now exclusively for
     reading existing data. (Robert Collins)

   * ``ReadOnlyLockError`` is deprecated; ``LockFailed`` is usually more
     appropriate.  (Martin Pool)

   * Removed ``bzrlib.transport.TransportLogger`` - please see the new
     ``trace+`` transport instead. (Robert Collins)

   * Removed previously deprecated varargs interface to ``TestCase.run_bzr`` and
     deprecated methods ``TestCase.capture`` and ``TestCase.run_bzr_captured``.
     (Martin Pool)

   * Removed previous deprecated ``basis_knit`` parameter to the
     ``KnitVersionedFile`` constructor. (Robert Collins)

   * Special purpose method ``TestCase.run_bzr_decode`` is moved to the test_non_ascii
     class that needs it.
     (Martin Pool)

   * The class ``bzrlib.repofmt.knitrepo.KnitRepository3`` has been folded into
     ``KnitRepository`` by parameters to the constructor. (Robert Collins)

   * The ``VersionedFile`` interface now allows content checks to be bypassed
     by supplying check_content=False.  This saves nearly 30% of the minimum
     cost to store a version of a file. (Robert Collins)

   * Tree's with bad state such as files with no length or sha will no longer
     be silently accepted by the repository XML serialiser. To serialise
     inventories without such data, pass working=True to write_inventory.
     (Robert Collins)

   * ``VersionedFile.fix_parents`` has been removed as a harmful API.
     ``VersionedFile.join`` will no longer accept different parents on either
     side of a join - it will either ignore them, or error, depending on the
     implementation. See notes when upgrading for more information.
     (Robert Collins)

  INTERNALS:

   * ``bzrlib.transport.Transport.put_file`` now returns the number of bytes
     put by the method call, to allow avoiding stat-after-write or
     housekeeping in callers. (Robert Collins)

   * ``bzrlib.xml_serializer.Serializer`` is now responsible for checking that
     mandatory attributes are present on serialisation and deserialisation.
     This fixes some holes in API usage and allows better separation between
     physical storage and object serialisation. (Robert Collins)

   * New class ``bzrlib.errors.InternalBzrError`` which is just a convenient
     shorthand for deriving from BzrError and setting internal_error = True.
     (Robert Collins)

   * New method ``bzrlib.mutabletree.update_to_one_parent_via_delta`` for
     moving the state of a parent tree to a new version via a delta rather than
     a complete replacement tree. (Robert Collins)

   * New method ``bzrlib.osutils.minimum_path_selection`` useful for removing
     duplication from user input, when a user mentions both a path and an item
     contained within that path. (Robert Collins)

   * New method ``bzrlib.repository.Repository.is_write_locked`` useful for
     determining if a repository is write locked. (Robert Collins)

   * New method on ``bzrlib.tree.Tree`` ``path_content_summary`` provides a
     tuple containing the key information about a path for commit processing
     to complete. (Robert Collins)

   * New method on xml serialisers, write_inventory_to_lines, which matches the
     API used by knits for adding content. (Robert Collins)

   * New module ``bzrlib.bisect_multi`` with generic multiple-bisection-at-once
     logic, currently only available for byte-based lookup
     (``bisect_multi_bytes``). (Robert Collins)

   * New helper ``bzrlib.tuned_gzip.bytes_to_gzip`` which takes a byte string
     and returns a gzipped version of the same. This is used to avoid a bunch
     of api friction during adding of knit hunks. (Robert Collins)

   * New parameter on ``bzrlib.transport.Transport.readv``
     ``adjust_for_latency`` which changes readv from returning strictly the
     requested data to inserted return larger ranges and in forward read order
     to reduce the effect of network latency. (Robert Collins)

   * New parameter yield_parents on ``Inventory.iter_entries_by_dir`` which
     causes the parents of a selected id to be returned recursively, so all the
     paths from the root down to each element of selected_file_ids are
     returned. (Robert Collins)

   * Knit joining has been enhanced to support plain to annotated conversion
     and annotated to plain conversion. (Ian Clatworthy)

   * The CommitBuilder method ``record_entry_contents`` now returns summary
     information about the effect of the commit on the repository. This tuple
     contains an inventory delta item if the entry changed from the basis, and a
     boolean indicating whether a new file graph node was recorded.
     (Robert Collins)

   * The python path used in the Makefile can now be overridden.
     (Andrew Bennetts, Ian Clatworthy)

  TESTING:

   * New transport implementation ``trace+`` which is useful for testing,
     logging activity taken to its _activity attribute. (Robert Collins)

   * When running bzr commands within the test suite, internal exceptions are
     not caught and reported in the usual way, but rather allowed to propagate
     up and be visible to the test suite.  A new API ``run_bzr_catch_user_errors``
     makes this behavior available to other users.
     (Martin Pool)

   * New method ``TestCase.call_catch_warnings`` for testing methods that
     raises a Python warning.  (Martin Pool)


bzr 0.91 2007-09-26
-------------------

  BUG FIXES:

   * Print a warning instead of aborting the ``python setup.py install``
     process if building of a C extension is not possible.
     (Lukáš Lalinský, Alexander Belchenko)

   * Fix commit ordering in corner case (Aaron Bentley, #94975)

   * Fix ''bzr info bzr://host/'' and other operations on ''bzr://' URLs with
     an implicit port.  We were incorrectly raising PathNotChild due to
     inconsistent treatment of the ''_port'' attribute on the Transport object.
     (Andrew Bennetts, #133965)

   * Make RemoteRepository.sprout cope gracefully with servers that don't
     support the ``Repository.tarball`` request.
     (Andrew Bennetts)


bzr 0.91rc2 2007-09-11
----------------------

   * Replaced incorrect tarball for previous release; a debug statement was left
     in bzrlib/remote.py.


bzr 0.91rc1 2007-09-11
----------------------

  CHANGES:

   * The default branch and repository format has changed to
     ``dirstate-tags``, so tag commands are active by default.
     This format is compatible with Bazaar 0.15 and later.
     This incidentally fixes bug #126141.
     (Martin Pool)

   * ``--quiet`` or ``-q`` is no longer a global option. If present, it
     must now appear after the command name. Scripts doing things like
     ``bzr -q missing`` need to be rewritten as ``bzr missing -q``.
     (Ian Clatworthy)

  FEATURES:

   * New option ``--author`` in ``bzr commit`` to specify the author of the
     change, if it's different from the committer. ``bzr log`` and
     ``bzr annotate`` display the author instead of the committer.
     (Lukáš Lalinský)

   * In addition to global options and command specific options, a set of
     standard options are now supported. Standard options are legal for
     all commands. The initial set of standard options are:

     * ``--help`` or ``-h`` - display help message
     * ``--verbose`` or ``-v`` - display additional information
     * ``--quiet``  or ``-q`` - only output warnings and errors.

     Unlike global options, standard options can be used in aliases and
     may have command-specific help. (Ian Clatworthy)

   * Verbosity level processing has now been unified. If ``--verbose``
     or ``-v`` is specified on the command line multiple times, the
     verbosity level is made positive the first time then increased.
     If ``--quiet`` or ``-q`` is specified on the command line
     multiple times, the verbosity level is made negative the first
     time then decreased. To get the default verbosity level of zero,
     either specify none of the above , ``--no-verbose`` or ``--no-quiet``.
     Note that most commands currently ignore the magnitude of the
     verbosity level but do respect *quiet vs normal vs verbose* when
     generating output. (Ian Clatworthy)

   * ``Branch.hooks`` now supports ``pre_commit`` hook. The hook's signature
     is documented in BranchHooks constructor. (Nam T. Nguyen, #102747)

   * New ``Repository.stream_knit_data_for_revisions`` request added to the
     network protocol for greatly reduced roundtrips when retrieving a set of
     revisions. (Andrew Bennetts)

  BUG FIXES:

   * ``bzr plugins`` now lists the version number for each plugin in square
     brackets after the path. (Robert Collins, #125421)

   * Pushing, pulling and branching branches with subtree references was not
     copying the subtree weave, preventing the file graph from being accessed
     and causing errors in commits in clones. (Robert Collins)

   * Suppress warning "integer argument expected, got float" from Paramiko,
     which sometimes caused false test failures.  (Martin Pool)

   * Fix bug in bundle 4 that could cause attempts to write data to wrong
     versionedfile.  (Aaron Bentley)

   * Diffs generated using "diff -p" no longer break the patch parser.
     (Aaron Bentley)

   * get_transport treats an empty possible_transports list the same as a non-
     empty one.  (Aaron Bentley)

   * patch verification for merge directives is reactivated, and works with
     CRLF and CR files.  (Aaron Bentley)

   * Accept ..\ as a path in revision specifiers. This fixes for example
     "-r branch:..\other-branch" on Windows.  (Lukáš Lalinský)

   * ``BZR_PLUGIN_PATH`` may now contain trailing slashes.
     (Blake Winton, #129299)

   * man page no longer lists hidden options (#131667, Aaron Bentley)

   * ``uncommit --help`` now explains the -r option adequately.  (Daniel
     Watkins, #106726)

   * Error messages are now better formatted with parameters (such as
     filenames) quoted when necessary. This avoids confusion when directory
     names ending in a '.' at the end of messages were confused with a
     full stop that may or not have been there. (Daniel Watkins, #129791)

   * Fix ``status FILE -r X..Y``. (Lukáš Lalinský)

   * If a particular command is an alias, ``help`` will show the alias
     instead of claiming there is no help for said alias. (Daniel Watkins,
     #133548)

   * TreeTransform-based operations, like pull, merge, revert, and branch,
     now roll back if they encounter an error.  (Aaron Bentley, #67699)

   * ``bzr commit`` now exits cleanly if a character unsupported by the
     current encoding is used in the commit message.  (Daniel Watkins,
     #116143)

   * bzr send uses default values for ranges when only half of an elipsis
     is specified ("-r..5" or "-r5..").  (#61685, Aaron Bentley)

   * Avoid trouble when Windows ssh calls itself 'plink' but no plink
     binary is present.  (Martin Albisetti, #107155)

   * ``bzr remove`` should remove clean subtrees.  Now it will remove (without
     needing ``--force``) subtrees that contain no files with text changes or
     modified files.  With ``--force`` it removes the subtree regardless of
     text changes or unknown files. Directories with renames in or out (but
     not changed otherwise) will now be removed without needing ``--force``.
     Unknown ignored files will be deleted without needing ``--force``.
     (Marius Kruger, #111665)

   * When two plugins conflict, the source of both the losing and now the
     winning definition is shown.  (Konstantin Mikhaylov, #5454)

   * When committing to a branch, the location being committed to is
     displayed.  (Daniel Watkins, #52479)

   * ``bzr --version`` takes care about encoding of stdout, especially
     when output is redirected. (Alexander Belchenko, #131100)

   * Prompt for an ftp password if none is provided.
     (Vincent Ladeuil, #137044)

   * Reuse bound branch associated transport to avoid multiple
     connections.
     (Vincent Ladeuil, #128076, #131396)

   * Overwrite conflicting tags by ``push`` and ``pull`` if the
     ``--overwrite`` option is specified.  (Lukáš Lalinský, #93947)

   * In checkouts, tags are copied into the master branch when created,
     changed or deleted, and are copied into the checkout when it is
     updated.  (Martin Pool, #93856, #93860)

   * Print a warning instead of aborting the ``python setup.py install``
     process if building of a C extension is not possible.
     (Lukáš Lalinský, Alexander Belchenko)

  IMPROVEMENTS:

   * Add the option "--show-diff" to the commit command in order to display
     the diff during the commit log creation. (Goffredo Baroncelli)

   * ``pull`` and ``merge`` are much faster at installing bundle format 4.
     (Aaron Bentley)

   * ``pull -v`` no longer includes deltas, making it much faster.
     (Aaron Bentley)

   * ``send`` now sends the directive as an attachment by default.
     (Aaron Bentley, Lukáš Lalinský, Alexander Belchenko)

   * Documentation updates (Martin Albisetti)

   * Help on debug flags is now included in ``help global-options``.
     (Daniel Watkins, #124853)

   * Parameters passed on the command line are checked to ensure they are
     supported by the encoding in use. (Daniel Watkins)

   * The compression used within the bzr repository has changed from zlib
     level 9 to the zlib default level. This improves commit performance with
     only a small increase in space used (and in some cases a reduction in
     space). (Robert Collins)

   * Initial commit no longer SHAs files twice and now reuses the path
     rather than looking it up again, making it faster.
     (Ian Clatworthy)

   * New option ``-c``/``--change`` for ``diff`` and ``status`` to show
     changes in one revision.  (Lukáš Lalinský)

   * If versioned files match a given ignore pattern, a warning is now
     given. (Daniel Watkins, #48623)

   * ``bzr status`` now has -S as a short name for --short and -V as a
     short name for --versioned. These have been added to assist users
     migrating from Subversion: ``bzr status -SV`` is now like
     ``svn status -q``.  (Daniel Watkins, #115990)

   * Added C implementation of  ``PatienceSequenceMatcher``, which is about
     10x faster than the Python version. This speeds up commands that
     need file diffing, such as ``bzr commit`` or ``bzr diff``.
     (Lukáš Lalinský)

   * HACKING has been extended with a large section on core developer tasks.
     (Ian Clatworthy)

   * Add ``branches`` and ``standalone-trees`` as online help topics and
     include them as Concepts within the User Reference.
     (Paul Moore, Ian Clatworthy)

    * ``check`` can detect versionedfile parent references that are
      inconsistent with revision and inventory info, and ``reconcile`` can fix
      them.  These faulty references were generated by 0.8-era releases,
      so repositories which were manipulated by old bzrs should be
      checked, and possibly reconciled ASAP.  (Aaron Bentley, Andrew Bennetts)

  API BREAKS:

   * ``Branch.append_revision`` is removed altogether; please use
     ``Branch.set_last_revision_info`` instead.  (Martin Pool)

   * CommitBuilder now advertises itself as requiring the root entry to be
     supplied. This only affects foreign repository implementations which reuse
     CommitBuilder directly and have changed record_entry_contents to require
     that the root not be supplied. This should be precisely zero plugins
     affected. (Robert Collins)

   * The ``add_lines`` methods on ``VersionedFile`` implementations has changed
     its return value to include the sha1 and length of the inserted text. This
     allows the avoidance of double-sha1 calculations during commit.
     (Robert Collins)

   * ``Transport.should_cache`` has been removed.  It was not called in the
     previous release.  (Martin Pool)

  TESTING:

   * Tests may now raise TestNotApplicable to indicate they shouldn't be
     run in a particular scenario.  (Martin Pool)

   * New function multiply_tests_from_modules to give a simpler interface
     to test parameterization.  (Martin Pool, Robert Collins)

   * ``Transport.should_cache`` has been removed.  It was not called in the
     previous release.  (Martin Pool)

   * NULL_REVISION is returned to indicate the null revision, not None.
     (Aaron Bentley)

   * Use UTF-8 encoded StringIO for log tests to avoid failures on
     non-ASCII committer names.  (Lukáš Lalinský)

  INTERNALS:

   * ``bzrlib.plugin.all_plugins`` has been deprecated in favour of
     ``bzrlib.plugin.plugins()`` which returns PlugIn objects that provide
     useful functionality for determining the path of a plugin, its tests, and
     its version information. (Robert Collins)

   * Add the option user_encoding to the function 'show_diff_trees()'
     in order to move the user encoding at the UI level. (Goffredo Baroncelli)

   * Add the function make_commit_message_template_encoded() and the function
     edit_commit_message_encoded() which handle encoded strings.
     This is done in order to mix the commit messages (which is a unicode
     string), and the diff which is a raw string. (Goffredo Baroncelli)

   * CommitBuilder now defaults to using add_lines_with_ghosts, reducing
     overhead on non-weave repositories which don't require all parents to be
     present. (Robert Collins)

   * Deprecated method ``find_previous_heads`` on
     ``bzrlib.inventory.InventoryEntry``. This has been superseded by the use
     of ``parent_candidates`` and a separate heads check via the repository
     API. (Robert Collins)

   * New trace function ``mutter_callsite`` will print out a subset of the
     stack to the log, which can be useful for gathering debug details.
     (Robert Collins)

   * ``bzrlib.pack.ContainerWriter`` now tracks how many records have been
     added via a public attribute records_written. (Robert Collins)

   * New method ``bzrlib.transport.Transport.get_recommended_page_size``.
     This provides a hint to users of transports as to the reasonable
     minimum data to read. In principle this can take latency and
     bandwidth into account on a per-connection basis, but for now it
     just has hard coded values based on the url. (e.g. http:// has a large
     page size, file:// has a small one.) (Robert Collins)

   * New method on ``bzrlib.transport.Transport`` ``open_write_stream`` allows
     incremental addition of data to a file without requiring that all the
     data be buffered in memory. (Robert Collins)

   * New methods on ``bzrlib.knit.KnitVersionedFile``:
     ``get_data_stream(versions)``, ``insert_data_stream(stream)`` and
     ``get_format_signature()``.  These provide some infrastructure for
     efficiently streaming the knit data for a set of versions over the smart
     protocol.

   * Knits with no annotation cache still produce correct annotations.
     (Aaron Bentley)

   * Three new methods have been added to ``bzrlib.trace``:
     ``set_verbosity_level``, ``get_verbosity_level`` and ``is_verbose``.
     ``set_verbosity_level`` expects a numeric value: negative for quiet,
     zero for normal, positive for verbose. The size of the number can be
     used to determine just how quiet or verbose the application should be.
     The existing ``be_quiet`` and ``is_quiet`` routines have been
     integrated into this new scheme. (Ian Clatworthy)

   * Options can now be delcared with a ``custom_callback`` parameter. If
     set, this routine is called after the option is processed. This feature
     is now used by the standard options ``verbose`` and ``quiet`` so that
     setting one implicitly resets the other. (Ian Clatworthy)

   * Rather than declaring a new option from scratch in order to provide
     custom help, a centrally registered option can be decorated using the
     new ``bzrlib.Option.custom_help`` routine. In particular, this routine
     is useful when declaring better help for the ``verbose`` and ``quiet``
     standard options as the base definition of these is now more complex
     than before thanks to their use of a custom callback. (Ian Clatworthy)

    * Tree._iter_changes(specific_file=[]) now iterates through no files,
      instead of iterating through all files.  None is used to iterate through
      all files.  (Aaron Bentley)

    * WorkingTree.revert() now accepts None to revert all files.  The use of
      [] to revert all files is deprecated.  (Aaron Bentley)


bzr 0.90 2007-08-28
-------------------

  IMPROVEMENTS:

    * Documentation is now organized into multiple directories with a level
      added for different languages or locales. Added the Mini Tutorial
      and Quick Start Summary (en) documents from the Wiki, improving the
      content and readability of the former. Formatted NEWS as Release Notes
      complete with a Table of Conents, one heading per release. Moved the
      Developer Guide into the main document catalog and provided a link
      from the developer document catalog back to the main one.
      (Ian Clatworthy, Sabin Iacob, Alexander Belchenko)


  API CHANGES:

    * The static convenience method ``BzrDir.create_repository``
      is deprecated.  Callers should instead create a ``BzrDir`` instance
      and call ``create_repository`` on that.  (Martin Pool)


bzr 0.90rc1 2007-08-14
----------------------

  BUGFIXES:

    * ``bzr init`` should connect to the remote location one time only.  We
      have been connecting several times because we forget to pass around the
      Transport object. This modifies ``BzrDir.create_branch_convenience``,
      so that we can give it the Transport we already have.
      (John Arbash Meinel, Vincent Ladeuil, #111702)

    * Get rid of sftp connection cache (get rid of the FTP one too).
      (Vincent Ladeuil, #43731)

    * bzr branch {local|remote} remote don't try to create a working tree
      anymore.
      (Vincent Ladeuil, #112173)

    * All identified multiple connections for a single bzr command have been
      fixed. See bzrlib/tests/commands directory.
      (Vincent Ladeuil)

    * ``bzr rm`` now does not insist on ``--force`` to delete files that
      have been renamed but not otherwise modified.  (Marius Kruger,
      #111664)

    * ``bzr selftest --bench`` no longer emits deprecation warnings
      (Lukáš Lalinský)

    * ``bzr status`` now honours FILE parameters for conflict lists
      (Aaron Bentley, #127606)

    * ``bzr checkout`` now honours -r when reconstituting a working tree.
      It also honours -r 0.  (Aaron Bentley, #127708)

    * ``bzr add *`` no more fails on Windows if working tree contains
      non-ascii file names. (Kuno Meyer, #127361)

    * allow ``easy_install bzr`` runs without fatal errors.
      (Alexander Belchenko, #125521)

    * Graph._filter_candidate_lca does not raise KeyError if a candidate
      is eliminated just before it would normally be examined.  (Aaron Bentley)

    * SMTP connection failures produce a nice message, not a traceback.
      (Aaron Bentley)

  IMPROVEMENTS:

    * Don't show "dots" progress indicators when run non-interactively, such
      as from cron.  (Martin Pool)

    * ``info`` now formats locations more nicely and lists "submit" and
      "public" branches (Aaron Bentley)

    * New ``pack`` command that will trigger database compression within
      the repository (Robert Collins)

    * Implement ``_KnitIndex._load_data`` in a pyrex extension. The pyrex
      version is approximately 2-3x faster at parsing a ``.kndx`` file.
      Which yields a measurable improvement for commands which have to
      read from the repository, such as a 1s => 0.75s improvement in
      ``bzr diff`` when there are changes to be shown.  (John Arbash Meinel)

    * Merge is now faster.  Depending on the scenario, it can be more than 2x
      faster. (Aaron Bentley)

    * Give a clearer warning, and allow ``python setup.py install`` to
      succeed even if pyrex is not available.
      (John Arbash Meinel)

    * ``DirState._read_dirblocks`` now has an optional Pyrex
      implementation. This improves the speed of any command that has to
      read the entire DirState. (``diff``, ``status``, etc, improve by
      about 10%).
      ``bisect_dirblocks`` has also been improved, which helps all
      ``_get_entry`` type calls (whenever we are searching for a
      particular entry in the in-memory DirState).
      (John Arbash Meinel)

    * ``bzr pull`` and ``bzr push`` no longer do a complete walk of the
      branch revision history for ui display unless -v is supplied.
      (Robert Collins)

    * ``bzr log -rA..B`` output shifted to the left margin if the log only
      contains merge revisions. (Kent Gibson)

    * The ``plugins`` command is now public with improved help.
      (Ian Clatworthy)

    * New bundle and merge directive formats are faster to generate, and

    * Annotate merge now works when there are local changes. (Aaron Bentley)

    * Commit now only shows the progress in terms of directories instead of
      entries. (Ian Clatworthy)

    * Fix ``KnitRepository.get_revision_graph`` to not request the graph 2
      times. This makes ``get_revision_graph`` 2x faster. (John Arbash
      Meinel)

    * Fix ``VersionedFile.get_graph()`` to avoid using
      ``set.difference_update(other)``, which has bad scaling when
      ``other`` is large. This improves ``VF.get_graph([version_id])`` for
      a 12.5k graph from 2.9s down to 200ms. (John Arbash Meinel)

    * The ``--lsprof-file`` option now generates output for KCacheGrind if
      the file starts with ``callgrind.out``. This matches the default file
      filtering done by KCacheGrind's Open Dialog. (Ian Clatworthy)

    * Fix ``bzr update`` to avoid an unnecessary
      ``branch.get_master_branch`` call, which avoids 1 extra connection
      to the remote server. (Partial fix for #128076, John Arbash Meinel)

    * Log errors from the smart server in the trace file, to make debugging
      test failures (and live failures!) easier.  (Andrew Bennetts)

    * The HTML version of the man page has been superceded by a more
      comprehensive manual called the Bazaar User Reference. This manual
      is completed generated from the online help topics. As part of this
      change, limited reStructuredText is now explicitly supported in help
      topics and command help with 'unnatural' markup being removed prior
      to display by the online help or inclusion in the man page.
      (Ian Clatworthy)

    * HTML documentation now use files extension ``*.html``
      (Alexander Belchenko)

    * The cache of ignore definitions is now cleared in WorkingTree.unlock()
      so that changes to .bzrignore aren't missed. (#129694, Daniel Watkins)

    * ``bzr selftest --strict`` fails if there are any missing features or
      expected test failures. (Daniel Watkins, #111914)

    * Link to registration survey added to README. (Ian Clatworthy)

    * Windows standalone installer show link to registration survey
      when installation finished. (Alexander Belchenko)

  LIBRARY API BREAKS:

    * Deprecated dictionary ``bzrlib.option.SHORT_OPTIONS`` removed.
      Options are now required to provide a help string and it must
      comply with the style guide by being one or more sentences with an
      initial capital and final period. (Martin Pool)

    * KnitIndex.get_parents now returns tuples. (Robert Collins)

    * Ancient unused ``Repository.text_store`` attribute has been removed.
      (Robert Collins)

    * The ``bzrlib.pack`` interface has changed to use tuples of bytestrings
      rather than just bytestrings, making it easier to represent multiple
      element names. As this interface was not used by any internal facilities
      since it was introduced in 0.18 no API compatibility is being preserved.
      The serialised form of these packs is identical with 0.18 when a single
      element tuple is in use. (Robert Collins)

  INTERNALS:

    * merge now uses ``iter_changes`` to calculate changes, which makes room for
      future performance increases.  It is also more consistent with other
      operations that perform comparisons, and reduces reliance on
      Tree.inventory.  (Aaron Bentley)

    * Refactoring of transport classes connected to a remote server.
      ConnectedTransport is a new class that serves as a basis for all
      transports needing to connect to a remote server.  transport.split_url
      have been deprecated, use the static method on the object instead. URL
      tests have been refactored too.
      (Vincent Ladeuil)

    * Better connection sharing for ConnectedTransport objects.
      transport.get_transport() now accepts a 'possible_transports' parameter.
      If a newly requested transport can share a connection with one of the
      list, it will.
      (Vincent Ladeuil)

    * Most functions now accept ``bzrlib.revision.NULL_REVISION`` to indicate
      the null revision, and consider using ``None`` for this purpose
      deprecated.  (Aaron Bentley)

    * New ``index`` module with abstract index functionality. This will be
      used during the planned changes in the repository layer. Currently the
      index layer provides a graph aware immutable index, a builder for the
      same index type to allow creating them, and finally a composer for
      such indices to allow the use of many indices in a single query. The
      index performance is not optimised, however the API is stable to allow
      development on top of the index. (Robert Collins)

    * ``bzrlib.dirstate.cmp_by_dirs`` can be used to compare two paths by
      their directory sections. This is equivalent to comparing
      ``path.split('/')``, only without having to split the paths.
      This has a Pyrex implementation available.
      (John Arbash Meinel)

    * New transport decorator 'unlistable+' which disables the list_dir
      functionality for testing.

    * Deprecated ``change_entry`` in transform.py. (Ian Clatworthy)

    * RevisionTree.get_weave is now deprecated.  Tree.plan_merge is now used
      for performing annotate-merge.  (Aaron Bentley)

    * New EmailMessage class to create email messages. (Adeodato Simó)

    * Unused functions on the private interface KnitIndex have been removed.
      (Robert Collins)

    * New ``knit.KnitGraphIndex`` which provides a ``KnitIndex`` layered on top
      of a ``index.GraphIndex``. (Robert Collins)

    * New ``knit.KnitVersionedFile.iter_parents`` method that allows querying
      the parents of many knit nodes at once, reducing round trips to the
      underlying index. (Robert Collins)

    * Graph now has an is_ancestor method, various bits use it.
      (Aaron Bentley)

    * The ``-Dhpss`` flag now includes timing information. As well as
      logging when a new connection is opened. (John Arbash Meinel)

    * ``bzrlib.pack.ContainerWriter`` now returns an offset, length tuple to
      callers when inserting data, allowing generation of readv style access
      during pack creation, without needing a separate pass across the output
      pack to gather such details. (Robert Collins)

    * ``bzrlib.pack.make_readv_reader`` allows readv based access to pack
      files that are stored on a transport. (Robert Collins)

    * New ``Repository.has_same_location`` method that reports if two
      repository objects refer to the same repository (although with some risk
      of false negatives).  (Andrew Bennetts)

    * InterTree.compare now passes require_versioned on correctly.
      (Marius Kruger)

    * New methods on Repository - ``start_write_group``,
      ``commit_write_group``, ``abort_write_group`` and ``is_in_write_group`` -
      which provide a clean hook point for transactional Repositories - ones
      where all the data for a fetch or commit needs to be made atomically
      available in one step. This allows the write lock to remain while making
      a series of data insertions.  (e.g. data conversion). (Robert Collins)

    * In ``bzrlib.knit`` the internal interface has been altered to use
      3-tuples (index, pos, length) rather than two-tuples (pos, length) to
      describe where data in a knit is, allowing knits to be split into
      many files. (Robert Collins)

    * ``bzrlib.knit._KnitData`` split into cache management and physical access
      with two access classes - ``_PackAccess`` and ``_KnitAccess`` defined.
      The former provides access into a .pack file, and the latter provides the
      current production repository form of .knit files. (Robert Collins)

  TESTING:

    * Remove selftest ``--clean-output``, ``--numbered-dirs`` and
      ``--keep-output`` options, which are obsolete now that tests
      are done within directories in $TMPDIR.  (Martin Pool)

    * The SSH_AUTH_SOCK environment variable is now reset to avoid
      interaction with any running ssh agents.  (Jelmer Vernooij, #125955)

    * run_bzr_subprocess handles parameters the same way as run_bzr:
      either a string or a list of strings should be passed as the first
      parameter.  Varargs-style parameters are deprecated. (Aaron Bentley)


bzr 0.18  2007-07-17
--------------------

  BUGFIXES:

    * Fix 'bzr add' crash under Win32 (Kuno Meyer)


bzr 0.18rc1  2007-07-10
-----------------------

  BUGFIXES:

    * Do not suppress pipe errors, etc. in non-display commands
      (Alexander Belchenko, #87178)

    * Display a useful error message when the user requests to annotate
      a file that is not present in the specified revision.
      (James Westby, #122656)

    * Commands that use status flags now have a reference to 'help
      status-flags'.  (Daniel Watkins, #113436)

    * Work around python-2.4.1 inhability to correctly parse the
      authentication header.
      (Vincent Ladeuil, #121889)

    * Use exact encoding for merge directives. (Adeodato Simó, #120591)

    * Fix tempfile permissions error in smart server tar bundling under
      Windows. (Martin _, #119330)

    * Fix detection of directory entries in the inventory. (James Westby)

    * Fix handling of http code 400: Bad Request When issuing too many ranges.
      (Vincent Ladeuil, #115209)

    * Issue a CONNECT request when connecting to an https server
      via a proxy to enable SSL tunneling.
      (Vincent Ladeuil, #120678)

    * Fix ``bzr log -r`` to support selecting merge revisions, both
      individually and as part of revision ranges.
      (Kent Gibson, #4663)

    * Don't leave cruft behind when failing to acquire a lockdir.
      (Martin Pool, #109169)

    * Don't use the '-f' strace option during tests.
      (Vincent Ladeuil, #102019).

    * Warn when setting ``push_location`` to a value that will be masked by
      locations.conf.  (Aaron Bentley, #122286)

    * Fix commit ordering in corner case (Aaron Bentley, #94975)

    *  Make annotate behave in a non-ASCII world (Adeodato Simó).

  IMPROVEMENTS:

    * The --lsprof-file option now dumps a text rendering of the profiling
      information if the filename ends in ".txt". It will also convert the
      profiling information to a format suitable for KCacheGrind if the
      output filename ends in ".callgrind". Fixes to the lsprofcalltree
      conversion process by Jean Paul Calderone and Itamar were also merged.
      See http://ddaa.net/blog/python/lsprof-calltree. (Ian Clatworthy)

    * ``info`` now defaults to non-verbose mode, displaying only paths and
      abbreviated format info.  ``info -v`` displays all the information
      formerly displayed by ``info``.  (Aaron Bentley, Adeodato Simó)

    * ``bzr missing`` now has better option names ``--this`` and ``--other``.
      (Elliot Murphy)

    * The internal ``weave-list`` command has become ``versionedfile-list``,
      and now lists knits as well as weaves.  (Aaron Bentley)

    * Automatic merge base selection uses a faster algorithm that chooses
      better bases in criss-cross merge situations (Aaron Bentley)

    * Progress reporting in ``commit`` has been improved. The various logical
      stages are now reported on as follows, namely:

      * Collecting changes [Entry x/y] - Stage n/m
      * Saving data locally - Stage n/m
      * Uploading data to master branch - Stage n/m
      * Updating the working tree - Stage n/m
      * Running post commit hooks - Stage n/m

      If there is no master branch, the 3rd stage is omitted and the total
      number of stages is adjusted accordingly.

      Each hook that is run after commit is listed with a name (as hooks
      can be slow it is useful feedback).
      (Ian Clatworthy, Robert Collins)

    * Various operations that are now faster due to avoiding unnecessary
      topological sorts. (Aaron Bentley)

    * Make merge directives robust against broken bundles. (Aaron Bentley)

    * The lsprof filename note is emitted via trace.note(), not standard
      output.  (Aaron Bentley)

    * ``bzrlib`` now exports explicit API compatibility information to assist
      library users and plugins. See the ``bzrlib.api`` module for details.
      (Robert Collins)

    * Remove unnecessary lock probes when acquiring a lockdir.
      (Martin Pool)

    * ``bzr --version`` now shows the location of the bzr log file, which
      is especially useful on Windows.  (Martin Pool)

    * -D now supports hooks to get debug tracing of hooks (though its currently
      minimal in nature). (Robert Collins)

    * Long log format reports deltas on merge revisions.
      (John Arbash Meinel, Kent Gibson)

    * Make initial push over ftp more resilient. (John Arbash Meinel)

    * Print a summary of changes for update just like pull does.
      (Daniel Watkins, #113990)

    * Add a -Dhpss option to trace smart protocol requests and responses.
      (Andrew Bennetts)

  LIBRARY API BREAKS:

    * Testing cleanups -
      ``bzrlib.repository.RepositoryTestProviderAdapter`` has been moved
      to ``bzrlib.tests.repository_implementations``;
      ``bzrlib.repository.InterRepositoryTestProviderAdapter`` has been moved
      to ``bzrlib.tests.interrepository_implementations``;
      ``bzrlib.transport.TransportTestProviderAdapter`` has moved to
      ``bzrlib.tests.test_transport_implementations``.
      ``bzrlib.branch.BranchTestProviderAdapter`` has moved to
      ``bzrlib.tests.branch_implementations``.
      ``bzrlib.bzrdir.BzrDirTestProviderAdapter`` has moved to
      ``bzrlib.tests.bzrdir_implementations``.
      ``bzrlib.versionedfile.InterVersionedFileTestProviderAdapter`` has moved
      to ``bzrlib.tests.interversionedfile_implementations``.
      ``bzrlib.store.revision.RevisionStoreTestProviderAdapter`` has moved to
      ``bzrlib.tests.revisionstore_implementations``.
      ``bzrlib.workingtree.WorkingTreeTestProviderAdapter`` has moved to
      ``bzrlib.tests.workingtree_implementations``.
      These changes are an API break in the testing infrastructure only.
      (Robert Collins)

    * Relocate TestCaseWithRepository to be more central. (Robert Collins)

    * ``bzrlib.add.smart_add_tree`` will no longer perform glob expansion on
      win32. Callers of the function should do this and use the new
      ``MutableTree.smart_add`` method instead. (Robert Collins)

    * ``bzrlib.add.glob_expand_for_win32`` is now
      ``bzrlib.win32utils.glob_expand``.  (Robert Collins)

    * ``bzrlib.add.FastPath`` is now private and moved to
      ``bzrlib.mutabletree._FastPath``. (Robert Collins, Martin Pool)

    * ``LockDir.wait`` removed.  (Martin Pool)

    * The ``SmartServer`` hooks API has changed for the ``server_started`` and
      ``server_stopped`` hooks. The first parameter is now an iterable of
      backing URLs rather than a single URL. This is to reflect that many
      URLs may map to the external URL of the server. E.g. the server interally
      may have a chrooted URL but also the local file:// URL will be at the
      same location. (Robert Collins)

  INTERNALS:

    * New SMTPConnection class to unify email handling.  (Adeodato Simó)

    * Fix documentation of BzrError. (Adeodato Simó)

    * Make BzrBadParameter an internal error. (Adeodato Simó)

    * Remove use of 'assert False' to raise an exception unconditionally.
      (Martin Pool)

    * Give a cleaner error when failing to decode knit index entry.
      (Martin Pool)

    * TreeConfig would mistakenly search the top level when asked for options
      from a section. It now respects the section argument and only
      searches the specified section. (James Westby)

    * Improve ``make api-docs`` output. (John Arbash Meinel)

    * Use os.lstat rather than os.stat for osutils.make_readonly and
      osutils.make_writeable. This makes the difftools plugin more
      robust when dangling symlinks are found. (Elliot Murphy)

    * New ``-Dlock`` option to log (to ~/.bzr.log) information on when
      lockdirs are taken or released.  (Martin Pool)

    * ``bzrlib`` Hooks are now nameable using ``Hooks.name_hook``. This
      allows a nicer UI when hooks are running as the current hook can
      be displayed. (Robert Collins)

    * ``Transport.get`` has had its interface made more clear for ease of use.
      Retrieval of a directory must now fail with either 'PathError' at open
      time, or raise 'ReadError' on a read. (Robert Collins)

    * New method ``_maybe_expand_globs`` on the ``Command`` class for
      dealing with unexpanded glob lists - e.g. on the win32 platform. This
      was moved from ``bzrlib.add._prepare_file_list``. (Robert Collins)

    * ``bzrlib.add.smart_add`` and ``bzrlib.add.smart_add_tree`` are now
      deprecated in favour of ``MutableTree.smart_add``. (Robert Collins,
      Martin Pool)

    * New method ``external_url`` on Transport for obtaining the url to
      hand to external processes. (Robert Collins)

    * Teach windows installers to build pyrex/C extensions.
      (Alexander Belchenko)

  TESTING:

    * Removed the ``--keep-output`` option from selftest and clean up test
      directories as they're used.  This reduces the IO load from
      running the test suite and cuts the time by about half.
      (Andrew Bennetts, Martin Pool)

    * Add scenarios as a public attribute on the TestAdapter classes to allow
      modification of the generated scenarios before adaption and easier
      testing. (Robert Collins)

    * New testing support class ``TestScenarioApplier`` which multiplies
      out a single teste by a list of supplied scenarios. (RobertCollins)

    * Setting ``repository_to_test_repository`` on a repository_implementations
      test will cause it to be called during repository creation, allowing the
      testing of repository classes which are not based around the Format
      concept. For example a repository adapter can be tested in this manner,
      by altering the repository scenarios to include a scenario that sets this
      attribute during the test parameterisation in
      ``bzrlib.tests.repository.repository_implementations``. (Robert Collins)

    * Clean up many of the APIs for blackbox testing of Bazaar.  The standard
      interface is now self.run_bzr.  The command to run can be passed as
      either a list of parameters, a string containing the command line, or
      (deprecated) varargs parameters.  (Martin Pool)

    * The base TestCase now isolates tests from -D parameters by clearing
      ``debug.debug_flags`` and restores it afterwards. (Robert Collins)

    * Add a relpath parameter to get_transport methods in test framework to
      avoid useless cloning.
      (Vincent Ladeuil, #110448)


bzr 0.17  2007-06-18
--------------------

  BUGFIXES:

    * Fix crash of commit due to wrong lookup of filesystem encoding.
      (Colin Watson, #120647)

    * Revert logging just to stderr in commit as broke unicode filenames.
      (Aaron Bentley, Ian Clatworthy, #120930)


bzr 0.17rc1  2007-06-12
-----------------------

  NOTES WHEN UPGRADING:

    * The kind() and is_executable() APIs on the WorkingTree interface no
      longer implicitly (read) locks and unlocks the tree. This *might*
      impact some plug-ins and tools using this part of the API. If you find
      an issue that may be caused by this change, please let us know,
      particularly the plug-in/tool maintainer. If encountered, the API
      fix is to surround kind() and is_executable() calls with lock_read()
      and unlock() like so::

        work_tree.lock_read()
        try:
            kind = work_tree.kind(...)
        finally:
            work_tree.unlock()

  INTERNALS:
    * Rework of LogFormatter API to provide beginning/end of log hooks and to
      encapsulate the details of the revision to be logged in a LogRevision
      object.
      In long log formats, merge revision ids are only shown when --show-ids
      is specified, and are labelled "revision-id:", as per mainline
      revisions, instead of "merged:". (Kent Gibson)

    * New ``BranchBuilder`` API which allows the construction of particular
      histories quickly. Useful for testing and potentially other applications
      too. (Robert Collins)

  IMPROVEMENTS:

    * There are two new help topics, working-trees and repositories that
      attempt to explain these concepts. (James Westby, John Arbash Meinel,
      Aaron Bentley)

    * Added ``bzr log --limit`` to report a limited number of revisions.
      (Kent Gibson, #3659)

    * Revert does not try to preserve file contents that were originally
      produced by reverting to a historical revision.  (Aaron Bentley)

    * ``bzr log --short`` now includes ``[merge]`` for revisions which
      have more than one parent. This is a small improvement to help
      understanding what changes have occurred
      (John Arbash Meinel, #83887)

    * TreeTransform avoids many renames when contructing large trees,
      improving speed.  3.25x speedups have been observed for construction of
      kernel-sized-trees, and checkouts are 1.28x faster.  (Aaron Bentley)

    * Commit on large trees is now faster. In my environment, a commit of
      a small change to the Mozilla tree (55k files) has dropped from
      66 seconds to 32 seconds. For a small tree of 600 files, commit of a
      small change is 33% faster. (Ian Clatworthy)

    * New --create-prefix option to bzr init, like for push.  (Daniel Watkins,
      #56322)

  BUGFIXES:

    * ``bzr push`` should only connect to the remote location one time.
      We have been connecting 3 times because we forget to pass around
      the Transport object. This adds ``BzrDir.clone_on_transport()``, so
      that we can pass in the Transport that we already have.
      (John Arbash Meinel, #75721)

    * ``DirState.set_state_from_inventory()`` needs to properly order
      based on split paths, not just string paths.
      (John Arbash Meinel, #115947)

    * Let TestUIFactoy encode the password prompt with its own stdout.
      (Vincent Ladeuil, #110204)

    * pycurl should take use the range header that takes the range hint
      into account.
      (Vincent Ladeuil, #112719)

    * WorkingTree4.get_file_sha1 no longer raises an exception when invoked
      on a missing file.  (Aaron Bentley, #118186)

    * WorkingTree.remove works correctly with tree references, and when pwd is
      not the tree root. (Aaron Bentley)

    * Merge no longer fails when a file is renamed in one tree and deleted
      in the other. (Aaron Bentley, #110279)

    * ``revision-info`` now accepts dotted revnos, doesn't require a tree,
      and defaults to the last revision (Matthew Fuller, #90048)

    * Tests no longer fail when BZR_REMOTE_PATH is set in the environment.
      (Daniel Watkins, #111958)

    * ``bzr branch -r revid:foo`` can be used to branch any revision in
      your repository. (Previously Branch6 only supported revisions in your
      mainline). (John Arbash Meinel, #115343)

bzr 0.16  2007-05-07
--------------------

  BUGFIXES:

    * Handle when you have 2 directories with similar names, but one has a
      hyphen. (``'abc'`` versus ``'abc-2'``). The WT4._iter_changes
      iterator was using direct comparison and ``'abc/a'`` sorts after
      ``'abc-2'``, but ``('abc', 'a')`` sorts before ``('abc-2',)``.
      (John Arbash Meinel, #111227)

    * Handle when someone renames a file on disk without telling bzr.
      Previously we would report the first file as missing, but not show
      the new unknown file. (John Arbash Meinel, #111288)

    * Avoid error when running hooks after pulling into or pushing from
      a branch bound to a smartserver branch.  (Martin Pool, #111968)

  IMPROVEMENTS:

    * Move developer documentation to doc/developers/. This reduces clutter in
      the root of the source tree and allows HACKING to be split into multiple
      files. (Robert Collins, Alexander Belchenko)

    * Clean up the ``WorkingTree4._iter_changes()`` internal loops as well as
      ``DirState.update_entry()``. This optimizes the core logic for ``bzr
      diff`` and ``bzr status`` significantly improving the speed of
      both. (John Arbash Meinel)

bzr 0.16rc2  2007-04-30
-----------------------

  BUGFIXES:

    * Handle the case when you delete a file, and then rename another file
      on top of it. Also handle the case of ``bzr rm --keep foo``. ``bzr
      status`` should show the removed file and an unknown file in its
      place. (John Arbash Meinel, #109993)

    * Bundles properly read and write revision properties that have an
      empty value. And when the value is not ASCII.
      (John Arbash Meinel, #109613)

    * Fix the bzr commit message to be in text mode.
      (Alexander Belchenko, #110901)

    * Also handle when you rename a file and create a file where it used
      to be. (John Arbash Meinel, #110256)

    * ``WorkingTree4._iter_changes`` should not descend into unversioned
      directories. (John Arbash Meinel, #110399)

bzr 0.16rc1  2007-04-26
-----------------------

  NOTES WHEN UPGRADING:

    * ``bzr remove`` and ``bzr rm`` will now remove the working file, if
      it could be recovered again.
      This has been done for consistency with svn and the unix rm command.
      The old ``remove`` behaviour has been retained in the new option
      ``bzr remove --keep``, which will just stop versioning the file,
      but not delete it.
      ``bzr remove --force`` have been added which will always delete the
      files.
      ``bzr remove`` is also more verbose.
      (Marius Kruger, #82602)

  IMPROVEMENTS:

    * Merge directives can now be supplied as input to `merge` and `pull`,
      like bundles can.  (Aaron Bentley)

    * Sending the SIGQUIT signal to bzr, which can be done on Unix by
      pressing Control-Backslash, drops bzr into a debugger.  Type ``'c'``
      to continue.  This can be disabled by setting the environment variable
      ``BZR_SIGQUIT_PDB=0``.  (Martin Pool)

    * selftest now supports --list-only to list tests instead of running
      them. (Ian Clatworthy)

    * selftest now supports --exclude PATTERN (or -x PATTERN) to exclude
      tests with names that match that regular expression.
      (Ian Clatworthy, #102679)

    * selftest now supports --randomize SEED to run tests in a random order.
      SEED is typically the value 'now' meaning 'use the current time'.
      (Ian Clatworthy, #102686)

    * New option ``--fixes`` to commit, which stores bug fixing annotations as
      revision properties. Built-in support for Launchpad, Debian, Trac and
      Bugzilla bug trackers. (Jonathan Lange, James Henstridge, Robert Collins)

    * New API, ``bzrlib.bugtracker.tracker_registry``, for adding support for
      other bug trackers to ``fixes``. (Jonathan Lange, James Henstridge,
      Robert Collins)

    * ``selftest`` has new short options ``-f`` and ``-1``.  (Martin
      Pool)

    * ``bzrlib.tsort.MergeSorter`` optimizations. Change the inner loop
      into using local variables instead of going through ``self._var``.
      Improves the time to ``merge_sort`` a 10k revision graph by
      approximately 40% (~700->400ms).  (John Arbash Meinel)

    * ``make docs`` now creates a man page at ``man1/bzr.1`` fixing bug 107388.
      (Robert Collins)

    * ``bzr help`` now provides cross references to other help topics using
      the _see_also facility on command classes. Likewise the bzr_man
      documentation, and the bzr.1 man page also include this information.
      (Robert Collins)

    * Tags are now included in logs, that use the long log formatter.
      (Erik Bågfors, Alexander Belchenko)

    * ``bzr help`` provides a clearer message when a help topic cannot be
      found. (Robert Collins, #107656)

    * ``bzr help`` now accepts optional prefixes for command help. The help
      for all commands can now be found at ``bzr help commands/COMMANDNAME``
      as well as ``bzr help COMMANDNAME`` (which only works for commands
      where the name is not the same as a more general help topic).
      (Robert Collins)

    * ``bzr help PLUGINNAME`` will now return the module docstring from the
      plugin PLUGINNAME. (Robert Collins, #50408)

    * New help topic ``urlspec`` which lists the availables transports.
      (Goffredo Baroncelli)

    * doc/server.txt updated to document the default bzr:// port
      and also update the blurb about the hpss' current status.
      (Robert Collins, #107125).

    * ``bzr serve`` now listens on interface 0.0.0.0 by default, making it
      serve out to the local LAN (and anyone in the world that can reach the
      machine running ``bzr serve``. (Robert Collins, #98918)

    * A new smart server protocol version has been added.  It prefixes requests
      and responses with an explicit version identifier so that future protocol
      revisions can be dealt with gracefully.  (Andrew Bennetts, Robert Collins)

    * The bzr protocol version 2 indicates success or failure in every response
      without depending on particular commands encoding that consistently,
      allowing future client refactorings to be much more robust about error
      handling. (Robert Collins, Martin Pool, Andrew Bennetts)

    * The smart protocol over HTTP client has been changed to always post to the
      same ``.bzr/smart`` URL under the original location when it can.  This allows
      HTTP servers to only have to pass URLs ending in .bzr/smart to the smart
      server handler, and not arbitrary ``.bzr/*/smart`` URLs.  (Andrew Bennetts)

    * digest authentication is now supported for proxies and HTTP by the urllib
      based http implementation. Tested against Apache 2.0.55 and Squid
      2.6.5. Basic and digest authentication are handled coherently for HTTP
      and proxy: if the user is provided in the url (bzr command line for HTTP,
      proxy environment variables for proxies), the password is prompted for
      (only once). If the password is provided, it is taken into account. Once
      the first authentication is successful, all further authentication
      roundtrips are avoided by preventively setting the right authentication
      header(s).
      (Vincent Ladeuil).

  INTERNALS:

    * bzrlib API compatability with 0.8 has been dropped, cleaning up some
      code paths. (Robert Collins)

    * Change the format of chroot urls so that they can be safely manipulated
      by generic url utilities without causing the resulting urls to have
      escaped the chroot. A side effect of this is that creating a chroot
      requires an explicit action using a ChrootServer.
      (Robert Collins, Andrew Bennetts)

    * Deprecate ``Branch.get_root_id()`` because branches don't have root ids,
      rather than fixing bug #96847.  (Aaron Bentley)

    * ``WorkingTree.apply_inventory_delta`` provides a better alternative to
      ``WorkingTree._write_inventory``.  (Aaron Bentley)

    * Convenience method ``TestCase.expectFailure`` ensures that known failures
      do not silently pass.  (Aaron Bentley)

    * ``Transport.local_abspath`` now raises ``NotLocalUrl`` rather than
      ``TransportNotPossible``. (Martin Pool, Ian Clatworthy)

    * New SmartServer hooks facility. There are two initial hooks documented
      in ``bzrlib.transport.smart.SmartServerHooks``. The two initial hooks allow
      plugins to execute code upon server startup and shutdown.
      (Robert Collins).

    * SmartServer in standalone mode will now close its listening socket
      when it stops, rather than waiting for garbage collection. This primarily
      fixes test suite hangs when a test tries to connect to a shutdown server.
      It may also help improve behaviour when dealing with a server running
      on a specific port (rather than dynamically assigned ports).
      (Robert Collins)

    * Move most SmartServer code into a new package, bzrlib/smart.
      bzrlib/transport/remote.py contains just the Transport classes that used
      to be in bzrlib/transport/smart.py.  (Andrew Bennetts)

    * urllib http implementation avoid roundtrips associated with
      401 (and 407) errors once the authentication succeeds.
      (Vincent Ladeuil).

    * urlib http now supports querying the user for a proxy password if
      needed. Realm is shown in the prompt for both HTTP and proxy
      authentication when the user is required to type a password.
      (Vincent Ladeuil).

    * Renamed SmartTransport (and subclasses like SmartTCPTransport) to
      RemoteTransport (and subclasses to RemoteTCPTransport, etc).  This is more
      consistent with its new home in ``bzrlib/transport/remote.py``, and because
      it's not really a "smart" transport, just one that does file operations
      via remote procedure calls.  (Andrew Bennetts)

    * The ``lock_write`` method of ``LockableFiles``, ``Repository`` and
      ``Branch`` now accept a ``token`` keyword argument, so that separate
      instances of those objects can share a lock if it has the right token.
      (Andrew Bennetts, Robert Collins)

    * New method ``get_branch_reference`` on ``BzrDir`` allows the detection of
      branch references - which the smart server component needs.

    * The Repository API ``make_working_trees`` is now permitted to return
      False when ``set_make_working_trees`` is not implemented - previously
      an unimplemented ``set_make_working_trees`` implied the result True
      from ``make_working_trees``. This has been changed to accomodate the
      smart server, where it does not make sense (at this point) to ever
      make working trees by default. (Robert Collins)

    * Command objects can now declare related help topics by having _see_also
      set to a list of related topic. (Robert Collins)

    * ``bzrlib.help`` now delegates to the Command class for Command specific
      help. (Robert Collins)

    * New class ``TransportListRegistry``, derived from the Registry class, which
      simplifies tracking the available Transports. (Goffredo Baroncelli)

    * New function ``Branch.get_revision_id_to_revno_map`` which will
      return a dictionary mapping revision ids to dotted revnos. Since
      dotted revnos are defined in the context of the branch tip, it makes
      sense to generate them from a ``Branch`` object.
      (John Arbash Meinel)

    * Fix the 'Unprintable error' message display to use the repr of the
      exception that prevented printing the error because the str value
      for it is often not useful in debugging (e.g. KeyError('foo') has a
      str() of 'foo' but a repr of 'KeyError('foo')' which is much more
      useful. (Robert Collins)

    * ``urlutils.normalize_url`` now unescapes unreserved characters, such as "~".
      (Andrew Bennetts)

  BUGFIXES:

    * Don't fail bundle selftest if email has 'two' embedded.
      (Ian Clatworthy, #98510)

    * Remove ``--verbose`` from ``bzr bundle``. It didn't work anyway.
      (Robert Widhopf-Fenk, #98591)

    * Remove ``--basis`` from the checkout/branch commands - it didn't work
      properly and is no longer beneficial.
      (Robert Collins, #53675, #43486)

    * Don't produce encoding error when adding duplicate files.
      (Aaron Bentley)

    * Fix ``bzr log <file>`` so it only logs the revisions that changed
      the file, and does it faster.
      (Kent Gibson, John Arbash Meinel, #51980, #69477)

    * Fix ``InterDirstateTre._iter_changes`` to handle when we come across
      an empty versioned directory, which now has files in it.
      (John Arbash Meinel, #104257)

    * Teach ``common_ancestor`` to shortcut when the tip of one branch is
      inside the ancestry of the other. Saves a lot of graph processing
      (with an ancestry of 16k revisions, ``bzr merge ../already-merged``
      changes from 2m10s to 13s).  (John Arbash Meinel, #103757)

    * Fix ``show_diff_trees`` to handle the case when a file is modified,
      and the containing directory is renamed. (The file path is different
      in this versus base, but it isn't marked as a rename).
      (John Arbash Meinel, #103870)

    * FTP now works even when the FTP server does not support atomic rename.
      (Aaron Bentley, #89436)

    * Correct handling in bundles and merge directives of timezones with
      that are not an integer number of hours offset from UTC.  Always
      represent the epoch time in UTC to avoid problems with formatting
      earlier times on win32.  (Martin Pool, Alexander Belchenko, John
      Arbash Meinel)

    * Typo in the help for ``register-branch`` fixed. (Robert Collins, #96770)

    * "dirstate" and "dirstate-tags" formats now produce branches compatible
      with old versions of bzr. (Aaron Bentley, #107168))

    * Handle moving a directory when children have been added, removed,
      and renamed. (John Arbash Meinel, #105479)

    * Don't preventively use basic authentication for proxy before receiving a
      407 error. Otherwise people willing to use other authentication schemes
      may expose their password in the clear (or nearly). This add one
      roundtrip in case basic authentication should be used, but plug the
      security hole.
      (Vincent Ladeuil)

    * Handle http and proxy digest authentication.
      (Vincent Ladeuil, #94034).

  TESTING:

    * Added ``bzrlib.strace.strace`` which will strace a single callable and
      return a StraceResult object which contains just the syscalls involved
      in running it. (Robert Collins)

    * New test method ``reduceLockdirTimeout`` to drop the default (ui-centric)
      default time down to one suitable for tests. (Andrew Bennetts)

    * Add new ``vfs_transport_factory`` attribute on tests which provides the
      common vfs backing for both the readonly and readwrite transports.
      This allows the RemoteObject tests to back onto local disk or memory,
      and use the existing ``transport_server`` attribute all tests know about
      to be the smart server transport. This in turn allows tests to
      differentiate between 'transport to access the branch', and
      'transport which is a VFS' - which matters in Remote* tests.
      (Robert Collins, Andrew Bennetts)

    * The ``make_branch_and_tree`` method for tests will now create a
      lightweight checkout for the tree if the ``vfs_transport_factory`` is not
      a LocalURLServer. (Robert Collins, Andrew Bennetts)

    * Branch implementation tests have been audited to ensure that all urls
      passed to Branch APIs use proper urls, except when local-disk paths
      are intended. This is so that tests correctly access the test transport
      which is often not equivalent to local disk in Remote* tests. As part
      of this many tests were adjusted to remove dependencies on local disk
      access.
      (Robert Collins, Andrew Bennetts)

    * Mark bzrlib.tests and bzrlib.tests.TestUtil as providing assertFOO helper
      functions by adding a ``__unittest`` global attribute. (Robert Collins,
      Andrew Bennetts, Martin Pool, Jonathan Lange)

    * Refactored proxy and authentication handling to simplify the
      implementation of new auth schemes for both http and proxy.
      (Vincent Ladeuil)

bzr 0.15 2007-04-01
-------------------

  BUGFIXES:

    * Handle incompatible repositories as a user issue when fetching.
      (Aaron Bentley)

    * Don't give a recommendation to upgrade when branching or
      checking out a branch that contains an old-format working tree.
      (Martin Pool)

bzr 0.15rc3  2007-03-26
-----------------------

  CHANGES:

    * A warning is now displayed when opening working trees in older
      formats, to encourage people to upgrade to WorkingTreeFormat4.
      (Martin Pool)

  IMPROVEMENTS:

    * HTTP redirections are now taken into account when a branch (or a
      bundle) is accessed for the first time. A message is issued at each
      redirection to inform the user. In the past, http redirections were
      silently followed for each request which significantly degraded the
      performances. The http redirections are not followed anymore by
      default, instead a RedirectRequested exception is raised. For bzrlib
      users needing to follow http redirections anyway,
      ``bzrlib.transport.do_catching_redirections`` provide an easy transition
      path.  (vila)

  INTERNALS:

    * Added ``ReadLock.temporary_write_lock()`` to allow upgrading an OS read
      lock to an OS write lock. Linux can do this without unlocking, Win32
      needs to unlock in between. (John Arbash Meinel)

    * New parameter ``recommend_upgrade`` to ``BzrDir.open_workingtree``
      to silence (when false) warnings about opening old formats.
      (Martin Pool)

    * Fix minor performance regression with bzr-0.15 on pre-dirstate
      trees. (We were reading the working inventory too many times).
      (John Arbash Meinel)

    * Remove ``Branch.get_transaction()`` in favour of a simple cache of
      ``revision_history``.  Branch subclasses should override
      ``_gen_revision_history`` rather than ``revision_history`` to make use of
      this cache, and call ``_clear_revision_history_cache`` and
      ``_cache_revision_history`` at appropriate times. (Andrew Bennetts)

  BUGFIXES:

    * Take ``smtp_server`` from user config into account.
      (vila, #92195)

    * Restore Unicode filename handling for versioned and unversioned files.
      (John Arbash Meinel, #92608)

    * Don't fail during ``bzr commit`` if a file is marked removed, and
      the containing directory is auto-removed.  (John Arbash Meinel, #93681)

    * ``bzr status FILENAME`` failed on Windows because of an uncommon
      errno. (``ERROR_DIRECTORY == 267 != ENOTDIR``).
      (Wouter van Heyst, John Arbash Meinel, #90819)

    * ``bzr checkout source`` should create a local branch in the same
      format as source. (John Arbash Meinel, #93854)

    * ``bzr commit`` with a kind change was failing to update the
      last-changed-revision for directories.  The
      InventoryDirectory._unchanged only looked at the ``parent_id`` and name,
      ignoring the fact that the kind could have changed, too.
      (John Arbash Meinel, #90111)

    * ``bzr mv dir/subdir other`` was incorrectly updating files inside
      the directory. So that there was a chance it would break commit,
      etc. (John Arbash Meinel, #94037)

    * Correctly handles mutiple permanent http redirections.
      (vila, #88780)

bzr 0.15rc2  2007-03-14
-----------------------

  NOTES WHEN UPGRADING:

    * Release 0.15rc2 of bzr changes the ``bzr init-repo`` command to
      default to ``--trees`` instead of ``--no-trees``.
      Existing shared repositories are not affected.

  IMPROVEMENTS:

    * New ``merge-directive`` command to generate machine- and human-readable
      merge requests.  (Aaron Bentley)

    * New ``submit:`` revision specifier makes it easy to diff against the
      common ancestor with the submit location (Aaron Bentley)

    * Added support for Putty's SSH implementation. (Dmitry Vasiliev)

    * Added ``bzr status --versioned`` to report only versioned files,
      not unknowns. (Kent Gibson)

    * Merge now autodetects the correct line-ending style for its conflict
      markers.  (Aaron Bentley)

  INTERNALS:

    * Refactored SSH vendor registration into SSHVendorManager class.
      (Dmitry Vasiliev)

  BUGFIXES:

    * New ``--numbered-dirs`` option to ``bzr selftest`` to use
      numbered dirs for TestCaseInTempDir. This is default behavior
      on Windows. Anyone can force named dirs on Windows
      with ``--no-numbered-dirs``. (Alexander Belchenko)

    * Fix ``RevisionSpec_revid`` to handle the Unicode strings passed in
      from the command line. (Marien Zwart, #90501)

    * Fix ``TreeTransform._iter_changes`` when both the source and
      destination are missing. (Aaron Bentley, #88842)

    * Fix commit of merges with symlinks in dirstate trees.
      (Marien Zwart)

    * Switch the ``bzr init-repo`` default from --no-trees to --trees.
      (Wouter van Heyst, #53483)


bzr 0.15rc1  2007-03-07
-----------------------

  SURPRISES:

    * The default disk format has changed. Please run 'bzr upgrade' in your
      working trees to upgrade. This new default is compatible for network
      operations, but not for local operations. That is, if you have two
      versions of bzr installed locally, after upgrading you can only use the
      bzr 0.15 version. This new default does not enable tags or nested-trees
      as they are incompatible with bzr versions before 0.15 over the network.

    * For users of bzrlib: Two major changes have been made to the working tree
      api in bzrlib. The first is that many methods and attributes, including
      the inventory attribute, are no longer valid for use until one of
      ``lock_read``/``lock_write``/``lock_tree_write`` has been called,
      and become invalid again after unlock is called. This has been done
      to improve performance and correctness as part of the dirstate
      development.
      (Robert Collins, John A Meinel, Martin Pool, and others).

    * For users of bzrlib: The attribute 'tree.inventory' should be considered
      readonly. Previously it was possible to directly alter this attribute, or
      its contents, and have the tree notice this. This has been made
      unsupported - it may work in some tree formats, but in the newer dirstate
      format such actions will have no effect and will be ignored, or even
      cause assertions. All operations possible can still be carried out by a
      combination of the tree API, and the bzrlib.transform API. (Robert
      Collins, John A Meinel, Martin Pool, and others).

  IMPROVEMENTS:

    * Support for OS Windows 98. Also .bzr.log on any windows system
      saved in My Documents folder. (Alexander Belchenko)

    * ``bzr mv`` enhanced to support already moved files.
      In the past the mv command would have failed if the source file doesn't
      exist. In this situation ``bzr mv`` would now detect that the file has
      already moved and update the repository accordingly, if the target file
      does exist.
      A new option ``--after`` has been added so that if two files already
      exist, you could notify Bazaar that you have moved a (versioned) file
      and replaced it with another. Thus in this case ``bzr move --after``
      will only update the Bazaar identifier.
      (Steffen Eichenberg, Marius Kruger)

    * ``ls`` now works on treeless branches and remote branches.
      (Aaron Bentley)

    * ``bzr help global-options`` describes the global options.
      (Aaron Bentley)

    * ``bzr pull --overwrite`` will now correctly overwrite checkouts.
      (Robert Collins)

    * Files are now allowed to change kind (e.g. from file to symlink).
      Supported by ``commit``, ``revert`` and ``status``
      (Aaron Bentley)

    * ``inventory`` and ``unknowns`` hidden in favour of ``ls``
      (Aaron Bentley)

    * ``bzr help checkouts`` descibes what checkouts are and some possible
      uses of them. (James Westby, Aaron Bentley)

    * A new ``-d`` option to push, pull and merge overrides the default
      directory.  (Martin Pool)

    * Branch format 6: smaller, and potentially faster than format 5.  Supports
      ``append_history_only`` mode, where the log view and revnos do not change,
      except by being added to.  Stores policy settings in
      ".bzr/branch/branch.conf".

    * ``append_only`` branches:  Format 6 branches may be configured so that log
      view and revnos are always consistent.  Either create the branch using
      "bzr init --append-revisions-only" or edit the config file as descriped
      in docs/configuration.txt.

    * rebind: Format 6 branches retain the last-used bind location, so if you
      "bzr unbind", you can "bzr bind" to bind to the previously-selected
      bind location.

    * Builtin tags support, created and deleted by the ``tag`` command and
      stored in the branch.  Tags can be accessed with the revisionspec
      ``-rtag:``, and listed with ``bzr tags``.  Tags are not versioned
      at present. Tags require a network incompatible upgrade. To perform this
      upgrade, run ``bzr upgrade --dirstate-tags`` in your branch and
      repositories. (Martin Pool)

    * The ``bzr://`` transport now has a well-known port number, 4155,
      which it will use by default.  (Andrew Bennetts, Martin Pool)

    * Bazaar now looks for user-installed plugins before looking for site-wide
      plugins. (Jonathan Lange)

    * ``bzr resolve`` now detects and marks resolved text conflicts.
      (Aaron Bentley)

  INTERNALS:

    * Internally revision ids and file ids are now passed around as utf-8
      bytestrings, rather than treating them as Unicode strings. This has
      performance benefits for Knits, since we no longer need to decode the
      revision id for each line of content, nor for each entry in the index.
      This will also help with the future dirstate format.
      (John Arbash Meinel)

    * Reserved ids (any revision-id ending in a colon) are rejected by
      versionedfiles, repositories, branches, and working trees
      (Aaron Bentley)

    * Minor performance improvement by not creating a ProgressBar for
      every KnitIndex we create. (about 90ms for a bzr.dev tree)
      (John Arbash Meinel)

    * New easier to use Branch hooks facility. There are five initial hooks,
      all documented in bzrlib.branch.BranchHooks.__init__ - ``'set_rh'``,
      ``'post_push'``, ``'post_pull'``, ``'post_commit'``,
      ``'post_uncommit'``. These hooks fire after the matching operation
      on a branch has taken place, and were originally added for the
      branchrss plugin. (Robert Collins)

    * New method ``Branch.push()`` which should be used when pushing from a
      branch as it makes performance and policy decisions to match the UI
      level command ``push``. (Robert Collins).

    * Add a new method ``Tree.revision_tree`` which allows access to cached
      trees for arbitrary revisions. This allows the in development dirstate
      tree format to provide access to the callers to cached copies of
      inventory data which are cheaper to access than inventories from the
      repository.
      (Robert Collins, Martin Pool)

    * New ``Branch.last_revision_info`` method, this is being done to allow
      optimization of requests for both the number of revisions and the last
      revision of a branch with smartservers and potentially future branch
      formats. (Wouter van Heyst, Robert Collins)

    * Allow ``'import bzrlib.plugins.NAME'`` to work when the plugin NAME has not
      yet been loaded by ``load_plugins()``. This allows plugins to depend on each
      other for code reuse without requiring users to perform file-renaming
      gymnastics. (Robert Collins)

    * New Repository method ``'gather_stats'`` for statistic data collection.
      This is expected to grow to cover a number of related uses mainly
      related to bzr info. (Robert Collins)

    * Log formatters are now managed with a registry.
      ``log.register_formatter`` continues to work, but callers accessing
      the FORMATTERS dictionary directly will not.

    * Allow a start message to be passed to the ``edit_commit_message``
      function.  This will be placed in the message offered to the user
      for editing above the separator. It allows a template commit message
      to be used more easily. (James Westby)

    * ``GPGStrategy.sign()`` will now raise ``BzrBadParameterUnicode`` if
      you pass a Unicode string rather than an 8-bit string. Callers need
      to be updated to encode first. (John Arbash Meinel)

    * Branch.push, pull, merge now return Result objects with information
      about what happened, rather than a scattering of various methods.  These
      are also passed to the post hooks.  (Martin Pool)

    * File formats and architecture is in place for managing a forest of trees
      in bzr, and splitting up existing trees into smaller subtrees, and
      finally joining trees to make a larger tree. This is the first iteration
      of this support, and the user-facing aspects still require substantial
      work.  If you wish to experiment with it, use ``bzr upgrade
      --dirstate-with-subtree`` in your working trees and repositories.
      You can use the hidden commands ``split`` and ``join`` and to create
      and manipulate nested trees, but please consider using the nested-trees
      branch, which contains substantial UI improvements, instead.
      http://code.aaronbentley.com/bzr/bzrrepo/nested-trees/
      (Aaron Bentley, Martin Pool, Robert Collins).

  BUGFIXES:

    * ``bzr annotate`` now uses dotted revnos from the viewpoint of the
      branch, rather than the last changed revision of the file.
      (John Arbash Meinel, #82158)

    * Lock operations no longer hang if they encounter a permission problem.
      (Aaron Bentley)

    * ``bzr push`` can resume a push that was canceled before it finished.
      Also, it can push even if the target directory exists if you supply
      the ``--use-existing-dir`` flag.
      (John Arbash Meinel, #30576, #45504)

    * Fix http proxy authentication when user and an optional
      password appears in the ``*_proxy`` vars. (Vincent Ladeuil,
      #83954).

    * ``bzr log branch/file`` works for local treeless branches
      (Aaron Bentley, #84247)

    * Fix problem with UNC paths on Windows 98. (Alexander Belchenko, #84728)

    * Searching location of CA bundle for PyCurl in env variable
      (``CURL_CA_BUNDLE``), and on win32 along the PATH.
      (Alexander Belchenko, #82086)

    * ``bzr init`` works with unicode argument LOCATION.
      (Alexander Belchenko, #85599)

    * Raise ``DependencyNotPresent`` if pycurl do not support https.
      (Vincent Ladeuil, #85305)

    * Invalid proxy env variables should not cause a traceback.
      (Vincent Ladeuil, #87765)

    * Ignore patterns normalised to use '/' path separator.
      (Kent Gibson, #86451)

    * bzr rocks. It sure does! Fix case. (Vincent Ladeuil, #78026)

    * Fix bzrtools shelve command for removed lines beginning with "--"
      (Johan Dahlberg, #75577)

  TESTING:

    * New ``--first`` option to ``bzr selftest`` to run specified tests
      before the rest of the suite.  (Martin Pool)


bzr 0.14  2007-01-23
--------------------

  IMPROVEMENTS:

    * ``bzr help global-options`` describes the global options. (Aaron Bentley)

  BUG FIXES:

    * Skip documentation generation tests if the tools to do so are not
      available. Fixes running selftest for installled copies of bzr.
      (John Arbash Meinel, #80330)

    * Fix the code that discovers whether bzr is being run from it's
      working tree to handle the case when it isn't but the directory
      it is in is below a repository. (James Westby, #77306)


bzr 0.14rc1  2007-01-16
-----------------------

  IMPROVEMENTS:

    * New connection: ``bzr+http://`` which supports tunnelling the smart
      protocol over an HTTP connection. If writing is enabled on the bzr
      server, then you can write over the http connection.
      (Andrew Bennetts, John Arbash Meinel)

    * Aliases now support quotation marks, so they can contain whitespace
      (Marius Kruger)

    * PyCurlTransport now use a single curl object. By specifying explicitly
      the 'Range' header, we avoid the need to use two different curl objects
      (and two connections to the same server). (Vincent Ladeuil)

    * ``bzr commit`` does not prompt for a message until it is very likely to
      succeed.  (Aaron Bentley)

    * ``bzr conflicts`` now takes --text to list pathnames of text conflicts
      (Aaron Bentley)

    * Fix ``iter_lines_added_or_present_in_versions`` to use a set instead
      of a list while checking if a revision id was requested. Takes 10s
      off of the ``fileids_affected_by_revision_ids`` time, which is 10s
      of the ``bzr branch`` time. Also improve ``fileids_...`` time by
      filtering lines with a regex rather than multiple ``str.find()``
      calls. (saves another 300ms) (John Arbash Meinel)

    * Policy can be set for each configuration key. This allows keys to be
      inherited properly across configuration entries. For example, this
      should enable you to do::

        [/home/user/project]
        push_location = sftp://host/srv/project/
        push_location:policy = appendpath

      And then a branch like ``/home/user/project/mybranch`` should get an
      automatic push location of ``sftp://host/srv/project/mybranch``.
      (James Henstridge)

    * Added ``bzr status --short`` to make status report svn style flags
      for each file.  For example::

        $ bzr status --short
        A  foo
        A  bar
        D  baz
        ?  wooley

    * 'bzr selftest --clean-output' allows easily clean temporary tests
      directories without running tests. (Alexander Belchenko)

    * ``bzr help hidden-commands`` lists all hidden commands. (Aaron Bentley)

    * ``bzr merge`` now has an option ``--pull`` to fall back to pull if
      local is fully merged into remote. (Jan Hudec)

    * ``bzr help formats`` describes available directory formats. (Aaron Bentley)

  INTERNALS:

    * A few tweaks directly to ``fileids_affected_by_revision_ids`` to
      help speed up processing, as well allowing to extract unannotated
      lines. Between the two ``fileids_affected_by_revision_ids`` is
      improved by approx 10%. (John Arbash Meinel)

    * Change Revision serialization to only write out millisecond
      resolution. Rather than expecting floating point serialization to
      preserve more resolution than we need. (Henri Weichers, Martin Pool)

    * Test suite ends cleanly on Windows.  (Vincent Ladeuil)

    * When ``encoding_type`` attribute of class Command is equal to 'exact',
      force sys.stdout to be a binary stream on Windows, and therefore
      keep exact line-endings (without LF -> CRLF conversion).
      (Alexander Belchenko)

    * Single-letter short options are no longer globally declared.  (Martin
      Pool)

    * Before using detected user/terminal encoding bzr should check
      that Python has corresponding codec. (Alexander Belchenko)

    * Formats for end-user selection are provided via a FormatRegistry (Aaron Bentley)

  BUG FIXES:

    * ``bzr missing --verbose`` was showing adds/removals in the wrong
      direction. (John Arbash Meinel)

    * ``bzr annotate`` now defaults to showing dotted revnos for merged
      revisions. It cuts them off at a depth of 12 characters, but you can
      supply ``--long`` to see the full number. You can also use
      ``--show-ids`` to display the original revision ids, rather than
      revision numbers and committer names. (John Arbash Meinel, #75637)

    * bzr now supports Win32 UNC path (e.g. ``\HOST\path``.
      (Alexander Belchenko, #57869)

    * Win32-specific: output of cat, bundle and diff commands don't mangle
      line-endings (Alexander Belchenko, #55276)

    * Replace broken fnmatch based ignore pattern matching with custom pattern
      matcher.
      (Kent Gibson, Jan Hudec #57637)

    * pycurl and urllib can detect short reads at different places. Update
      the test suite to test more cases. Also detect http error code 416
      which was raised for that specific bug. Also enhance the urllib
      robustness by detecting invalid ranges (and pycurl's one by detecting
      short reads during the initial GET). (Vincent Ladeuil, #73948)

    * The urllib connection sharing interacts badly with urllib2
      proxy setting (the connections didn't go thru the proxy
      anymore). Defining a proper ProxyHandler solves the
      problem.  (Vincent Ladeuil, #74759)

    * Use urlutils to generate relative URLs, not osutils
      (Aaron Bentley, #76229)

    * ``bzr status`` in a readonly directory should work without giving
      lots of errors. (John Arbash Meinel, #76299)

    * Mention the revisionspec topic for the revision option help.
      (Wouter van Heyst, #31663)

    * Allow plugins import from zip archives.
      (Alexander Belchenko, #68124)


bzr 0.13  2006-12-05
--------------------

  No changes from 0.13rc1

bzr 0.13rc1  2006-11-27
-----------------------

  IMPROVEMENTS:

    * New command ``bzr remove-tree`` allows the removal of the working
      tree from a branch.
      (Daniel Silverstone)

    * urllib uses shared keep-alive connections, so http
      operations are substantially faster.
      (Vincent Ladeuil, #53654)

    * ``bzr export`` allows an optional branch parameter, to export a bzr
      tree from some other url. For example:
      ``bzr export bzr.tar.gz http://bazaar-vcs.org/bzr/bzr.dev``
      (Daniel Silverstone)

    * Added ``bzr help topics`` to the bzr help system. This gives a
      location for general information, outside of a specific command.
      This includes updates for ``bzr help revisionspec`` the first topic
      included. (Goffredo Baroncelli, John Arbash Meinel, #42714)

    * WSGI-compatible HTTP smart server.  See ``doc/http_smart_server.txt``.
      (Andrew Bennetts)

    * Knit files will now cache full texts only when the size of the
      deltas is as large as the size of the fulltext. (Or after 200
      deltas, whichever comes first). This has the most benefit on large
      files with small changes, such as the inventory for a large project.
      (eg For a project with 2500 files, and 7500 revisions, it changes
      the size of inventory.knit from 11MB to 5.4MB) (John Arbash Meinel)

  INTERNALS:

    * New -D option given before the command line turns on debugging output
      for particular areas.  -Derror shows tracebacks on all errors.
      (Martin Pool)

    * Clean up ``bzr selftest --benchmark bundle`` to correct an import,
      and remove benchmarks that take longer than 10min to run.
      (John Arbash Meinel)

    * Use ``time.time()`` instead of ``time.clock()`` to decide on
      progress throttling. Because ``time.clock()`` is actually CPU time,
      so over a high-latency connection, too many updates get throttled.
      (John Arbash Meinel)

    * ``MemoryTransport.list_dir()`` would strip the first character for
      files or directories in root directory. (John Arbash Meinel)

    * New method ``get_branch_reference`` on 'BzrDir' allows the detection of
      branch references - which the smart server component needs.

    * New ``ChrootTransportDecorator``, accessible via the ``chroot+`` url
      prefix.  It disallows any access to locations above a set URL.  (Andrew
      Bennetts)

  BUG FIXES:

    * Now ``_KnitIndex`` properly decode revision ids when loading index data.
      And optimize the knit index parsing code.
      (Dmitry Vasiliev, John Arbash Meinel)

    * ``bzrlib/bzrdir.py`` was directly referencing ``bzrlib.workingtree``,
      without importing it. This prevented ``bzr upgrade`` from working
      unless a plugin already imported ``bzrlib.workingtree``
      (John Arbash Meinel, #70716)

    * Suppress the traceback on invalid URLs (Vincent Ladeuil, #70803).

    * Give nicer error message when an http server returns a 403
      error code. (Vincent Ladeuil, #57644).

    * When a multi-range http GET request fails, try a single
      range one. If it fails too, forget about ranges. Remember that until
      the death of the transport and propagates that to the clones.
      (Vincent Ladeuil, #62276, #62029).

    * Handles user/passwords supplied in url from command
      line (for the urllib implementation). Don't request already
      known passwords (Vincent Ladeuil, #42383, #44647, #48527)

    * ``_KnitIndex.add_versions()`` dictionary compresses revision ids as they
      are added. This fixes bug where fetching remote revisions records
      them as full references rather than integers.
      (John Arbash Meinel, #64789)

    * ``bzr ignore`` strips trailing slashes in patterns.
      Also ``bzr ignore`` rejects absolute paths. (Kent Gibson, #4559)

    * ``bzr ignore`` takes multiple arguments. (Cheuksan Edward Wang, #29488)

    * mv correctly handles paths that traverse symlinks.
      (Aaron Bentley, #66964)

    * Give nicer looking error messages when failing to connect over ssh.
      (John Arbash Meinel, #49172)

    * Pushing to a remote branch does not currently update the remote working
      tree. After a remote push, ``bzr status`` and ``bzr diff`` on the remote
      machine now show that the working tree is out of date.
      (Cheuksan Edward Wang #48136)

    * Use patiencediff instead of difflib for determining deltas to insert
      into knits. This avoids the O(N^3) behavior of difflib. Patience
      diff should be O(N^2). (Cheuksan Edward Wang, #65714)

    * Running ``bzr log`` on nonexistent file gives an error instead of the
      entire log history. (Cheuksan Edward Wang #50793)

    * ``bzr cat`` can look up contents of removed or renamed files. If the
      pathname is ambiguous, i.e. the files in the old and new trees have
      different id's, the default is the file in the new tree. The user can
      use "--name-from-revision" to select the file in the old tree.
      (Cheuksan Edward Wang, #30190)

  TESTING:

    * TestingHTTPRequestHandler really handles the Range header
      (previously it was ignoring it and returning the whole file,).

bzr 0.12  2006-10-30
--------------------

  INTERNALS:

    * Clean up ``bzr selftest --benchmark bundle`` to correct an import,
      and remove benchmarks that take longer than 10min to run.
      (John Arbash Meinel)

bzr 0.12rc1  2006-10-23
-----------------------

  IMPROVEMENTS:

    * ``bzr log`` now shows dotted-decimal revision numbers for all revisions,
      rather than just showing a decimal revision number for revisions on the
      mainline. These revision numbers are not yet accepted as input into bzr
      commands such as log, diff etc. (Robert Collins)

    * revisions can now be specified using dotted-decimal revision numbers.
      For instance, ``bzr diff -r 1.2.1..1.2.3``. (Robert Collins)

    * ``bzr help commands`` output is now shorter (Aaron Bentley)

    * ``bzr`` now uses lazy importing to reduce the startup time. This has
      a moderate effect on lots of actions, especially ones that have
      little to do. For example ``bzr rocks`` time is down to 116ms from
      283ms. (John Arbash Meinel)

    * New Registry class to provide name-to-object registry-like support,
      for example for schemes where plugins can register new classes to
      do certain tasks (e.g. log formatters). Also provides lazy registration
      to allow modules to be loaded on request.
      (John Arbash Meinel, Adeodato Simó)

  API INCOMPATABILITY:

    * LogFormatter subclasses show now expect the 'revno' parameter to
      show() to be a string rather than an int. (Robert Collins)

  INTERNALS:

    * ``TestCase.run_bzr``, ``run_bzr_captured``, and ``run_bzr_subprocess``
      can take a ``working_dir='foo'`` parameter, which will change directory
      for the command. (John Arbash Meinel)

    * ``bzrlib.lazy_regex.lazy_compile`` can be used to create a proxy
      around a regex, which defers compilation until first use.
      (John Arbash Meinel)

    * ``TestCase.run_bzr_subprocess`` defaults to supplying the
      ``--no-plugins`` parameter to ensure test reproducability, and avoid
      problems with system-wide installed plugins. (John Arbash Meinel)

    * Unique tree root ids are now supported. Newly created trees still
      use the common root id for compatibility with bzr versions before 0.12.
      (Aaron Bentley)

    * ``WorkingTree.set_root_id(None)`` is now deprecated. Please
      pass in ``inventory.ROOT_ID`` if you want the default root id value.
      (Robert Collins, John Arbash Meinel)

    * New method ``WorkingTree.flush()`` which will write the current memory
      inventory out to disk. At the same time, ``read_working_inventory`` will
      no longer trash the current tree inventory if it has been modified within
      the current lock, and the tree will now ``flush()`` automatically on
      ``unlock()``. ``WorkingTree.set_root_id()`` has been updated to take
      advantage of this functionality. (Robert Collins, John Arbash Meinel)

    * ``bzrlib.tsort.merge_sorted`` now accepts ``generate_revnos``. This
      parameter will cause it to add another column to its output, which
      contains the dotted-decimal revno for each revision, as a tuple.
      (Robert Collins)

    * ``LogFormatter.show_merge`` is deprecated in favour of
      ``LogFormatter.show_merge_revno``. (Robert Collins)

  BUG FIXES:

    * Avoid circular imports by creating a deprecated function for
      ``bzrlib.tree.RevisionTree``. Callers should have been using
      ``bzrlib.revisontree.RevisionTree`` anyway. (John Arbash Meinel,
      #63360, #66349)

    * Don't use ``socket.MSG_WAITALL`` as it doesn't exist on all
      platforms. (Martin Pool, #66356)

    * Don't require ``Content-Type`` in range responses. Assume they are a
      single range if ``Content-Type`` does not exist.
      (John Arbash Meinel, #62473)

    * bzr branch/pull no longer complain about progress bar cleanup when
      interrupted during fetch.  (Aaron Bentley, #54000)

    * ``WorkingTree.set_parent_trees()`` uses the trees to directly write
      the basis inventory, rather than going through the repository. This
      allows us to have 1 inventory read, and 2 inventory writes when
      committing a new tree. (John Arbash Meinel)

    * When reverting, files that are not locally modified that do not exist
      in the target are deleted, not just unversioned (Aaron Bentley)

    * When trying to acquire a lock, don't fail immediately. Instead, try
      a few times (up to 1 hour) before timing out. Also, report why the
      lock is unavailable (John Arbash Meinel, #43521, #49556)

    * Leave HttpTransportBase daughter classes decides how they
      implement cloning. (Vincent Ladeuil, #61606)

    * diff3 does not indicate conflicts on clean merge. (Aaron Bentley)

    * If a commit fails, the commit message is stored in a file at the root of
      the tree for later commit. (Cheuksan Edward Wang, Stefan Metzmacher,
      #32054)

  TESTING:

    * New test base class TestCaseWithMemoryTransport offers memory-only
      testing facilities: its not suitable for tests that need to mutate disk
      state, but most tests should not need that and should be converted to
      TestCaseWithMemoryTransport. (Robert Collins)

    * ``TestCase.make_branch_and_memory_tree`` now takes a format
      option to set the BzrDir, Repository and Branch formats of the
      created objects. (Robert Collins, John Arbash Meinel)

bzr 0.11  2006-10-02
--------------------

    * Smart server transport test failures on windows fixed. (Lukáš Lalinský).

bzr 0.11rc2  2006-09-27
-----------------------

  BUG FIXES:

    * Test suite hangs on windows fixed. (Andrew Bennets, Alexander Belchenko).

    * Commit performance regression fixed. (Aaron Bentley, Robert Collins, John
      Arbash Meinel).

bzr 0.11rc1  2006-09-25
-----------------------

  IMPROVEMENTS:

    * Knit files now wait to create their contents until the first data is
      added. The old code used to create an empty .knit and a .kndx with just
      the header. However, this caused a lot of extra round trips over sftp.
      This can change the time for ``bzr push`` to create a new remote branch
      from 160s down to 100s. This also affects ``bzr commit`` performance when
      adding new files, ``bzr commit`` on a new kernel-like tree drops from 50s
      down to 40s (John Arbash Meinel, #44692)

    * When an entire subtree has been deleted, commit will now report that
      just the top of the subtree has been deleted, rather than reporting
      all the individual items. (Robert Collins)

    * Commit performs one less XML parse. (Robert Collins)

    * ``bzr checkout`` now operates on readonly branches as well
      as readwrite branches. This fixes bug #39542. (Robert Collins)

    * ``bzr bind`` no longer synchronises history with the master branch.
      Binding should be followed by an update or push to synchronise the
      two branches. This is closely related to the fix for bug #39542.
      (Robert Collins)

    * ``bzrlib.lazy_import.lazy_import`` function to create on-demand
      objects.  This allows all imports to stay at the global scope, but
      modules will not actually be imported if they are not used.
      (John Arbash Meinel)

    * Support ``bzr://`` and ``bzr+ssh://`` urls to work with the new RPC-based
      transport which will be used with the upcoming high-performance smart
      server. The new command ``bzr serve`` will invoke bzr in server mode,
      which processes these requests. (Andrew Bennetts, Robert Collins, Martin
      Pool)

    * New command ``bzr version-info`` which can be used to get a summary
      of the current state of the tree. This is especially useful as part
      of a build commands. See ``doc/version_info.txt`` for more information
      (John Arbash Meinel)

  BUG FIXES:

    * ``'bzr inventory [FILE...]'`` allows restricting the file list to a
      specific set of files. (John Arbash Meinel, #3631)

    * Don't abort when annotating empty files (John Arbash Meinel, #56814)

    * Add ``Stanza.to_unicode()`` which can be passed to another Stanza
      when nesting stanzas. Also, add ``read_stanza_unicode`` to handle when
      reading a nested Stanza. (John Arbash Meinel)

    * Transform._set_mode() needs to stat the right file.
      (John Arbash Meinel, #56549)

    * Raise WeaveFormatError rather than StopIteration when trying to read
      an empty Weave file. (John Arbash Meinel, #46871)

    * Don't access e.code for generic URLErrors, only HTTPErrors have .code.
      (Vincent Ladeuil, #59835)

    * Handle boundary="" lines properly to allow access through a Squid proxy.
      (John Arbash Meinel, #57723)

    * revert now removes newly-added directories (Aaron Bentley, #54172)

    * ``bzr upgrade sftp://`` shouldn't fail to upgrade v6 branches if there
      isn't a working tree. (David Allouche, #40679)

    * Give nicer error messages when a user supplies an invalid --revision
      parameter. (John Arbash Meinel, #55420)

    * Handle when LANG is not recognized by python. Emit a warning, but
      just revert to using 'ascii'. (John Arbash Meinel, #35392)

    * Don't use ``preexec_fn`` on win32, as it is not supported by subprocess.
      (John Arbash Meinel)

    * Skip specific tests when the dependencies aren't met. This includes
      some ``setup.py`` tests when ``python-dev`` is not available, and
      some tests that depend on paramiko. (John Arbash Meinel, Mattheiu Moy)

    * Fallback to Paramiko properly, if no ``ssh`` executable exists on
      the system. (Andrew Bennetts, John Arbash Meinel)

    * ``Branch.bind(other_branch)`` no longer takes a write lock on the
      other branch, and will not push or pull between the two branches.
      API users will need to perform a push or pull or update operation if they
      require branch synchronisation to take place. (Robert Collins, #47344)

    * When creating a tarball or zipfile export, export unicode names as utf-8
      paths. This may not work perfectly on all platforms, but has the best
      chance of working in the common case. (John Arbash Meinel, #56816)

    * When committing, only files that exist in working tree or basis tree
      may be specified (Aaron Bentley, #50793)

  PORTABILITY:

    * Fixes to run on Python 2.5 (Brian M. Carlson, Martin Pool, Marien Zwart)

  INTERNALS:

    * TestCaseInTempDir now creates a separate directory for HOME, rather
      than having HOME set to the same location as the working directory.
      (John Arbash Meinel)

    * ``run_bzr_subprocess()`` can take an optional ``env_changes={}`` parameter,
      which will update os.environ inside the spawned child. It also can
      take a ``universal_newlines=True``, which helps when checking the output
      of the command. (John Arbash Meinel)

    * Refactor SFTP vendors to allow easier re-use when ssh is used.
      (Andrew Bennetts)

    * ``Transport.list_dir()`` and ``Transport.iter_files_recursive()`` should always
      return urlescaped paths. This is now tested (there were bugs in a few
      of the transports) (Andrew Bennetts, David Allouche, John Arbash Meinel)

    * New utility function ``symbol_versioning.deprecation_string``. Returns the
      formatted string for a callable, deprecation format pair. (Robert Collins)

    * New TestCase helper applyDeprecated. This allows you to call a callable
      which is deprecated without it spewing to the screen, just by supplying
      the deprecation format string issued for it. (Robert Collins)

    * Transport.append and Transport.put have been deprecated in favor of
      ``.append_bytes``, ``.append_file``, ``.put_bytes``, and
      ``.put_file``. This removes the ambiguity in what type of object the
      functions take.  ``Transport.non_atomic_put_{bytes,file}`` has also
      been added. Which works similarly to ``Transport.append()`` except for
      SFTP, it doesn't have a round trip when opening the file. Also, it
      provides functionality for creating a parent directory when trying
      to create a file, rather than raise NoSuchFile and forcing the
      caller to repeat their request.
      (John Arbash Meinel)

    * WorkingTree has a new api ``unversion`` which allow the unversioning of
      entries by their file id. (Robert Collins)

    * ``WorkingTree.pending_merges`` is deprecated.  Please use the
      ``get_parent_ids`` (introduced in 0.10) method instead. (Robert Collins)

    * WorkingTree has a new ``lock_tree_write`` method which locks the branch for
      read rather than write. This is appropriate for actions which only need
      the branch data for reference rather than mutation. A new decorator
      ``needs_tree_write_lock`` is provided in the workingtree module. Like the
      ``needs_read_lock`` and ``needs_write_lock`` decorators this allows static
      declaration of the locking requirements of a function to ensure that
      a lock is taken out for casual scripts. (Robert Collins, #54107)

    * All WorkingTree methods which write to the tree, but not to the branch
      have been converted to use ``needs_tree_write_lock`` rather than
      ``needs_write_lock``. Also converted is the revert, conflicts and tree
      transform modules. This provides a modest performance improvement on
      metadir style trees, due to the reduce lock-acquisition, and a more
      significant performance improvement on lightweight checkouts from
      remote branches, where trivial operations used to pay a significant
      penalty. It also provides the basis for allowing readonly checkouts.
      (Robert Collins)

    * Special case importing the standard library 'copy' module. This shaves
      off 40ms of startup time, while retaining compatibility. See:
      ``bzrlib/inspect_for_copy.py`` for more details. (John Arbash Meinel)

    * WorkingTree has a new parent class MutableTree which represents the
      specialisations of Tree which are able to be altered. (Robert Collins)

    * New methods mkdir and ``put_file_bytes_non_atomic`` on MutableTree that
      mutate the tree and its contents. (Robert Collins)

    * Transport behaviour at the root of the URL is now defined and tested.
      (Andrew Bennetts, Robert Collins)

  TESTING:

    * New test helper classs MemoryTree. This is typically accessed via
      ``self.make_branch_and_memory_tree()`` in test cases. (Robert Collins)

    * Add ``start_bzr_subprocess`` and ``stop_bzr_subprocess`` to allow test
      code to continue running concurrently with a subprocess of bzr.
      (Andrew Bennetts, Robert Collins)

    * Add a new method ``Transport.get_smart_client()``. This is provided to
      allow upgrades to a richer interface than the VFS one provided by
      Transport. (Andrew Bennetts, Martin Pool)

bzr 0.10  2006-08-29
--------------------

  IMPROVEMENTS:
    * 'merge' now takes --uncommitted, to apply uncommitted changes from a
      tree.  (Aaron Bentley)

    * 'bzr add --file-ids-from' can be used to specify another path to use
      for creating file ids, rather than generating all new ones. Internally,
      the 'action' passed to ``smart_add_tree()`` can return ``file_ids`` that
      will be used, rather than having bzrlib generate new ones.
      (John Arbash Meinel, #55781)

    * ``bzr selftest --benchmark`` now allows a ``--cache-dir`` parameter.
      This will cache some of the intermediate trees, and decrease the
      setup time for benchmark tests. (John Arbash Meinel)

    * Inverse forms are provided for all boolean options.  For example,
      --strict has --no-strict, --no-recurse has --recurse (Aaron Bentley)

    * Serialize out Inventories directly, rather than using ElementTree.
      Writing out a kernel sized inventory drops from 2s down to ~350ms.
      (Robert Collins, John Arbash Meinel)

  BUG FIXES:

    * Help diffutils 2.8.4 get along with binary tests (Marien Zwart: #57614)

    * Change LockDir so that if the lock directory doesn't exist when
      ``lock_write()`` is called, an attempt will be made to create it.
      (John Arbash Meinel, #56974)

    * ``bzr uncommit`` preserves pending merges. (John Arbash Meinel, #57660)

    * Active FTP transport now works as intended. (ghozzy, #56472)

    * Really fix mutter() so that it won't ever raise a UnicodeError.
      It means it is possible for ~/.bzr.log to contain non UTF-8 characters.
      But it is a debugging log, not a real user file.
      (John Arbash Meinel, #56947, #53880)

    * Change Command handle to allow Unicode command and options.
      At present we cannot register Unicode command names, so we will get
      BzrCommandError('unknown command'), or BzrCommandError('unknown option')
      But that is better than a UnicodeError + a traceback.
      (John Arbash Meinel, #57123)

    * Handle TZ=UTC properly when reading/writing revisions.
      (John Arbash Meinel, #55783, #56290)

    * Use ``GPG_TTY`` to allow gpg --cl to work with gpg-agent in a pipeline,
      (passing text to sign in on stdin). (John Arbash Meinel, #54468)

    * External diff does the right thing for binaries even in foreign
      languages. (John Arbash Meinel, #56307)

    * Testament handles more cases when content is unicode. Specific bug was
      in handling of revision properties.
      (John Arbash Meinel, Holger Krekel, #54723)

    * The bzr selftest was failing on installed versions due to a bug in a new
      test helper. (John Arbash Meinel, Robert Collins, #58057)

  INTERNALS:

    * ``bzrlib.cache_utf8`` contains ``encode()`` and ``decode()`` functions
      which can be used to cache the conversion between utf8 and Unicode.
      Especially helpful for some of the knit annotation code, which has to
      convert revision ids to utf8 to annotate lines in storage.
      (John Arbash Meinel)

    * ``setup.py`` now searches the filesystem to find all packages which
      need to be installed. This should help make the life of packagers
      easier. (John Arbash Meinel)

bzr 0.9.0  2006-08-11
---------------------

  SURPRISES:

   * The hard-coded built-in ignore rules have been removed. There are
     now two rulesets which are enforced. A user global one in
     ``~/.bazaar/ignore`` which will apply to every tree, and the tree
     specific one '.bzrignore'.
     ``~/.bazaar/ignore`` will be created if it does not exist, but with
     a more conservative list than the old default.
     This fixes bugs with default rules being enforced no matter what.
     The old list of ignore rules from bzr is available by
     running 'bzr ignore --old-default-rules'.
     (Robert Collins, Martin Pool, John Arbash Meinel)

   * 'branches.conf' has been changed to 'locations.conf', since it can apply
     to more locations than just branch locations.
     (Aaron Bentley)

  IMPROVEMENTS:

   * The revision specifier "revno:" is extended to accept the syntax
     revno:N:branch. For example,
     revno:42:http://bazaar-vcs.org/bzr/bzr.dev/ means revision 42 in
     bzr.dev.  (Matthieu Moy)

   * Tests updates to ensure proper URL handling, UNICODE support, and
     proper printing when the user's terminal encoding cannot display
     the path of a file that has been versioned.
     ``bzr branch`` can take a target URL rather than only a local directory.
     ``Branch.get_parent()/set_parent()`` now save a relative path if possible,
     and normalize the parent based on root, allowing access across
     different transports. (John Arbash Meinel, Wouter van Heyst, Martin Pool)
     (Malone #48906, #42699, #40675, #5281, #3980, #36363, #43689,
     #42517, #42514)

   * On Unix, detect terminal width using an ioctl not just $COLUMNS.
     Use terminal width for single-line logs from ``bzr log --line`` and
     pending-merge display.  (Robert Widhopf-Fenk, Gustavo Niemeyer)
     (Malone #3507)

   * On Windows, detect terminal width using GetConsoleScreenBufferInfo.
     (Alexander Belchenko)

   * Speedup improvement for 'date:'-revision search. (Guillaume Pinot).

   * Show the correct number of revisions pushed when pushing a new branch.
     (Robert Collins).

   * 'bzr selftest' now shows a progress bar with the number of tests, and
     progress made. 'make check' shows tests in -v mode, to be more useful
     for the PQM status window. (Robert Collins).
     When using a progress bar, failed tests are printed out, rather than
     being overwritten by the progress bar until the suite finishes.
     (John Arbash Meinel)

   * 'bzr selftest --benchmark' will run a new benchmarking selftest.
     'bzr selftest --benchmark --lsprof-timed' will use lsprofile to generate
     profile data for the individual profiled calls, allowing for fine
     grained analysis of performance.
     (Robert Collins, Martin Pool).

   * 'bzr commit' shows a progress bar. This is useful for commits over sftp
     where commit can take an appreciable time. (Robert Collins)

   * 'bzr add' is now less verbose in telling you what ignore globs were
     matched by files being ignored. Instead it just tells you how many
     were ignored (because you might reasonably be expecting none to be
     ignored). 'bzr add -v' is unchanged and will report every ignored
     file. (Robert Collins).

   * ftp now has a test server if medusa is installed. As part of testing,
     ftp support has been improved, including support for supplying a
     non-standard port. (John Arbash Meinel).

   * 'bzr log --line' shows the revision number, and uses only the
     first line of the log message (#5162, Alexander Belchenko;
     Matthieu Moy)

   * 'bzr status' has had the --all option removed. The 'bzr ls' command
     should be used to retrieve all versioned files. (Robert Collins)

   * 'bzr bundle OTHER/BRANCH' will create a bundle which can be sent
     over email, and applied on the other end, while maintaining ancestry.
     This bundle can be applied with either 'bzr merge' or 'bzr pull',
     the same way you would apply another branch.
     (John Arbash Meinel, Aaron Bentley)

   * 'bzr whoami' can now be used to set your identity from the command line,
     for a branch or globally.  (Robey Pointer)

   * 'bzr checkout' now aliased to 'bzr co', and 'bzr annotate' to 'bzr ann'.
     (Michael Ellerman)

   * 'bzr revert DIRECTORY' now reverts the contents of the directory as well.
     (Aaron Bentley)

   * 'bzr get sftp://foo' gives a better error when paramiko is not present.
     Also updates things like 'http+pycurl://' if pycurl is not present.
     (John Arbash Meinel) (Malone #47821, #52204)

   * New env variable ``BZR_PROGRESS_BAR``, sets the default progress bar type.
     Can be set to 'none' or 'dummy' to disable the progress bar, 'dots' or
     'tty' to create the respective type. (John Arbash Meinel, #42197, #51107)

   * Improve the help text for 'bzr diff' to explain what various options do.
     (John Arbash Meinel, #6391)

   * 'bzr uncommit -r 10' now uncommits revisions 11.. rather than uncommitting
     revision 10. This makes -r10 more in line with what other commands do.
     'bzr uncommit' also now saves the pending merges of the revisions that
     were removed. So it is safe to uncommit after a merge, fix something,
     and commit again. (John Arbash Meinel, #32526, #31426)

   * 'bzr init' now also works on remote locations.
     (Wouter van Heyst, #48904)

   * HTTP support has been updated. When using pycurl we now support
     connection keep-alive, which reduces dns requests and round trips.
     And for both urllib and pycurl we support multi-range requests,
     which decreases the number of round-trips. Performance results for
     ``bzr branch http://bazaar-vcs.org/bzr/bzr.dev/`` indicate
     http branching is now 2-3x faster, and ``bzr pull`` in an existing
     branch is as much as 4x faster.
     (Michael Ellerman, Johan Rydberg, John Arbash Meinel, #46768)

   * Performance improvements for sftp. Branching and pulling are now up to
     2x faster. Utilize paramiko.readv() support for async requests if it
     is available (paramiko > 1.6) (John Arbash Meinel)

  BUG FIXES:

    * Fix shadowed definition of TestLocationConfig that caused some
      tests not to run.
      (Erik Bågfors, Michael Ellerman, Martin Pool, #32587)

    * Fix unnecessary requirement of sign-my-commits that it be run from
      a working directory.  (Martin Pool, Robert Collins)

    * 'bzr push location' will only remember the push location if it succeeds
      in connecting to the remote location. (John Arbash Meinel, #49742)

    * 'bzr revert' no longer toggles the executable bit on win32
      (John Arbash Meinel, #45010)

    * Handle broken pipe under win32 correctly. (John Arbash Meinel)

    * sftp tests now work correctly on win32 if you have a newer paramiko
      (John Arbash Meinel)

    * Cleanup win32 test suite, and general cleanup of places where
      file handles were being held open. (John Arbash Meinel)

    * When specifying filenames for 'diff -r x..y', the name of the file in the
      working directory can be used, even if its name is different in both x
      and y.

    * File-ids containing single- or double-quotes are handled correctly by
      push. (Aaron Bentley, #52227)

    * Normalize unicode filenames to ensure cross-platform consistency.
      (John Arbash Meinel, #43689)

    * The argument parser can now handle '-' as an argument. Currently
      no code interprets it specially (it is mostly handled as a file named
      '-'). But plugins, and future operations can use it.
      (John Arbash meinel, #50984)

    * Bundles can properly read binary files with a plain '\r' in them.
      (John Arbash Meinel, #51927)

    * Tuning ``iter_entries()`` to be more efficient (John Arbash Meinel, #5444)

    * Lots of win32 fixes (the test suite passes again).
      (John Arbash Meinel, #50155)

    * Handle openbsd returning None for sys.getfilesystemencoding() (#41183)

    * Support ftp APPE (append) to allow Knits to be used over ftp (#42592)

    * Removals are only committed if they match the filespec (or if there is
      no filespec).  (#46635, Aaron Bentley)

    * smart-add recurses through all supplied directories
      (John Arbash Meinel, #52578)

    * Make the bundle reader extra lines before and after the bundle text.
      This allows you to parse an email with the bundle inline.
      (John Arbash Meinel, #49182)

    * Change the file id generator to squash a little bit more. Helps when
      working with long filenames on windows. (Also helps for unicode filenames
      not generating hidden files). (John Arbash Meinel, #43801)

    * Restore terminal mode on C-c while reading sftp password.  (#48923,
      Nicholas Allen, Martin Pool)

    * Timestamps are rounded to 1ms, and revision entries can be recreated
      exactly. (John Arbash Meinel, Jamie Wilkinson, #40693)

    * Branch.base has changed to a URL, but ~/.bazaar/locations.conf should
      use local paths, since it is user visible (John Arbash Meinel, #53653)

    * ``bzr status foo`` when foo was unversioned used to cause a full delta
      to be generated (John Arbash Meinel, #53638)

    * When reading revision properties, an empty value should be considered
      the empty string, not None (John Arbash Meinel, #47782)

    * ``bzr diff --diff-options`` can now handle binary files being changed.
      Also, the output is consistent when --diff-options is not supplied.
      (John Arbash Meinel, #54651, #52930)

    * Use the right suffixes for loading plugins (John Arbash Meinel, #51810)

    * Fix ``Branch.get_parent()`` to handle the case when the parent is not
      accessible (John Arbash Meinel, #52976)

  INTERNALS:

    * Combine the ignore rules into a single regex rather than looping over
      them to reduce the threshold where  N^2 behaviour occurs in operations
      like status. (Jan Hudec, Robert Collins).

    * Appending to ``bzrlib.DEFAULT_IGNORE`` is now deprecated. Instead, use
      one of the add functions in bzrlib.ignores. (John Arbash Meinel)

    * 'bzr push' should only push the ancestry of the current revision, not
      all of the history in the repository. This is especially important for
      shared repositories. (John Arbash Meinel)

    * ``bzrlib.delta.compare_trees`` now iterates in alphabetically sorted order,
      rather than randomly walking the inventories. (John Arbash Meinel)

    * Doctests are now run in temporary directories which are cleaned up when
      they finish, rather than using special ScratchDir/ScratchBranch objects.
      (Martin Pool)

    * Split ``check`` into separate methods on the branch and on the repository,
      so that it can be specialized in ways that are useful or efficient for
      different formats.  (Martin Pool, Robert Collins)

    * Deprecate ``Repository.all_revision_ids``; most methods don't really need
      the global revision graph but only that part leading up to a particular
      revision.  (Martin Pool, Robert Collins)

    * Add a BzrDirFormat ``control_formats`` list which allows for control formats
      that do not use '.bzr' to store their data - i.e. '.svn', '.hg' etc.
      (Robert Collins, Jelmer Vernooij).

    * ``bzrlib.diff.external_diff`` can be redirected to any file-like object.
      Uses subprocess instead of spawnvp.
      (James Henstridge, John Arbash Meinel, #4047, #48914)

    * New command line option '--profile-imports', which will install a custom
      importer to log time to import modules and regex compilation time to
      sys.stderr (John Arbash Meinel)

    * 'EmptyTree' is now deprecated, please use ``repository.revision_tree(None)``
      instead. (Robert Collins)

    * "RevisionTree" is now in bzrlib/revisiontree.py. (Robert Collins)

bzr 0.8.2  2006-05-17
---------------------

  BUG FIXES:

    * setup.py failed to install launchpad plugin.  (Martin Pool)

bzr 0.8.1  2006-05-16
---------------------

  BUG FIXES:

    * Fix failure to commit a merge in a checkout.  (Martin Pool,
      Robert Collins, Erik Bågfors, #43959)

    * Nicer messages from 'commit' in the case of renames, and correct
      messages when a merge has occured. (Robert Collins, Martin Pool)

    * Separate functionality from assert statements as they are skipped in
      optimized mode of python. Add the same check to pending merges.
      (Olaf Conradi, #44443)

  CHANGES:

    * Do not show the None revision in output of bzr ancestry. (Olaf Conradi)

    * Add info on standalone branches without a working tree.
      (Olaf Conradi, #44155)

    * Fix bug in knits when raising InvalidRevisionId. (Olaf Conradi, #44284)

  CHANGES:

    * Make editor invocation comply with Debian Policy. First check
      environment variables VISUAL and EDITOR, then try editor from
      alternatives system. If that all fails, fall back to the pre-defined
      list of editors. (Olaf Conradi, #42904)

  NEW FEATURES:

    * New 'register-branch' command registers a public branch into
      Launchpad.net, where it can be associated with bugs, etc.
      (Martin Pool, Bjorn Tillenius, Robert Collins)

  INTERNALS:

    * New public api in InventoryEntry - ``describe_change(old, new)`` which
      provides a human description of the changes between two old and
      new. (Robert Collins, Martin Pool)

  TESTING:

    * Fix test case for bzr info in upgrading a standalone branch to metadir,
      uses bzrlib api now. (Olaf Conradi)

bzr 0.8  2006-05-08
-------------------

  NOTES WHEN UPGRADING:

    Release 0.8 of bzr introduces a new format for history storage, called
    'knit', as an evolution of to the 'weave' format used in 0.7.  Local
    and remote operations are faster using knits than weaves.  Several
    operations including 'init', 'init-repo', and 'upgrade' take a
    --format option that controls this.  Branching from an existing branch
    will keep the same format.

    It is possible to merge, pull and push between branches of different
    formats but this is slower than moving data between homogenous
    branches.  It is therefore recommended (but not required) that you
    upgrade all branches for a project at the same time.  Information on
    formats is shown by 'bzr info'.

    bzr 0.8 now allows creation of 'repositories', which hold the history
    of files and revisions for several branches.  Previously bzr kept all
    the history for a branch within the .bzr directory at the root of the
    branch, and this is still the default.  To create a repository, use
    the new 'bzr init-repo' command.  Branches exist as directories under
    the repository and contain just a small amount of information
    indicating the current revision of the branch.

    bzr 0.8 also supports 'checkouts', which are similar to in cvs and
    subversion.  Checkouts are associated with a branch (optionally in a
    repository), which contains all the historical information.  The
    result is that a checkout can be deleted without losing any
    already-committed revisions.  A new 'update' command is also available.

    Repositories and checkouts are not supported with the 0.7 storage
    format.  To use them you must upgrad to either knits, or to the
    'metaweave' format, which uses weaves but changes the .bzr directory
    arrangement.


  IMPROVEMENTS:

    * Sftp paths can now be relative, or local, according to the lftp
      convention. Paths now take the form::

          sftp://user:pass@host:port/~/relative/path
          or
          sftp://user:pass@host:port/absolute/path

    * The FTP transport now tries to reconnect after a temporary
      failure. ftp put is made atomic. (Matthieu Moy)

    * The FTP transport now maintains a pool of connections, and
      reuses them to avoid multiple connections to the same host (like
      sftp did). (Daniel Silverstone)

    * The ``bzr_man.py`` file has been removed. To create the man page now,
      use ``./generate_docs.py man``. The new program can also create other files.
      Run ``python generate_docs.py --help`` for usage information.
      (Hans Ulrich Niedermann & James Blackwell).

    * Man Page now gives full help (James Blackwell).
      Help also updated to reflect user config now being stored in .bazaar
      (Hans Ulrich Niedermann)

    * It's now possible to set aliases in bazaar.conf (Erik Bågfors)

    * Pull now accepts a --revision argument (Erik Bågfors)

    * ``bzr re-sign`` now allows multiple revisions to be supplied on the command
      line. You can now use the following command to sign all of your old
      commits::

        find .bzr/revision-store// -name my@email-* \
          | sed 's/.*\/\/..\///' \
          | xargs bzr re-sign

    * Upgrade can now upgrade over the network. (Robert Collins)

    * Two new commands 'bzr checkout' and 'bzr update' allow for CVS/SVN-alike
      behaviour.  By default they will cache history in the checkout, but
      with --lightweight almost all data is kept in the master branch.
      (Robert Collins)

    * 'revert' unversions newly-versioned files, instead of deleting them.

    * 'merge' is more robust.  Conflict messages have changed.

    * 'merge' and 'revert' no longer clobber existing files that end in '~' or
      '.moved'.

    * Default log format can be set in configuration and plugins can register
      their own formatters. (Erik Bågfors)

    * New 'reconcile' command will check branch consistency and repair indexes
      that can become out of sync in pre 0.8 formats. (Robert Collins,
      Daniel Silverstone)

    * New 'bzr init --format' and 'bzr upgrade --format' option to control
      what storage format is created or produced.  (Robert Collins,
      Martin Pool)

    * Add parent location to 'bzr info', if there is one.  (Olaf Conradi)

    * New developer commands 'weave-list' and 'weave-join'.  (Martin Pool)

    * New 'init-repository' command, plus support for repositories in 'init'
      and 'branch' (Aaron Bentley, Erik Bågfors, Robert Collins)

    * Improve output of 'info' command. Show all relevant locations related to
      working tree, branch and repository. Use kibibytes for binary quantities.
      Fix off-by-one error in missing revisions of working tree.  Make 'info'
      work on branches, repositories and remote locations.  Show locations
      relative to the shared repository, if applicable.  Show locking status
      of locations.  (Olaf Conradi)

    * Diff and merge now safely handle binary files. (Aaron Bentley)

    * 'pull' and 'push' now normalise the revision history, so that any two
      branches with the same tip revision will have the same output from 'log'.
      (Robert Collins)

    * 'merge' accepts --remember option to store parent location, like 'push'
      and 'pull'. (Olaf Conradi)

    * bzr status and diff when files given as arguments do not exist
      in the relevant trees.  (Martin Pool, #3619)

    * Add '.hg' to the default ignore list.  (Martin Pool)

    * 'knit' is now the default disk format. This improves disk performance and
      utilization, increases incremental pull performance, robustness with SFTP
      and allows checkouts over SFTP to perform acceptably.
      The initial Knit code was contributed by Johan Rydberg based on a
      specification by Martin Pool.
      (Robert Collins, Aaron Bentley, Johan Rydberg, Martin Pool).

    * New tool to generate all-in-one html version of the manual.  (Alexander
      Belchenko)

    * Hitting CTRL-C while doing an SFTP push will no longer cause stale locks
      to be left in the SFTP repository. (Robert Collins, Martin Pool).

    * New option 'diff --prefix' to control how files are named in diff
      output, with shortcuts '-p0' and '-p1' corresponding to the options for
      GNU patch.  (Alexander Belchenko, Goffredo Baroncelli, Martin Pool)

    * Add --revision option to 'annotate' command.  (Olaf Conradi)

    * If bzr shows an unexpected revision-history after pulling (perhaps due
      to a reweave) it can now be corrected by 'bzr reconcile'.
      (Robert Collins)

  CHANGES:

    * Commit is now verbose by default, and shows changed filenames and the
      new revision number.  (Robert Collins, Martin Pool)

    * Unify 'mv', 'move', 'rename'.  (Matthew Fuller, #5379)

    * 'bzr -h' shows help.  (Martin Pool, Ian Bicking, #35940)

    * Make 'pull' and 'push' remember location on failure using --remember.
      (Olaf Conradi)

    * For compatibility, make old format for using weaves inside metadir
      available as 'metaweave' format.  Rename format 'metadir' to 'default'.
      Clean up help for option --format in commands 'init', 'init-repo' and
      'upgrade'.  (Olaf Conradi)

  INTERNALS:

    * The internal storage of history, and logical branch identity have now
      been split into Branch, and Repository. The common locking and file
      management routines are now in bzrlib.lockablefiles.
      (Aaron Bentley, Robert Collins, Martin Pool)

    * Transports can now raise DependencyNotPresent if they need a library
      which is not installed, and then another implementation will be
      tried.  (Martin Pool)

    * Remove obsolete (and no-op) `decode` parameter to `Transport.get`.
      (Martin Pool)

    * Using Tree Transform for merge, revert, tree-building

    * WorkingTree.create, Branch.create, ``WorkingTree.create_standalone``,
      Branch.initialize are now deprecated. Please see ``BzrDir.create_*`` for
      replacement API's. (Robert Collins)

    * New BzrDir class represents the .bzr control directory and manages
      formatting issues. (Robert Collins)

    * New repository.InterRepository class encapsulates Repository to
      Repository actions and allows for clean selection of optimised code
      paths. (Robert Collins)

    * ``bzrlib.fetch.fetch`` and ``bzrlib.fetch.greedy_fetch`` are now
      deprecated, please use ``branch.fetch`` or ``repository.fetch``
      depending on your needs. (Robert Collins)

    * deprecated methods now have a ``is_deprecated`` flag on them that can
      be checked, if you need to determine whether a given callable is
      deprecated at runtime. (Robert Collins)

    * Progress bars are now nested - see
      ``bzrlib.ui.ui_factory.nested_progress_bar``.
      (Robert Collins, Robey Pointer)

    * New API call ``get_format_description()`` for each type of format.
      (Olaf Conradi)

    * Changed ``branch.set_parent()`` to accept None to remove parent.
      (Olaf Conradi)

    * Deprecated BzrError AmbiguousBase.  (Olaf Conradi)

    * WorkingTree.branch is now a read only property.  (Robert Collins)

    * bzrlib.ui.text.TextUIFactory now accepts a ``bar_type`` parameter which
      can be None or a factory that will create a progress bar. This is
      useful for testing or for overriding the bzrlib.progress heuristic.
      (Robert Collins)

    * New API method ``get_physical_lock_status()`` to query locks present on a
      transport.  (Olaf Conradi)

    * Repository.reconcile now takes a thorough keyword parameter to allow
      requesting an indepth reconciliation, rather than just a data-loss
      check. (Robert Collins)

    * ``bzrlib.ui.ui_factory protocol`` now supports ``get_boolean`` to prompt
      the user for yes/no style input. (Robert Collins)

  TESTING:

    * SFTP tests now shortcut the SSH negotiation, reducing test overhead
      for testing SFTP protocol support. (Robey Pointer)

    * Branch formats are now tested once per implementation (see ``bzrlib.
      tests.branch_implementations``. This is analagous to the transport
      interface tests, and has been followed up with working tree,
      repository and BzrDir tests. (Robert Collins)

    * New test base class TestCaseWithTransport provides a transport aware
      test environment, useful for testing any transport-interface using
      code. The test suite option --transport controls the transport used
      by this class (when its not being used as part of implementation
      contract testing). (Robert Collins)

    * Close logging handler on disabling the test log. This will remove the
      handler from the internal list inside python's logging module,
      preventing shutdown from closing it twice.  (Olaf Conradi)

    * Move test case for uncommit to blackbox tests.  (Olaf Conradi)

    * ``run_bzr`` and ``run_bzr_captured`` now accept a 'stdin="foo"'
      parameter which will provide String("foo") to the command as its stdin.

bzr 0.7 2006-01-09
------------------

  CHANGES:

    * .bzrignore is excluded from exports, on the grounds that it's a bzr
      internal-use file and may not be wanted.  (Jamie Wilkinson)

    * The "bzr directories" command were removed in favor of the new
      --kind option to the "bzr inventory" command.  To list all
      versioned directories, now use "bzr inventory --kind directory".
      (Johan Rydberg)

    * Under Windows configuration directory is now ``%APPDATA%\bazaar\2.0``
      by default. (John Arbash Meinel)

    * The parent of Bzr configuration directory can be set by ``BZR_HOME``
      environment variable. Now the path for it is searched in ``BZR_HOME``,
      then in HOME. Under Windows the order is: ``BZR_HOME``, ``APPDATA``
      (usually points to ``C:\Documents and Settings\User Name\Application Data``),
      ``HOME``. (John Arbash Meinel)

    * Plugins with the same name in different directories in the bzr plugin
      path are no longer loaded: only the first successfully loaded one is
      used. (Robert Collins)

    * Use systems' external ssh command to open connections if possible.
      This gives better integration with user settings such as ProxyCommand.
      (James Henstridge)

    * Permissions on files underneath .bzr/ are inherited from the .bzr
      directory. So for a shared repository, simply doing 'chmod -R g+w .bzr/'
      will mean that future file will be created with group write permissions.

    * configure.in and config.guess are no longer in the builtin default
      ignore list.

    * '.sw[nop]' pattern ignored, to ignore vim swap files for nameless
      files.  (John Arbash Meinel, Martin Pool)

  IMPROVEMENTS:

    * "bzr INIT dir" now initializes the specified directory, and creates
      it if it does not exist.  (John Arbash Meinel)

    * New remerge command (Aaron Bentley)

    * Better zsh completion script.  (Steve Borho)

    * 'bzr diff' now returns 1 when there are changes in the working
      tree. (Robert Collins)

    * 'bzr push' now exists and can push changes to a remote location.
      This uses the transport infrastructure, and can store the remote
      location in the ~/.bazaar/branches.conf configuration file.
      (Robert Collins)

    * Test directories are only kept if the test fails and the user requests
      that they be kept.

    * Tweaks to short log printing

    * Added branch nicks, new nick command, printing them in log output.
      (Aaron Bentley)

    * If ``$BZR_PDB`` is set, pop into the debugger when an uncaught exception
      occurs.  (Martin Pool)

    * Accept 'bzr resolved' (an alias for 'bzr resolve'), as this is
      the same as Subversion.  (Martin Pool)

    * New ftp transport support (on ftplib), for ftp:// and aftp://
      URLs.  (Daniel Silverstone)

    * Commit editor temporary files now start with ``bzr_log.``, to allow
      text editors to match the file name and set up appropriate modes or
      settings.  (Magnus Therning)

    * Improved performance when integrating changes from a remote weave.
      (Goffredo Baroncelli)

    * Sftp will attempt to cache the connection, so it is more likely that
      a connection will be reused, rather than requiring multiple password
      requests.

    * bzr revno now takes an optional argument indicating the branch whose
      revno should be printed.  (Michael Ellerman)

    * bzr cat defaults to printing the last version of the file.
      (Matthieu Moy, #3632)

    * New global option 'bzr --lsprof COMMAND' runs bzr under the lsprof
      profiler.  (Denys Duchier)

    * Faster commits by reading only the headers of affected weave files.
      (Denys Duchier)

    * 'bzr add' now takes a --dry-run parameter which shows you what would be
      added, but doesn't actually add anything. (Michael Ellerman)

    * 'bzr add' now lists how many files were ignored per glob.  add --verbose
      lists the specific files.  (Aaron Bentley)

    * 'bzr missing' now supports displaying changes in diverged trees and can
      be limited to show what either end of the comparison is missing.
      (Aaron Bently, with a little prompting from Daniel Silverstone)

  BUG FIXES:

    * SFTP can walk up to the root path without index errors. (Robert Collins)

    * Fix bugs in running bzr with 'python -O'.  (Martin Pool)

    * Error when run with -OO

    * Fix bug in reporting http errors that don't have an http error code.
      (Martin Pool)

    * Handle more cases of pipe errors in display commands

    * Change status to 3 for all errors

    * Files that are added and unlinked before committing are completely
      ignored by diff and status

    * Stores with some compressed texts and some uncompressed texts are now
      able to be used. (John A Meinel)

    * Fix for bzr pull failing sometimes under windows

    * Fix for sftp transport under windows when using interactive auth

    * Show files which are both renamed and modified as such in 'bzr
      status' output.  (Daniel Silverstone, #4503)

    * Make annotate cope better with revisions committed without a valid
      email address.  (Marien Zwart)

    * Fix representation of tab characters in commit messages.
      (Harald Meland)

    * List of plugin directories in ``BZR_PLUGIN_PATH`` environment variable is
      now parsed properly under Windows. (Alexander Belchenko)

    * Show number of revisions pushed/pulled/merged. (Robey Pointer)

    * Keep a cached copy of the basis inventory to speed up operations
      that need to refer to it.  (Johan Rydberg, Martin Pool)

    * Fix bugs in bzr status display of non-ascii characters.
      (Martin Pool)

    * Remove Makefile.in from default ignore list.
      (Tollef Fog Heen, Martin Pool, #6413)

    * Fix failure in 'bzr added'.  (Nathan McCallum, Martin Pool)

  TESTING:

    * Fix selftest asking for passwords when there are no SFTP keys.
      (Robey Pointer, Jelmer Vernooij)

    * Fix selftest run with 'python -O'.  (Martin Pool)

    * Fix HTTP tests under Windows. (John Arbash Meinel)

    * Make tests work even if HOME is not set (Aaron Bentley)

    * Updated ``build_tree`` to use fixed line-endings for tests which read
      the file cotents and compare. Make some tests use this to pass under
      Windows. (John Arbash Meinel)

    * Skip stat and symlink tests under Windows. (Alexander Belchenko)

    * Delay in selftest/testhashcash is now issued under win32 and Cygwin.
      (John Arbash Meinel)

    * Use terminal width to align verbose test output.  (Martin Pool)

    * Blackbox tests are maintained within the bzrlib.tests.blackbox directory.
      If adding a new test script please add that to
      ``bzrlib.tests.blackbox.__init__``. (Robert Collins)

    * Much better error message if one of the test suites can't be
      imported.  (Martin Pool)

    * Make check now runs the test suite twice - once with the default locale,
      and once with all locales forced to C, to expose bugs. This is not
      trivially done within python, so for now its only triggered by running
      Make check. Integrators and packagers who wish to check for full
      platform support should run 'make check' to test the source.
      (Robert Collins)

    * Tests can now run TestSkipped if they can't execute for any reason.
      (Martin Pool) (NB: TestSkipped should only be raised for correctable
      reasons - see the wiki spec ImprovingBzrTestSuite).

    * Test sftp with relative, absolute-in-homedir and absolute-not-in-homedir
      paths for the transport tests. Introduce blackbox remote sftp tests that
      test the same permutations. (Robert Collins, Robey Pointer)

    * Transport implementation tests are now independent of the local file
      system, which allows tests for esoteric transports, and for features
      not available in the local file system. They also repeat for variations
      on the URL scheme that can introduce issues in the transport code,
      see bzrlib.transport.TransportTestProviderAdapter() for this.
      (Robert Collins).

    * ``TestCase.build_tree`` uses the transport interface to build trees,
      pass in a transport parameter to give it an existing connection.
      (Robert Collins).

  INTERNALS:

    * WorkingTree.pull has been split across Branch and WorkingTree,
      to allow Branch only pulls. (Robert Collins)

    * ``commands.display_command`` now returns the result of the decorated
      function. (Robert Collins)

    * LocationConfig now has a ``set_user_option(key, value)`` call to save
      a setting in its matching location section (a new one is created
      if needed). (Robert Collins)

    * Branch has two new methods, ``get_push_location`` and
      ``set_push_location`` to respectively, get and set the push location.
      (Robert Collins)

    * ``commands.register_command`` now takes an optional flag to signal that
      the registrant is planning to decorate an existing command. When
      given multiple plugins registering a command is not an error, and
      the original command class (whether built in or a plugin based one) is
      returned to the caller. There is a new error 'MustUseDecorated' for
      signalling when a wrapping command should switch to the original
      version. (Robert Collins)

    * Some option parsing errors will raise 'BzrOptionError', allowing
      granular detection for decorating commands. (Robert Collins).

    * ``Branch.read_working_inventory`` has moved to
      ``WorkingTree.read_working_inventory``. This necessitated changes to
      ``Branch.get_root_id``, and a move of ``Branch.set_inventory`` to
      WorkingTree as well. To make it clear that a WorkingTree cannot always
      be obtained ``Branch.working_tree()`` will raise
      ``errors.NoWorkingTree`` if one cannot be obtained. (Robert Collins)

    * All pending merges operations from Branch are now on WorkingTree.
      (Robert Collins)

    * The follow operations from Branch have moved to WorkingTree::

          add()
          commit()
          move()
          rename_one()
          unknowns()

      (Robert Collins)

    * ``bzrlib.add.smart_add_branch`` is now ``smart_add_tree``. (Robert Collins)

    * New "rio" serialization format, similar to rfc-822. (Martin Pool)

    * Rename selftests to ``bzrlib.tests.test_foo``.  (John A Meinel, Martin
      Pool)

    * ``bzrlib.plugin.all_plugins`` has been changed from an attribute to a
      query method. (Robert Collins)

    * New options to read only the table-of-contents of a weave.
      (Denys Duchier)

    * Raise NoSuchFile when someone tries to add a non-existant file.
      (Michael Ellerman)

    * Simplify handling of DivergedBranches in ``cmd_pull()``.
      (Michael Ellerman)

    * Branch.controlfile* logic has moved to lockablefiles.LockableFiles, which
      is exposed as ``Branch().control_files``. Also this has been altered with the
      controlfile pre/suffix replaced by simple method names like 'get' and
      'put'. (Aaron Bentley, Robert Collins).

    * Deprecated functions and methods can now be marked as such using the
      ``bzrlib.symbol_versioning`` module. Marked method have their docstring
      updated and will issue a DeprecationWarning using the warnings module
      when they are used. (Robert Collins)

    * ``bzrlib.osutils.safe_unicode`` now exists to provide parameter coercion
      for functions that need unicode strings. (Robert Collins)

bzr 0.6 2005-10-28
------------------

  IMPROVEMENTS:

    * pull now takes --verbose to show you what revisions are added or removed
      (John A Meinel)

    * merge now takes a --show-base option to include the base text in
      conflicts.
      (Aaron Bentley)

    * The config files are now read using ConfigObj, so '=' should be used as
      a separator, not ':'.
      (Aaron Bentley)

    * New 'bzr commit --strict' option refuses to commit if there are
      any unknown files in the tree.  To commit, make sure all files are
      either ignored, added, or deleted.  (Michael Ellerman)

    * The config directory is now ~/.bazaar, and there is a single file
      ~/.bazaar/bazaar.conf storing email, editor and other preferences.
      (Robert Collins)

    * 'bzr add' no longer takes a --verbose option, and a --quiet option
      has been added that suppresses all output.

    * Improved zsh completion support in contrib/zsh, from Clint
      Adams.

    * Builtin 'bzr annotate' command, by Martin Pool with improvements from
      Goffredo Baroncelli.

    * 'bzr check' now accepts -v for verbose reporting, and checks for
      ghosts in the branch. (Robert Collins)

    * New command 're-sign' which will regenerate the gpg signature for
      a revision. (Robert Collins)

    * If you set ``check_signatures=require`` for a path in
      ``~/.bazaar/branches.conf`` then bzr will invoke your
      ``gpg_signing_command`` (defaults to gpg) and record a digital signature
      of your commit. (Robert Collins)

    * New sftp transport, based on Paramiko.  (Robey Pointer)

    * 'bzr pull' now accepts '--clobber' which will discard local changes
      and make this branch identical to the source branch. (Robert Collins)

    * Just give a quieter warning if a plugin can't be loaded, and
      put the details in .bzr.log.  (Martin Pool)

    * 'bzr branch' will now set the branch-name to the last component of the
      output directory, if one was supplied.

    * If the option ``post_commit`` is set to one (or more) python function
      names (must be in the bzrlib namespace), then they will be invoked
      after the commit has completed, with the branch and ``revision_id`` as
      parameters. (Robert Collins)

    * Merge now has a retcode of 1 when conflicts occur. (Robert Collins)

    * --merge-type weave is now supported for file contents.  Tree-shape
      changes are still three-way based.  (Martin Pool, Aaron Bentley)

    * 'bzr check' allows the first revision on revision-history to have
      parents - something that is expected for cheap checkouts, and occurs
      when conversions from baz do not have all history.  (Robert Collins).

   * 'bzr merge' can now graft unrelated trees together, if your specify
     0 as a base. (Aaron Bentley)

   * 'bzr commit branch' and 'bzr commit branch/file1 branch/file2' now work
     (Aaron Bentley)

    * Add '.sconsign*' to default ignore list.  (Alexander Belchenko)

   * 'bzr merge --reprocess' minimizes conflicts

  TESTING:

    * The 'bzr selftest --pattern' option for has been removed, now
      test specifiers on the command line can be simple strings, or
      regexps, or both. (Robert Collins)

    * Passing -v to selftest will now show the time each test took to
      complete, which will aid in analysing performance regressions and
      related questions. (Robert Collins)

    * 'bzr selftest' runs all tests, even if one fails, unless '--one'
      is given. (Martin Pool)

    * There is a new method for TestCaseInTempDir, assertFileEqual, which
      will check that a given content is equal to the content of the named
      file. (Robert Collins)

    * Fix test suite's habit of leaving many temporary log files in $TMPDIR.
      (Martin Pool)

  INTERNALS:

    * New 'testament' command and concept for making gpg-signatures
      of revisions that are not tied to a particular internal
      representation.  (Martin Pool).

    * Per-revision properties ('revprops') as key-value associated
      strings on each revision created when the revision is committed.
      Intended mainly for the use of external tools.  (Martin Pool).

    * Config options have moved from bzrlib.osutils to bzrlib.config.
      (Robert Collins)

    * Improved command line option definitions allowing explanations
      for individual options, among other things.  Contributed by
      Magnus Therning.

    * Config options have moved from bzrlib.osutils to bzrlib.config.
      Configuration is now done via the config.Config interface:
      Depending on whether you have a Branch, a Location or no information
      available, construct a ``*Config``, and use its ``signature_checking``,
      ``username`` and ``user_email`` methods. (Robert Collins)

    * Plugins are now loaded under bzrlib.plugins, not bzrlib.plugin, and
      they are made available for other plugins to use. You should not
      import other plugins during the ``__init__`` of your plugin though, as
      no ordering is guaranteed, and the plugins directory is not on the
      python path. (Robert Collins)

    * Branch.relpath has been moved to WorkingTree.relpath. WorkingTree no
      no longer takes an inventory, rather it takes an option branch
      parameter, and if None is given will open the branch at basedir
      implicitly. (Robert Collins)

    * Cleaner exception structure and error reporting.  Suggested by
      Scott James Remnant.  (Martin Pool)

    * Branch.remove has been moved to WorkingTree, which has also gained
      ``lock_read``, ``lock_write`` and ``unlock`` methods for convenience.
      (Robert Collins)

    * Two decorators, ``needs_read_lock`` and ``needs_write_lock`` have been
      added to the branch module. Use these to cause a function to run in a
      read or write lock respectively. (Robert Collins)

    * ``Branch.open_containing`` now returns a tuple (Branch, relative-path),
      which allows direct access to the common case of 'get me this file
      from its branch'. (Robert Collins)

    * Transports can register using ``register_lazy_transport``, and they
      will be loaded when first used.  (Martin Pool)

    * 'pull' has been factored out of the command as ``WorkingTree.pull()``.
      A new option to WorkingTree.pull has been added, clobber, which will
      ignore diverged history and pull anyway.
      (Robert Collins)

    * config.Config has a ``get_user_option`` call that accepts an option name.
      This will be looked up in branches.conf and bazaar.conf as normal.
      It is intended that this be used by plugins to support options -
      options of built in programs should have specific methods on the config.
      (Robert Collins)

    * ``merge.merge_inner`` now has tempdir as an optional parameter.
      (Robert Collins)

    * Tree.kind is not recorded at the top level of the hierarchy, as it was
      missing on EmptyTree, leading to a bug with merge on EmptyTrees.
      (Robert Collins)

    * ``WorkingTree.__del__`` has been removed, it was non deterministic and not
      doing what it was intended to. See ``WorkingTree.__init__`` for a comment
      about future directions. (Robert Collins/Martin Pool)

    * bzrlib.transport.http has been modified so that only 404 urllib errors
      are returned as NoSuchFile. Other exceptions will propogate as normal.
      This allows debuging of actual errors. (Robert Collins)

    * bzrlib.transport.Transport now accepts *ONLY* url escaped relative paths
      to apis like 'put', 'get' and 'has'. This is to provide consistent
      behaviour - it operates on url's only. (Robert Collins)

    * Transports can register using ``register_lazy_transport``, and they
      will be loaded when first used.  (Martin Pool)

    * ``merge_flex`` no longer calls ``conflict_handler.finalize()``, instead that
      is called by ``merge_inner``. This is so that the conflict count can be
      retrieved (and potentially manipulated) before returning to the caller
      of ``merge_inner``. Likewise 'merge' now returns the conflict count to the
      caller. (Robert Collins)

    * ``revision.revision_graph`` can handle having only partial history for
      a revision - that is no revisions in the graph with no parents.
      (Robert Collins).

    * New ``builtins.branch_files`` uses the standard ``file_list`` rules to
      produce a branch and a list of paths, relative to that branch
      (Aaron Bentley)

    * New TestCase.addCleanup facility.

    * New ``bzrlib.version_info`` tuple (similar to ``sys.version_info``),
      which can be used by programs importing bzrlib.

  BUG FIXES:

    * Better handling of branches in directories with non-ascii names.
      (Joel Rosdahl, Panagiotis Papadakos)

    * Upgrades of trees with no commits will not fail due to accessing
      [-1] in the revision-history. (Andres Salomon)


bzr 0.1.1 2005-10-12
--------------------

  BUG FIXES:

    * Fix problem in pulling over http from machines that do not
      allow directories to be listed.

    * Avoid harmless warning about invalid hash cache after
      upgrading branch format.

  PERFORMANCE:

    * Avoid some unnecessary http operations in branch and pull.


bzr 0.1 2005-10-11
------------------

  NOTES:

    * 'bzr branch' over http initially gives a very high estimate
      of completion time but it should fall as the first few
      revisions are pulled in.  branch is still slow on
      high-latency connections.

  BUG FIXES:

    * bzr-man.py has been updated to work again. Contributed by
      Rob Weir.

    * Locking is now done with fcntl.lockf which works with NFS
      file systems. Contributed by Harald Meland.

    * When a merge encounters a file that has been deleted on
      one side and modified on the other, the old contents are
      written out to foo.BASE and foo.SIDE, where SIDE is this
      or OTHER. Contributed by Aaron Bentley.

    * Export was choosing incorrect file paths for the content of
      the tarball, this has been fixed by Aaron Bentley.

    * Commit will no longer commit without a log message, an
      error is returned instead. Contributed by Jelmer Vernooij.

    * If you commit a specific file in a sub directory, any of its
      parent directories that are added but not listed will be
      automatically included. Suggested by Michael Ellerman.

    * bzr commit and upgrade did not correctly record new revisions
      for files with only a change to their executable status.
      bzr will correct this when it encounters it. Fixed by
      Robert Collins

    * HTTP tests now force off the use of ``http_proxy`` for the duration.
      Contributed by Gustavo Niemeyer.

    * Fix problems in merging weave-based branches that have
      different partial views of history.

    * Symlink support: working with symlinks when not in the root of a
      bzr tree was broken, patch from Scott James Remnant.

  IMPROVEMENTS:

    * 'branch' now accepts a --basis parameter which will take advantage
      of local history when making a new branch. This allows faster
      branching of remote branches. Contributed by Aaron Bentley.

    * New tree format based on weave files, called version 5.
      Existing branches can be upgraded to this format using
      'bzr upgrade'.

    * Symlinks are now versionable. Initial patch by
      Erik Toubro Nielsen, updated to head by Robert Collins.

    * Executable bits are tracked on files. Patch from Gustavo
      Niemeyer.

    * 'bzr status' now shows unknown files inside a selected directory.
      Patch from Heikki Paajanen.

    * Merge conflicts are recorded in .bzr. Two new commands 'conflicts'
      and 'resolve' have needed added, which list and remove those
      merge conflicts respectively. A conflicted tree cannot be committed
      in. Contributed by Aaron Bentley.

    * 'rm' is now an alias for 'remove'.

    * Stores now split out their content in a single byte prefixed hash,
      dropping the density of files per directory by 256. Contributed by
      Gustavo Niemeyer.

    * 'bzr diff -r branch:URL' will now perform a diff between two branches.
      Contributed by Robert Collins.

    * 'bzr log' with the default formatter will show merged revisions,
      indented to the right. Initial implementation contributed by Gustavo
      Niemeyer, made incremental by Robert Collins.


  INTERNALS:

    * Test case failures have the exception printed after the log
      for your viewing pleasure.

    * InventoryEntry is now an abstract base class, use one of the
      concrete InventoryDirectory etc classes instead.

    * Branch raises an UnsupportedFormatError when it detects a
      bzr branch it cannot understand. This allows for precise
      handling of such circumstances.

    * Remove RevisionReference class; ``Revision.parent_ids`` is now simply a
      list of their ids and ``parent_sha1s`` is a list of their corresponding
      sha1s (for old branches only at the moment.)

    * New method-object style interface for Commit() and Fetch().

    * Renamed ``Branch.last_patch()`` to ``Branch.last_revision()``, since
      we call them revisions not patches.

    * Move ``copy_branch`` to ``bzrlib.clone.copy_branch``.  The destination
      directory is created if it doesn't exist.

    * Inventories now identify the files which were present by
      giving the revision *of that file*.

    * Inventory and Revision XML contains a version identifier.
      This must be consistent with the overall branch version
      but allows for more flexibility in future upgrades.

  TESTING:

    * Removed testsweet module so that tests can be run after
      bzr installed by 'bzr selftest'.

    * 'bzr selftest' command-line arguments can now be partial ids
      of tests to run, e.g. ``bzr selftest test_weave``


bzr 0.0.9 2005-09-23
--------------------

  BUG FIXES:

    * Fixed "branch -r" option.

    * Fix remote access to branches containing non-compressed history.
      (Robert Collins).

    * Better reliability of http server tests.  (John Arbash-Meinel)

    * Merge graph maximum distance calculation fix.  (Aaron Bentley)

    * Various minor bug in windows support have been fixed, largely in the
      test suite. Contributed by Alexander Belchenko.

  IMPROVEMENTS:

    * Status now accepts a -r argument to give status between chosen
      revisions. Contributed by Heikki Paajanen.

    * Revision arguments no longer use +/-/= to control ranges, instead
      there is a 'before' namespace, which limits the successive namespace.
      For example '$ bzr log -r date:yesterday..before:date:today' will
      select everything from yesterday and before today. Contributed by
      Robey Pointer

    * There is now a bzr.bat file created by distutils when building on
      Windows. Contributed by Alexander Belchenko.

  INTERNALS:

    * Removed uuid() as it was unused.

    * Improved 'fetch' code for pulling revisions from one branch into
      another (used by pull, merged, etc.)


bzr 0.0.8 2005-09-20
--------------------

  IMPROVEMENTS:

    * Adding a file whose parent directory is not versioned will
      implicitly add the parent, and so on up to the root. This means
      you should never need to explictly add a directory, they'll just
      get added when you add a file in the directory.  Contributed by
      Michael Ellerman.

    * Ignore ``.DS_Store`` (contains Mac metadata) by default.
      (Nir Soffer)

    * If you set ``BZR_EDITOR`` in the environment, it is checked in
      preference to EDITOR and the config file for the interactive commit
      editing program. Related to this is a bugfix where a missing program
      set in EDITOR would cause editing to fail, now the fallback program
      for the operating system is still tried.

    * Files that are not directories/symlinks/regular files will no longer
      cause bzr to fail, it will just ignore them by default. You cannot add
      them to the tree though - they are not versionable.


  INTERNALS:

    * Refactor xml packing/unpacking.

  BUG FIXES:

    * Fixed 'bzr mv' by Ollie Rutherfurd.

    * Fixed strange error when trying to access a nonexistent http
      branch.

    * Make sure that the hashcache gets written out if it can't be
      read.


  PORTABILITY:

    * Various Windows fixes from Ollie Rutherfurd.

    * Quieten warnings about locking; patch from Matt Lavin.


bzr-0.0.7 2005-09-02
--------------------

  NEW FEATURES:

    * ``bzr shell-complete`` command contributed by Clint Adams to
      help with intelligent shell completion.

    * New expert command ``bzr find-merge-base`` for debugging merges.


  ENHANCEMENTS:

    * Much better merge support.

    * merge3 conflicts are now reported with markers like '<<<<<<<'
      (seven characters) which is the same as CVS and pleases things
      like emacs smerge.


  BUG FIXES:

    * ``bzr upgrade`` no longer fails when trying to fix trees that
      mention revisions that are not present.

    * Fixed bugs in listing plugins from ``bzr plugins``.

    * Fix case of $EDITOR containing options for the editor.

    * Fix log -r refusing to show the last revision.
      (Patch from Goffredo Baroncelli.)


  CHANGES:

    * ``bzr log --show-ids`` shows the revision ids of all parents.

    * Externally provided commands on your $BZRPATH no longer need
      to recognize --bzr-usage to work properly, and can just handle
      --help themselves.


  LIBRARY:

    * Changed trace messages to go through the standard logging
      framework, so that they can more easily be redirected by
      libraries.



bzr-0.0.6 2005-08-18
--------------------

  NEW FEATURES:

    * Python plugins, automatically loaded from the directories on
      ``BZR_PLUGIN_PATH`` or ``~/.bzr.conf/plugins`` by default.

    * New 'bzr mkdir' command.

    * Commit mesage is fetched from an editor if not given on the
      command line; patch from Torsten Marek.

    * ``bzr log -m FOO`` displays commits whose message matches regexp
      FOO.

    * ``bzr add`` with no arguments adds everything under the current directory.

    * ``bzr mv`` does move or rename depending on its arguments, like
      the Unix command.

    * ``bzr missing`` command shows a summary of the differences
      between two trees.  (Merged from John Arbash-Meinel.)

    * An email address for commits to a particular tree can be
      specified by putting it into .bzr/email within a branch.  (Based
      on a patch from Heikki Paajanen.)


  ENHANCEMENTS:

    * Faster working tree operations.


  CHANGES:

    * 3rd-party modules shipped with bzr are copied within the bzrlib
      python package, so that they can be installed by the setup
      script without clashing with anything already existing on the
      system.  (Contributed by Gustavo Niemeyer.)

    * Moved plugins directory to bzrlib/, so that there's a standard
      plugin directory which is not only installed with bzr itself but
      is also available when using bzr from the development tree.
      ``BZR_PLUGIN_PATH`` and ``DEFAULT_PLUGIN_PATH`` are then added to the
      standard plugins directory.

    * When exporting to a tarball with ``bzr export --format tgz``, put
      everything under a top directory rather than dumping it into the
      current directory.   This can be overridden with the ``--root``
      option.  Patch from William Dodé and John Meinel.

    * New ``bzr upgrade`` command to upgrade the format of a branch,
      replacing ``bzr check --update``.

    * Files within store directories are no longer marked readonly on
      disk.

    * Changed ``bzr log`` output to a more compact form suggested by
      John A Meinel.  Old format is available with the ``--long`` or
      ``-l`` option, patched by William Dodé.

    * By default the commit command refuses to record a revision with
      no changes unless the ``--unchanged`` option is given.

    * The ``--no-plugins``, ``--profile`` and ``--builtin`` command
      line options must come before the command name because they
      affect what commands are available; all other options must come
      after the command name because their interpretation depends on
      it.

    * ``branch`` and ``clone`` added as aliases for ``branch``.

    * Default log format is back to the long format; the compact one
      is available with ``--short``.


  BUG FIXES:

    * Fix bugs in committing only selected files or within a subdirectory.


bzr-0.0.5  2005-06-15
---------------------

  CHANGES:

    * ``bzr`` with no command now shows help rather than giving an
      error.  Suggested by Michael Ellerman.

    * ``bzr status`` output format changed, because svn-style output
      doesn't really match the model of bzr.  Now files are grouped by
      status and can be shown with their IDs.  ``bzr status --all``
      shows all versioned files and unknown files but not ignored files.

    * ``bzr log`` runs from most-recent to least-recent, the reverse
      of the previous order.  The previous behaviour can be obtained
      with the ``--forward`` option.

    * ``bzr inventory`` by default shows only filenames, and also ids
      if ``--show-ids`` is given, in which case the id is the second
      field.


  ENHANCEMENTS:

    * New 'bzr whoami --email' option shows only the email component
      of the user identification, from Jo Vermeulen.

    * New ``bzr ignore PATTERN`` command.

    * Nicer error message for broken pipe, interrupt and similar
      conditions that don't indicate an internal error.

    * Add ``.*.sw[nop] .git .*.tmp *,v`` to default ignore patterns.

    * Per-branch locks keyed on ``.bzr/branch-lock``, available in
      either read or write mode.

    * New option ``bzr log --show-ids`` shows revision and file ids.

    * New usage ``bzr log FILENAME`` shows only revisions that
      affected that file.

    * Changed format for describing changes in ``bzr log -v``.

    * New option ``bzr commit --file`` to take a message from a file,
      suggested by LarstiQ.

    * New syntax ``bzr status [FILE...]`` contributed by Bartosz
      Oler.  File may be in a branch other than the working directory.

    * ``bzr log`` and ``bzr root`` can be given an http URL instead of
      a filename.

    * Commands can now be defined by external programs or scripts
      in a directory on $BZRPATH.

    * New "stat cache" avoids reading the contents of files if they
      haven't changed since the previous time.

    * If the Python interpreter is too old, try to find a better one
      or give an error.  Based on a patch from Fredrik Lundh.

    * New optional parameter ``bzr info [BRANCH]``.

    * New form ``bzr commit SELECTED`` to commit only selected files.

    * New form ``bzr log -r FROM:TO`` shows changes in selected
      range; contributed by John A Meinel.

    * New option ``bzr diff --diff-options 'OPTS'`` allows passing
      options through to an external GNU diff.

    * New option ``bzr add --no-recurse`` to add a directory but not
      their contents.

    * ``bzr --version`` now shows more information if bzr is being run
      from a branch.


  BUG FIXES:

    * Fixed diff format so that added and removed files will be
      handled properly by patch.  Fix from Lalo Martins.

    * Various fixes for files whose names contain spaces or other
      metacharacters.


  TESTING:

    * Converted black-box test suites from Bourne shell into Python;
      now run using ``./testbzr``.  Various structural improvements to
      the tests.

    * testbzr by default runs the version of bzr found in the same
      directory as the tests, or the one given as the first parameter.

    * testbzr also runs the internal tests, so the only command
      required to check is just ``./testbzr``.

    * testbzr requires python2.4, but can be used to test bzr running
      under a different version.

    * Tests added for many other changes in this release.


  INTERNAL:

    * Included ElementTree library upgraded to 1.2.6 by Fredrik Lundh.

    * Refactor command functions into Command objects based on HCT by
      Scott James Remnant.

    * Better help messages for many commands.

    * Expose ``bzrlib.open_tracefile()`` to start the tracefile; until
      this is called trace messages are just discarded.

    * New internal function ``find_touching_revisions()`` and hidden
      command touching-revisions trace the changes to a given file.

    * Simpler and faster ``compare_inventories()`` function.

    * ``bzrlib.open_tracefile()`` takes a tracefilename parameter.

    * New AtomicFile class.

    * New developer commands ``added``, ``modified``.


  PORTABILITY:

    * Cope on Windows on python2.3 by using the weaker random seed.
      2.4 is now only recommended.


bzr-0.0.4  2005-04-22
---------------------

  ENHANCEMENTS:

    * 'bzr diff' optionally takes a list of files to diff.  Still a bit
      basic.  Patch from QuantumG.

    * More default ignore patterns.

    * New 'bzr log --verbose' shows a list of files changed in the
      changeset.  Patch from Sebastian Cote.

    * Roll over ~/.bzr.log if it gets too large.

    * Command abbreviations 'ci', 'st', 'stat', '?' based on a patch
      by Jason Diamon.

    * New 'bzr help commands' based on a patch from Denys Duchier.


  CHANGES:

    * User email is determined by looking at $BZREMAIL or ~/.bzr.email
      or $EMAIL.  All are decoded by the locale preferred encoding.
      If none of these are present user@hostname is used.  The host's
      fully-qualified name is not used because that tends to fail when
      there are DNS problems.

    * New 'bzr whoami' command instead of username user-email.


  BUG FIXES:

    * Make commit safe for hardlinked bzr trees.

    * Some Unicode/locale fixes.

    * Partial workaround for ``difflib.unified_diff`` not handling
      trailing newlines properly.


  INTERNAL:

    * Allow docstrings for help to be in PEP0257 format.  Patch from
      Matt Brubeck.

    * More tests in test.sh.

    * Write profile data to a temporary file not into working
      directory and delete it when done.

    * Smaller .bzr.log with process ids.


  PORTABILITY:

    * Fix opening of ~/.bzr.log on Windows.  Patch from Andrew
      Bennetts.

    * Some improvements in handling paths on Windows, based on a patch
      from QuantumG.


bzr-0.0.3  2005-04-06
---------------------

  ENHANCEMENTS:

    * New "directories" internal command lists versioned directories
      in the tree.

    * Can now say "bzr commit --help".

    * New "rename" command to rename one file to a different name
      and/or directory.

    * New "move" command to move one or more files into a different
      directory.

    * New "renames" command lists files renamed since base revision.

    * New cat command contributed by janmar.

  CHANGES:

    * .bzr.log is placed in $HOME (not pwd) and is always written in
      UTF-8.  (Probably not a completely good long-term solution, but
      will do for now.)

  PORTABILITY:

    * Workaround for difflib bug in Python 2.3 that causes an
      exception when comparing empty files.  Reported by Erik Toubro
      Nielsen.

  INTERNAL:

    * Refactored inventory storage to insert a root entry at the top.

  TESTING:

    * Start of shell-based black-box testing in test.sh.


bzr-0.0.2.1
-----------

  PORTABILITY:

    * Win32 fixes from Steve Brown.


bzr-0.0.2  "black cube"  2005-03-31
-----------------------------------

  ENHANCEMENTS:

    * Default ignore list extended (see bzrlib/__init__.py).

    * Patterns in .bzrignore are now added to the default ignore list,
      rather than replacing it.

    * Ignore list isn't reread for every file.

    * More help topics.

    * Reinstate the 'bzr check' command to check invariants of the
      branch.

    * New 'ignored' command lists which files are ignored and why;
      'deleted' lists files deleted in the current working tree.

    * Performance improvements.

    * New global --profile option.

    * Ignore patterns like './config.h' now correctly match files in
      the root directory only.


bzr-0.0.1  2005-03-26
---------------------

  ENHANCEMENTS:

    * More information from info command.

    * Can now say "bzr help COMMAND" for more detailed help.

    * Less file flushing and faster performance when writing logs and
      committing to stores.

    * More useful verbose output from some commands.

  BUG FIXES:

    * Fix inverted display of 'R' and 'M' during 'commit -v'.

  PORTABILITY:

    * Include a subset of ElementTree-1.2.20040618 to make
      installation easier.

    * Fix time.localtime call to work with Python 2.3 (the minimum
      supported).


bzr-0.0.0.69  2005-03-22
------------------------

  ENHANCEMENTS:

    * First public release.

    * Storage of local versions: init, add, remove, rm, info, log,
      diff, status, etc.

..
   vim: tw=74 ft=rst ff=unix<|MERGE_RESOLUTION|>--- conflicted
+++ resolved
@@ -103,14 +103,12 @@
       command object before the command is run (or help generated from
       it), without overriding the command. (Robert Collins)
 
-<<<<<<< HEAD
     * ``RemoteBranchFormat`` no longer claims to have a disk format string.
       (Robert Collins)
-=======
+
     * ``Repository`` objects now have ``suspend_write_group`` and
       ``resume_write_group`` methods.  These are currently only useful
       with pack repositories. (Andrew Bennetts, Robert Collins)
->>>>>>> 39aa753c
 
     * ``RepositoryFormat`` objects now have a ``network_name`` for passing
       the format across RPC calls. (Robert Collins, Andrew Bennetts)
