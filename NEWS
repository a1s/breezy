--------------------
Bazaar Release Notes
--------------------

.. contents::


IN DEVELOPMENT
--------------

This release adds a translation of some of the user documentation into Spanish.
(Contributions of other translations would be very welcome.)

  NOTES WHEN UPGRADING:

  CHANGES:

  FEATURES:

    * Adding ``-Derror`` will now display a traceback when a plugin fails to
      load. (James Westby)

    * There is a new version of the network protocol used for bzr://, bzr+ssh://
      and bzr+http:// connections.  This will allow more efficient requests and
      responses, and more graceful fallback when a server is too old to
      recognise a request from a more recent client.  Bazaar 1.6 will
      interoperate with 0.16 and later versions, but servers should be upgraded
      when possible.  Bazaar 1.6 no longer interoperates with 0.15 and earlier via
      these protocols.  Use alternatives like SFTP or upgrade those servers.
      (Andrew Bennetts, #83935)

  IMPROVEMENTS:

    * ``bzr missing`` uses the new ``Graph.find_unique_ancestors`` and
      ``Graph.find_differences`` to determine missing revisions without having
      to search the whole ancestry. (John Arbash Meinel, #174625)

  BUGFIXES:

<<<<<<< HEAD
    * Define ``_remote_is_at_least_1_2`` on ``SmartClientMedium`` so that all
      implementations have the attribute.  Fixes 'PyCurlTransport' object has no
      attribute '_remote_is_at_least_1_2' attribute errors.
      (Andrew Bennetts, #220806)
      
=======
    * Correctly track the base URL of a smart medium when using bzr+http://
      URLs, which was causing spurious "No repository present" errors with
      branches in shared repositories accessed over bzr+http.
      (Andrew Bennetts, #230550)

>>>>>>> 885fc5fb
    * Issue a warning and ignore passwords declared in authentication.conf when
      used for an ssh scheme (sftp or bzr+ssh).
      (Vincent Ladeuil, #203186)

    * Make both http implementations raise appropriate exceptions on 403
      Forbidden when POSTing smart requests.
      (Vincent Ladeuil, #230223)

    * Properly *title* header names in http requests instead of capitalizing
      them.
      (Vincent Ladeuil, #229076)

  DOCUMENTATION:

    * Added directory structure and started translation of docs in spanish.
      (Martin Albisetti, Lucio Albenga)

    * Incorporate feedback from Jelmer Vernooij and Neil Martinsen-Burrell
      on the plugin and integration chapters of the User Guide.
      (Ian Clatworthy)

  TESTING:

    * New helper function for splitting test suites
      ``split_suite_by_condition``. (Robert Collins)

  INTERNALS:

  API BREAKS:

    * ``bzr missing --mine-only`` will return status code 0 if you have no
      new revisions, but the remote does. Similarly for ``--theirs-only``.
      The new code only checks one side, so it doesn't know if the other
      side has changes. This seems more accurate with the request anyway.
      It also changes the output to print '[This|Other] branch is up to
      date.' rather than displaying nothing.  (John Arbash Meinel)

    * Many methods on ``VersionedFile``, ``Repository`` and in
      ``bzrlib.revision``  deprecated before bzrlib 1.5 have been removed.
      (Robert Collins)

    * The constructors of ``SmartClientMedium`` and its subclasses now require a
      ``base`` parameter.  ``SmartClientMedium`` implementations now also need
      to provide a ``remote_path_from_transport`` method.  (Andrew Bennetts)
      
    * ``VersionedFile.join`` is deprecated. This method required local
      instances of both versioned file objects and was thus hostile to being
      used for streaming from a smart server. The new get_record_stream and
      insert_record_stream are meant to efficiently replace this method.
      (Robert Collins)


bzr 1.5 2008-05-16
------------------

This release of Bazaar includes several updates to the documentation, and fixes
to prepare for making rich root support the default format. Many bugs have been
squashed, including fixes to log, bzr+ssh inter-operation with older servers.

  CHANGES:

    * Suppress deprecation warnings when bzrlib is a 'final' release. This way
      users of packaged software won't be bothered with DeprecationWarnings,
      but developers and testers will still see them. (John Arbash Meinel)

  DOCUMENTATION:

    * Incorporate feedback from Jelmer Vernooij and Neil Martinsen-Burrell
      on the plugin and integration chapters of the User Guide.
      (Ian Clatworthy)


bzr 1.5rc1 2008-05-09
---------------------

  NOTES WHEN UPGRADING:

  CHANGES:

    * Broader support of GNU Emacs mail clients. Set
      ``mail_client=emacsclient`` in your bazaar.conf and ``send`` will pop the
      bundle in a mail buffer according to the value of ``mail-user-agent``
      variable. (Xavier Maillard)

  FEATURES:

  IMPROVEMENTS:

    * Diff now handles revision specs like "branch:" and "submit:" more
      efficiently.  (Aaron Bentley)

    * More friendly error given when attempt to start the smart server
      on an address already in use. (Andrea Corbellini, #200575)

    * Pull completes much faster when there is nothing to pull.
      (Aaron Bentley)

  BUGFIXES:

    * Authentication.conf can define sections without password.
      (Vincent Ladeuil, #199440)

    * Avoid muttering every time a child update does not cause a progress bar
      update. (John Arbash Meinel, #213771)

    * ``Branch.reconcile()`` is now implemented. This allows ``bzr reconcile``
      to fix when a Branch has a non-canonical mainline history. ``bzr check``
      also detects this condition. (John Arbash Meinel, #177855)

    * ``bzr log -r ..X bzr://`` was failing, because it was getting a request
      for ``revision_id=None`` which was not a string.
      (John Arbash Meinel, #211661)

    * ``bzr commit`` now works with Microsoft's FTP service.
      (Andreas Deininger)

    * Catch definitions outside sections in authentication.conf.
      (Vincent Ladeuil, #217650)

    * Conversion from non-rich-root to rich-root(-pack) updates inventory
      sha1s, even when bundles are used.  (Aaron Bentley, #181391)

    * Conversion from non-rich-root to rich-root(-pack) works correctly even
      though search keys are not topologically sorted.  (Aaron Bentley)

    * Conversion from non-rich-root to rich-root(-pack) works even when a
      parent revision has a different root id.  (Aaron Bentley, #177874)

    * Disable strace testing until strace is fixed (see bug #103133) and emit a
      warning when selftest ends to remind us of leaking tests.
      (Vincent Ladeuil, #226769)

    * Fetching all revisions from a repository does not cause pack collisions.
      (Robert Collins, Aaron Bentley, #212908)

    * Fix error about "attempt to add line-delta in non-delta knit".
      (Andrew Bennetts, #217701)

    * Pushing a branch in "dirstate" format (Branch5) over bzr+ssh would break
      if the remote server was < version 1.2. This was due to a bug in the
      RemoteRepository.get_parent_map() fallback code.
      (John Arbash Meinel, #214894)

    * Remove leftover code in ``bzr_branch`` that inappropriately creates 
      a ``branch-name`` file in the branch control directory.
      (Martin Pool)

    * Set SO_REUSEADDR on server sockets of ``bzr serve`` to avoid problems
      rebinding the socket when starting the server a second time.
      (John Arbash Meinel, Martin Pool, #164288)

    * Severe performance degradation in fetching from knit repositories to
      knits and packs due to parsing the entire revisions.kndx on every graph
      walk iteration fixed by using the Repository.get_graph API.  There was
      another regression in knit => knit fetching which re-read the index for
      every revision each side had in common.
      (Robert Collins, John Arbash Meinel)

    * When logging the changes to a particular file, there was a bug if there
      were ghosts in the revision ancestry. (John Arbash Meinel, #209948)

    * xs4all's ftp server returns a temporary error when trying to list an
      empty directory, rather than returning an empty list. Adding a
      workaround so that we don't get spurious failures.
      (John Arbash Meinel, #215522)

  DOCUMENTATION:

    * Expanded the User Guide to include new chapters on popular plugins and
      integrating Bazaar into your environment. The *Best practices* chapter
      was renamed to *Miscellaneous topics* as suggested by community
      feedback as well. (Ian Clatworthy)

    * Document outlining strategies for TortoiseBzr. (Mark Hammond)

    * Improved the documentation on hooks. (Ian Clatworthy)

    * Update authentication docs regarding ssh agents.
      (Vincent Ladeuil, #183705)

  TESTING:

    * Add ``thread_name_suffix`` parameter to SmartTCPServer_for_testing, to
      make it easy to identify which test spawned a thread with an unhandled
      exception. (Andrew Bennetts)

    * New ``--debugflag``/``-E`` option to ``bzr selftest`` for setting
      options for debugging tests, these are complementary to the the -D
      options.  The ``-Dselftest_debug`` global option has been replaced by the
      ``-E=allow_debug`` option for selftest. (Andrew Bennetts)

    * Parameterised test ids are preserved correctly to aid diagnosis of test
      failures. (Robert Collins, Andrew Bennetts)

    * selftest now accepts --starting-with <id> to load only the tests whose id
      starts with the one specified. This greatly speeds up running the test
      suite on a limited set of tests and can be used to run the tests for a
      single module, a single class or even a single test.  (Vincent Ladeuil)

    * The test suite modules have been modified to define load_tests() instead
      of test_suite(). That speeds up selective loading (via --load-list)
      significantly and provides many examples on how to migrate (grep for
      load_tests).  (Vincent Ladeuil)

  INTERNALS:

    * ``Hooks.install_hook`` is now deprecated in favour of
      ``Hooks.install_named_hook`` which adds a required ``name`` parameter, to
      avoid having to call ``Hooks.name_hook``. (Daniel Watkins)

    * Implement xml8 serializer.  (Aaron Bentley)

    * New form ``@deprecated_method(deprecated_in(1, 5, 0))`` for making 
      deprecation wrappers.  (Martin Pool)

    * ``Repository.revision_parents`` is now deprecated in favour of 
      ``Repository.get_parent_map([revid])[revid]``. (Jelmer Vernooij)

    * The Python ``assert`` statement is no longer used in Bazaar source, and 
      a test checks this.  (Martin Pool)

  API BREAKS:

    * ``bzrlib.status.show_pending_merges`` requires the repository to be
      locked by the caller. Callers should have been doing it anyway, but it
      will now raise an exception if they do not. (John Arbash Meinel)

    * Repository.get_data_stream, Repository.get_data_stream_for_search(),
      Repository.get_deltas_for_revsions(), Repository.revision_trees(),
      Repository.item_keys_introduced_by() no longer take read locks.
      (Aaron Bentley)

    * ``LockableFiles.get_utf8`` is deprecated, as a start towards 
      removing LockableFiles and ``.control_files`` entirely.
      (Martin Pool)

    * Methods deprecated prior to 1.1 have been removed.
      (Martin Pool)


bzr 1.4 2008-04-28
------------------

This release of Bazaar includes handy improvements to the speed of log and
status, new options for several commands, improved documentation, and better
hooks, including initial code for server-side hooks.  A number of bugs have
been fixed, particularly in interoperability between different formats or
different releases of Bazaar over there network.  There's been substantial
internal work in both the repository and network code to enable new features
and faster performance.

  BUG FIXES:

    * Pushing a branch in "dirstate" format (Branch5) over bzr+ssh would break
      if the remote server was < version 1.2.  This was due to a bug in the
      RemoteRepository.get_parent_map() fallback code.
      (John Arbash Meinel, Andrew Bennetts, #214894)


bzr 1.4rc2 2008-04-21
---------------------

  BUG FIXES:

    * ``bzr log -r ..X bzr://`` was failing, because it was getting a request
      for ``revision_id=None`` which was not a string.
      (John Arbash Meinel, #211661)

    * Fixed a bug in handling ghost revisions when logging changes in a 
      particular file.  (John Arbash Meinel, #209948)

    * Fix error about "attempt to add line-delta in non-delta knit".
      (Andrew Bennetts, #205156)

    * Fixed performance degradation in fetching from knit repositories to
      knits and packs due to parsing the entire revisions.kndx on every graph
      walk iteration fixed by using the Repository.get_graph API.  There was
      another regression in knit => knit fetching which re-read the index for
      every revision each side had in common.
      (Robert Collins, John Arbash Meinel)


bzr 1.4rc1 2008-04-11
---------------------

  CHANGES:

   * bzr main script cannot be imported (Benjamin Peterson)

   * On Linux bzr additionally looks for plugins in arch-independent site
     directory. (Toshio Kuratomi)

   * The ``set_rh`` branch hook is now deprecated. Please migrate
     any plugins using this hook to use an alternative, e.g.
     ``post_change_branch_tip``. (Ian Clatworthy)

   * When a plugin cannot be loaded as the file path is not a valid
     python module name bzr will now strip a ``bzr_`` prefix from the
     front of the suggested name, as many plugins (e.g. bzr-svn)
     want to be installed without this prefix. It is a common mistake
     to have a folder named "bzr-svn" for that plugin, especially
     as this is what bzr branch lp:bzr-svn will give you. (James Westby,
     Andrew Cowie)

   * UniqueIntegerBugTracker now appends bug-ids instead of joining
     them to the base URL. Plugins that register bug trackers may
     need a trailing / added to the base URL if one is not already there.
     (James Wesby, Andrew Cowie)

  FEATURES:

    * Added start_commit hook for mutable trees. (Jelmer Vernooij, #186422)

    * ``status`` now accepts ``--no-pending`` to show the status without
      listing pending merges, which speeds up the command a lot on large
      histories.  (James Westby, #202830)

    * New ``post_change_branch_tip`` hook that is called after the
      branch tip is moved but while the branch is still write-locked.
      See the User Reference for signature details.
      (Ian Clatworthy, James Henstridge)

    * Reconfigure can convert a branch to be standalone or to use a shared
      repository.  (Aaron Bentley)

  IMPROVEMENTS:

    * The smart protocol now has support for setting branches' revision info
      directly.  This should make operations like push slightly faster, and is a
      step towards server-side hooks.  The new request method name is
      ``Branch.set_last_revision_info``.  (Andrew Bennetts)

    * ``bzr commit --fixes`` now recognises "gnome" as a tag by default.
      (James Westby, Andrew Cowie)

    * ``bzr switch`` will attempt to find branches to switch to relative to the
      current branch. E.g. ``bzr switch branchname`` will look for
      ``current_branch/../branchname``. (Robert Collins, Jelmer Vernooij,
      Wouter van Heyst)

    * Diff is now more specific about execute-bit changes it describes
      (Chad Miller)

    * Fetching data over HTTP is a bit faster when urllib is used.  This is done
      by forcing it to recv 64k at a time when reading lines in HTTP headers,
      rather than just 1 byte at a time.  (Andrew Bennetts)

    * Log --short and --line are much faster when -r is not specified.
      (Aaron Bentley)

    * Merge is faster.  We no longer check a file's existence unnecessarily
      when merging the execute bit.  (Aaron Bentley)

    * ``bzr status`` on an explicit list of files no longer shows pending
      merges, making it much faster on large trees. (John Arbash Meinel)

    * The launchpad directory service now warns the user if they have not set
      their launchpad login and are trying to resolve a URL using it, just
      in case they want to do a write operation with it.  (James Westby)

    * The smart protocol client is slightly faster, because it now only queries
      the server for the protocol version once per connection.  Also, the HTTP
      transport will now automatically probe for and use a smart server if
      one is present.  You can use the new ``nosmart+`` transport decorator
      to get the old behaviour.  (Andrew Bennetts)

    * The ``version`` command takes a ``--short`` option to print just the
      version number, for easier use in scripts.  (Martin Pool)

    * Various operations with revision specs and commands that calculate
      revnos and revision ids are faster.  (John A. Meinel, Aaron Bentley)

  BUGFIXES:

    * Add ``root_client_path`` parameter to SmartWSGIApp and
      SmartServerRequest.  This makes it possible to publish filesystem
      locations that don't exactly match URL paths. SmartServerRequest
      subclasses should use the new ``translate_client_path`` and
      ``transport_from_client_path`` methods when dealing with paths received
      from a client to take this into account.  (Andrew Bennetts, #124089)

    * ``bzr mv a b`` can be now used also to rename previously renamed
      directories, not only files. (Lukáš Lalinský, #107967)

    * ``bzr uncommit --local`` can now remove revisions from the local
      branch to be symmetric with ``bzr commit --local``.
      (John Arbash Meinel, #93412)

    * Don't ask for a password if there is no real terminal.
      (Alexander Belchenko, #69851)

    * Fix a bug causing a ValueError crash in ``parse_line_delta_iter`` when
      fetching revisions from a knit to pack repository or vice versa using
      bzr:// (including over http or ssh).
      (#208418, Andrew Bennetts, Martin Pool, Robert Collins)

    * Fixed ``_get_line`` in ``bzrlib.smart.medium``, which was buggy.  Also
      fixed ``_get_bytes`` in the same module to use the push back buffer.
      These bugs had no known impact in normal use, but were problematic for
      developers working on the code, and were likely to cause real bugs sooner
      or later.  (Andrew Bennetts)

    * Implement handling of basename parameter for DefaultMail.  (James Westby)

    * Incompatibility with Paramiko versions newer than 1.7.2 was fixed.
      (Andrew Bennetts, #213425)

    * Launchpad locations (lp: URLs) can be pulled.  (Aaron Bentley, #181945)

    * Merges that add files to deleted root directories complete.  They
      do create conflicts.  (Aaron Bentley, #210092)

    * vsftp's return ``550 RNFR command failed.`` supported.
      (Marcus Trautwig, #129786)

  DOCUMENTATION:

    * Improved documentation on send/merge relationship. (Peter Schuller)

    * Minor fixes to the User Guide. (Matthew Fuller)

    * Reduced the evangelism in the User Guide. (Ian Clatworthy)

    * Added Integrating with Bazaar document for developers (Martin Albisetti)

  API BREAKS:

    * Attempting to pull data from a ghost aware repository (e.g. knits) into a
      non-ghost aware repository such as weaves will now fail if there are
      ghosts.  (Robert Collins)

    * ``KnitVersionedFile`` no longer accepts an ``access_mode`` parameter, and
      now requires the ``index`` and ``access_method`` parameters to be
      supplied. A compatible shim has been kept in the new function
      ``knit.make_file_knit``. (Robert Collins)

    * Log formatters must now provide log_revision instead of show and
      show_merge_revno methods. The latter had been deprecated since the 0.17
      release. (James Westby)

    * ``LoopbackSFTP`` is now called ``SocketAsChannelAdapter``.
      (Andrew Bennetts)

    * ``osutils.backup_file`` is removed. (Alexander Belchenko)

    * ``Repository.get_revision_graph`` is deprecated, with no replacement
      method. The method was size(history) and not desirable. (Robert Collins)

    * ``revision.revision_graph`` is deprecated, with no replacement function.
      The function was size(history) and not desirable. (Robert Collins)

    * ``Transport.get_shared_medium`` is deprecated.  Use
      ``Transport.get_smart_medium`` instead.  (Andrew Bennetts)

    * ``VersionedFile`` factories now accept a get_scope parameter rather
      than using a call to ``transaction_finished``, allowing the removal of
      the fixed list of versioned files per repository. (Robert Collins)

    * ``VersionedFile.annotate_iter`` is deprecated. While in principle this
      allowed lower memory use, all users of annotations wanted full file 
      annotations, and there is no storage format suitable for incremental
      line-by-line annotation. (Robert Collins)

    * ``VersionedFile.clone_text`` is deprecated. This performance optimisation
      is no longer used - reading the content of a file that is undergoing a
      file level merge to identical state on two branches is rare enough, and
      not expensive enough to special case. (Robert Collins)

    * ``VersionedFile.clear_cache`` and ``enable_cache`` are deprecated.
      These methods added significant complexity to the ``VersionedFile``
      implementation, but were only used for optimising fetches from knits - 
      which can be done from outside the knit layer, or via a caching
      decorator. As knits are not the default format, the complexity is no
      longer worth paying. (Robert Collins)

    * ``VersionedFile.create_empty`` is removed. This method presupposed a
      sensible mapping to a transport for individual files, but pack backed
      versioned files have no such mapping. (Robert Collins)

    * ``VersionedFile.get_graph`` is deprecated, with no replacement method.
      The method was size(history) and not desirable. (Robert Collins)

    * ``VersionedFile.get_graph_with_ghosts`` is deprecated, with no
      replacement method.  The method was size(history) and not desirable.
      (Robert Collins)

    * ``VersionedFile.get_parents`` is deprecated, please use
      ``VersionedFile.get_parent_map``. (Robert Collins)

    * ``VersionedFile.get_sha1`` is deprecated, please use
      ``VersionedFile.get_sha1s``. (Robert Collins)

    * ``VersionedFile.has_ghost`` is now deprecated, as it is both expensive
      and unused outside of a single test. (Robert Collins)

    * ``VersionedFile.iter_parents`` is now deprecated in favour of
      ``get_parent_map`` which can be used to instantiate a Graph on a
      VersionedFile. (Robert Collins)

    * ``VersionedFileStore`` no longer uses the transaction parameter given
      to most methods; amongst other things this means that the
      get_weave_or_empty method no longer guarantees errors on a missing weave
      in a readonly transaction, and no longer caches versioned file instances
      which reduces memory pressure (but requires more careful management by
      callers to preserve performance). (Robert Collins)

  TESTING:

    * New -Dselftest_debug flag disables clearing of the debug flags during
      tests.  This is useful if you want to use e.g. -Dhpss to help debug a
      failing test.  Be aware that using this feature is likely to cause
      spurious test failures if used with the full suite. (Andrew Bennetts)

    * selftest --load-list now uses a new more agressive test loader that will
      avoid loading unneeded modules and building their tests. Plugins can use
      this new loader by defining a load_tests function instead of a test_suite
      function. (a forthcoming patch will provide many examples on how to
      implement this).
      (Vincent Ladeuil)

    * selftest --load-list now does some sanity checks regarding duplicate test
      IDs and tests present in the list but not found in the actual test suite.
      (Vincent Ladeuil)

    * Slightly more concise format for the selftest progress bar, so there's
      more space to show the test name.  (Martin Pool) ::

        [2500/10884, 1fail, 3miss in 1m29s] test_revisionnamespaces.TestRev

    * The test suite takes much less memory to run, and is a bit faster.  This
      is done by clearing most attributes of TestCases after running them, if
      they succeeded.  (Andrew Bennetts)

  INTERNALS:

    * Added ``_build_client_protocol`` to ``_SmartClient``.  (Andrew Bennetts)

    * Added basic infrastructure for automatic plugin suggestion.
      (Martin Albisetti)

    * If a ``LockableFiles`` object is not explicitly unlocked (for example
      because of a missing ``try/finally`` block, it will give a warning but
      not automatically unlock itself.  (Previously they did.)  This
      sometimes caused knock-on errors if for example the network connection
      had already failed, and should not be relied upon by code. 
      (Martin Pool, #109520)

    * ``make dist`` target to build a release tarball, and also 
      ``check-dist-tarball`` and ``dist-upload-escudero``.  (Martin Pool)

    * The ``read_response_tuple`` method of ``SmartClientRequestProtocol*``
      classes will now raise ``UnknownSmartMethod`` when appropriate, so that
      callers don't need to try distinguish unknown request errors from other
      errors.  (Andrew Bennetts)

    * ``set_make_working_trees`` is now implemented provided on all repository
      implementations (Aaron Bentley)

    * ``VersionedFile`` now has a new method ``get_parent_map`` which, like
      ``Graph.get_parent_map`` returns a dict of key:parents. (Robert Collins)


bzr 1.3.1 2008-04-09
--------------------

  No changes from 1.3.1rc1.


bzr 1.3rc1 2008-04-04
---------------------

  BUG FIXES:

    * Fix a bug causing a ValueError crash in ``parse_line_delta_iter`` when
      fetching revisions from a knit to pack repository or vice versa using
      bzr:// (including over http or ssh).  
      (#208418, Andrew Bennetts, Martin Pool, Robert Collins)


bzr 1.3 2008-03-20
------------------

Bazaar has become part of the GNU project <http://www.gnu.org>

Many operations that act on history, including ``log`` and ``annotate`` are now
substantially faster.  Several bugs have been fixed and several new options and
features have been added.

  TESTING:

    * Avoid spurious failure of ``TestVersion.test_version`` matching
      directory names.
      (#202778, Martin Pool)


bzr 1.3rc1 2008-03-16
---------------------

  NOTES WHEN UPGRADING:

    * The backup directory created by ``upgrade`` is now called
      ``backup.bzr``, not ``.bzr.backup``. (Martin Albisetti)

  CHANGES:

    * A new repository format 'development' has been added. This format will
      represent the latest 'in-progress' format that the bzr developers are
      interested in getting early-adopter testing and feedback on.
      ``doc/developers/development-repo.txt`` has detailed information.
      (Robert Collins)

    * BZR_LOG environment variable controls location of .bzr.log trace file. 
      User can suppress writing messages to .bzr.log by using '/dev/null'
      filename (on Linux) or 'NUL' (on Windows). If BZR_LOG variable 
      is not defined but BZR_HOME is defined then default location
      for .bzr.log trace file is ``$BZR_HOME/.bzr.log``.
      (Alexander Belchenko)

    * ``launchpad`` builtin plugin now shipped as separate part in standalone
      bzr.exe, installed to ``C:\Program Files\Bazaar\plugins`` directory, 
      and standalone installer allows user to skip installation of this plugin.
      (Alexander Belchenko)

    * Restore auto-detection of plink.exe on Windows. (Dmitry Vasiliev)

    * Version number is now shown as "1.2" or "1.2pr2", without zeroed or
      missing final fields.  (Martin Pool)

  FEATURES:

    * ``branch`` and ``checkout`` can hard-link working tree files, which is
      faster and saves space.  (Aaron Bentley)

    * ``bzr send`` will now also look at the ``child_submit_to`` setting in
      the submit branch to determine the email address to send to. 
      (Jelmer Vernooij)

  IMPROVEMENTS:

    * BzrBranch._lefthand_history is faster on pack repos.  (Aaron Bentley)

    * Branch6.generate_revision_history is faster.  (Aaron Bentley)

    * Directory services can now be registered, allowing special URLs to be
      dereferenced into real URLs.  This is a generalization and cleanup of
      the lp: transport lookup.  (Aaron Bentley)

    * Merge directives that are automatically attached to emails have nicer
      filenames, based on branch-nick + revno. (Aaron Bentley)

    * ``push`` has a ``--revision`` option, to specify what revision to push up
      to.  (Daniel Watkins)

    * Significantly reducing execution time and network traffic for trivial 
      case of running ``bzr missing`` command for two identical branches.
      (Alexander Belchenko)

    * Speed up operations that look at the revision graph (such as 'bzr log').
      ``KnitPackRepositor.get_revision_graph`` uses ``Graph.iter_ancestry`` to
      extract the revision history. This allows filtering ghosts while
      stepping instead of needing to peek ahead. (John Arbash Meinel)

    * The ``hooks`` command lists installed hooks, to assist in debugging.
      (Daniel Watkins)

    * Updates to how ``annotate`` work. Should see a measurable improvement in
      performance and memory consumption for file with a lot of merges.
      Also, correctly handle when a line is introduced by both parents (it
      should be attributed to the first merge which notices this, and not
      to all subsequent merges.) (John Arbash Meinel)

  BUGFIXES:

    * Autopacking no longer holds the full set of inventory lines in
      memory while copying. For large repositories, this can amount to
      hundreds of MB of ram consumption.
      (Ian Clatworthy, John Arbash Meinel)

    * Cherrypicking when using ``--format=merge3`` now explictly excludes
      BASE lines. (John Arbash Meinel, #151731)

    * Disable plink's interactive prompt for password.
      (#107593, Dmitry Vasiliev)

    * Encode command line arguments from unicode to user_encoding before
      invoking external mail client in `bzr send` command.
      (#139318, Alexander Belchenko)

    * Fixed problem connecting to ``bzr+https://`` servers.
      (#198793, John Ferlito)

    * Improved error reporting in the Launchpad plugin. (Daniel Watkins,
      #196618)

    * Include quick-start-summary.svg file to python-based installer(s)
      for Windows. (#192924, Alexander Belchenko)

    * lca merge now respects specified files. (Aaron Bentley)

    * Make version-info --custom imply --all. (#195560, James Westby)

    * ``merge --preview`` now works for merges that add or modify
      symlinks (James Henstridge)

    * Redirecting the output from ``bzr merge`` (when the remembered
      location is used) now works. (John Arbash Meinel)

    * setup.py script explicitly checks for Python version.
      (Jari Aalto, Alexander Belchenko, #200569)

    * UnknownFormatErrors no longer refer to branches regardless of kind of
      unknown format. (Daniel Watkins, #173980)

    * Upgrade bundled ConfigObj to version 4.5.2, which properly quotes #
      signs, among other small improvements. (Matt Nordhoff, #86838)

    * Use correct indices when emitting LCA conflicts.  This fixes IndexError
      errors.  (Aaron Bentley, #196780)

  DOCUMENTATION:

    * Explained how to use ``version-info --custom`` in the User Guide.
      (Neil Martinsen-Burrell)

  API BREAKS:

    * Support for loading plugins from zip files and
      ``bzrlib.plugin.load_from_zip()`` function are deprecated.
      (Alexander Belchenko)

  TESTING:

    * The branch interface tests were invalid for branches using rich-root
      repositories because the empty string is not a valid file-id.
      (Robert Collins)

  INTERNALS:

    * ``Graph.iter_ancestry`` returns the ancestry of revision ids. Similar to
      ``Repository.get_revision_graph()`` except it includes ghosts and you can
      stop part-way through. (John Arbash Meinel)

    * New module ``tools/package_mf.py`` provide custom module finder for
      python packages (improves standard python library's modulefinder.py)
      used by ``setup.py`` script while building standalone bzr.exe.
      (Alexander Belchenko)

    * New remote method ``RemoteBzrDir.find_repositoryV2`` adding support for
      detecting external lookup support on remote repositories. This method is
      now attempted first when lookup up repositories, leading to an extra 
      round trip on older bzr smart servers. (Robert Collins)
 
    * Repository formats have a new supported-feature attribute
      ``supports_external_lookups`` used to indicate repositories which support
      falling back to other repositories when they have partial data.
      (Robert Collins)

    * ``Repository.get_revision_graph_with_ghosts`` and
      ``bzrlib.revision.(common_ancestor,MultipleRevisionSources,common_graph)``
      have been deprecated.  (John Arbash Meinel)

    * ``Tree.iter_changes`` is now a public API, replacing the work-in-progress
      ``Tree._iter_changes``. The api is now considered stable and ready for
      external users.  (Aaron Bentley)

    * The bzrdir format registry now accepts an ``alias`` keyword to
      register_metadir, used to indicate that a format name is an alias for
      some other format and thus should not be reported when describing the
      format. (Robert Collins)


bzr 1.2 2008-02-15
------------------

  BUG FIXES:

    * Fix failing test in Launchpad plugin. (Martin Pool)


bzr 1.2rc1 2008-02-13
---------------------

  NOTES WHEN UPGRADING:
  
    * Fetching via the smart protocol may need to reconnect once during a fetch
      if the remote server is running Bazaar 1.1 or earlier, because the client
      attempts to use more efficient requests that confuse older servers.  You
      may be required to re-enter a password or passphrase when this happens.
      This won't happen if the server is upgraded to Bazaar 1.2.
      (Andrew Bennetts)

  CHANGES:

    * Fetching via bzr+ssh will no longer fill ghosts by default (this is
      consistent with pack-0.92 fetching over SFTP). (Robert Collins)

    * Formatting of ``bzr plugins`` output is changed to be more human-
      friendly. Full path of plugins locations will be shown only with
      ``--verbose`` command-line option. (Alexander Belchenko)

    * ``merge`` now prefers to use the submit branch, but will fall back to
      parent branch.  For many users, this has no effect.  But some users who
      pull and merge on the same branch will notice a change.  This change
      makes it easier to work on a branch on two different machines, pulling
      between the machines, while merging from the upstream.
      ``merge --remember`` can now be used to set the submit_branch.
      (Aaron Bentley)

  FEATURES:

    * ``merge --preview`` produces a diff of the changes merge would make,
      but does not actually perform the merge.  (Aaron Bentley)

    * New smart method ``Repository.get_parent_map`` for getting revision
      parent data. This returns additional parent information topologically
      adjacent to the requested data to reduce round trip latency impacts.
      (Robert Collins)

    * New smart method, ``Repository.stream_revisions_chunked``, for fetching
      revision data that streams revision data via a chunked encoding.  This
      avoids buffering large amounts of revision data on the server and on the
      client, and sends less data to the server to request the revisions.
      (Andrew Bennetts, Robert Collins, #178353)

    * The launchpad plugin now handles lp urls of the form
      ``lp://staging/``, ``lp://demo/``, ``lp://dev/`` to use the appropriate
      launchpad instance to do the resolution of the branch identities.
      This is primarily of use to Launchpad developers, but can also
      be used by other users who want to try out Launchpad as
      a branch location without messing up their public Launchpad
      account.  Branches that are pushed to the staging environment
      have an expected lifetime of one day. (Tim Penhey)

  IMPROVEMENTS:

    * Creating a new branch no longer tries to read the entire revision-history
      unnecessarily over smart server operations. (Robert Collins)

    * Fetching between different repository formats with compatible models now
      takes advantage of the smart method to stream revisions.  (Andrew Bennetts)

    * The ``--coverage`` option is now global, rather specific to ``bzr
      selftest``.  (Andrew Bennetts)

    * The ``register-branch`` command will now use the public url of the branch
      containing the current directory, if one has been set and no explicit
      branch is provided.  (Robert Collins)

    * Tweak the ``reannotate`` code path to optimize the 2-parent case.
      Speeds up ``bzr annotate`` with a pack repository by approx 3:2.
      (John Arbash Meinel)

  BUGFIXES:

    * Calculate remote path relative to the shared medium in _SmartClient.  This
      is related to the problem in bug #124089.  (Andrew Bennetts)

    * Cleanly handle connection errors in smart protocol version two, the same
      way as they are handled by version one.  (Andrew Bennetts)

    * Clearer error when ``version-info --custom`` is used without
      ``--template`` (Lukáš Lalinský)

    * Don't raise UnavailableFeature during test setup when medusa is not
      available or tearDown is never called leading to nasty side effects.
      (#137823, Vincent Ladeuil)

    * If a plugin's test suite cannot be loaded, for example because of a syntax
      error in the tests, then ``selftest`` fails, rather than just printing 
      a warning.  (Martin Pool, #189771)
      
    * List possible values for BZR_SSH environment variable in env-variables
      help topic. (Alexander Belchenko, #181842)

    * New methods ``push_log_file`` and ``pop_log_file`` to intercept messages:
      popping the log redirection now precisely restores the previous state,
      which makes it easier to use bzr log output from other programs.
      TestCaseInTempDir no longer depends on a log redirection being established
      by the test framework, which lets bzr tests cleanly run from a normal
      unittest runner.
      (#124153, #124849, Martin Pool, Jonathan Lange)

    * ``pull --quiet`` is now more quiet, in particular a message is no longer
      printed when the remembered pull location is used. (James Westby,
      #185907)

    * ``reconfigure`` can safely be interrupted while fetching.
      (Aaron Bentley, #179316)

    * ``reconfigure`` preserves tags when converting to and from lightweight
      checkouts.  (Aaron Bentley, #182040)

    * Stop polluting /tmp when running selftest.
      (Vincent Ladeuil, #123623)

    * Switch from NFKC => NFC for normalization checks. NFC allows a few
      more characters which should be considered valid.
      (John Arbash Meinel, #185458)

    * The launchpad plugin now uses the ``edge`` xmlrpc server to avoid
      interacting badly with a bug on the launchpad side. (Robert Collins)

    * Unknown hostnames when connecting to a ``bzr://`` URL no longer cause
      tracebacks.  (Andrew Bennetts, #182849)

  API BREAKS:

    * Classes implementing Merge types like Merge3Merger must now accept (and
      honour) a do_merge flag in their constructor.  (Aaron Bentley)

    * ``Repository.add_inventory`` and ``add_revision`` now require the caller
      to previously take a write lock (and start a write group.)
      (Martin Pool)

  TESTING:

    * selftest now accepts --load-list <file> to load a test id list. This
      speeds up running the test suite on a limited set of tests.
      (Vincent Ladeuil)

  INTERNALS:

    * Add a new method ``get_result`` to graph search objects. The resulting
      ``SearchResult`` can be used to recreate the search later, which will
      be useful in reducing network traffic. (Robert Collins)

    * Use convenience function to check whether two repository handles 
      are referring to the same repository in ``Repository.get_graph``. 
      (Jelmer Vernooij, #187162)

    * Fetching now passes the find_ghosts flag through to the 
      ``InterRepository.missing_revision_ids`` call consistently for all
      repository types. This will enable faster missing revision discovery with
      bzr+ssh. (Robert Collins)

    * Fix error handling in Repository.insert_data_stream. (Lukas Lalinsky)

    * ``InterRepository.missing_revision_ids`` is now deprecated in favour of
      ``InterRepository.search_missing_revision_ids`` which returns a 
      ``bzrlib.graph.SearchResult`` suitable for making requests from the smart
      server. (Robert Collins)

    * New error ``NoPublicBranch`` for commands that need a public branch to
      operate. (Robert Collins)
 
    * New method ``iter_inventories`` on Repository for access to many
      inventories. This is primarily used by the ``revision_trees`` method, as
      direct access to inventories is discouraged. (Robert Collins)
 
    * New method ``next_with_ghosts`` on the Graph breadth-first-search objects
      which will split out ghosts and present parents into two separate sets,
      useful for code which needs to be aware of ghosts (e.g. fetching data
      cares about ghosts during revision selection). (Robert Collins)

    * Record a timestamp against each mutter to the trace file, relative to the
      first import of bzrlib.  (Andrew Bennetts)

    * ``Repository.get_data_stream`` is now deprecated in favour of
      ``Repository.get_data_stream_for_search`` which allows less network
      traffic when requesting data streams over a smart server. (Robert Collins)

    * ``RemoteBzrDir._get_tree_branch`` no longer triggers ``_ensure_real``,
      removing one round trip on many network operations. (Robert Collins)

    * RemoteTransport's ``recommended_page_size`` method now returns 64k, like
      SFTPTransport and HttpTransportBase.  (Andrew Bennetts)

    * Repository has a new method ``has_revisions`` which signals the presence
      of many revisions by returning a set of the revisions listed which are
      present. This can be done by index queries without reading data for parent
      revision names etc. (Robert Collins)


bzr 1.1 2008-01-15
------------------

(no changes from 1.1rc1)

bzr 1.1rc1 2008-01-05
---------------------

  CHANGES:
   
   * Dotted revision numbers have been revised. Instead of growing longer with
     nested branches the branch number just increases. (eg instead of 1.1.1.1.1
     we now report 1.2.1.) This helps scale long lived branches which have many
     feature branches merged between them. (John Arbash Meinel)

   * The syntax ``bzr diff branch1 branch2`` is no longer supported.
     Use ``bzr diff branch1 --new branch2`` instead. This change has
     been made to remove the ambiguity where ``branch2`` is in fact a
     specific file to diff within ``branch1``.

  FEATURES:

   * New option to use custom template-based formats in  ``bzr version-info``.
     (Lukáš Lalinský)

   * diff '--using' allows an external diff tool to be used for files.
     (Aaron Bentley)

   * New "lca" merge-type for fast everyday merging that also supports
     criss-cross merges.  (Aaron Bentley)

  IMPROVEMENTS:

   * ``annotate`` now doesn't require a working tree. (Lukáš Lalinský,
     #90049)

   * ``branch`` and ``checkout`` can now use files from a working tree to
     to speed up the process.  For checkout, this requires the new
     --files-from flag.  (Aaron Bentley)

   * ``bzr diff`` now sorts files in alphabetical order.  (Aaron Bentley)

   * ``bzr diff`` now works on branches without working trees. Tree-less
     branches can also be compared to each other and to working trees using
     the new diff options ``--old`` and ``--new``. Diffing between branches,
     with or without trees, now supports specific file filtering as well.
     (Ian Clatworthy, #6700)

   * ``bzr pack`` now orders revision texts in topological order, with newest
     at the start of the file, promoting linear reads for ``bzr log`` and the
     like. This partially fixes #154129. (Robert Collins)

   * Merge directives now fetch prerequisites from the target branch if
     needed.  (Aaron Bentley)

   * pycurl now handles digest authentication.
     (Vincent Ladeuil)

   * ``reconfigure`` can now convert from repositories.  (Aaron Bentley)

   * ``-l`` is now a short form for ``--limit`` in ``log``.  (Matt Nordhoff)

   * ``merge`` now warns when merge directives cause cherrypicks.
     (Aaron Bentley)

   * ``split`` now supported, to enable splitting large trees into smaller
     pieces.  (Aaron Bentley)

  BUGFIXES:

   * Avoid AttributeError when unlocking a pack repository when an error occurs.
     (Martin Pool, #180208)

   * Better handle short reads when processing multiple range requests.
     (Vincent Ladeuil, #179368)

   * build_tree acceleration uses the correct path when a file has been moved.
     (Aaron Bentley)

   * ``commit`` now succeeds when a checkout and its master branch share a
     repository.  (Aaron Bentley, #177592)

   * Fixed error reporting of unsupported timezone format in
     ``log --timezone``. (Lukáš Lalinský, #178722)

   * Fixed Unicode encoding error in ``ignored`` when the output is
     redirected to a pipe. (Lukáš Lalinský)

   * Fix traceback when sending large response bodies over the smart protocol
     on Windows. (Andrew Bennetts, #115781)

   * Fix ``urlutils.relative_url`` for the case of two ``file:///`` URLs
     pointed to different logical drives on Windows.
     (Alexander Belchenko, #90847)

   * HTTP test servers are now compatible with the http protocol version 1.1.
     (Vincent Ladeuil, #175524)

   * _KnitParentsProvider.get_parent_map now handles requests for ghosts
     correctly, instead of erroring or attributing incorrect parents to ghosts.
     (Aaron Bentley)

   * ``merge --weave --uncommitted`` now works.  (Aaron Bentley)

   * pycurl authentication handling was broken and incomplete. Fix handling of
     user:pass embedded in the urls.
     (Vincent Ladeuil, #177643)

   * Files inside non-directories are now handled like other conflict types.
     (Aaron Bentley, #177390)

   * ``reconfigure`` is able to convert trees into lightweight checkouts.
     (Aaron Bentley)

   * Reduce lockdir timeout to 0 when running ``bzr serve``.  (Andrew Bennetts,
     #148087)

   * Test that the old ``version_info_format`` functions still work, even
     though they are deprecated. (John Arbash Meinel, ShenMaq, #177872)

   * Transform failures no longer cause ImmortalLimbo errors (Aaron Bentley,
     #137681)

   * ``uncommit`` works even when the commit messages of revisions to be
     removed use characters not supported in the terminal encoding.
     (Aaron Bentley)

   * When dumb http servers return whole files instead of the requested ranges,
     read the remaining bytes by chunks to avoid overflowing network buffers.
     (Vincent Ladeuil, #175886)

  DOCUMENTATION:

   * Minor tweaks made to the bug tracker integration documentation.
     (Ian Clatworthy)

   * Reference material has now be moved out of the User Guide and added
     to the User Reference. The User Reference has gained 4 sections as
     a result: Authenication Settings, Configuration Settings, Conflicts
     and Hooks. All help topics are now dumped into text format in the
     doc/en/user-reference directory for those who like browsing that
     information in their editor. (Ian Clatworthy)

   * *Using Bazaar with Launchpad* tutorial added. (Ian Clatworthy)

  INTERNALS:

    * find_* methods available for BzrDirs, Branches and WorkingTrees.
      (Aaron Bentley)

    * Help topics can now be loaded from files. 
      (Ian Clatworthy, Alexander Belchenko)

    * get_parent_map now always provides tuples as its output.  (Aaron Bentley)

    * Parent Providers should now implement ``get_parent_map`` returning a
      dictionary instead of ``get_parents`` returning a list.
      ``Graph.get_parents`` is now deprecated. (John Arbash Meinel,
      Robert Collins)

    * Patience Diff now supports arbitrary python objects, as long as they
      support ``hash()``. (John Arbash Meinel)

    * Reduce selftest overhead to establish test names by memoization.
      (Vincent Ladeuil)

  API BREAKS:

  TESTING:

   * Modules can now customise their tests by defining a ``load_tests``
     attribute. ``pydoc bzrlib.tests.TestUtil.TestLoader.loadTestsFromModule``
     for the documentation on this attribute. (Robert Collins)

   * New helper function ``bzrlib.tests.condition_id_re`` which helps
     filter tests based on a regular expression search on the tests id.
     (Robert Collins)
    
   * New helper function ``bzrlib.tests.condition_isinstance`` which helps
     filter tests based on class. (Robert Collins)
    
   * New helper function ``bzrlib.tests.exclude_suite_by_condition`` which
     generalises the ``exclude_suite_by_re`` function. (Robert Collins)

   * New helper function ``bzrlib.tests.filter_suite_by_condition`` which
     generalises the ``filter_suite_by_re`` function. (Robert Collins)

   * New helper method ``bzrlib.tests.exclude_tests_by_re`` which gives a new
     TestSuite that does not contain tests from the input that matched a
     regular expression. (Robert Collins)

   * New helper method ``bzrlib.tests.randomize_suite`` which returns a
     randomized copy of the input suite. (Robert Collins)

   * New helper method ``bzrlib.tests.split_suite_by_re`` which splits a test
     suite into two according to a regular expression. (Robert Collins)

   * Parametrize all http tests for the transport implementations, the http
     protocol versions (1.0 and 1.1) and the authentication schemes.
     (Vincent Ladeuil) 

   * The ``exclude_pattern`` and ``random_order`` parameters to the function
     ``bzrlib.tests.filter_suite_by_re`` have been deprecated. (Robert Collins)

   * The method ``bzrlib.tests.sort_suite_by_re`` has been deprecated. It is 
     replaced by the new helper methods added in this release. (Robert Collins)


bzr 1.0 2007-12-14
------------------

  DOCUMENTATION:

   * More improvements and fixes to the User Guide.  (Ian Clatworthy)

   * Add information on cherrypicking/rebasing to the User Guide.
     (Ian Clatworthy)

   * Improve bug tracker integration documentation. (Ian Clatworthy)

   * Minor edits to ``Bazaar in five minutes`` from David Roberts and
     to the rebasing section of the User Guide from Aaron Bentley.
     (Ian Clatworthy)


bzr 1.0rc3 2007-12-11
---------------------

  CHANGES:
   
   * If a traceback occurs, users are now asked to report the bug 
     through Launchpad (https://bugs.launchpad.net/bzr/), rather than 
     by mail to the mailing list.
     (Martin Pool)

  BUGFIXES:

   * Fix Makefile rules for doc generation. (Ian Clatworthy, #175207)

   * Give more feedback during long http downloads by making readv deliver data
     as it arrives for urllib, and issue more requests for pycurl. High latency
     networks are better handled by urllib, the pycurl implementation give more
     feedback but also incur more latency.
     (Vincent Ladeuil, #173010)

   * Implement _make_parents_provider on RemoteRepository, allowing generating
     bundles against branches on a smart server.  (Andrew Bennetts, #147836)

  DOCUMENTATION:

   * Improved user guide.  (Ian Clatworthy)

   * The single-page quick reference guide is now available as a PDF.
     (Ian Clatworthy)

  INTERNALS:

    * readv urllib http implementation is now a real iterator above the
      underlying socket and deliver data as soon as it arrives. 'get' still
      wraps its output in a StringIO.
      (Vincent Ladeuil)


bzr 1.0rc2 2007-12-07
---------------------

  IMPROVEMENTS:

   * Added a --coverage option to selftest. (Andrew Bennetts)

   * Annotate merge (merge-type=weave) now supports cherrypicking.
     (Aaron Bentley)

   * ``bzr commit`` now doesn't print the revision number twice. (Matt
     Nordhoff, #172612)

   * New configuration option ``bugtracker_<tracker_abbrevation>_url`` to
     define locations of bug trackers that are not directly supported by
     bzr or a plugin. The URL will be treated as a template and ``{id}``
     placeholders will be replaced by specific bug IDs.  (Lukáš Lalinský)

   * Support logging single merge revisions with short and line log formatters.
     (Kent Gibson)

   * User Guide enhanced with suggested readability improvements from
     Matt Revell and corrections from John Arbash Meinel. (Ian Clatworthy)

   * Quick Start Guide renamed to Quick Start Card, moved down in
     the catalog, provided in pdf and png format and updated to refer
     to ``send`` instead of ``bundle``. (Ian Clatworthy, #165080)

   * ``switch`` can now be used on heavyweight checkouts as well as
     lightweight ones. After switching a heavyweight checkout, the
     local branch is a mirror/cache of the new bound branch and
     uncommitted changes in the working tree are merged. As a safety
     check, if there are local commits in a checkout which have not
     been committed to the previously bound branch, then ``switch``
     fails unless the ``--force`` option is given. This option is
     now also required if the branch a lightweight checkout is pointing
     to has been moved. (Ian Clatworthy)

  INTERNALS:

    * New -Dhttp debug option reports http connections, requests and responses.
      (Vincent Ladeuil)

    * New -Dmerge debug option, which emits merge plans for merge-type=weave.

  BUGFIXES:

   * Better error message when running ``bzr cat`` on a non-existant branch.
     (Lukáš Lalinský, #133782)

   * Catch OSError 17 (file exists) in final phase of tree transform and show
     filename to user.
     (Alexander Belchenko, #111758)

   * Catch ShortReadvErrors while using pycurl. Also make readv more robust by
     allowing multiple GET requests to be issued if too many ranges are
     required.
     (Vincent Ladeuil, #172701)

   * Check for missing basis texts when fetching from packs to packs.
     (John Arbash Meinel, #165290)

   * Fall back to showing e-mail in ``log --short/--line`` if the 
     committer/author has only e-mail. (Lukáš Lalinský, #157026)

  API BREAKS:

   * Deprecate not passing a ``location`` argument to commit reporters'
     ``started`` methods. (Matt Nordhoff)


bzr 1.0rc1 2007-11-30
---------------------

  NOTES WHEN UPGRADING:

   * The default repository format is now ``pack-0.92``.  This 
     default is used when creating new repositories with ``init`` and 
     ``init-repo``, and when branching over bzr+ssh or bzr+hpss. 
     (See https://bugs.launchpad.net/bugs/164626)

     This format can be read and written by Bazaar 0.92 and later, and 
     data can be transferred to and from older formats.

     To upgrade, please reconcile your repository (``bzr reconcile``), and then
     upgrade (``bzr upgrade``). 
     
     ``pack-0.92`` offers substantially better scaling and performance than the
     previous knits format. Some operations are slower where the code already
     had bad scaling characteristics under knits, the pack format makes such
     operations more visible as part of being more scalable overall. We will
     correct such operations over the coming releases and encourage the filing
     of bugs on any operation which you observe to be slower in a packs
     repository. One particular case that we do not intend to fix is pulling
     data from a pack repository into a knit repository over a high latency
     link;  downgrading such data requires reinsertion of the file texts, and
     this is a classic space/time tradeoff. The current implementation is
     conservative on memory usage because we need to support converting data
     from any tree without problems.  
     (Robert Collins, Martin Pool, #164476)

  CHANGES:

   * Disable detection of plink.exe as possible ssh vendor. Plink vendor
     still available if user selects it explicitly with BZR_SSH environment
     variable. (Alexander Belchenko, workaround for bug #107593)

   * The pack format is now accessible as "pack-0.92", or "pack-0.92-subtree" 
     to enable the subtree functions (for example, for bzr-svn).  
     See http://doc.bazaar-vcs.org/latest/developer/packrepo.html
     (Martin Pool)

  FEATURES:

   * New ``authentication.conf`` file holding the password or other credentials
     for remote servers. This can be used for ssh, sftp, smtp and other 
     supported transports.
     (Vincent Ladeuil)

   * New rich-root and rich-root-pack formats, recording the same data about
     tree roots that's recorded for all other directories.
     (Aaron Bentley, #164639)

   * ``pack-0.92`` repositories can now be reconciled.
     (Robert Collins, #154173)

   * ``switch`` command added for changing the branch a lightweight checkout
     is associated with and updating the tree to reflect the latest content
     accordingly. This command was previously part of the BzrTools plug-in.
     (Ian Clatworthy, Aaron Bentley, David Allouche)

   * ``reconfigure`` command can now convert branches, trees, or checkouts to
     lightweight checkouts.  (Aaron Bentley)

  PERFORMANCE:

   * Commit updates the state of the working tree via a delta rather than
     supplying entirely new basis trees. For commit of a single specified file
     this reduces the wall clock time for commit by roughly a 30%.
     (Robert Collins, Martin Pool)

   * Commit with many automatically found deleted paths no longer performs
     linear scanning for the children of those paths during inventory
     iteration. This should fix commit performance blowing out when many such
     paths occur during commit. (Robert Collins, #156491)

   * Fetch with pack repositories will no longer read the entire history graph.
     (Robert Collins, #88319)

   * Revert takes out an appropriate lock when reverting to a basis tree, and
     does not read the basis inventory twice. (Robert Collins)

   * Diff does not require an inventory to be generated on dirstate trees.
     (Aaron Bentley, #149254)

   * New annotate merge (--merge-type=weave) implementation is fast on
     versionedfiles withough cached annotations, e.g. pack-0.92.
     (Aaron Bentley)

  IMPROVEMENTS:

   * ``bzr merge`` now warns when it encounters a criss-cross merge.
     (Aaron Bentley)

   * ``bzr send`` now doesn't require the target e-mail address to be
     specified on the command line if an interactive e-mail client is used.
     (Lukáš Lalinský)

   * ``bzr tags`` now prints the revision number for each tag, instead of
     the revision id, unless --show-ids is passed. In addition, tags can be
     sorted chronologically instead of lexicographically with --sort=time.
     (Adeodato Simó, #120231)

   * Windows standalone version of bzr is able to load system-wide plugins from
     "plugins" subdirectory in installation directory. In addition standalone
     installer write to the registry (HKLM\SOFTWARE\Bazaar) useful info 
     about paths and bzr version. (Alexander Belchenko, #129298)

  DOCUMENTATION:

  BUG FIXES:

   * A progress bar has been added for knitpack -> knitpack fetching.
     (Robert Collins, #157789, #159147)

   * Branching from a branch via smart server now preserves the repository
     format. (Andrew Bennetts,  #164626)
     
   * ``commit`` is now able to invoke an external editor in a non-ascii
     directory. (Daniel Watkins, #84043)

   * Catch connection errors for ftp.
     (Vincent Ladeuil, #164567)

   * ``check`` no longer reports spurious unreferenced text versions.
     (Robert Collins, John A Meinel, #162931, #165071)

   * Conflicts are now resolved recursively by ``revert``.
     (Aaron Bentley, #102739)

   * Detect invalid transport reuse attempts by catching invalid URLs.
     (Vincent Ladeuil, #161819)

   * Deleting a file without removing it shows a correct diff, not a traceback.
     (Aaron Bentley)

   * Do no use timeout in HttpServer anymore.
     (Vincent Ladeuil, #158972).

   * Don't catch the exceptions related to the http pipeline status before
     retrying an http request or some programming errors may be masked.
     (Vincent Ladeuil, #160012)

   * Fix ``bzr rm`` to not delete modified and ignored files.
     (Lukáš Lalinský, #172598)

   * Fix exception when revisionspec contains merge revisons but log
     formatter doesn't support merge revisions. (Kent Gibson, #148908)

   * Fix exception when ScopeReplacer is assigned to before any members have
     been retrieved.  (Aaron Bentley)

   * Fix multiple connections during checkout --lightweight.
     (Vincent Ladeuil, #159150)

   * Fix possible error in insert_data_stream when copying between 
     pack repositories over bzr+ssh or bzr+http.  
     KnitVersionedFile.get_data_stream now makes sure that requested
     compression parents are sent before any delta hunks that depend 
     on them.
     (Martin Pool, #164637)

   * Fix typo in limiting offsets coalescing for http, leading to
     whole files being downloaded instead of parts.
     (Vincent Ladeuil, #165061)

   * FTP server errors don't error in the error handling code.
     (Robert Collins, #161240)

   * Give a clearer message when a pull fails because the source needs
     to be reconciled.
     (Martin Pool, #164443)

   * It is clearer when a plugin cannot be loaded because of its name, and a
     suggestion for an acceptable name is given. (Daniel Watkins, #103023)

   * Leave port as None in transport objects if user doesn't
     specify a port in urls.
     (vincent Ladeuil, #150860)

   * Make sure Repository.fetch(self) is properly a no-op for all
     Repository implementations. (John Arbash Meinel, #158333)

   * Mark .bzr directories as "hidden" on Windows.
     (Alexander Belchenko, #71147)

   * ``merge --uncommitted`` can now operate on a single file.
     (Aaron Bentley, Lukáš Lalinský, #136890)

   * Obsolete packs are now cleaned up by pack and autopack operations.
     (Robert Collins, #153789)

   * Operations pulling data from a smart server where the underlying
     repositories are not both annotated/both unannotated will now work.
     (Robert Collins, #165304).

   * Reconcile now shows progress bars. (Robert Collins, #159351)

   * ``RemoteBranch`` was not initializing ``self._revision_id_to_revno_map``
     properly. (John Arbash Meinel, #162486)

   * Removing an already-removed file reports the file does not exist. (Daniel
     Watkins, #152811)

   * Rename on Windows is able to change filename case.
     (Alexander Belchenko, #77740)

   * Return error instead of a traceback for ``bzr log -r0``.
     (Kent Gibson, #133751)

   * Return error instead of a traceback when bzr is unable to create
     symlink on some platforms (e.g. on Windows).
     (Alexander Belchenko, workaround for #81689)

   * Revert doesn't crash when restoring a single file from a deleted
     directory. (Aaron Bentley)

   * Stderr output via logging mechanism now goes through encoded wrapper
     and no more uses utf-8, but terminal encoding instead. So all unicode
     strings now should be readable in non-utf-8 terminal.
     (Alexander Belchenko, #54173)

   * The error message when ``move --after`` should be used makes how to do so
     clearer. (Daniel Watkins, #85237)

   * Unicode-safe output from ``bzr info``. The output will be encoded
     using the terminal encoding and unrepresentable characters will be
     replaced by '?'. (Lukáš Lalinský, #151844)

   * Working trees are no longer created when pushing into a local no-trees
     repo. (Daniel Watkins, #50582)

   * Upgrade util/configobj to version 4.4.0.
     (Vincent Ladeuil, #151208).

   * Wrap medusa ftp test server as an FTPServer feature.
     (Vincent Ladeuil, #157752)

  API BREAKS:

   * ``osutils.backup_file`` is deprecated. Actually it's not used in bzrlib
     during very long time. (Alexander Belchenko)

   * The return value of
     ``VersionedFile.iter_lines_added_or_present_in_versions`` has been
     changed. Previously it was an iterator of lines, now it is an iterator of
     (line, version_id) tuples. This change has been made to aid reconcile and
     fetch operations. (Robert Collins)

   * ``bzrlib.repository.get_versioned_file_checker`` is now private.
     (Robert Collins)

   * The Repository format registry default has been removed; it was previously
     obsoleted by the bzrdir format default, which implies a default repository
     format.
     (Martin Pool)

  INTERNALS:

   * Added ``ContainerSerialiser`` and ``ContainerPushParser`` to
     ``bzrlib.pack``.  These classes provide more convenient APIs for generating
     and parsing containers from streams rather than from files.  (Andrew
     Bennetts)

   * New module ``lru_cache`` providing a cache for use by tasks that need
     semi-random access to large amounts of data. (John A Meinel)

   * InventoryEntry.diff is now deprecated.  Please use diff.DiffTree instead.

  TESTING:


bzr 0.92 2007-11-05
-------------------

  CHANGES:

  * New uninstaller on Win32.  (Alexander Belchenko)


bzr 0.92rc1 2007-10-29
----------------------

  NOTES WHEN UPGRADING:

  CHANGES:
  
   * ``bzr`` now returns exit code 4 if an internal error occurred, and 
     3 if a normal error occurred.  (Martin Pool)

   * ``pull``, ``merge`` and ``push`` will no longer silently correct some
     repository index errors that occured as a result of the Weave disk format.
     Instead the ``reconcile`` command needs to be run to correct those
     problems if they exist (and it has been able to fix most such problems
     since bzr 0.8). Some new problems have been identified during this release
     and you should run ``bzr check`` once on every repository to see if you
     need to reconcile. If you cannot ``pull`` or ``merge`` from a remote
     repository due to mismatched parent errors - a symptom of index errors -
     you should simply take a full copy of that remote repository to a clean
     directory outside any local repositories, then run reconcile on it, and
     finally pull from it locally. (And naturally email the repositories owner
     to ask them to upgrade and run reconcile).
     (Robert Collins)

  FEATURES:

   * New ``knitpack-experimental`` repository format. This is interoperable with
     the ``dirstate-tags`` format but uses a smarter storage design that greatly
     speeds up many operations, both local and remote. This new format can be
     used as an option to the ``init``, ``init-repository`` and ``upgrade``
     commands. See http://doc.bazaar-vcs.org/0.92/developers/knitpack.html
     for further details. (Robert Collins)

   * For users of bzr-svn (and those testing the prototype subtree support) that
     wish to try packs, a new ``knitpack-subtree-experimental`` format has also
     been added. This is interoperable with the ``dirstate-subtrees`` format.
     (Robert Collins)

   * New ``reconfigure`` command. (Aaron Bentley)

   * New ``revert --forget-merges`` command, which removes the record of a pending 
     merge without affecting the working tree contents.  (Martin Pool)

   * New ``bzr_remote_path`` configuration variable allows finer control of
     remote bzr locations than BZR_REMOTE_PATH environment variable.
     (Aaron Bentley)

   * New ``launchpad-login`` command to tell Bazaar your Launchpad
     user ID.  This can then be used by other functions of the
     Launchpad plugin. (James Henstridge)

  PERFORMANCE:

   * Commit in quiet mode is now slightly faster as the information to
     output is no longer calculated. (Ian Clatworthy)

   * Commit no longer checks for new text keys during insertion when the
     revision id was deterministically unique. (Robert Collins)

   * Committing a change which is not a merge and does not change the number of
     files in the tree is faster by utilising the data about whether files are
     changed to determine if the tree is unchanged rather than recalculating
     it at the end of the commit process. (Robert Collins)

   * Inventory serialisation no longer double-sha's the content.
     (Robert Collins)

   * Knit text reconstruction now avoids making copies of the lines list for
     interim texts when building a single text. The new ``apply_delta`` method
     on ``KnitContent`` aids this by allowing modification of the revision id
     such objects represent. (Robert Collins)

   * Pack indices are now partially parsed for specific key lookup using a
     bisection approach. (Robert Collins)

   * Partial commits are now approximately 40% faster by walking over the
     unselected current tree more efficiently. (Robert Collins)

   * XML inventory serialisation takes 20% less time while being stricter about
     the contents. (Robert Collins)

   * Graph ``heads()`` queries have been fixed to no longer access all history
     unnecessarily. (Robert Collins)

  IMPROVEMENTS:

   * ``bzr+https://`` smart server across https now supported. 
     (John Ferlito, Martin Pool, #128456)

   * Mutt is now a supported mail client; set ``mail_client=mutt`` in your
     bazaar.conf and ``send`` will use mutt. (Keir Mierle)

   * New option ``-c``/``--change`` for ``merge`` command for cherrypicking 
     changes from one revision. (Alexander Belchenko, #141368)

   * Show encodings, locale and list of plugins in the traceback message.
     (Martin Pool, #63894)

   * Experimental directory formats can now be marked with
     ``experimental = True`` during registration. (Ian Clatworthy)

  DOCUMENTATION:

   * New *Bazaar in Five Minutes* guide.  (Matthew Revell)

   * The hooks reference documentation is now converted to html as expected.
     (Ian Clatworthy)

  BUG FIXES:

   * Connection error reporting for the smart server has been fixed to
     display a user friendly message instead of a traceback.
     (Ian Clatworthy, #115601)

   * Make sure to use ``O_BINARY`` when opening files to check their
     sha1sum. (Alexander Belchenko, John Arbash Meinel, #153493)

   * Fix a problem with Win32 handling of the executable bit.
     (John Arbash Meinel, #149113)

   * ``bzr+ssh://`` and ``sftp://`` URLs that do not specify ports explicitly
     no longer assume that means port 22.  This allows people using OpenSSH to
     override the default port in their ``~/.ssh/config`` if they wish.  This
     fixes a bug introduced in bzr 0.91.  (Andrew Bennetts, #146715)

   * Commands reporting exceptions can now be profiled and still have their
     data correctly dumped to a file. For example, a ``bzr commit`` with
     no changes still reports the operation as pointless but doing so no
     longer throws away the profiling data if this command is run with
     ``--lsprof-file callgrind.out.ci`` say. (Ian Clatworthy)

   * Fallback to ftp when paramiko is not installed and sftp can't be used for
     ``tests/commands`` so that the test suite is still usable without
     paramiko.
     (Vincent Ladeuil, #59150)

   * Fix commit ordering in corner case. (Aaron Bentley, #94975)

   * Fix long standing bug in partial commit when there are renames 
     left in tree. (Robert Collins, #140419)

   * Fix selftest semi-random noise during http related tests.
     (Vincent Ladeuil, #140614)

   * Fix typo in ftp.py making the reconnection fail on temporary errors.
     (Vincent Ladeuil, #154259)

   * Fix failing test by comparing real paths to cover the case where the TMPDIR
     contains a symbolic link.
     (Vincent Ladeuil, #141382).

   * Fix log against smart server branches that don't support tags.
     (James Westby, #140615)

   * Fix pycurl http implementation by defining error codes from
     pycurl instead of relying on an old curl definition.
     (Vincent Ladeuil, #147530)

   * Fix 'unprintable error' message when displaying BzrCheckError and 
     some other exceptions on Python 2.5.
     (Martin Pool, #144633)

   * Fix ``Inventory.copy()`` and add test for it. (Jelmer Vernooij)

   * Handles default value for ListOption in cmd_commit.
     (Vincent Ladeuil, #140432)

   * HttpServer and FtpServer need to be closed properly or a listening socket
     will remain opened.
     (Vincent Ladeuil, #140055)

   * Monitor the .bzr directory created in the top level test
     directory to detect leaking tests.
     (Vincent Ladeuil, #147986)

   * The basename, not the full path, is now used when checking whether
     the profiling dump file begins with ``callgrind.out`` or not. This
     fixes a bug reported by Aaron Bentley on IRC. (Ian Clatworthy)

   * Trivial fix for invoking command ``reconfigure`` without arguments.
     (Rob Weir, #141629)

   * ``WorkingTree.rename_one`` will now raise an error if normalisation of the
     new path causes bzr to be unable to access the file. (Robert Collins)

   * Correctly detect a NoSuchFile when using a filezilla server. (Gary van der
     Merwe)

  API BREAKS:

   * ``bzrlib.index.GraphIndex`` now requires a size parameter to the
     constructor, for enabling bisection searches. (Robert Collins)

   * ``CommitBuilder.record_entry_contents`` now requires the root entry of a
     tree be supplied to it, previously failing to do so would trigger a
     deprecation warning. (Robert Collins)

   * ``KnitVersionedFile.add*`` will no longer cache added records even when
     enable_cache() has been called - the caching feature is now exclusively for
     reading existing data. (Robert Collins)

   * ``ReadOnlyLockError`` is deprecated; ``LockFailed`` is usually more 
     appropriate.  (Martin Pool)

   * Removed ``bzrlib.transport.TransportLogger`` - please see the new
     ``trace+`` transport instead. (Robert Collins)

   * Removed previously deprecated varargs interface to ``TestCase.run_bzr`` and
     deprecated methods ``TestCase.capture`` and ``TestCase.run_bzr_captured``.
     (Martin Pool)

   * Removed previous deprecated ``basis_knit`` parameter to the
     ``KnitVersionedFile`` constructor. (Robert Collins)

   * Special purpose method ``TestCase.run_bzr_decode`` is moved to the test_non_ascii 
     class that needs it.
     (Martin Pool)

   * The class ``bzrlib.repofmt.knitrepo.KnitRepository3`` has been folded into
     ``KnitRepository`` by parameters to the constructor. (Robert Collins)

   * The ``VersionedFile`` interface now allows content checks to be bypassed
     by supplying check_content=False.  This saves nearly 30% of the minimum
     cost to store a version of a file. (Robert Collins)

   * Tree's with bad state such as files with no length or sha will no longer
     be silently accepted by the repository XML serialiser. To serialise
     inventories without such data, pass working=True to write_inventory.
     (Robert Collins)

   * ``VersionedFile.fix_parents`` has been removed as a harmful API.
     ``VersionedFile.join`` will no longer accept different parents on either
     side of a join - it will either ignore them, or error, depending on the
     implementation. See notes when upgrading for more information.
     (Robert Collins)

  INTERNALS:

   * ``bzrlib.transport.Transport.put_file`` now returns the number of bytes
     put by the method call, to allow avoiding stat-after-write or
     housekeeping in callers. (Robert Collins)

   * ``bzrlib.xml_serializer.Serializer`` is now responsible for checking that
     mandatory attributes are present on serialisation and deserialisation.
     This fixes some holes in API usage and allows better separation between
     physical storage and object serialisation. (Robert Collins)

   * New class ``bzrlib.errors.InternalBzrError`` which is just a convenient
     shorthand for deriving from BzrError and setting internal_error = True.
     (Robert Collins)

   * New method ``bzrlib.mutabletree.update_to_one_parent_via_delta`` for
     moving the state of a parent tree to a new version via a delta rather than
     a complete replacement tree. (Robert Collins)

   * New method ``bzrlib.osutils.minimum_path_selection`` useful for removing
     duplication from user input, when a user mentions both a path and an item
     contained within that path. (Robert Collins)

   * New method ``bzrlib.repository.Repository.is_write_locked`` useful for
     determining if a repository is write locked. (Robert Collins)

   * New method on ``bzrlib.tree.Tree`` ``path_content_summary`` provides a
     tuple containing the key information about a path for commit processing
     to complete. (Robert Collins)

   * New method on xml serialisers, write_inventory_to_lines, which matches the
     API used by knits for adding content. (Robert Collins)

   * New module ``bzrlib.bisect_multi`` with generic multiple-bisection-at-once
     logic, currently only available for byte-based lookup
     (``bisect_multi_bytes``). (Robert Collins)

   * New helper ``bzrlib.tuned_gzip.bytes_to_gzip`` which takes a byte string
     and returns a gzipped version of the same. This is used to avoid a bunch
     of api friction during adding of knit hunks. (Robert Collins)

   * New parameter on ``bzrlib.transport.Transport.readv``
     ``adjust_for_latency`` which changes readv from returning strictly the
     requested data to inserted return larger ranges and in forward read order
     to reduce the effect of network latency. (Robert Collins)

   * New parameter yield_parents on ``Inventory.iter_entries_by_dir`` which
     causes the parents of a selected id to be returned recursively, so all the
     paths from the root down to each element of selected_file_ids are
     returned. (Robert Collins)

   * Knit joining has been enhanced to support plain to annotated conversion
     and annotated to plain conversion. (Ian Clatworthy)

   * The CommitBuilder method ``record_entry_contents`` now returns summary
     information about the effect of the commit on the repository. This tuple
     contains an inventory delta item if the entry changed from the basis, and a
     boolean indicating whether a new file graph node was recorded.
     (Robert Collins)

   * The python path used in the Makefile can now be overridden.
     (Andrew Bennetts, Ian Clatworthy)

  TESTING:

   * New transport implementation ``trace+`` which is useful for testing,
     logging activity taken to its _activity attribute. (Robert Collins)

   * When running bzr commands within the test suite, internal exceptions are
     not caught and reported in the usual way, but rather allowed to propagate
     up and be visible to the test suite.  A new API ``run_bzr_catch_user_errors``
     makes this behavior available to other users.
     (Martin Pool)

   * New method ``TestCase.call_catch_warnings`` for testing methods that 
     raises a Python warning.  (Martin Pool)


bzr 0.91 2007-09-26
-------------------

  BUG FIXES:

   * Print a warning instead of aborting the ``python setup.py install``
     process if building of a C extension is not possible.
     (Lukáš Lalinský, Alexander Belchenko)

   * Fix commit ordering in corner case (Aaron Bentley, #94975)

   * Fix ''bzr info bzr://host/'' and other operations on ''bzr://' URLs with
     an implicit port.  We were incorrectly raising PathNotChild due to
     inconsistent treatment of the ''_port'' attribute on the Transport object.
     (Andrew Bennetts, #133965)

   * Make RemoteRepository.sprout cope gracefully with servers that don't
     support the ``Repository.tarball`` request.
     (Andrew Bennetts)


bzr 0.91rc2 2007-09-11
----------------------

   * Replaced incorrect tarball for previous release; a debug statement was left 
     in bzrlib/remote.py.


bzr 0.91rc1 2007-09-11
----------------------

  CHANGES:

   * The default branch and repository format has changed to 
     ``dirstate-tags``, so tag commands are active by default.
     This format is compatible with Bazaar 0.15 and later.
     This incidentally fixes bug #126141.
     (Martin Pool)

   * ``--quiet`` or ``-q`` is no longer a global option. If present, it
     must now appear after the command name. Scripts doing things like
     ``bzr -q missing`` need to be rewritten as ``bzr missing -q``.
     (Ian Clatworthy)

  FEATURES:

   * New option ``--author`` in ``bzr commit`` to specify the author of the
     change, if it's different from the committer. ``bzr log`` and
     ``bzr annotate`` display the author instead of the committer.
     (Lukáš Lalinský)

   * In addition to global options and command specific options, a set of
     standard options are now supported. Standard options are legal for
     all commands. The initial set of standard options are:
     
     * ``--help`` or ``-h`` - display help message
     * ``--verbose`` or ``-v`` - display additional information
     * ``--quiet``  or ``-q`` - only output warnings and errors.

     Unlike global options, standard options can be used in aliases and
     may have command-specific help. (Ian Clatworthy)

   * Verbosity level processing has now been unified. If ``--verbose``
     or ``-v`` is specified on the command line multiple times, the
     verbosity level is made positive the first time then increased.
     If ``--quiet`` or ``-q`` is specified on the command line
     multiple times, the verbosity level is made negative the first
     time then decreased. To get the default verbosity level of zero,
     either specify none of the above , ``--no-verbose`` or ``--no-quiet``.
     Note that most commands currently ignore the magnitude of the
     verbosity level but do respect *quiet vs normal vs verbose* when
     generating output. (Ian Clatworthy)

   * ``Branch.hooks`` now supports ``pre_commit`` hook. The hook's signature
     is documented in BranchHooks constructor. (Nam T. Nguyen, #102747)

   * New ``Repository.stream_knit_data_for_revisions`` request added to the
     network protocol for greatly reduced roundtrips when retrieving a set of
     revisions. (Andrew Bennetts)

  BUG FIXES:

   * ``bzr plugins`` now lists the version number for each plugin in square
     brackets after the path. (Robert Collins, #125421)

   * Pushing, pulling and branching branches with subtree references was not
     copying the subtree weave, preventing the file graph from being accessed
     and causing errors in commits in clones. (Robert Collins)

   * Suppress warning "integer argument expected, got float" from Paramiko,
     which sometimes caused false test failures.  (Martin Pool)

   * Fix bug in bundle 4 that could cause attempts to write data to wrong
     versionedfile.  (Aaron Bentley)

   * Diffs generated using "diff -p" no longer break the patch parser.
     (Aaron Bentley)

   * get_transport treats an empty possible_transports list the same as a non-
     empty one.  (Aaron Bentley)

   * patch verification for merge directives is reactivated, and works with
     CRLF and CR files.  (Aaron Bentley)

   * Accept ..\ as a path in revision specifiers. This fixes for example
     "-r branch:..\other-branch" on Windows.  (Lukáš Lalinský) 

   * ``BZR_PLUGIN_PATH`` may now contain trailing slashes.
     (Blake Winton, #129299)

   * man page no longer lists hidden options (#131667, Aaron Bentley)

   * ``uncommit --help`` now explains the -r option adequately.  (Daniel
     Watkins, #106726)

   * Error messages are now better formatted with parameters (such as
     filenames) quoted when necessary. This avoids confusion when directory
     names ending in a '.' at the end of messages were confused with a
     full stop that may or not have been there. (Daniel Watkins, #129791)

   * Fix ``status FILE -r X..Y``. (Lukáš Lalinský)

   * If a particular command is an alias, ``help`` will show the alias
     instead of claiming there is no help for said alias. (Daniel Watkins,
     #133548)

   * TreeTransform-based operations, like pull, merge, revert, and branch,
     now roll back if they encounter an error.  (Aaron Bentley, #67699)

   * ``bzr commit`` now exits cleanly if a character unsupported by the
     current encoding is used in the commit message.  (Daniel Watkins,
     #116143)

   * bzr send uses default values for ranges when only half of an elipsis
     is specified ("-r..5" or "-r5..").  (#61685, Aaron Bentley)

   * Avoid trouble when Windows ssh calls itself 'plink' but no plink
     binary is present.  (Martin Albisetti, #107155)

   * ``bzr remove`` should remove clean subtrees.  Now it will remove (without
     needing ``--force``) subtrees that contain no files with text changes or
     modified files.  With ``--force`` it removes the subtree regardless of
     text changes or unknown files. Directories with renames in or out (but
     not changed otherwise) will now be removed without needing ``--force``.
     Unknown ignored files will be deleted without needing ``--force``.
     (Marius Kruger, #111665)

   * When two plugins conflict, the source of both the losing and now the
     winning definition is shown.  (Konstantin Mikhaylov, #5454)

   * When committing to a branch, the location being committed to is
     displayed.  (Daniel Watkins, #52479)

   * ``bzr --version`` takes care about encoding of stdout, especially
     when output is redirected. (Alexander Belchenko, #131100)

   * Prompt for an ftp password if none is provided.
     (Vincent Ladeuil, #137044)

   * Reuse bound branch associated transport to avoid multiple
     connections.
     (Vincent Ladeuil, #128076, #131396)

   * Overwrite conflicting tags by ``push`` and ``pull`` if the
     ``--overwrite`` option is specified.  (Lukáš Lalinský, #93947)

   * In checkouts, tags are copied into the master branch when created,
     changed or deleted, and are copied into the checkout when it is 
     updated.  (Martin Pool, #93856, #93860)

   * Print a warning instead of aborting the ``python setup.py install``
     process if building of a C extension is not possible.
     (Lukáš Lalinský, Alexander Belchenko)

  IMPROVEMENTS:

   * Add the option "--show-diff" to the commit command in order to display
     the diff during the commit log creation. (Goffredo Baroncelli)

   * ``pull`` and ``merge`` are much faster at installing bundle format 4.
     (Aaron Bentley)

   * ``pull -v`` no longer includes deltas, making it much faster.
     (Aaron Bentley)

   * ``send`` now sends the directive as an attachment by default.
     (Aaron Bentley, Lukáš Lalinský, Alexander Belchenko)

   * Documentation updates (Martin Albisetti)

   * Help on debug flags is now included in ``help global-options``.
     (Daniel Watkins, #124853)

   * Parameters passed on the command line are checked to ensure they are
     supported by the encoding in use. (Daniel Watkins)

   * The compression used within the bzr repository has changed from zlib
     level 9 to the zlib default level. This improves commit performance with
     only a small increase in space used (and in some cases a reduction in
     space). (Robert Collins)

   * Initial commit no longer SHAs files twice and now reuses the path
     rather than looking it up again, making it faster.
     (Ian Clatworthy)

   * New option ``-c``/``--change`` for ``diff`` and ``status`` to show
     changes in one revision.  (Lukáš Lalinský)

   * If versioned files match a given ignore pattern, a warning is now
     given. (Daniel Watkins, #48623)

   * ``bzr status`` now has -S as a short name for --short and -V as a
     short name for --versioned. These have been added to assist users
     migrating from Subversion: ``bzr status -SV`` is now like
     ``svn status -q``.  (Daniel Watkins, #115990)

   * Added C implementation of  ``PatienceSequenceMatcher``, which is about
     10x faster than the Python version. This speeds up commands that
     need file diffing, such as ``bzr commit`` or ``bzr diff``.
     (Lukáš Lalinský)

   * HACKING has been extended with a large section on core developer tasks.
     (Ian Clatworthy)

   * Add ``branches`` and ``standalone-trees`` as online help topics and
     include them as Concepts within the User Reference.
     (Paul Moore, Ian Clatworthy)

    * ``check`` can detect versionedfile parent references that are
      inconsistent with revision and inventory info, and ``reconcile`` can fix
      them.  These faulty references were generated by 0.8-era releases,
      so repositories which were manipulated by old bzrs should be
      checked, and possibly reconciled ASAP.  (Aaron Bentley, Andrew Bennetts)

  API BREAKS:

   * ``Branch.append_revision`` is removed altogether; please use 
     ``Branch.set_last_revision_info`` instead.  (Martin Pool)

   * CommitBuilder now advertises itself as requiring the root entry to be
     supplied. This only affects foreign repository implementations which reuse
     CommitBuilder directly and have changed record_entry_contents to require
     that the root not be supplied. This should be precisely zero plugins
     affected. (Robert Collins)

   * The ``add_lines`` methods on ``VersionedFile`` implementations has changed
     its return value to include the sha1 and length of the inserted text. This
     allows the avoidance of double-sha1 calculations during commit.
     (Robert Collins)

   * ``Transport.should_cache`` has been removed.  It was not called in the
     previous release.  (Martin Pool)

  TESTING:

   * Tests may now raise TestNotApplicable to indicate they shouldn't be 
     run in a particular scenario.  (Martin Pool)

   * New function multiply_tests_from_modules to give a simpler interface
     to test parameterization.  (Martin Pool, Robert Collins)

   * ``Transport.should_cache`` has been removed.  It was not called in the
     previous release.  (Martin Pool)

   * NULL_REVISION is returned to indicate the null revision, not None.
     (Aaron Bentley)

   * Use UTF-8 encoded StringIO for log tests to avoid failures on
     non-ASCII committer names.  (Lukáš Lalinský)

  INTERNALS:

   * ``bzrlib.plugin.all_plugins`` has been deprecated in favour of
     ``bzrlib.plugin.plugins()`` which returns PlugIn objects that provide
     useful functionality for determining the path of a plugin, its tests, and
     its version information. (Robert Collins)

   * Add the option user_encoding to the function 'show_diff_trees()'
     in order to move the user encoding at the UI level. (Goffredo Baroncelli)

   * Add the function make_commit_message_template_encoded() and the function
     edit_commit_message_encoded() which handle encoded strings.
     This is done in order to mix the commit messages (which is a unicode
     string), and the diff which is a raw string. (Goffredo Baroncelli)

   * CommitBuilder now defaults to using add_lines_with_ghosts, reducing
     overhead on non-weave repositories which don't require all parents to be
     present. (Robert Collins)

   * Deprecated method ``find_previous_heads`` on
     ``bzrlib.inventory.InventoryEntry``. This has been superseded by the use
     of ``parent_candidates`` and a separate heads check via the repository
     API. (Robert Collins)

   * New trace function ``mutter_callsite`` will print out a subset of the
     stack to the log, which can be useful for gathering debug details.
     (Robert Collins)

   * ``bzrlib.pack.ContainerWriter`` now tracks how many records have been
     added via a public attribute records_written. (Robert Collins)

   * New method ``bzrlib.transport.Transport.get_recommended_page_size``.
     This provides a hint to users of transports as to the reasonable
     minimum data to read. In principle this can take latency and
     bandwidth into account on a per-connection basis, but for now it
     just has hard coded values based on the url. (e.g. http:// has a large
     page size, file:// has a small one.) (Robert Collins)

   * New method on ``bzrlib.transport.Transport`` ``open_write_stream`` allows
     incremental addition of data to a file without requiring that all the
     data be buffered in memory. (Robert Collins)

   * New methods on ``bzrlib.knit.KnitVersionedFile``:
     ``get_data_stream(versions)``, ``insert_data_stream(stream)`` and
     ``get_format_signature()``.  These provide some infrastructure for
     efficiently streaming the knit data for a set of versions over the smart
     protocol.

   * Knits with no annotation cache still produce correct annotations.
     (Aaron Bentley)

   * Three new methods have been added to ``bzrlib.trace``:
     ``set_verbosity_level``, ``get_verbosity_level`` and ``is_verbose``.
     ``set_verbosity_level`` expects a numeric value: negative for quiet,
     zero for normal, positive for verbose. The size of the number can be
     used to determine just how quiet or verbose the application should be.
     The existing ``be_quiet`` and ``is_quiet`` routines have been
     integrated into this new scheme. (Ian Clatworthy)

   * Options can now be delcared with a ``custom_callback`` parameter. If
     set, this routine is called after the option is processed. This feature
     is now used by the standard options ``verbose`` and ``quiet`` so that
     setting one implicitly resets the other. (Ian Clatworthy)

   * Rather than declaring a new option from scratch in order to provide
     custom help, a centrally registered option can be decorated using the
     new ``bzrlib.Option.custom_help`` routine. In particular, this routine
     is useful when declaring better help for the ``verbose`` and ``quiet``
     standard options as the base definition of these is now more complex
     than before thanks to their use of a custom callback. (Ian Clatworthy)
      
    * Tree._iter_changes(specific_file=[]) now iterates through no files,
      instead of iterating through all files.  None is used to iterate through
      all files.  (Aaron Bentley)

    * WorkingTree.revert() now accepts None to revert all files.  The use of
      [] to revert all files is deprecated.  (Aaron Bentley)


bzr 0.90 2007-08-28
-------------------

  IMPROVEMENTS:

    * Documentation is now organized into multiple directories with a level
      added for different languages or locales. Added the Mini Tutorial
      and Quick Start Summary (en) documents from the Wiki, improving the
      content and readability of the former. Formatted NEWS as Release Notes
      complete with a Table of Conents, one heading per release. Moved the
      Developer Guide into the main document catalog and provided a link
      from the developer document catalog back to the main one.
      (Ian Clatworthy, Sabin Iacob, Alexander Belchenko)


  API CHANGES:

    * The static convenience method ``BzrDir.create_repository``
      is deprecated.  Callers should instead create a ``BzrDir`` instance
      and call ``create_repository`` on that.  (Martin Pool)


bzr 0.90rc1 2007-08-14
----------------------

  BUGFIXES:

    * ``bzr init`` should connect to the remote location one time only.  We
      have been connecting several times because we forget to pass around the
      Transport object. This modifies ``BzrDir.create_branch_convenience``,
      so that we can give it the Transport we already have.
      (John Arbash Meinel, Vincent Ladeuil, #111702)

    * Get rid of sftp connection cache (get rid of the FTP one too).
      (Vincent Ladeuil, #43731)

    * bzr branch {local|remote} remote don't try to create a working tree
      anymore.
      (Vincent Ladeuil, #112173)

    * All identified multiple connections for a single bzr command have been
      fixed. See bzrlib/tests/commands directory.
      (Vincent Ladeuil)

    * ``bzr rm`` now does not insist on ``--force`` to delete files that
      have been renamed but not otherwise modified.  (Marius Kruger,
      #111664)

    * ``bzr selftest --bench`` no longer emits deprecation warnings
      (Lukáš Lalinský)

    * ``bzr status`` now honours FILE parameters for conflict lists
      (Aaron Bentley, #127606)

    * ``bzr checkout`` now honours -r when reconstituting a working tree.
      It also honours -r 0.  (Aaron Bentley, #127708)

    * ``bzr add *`` no more fails on Windows if working tree contains
      non-ascii file names. (Kuno Meyer, #127361)

    * allow ``easy_install bzr`` runs without fatal errors. 
      (Alexander Belchenko, #125521)

    * Graph._filter_candidate_lca does not raise KeyError if a candidate
      is eliminated just before it would normally be examined.  (Aaron Bentley)

    * SMTP connection failures produce a nice message, not a traceback.
      (Aaron Bentley)

  IMPROVEMENTS:

    * Don't show "dots" progress indicators when run non-interactively, such
      as from cron.  (Martin Pool)

    * ``info`` now formats locations more nicely and lists "submit" and
      "public" branches (Aaron Bentley)

    * New ``pack`` command that will trigger database compression within
      the repository (Robert Collins)

    * Implement ``_KnitIndex._load_data`` in a pyrex extension. The pyrex
      version is approximately 2-3x faster at parsing a ``.kndx`` file.
      Which yields a measurable improvement for commands which have to
      read from the repository, such as a 1s => 0.75s improvement in
      ``bzr diff`` when there are changes to be shown.  (John Arbash Meinel)

    * Merge is now faster.  Depending on the scenario, it can be more than 2x
      faster. (Aaron Bentley)

    * Give a clearer warning, and allow ``python setup.py install`` to
      succeed even if pyrex is not available.
      (John Arbash Meinel)

    * ``DirState._read_dirblocks`` now has an optional Pyrex
      implementation. This improves the speed of any command that has to
      read the entire DirState. (``diff``, ``status``, etc, improve by
      about 10%).
      ``bisect_dirblocks`` has also been improved, which helps all
      ``_get_entry`` type calls (whenever we are searching for a
      particular entry in the in-memory DirState).
      (John Arbash Meinel)

    * ``bzr pull`` and ``bzr push`` no longer do a complete walk of the 
      branch revision history for ui display unless -v is supplied.
      (Robert Collins)

    * ``bzr log -rA..B`` output shifted to the left margin if the log only 
      contains merge revisions. (Kent Gibson) 

    * The ``plugins`` command is now public with improved help.
      (Ian Clatworthy)

    * New bundle and merge directive formats are faster to generate, and

    * Annotate merge now works when there are local changes. (Aaron Bentley)

    * Commit now only shows the progress in terms of directories instead of
      entries. (Ian Clatworthy)

    * Fix ``KnitRepository.get_revision_graph`` to not request the graph 2
      times. This makes ``get_revision_graph`` 2x faster. (John Arbash
      Meinel)

    * Fix ``VersionedFile.get_graph()`` to avoid using
      ``set.difference_update(other)``, which has bad scaling when
      ``other`` is large. This improves ``VF.get_graph([version_id])`` for
      a 12.5k graph from 2.9s down to 200ms. (John Arbash Meinel)

    * The ``--lsprof-file`` option now generates output for KCacheGrind if
      the file starts with ``callgrind.out``. This matches the default file
      filtering done by KCacheGrind's Open Dialog. (Ian Clatworthy)

    * Fix ``bzr update`` to avoid an unnecessary
      ``branch.get_master_branch`` call, which avoids 1 extra connection
      to the remote server. (Partial fix for #128076, John Arbash Meinel)

    * Log errors from the smart server in the trace file, to make debugging 
      test failures (and live failures!) easier.  (Andrew Bennetts)

    * The HTML version of the man page has been superceded by a more
      comprehensive manual called the Bazaar User Reference. This manual
      is completed generated from the online help topics. As part of this
      change, limited reStructuredText is now explicitly supported in help
      topics and command help with 'unnatural' markup being removed prior
      to display by the online help or inclusion in the man page.
      (Ian Clatworthy)

    * HTML documentation now use files extension ``*.html``
      (Alexander Belchenko)

    * The cache of ignore definitions is now cleared in WorkingTree.unlock()
      so that changes to .bzrignore aren't missed. (#129694, Daniel Watkins)

    * ``bzr selftest --strict`` fails if there are any missing features or
      expected test failures. (Daniel Watkins, #111914)

    * Link to registration survey added to README. (Ian Clatworthy)

    * Windows standalone installer show link to registration survey
      when installation finished. (Alexander Belchenko)

  LIBRARY API BREAKS:

    * Deprecated dictionary ``bzrlib.option.SHORT_OPTIONS`` removed.
      Options are now required to provide a help string and it must
      comply with the style guide by being one or more sentences with an
      initial capital and final period. (Martin Pool)

    * KnitIndex.get_parents now returns tuples. (Robert Collins)

    * Ancient unused ``Repository.text_store`` attribute has been removed.
      (Robert Collins)

    * The ``bzrlib.pack`` interface has changed to use tuples of bytestrings
      rather than just bytestrings, making it easier to represent multiple
      element names. As this interface was not used by any internal facilities
      since it was introduced in 0.18 no API compatibility is being preserved.
      The serialised form of these packs is identical with 0.18 when a single
      element tuple is in use. (Robert Collins)

  INTERNALS:

    * merge now uses ``iter_changes`` to calculate changes, which makes room for
      future performance increases.  It is also more consistent with other
      operations that perform comparisons, and reduces reliance on
      Tree.inventory.  (Aaron Bentley)

    * Refactoring of transport classes connected to a remote server.
      ConnectedTransport is a new class that serves as a basis for all
      transports needing to connect to a remote server.  transport.split_url
      have been deprecated, use the static method on the object instead. URL
      tests have been refactored too.
      (Vincent Ladeuil)

    * Better connection sharing for ConnectedTransport objects.
      transport.get_transport() now accepts a 'possible_transports' parameter.
      If a newly requested transport can share a connection with one of the
      list, it will.
      (Vincent Ladeuil)

    * Most functions now accept ``bzrlib.revision.NULL_REVISION`` to indicate
      the null revision, and consider using ``None`` for this purpose
      deprecated.  (Aaron Bentley)

    * New ``index`` module with abstract index functionality. This will be
      used during the planned changes in the repository layer. Currently the
      index layer provides a graph aware immutable index, a builder for the
      same index type to allow creating them, and finally a composer for
      such indices to allow the use of many indices in a single query. The
      index performance is not optimised, however the API is stable to allow
      development on top of the index. (Robert Collins)

    * ``bzrlib.dirstate.cmp_by_dirs`` can be used to compare two paths by
      their directory sections. This is equivalent to comparing
      ``path.split('/')``, only without having to split the paths.
      This has a Pyrex implementation available.
      (John Arbash Meinel)

    * New transport decorator 'unlistable+' which disables the list_dir
      functionality for testing.

    * Deprecated ``change_entry`` in transform.py. (Ian Clatworthy)

    * RevisionTree.get_weave is now deprecated.  Tree.plan_merge is now used
      for performing annotate-merge.  (Aaron Bentley)

    * New EmailMessage class to create email messages. (Adeodato Simó)

    * Unused functions on the private interface KnitIndex have been removed.
      (Robert Collins)

    * New ``knit.KnitGraphIndex`` which provides a ``KnitIndex`` layered on top
      of a ``index.GraphIndex``. (Robert Collins)

    * New ``knit.KnitVersionedFile.iter_parents`` method that allows querying
      the parents of many knit nodes at once, reducing round trips to the 
      underlying index. (Robert Collins)

    * Graph now has an is_ancestor method, various bits use it.
      (Aaron Bentley)

    * The ``-Dhpss`` flag now includes timing information. As well as
      logging when a new connection is opened. (John Arbash Meinel)

    * ``bzrlib.pack.ContainerWriter`` now returns an offset, length tuple to
      callers when inserting data, allowing generation of readv style access
      during pack creation, without needing a separate pass across the output
      pack to gather such details. (Robert Collins)

    * ``bzrlib.pack.make_readv_reader`` allows readv based access to pack
      files that are stored on a transport. (Robert Collins)

    * New ``Repository.has_same_location`` method that reports if two
      repository objects refer to the same repository (although with some risk
      of false negatives).  (Andrew Bennetts)

    * InterTree.compare now passes require_versioned on correctly.
      (Marius Kruger)

    * New methods on Repository - ``start_write_group``,
      ``commit_write_group``, ``abort_write_group`` and ``is_in_write_group`` -
      which provide a clean hook point for transactional Repositories - ones
      where all the data for a fetch or commit needs to be made atomically
      available in one step. This allows the write lock to remain while making
      a series of data insertions.  (e.g. data conversion). (Robert Collins)

    * In ``bzrlib.knit`` the internal interface has been altered to use
      3-tuples (index, pos, length) rather than two-tuples (pos, length) to
      describe where data in a knit is, allowing knits to be split into 
      many files. (Robert Collins)

    * ``bzrlib.knit._KnitData`` split into cache management and physical access
      with two access classes - ``_PackAccess`` and ``_KnitAccess`` defined.
      The former provides access into a .pack file, and the latter provides the
      current production repository form of .knit files. (Robert Collins)

  TESTING:

    * Remove selftest ``--clean-output``, ``--numbered-dirs`` and
      ``--keep-output`` options, which are obsolete now that tests
      are done within directories in $TMPDIR.  (Martin Pool)

    * The SSH_AUTH_SOCK environment variable is now reset to avoid 
      interaction with any running ssh agents.  (Jelmer Vernooij, #125955)

    * run_bzr_subprocess handles parameters the same way as run_bzr:
      either a string or a list of strings should be passed as the first
      parameter.  Varargs-style parameters are deprecated. (Aaron Bentley)


bzr 0.18  2007-07-17
--------------------

  BUGFIXES:

    * Fix 'bzr add' crash under Win32 (Kuno Meyer)


bzr 0.18rc1  2007-07-10
-----------------------

  BUGFIXES:

    * Do not suppress pipe errors, etc. in non-display commands
      (Alexander Belchenko, #87178)

    * Display a useful error message when the user requests to annotate
      a file that is not present in the specified revision.
      (James Westby, #122656)

    * Commands that use status flags now have a reference to 'help
      status-flags'.  (Daniel Watkins, #113436)

    * Work around python-2.4.1 inhability to correctly parse the
      authentication header.
      (Vincent Ladeuil, #121889)

    * Use exact encoding for merge directives. (Adeodato Simó, #120591)

    * Fix tempfile permissions error in smart server tar bundling under
      Windows. (Martin _, #119330)

    * Fix detection of directory entries in the inventory. (James Westby)

    * Fix handling of http code 400: Bad Request When issuing too many ranges.
      (Vincent Ladeuil, #115209)

    * Issue a CONNECT request when connecting to an https server
      via a proxy to enable SSL tunneling.
      (Vincent Ladeuil, #120678)

    * Fix ``bzr log -r`` to support selecting merge revisions, both 
      individually and as part of revision ranges.
      (Kent Gibson, #4663)
 
    * Don't leave cruft behind when failing to acquire a lockdir.
      (Martin Pool, #109169)

    * Don't use the '-f' strace option during tests.
      (Vincent Ladeuil, #102019).

    * Warn when setting ``push_location`` to a value that will be masked by
      locations.conf.  (Aaron Bentley, #122286)

    * Fix commit ordering in corner case (Aaron Bentley, #94975)

    *  Make annotate behave in a non-ASCII world (Adeodato Simó).

  IMPROVEMENTS:

    * The --lsprof-file option now dumps a text rendering of the profiling
      information if the filename ends in ".txt". It will also convert the
      profiling information to a format suitable for KCacheGrind if the
      output filename ends in ".callgrind". Fixes to the lsprofcalltree
      conversion process by Jean Paul Calderone and Itamar were also merged.
      See http://ddaa.net/blog/python/lsprof-calltree. (Ian Clatworthy)

    * ``info`` now defaults to non-verbose mode, displaying only paths and
      abbreviated format info.  ``info -v`` displays all the information
      formerly displayed by ``info``.  (Aaron Bentley, Adeodato Simó)

    * ``bzr missing`` now has better option names ``--this`` and ``--other``.
      (Elliot Murphy)

    * The internal ``weave-list`` command has become ``versionedfile-list``,
      and now lists knits as well as weaves.  (Aaron Bentley)

    * Automatic merge base selection uses a faster algorithm that chooses
      better bases in criss-cross merge situations (Aaron Bentley)

    * Progress reporting in ``commit`` has been improved. The various logical
      stages are now reported on as follows, namely:

      * Collecting changes [Entry x/y] - Stage n/m
      * Saving data locally - Stage n/m
      * Uploading data to master branch - Stage n/m
      * Updating the working tree - Stage n/m
      * Running post commit hooks - Stage n/m
      
      If there is no master branch, the 3rd stage is omitted and the total
      number of stages is adjusted accordingly.

      Each hook that is run after commit is listed with a name (as hooks
      can be slow it is useful feedback).
      (Ian Clatworthy, Robert Collins)

    * Various operations that are now faster due to avoiding unnecessary
      topological sorts. (Aaron Bentley)

    * Make merge directives robust against broken bundles. (Aaron Bentley)

    * The lsprof filename note is emitted via trace.note(), not standard
      output.  (Aaron Bentley)

    * ``bzrlib`` now exports explicit API compatibility information to assist
      library users and plugins. See the ``bzrlib.api`` module for details.
      (Robert Collins)

    * Remove unnecessary lock probes when acquiring a lockdir.
      (Martin Pool)

    * ``bzr --version`` now shows the location of the bzr log file, which
      is especially useful on Windows.  (Martin Pool)

    * -D now supports hooks to get debug tracing of hooks (though its currently
      minimal in nature). (Robert Collins)

    * Long log format reports deltas on merge revisions. 
      (John Arbash Meinel, Kent Gibson)

    * Make initial push over ftp more resilient. (John Arbash Meinel)

    * Print a summary of changes for update just like pull does.
      (Daniel Watkins, #113990)

    * Add a -Dhpss option to trace smart protocol requests and responses.
      (Andrew Bennetts)

  LIBRARY API BREAKS:

    * Testing cleanups - 
      ``bzrlib.repository.RepositoryTestProviderAdapter`` has been moved
      to ``bzrlib.tests.repository_implementations``;
      ``bzrlib.repository.InterRepositoryTestProviderAdapter`` has been moved
      to ``bzrlib.tests.interrepository_implementations``;
      ``bzrlib.transport.TransportTestProviderAdapter`` has moved to 
      ``bzrlib.tests.test_transport_implementations``.
      ``bzrlib.branch.BranchTestProviderAdapter`` has moved to
      ``bzrlib.tests.branch_implementations``.
      ``bzrlib.bzrdir.BzrDirTestProviderAdapter`` has moved to 
      ``bzrlib.tests.bzrdir_implementations``.
      ``bzrlib.versionedfile.InterVersionedFileTestProviderAdapter`` has moved
      to ``bzrlib.tests.interversionedfile_implementations``.
      ``bzrlib.store.revision.RevisionStoreTestProviderAdapter`` has moved to
      ``bzrlib.tests.revisionstore_implementations``.
      ``bzrlib.workingtree.WorkingTreeTestProviderAdapter`` has moved to
      ``bzrlib.tests.workingtree_implementations``.
      These changes are an API break in the testing infrastructure only.
      (Robert Collins)

    * Relocate TestCaseWithRepository to be more central. (Robert Collins)

    * ``bzrlib.add.smart_add_tree`` will no longer perform glob expansion on
      win32. Callers of the function should do this and use the new
      ``MutableTree.smart_add`` method instead. (Robert Collins)

    * ``bzrlib.add.glob_expand_for_win32`` is now
      ``bzrlib.win32utils.glob_expand``.  (Robert Collins)

    * ``bzrlib.add.FastPath`` is now private and moved to 
      ``bzrlib.mutabletree._FastPath``. (Robert Collins, Martin Pool)

    * ``LockDir.wait`` removed.  (Martin Pool)

    * The ``SmartServer`` hooks API has changed for the ``server_started`` and
      ``server_stopped`` hooks. The first parameter is now an iterable of
      backing URLs rather than a single URL. This is to reflect that many
      URLs may map to the external URL of the server. E.g. the server interally
      may have a chrooted URL but also the local file:// URL will be at the 
      same location. (Robert Collins)

  INTERNALS:

    * New SMTPConnection class to unify email handling.  (Adeodato Simó)

    * Fix documentation of BzrError. (Adeodato Simó)

    * Make BzrBadParameter an internal error. (Adeodato Simó)

    * Remove use of 'assert False' to raise an exception unconditionally.
      (Martin Pool)

    * Give a cleaner error when failing to decode knit index entry.
      (Martin Pool)

    * TreeConfig would mistakenly search the top level when asked for options
      from a section. It now respects the section argument and only
      searches the specified section. (James Westby)

    * Improve ``make api-docs`` output. (John Arbash Meinel)

    * Use os.lstat rather than os.stat for osutils.make_readonly and
      osutils.make_writeable. This makes the difftools plugin more
      robust when dangling symlinks are found. (Elliot Murphy)

    * New ``-Dlock`` option to log (to ~/.bzr.log) information on when 
      lockdirs are taken or released.  (Martin Pool)

    * ``bzrlib`` Hooks are now nameable using ``Hooks.name_hook``. This 
      allows a nicer UI when hooks are running as the current hook can
      be displayed. (Robert Collins)

    * ``Transport.get`` has had its interface made more clear for ease of use.
      Retrieval of a directory must now fail with either 'PathError' at open
      time, or raise 'ReadError' on a read. (Robert Collins)

    * New method ``_maybe_expand_globs`` on the ``Command`` class for 
      dealing with unexpanded glob lists - e.g. on the win32 platform. This
      was moved from ``bzrlib.add._prepare_file_list``. (Robert Collins)

    * ``bzrlib.add.smart_add`` and ``bzrlib.add.smart_add_tree`` are now
      deprecated in favour of ``MutableTree.smart_add``. (Robert Collins,
      Martin Pool)

    * New method ``external_url`` on Transport for obtaining the url to
      hand to external processes. (Robert Collins)

    * Teach windows installers to build pyrex/C extensions.
      (Alexander Belchenko)

  TESTING:

    * Removed the ``--keep-output`` option from selftest and clean up test
      directories as they're used.  This reduces the IO load from 
      running the test suite and cuts the time by about half.
      (Andrew Bennetts, Martin Pool)

    * Add scenarios as a public attribute on the TestAdapter classes to allow
      modification of the generated scenarios before adaption and easier
      testing. (Robert Collins)

    * New testing support class ``TestScenarioApplier`` which multiplies
      out a single teste by a list of supplied scenarios. (RobertCollins)

    * Setting ``repository_to_test_repository`` on a repository_implementations
      test will cause it to be called during repository creation, allowing the
      testing of repository classes which are not based around the Format
      concept. For example a repository adapter can be tested in this manner,
      by altering the repository scenarios to include a scenario that sets this
      attribute during the test parameterisation in
      ``bzrlib.tests.repository.repository_implementations``. (Robert Collins)

    * Clean up many of the APIs for blackbox testing of Bazaar.  The standard 
      interface is now self.run_bzr.  The command to run can be passed as
      either a list of parameters, a string containing the command line, or
      (deprecated) varargs parameters.  (Martin Pool)

    * The base TestCase now isolates tests from -D parameters by clearing
      ``debug.debug_flags`` and restores it afterwards. (Robert Collins)

    * Add a relpath parameter to get_transport methods in test framework to
      avoid useless cloning.
      (Vincent Ladeuil, #110448)


bzr 0.17  2007-06-18
--------------------

  BUGFIXES:

    * Fix crash of commit due to wrong lookup of filesystem encoding.
      (Colin Watson, #120647)

    * Revert logging just to stderr in commit as broke unicode filenames.
      (Aaron Bentley, Ian Clatworthy, #120930)


bzr 0.17rc1  2007-06-12
-----------------------

  NOTES WHEN UPGRADING:

    * The kind() and is_executable() APIs on the WorkingTree interface no
      longer implicitly (read) locks and unlocks the tree. This *might*
      impact some plug-ins and tools using this part of the API. If you find
      an issue that may be caused by this change, please let us know,
      particularly the plug-in/tool maintainer. If encountered, the API
      fix is to surround kind() and is_executable() calls with lock_read()
      and unlock() like so::

        work_tree.lock_read()
        try:
            kind = work_tree.kind(...)
        finally:
            work_tree.unlock()

  INTERNALS:
    * Rework of LogFormatter API to provide beginning/end of log hooks and to
      encapsulate the details of the revision to be logged in a LogRevision
      object.
      In long log formats, merge revision ids are only shown when --show-ids
      is specified, and are labelled "revision-id:", as per mainline
      revisions, instead of "merged:". (Kent Gibson)

    * New ``BranchBuilder`` API which allows the construction of particular
      histories quickly. Useful for testing and potentially other applications
      too. (Robert Collins)

  IMPROVEMENTS:
  
    * There are two new help topics, working-trees and repositories that
      attempt to explain these concepts. (James Westby, John Arbash Meinel,
      Aaron Bentley)

    * Added ``bzr log --limit`` to report a limited number of revisions.
      (Kent Gibson, #3659)

    * Revert does not try to preserve file contents that were originally
      produced by reverting to a historical revision.  (Aaron Bentley)

    * ``bzr log --short`` now includes ``[merge]`` for revisions which
      have more than one parent. This is a small improvement to help
      understanding what changes have occurred
      (John Arbash Meinel, #83887)

    * TreeTransform avoids many renames when contructing large trees,
      improving speed.  3.25x speedups have been observed for construction of
      kernel-sized-trees, and checkouts are 1.28x faster.  (Aaron Bentley)

    * Commit on large trees is now faster. In my environment, a commit of
      a small change to the Mozilla tree (55k files) has dropped from
      66 seconds to 32 seconds. For a small tree of 600 files, commit of a
      small change is 33% faster. (Ian Clatworthy)

    * New --create-prefix option to bzr init, like for push.  (Daniel Watkins,
      #56322)

  BUGFIXES:

    * ``bzr push`` should only connect to the remote location one time.
      We have been connecting 3 times because we forget to pass around
      the Transport object. This adds ``BzrDir.clone_on_transport()``, so
      that we can pass in the Transport that we already have.
      (John Arbash Meinel, #75721)

    * ``DirState.set_state_from_inventory()`` needs to properly order
      based on split paths, not just string paths.
      (John Arbash Meinel, #115947)

    * Let TestUIFactoy encode the password prompt with its own stdout.
      (Vincent Ladeuil, #110204)

    * pycurl should take use the range header that takes the range hint
      into account.
      (Vincent Ladeuil, #112719)

    * WorkingTree4.get_file_sha1 no longer raises an exception when invoked
      on a missing file.  (Aaron Bentley, #118186)

    * WorkingTree.remove works correctly with tree references, and when pwd is
      not the tree root. (Aaron Bentley)

    * Merge no longer fails when a file is renamed in one tree and deleted
      in the other. (Aaron Bentley, #110279)

    * ``revision-info`` now accepts dotted revnos, doesn't require a tree,
      and defaults to the last revision (Matthew Fuller, #90048)

    * Tests no longer fail when BZR_REMOTE_PATH is set in the environment.
      (Daniel Watkins, #111958)

    * ``bzr branch -r revid:foo`` can be used to branch any revision in
      your repository. (Previously Branch6 only supported revisions in your
      mainline). (John Arbash Meinel, #115343)

bzr 0.16  2007-05-07
--------------------
  
  BUGFIXES:

    * Handle when you have 2 directories with similar names, but one has a
      hyphen. (``'abc'`` versus ``'abc-2'``). The WT4._iter_changes
      iterator was using direct comparison and ``'abc/a'`` sorts after
      ``'abc-2'``, but ``('abc', 'a')`` sorts before ``('abc-2',)``.
      (John Arbash Meinel, #111227)

    * Handle when someone renames a file on disk without telling bzr.
      Previously we would report the first file as missing, but not show
      the new unknown file. (John Arbash Meinel, #111288)

    * Avoid error when running hooks after pulling into or pushing from
      a branch bound to a smartserver branch.  (Martin Pool, #111968)

  IMPROVEMENTS:

    * Move developer documentation to doc/developers/. This reduces clutter in
      the root of the source tree and allows HACKING to be split into multiple
      files. (Robert Collins, Alexander Belchenko)

    * Clean up the ``WorkingTree4._iter_changes()`` internal loops as well as
      ``DirState.update_entry()``. This optimizes the core logic for ``bzr
      diff`` and ``bzr status`` significantly improving the speed of
      both. (John Arbash Meinel)

bzr 0.16rc2  2007-04-30
-----------------------

  BUGFIXES:

    * Handle the case when you delete a file, and then rename another file
      on top of it. Also handle the case of ``bzr rm --keep foo``. ``bzr
      status`` should show the removed file and an unknown file in its
      place. (John Arbash Meinel, #109993)

    * Bundles properly read and write revision properties that have an
      empty value. And when the value is not ASCII.
      (John Arbash Meinel, #109613)

    * Fix the bzr commit message to be in text mode.
      (Alexander Belchenko, #110901)

    * Also handle when you rename a file and create a file where it used
      to be. (John Arbash Meinel, #110256)

    * ``WorkingTree4._iter_changes`` should not descend into unversioned
      directories. (John Arbash Meinel, #110399)

bzr 0.16rc1  2007-04-26
-----------------------

  NOTES WHEN UPGRADING:

    * ``bzr remove`` and ``bzr rm`` will now remove the working file, if
      it could be recovered again.
      This has been done for consistency with svn and the unix rm command.
      The old ``remove`` behaviour has been retained in the new option
      ``bzr remove --keep``, which will just stop versioning the file,
      but not delete it.
      ``bzr remove --force`` have been added which will always delete the
      files.
      ``bzr remove`` is also more verbose.
      (Marius Kruger, #82602)

  IMPROVEMENTS:

    * Merge directives can now be supplied as input to `merge` and `pull`,
      like bundles can.  (Aaron Bentley)

    * Sending the SIGQUIT signal to bzr, which can be done on Unix by
      pressing Control-Backslash, drops bzr into a debugger.  Type ``'c'``
      to continue.  This can be disabled by setting the environment variable
      ``BZR_SIGQUIT_PDB=0``.  (Martin Pool)

    * selftest now supports --list-only to list tests instead of running
      them. (Ian Clatworthy)

    * selftest now supports --exclude PATTERN (or -x PATTERN) to exclude
      tests with names that match that regular expression.
      (Ian Clatworthy, #102679)

    * selftest now supports --randomize SEED to run tests in a random order.
      SEED is typically the value 'now' meaning 'use the current time'.
      (Ian Clatworthy, #102686)

    * New option ``--fixes`` to commit, which stores bug fixing annotations as
      revision properties. Built-in support for Launchpad, Debian, Trac and
      Bugzilla bug trackers. (Jonathan Lange, James Henstridge, Robert Collins)

    * New API, ``bzrlib.bugtracker.tracker_registry``, for adding support for
      other bug trackers to ``fixes``. (Jonathan Lange, James Henstridge,
      Robert Collins)

    * ``selftest`` has new short options ``-f`` and ``-1``.  (Martin
      Pool)

    * ``bzrlib.tsort.MergeSorter`` optimizations. Change the inner loop
      into using local variables instead of going through ``self._var``.
      Improves the time to ``merge_sort`` a 10k revision graph by
      approximately 40% (~700->400ms).  (John Arbash Meinel)

    * ``make docs`` now creates a man page at ``man1/bzr.1`` fixing bug 107388.
      (Robert Collins)

    * ``bzr help`` now provides cross references to other help topics using
      the _see_also facility on command classes. Likewise the bzr_man
      documentation, and the bzr.1 man page also include this information.
      (Robert Collins)

    * Tags are now included in logs, that use the long log formatter. 
      (Erik Bågfors, Alexander Belchenko)

    * ``bzr help`` provides a clearer message when a help topic cannot be
      found. (Robert Collins, #107656)

    * ``bzr help`` now accepts optional prefixes for command help. The help
      for all commands can now be found at ``bzr help commands/COMMANDNAME``
      as well as ``bzr help COMMANDNAME`` (which only works for commands 
      where the name is not the same as a more general help topic). 
      (Robert Collins)

    * ``bzr help PLUGINNAME`` will now return the module docstring from the
      plugin PLUGINNAME. (Robert Collins, #50408)

    * New help topic ``urlspec`` which lists the availables transports.
      (Goffredo Baroncelli)

    * doc/server.txt updated to document the default bzr:// port
      and also update the blurb about the hpss' current status.
      (Robert Collins, #107125).

    * ``bzr serve`` now listens on interface 0.0.0.0 by default, making it
      serve out to the local LAN (and anyone in the world that can reach the
      machine running ``bzr serve``. (Robert Collins, #98918)

    * A new smart server protocol version has been added.  It prefixes requests
      and responses with an explicit version identifier so that future protocol
      revisions can be dealt with gracefully.  (Andrew Bennetts, Robert Collins)

    * The bzr protocol version 2 indicates success or failure in every response
      without depending on particular commands encoding that consistently,
      allowing future client refactorings to be much more robust about error
      handling. (Robert Collins, Martin Pool, Andrew Bennetts)

    * The smart protocol over HTTP client has been changed to always post to the
      same ``.bzr/smart`` URL under the original location when it can.  This allows
      HTTP servers to only have to pass URLs ending in .bzr/smart to the smart
      server handler, and not arbitrary ``.bzr/*/smart`` URLs.  (Andrew Bennetts)

    * digest authentication is now supported for proxies and HTTP by the urllib
      based http implementation. Tested against Apache 2.0.55 and Squid
      2.6.5. Basic and digest authentication are handled coherently for HTTP
      and proxy: if the user is provided in the url (bzr command line for HTTP,
      proxy environment variables for proxies), the password is prompted for
      (only once). If the password is provided, it is taken into account. Once
      the first authentication is successful, all further authentication
      roundtrips are avoided by preventively setting the right authentication
      header(s).
      (Vincent Ladeuil).

  INTERNALS:

    * bzrlib API compatability with 0.8 has been dropped, cleaning up some
      code paths. (Robert Collins)

    * Change the format of chroot urls so that they can be safely manipulated
      by generic url utilities without causing the resulting urls to have
      escaped the chroot. A side effect of this is that creating a chroot
      requires an explicit action using a ChrootServer.
      (Robert Collins, Andrew Bennetts)

    * Deprecate ``Branch.get_root_id()`` because branches don't have root ids,
      rather than fixing bug #96847.  (Aaron Bentley)

    * ``WorkingTree.apply_inventory_delta`` provides a better alternative to
      ``WorkingTree._write_inventory``.  (Aaron Bentley)

    * Convenience method ``TestCase.expectFailure`` ensures that known failures
      do not silently pass.  (Aaron Bentley)

    * ``Transport.local_abspath`` now raises ``NotLocalUrl`` rather than 
      ``TransportNotPossible``. (Martin Pool, Ian Clatworthy)

    * New SmartServer hooks facility. There are two initial hooks documented
      in ``bzrlib.transport.smart.SmartServerHooks``. The two initial hooks allow
      plugins to execute code upon server startup and shutdown.
      (Robert Collins).

    * SmartServer in standalone mode will now close its listening socket
      when it stops, rather than waiting for garbage collection. This primarily
      fixes test suite hangs when a test tries to connect to a shutdown server.
      It may also help improve behaviour when dealing with a server running
      on a specific port (rather than dynamically assigned ports).
      (Robert Collins)

    * Move most SmartServer code into a new package, bzrlib/smart.
      bzrlib/transport/remote.py contains just the Transport classes that used
      to be in bzrlib/transport/smart.py.  (Andrew Bennetts)

    * urllib http implementation avoid roundtrips associated with
      401 (and 407) errors once the authentication succeeds.
      (Vincent Ladeuil).

    * urlib http now supports querying the user for a proxy password if
      needed. Realm is shown in the prompt for both HTTP and proxy
      authentication when the user is required to type a password. 
      (Vincent Ladeuil).

    * Renamed SmartTransport (and subclasses like SmartTCPTransport) to
      RemoteTransport (and subclasses to RemoteTCPTransport, etc).  This is more
      consistent with its new home in ``bzrlib/transport/remote.py``, and because
      it's not really a "smart" transport, just one that does file operations
      via remote procedure calls.  (Andrew Bennetts)
 
    * The ``lock_write`` method of ``LockableFiles``, ``Repository`` and
      ``Branch`` now accept a ``token`` keyword argument, so that separate
      instances of those objects can share a lock if it has the right token.
      (Andrew Bennetts, Robert Collins)

    * New method ``get_branch_reference`` on ``BzrDir`` allows the detection of
      branch references - which the smart server component needs.

    * The Repository API ``make_working_trees`` is now permitted to return
      False when ``set_make_working_trees`` is not implemented - previously
      an unimplemented ``set_make_working_trees`` implied the result True
      from ``make_working_trees``. This has been changed to accomodate the
      smart server, where it does not make sense (at this point) to ever
      make working trees by default. (Robert Collins)

    * Command objects can now declare related help topics by having _see_also
      set to a list of related topic. (Robert Collins)

    * ``bzrlib.help`` now delegates to the Command class for Command specific
      help. (Robert Collins)

    * New class ``TransportListRegistry``, derived from the Registry class, which 
      simplifies tracking the available Transports. (Goffredo Baroncelli)

    * New function ``Branch.get_revision_id_to_revno_map`` which will
      return a dictionary mapping revision ids to dotted revnos. Since
      dotted revnos are defined in the context of the branch tip, it makes
      sense to generate them from a ``Branch`` object.
      (John Arbash Meinel)

    * Fix the 'Unprintable error' message display to use the repr of the 
      exception that prevented printing the error because the str value
      for it is often not useful in debugging (e.g. KeyError('foo') has a
      str() of 'foo' but a repr of 'KeyError('foo')' which is much more
      useful. (Robert Collins)

    * ``urlutils.normalize_url`` now unescapes unreserved characters, such as "~".
      (Andrew Bennetts)

  BUGFIXES:

    * Don't fail bundle selftest if email has 'two' embedded.  
      (Ian Clatworthy, #98510)

    * Remove ``--verbose`` from ``bzr bundle``. It didn't work anyway.
      (Robert Widhopf-Fenk, #98591)

    * Remove ``--basis`` from the checkout/branch commands - it didn't work
      properly and is no longer beneficial.
      (Robert Collins, #53675, #43486)

    * Don't produce encoding error when adding duplicate files.
      (Aaron Bentley)

    * Fix ``bzr log <file>`` so it only logs the revisions that changed
      the file, and does it faster.
      (Kent Gibson, John Arbash Meinel, #51980, #69477)
 
    * Fix ``InterDirstateTre._iter_changes`` to handle when we come across
      an empty versioned directory, which now has files in it.
      (John Arbash Meinel, #104257)

    * Teach ``common_ancestor`` to shortcut when the tip of one branch is
      inside the ancestry of the other. Saves a lot of graph processing
      (with an ancestry of 16k revisions, ``bzr merge ../already-merged``
      changes from 2m10s to 13s).  (John Arbash Meinel, #103757)

    * Fix ``show_diff_trees`` to handle the case when a file is modified,
      and the containing directory is renamed. (The file path is different
      in this versus base, but it isn't marked as a rename).
      (John Arbash Meinel, #103870)

    * FTP now works even when the FTP server does not support atomic rename.
      (Aaron Bentley, #89436)

    * Correct handling in bundles and merge directives of timezones with
      that are not an integer number of hours offset from UTC.  Always 
      represent the epoch time in UTC to avoid problems with formatting 
      earlier times on win32.  (Martin Pool, Alexander Belchenko, John
      Arbash Meinel)

    * Typo in the help for ``register-branch`` fixed. (Robert Collins, #96770)

    * "dirstate" and "dirstate-tags" formats now produce branches compatible
      with old versions of bzr. (Aaron Bentley, #107168))

    * Handle moving a directory when children have been added, removed,
      and renamed. (John Arbash Meinel, #105479)

    * Don't preventively use basic authentication for proxy before receiving a
      407 error. Otherwise people willing to use other authentication schemes
      may expose their password in the clear (or nearly). This add one
      roundtrip in case basic authentication should be used, but plug the
      security hole.
      (Vincent Ladeuil)

    * Handle http and proxy digest authentication.
      (Vincent Ladeuil, #94034).

  TESTING:

    * Added ``bzrlib.strace.strace`` which will strace a single callable and
      return a StraceResult object which contains just the syscalls involved
      in running it. (Robert Collins)

    * New test method ``reduceLockdirTimeout`` to drop the default (ui-centric)
      default time down to one suitable for tests. (Andrew Bennetts)

    * Add new ``vfs_transport_factory`` attribute on tests which provides the 
      common vfs backing for both the readonly and readwrite transports.
      This allows the RemoteObject tests to back onto local disk or memory,
      and use the existing ``transport_server`` attribute all tests know about
      to be the smart server transport. This in turn allows tests to 
      differentiate between 'transport to access the branch', and 
      'transport which is a VFS' - which matters in Remote* tests.
      (Robert Collins, Andrew Bennetts)

    * The ``make_branch_and_tree`` method for tests will now create a 
      lightweight checkout for the tree if the ``vfs_transport_factory`` is not
      a LocalURLServer. (Robert Collins, Andrew Bennetts)

    * Branch implementation tests have been audited to ensure that all urls 
      passed to Branch APIs use proper urls, except when local-disk paths
      are intended. This is so that tests correctly access the test transport
      which is often not equivalent to local disk in Remote* tests. As part
      of this many tests were adjusted to remove dependencies on local disk
      access.
      (Robert Collins, Andrew Bennetts)

    * Mark bzrlib.tests and bzrlib.tests.TestUtil as providing assertFOO helper
      functions by adding a ``__unittest`` global attribute. (Robert Collins,
      Andrew Bennetts, Martin Pool, Jonathan Lange)

    * Refactored proxy and authentication handling to simplify the
      implementation of new auth schemes for both http and proxy. 
      (Vincent Ladeuil)

bzr 0.15 2007-04-01
-------------------

  BUGFIXES:

    * Handle incompatible repositories as a user issue when fetching.
      (Aaron Bentley)

    * Don't give a recommendation to upgrade when branching or 
      checking out a branch that contains an old-format working tree.
      (Martin Pool)

bzr 0.15rc3  2007-03-26
-----------------------

  CHANGES:
 
    * A warning is now displayed when opening working trees in older 
      formats, to encourage people to upgrade to WorkingTreeFormat4.
      (Martin Pool)

  IMPROVEMENTS:

    * HTTP redirections are now taken into account when a branch (or a
      bundle) is accessed for the first time. A message is issued at each
      redirection to inform the user. In the past, http redirections were
      silently followed for each request which significantly degraded the
      performances. The http redirections are not followed anymore by
      default, instead a RedirectRequested exception is raised. For bzrlib
      users needing to follow http redirections anyway,
      ``bzrlib.transport.do_catching_redirections`` provide an easy transition
      path.  (vila)

  INTERNALS:

    * Added ``ReadLock.temporary_write_lock()`` to allow upgrading an OS read
      lock to an OS write lock. Linux can do this without unlocking, Win32
      needs to unlock in between. (John Arbash Meinel)
 
    * New parameter ``recommend_upgrade`` to ``BzrDir.open_workingtree``
      to silence (when false) warnings about opening old formats.
      (Martin Pool)

    * Fix minor performance regression with bzr-0.15 on pre-dirstate
      trees. (We were reading the working inventory too many times).
      (John Arbash Meinel)

    * Remove ``Branch.get_transaction()`` in favour of a simple cache of
      ``revision_history``.  Branch subclasses should override
      ``_gen_revision_history`` rather than ``revision_history`` to make use of
      this cache, and call ``_clear_revision_history_cache`` and
      ``_cache_revision_history`` at appropriate times. (Andrew Bennetts)

  BUGFIXES:

    * Take ``smtp_server`` from user config into account.
      (vila, #92195)

    * Restore Unicode filename handling for versioned and unversioned files.
      (John Arbash Meinel, #92608)

    * Don't fail during ``bzr commit`` if a file is marked removed, and
      the containing directory is auto-removed.  (John Arbash Meinel, #93681)

    * ``bzr status FILENAME`` failed on Windows because of an uncommon
      errno. (``ERROR_DIRECTORY == 267 != ENOTDIR``).
      (Wouter van Heyst, John Arbash Meinel, #90819)

    * ``bzr checkout source`` should create a local branch in the same
      format as source. (John Arbash Meinel, #93854)

    * ``bzr commit`` with a kind change was failing to update the
      last-changed-revision for directories.  The
      InventoryDirectory._unchanged only looked at the ``parent_id`` and name,
      ignoring the fact that the kind could have changed, too.
      (John Arbash Meinel, #90111)

    * ``bzr mv dir/subdir other`` was incorrectly updating files inside
      the directory. So that there was a chance it would break commit,
      etc. (John Arbash Meinel, #94037)
 
    * Correctly handles mutiple permanent http redirections.
      (vila, #88780)

bzr 0.15rc2  2007-03-14
-----------------------

  NOTES WHEN UPGRADING:
        
    * Release 0.15rc2 of bzr changes the ``bzr init-repo`` command to
      default to ``--trees`` instead of ``--no-trees``.
      Existing shared repositories are not affected.

  IMPROVEMENTS:

    * New ``merge-directive`` command to generate machine- and human-readable
      merge requests.  (Aaron Bentley)

    * New ``submit:`` revision specifier makes it easy to diff against the
      common ancestor with the submit location (Aaron Bentley)

    * Added support for Putty's SSH implementation. (Dmitry Vasiliev)

    * Added ``bzr status --versioned`` to report only versioned files, 
      not unknowns. (Kent Gibson)

    * Merge now autodetects the correct line-ending style for its conflict
      markers.  (Aaron Bentley)

  INTERNALS:

    * Refactored SSH vendor registration into SSHVendorManager class.
      (Dmitry Vasiliev)

  BUGFIXES:

    * New ``--numbered-dirs`` option to ``bzr selftest`` to use
      numbered dirs for TestCaseInTempDir. This is default behavior
      on Windows. Anyone can force named dirs on Windows
      with ``--no-numbered-dirs``. (Alexander Belchenko)

    * Fix ``RevisionSpec_revid`` to handle the Unicode strings passed in
      from the command line. (Marien Zwart, #90501)

    * Fix ``TreeTransform._iter_changes`` when both the source and
      destination are missing. (Aaron Bentley, #88842)

    * Fix commit of merges with symlinks in dirstate trees.
      (Marien Zwart)
    
    * Switch the ``bzr init-repo`` default from --no-trees to --trees. 
      (Wouter van Heyst, #53483)


bzr 0.15rc1  2007-03-07
-----------------------

  SURPRISES:

    * The default disk format has changed. Please run 'bzr upgrade' in your
      working trees to upgrade. This new default is compatible for network
      operations, but not for local operations. That is, if you have two
      versions of bzr installed locally, after upgrading you can only use the
      bzr 0.15 version. This new default does not enable tags or nested-trees
      as they are incompatible with bzr versions before 0.15 over the network.

    * For users of bzrlib: Two major changes have been made to the working tree
      api in bzrlib. The first is that many methods and attributes, including
      the inventory attribute, are no longer valid for use until one of
      ``lock_read``/``lock_write``/``lock_tree_write`` has been called,
      and become invalid again after unlock is called. This has been done
      to improve performance and correctness as part of the dirstate
      development.
      (Robert Collins, John A Meinel, Martin Pool, and others).

    * For users of bzrlib: The attribute 'tree.inventory' should be considered
      readonly. Previously it was possible to directly alter this attribute, or
      its contents, and have the tree notice this. This has been made
      unsupported - it may work in some tree formats, but in the newer dirstate
      format such actions will have no effect and will be ignored, or even
      cause assertions. All operations possible can still be carried out by a
      combination of the tree API, and the bzrlib.transform API. (Robert
      Collins, John A Meinel, Martin Pool, and others).

  IMPROVEMENTS:

    * Support for OS Windows 98. Also .bzr.log on any windows system
      saved in My Documents folder. (Alexander Belchenko)

    * ``bzr mv`` enhanced to support already moved files.
      In the past the mv command would have failed if the source file doesn't
      exist. In this situation ``bzr mv`` would now detect that the file has
      already moved and update the repository accordingly, if the target file
      does exist.
      A new option ``--after`` has been added so that if two files already
      exist, you could notify Bazaar that you have moved a (versioned) file
      and replaced it with another. Thus in this case ``bzr move --after``
      will only update the Bazaar identifier.
      (Steffen Eichenberg, Marius Kruger)

    * ``ls`` now works on treeless branches and remote branches.
      (Aaron Bentley)

    * ``bzr help global-options`` describes the global options.
      (Aaron Bentley)

    * ``bzr pull --overwrite`` will now correctly overwrite checkouts.
      (Robert Collins)

    * Files are now allowed to change kind (e.g. from file to symlink).
      Supported by ``commit``, ``revert`` and ``status``
      (Aaron Bentley)

    * ``inventory`` and ``unknowns`` hidden in favour of ``ls``
      (Aaron Bentley)

    * ``bzr help checkouts`` descibes what checkouts are and some possible
      uses of them. (James Westby, Aaron Bentley)

    * A new ``-d`` option to push, pull and merge overrides the default 
      directory.  (Martin Pool)

    * Branch format 6: smaller, and potentially faster than format 5.  Supports
      ``append_history_only`` mode, where the log view and revnos do not change,
      except by being added to.  Stores policy settings in
      ".bzr/branch/branch.conf".

    * ``append_only`` branches:  Format 6 branches may be configured so that log
      view and revnos are always consistent.  Either create the branch using
      "bzr init --append-revisions-only" or edit the config file as descriped
      in docs/configuration.txt.

    * rebind: Format 6 branches retain the last-used bind location, so if you
      "bzr unbind", you can "bzr bind" to bind to the previously-selected
      bind location.

    * Builtin tags support, created and deleted by the ``tag`` command and
      stored in the branch.  Tags can be accessed with the revisionspec
      ``-rtag:``, and listed with ``bzr tags``.  Tags are not versioned 
      at present. Tags require a network incompatible upgrade. To perform this
      upgrade, run ``bzr upgrade --dirstate-tags`` in your branch and
      repositories. (Martin Pool)

    * The ``bzr://`` transport now has a well-known port number, 4155,
      which it will use by default.  (Andrew Bennetts, Martin Pool)

    * Bazaar now looks for user-installed plugins before looking for site-wide
      plugins. (Jonathan Lange)

    * ``bzr resolve`` now detects and marks resolved text conflicts.
      (Aaron Bentley)

  INTERNALS:

    * Internally revision ids and file ids are now passed around as utf-8
      bytestrings, rather than treating them as Unicode strings. This has
      performance benefits for Knits, since we no longer need to decode the
      revision id for each line of content, nor for each entry in the index.
      This will also help with the future dirstate format.
      (John Arbash Meinel)

    * Reserved ids (any revision-id ending in a colon) are rejected by
      versionedfiles, repositories, branches, and working trees
      (Aaron Bentley)

    * Minor performance improvement by not creating a ProgressBar for
      every KnitIndex we create. (about 90ms for a bzr.dev tree)
      (John Arbash Meinel)

    * New easier to use Branch hooks facility. There are five initial hooks,
      all documented in bzrlib.branch.BranchHooks.__init__ - ``'set_rh'``,
      ``'post_push'``, ``'post_pull'``, ``'post_commit'``,
      ``'post_uncommit'``. These hooks fire after the matching operation
      on a branch has taken place, and were originally added for the
      branchrss plugin. (Robert Collins)

    * New method ``Branch.push()`` which should be used when pushing from a
      branch as it makes performance and policy decisions to match the UI
      level command ``push``. (Robert Collins).

    * Add a new method ``Tree.revision_tree`` which allows access to cached
      trees for arbitrary revisions. This allows the in development dirstate
      tree format to provide access to the callers to cached copies of 
      inventory data which are cheaper to access than inventories from the
      repository.
      (Robert Collins, Martin Pool)

    * New ``Branch.last_revision_info`` method, this is being done to allow
      optimization of requests for both the number of revisions and the last
      revision of a branch with smartservers and potentially future branch
      formats. (Wouter van Heyst, Robert Collins)

    * Allow ``'import bzrlib.plugins.NAME'`` to work when the plugin NAME has not
      yet been loaded by ``load_plugins()``. This allows plugins to depend on each
      other for code reuse without requiring users to perform file-renaming
      gymnastics. (Robert Collins)

    * New Repository method ``'gather_stats'`` for statistic data collection.
      This is expected to grow to cover a number of related uses mainly
      related to bzr info. (Robert Collins)

    * Log formatters are now managed with a registry.
      ``log.register_formatter`` continues to work, but callers accessing
      the FORMATTERS dictionary directly will not.

    * Allow a start message to be passed to the ``edit_commit_message``
      function.  This will be placed in the message offered to the user
      for editing above the separator. It allows a template commit message
      to be used more easily. (James Westby)

    * ``GPGStrategy.sign()`` will now raise ``BzrBadParameterUnicode`` if
      you pass a Unicode string rather than an 8-bit string. Callers need
      to be updated to encode first. (John Arbash Meinel)

    * Branch.push, pull, merge now return Result objects with information
      about what happened, rather than a scattering of various methods.  These
      are also passed to the post hooks.  (Martin Pool)

    * File formats and architecture is in place for managing a forest of trees
      in bzr, and splitting up existing trees into smaller subtrees, and
      finally joining trees to make a larger tree. This is the first iteration
      of this support, and the user-facing aspects still require substantial
      work.  If you wish to experiment with it, use ``bzr upgrade
      --dirstate-with-subtree`` in your working trees and repositories.
      You can use the hidden commands ``split`` and ``join`` and to create
      and manipulate nested trees, but please consider using the nested-trees
      branch, which contains substantial UI improvements, instead.
      http://code.aaronbentley.com/bzr/bzrrepo/nested-trees/
      (Aaron Bentley, Martin Pool, Robert Collins).

  BUGFIXES:

    * ``bzr annotate`` now uses dotted revnos from the viewpoint of the
      branch, rather than the last changed revision of the file.
      (John Arbash Meinel, #82158)

    * Lock operations no longer hang if they encounter a permission problem.
      (Aaron Bentley)

    * ``bzr push`` can resume a push that was canceled before it finished.
      Also, it can push even if the target directory exists if you supply
      the ``--use-existing-dir`` flag.
      (John Arbash Meinel, #30576, #45504)

    * Fix http proxy authentication when user and an optional
      password appears in the ``*_proxy`` vars. (Vincent Ladeuil,
      #83954).

    * ``bzr log branch/file`` works for local treeless branches
      (Aaron Bentley, #84247)

    * Fix problem with UNC paths on Windows 98. (Alexander Belchenko, #84728)

    * Searching location of CA bundle for PyCurl in env variable
      (``CURL_CA_BUNDLE``), and on win32 along the PATH.
      (Alexander Belchenko, #82086)

    * ``bzr init`` works with unicode argument LOCATION.
      (Alexander Belchenko, #85599)

    * Raise ``DependencyNotPresent`` if pycurl do not support https. 
      (Vincent Ladeuil, #85305)

    * Invalid proxy env variables should not cause a traceback.
      (Vincent Ladeuil, #87765)

    * Ignore patterns normalised to use '/' path separator.
      (Kent Gibson, #86451)

    * bzr rocks. It sure does! Fix case. (Vincent Ladeuil, #78026)

    * Fix bzrtools shelve command for removed lines beginning with "--"
      (Johan Dahlberg, #75577)

  TESTING:

    * New ``--first`` option to ``bzr selftest`` to run specified tests
      before the rest of the suite.  (Martin Pool)


bzr 0.14  2007-01-23
--------------------

  IMPROVEMENTS:

    * ``bzr help global-options`` describes the global options. (Aaron Bentley)

  BUG FIXES:
    
    * Skip documentation generation tests if the tools to do so are not
      available. Fixes running selftest for installled copies of bzr. 
      (John Arbash Meinel, #80330)

    * Fix the code that discovers whether bzr is being run from it's
      working tree to handle the case when it isn't but the directory
      it is in is below a repository. (James Westby, #77306)


bzr 0.14rc1  2007-01-16
-----------------------

  IMPROVEMENTS:

    * New connection: ``bzr+http://`` which supports tunnelling the smart
      protocol over an HTTP connection. If writing is enabled on the bzr
      server, then you can write over the http connection.
      (Andrew Bennetts, John Arbash Meinel)

    * Aliases now support quotation marks, so they can contain whitespace
      (Marius Kruger)

    * PyCurlTransport now use a single curl object. By specifying explicitly
      the 'Range' header, we avoid the need to use two different curl objects
      (and two connections to the same server). (Vincent Ladeuil)

    * ``bzr commit`` does not prompt for a message until it is very likely to
      succeed.  (Aaron Bentley)

    * ``bzr conflicts`` now takes --text to list pathnames of text conflicts
      (Aaron Bentley)

    * Fix ``iter_lines_added_or_present_in_versions`` to use a set instead
      of a list while checking if a revision id was requested. Takes 10s
      off of the ``fileids_affected_by_revision_ids`` time, which is 10s
      of the ``bzr branch`` time. Also improve ``fileids_...`` time by
      filtering lines with a regex rather than multiple ``str.find()``
      calls. (saves another 300ms) (John Arbash Meinel)

    * Policy can be set for each configuration key. This allows keys to be
      inherited properly across configuration entries. For example, this
      should enable you to do::
        
        [/home/user/project]
        push_location = sftp://host/srv/project/
        push_location:policy = appendpath

      And then a branch like ``/home/user/project/mybranch`` should get an
      automatic push location of ``sftp://host/srv/project/mybranch``.
      (James Henstridge)

    * Added ``bzr status --short`` to make status report svn style flags
      for each file.  For example::

        $ bzr status --short
        A  foo
        A  bar
        D  baz
        ?  wooley

    * 'bzr selftest --clean-output' allows easily clean temporary tests 
      directories without running tests. (Alexander Belchenko)

    * ``bzr help hidden-commands`` lists all hidden commands. (Aaron Bentley)

    * ``bzr merge`` now has an option ``--pull`` to fall back to pull if
      local is fully merged into remote. (Jan Hudec)

    * ``bzr help formats`` describes available directory formats. (Aaron Bentley)

  INTERNALS:

    * A few tweaks directly to ``fileids_affected_by_revision_ids`` to
      help speed up processing, as well allowing to extract unannotated
      lines. Between the two ``fileids_affected_by_revision_ids`` is
      improved by approx 10%. (John Arbash Meinel)

    * Change Revision serialization to only write out millisecond
      resolution. Rather than expecting floating point serialization to
      preserve more resolution than we need. (Henri Weichers, Martin Pool)

    * Test suite ends cleanly on Windows.  (Vincent Ladeuil)

    * When ``encoding_type`` attribute of class Command is equal to 'exact', 
      force sys.stdout to be a binary stream on Windows, and therefore
      keep exact line-endings (without LF -> CRLF conversion).
      (Alexander Belchenko)

    * Single-letter short options are no longer globally declared.  (Martin
      Pool)

    * Before using detected user/terminal encoding bzr should check
      that Python has corresponding codec. (Alexander Belchenko)

    * Formats for end-user selection are provided via a FormatRegistry (Aaron Bentley)

  BUG FIXES:

    * ``bzr missing --verbose`` was showing adds/removals in the wrong
      direction. (John Arbash Meinel)

    * ``bzr annotate`` now defaults to showing dotted revnos for merged
      revisions. It cuts them off at a depth of 12 characters, but you can
      supply ``--long`` to see the full number. You can also use
      ``--show-ids`` to display the original revision ids, rather than
      revision numbers and committer names. (John Arbash Meinel, #75637)

    * bzr now supports Win32 UNC path (e.g. ``\HOST\path``. 
      (Alexander Belchenko, #57869)

    * Win32-specific: output of cat, bundle and diff commands don't mangle
      line-endings (Alexander Belchenko, #55276)

    * Replace broken fnmatch based ignore pattern matching with custom pattern
      matcher.
      (Kent Gibson, Jan Hudec #57637)

    * pycurl and urllib can detect short reads at different places. Update
      the test suite to test more cases. Also detect http error code 416
      which was raised for that specific bug. Also enhance the urllib
      robustness by detecting invalid ranges (and pycurl's one by detecting
      short reads during the initial GET). (Vincent Ladeuil, #73948)

    * The urllib connection sharing interacts badly with urllib2
      proxy setting (the connections didn't go thru the proxy
      anymore). Defining a proper ProxyHandler solves the
      problem.  (Vincent Ladeuil, #74759)

    * Use urlutils to generate relative URLs, not osutils 
      (Aaron Bentley, #76229)

    * ``bzr status`` in a readonly directory should work without giving
      lots of errors. (John Arbash Meinel, #76299)

    * Mention the revisionspec topic for the revision option help.
      (Wouter van Heyst, #31663)

    * Allow plugins import from zip archives.
      (Alexander Belchenko, #68124)


bzr 0.13  2006-12-05
--------------------
    
  No changes from 0.13rc1
    
bzr 0.13rc1  2006-11-27
-----------------------

  IMPROVEMENTS:

    * New command ``bzr remove-tree`` allows the removal of the working
      tree from a branch.
      (Daniel Silverstone)

    * urllib uses shared keep-alive connections, so http 
      operations are substantially faster.
      (Vincent Ladeuil, #53654)

    * ``bzr export`` allows an optional branch parameter, to export a bzr
      tree from some other url. For example:
      ``bzr export bzr.tar.gz http://bazaar-vcs.org/bzr/bzr.dev``
      (Daniel Silverstone)

    * Added ``bzr help topics`` to the bzr help system. This gives a
      location for general information, outside of a specific command.
      This includes updates for ``bzr help revisionspec`` the first topic
      included. (Goffredo Baroncelli, John Arbash Meinel, #42714)

    * WSGI-compatible HTTP smart server.  See ``doc/http_smart_server.txt``.
      (Andrew Bennetts)

    * Knit files will now cache full texts only when the size of the
      deltas is as large as the size of the fulltext. (Or after 200
      deltas, whichever comes first). This has the most benefit on large
      files with small changes, such as the inventory for a large project.
      (eg For a project with 2500 files, and 7500 revisions, it changes
      the size of inventory.knit from 11MB to 5.4MB) (John Arbash Meinel)

  INTERNALS:

    * New -D option given before the command line turns on debugging output
      for particular areas.  -Derror shows tracebacks on all errors.
      (Martin Pool)

    * Clean up ``bzr selftest --benchmark bundle`` to correct an import,
      and remove benchmarks that take longer than 10min to run.
      (John Arbash Meinel)

    * Use ``time.time()`` instead of ``time.clock()`` to decide on
      progress throttling. Because ``time.clock()`` is actually CPU time,
      so over a high-latency connection, too many updates get throttled.
      (John Arbash Meinel)

    * ``MemoryTransport.list_dir()`` would strip the first character for
      files or directories in root directory. (John Arbash Meinel)

    * New method ``get_branch_reference`` on 'BzrDir' allows the detection of 
      branch references - which the smart server component needs.
  
    * New ``ChrootTransportDecorator``, accessible via the ``chroot+`` url
      prefix.  It disallows any access to locations above a set URL.  (Andrew
      Bennetts)

  BUG FIXES:

    * Now ``_KnitIndex`` properly decode revision ids when loading index data.
      And optimize the knit index parsing code. 
      (Dmitry Vasiliev, John Arbash Meinel)

    * ``bzrlib/bzrdir.py`` was directly referencing ``bzrlib.workingtree``,
      without importing it. This prevented ``bzr upgrade`` from working
      unless a plugin already imported ``bzrlib.workingtree``
      (John Arbash Meinel, #70716)

    * Suppress the traceback on invalid URLs (Vincent Ladeuil, #70803).

    * Give nicer error message when an http server returns a 403
      error code. (Vincent Ladeuil, #57644).

    * When a multi-range http GET request fails, try a single
      range one. If it fails too, forget about ranges. Remember that until 
      the death of the transport and propagates that to the clones.
      (Vincent Ladeuil, #62276, #62029).

    * Handles user/passwords supplied in url from command
      line (for the urllib implementation). Don't request already
      known passwords (Vincent Ladeuil, #42383, #44647, #48527)

    * ``_KnitIndex.add_versions()`` dictionary compresses revision ids as they
      are added. This fixes bug where fetching remote revisions records
      them as full references rather than integers.
      (John Arbash Meinel, #64789)

    * ``bzr ignore`` strips trailing slashes in patterns.
      Also ``bzr ignore`` rejects absolute paths. (Kent Gibson, #4559)

    * ``bzr ignore`` takes multiple arguments. (Cheuksan Edward Wang, #29488)

    * mv correctly handles paths that traverse symlinks. 
      (Aaron Bentley, #66964)

    * Give nicer looking error messages when failing to connect over ssh.
      (John Arbash Meinel, #49172)

    * Pushing to a remote branch does not currently update the remote working
      tree. After a remote push, ``bzr status`` and ``bzr diff`` on the remote
      machine now show that the working tree is out of date.
      (Cheuksan Edward Wang #48136)

    * Use patiencediff instead of difflib for determining deltas to insert
      into knits. This avoids the O(N^3) behavior of difflib. Patience
      diff should be O(N^2). (Cheuksan Edward Wang, #65714)

    * Running ``bzr log`` on nonexistent file gives an error instead of the
      entire log history. (Cheuksan Edward Wang #50793)

    * ``bzr cat`` can look up contents of removed or renamed files. If the
      pathname is ambiguous, i.e. the files in the old and new trees have
      different id's, the default is the file in the new tree. The user can
      use "--name-from-revision" to select the file in the old tree.
      (Cheuksan Edward Wang, #30190)

  TESTING:

    * TestingHTTPRequestHandler really handles the Range header
      (previously it was ignoring it and returning the whole file,).

bzr 0.12  2006-10-30
--------------------

  INTERNALS:

    * Clean up ``bzr selftest --benchmark bundle`` to correct an import,
      and remove benchmarks that take longer than 10min to run.
      (John Arbash Meinel)
  
bzr 0.12rc1  2006-10-23
-----------------------

  IMPROVEMENTS:

    * ``bzr log`` now shows dotted-decimal revision numbers for all revisions,
      rather than just showing a decimal revision number for revisions on the
      mainline. These revision numbers are not yet accepted as input into bzr
      commands such as log, diff etc. (Robert Collins)

    * revisions can now be specified using dotted-decimal revision numbers.
      For instance, ``bzr diff -r 1.2.1..1.2.3``. (Robert Collins)

    * ``bzr help commands`` output is now shorter (Aaron Bentley)

    * ``bzr`` now uses lazy importing to reduce the startup time. This has
      a moderate effect on lots of actions, especially ones that have
      little to do. For example ``bzr rocks`` time is down to 116ms from
      283ms. (John Arbash Meinel)

    * New Registry class to provide name-to-object registry-like support,
      for example for schemes where plugins can register new classes to
      do certain tasks (e.g. log formatters). Also provides lazy registration
      to allow modules to be loaded on request.
      (John Arbash Meinel, Adeodato Simó)

  API INCOMPATABILITY:
  
    * LogFormatter subclasses show now expect the 'revno' parameter to 
      show() to be a string rather than an int. (Robert Collins)

  INTERNALS:

    * ``TestCase.run_bzr``, ``run_bzr_captured``, and ``run_bzr_subprocess``
      can take a ``working_dir='foo'`` parameter, which will change directory 
      for the command. (John Arbash Meinel)

    * ``bzrlib.lazy_regex.lazy_compile`` can be used to create a proxy
      around a regex, which defers compilation until first use. 
      (John Arbash Meinel)

    * ``TestCase.run_bzr_subprocess`` defaults to supplying the
      ``--no-plugins`` parameter to ensure test reproducability, and avoid
      problems with system-wide installed plugins. (John Arbash Meinel)

    * Unique tree root ids are now supported. Newly created trees still
      use the common root id for compatibility with bzr versions before 0.12.
      (Aaron Bentley)

    * ``WorkingTree.set_root_id(None)`` is now deprecated. Please
      pass in ``inventory.ROOT_ID`` if you want the default root id value.
      (Robert Collins, John Arbash Meinel)

    * New method ``WorkingTree.flush()`` which will write the current memory
      inventory out to disk. At the same time, ``read_working_inventory`` will
      no longer trash the current tree inventory if it has been modified within
      the current lock, and the tree will now ``flush()`` automatically on
      ``unlock()``. ``WorkingTree.set_root_id()`` has been updated to take
      advantage of this functionality. (Robert Collins, John Arbash Meinel)

    * ``bzrlib.tsort.merge_sorted`` now accepts ``generate_revnos``. This
      parameter will cause it to add another column to its output, which
      contains the dotted-decimal revno for each revision, as a tuple.
      (Robert Collins)

    * ``LogFormatter.show_merge`` is deprecated in favour of
      ``LogFormatter.show_merge_revno``. (Robert Collins)

  BUG FIXES:

    * Avoid circular imports by creating a deprecated function for
      ``bzrlib.tree.RevisionTree``. Callers should have been using
      ``bzrlib.revisontree.RevisionTree`` anyway. (John Arbash Meinel,
      #63360, #66349)

    * Don't use ``socket.MSG_WAITALL`` as it doesn't exist on all
      platforms. (Martin Pool, #66356)

    * Don't require ``Content-Type`` in range responses. Assume they are a
      single range if ``Content-Type`` does not exist.
      (John Arbash Meinel, #62473)

    * bzr branch/pull no longer complain about progress bar cleanup when
      interrupted during fetch.  (Aaron Bentley, #54000)

    * ``WorkingTree.set_parent_trees()`` uses the trees to directly write
      the basis inventory, rather than going through the repository. This
      allows us to have 1 inventory read, and 2 inventory writes when
      committing a new tree. (John Arbash Meinel)

    * When reverting, files that are not locally modified that do not exist
      in the target are deleted, not just unversioned (Aaron Bentley)

    * When trying to acquire a lock, don't fail immediately. Instead, try
      a few times (up to 1 hour) before timing out. Also, report why the
      lock is unavailable (John Arbash Meinel, #43521, #49556)

    * Leave HttpTransportBase daughter classes decides how they
      implement cloning. (Vincent Ladeuil, #61606)

    * diff3 does not indicate conflicts on clean merge. (Aaron Bentley)

    * If a commit fails, the commit message is stored in a file at the root of
      the tree for later commit. (Cheuksan Edward Wang, Stefan Metzmacher,
      #32054)

  TESTING:

    * New test base class TestCaseWithMemoryTransport offers memory-only
      testing facilities: its not suitable for tests that need to mutate disk
      state, but most tests should not need that and should be converted to
      TestCaseWithMemoryTransport. (Robert Collins)

    * ``TestCase.make_branch_and_memory_tree`` now takes a format
      option to set the BzrDir, Repository and Branch formats of the
      created objects. (Robert Collins, John Arbash Meinel)

bzr 0.11  2006-10-02
--------------------

    * Smart server transport test failures on windows fixed. (Lukáš Lalinský).

bzr 0.11rc2  2006-09-27
-----------------------

  BUG FIXES:

    * Test suite hangs on windows fixed. (Andrew Bennets, Alexander Belchenko).
    
    * Commit performance regression fixed. (Aaron Bentley, Robert Collins, John
      Arbash Meinel).

bzr 0.11rc1  2006-09-25
-----------------------

  IMPROVEMENTS:

    * Knit files now wait to create their contents until the first data is
      added. The old code used to create an empty .knit and a .kndx with just
      the header. However, this caused a lot of extra round trips over sftp.
      This can change the time for ``bzr push`` to create a new remote branch
      from 160s down to 100s. This also affects ``bzr commit`` performance when
      adding new files, ``bzr commit`` on a new kernel-like tree drops from 50s
      down to 40s (John Arbash Meinel, #44692)

    * When an entire subtree has been deleted, commit will now report that
      just the top of the subtree has been deleted, rather than reporting
      all the individual items. (Robert Collins)

    * Commit performs one less XML parse. (Robert Collins)

    * ``bzr checkout`` now operates on readonly branches as well
      as readwrite branches. This fixes bug #39542. (Robert Collins)

    * ``bzr bind`` no longer synchronises history with the master branch.
      Binding should be followed by an update or push to synchronise the 
      two branches. This is closely related to the fix for bug #39542.
      (Robert Collins)

    * ``bzrlib.lazy_import.lazy_import`` function to create on-demand 
      objects.  This allows all imports to stay at the global scope, but
      modules will not actually be imported if they are not used.
      (John Arbash Meinel)

    * Support ``bzr://`` and ``bzr+ssh://`` urls to work with the new RPC-based
      transport which will be used with the upcoming high-performance smart
      server. The new command ``bzr serve`` will invoke bzr in server mode,
      which processes these requests. (Andrew Bennetts, Robert Collins, Martin
      Pool)

    * New command ``bzr version-info`` which can be used to get a summary
      of the current state of the tree. This is especially useful as part
      of a build commands. See ``doc/version_info.txt`` for more information 
      (John Arbash Meinel)

  BUG FIXES:

    * ``'bzr inventory [FILE...]'`` allows restricting the file list to a
      specific set of files. (John Arbash Meinel, #3631)

    * Don't abort when annotating empty files (John Arbash Meinel, #56814)

    * Add ``Stanza.to_unicode()`` which can be passed to another Stanza
      when nesting stanzas. Also, add ``read_stanza_unicode`` to handle when
      reading a nested Stanza. (John Arbash Meinel)

    * Transform._set_mode() needs to stat the right file. 
      (John Arbash Meinel, #56549)

    * Raise WeaveFormatError rather than StopIteration when trying to read
      an empty Weave file. (John Arbash Meinel, #46871)

    * Don't access e.code for generic URLErrors, only HTTPErrors have .code.
      (Vincent Ladeuil, #59835)

    * Handle boundary="" lines properly to allow access through a Squid proxy.
      (John Arbash Meinel, #57723)

    * revert now removes newly-added directories (Aaron Bentley, #54172)

    * ``bzr upgrade sftp://`` shouldn't fail to upgrade v6 branches if there 
      isn't a working tree. (David Allouche, #40679)

    * Give nicer error messages when a user supplies an invalid --revision
      parameter. (John Arbash Meinel, #55420)

    * Handle when LANG is not recognized by python. Emit a warning, but
      just revert to using 'ascii'. (John Arbash Meinel, #35392)

    * Don't use ``preexec_fn`` on win32, as it is not supported by subprocess.
      (John Arbash Meinel)

    * Skip specific tests when the dependencies aren't met. This includes
      some ``setup.py`` tests when ``python-dev`` is not available, and
      some tests that depend on paramiko. (John Arbash Meinel, Mattheiu Moy)

    * Fallback to Paramiko properly, if no ``ssh`` executable exists on
      the system. (Andrew Bennetts, John Arbash Meinel)

    * ``Branch.bind(other_branch)`` no longer takes a write lock on the
      other branch, and will not push or pull between the two branches.
      API users will need to perform a push or pull or update operation if they
      require branch synchronisation to take place. (Robert Collins, #47344)

    * When creating a tarball or zipfile export, export unicode names as utf-8
      paths. This may not work perfectly on all platforms, but has the best
      chance of working in the common case. (John Arbash Meinel, #56816)

    * When committing, only files that exist in working tree or basis tree
      may be specified (Aaron Bentley, #50793)

  PORTABILITY:

    * Fixes to run on Python 2.5 (Brian M. Carlson, Martin Pool, Marien Zwart)

  INTERNALS:

    * TestCaseInTempDir now creates a separate directory for HOME, rather
      than having HOME set to the same location as the working directory.
      (John Arbash Meinel)

    * ``run_bzr_subprocess()`` can take an optional ``env_changes={}`` parameter,
      which will update os.environ inside the spawned child. It also can
      take a ``universal_newlines=True``, which helps when checking the output
      of the command. (John Arbash Meinel)

    * Refactor SFTP vendors to allow easier re-use when ssh is used. 
      (Andrew Bennetts)

    * ``Transport.list_dir()`` and ``Transport.iter_files_recursive()`` should always
      return urlescaped paths. This is now tested (there were bugs in a few
      of the transports) (Andrew Bennetts, David Allouche, John Arbash Meinel)

    * New utility function ``symbol_versioning.deprecation_string``. Returns the
      formatted string for a callable, deprecation format pair. (Robert Collins)

    * New TestCase helper applyDeprecated. This allows you to call a callable
      which is deprecated without it spewing to the screen, just by supplying
      the deprecation format string issued for it. (Robert Collins)

    * Transport.append and Transport.put have been deprecated in favor of
      ``.append_bytes``, ``.append_file``, ``.put_bytes``, and
      ``.put_file``. This removes the ambiguity in what type of object the
      functions take.  ``Transport.non_atomic_put_{bytes,file}`` has also
      been added. Which works similarly to ``Transport.append()`` except for
      SFTP, it doesn't have a round trip when opening the file. Also, it
      provides functionality for creating a parent directory when trying
      to create a file, rather than raise NoSuchFile and forcing the
      caller to repeat their request.
      (John Arbash Meinel)

    * WorkingTree has a new api ``unversion`` which allow the unversioning of
      entries by their file id. (Robert Collins)

    * ``WorkingTree.pending_merges`` is deprecated.  Please use the
      ``get_parent_ids`` (introduced in 0.10) method instead. (Robert Collins)

    * WorkingTree has a new ``lock_tree_write`` method which locks the branch for
      read rather than write. This is appropriate for actions which only need
      the branch data for reference rather than mutation. A new decorator
      ``needs_tree_write_lock`` is provided in the workingtree module. Like the
      ``needs_read_lock`` and ``needs_write_lock`` decorators this allows static 
      declaration of the locking requirements of a function to ensure that
      a lock is taken out for casual scripts. (Robert Collins, #54107)

    * All WorkingTree methods which write to the tree, but not to the branch
      have been converted to use ``needs_tree_write_lock`` rather than 
      ``needs_write_lock``. Also converted is the revert, conflicts and tree
      transform modules. This provides a modest performance improvement on 
      metadir style trees, due to the reduce lock-acquisition, and a more
      significant performance improvement on lightweight checkouts from 
      remote branches, where trivial operations used to pay a significant 
      penalty. It also provides the basis for allowing readonly checkouts.
      (Robert Collins)

    * Special case importing the standard library 'copy' module. This shaves
      off 40ms of startup time, while retaining compatibility. See:
      ``bzrlib/inspect_for_copy.py`` for more details. (John Arbash Meinel)

    * WorkingTree has a new parent class MutableTree which represents the 
      specialisations of Tree which are able to be altered. (Robert Collins)

    * New methods mkdir and ``put_file_bytes_non_atomic`` on MutableTree that
      mutate the tree and its contents. (Robert Collins)

    * Transport behaviour at the root of the URL is now defined and tested.
      (Andrew Bennetts, Robert Collins)

  TESTING:

    * New test helper classs MemoryTree. This is typically accessed via
      ``self.make_branch_and_memory_tree()`` in test cases. (Robert Collins)
      
    * Add ``start_bzr_subprocess`` and ``stop_bzr_subprocess`` to allow test
      code to continue running concurrently with a subprocess of bzr.
      (Andrew Bennetts, Robert Collins)

    * Add a new method ``Transport.get_smart_client()``. This is provided to
      allow upgrades to a richer interface than the VFS one provided by
      Transport. (Andrew Bennetts, Martin Pool)

bzr 0.10  2006-08-29
--------------------
  
  IMPROVEMENTS:
    * 'merge' now takes --uncommitted, to apply uncommitted changes from a
      tree.  (Aaron Bentley)
  
    * 'bzr add --file-ids-from' can be used to specify another path to use
      for creating file ids, rather than generating all new ones. Internally,
      the 'action' passed to ``smart_add_tree()`` can return ``file_ids`` that
      will be used, rather than having bzrlib generate new ones.
      (John Arbash Meinel, #55781)

    * ``bzr selftest --benchmark`` now allows a ``--cache-dir`` parameter.
      This will cache some of the intermediate trees, and decrease the
      setup time for benchmark tests. (John Arbash Meinel)

    * Inverse forms are provided for all boolean options.  For example,
      --strict has --no-strict, --no-recurse has --recurse (Aaron Bentley)

    * Serialize out Inventories directly, rather than using ElementTree.
      Writing out a kernel sized inventory drops from 2s down to ~350ms.
      (Robert Collins, John Arbash Meinel)

  BUG FIXES:

    * Help diffutils 2.8.4 get along with binary tests (Marien Zwart: #57614)

    * Change LockDir so that if the lock directory doesn't exist when
      ``lock_write()`` is called, an attempt will be made to create it.
      (John Arbash Meinel, #56974)

    * ``bzr uncommit`` preserves pending merges. (John Arbash Meinel, #57660)

    * Active FTP transport now works as intended. (ghozzy, #56472)

    * Really fix mutter() so that it won't ever raise a UnicodeError.
      It means it is possible for ~/.bzr.log to contain non UTF-8 characters.
      But it is a debugging log, not a real user file.
      (John Arbash Meinel, #56947, #53880)

    * Change Command handle to allow Unicode command and options.
      At present we cannot register Unicode command names, so we will get
      BzrCommandError('unknown command'), or BzrCommandError('unknown option')
      But that is better than a UnicodeError + a traceback.
      (John Arbash Meinel, #57123)

    * Handle TZ=UTC properly when reading/writing revisions.
      (John Arbash Meinel, #55783, #56290)

    * Use ``GPG_TTY`` to allow gpg --cl to work with gpg-agent in a pipeline,
      (passing text to sign in on stdin). (John Arbash Meinel, #54468)

    * External diff does the right thing for binaries even in foreign 
      languages. (John Arbash Meinel, #56307)

    * Testament handles more cases when content is unicode. Specific bug was
      in handling of revision properties.
      (John Arbash Meinel, Holger Krekel, #54723)

    * The bzr selftest was failing on installed versions due to a bug in a new
      test helper. (John Arbash Meinel, Robert Collins, #58057)

  INTERNALS:

    * ``bzrlib.cache_utf8`` contains ``encode()`` and ``decode()`` functions
      which can be used to cache the conversion between utf8 and Unicode.
      Especially helpful for some of the knit annotation code, which has to
      convert revision ids to utf8 to annotate lines in storage.
      (John Arbash Meinel)

    * ``setup.py`` now searches the filesystem to find all packages which
      need to be installed. This should help make the life of packagers
      easier. (John Arbash Meinel)

bzr 0.9.0  2006-08-11
---------------------

  SURPRISES:

   * The hard-coded built-in ignore rules have been removed. There are
     now two rulesets which are enforced. A user global one in 
     ``~/.bazaar/ignore`` which will apply to every tree, and the tree
     specific one '.bzrignore'.
     ``~/.bazaar/ignore`` will be created if it does not exist, but with
     a more conservative list than the old default.
     This fixes bugs with default rules being enforced no matter what. 
     The old list of ignore rules from bzr is available by
     running 'bzr ignore --old-default-rules'.
     (Robert Collins, Martin Pool, John Arbash Meinel)

   * 'branches.conf' has been changed to 'locations.conf', since it can apply
     to more locations than just branch locations.
     (Aaron Bentley)
   
  IMPROVEMENTS:

   * The revision specifier "revno:" is extended to accept the syntax
     revno:N:branch. For example,
     revno:42:http://bazaar-vcs.org/bzr/bzr.dev/ means revision 42 in
     bzr.dev.  (Matthieu Moy)

   * Tests updates to ensure proper URL handling, UNICODE support, and
     proper printing when the user's terminal encoding cannot display 
     the path of a file that has been versioned.
     ``bzr branch`` can take a target URL rather than only a local directory.
     ``Branch.get_parent()/set_parent()`` now save a relative path if possible,
     and normalize the parent based on root, allowing access across
     different transports. (John Arbash Meinel, Wouter van Heyst, Martin Pool)
     (Malone #48906, #42699, #40675, #5281, #3980, #36363, #43689,
     #42517, #42514)

   * On Unix, detect terminal width using an ioctl not just $COLUMNS.
     Use terminal width for single-line logs from ``bzr log --line`` and
     pending-merge display.  (Robert Widhopf-Fenk, Gustavo Niemeyer)
     (Malone #3507)

   * On Windows, detect terminal width using GetConsoleScreenBufferInfo.
     (Alexander Belchenko)

   * Speedup improvement for 'date:'-revision search. (Guillaume Pinot).

   * Show the correct number of revisions pushed when pushing a new branch.
     (Robert Collins).

   * 'bzr selftest' now shows a progress bar with the number of tests, and 
     progress made. 'make check' shows tests in -v mode, to be more useful
     for the PQM status window. (Robert Collins).
     When using a progress bar, failed tests are printed out, rather than
     being overwritten by the progress bar until the suite finishes.
     (John Arbash Meinel)

   * 'bzr selftest --benchmark' will run a new benchmarking selftest.
     'bzr selftest --benchmark --lsprof-timed' will use lsprofile to generate
     profile data for the individual profiled calls, allowing for fine
     grained analysis of performance.
     (Robert Collins, Martin Pool).

   * 'bzr commit' shows a progress bar. This is useful for commits over sftp
     where commit can take an appreciable time. (Robert Collins)

   * 'bzr add' is now less verbose in telling you what ignore globs were
     matched by files being ignored. Instead it just tells you how many 
     were ignored (because you might reasonably be expecting none to be
     ignored). 'bzr add -v' is unchanged and will report every ignored
     file. (Robert Collins).

   * ftp now has a test server if medusa is installed. As part of testing,
     ftp support has been improved, including support for supplying a
     non-standard port. (John Arbash Meinel).

   * 'bzr log --line' shows the revision number, and uses only the
     first line of the log message (#5162, Alexander Belchenko;
     Matthieu Moy)

   * 'bzr status' has had the --all option removed. The 'bzr ls' command
     should be used to retrieve all versioned files. (Robert Collins)

   * 'bzr bundle OTHER/BRANCH' will create a bundle which can be sent
     over email, and applied on the other end, while maintaining ancestry.
     This bundle can be applied with either 'bzr merge' or 'bzr pull',
     the same way you would apply another branch.
     (John Arbash Meinel, Aaron Bentley)
  
   * 'bzr whoami' can now be used to set your identity from the command line,
     for a branch or globally.  (Robey Pointer)

   * 'bzr checkout' now aliased to 'bzr co', and 'bzr annotate' to 'bzr ann'.
     (Michael Ellerman)

   * 'bzr revert DIRECTORY' now reverts the contents of the directory as well.
     (Aaron Bentley)

   * 'bzr get sftp://foo' gives a better error when paramiko is not present.
     Also updates things like 'http+pycurl://' if pycurl is not present.
     (John Arbash Meinel) (Malone #47821, #52204)

   * New env variable ``BZR_PROGRESS_BAR``, sets the default progress bar type.
     Can be set to 'none' or 'dummy' to disable the progress bar, 'dots' or 
     'tty' to create the respective type. (John Arbash Meinel, #42197, #51107)

   * Improve the help text for 'bzr diff' to explain what various options do.
     (John Arbash Meinel, #6391)

   * 'bzr uncommit -r 10' now uncommits revisions 11.. rather than uncommitting
     revision 10. This makes -r10 more in line with what other commands do.
     'bzr uncommit' also now saves the pending merges of the revisions that
     were removed. So it is safe to uncommit after a merge, fix something,
     and commit again. (John Arbash Meinel, #32526, #31426)

   * 'bzr init' now also works on remote locations.
     (Wouter van Heyst, #48904)

   * HTTP support has been updated. When using pycurl we now support 
     connection keep-alive, which reduces dns requests and round trips.
     And for both urllib and pycurl we support multi-range requests, 
     which decreases the number of round-trips. Performance results for
     ``bzr branch http://bazaar-vcs.org/bzr/bzr.dev/`` indicate
     http branching is now 2-3x faster, and ``bzr pull`` in an existing 
     branch is as much as 4x faster.
     (Michael Ellerman, Johan Rydberg, John Arbash Meinel, #46768)

   * Performance improvements for sftp. Branching and pulling are now up to
     2x faster. Utilize paramiko.readv() support for async requests if it
     is available (paramiko > 1.6) (John Arbash Meinel)

  BUG FIXES:

    * Fix shadowed definition of TestLocationConfig that caused some 
      tests not to run.
      (Erik Bågfors, Michael Ellerman, Martin Pool, #32587)

    * Fix unnecessary requirement of sign-my-commits that it be run from
      a working directory.  (Martin Pool, Robert Collins)

    * 'bzr push location' will only remember the push location if it succeeds
      in connecting to the remote location. (John Arbash Meinel, #49742)

    * 'bzr revert' no longer toggles the executable bit on win32
      (John Arbash Meinel, #45010)

    * Handle broken pipe under win32 correctly. (John Arbash Meinel)
    
    * sftp tests now work correctly on win32 if you have a newer paramiko
      (John Arbash Meinel)

    * Cleanup win32 test suite, and general cleanup of places where
      file handles were being held open. (John Arbash Meinel)

    * When specifying filenames for 'diff -r x..y', the name of the file in the
      working directory can be used, even if its name is different in both x
      and y.

    * File-ids containing single- or double-quotes are handled correctly by
      push. (Aaron Bentley, #52227)

    * Normalize unicode filenames to ensure cross-platform consistency.
      (John Arbash Meinel, #43689)

    * The argument parser can now handle '-' as an argument. Currently
      no code interprets it specially (it is mostly handled as a file named 
      '-'). But plugins, and future operations can use it.
      (John Arbash meinel, #50984)

    * Bundles can properly read binary files with a plain '\r' in them.
      (John Arbash Meinel, #51927)

    * Tuning ``iter_entries()`` to be more efficient (John Arbash Meinel, #5444)

    * Lots of win32 fixes (the test suite passes again).
      (John Arbash Meinel, #50155)

    * Handle openbsd returning None for sys.getfilesystemencoding() (#41183) 

    * Support ftp APPE (append) to allow Knits to be used over ftp (#42592)

    * Removals are only committed if they match the filespec (or if there is
      no filespec).  (#46635, Aaron Bentley)

    * smart-add recurses through all supplied directories 
      (John Arbash Meinel, #52578)

    * Make the bundle reader extra lines before and after the bundle text.
      This allows you to parse an email with the bundle inline.
      (John Arbash Meinel, #49182)

    * Change the file id generator to squash a little bit more. Helps when
      working with long filenames on windows. (Also helps for unicode filenames
      not generating hidden files). (John Arbash Meinel, #43801)

    * Restore terminal mode on C-c while reading sftp password.  (#48923, 
      Nicholas Allen, Martin Pool)

    * Timestamps are rounded to 1ms, and revision entries can be recreated
      exactly. (John Arbash Meinel, Jamie Wilkinson, #40693)

    * Branch.base has changed to a URL, but ~/.bazaar/locations.conf should
      use local paths, since it is user visible (John Arbash Meinel, #53653)

    * ``bzr status foo`` when foo was unversioned used to cause a full delta
      to be generated (John Arbash Meinel, #53638)

    * When reading revision properties, an empty value should be considered
      the empty string, not None (John Arbash Meinel, #47782)

    * ``bzr diff --diff-options`` can now handle binary files being changed.
      Also, the output is consistent when --diff-options is not supplied.
      (John Arbash Meinel, #54651, #52930)

    * Use the right suffixes for loading plugins (John Arbash Meinel, #51810)

    * Fix ``Branch.get_parent()`` to handle the case when the parent is not 
      accessible (John Arbash Meinel, #52976)

  INTERNALS:

    * Combine the ignore rules into a single regex rather than looping over
      them to reduce the threshold where  N^2 behaviour occurs in operations
      like status. (Jan Hudec, Robert Collins).

    * Appending to ``bzrlib.DEFAULT_IGNORE`` is now deprecated. Instead, use
      one of the add functions in bzrlib.ignores. (John Arbash Meinel)

    * 'bzr push' should only push the ancestry of the current revision, not
      all of the history in the repository. This is especially important for
      shared repositories. (John Arbash Meinel)

    * ``bzrlib.delta.compare_trees`` now iterates in alphabetically sorted order,
      rather than randomly walking the inventories. (John Arbash Meinel)

    * Doctests are now run in temporary directories which are cleaned up when
      they finish, rather than using special ScratchDir/ScratchBranch objects.
      (Martin Pool)

    * Split ``check`` into separate methods on the branch and on the repository,
      so that it can be specialized in ways that are useful or efficient for
      different formats.  (Martin Pool, Robert Collins)

    * Deprecate ``Repository.all_revision_ids``; most methods don't really need
      the global revision graph but only that part leading up to a particular
      revision.  (Martin Pool, Robert Collins)

    * Add a BzrDirFormat ``control_formats`` list which allows for control formats
      that do not use '.bzr' to store their data - i.e. '.svn', '.hg' etc.
      (Robert Collins, Jelmer Vernooij).

    * ``bzrlib.diff.external_diff`` can be redirected to any file-like object.
      Uses subprocess instead of spawnvp.
      (James Henstridge, John Arbash Meinel, #4047, #48914)

    * New command line option '--profile-imports', which will install a custom
      importer to log time to import modules and regex compilation time to 
      sys.stderr (John Arbash Meinel)

    * 'EmptyTree' is now deprecated, please use ``repository.revision_tree(None)``
      instead. (Robert Collins)

    * "RevisionTree" is now in bzrlib/revisiontree.py. (Robert Collins)

bzr 0.8.2  2006-05-17
---------------------
  
  BUG FIXES:
   
    * setup.py failed to install launchpad plugin.  (Martin Pool)

bzr 0.8.1  2006-05-16
---------------------

  BUG FIXES:

    * Fix failure to commit a merge in a checkout.  (Martin Pool, 
      Robert Collins, Erik Bågfors, #43959)

    * Nicer messages from 'commit' in the case of renames, and correct
      messages when a merge has occured. (Robert Collins, Martin Pool)

    * Separate functionality from assert statements as they are skipped in
      optimized mode of python. Add the same check to pending merges.
      (Olaf Conradi, #44443)

  CHANGES:

    * Do not show the None revision in output of bzr ancestry. (Olaf Conradi)

    * Add info on standalone branches without a working tree.
      (Olaf Conradi, #44155)

    * Fix bug in knits when raising InvalidRevisionId. (Olaf Conradi, #44284)

  CHANGES:

    * Make editor invocation comply with Debian Policy. First check
      environment variables VISUAL and EDITOR, then try editor from
      alternatives system. If that all fails, fall back to the pre-defined
      list of editors. (Olaf Conradi, #42904)

  NEW FEATURES:

    * New 'register-branch' command registers a public branch into 
      Launchpad.net, where it can be associated with bugs, etc.
      (Martin Pool, Bjorn Tillenius, Robert Collins)

  INTERNALS:

    * New public api in InventoryEntry - ``describe_change(old, new)`` which
      provides a human description of the changes between two old and
      new. (Robert Collins, Martin Pool)

  TESTING:

    * Fix test case for bzr info in upgrading a standalone branch to metadir,
      uses bzrlib api now. (Olaf Conradi)

bzr 0.8  2006-05-08
-------------------

  NOTES WHEN UPGRADING:

    Release 0.8 of bzr introduces a new format for history storage, called
    'knit', as an evolution of to the 'weave' format used in 0.7.  Local 
    and remote operations are faster using knits than weaves.  Several
    operations including 'init', 'init-repo', and 'upgrade' take a 
    --format option that controls this.  Branching from an existing branch
    will keep the same format.

    It is possible to merge, pull and push between branches of different
    formats but this is slower than moving data between homogenous
    branches.  It is therefore recommended (but not required) that you
    upgrade all branches for a project at the same time.  Information on
    formats is shown by 'bzr info'.

    bzr 0.8 now allows creation of 'repositories', which hold the history 
    of files and revisions for several branches.  Previously bzr kept all
    the history for a branch within the .bzr directory at the root of the
    branch, and this is still the default.  To create a repository, use
    the new 'bzr init-repo' command.  Branches exist as directories under
    the repository and contain just a small amount of information
    indicating the current revision of the branch.

    bzr 0.8 also supports 'checkouts', which are similar to in cvs and
    subversion.  Checkouts are associated with a branch (optionally in a
    repository), which contains all the historical information.  The
    result is that a checkout can be deleted without losing any
    already-committed revisions.  A new 'update' command is also available. 

    Repositories and checkouts are not supported with the 0.7 storage
    format.  To use them you must upgrad to either knits, or to the
    'metaweave' format, which uses weaves but changes the .bzr directory
    arrangement.
    

  IMPROVEMENTS:

    * Sftp paths can now be relative, or local, according to the lftp
      convention. Paths now take the form::

          sftp://user:pass@host:port/~/relative/path
          or
          sftp://user:pass@host:port/absolute/path

    * The FTP transport now tries to reconnect after a temporary
      failure. ftp put is made atomic. (Matthieu Moy)

    * The FTP transport now maintains a pool of connections, and
      reuses them to avoid multiple connections to the same host (like
      sftp did). (Daniel Silverstone)

    * The ``bzr_man.py`` file has been removed. To create the man page now,
      use ``./generate_docs.py man``. The new program can also create other files.
      Run ``python generate_docs.py --help`` for usage information.
      (Hans Ulrich Niedermann & James Blackwell).

    * Man Page now gives full help (James Blackwell).
      Help also updated to reflect user config now being stored in .bazaar
      (Hans Ulrich Niedermann)

    * It's now possible to set aliases in bazaar.conf (Erik Bågfors)

    * Pull now accepts a --revision argument (Erik Bågfors)

    * ``bzr re-sign`` now allows multiple revisions to be supplied on the command
      line. You can now use the following command to sign all of your old
      commits::

        find .bzr/revision-store// -name my@email-* \
          | sed 's/.*\/\/..\///' \
          | xargs bzr re-sign

    * Upgrade can now upgrade over the network. (Robert Collins)

    * Two new commands 'bzr checkout' and 'bzr update' allow for CVS/SVN-alike
      behaviour.  By default they will cache history in the checkout, but
      with --lightweight almost all data is kept in the master branch.
      (Robert Collins)

    * 'revert' unversions newly-versioned files, instead of deleting them.

    * 'merge' is more robust.  Conflict messages have changed.

    * 'merge' and 'revert' no longer clobber existing files that end in '~' or
      '.moved'.

    * Default log format can be set in configuration and plugins can register
      their own formatters. (Erik Bågfors)

    * New 'reconcile' command will check branch consistency and repair indexes
      that can become out of sync in pre 0.8 formats. (Robert Collins,
      Daniel Silverstone)

    * New 'bzr init --format' and 'bzr upgrade --format' option to control 
      what storage format is created or produced.  (Robert Collins, 
      Martin Pool)

    * Add parent location to 'bzr info', if there is one.  (Olaf Conradi)

    * New developer commands 'weave-list' and 'weave-join'.  (Martin Pool)

    * New 'init-repository' command, plus support for repositories in 'init'
      and 'branch' (Aaron Bentley, Erik Bågfors, Robert Collins)

    * Improve output of 'info' command. Show all relevant locations related to
      working tree, branch and repository. Use kibibytes for binary quantities.
      Fix off-by-one error in missing revisions of working tree.  Make 'info'
      work on branches, repositories and remote locations.  Show locations
      relative to the shared repository, if applicable.  Show locking status
      of locations.  (Olaf Conradi)

    * Diff and merge now safely handle binary files. (Aaron Bentley)

    * 'pull' and 'push' now normalise the revision history, so that any two
      branches with the same tip revision will have the same output from 'log'.
      (Robert Collins)

    * 'merge' accepts --remember option to store parent location, like 'push'
      and 'pull'. (Olaf Conradi)

    * bzr status and diff when files given as arguments do not exist
      in the relevant trees.  (Martin Pool, #3619)

    * Add '.hg' to the default ignore list.  (Martin Pool)

    * 'knit' is now the default disk format. This improves disk performance and
      utilization, increases incremental pull performance, robustness with SFTP
      and allows checkouts over SFTP to perform acceptably. 
      The initial Knit code was contributed by Johan Rydberg based on a
      specification by Martin Pool.
      (Robert Collins, Aaron Bentley, Johan Rydberg, Martin Pool).

    * New tool to generate all-in-one html version of the manual.  (Alexander
      Belchenko)

    * Hitting CTRL-C while doing an SFTP push will no longer cause stale locks
      to be left in the SFTP repository. (Robert Collins, Martin Pool).

    * New option 'diff --prefix' to control how files are named in diff
      output, with shortcuts '-p0' and '-p1' corresponding to the options for 
      GNU patch.  (Alexander Belchenko, Goffredo Baroncelli, Martin Pool)

    * Add --revision option to 'annotate' command.  (Olaf Conradi)

    * If bzr shows an unexpected revision-history after pulling (perhaps due
      to a reweave) it can now be corrected by 'bzr reconcile'.
      (Robert Collins)

  CHANGES:

    * Commit is now verbose by default, and shows changed filenames and the 
      new revision number.  (Robert Collins, Martin Pool)

    * Unify 'mv', 'move', 'rename'.  (Matthew Fuller, #5379)

    * 'bzr -h' shows help.  (Martin Pool, Ian Bicking, #35940)

    * Make 'pull' and 'push' remember location on failure using --remember.
      (Olaf Conradi)

    * For compatibility, make old format for using weaves inside metadir
      available as 'metaweave' format.  Rename format 'metadir' to 'default'.
      Clean up help for option --format in commands 'init', 'init-repo' and
      'upgrade'.  (Olaf Conradi)

  INTERNALS:
  
    * The internal storage of history, and logical branch identity have now
      been split into Branch, and Repository. The common locking and file 
      management routines are now in bzrlib.lockablefiles. 
      (Aaron Bentley, Robert Collins, Martin Pool)

    * Transports can now raise DependencyNotPresent if they need a library
      which is not installed, and then another implementation will be 
      tried.  (Martin Pool)

    * Remove obsolete (and no-op) `decode` parameter to `Transport.get`.  
      (Martin Pool)

    * Using Tree Transform for merge, revert, tree-building

    * WorkingTree.create, Branch.create, ``WorkingTree.create_standalone``,
      Branch.initialize are now deprecated. Please see ``BzrDir.create_*`` for
      replacement API's. (Robert Collins)

    * New BzrDir class represents the .bzr control directory and manages
      formatting issues. (Robert Collins)

    * New repository.InterRepository class encapsulates Repository to 
      Repository actions and allows for clean selection of optimised code
      paths. (Robert Collins)

    * ``bzrlib.fetch.fetch`` and ``bzrlib.fetch.greedy_fetch`` are now
      deprecated, please use ``branch.fetch`` or ``repository.fetch``
      depending on your needs. (Robert Collins)

    * deprecated methods now have a ``is_deprecated`` flag on them that can
      be checked, if you need to determine whether a given callable is 
      deprecated at runtime. (Robert Collins)

    * Progress bars are now nested - see
      ``bzrlib.ui.ui_factory.nested_progress_bar``.
      (Robert Collins, Robey Pointer)

    * New API call ``get_format_description()`` for each type of format.
      (Olaf Conradi)

    * Changed ``branch.set_parent()`` to accept None to remove parent.
      (Olaf Conradi)

    * Deprecated BzrError AmbiguousBase.  (Olaf Conradi)

    * WorkingTree.branch is now a read only property.  (Robert Collins)

    * bzrlib.ui.text.TextUIFactory now accepts a ``bar_type`` parameter which
      can be None or a factory that will create a progress bar. This is
      useful for testing or for overriding the bzrlib.progress heuristic.
      (Robert Collins)

    * New API method ``get_physical_lock_status()`` to query locks present on a
      transport.  (Olaf Conradi)

    * Repository.reconcile now takes a thorough keyword parameter to allow
      requesting an indepth reconciliation, rather than just a data-loss 
      check. (Robert Collins)

    * ``bzrlib.ui.ui_factory protocol`` now supports ``get_boolean`` to prompt
      the user for yes/no style input. (Robert Collins)

  TESTING:

    * SFTP tests now shortcut the SSH negotiation, reducing test overhead
      for testing SFTP protocol support. (Robey Pointer)

    * Branch formats are now tested once per implementation (see ``bzrlib.
      tests.branch_implementations``. This is analagous to the transport
      interface tests, and has been followed up with working tree,
      repository and BzrDir tests. (Robert Collins)

    * New test base class TestCaseWithTransport provides a transport aware
      test environment, useful for testing any transport-interface using
      code. The test suite option --transport controls the transport used
      by this class (when its not being used as part of implementation
      contract testing). (Robert Collins)

    * Close logging handler on disabling the test log. This will remove the
      handler from the internal list inside python's logging module,
      preventing shutdown from closing it twice.  (Olaf Conradi)

    * Move test case for uncommit to blackbox tests.  (Olaf Conradi)

    * ``run_bzr`` and ``run_bzr_captured`` now accept a 'stdin="foo"'
      parameter which will provide String("foo") to the command as its stdin.

bzr 0.7 2006-01-09
------------------

  CHANGES:

    * .bzrignore is excluded from exports, on the grounds that it's a bzr 
      internal-use file and may not be wanted.  (Jamie Wilkinson)

    * The "bzr directories" command were removed in favor of the new
      --kind option to the "bzr inventory" command.  To list all 
      versioned directories, now use "bzr inventory --kind directory".  
      (Johan Rydberg)

    * Under Windows configuration directory is now ``%APPDATA%\bazaar\2.0``
      by default. (John Arbash Meinel)

    * The parent of Bzr configuration directory can be set by ``BZR_HOME``
      environment variable. Now the path for it is searched in ``BZR_HOME``,
      then in HOME. Under Windows the order is: ``BZR_HOME``, ``APPDATA``
      (usually points to ``C:\Documents and Settings\User Name\Application Data``),
      ``HOME``. (John Arbash Meinel)

    * Plugins with the same name in different directories in the bzr plugin
      path are no longer loaded: only the first successfully loaded one is
      used. (Robert Collins)

    * Use systems' external ssh command to open connections if possible.  
      This gives better integration with user settings such as ProxyCommand.
      (James Henstridge)

    * Permissions on files underneath .bzr/ are inherited from the .bzr 
      directory. So for a shared repository, simply doing 'chmod -R g+w .bzr/'
      will mean that future file will be created with group write permissions.

    * configure.in and config.guess are no longer in the builtin default 
      ignore list.

    * '.sw[nop]' pattern ignored, to ignore vim swap files for nameless
      files.  (John Arbash Meinel, Martin Pool)

  IMPROVEMENTS:

    * "bzr INIT dir" now initializes the specified directory, and creates 
      it if it does not exist.  (John Arbash Meinel)

    * New remerge command (Aaron Bentley)

    * Better zsh completion script.  (Steve Borho)

    * 'bzr diff' now returns 1 when there are changes in the working 
      tree. (Robert Collins)

    * 'bzr push' now exists and can push changes to a remote location. 
      This uses the transport infrastructure, and can store the remote
      location in the ~/.bazaar/branches.conf configuration file.
      (Robert Collins)

    * Test directories are only kept if the test fails and the user requests
      that they be kept.

    * Tweaks to short log printing

    * Added branch nicks, new nick command, printing them in log output. 
      (Aaron Bentley)

    * If ``$BZR_PDB`` is set, pop into the debugger when an uncaught exception 
      occurs.  (Martin Pool)

    * Accept 'bzr resolved' (an alias for 'bzr resolve'), as this is
      the same as Subversion.  (Martin Pool)

    * New ftp transport support (on ftplib), for ftp:// and aftp:// 
      URLs.  (Daniel Silverstone)

    * Commit editor temporary files now start with ``bzr_log.``, to allow 
      text editors to match the file name and set up appropriate modes or 
      settings.  (Magnus Therning)

    * Improved performance when integrating changes from a remote weave.  
      (Goffredo Baroncelli)

    * Sftp will attempt to cache the connection, so it is more likely that
      a connection will be reused, rather than requiring multiple password
      requests.

    * bzr revno now takes an optional argument indicating the branch whose
      revno should be printed.  (Michael Ellerman)

    * bzr cat defaults to printing the last version of the file.  
      (Matthieu Moy, #3632)

    * New global option 'bzr --lsprof COMMAND' runs bzr under the lsprof 
      profiler.  (Denys Duchier)

    * Faster commits by reading only the headers of affected weave files. 
      (Denys Duchier)

    * 'bzr add' now takes a --dry-run parameter which shows you what would be
      added, but doesn't actually add anything. (Michael Ellerman)

    * 'bzr add' now lists how many files were ignored per glob.  add --verbose
      lists the specific files.  (Aaron Bentley)

    * 'bzr missing' now supports displaying changes in diverged trees and can
      be limited to show what either end of the comparison is missing.
      (Aaron Bently, with a little prompting from Daniel Silverstone)

  BUG FIXES:

    * SFTP can walk up to the root path without index errors. (Robert Collins)

    * Fix bugs in running bzr with 'python -O'.  (Martin Pool)

    * Error when run with -OO

    * Fix bug in reporting http errors that don't have an http error code.
      (Martin Pool)

    * Handle more cases of pipe errors in display commands

    * Change status to 3 for all errors

    * Files that are added and unlinked before committing are completely
      ignored by diff and status

    * Stores with some compressed texts and some uncompressed texts are now
      able to be used. (John A Meinel)

    * Fix for bzr pull failing sometimes under windows

    * Fix for sftp transport under windows when using interactive auth

    * Show files which are both renamed and modified as such in 'bzr 
      status' output.  (Daniel Silverstone, #4503)

    * Make annotate cope better with revisions committed without a valid 
      email address.  (Marien Zwart)

    * Fix representation of tab characters in commit messages.
      (Harald Meland)

    * List of plugin directories in ``BZR_PLUGIN_PATH`` environment variable is
      now parsed properly under Windows. (Alexander Belchenko)

    * Show number of revisions pushed/pulled/merged. (Robey Pointer)

    * Keep a cached copy of the basis inventory to speed up operations 
      that need to refer to it.  (Johan Rydberg, Martin Pool)

    * Fix bugs in bzr status display of non-ascii characters.
      (Martin Pool)

    * Remove Makefile.in from default ignore list.
      (Tollef Fog Heen, Martin Pool, #6413)

    * Fix failure in 'bzr added'.  (Nathan McCallum, Martin Pool)

  TESTING:

    * Fix selftest asking for passwords when there are no SFTP keys.  
      (Robey Pointer, Jelmer Vernooij) 

    * Fix selftest run with 'python -O'.  (Martin Pool)

    * Fix HTTP tests under Windows. (John Arbash Meinel)

    * Make tests work even if HOME is not set (Aaron Bentley)

    * Updated ``build_tree`` to use fixed line-endings for tests which read 
      the file cotents and compare. Make some tests use this to pass under
      Windows. (John Arbash Meinel)

    * Skip stat and symlink tests under Windows. (Alexander Belchenko)

    * Delay in selftest/testhashcash is now issued under win32 and Cygwin.
      (John Arbash Meinel)

    * Use terminal width to align verbose test output.  (Martin Pool)

    * Blackbox tests are maintained within the bzrlib.tests.blackbox directory.
      If adding a new test script please add that to
      ``bzrlib.tests.blackbox.__init__``. (Robert Collins)

    * Much better error message if one of the test suites can't be 
      imported.  (Martin Pool)

    * Make check now runs the test suite twice - once with the default locale,
      and once with all locales forced to C, to expose bugs. This is not 
      trivially done within python, so for now its only triggered by running
      Make check. Integrators and packagers who wish to check for full 
      platform support should run 'make check' to test the source.
      (Robert Collins)

    * Tests can now run TestSkipped if they can't execute for any reason.
      (Martin Pool) (NB: TestSkipped should only be raised for correctable
      reasons - see the wiki spec ImprovingBzrTestSuite).

    * Test sftp with relative, absolute-in-homedir and absolute-not-in-homedir
      paths for the transport tests. Introduce blackbox remote sftp tests that
      test the same permutations. (Robert Collins, Robey Pointer)

    * Transport implementation tests are now independent of the local file
      system, which allows tests for esoteric transports, and for features
      not available in the local file system. They also repeat for variations
      on the URL scheme that can introduce issues in the transport code,
      see bzrlib.transport.TransportTestProviderAdapter() for this.
      (Robert Collins).

    * ``TestCase.build_tree`` uses the transport interface to build trees,
      pass in a transport parameter to give it an existing connection.
      (Robert Collins).

  INTERNALS:

    * WorkingTree.pull has been split across Branch and WorkingTree,
      to allow Branch only pulls. (Robert Collins)

    * ``commands.display_command`` now returns the result of the decorated 
      function. (Robert Collins)

    * LocationConfig now has a ``set_user_option(key, value)`` call to save
      a setting in its matching location section (a new one is created
      if needed). (Robert Collins)

    * Branch has two new methods, ``get_push_location`` and
      ``set_push_location`` to respectively, get and set the push location.
      (Robert Collins)

    * ``commands.register_command`` now takes an optional flag to signal that
      the registrant is planning to decorate an existing command. When 
      given multiple plugins registering a command is not an error, and
      the original command class (whether built in or a plugin based one) is
      returned to the caller. There is a new error 'MustUseDecorated' for
      signalling when a wrapping command should switch to the original
      version. (Robert Collins)

    * Some option parsing errors will raise 'BzrOptionError', allowing 
      granular detection for decorating commands. (Robert Collins).

    * ``Branch.read_working_inventory`` has moved to
      ``WorkingTree.read_working_inventory``. This necessitated changes to
      ``Branch.get_root_id``, and a move of ``Branch.set_inventory`` to
      WorkingTree as well. To make it clear that a WorkingTree cannot always
      be obtained ``Branch.working_tree()`` will raise
      ``errors.NoWorkingTree`` if one cannot be obtained. (Robert Collins)

    * All pending merges operations from Branch are now on WorkingTree.
      (Robert Collins)

    * The follow operations from Branch have moved to WorkingTree::

          add()
          commit()
          move()
          rename_one()
          unknowns()

      (Robert Collins)

    * ``bzrlib.add.smart_add_branch`` is now ``smart_add_tree``. (Robert Collins)

    * New "rio" serialization format, similar to rfc-822. (Martin Pool)

    * Rename selftests to ``bzrlib.tests.test_foo``.  (John A Meinel, Martin 
      Pool)

    * ``bzrlib.plugin.all_plugins`` has been changed from an attribute to a 
      query method. (Robert Collins)
 
    * New options to read only the table-of-contents of a weave.  
      (Denys Duchier)

    * Raise NoSuchFile when someone tries to add a non-existant file.
      (Michael Ellerman)

    * Simplify handling of DivergedBranches in ``cmd_pull()``.
      (Michael Ellerman)
   
    * Branch.controlfile* logic has moved to lockablefiles.LockableFiles, which
      is exposed as ``Branch().control_files``. Also this has been altered with the
      controlfile pre/suffix replaced by simple method names like 'get' and
      'put'. (Aaron Bentley, Robert Collins).

    * Deprecated functions and methods can now be marked as such using the 
      ``bzrlib.symbol_versioning`` module. Marked method have their docstring
      updated and will issue a DeprecationWarning using the warnings module
      when they are used. (Robert Collins)

    * ``bzrlib.osutils.safe_unicode`` now exists to provide parameter coercion
      for functions that need unicode strings. (Robert Collins)

bzr 0.6 2005-10-28
------------------

  IMPROVEMENTS:
  
    * pull now takes --verbose to show you what revisions are added or removed
      (John A Meinel)

    * merge now takes a --show-base option to include the base text in
      conflicts.
      (Aaron Bentley)

    * The config files are now read using ConfigObj, so '=' should be used as
      a separator, not ':'.
      (Aaron Bentley)

    * New 'bzr commit --strict' option refuses to commit if there are 
      any unknown files in the tree.  To commit, make sure all files are 
      either ignored, added, or deleted.  (Michael Ellerman)

    * The config directory is now ~/.bazaar, and there is a single file 
      ~/.bazaar/bazaar.conf storing email, editor and other preferences.
      (Robert Collins)

    * 'bzr add' no longer takes a --verbose option, and a --quiet option
      has been added that suppresses all output.

    * Improved zsh completion support in contrib/zsh, from Clint
      Adams.

    * Builtin 'bzr annotate' command, by Martin Pool with improvements from 
      Goffredo Baroncelli.
    
    * 'bzr check' now accepts -v for verbose reporting, and checks for
      ghosts in the branch. (Robert Collins)

    * New command 're-sign' which will regenerate the gpg signature for 
      a revision. (Robert Collins)

    * If you set ``check_signatures=require`` for a path in 
      ``~/.bazaar/branches.conf`` then bzr will invoke your
      ``gpg_signing_command`` (defaults to gpg) and record a digital signature
      of your commit. (Robert Collins)

    * New sftp transport, based on Paramiko.  (Robey Pointer)

    * 'bzr pull' now accepts '--clobber' which will discard local changes
      and make this branch identical to the source branch. (Robert Collins)

    * Just give a quieter warning if a plugin can't be loaded, and 
      put the details in .bzr.log.  (Martin Pool)

    * 'bzr branch' will now set the branch-name to the last component of the
      output directory, if one was supplied.

    * If the option ``post_commit`` is set to one (or more) python function
      names (must be in the bzrlib namespace), then they will be invoked
      after the commit has completed, with the branch and ``revision_id`` as
      parameters. (Robert Collins)

    * Merge now has a retcode of 1 when conflicts occur. (Robert Collins)

    * --merge-type weave is now supported for file contents.  Tree-shape
      changes are still three-way based.  (Martin Pool, Aaron Bentley)

    * 'bzr check' allows the first revision on revision-history to have
      parents - something that is expected for cheap checkouts, and occurs
      when conversions from baz do not have all history.  (Robert Collins).

   * 'bzr merge' can now graft unrelated trees together, if your specify
     0 as a base. (Aaron Bentley)

   * 'bzr commit branch' and 'bzr commit branch/file1 branch/file2' now work
     (Aaron Bentley)

    * Add '.sconsign*' to default ignore list.  (Alexander Belchenko)

   * 'bzr merge --reprocess' minimizes conflicts

  TESTING:

    * The 'bzr selftest --pattern' option for has been removed, now 
      test specifiers on the command line can be simple strings, or 
      regexps, or both. (Robert Collins)

    * Passing -v to selftest will now show the time each test took to 
      complete, which will aid in analysing performance regressions and
      related questions. (Robert Collins)

    * 'bzr selftest' runs all tests, even if one fails, unless '--one'
      is given. (Martin Pool)

    * There is a new method for TestCaseInTempDir, assertFileEqual, which
      will check that a given content is equal to the content of the named
      file. (Robert Collins)

    * Fix test suite's habit of leaving many temporary log files in $TMPDIR.
      (Martin Pool)

  INTERNALS:

    * New 'testament' command and concept for making gpg-signatures 
      of revisions that are not tied to a particular internal
      representation.  (Martin Pool).

    * Per-revision properties ('revprops') as key-value associated 
      strings on each revision created when the revision is committed.
      Intended mainly for the use of external tools.  (Martin Pool).

    * Config options have moved from bzrlib.osutils to bzrlib.config.
      (Robert Collins)

    * Improved command line option definitions allowing explanations
      for individual options, among other things.  Contributed by 
      Magnus Therning.

    * Config options have moved from bzrlib.osutils to bzrlib.config.
      Configuration is now done via the config.Config interface:
      Depending on whether you have a Branch, a Location or no information
      available, construct a ``*Config``, and use its ``signature_checking``,
      ``username`` and ``user_email`` methods. (Robert Collins)

    * Plugins are now loaded under bzrlib.plugins, not bzrlib.plugin, and
      they are made available for other plugins to use. You should not 
      import other plugins during the ``__init__`` of your plugin though, as 
      no ordering is guaranteed, and the plugins directory is not on the
      python path. (Robert Collins)

    * Branch.relpath has been moved to WorkingTree.relpath. WorkingTree no
      no longer takes an inventory, rather it takes an option branch
      parameter, and if None is given will open the branch at basedir 
      implicitly. (Robert Collins)

    * Cleaner exception structure and error reporting.  Suggested by 
      Scott James Remnant.  (Martin Pool)

    * Branch.remove has been moved to WorkingTree, which has also gained
      ``lock_read``, ``lock_write`` and ``unlock`` methods for convenience.
      (Robert Collins)

    * Two decorators, ``needs_read_lock`` and ``needs_write_lock`` have been
      added to the branch module. Use these to cause a function to run in a
      read or write lock respectively. (Robert Collins)

    * ``Branch.open_containing`` now returns a tuple (Branch, relative-path),
      which allows direct access to the common case of 'get me this file
      from its branch'. (Robert Collins)

    * Transports can register using ``register_lazy_transport``, and they 
      will be loaded when first used.  (Martin Pool)

    * 'pull' has been factored out of the command as ``WorkingTree.pull()``.
      A new option to WorkingTree.pull has been added, clobber, which will
      ignore diverged history and pull anyway.
      (Robert Collins)

    * config.Config has a ``get_user_option`` call that accepts an option name.
      This will be looked up in branches.conf and bazaar.conf as normal.
      It is intended that this be used by plugins to support options - 
      options of built in programs should have specific methods on the config.
      (Robert Collins)

    * ``merge.merge_inner`` now has tempdir as an optional parameter.
      (Robert Collins)

    * Tree.kind is not recorded at the top level of the hierarchy, as it was
      missing on EmptyTree, leading to a bug with merge on EmptyTrees.
      (Robert Collins)

    * ``WorkingTree.__del__`` has been removed, it was non deterministic and not 
      doing what it was intended to. See ``WorkingTree.__init__`` for a comment
      about future directions. (Robert Collins/Martin Pool)

    * bzrlib.transport.http has been modified so that only 404 urllib errors
      are returned as NoSuchFile. Other exceptions will propogate as normal.
      This allows debuging of actual errors. (Robert Collins)

    * bzrlib.transport.Transport now accepts *ONLY* url escaped relative paths
      to apis like 'put', 'get' and 'has'. This is to provide consistent
      behaviour - it operates on url's only. (Robert Collins)

    * Transports can register using ``register_lazy_transport``, and they 
      will be loaded when first used.  (Martin Pool)

    * ``merge_flex`` no longer calls ``conflict_handler.finalize()``, instead that
      is called by ``merge_inner``. This is so that the conflict count can be 
      retrieved (and potentially manipulated) before returning to the caller
      of ``merge_inner``. Likewise 'merge' now returns the conflict count to the
      caller. (Robert Collins)

    * ``revision.revision_graph`` can handle having only partial history for
      a revision - that is no revisions in the graph with no parents.
      (Robert Collins).

    * New ``builtins.branch_files`` uses the standard ``file_list`` rules to
      produce a branch and a list of paths, relative to that branch
      (Aaron Bentley)

    * New TestCase.addCleanup facility.

    * New ``bzrlib.version_info`` tuple (similar to ``sys.version_info``),
      which can be used by programs importing bzrlib.

  BUG FIXES:

    * Better handling of branches in directories with non-ascii names. 
      (Joel Rosdahl, Panagiotis Papadakos)

    * Upgrades of trees with no commits will not fail due to accessing
      [-1] in the revision-history. (Andres Salomon)


bzr 0.1.1 2005-10-12
--------------------

  BUG FIXES:

    * Fix problem in pulling over http from machines that do not 
      allow directories to be listed.

    * Avoid harmless warning about invalid hash cache after 
      upgrading branch format.

  PERFORMANCE: 
  
    * Avoid some unnecessary http operations in branch and pull.


bzr 0.1 2005-10-11
------------------

  NOTES:

    * 'bzr branch' over http initially gives a very high estimate
      of completion time but it should fall as the first few 
      revisions are pulled in.  branch is still slow on 
      high-latency connections.

  BUG FIXES:
  
    * bzr-man.py has been updated to work again. Contributed by
      Rob Weir.

    * Locking is now done with fcntl.lockf which works with NFS
      file systems. Contributed by Harald Meland.

    * When a merge encounters a file that has been deleted on
      one side and modified on the other, the old contents are
      written out to foo.BASE and foo.SIDE, where SIDE is this
      or OTHER. Contributed by Aaron Bentley.

    * Export was choosing incorrect file paths for the content of
      the tarball, this has been fixed by Aaron Bentley.

    * Commit will no longer commit without a log message, an 
      error is returned instead. Contributed by Jelmer Vernooij.

    * If you commit a specific file in a sub directory, any of its
      parent directories that are added but not listed will be 
      automatically included. Suggested by Michael Ellerman.

    * bzr commit and upgrade did not correctly record new revisions
      for files with only a change to their executable status.
      bzr will correct this when it encounters it. Fixed by
      Robert Collins

    * HTTP tests now force off the use of ``http_proxy`` for the duration.
      Contributed by Gustavo Niemeyer.

    * Fix problems in merging weave-based branches that have 
      different partial views of history.

    * Symlink support: working with symlinks when not in the root of a 
      bzr tree was broken, patch from Scott James Remnant.

  IMPROVEMENTS:

    * 'branch' now accepts a --basis parameter which will take advantage
      of local history when making a new branch. This allows faster 
      branching of remote branches. Contributed by Aaron Bentley.

    * New tree format based on weave files, called version 5.
      Existing branches can be upgraded to this format using 
      'bzr upgrade'.

    * Symlinks are now versionable. Initial patch by 
      Erik Toubro Nielsen, updated to head by Robert Collins.

    * Executable bits are tracked on files. Patch from Gustavo
      Niemeyer.

    * 'bzr status' now shows unknown files inside a selected directory.
      Patch from Heikki Paajanen.

    * Merge conflicts are recorded in .bzr. Two new commands 'conflicts'
      and 'resolve' have needed added, which list and remove those 
      merge conflicts respectively. A conflicted tree cannot be committed
      in. Contributed by Aaron Bentley.

    * 'rm' is now an alias for 'remove'.

    * Stores now split out their content in a single byte prefixed hash,
      dropping the density of files per directory by 256. Contributed by
      Gustavo Niemeyer.

    * 'bzr diff -r branch:URL' will now perform a diff between two branches.
      Contributed by Robert Collins.

    * 'bzr log' with the default formatter will show merged revisions,
      indented to the right. Initial implementation contributed by Gustavo
      Niemeyer, made incremental by Robert Collins.


  INTERNALS:

    * Test case failures have the exception printed after the log 
      for your viewing pleasure.

    * InventoryEntry is now an abstract base class, use one of the
      concrete InventoryDirectory etc classes instead.

    * Branch raises an UnsupportedFormatError when it detects a 
      bzr branch it cannot understand. This allows for precise
      handling of such circumstances.

    * Remove RevisionReference class; ``Revision.parent_ids`` is now simply a
      list of their ids and ``parent_sha1s`` is a list of their corresponding
      sha1s (for old branches only at the moment.)

    * New method-object style interface for Commit() and Fetch().

    * Renamed ``Branch.last_patch()`` to ``Branch.last_revision()``, since
      we call them revisions not patches.

    * Move ``copy_branch`` to ``bzrlib.clone.copy_branch``.  The destination
      directory is created if it doesn't exist.

    * Inventories now identify the files which were present by 
      giving the revision *of that file*.

    * Inventory and Revision XML contains a version identifier.  
      This must be consistent with the overall branch version
      but allows for more flexibility in future upgrades.

  TESTING:

    * Removed testsweet module so that tests can be run after 
      bzr installed by 'bzr selftest'.

    * 'bzr selftest' command-line arguments can now be partial ids
      of tests to run, e.g. ``bzr selftest test_weave``

      
bzr 0.0.9 2005-09-23
--------------------

  BUG FIXES:

    * Fixed "branch -r" option.

    * Fix remote access to branches containing non-compressed history.
      (Robert Collins).

    * Better reliability of http server tests.  (John Arbash-Meinel)

    * Merge graph maximum distance calculation fix.  (Aaron Bentley)
   
    * Various minor bug in windows support have been fixed, largely in the
      test suite. Contributed by Alexander Belchenko.

  IMPROVEMENTS:

    * Status now accepts a -r argument to give status between chosen
      revisions. Contributed by Heikki Paajanen.

    * Revision arguments no longer use +/-/= to control ranges, instead
      there is a 'before' namespace, which limits the successive namespace.
      For example '$ bzr log -r date:yesterday..before:date:today' will
      select everything from yesterday and before today. Contributed by
      Robey Pointer

    * There is now a bzr.bat file created by distutils when building on 
      Windows. Contributed by Alexander Belchenko.

  INTERNALS:

    * Removed uuid() as it was unused.

    * Improved 'fetch' code for pulling revisions from one branch into
      another (used by pull, merged, etc.)


bzr 0.0.8 2005-09-20
--------------------

  IMPROVEMENTS:

    * Adding a file whose parent directory is not versioned will
      implicitly add the parent, and so on up to the root. This means
      you should never need to explictly add a directory, they'll just
      get added when you add a file in the directory.  Contributed by
      Michael Ellerman.

    * Ignore ``.DS_Store`` (contains Mac metadata) by default.
      (Nir Soffer)

    * If you set ``BZR_EDITOR`` in the environment, it is checked in
      preference to EDITOR and the config file for the interactive commit
      editing program. Related to this is a bugfix where a missing program
      set in EDITOR would cause editing to fail, now the fallback program
      for the operating system is still tried.

    * Files that are not directories/symlinks/regular files will no longer
      cause bzr to fail, it will just ignore them by default. You cannot add
      them to the tree though - they are not versionable.


  INTERNALS:

    * Refactor xml packing/unpacking.

  BUG FIXES: 

    * Fixed 'bzr mv' by Ollie Rutherfurd.

    * Fixed strange error when trying to access a nonexistent http
      branch.

    * Make sure that the hashcache gets written out if it can't be
      read.


  PORTABILITY:

    * Various Windows fixes from Ollie Rutherfurd.

    * Quieten warnings about locking; patch from Matt Lavin.


bzr-0.0.7 2005-09-02
--------------------

  NEW FEATURES:

    * ``bzr shell-complete`` command contributed by Clint Adams to
      help with intelligent shell completion.

    * New expert command ``bzr find-merge-base`` for debugging merges.


  ENHANCEMENTS:

    * Much better merge support.

    * merge3 conflicts are now reported with markers like '<<<<<<<'
      (seven characters) which is the same as CVS and pleases things
      like emacs smerge.


  BUG FIXES:

    * ``bzr upgrade`` no longer fails when trying to fix trees that
      mention revisions that are not present.

    * Fixed bugs in listing plugins from ``bzr plugins``.

    * Fix case of $EDITOR containing options for the editor.

    * Fix log -r refusing to show the last revision.
      (Patch from Goffredo Baroncelli.)


  CHANGES:

    * ``bzr log --show-ids`` shows the revision ids of all parents.

    * Externally provided commands on your $BZRPATH no longer need
      to recognize --bzr-usage to work properly, and can just handle
      --help themselves.


  LIBRARY:

    * Changed trace messages to go through the standard logging
      framework, so that they can more easily be redirected by
      libraries.



bzr-0.0.6 2005-08-18
--------------------

  NEW FEATURES:

    * Python plugins, automatically loaded from the directories on
      ``BZR_PLUGIN_PATH`` or ``~/.bzr.conf/plugins`` by default.

    * New 'bzr mkdir' command.

    * Commit mesage is fetched from an editor if not given on the
      command line; patch from Torsten Marek.

    * ``bzr log -m FOO`` displays commits whose message matches regexp 
      FOO.
      
    * ``bzr add`` with no arguments adds everything under the current directory.

    * ``bzr mv`` does move or rename depending on its arguments, like
      the Unix command.

    * ``bzr missing`` command shows a summary of the differences
      between two trees.  (Merged from John Arbash-Meinel.)

    * An email address for commits to a particular tree can be
      specified by putting it into .bzr/email within a branch.  (Based
      on a patch from Heikki Paajanen.)


  ENHANCEMENTS:

    * Faster working tree operations.


  CHANGES:

    * 3rd-party modules shipped with bzr are copied within the bzrlib
      python package, so that they can be installed by the setup
      script without clashing with anything already existing on the
      system.  (Contributed by Gustavo Niemeyer.)

    * Moved plugins directory to bzrlib/, so that there's a standard
      plugin directory which is not only installed with bzr itself but
      is also available when using bzr from the development tree.
      ``BZR_PLUGIN_PATH`` and ``DEFAULT_PLUGIN_PATH`` are then added to the
      standard plugins directory.

    * When exporting to a tarball with ``bzr export --format tgz``, put 
      everything under a top directory rather than dumping it into the
      current directory.   This can be overridden with the ``--root`` 
      option.  Patch from William Dodé and John Meinel.

    * New ``bzr upgrade`` command to upgrade the format of a branch,
      replacing ``bzr check --update``.

    * Files within store directories are no longer marked readonly on
      disk.

    * Changed ``bzr log`` output to a more compact form suggested by
      John A Meinel.  Old format is available with the ``--long`` or
      ``-l`` option, patched by William Dodé.

    * By default the commit command refuses to record a revision with
      no changes unless the ``--unchanged`` option is given.

    * The ``--no-plugins``, ``--profile`` and ``--builtin`` command
      line options must come before the command name because they 
      affect what commands are available; all other options must come 
      after the command name because their interpretation depends on
      it.

    * ``branch`` and ``clone`` added as aliases for ``branch``.

    * Default log format is back to the long format; the compact one
      is available with ``--short``.
      
      
  BUG FIXES:
  
    * Fix bugs in committing only selected files or within a subdirectory.


bzr-0.0.5  2005-06-15
---------------------
  
  CHANGES:

    * ``bzr`` with no command now shows help rather than giving an
      error.  Suggested by Michael Ellerman.

    * ``bzr status`` output format changed, because svn-style output
      doesn't really match the model of bzr.  Now files are grouped by
      status and can be shown with their IDs.  ``bzr status --all``
      shows all versioned files and unknown files but not ignored files.

    * ``bzr log`` runs from most-recent to least-recent, the reverse
      of the previous order.  The previous behaviour can be obtained
      with the ``--forward`` option.
        
    * ``bzr inventory`` by default shows only filenames, and also ids
      if ``--show-ids`` is given, in which case the id is the second
      field.


  ENHANCEMENTS:

    * New 'bzr whoami --email' option shows only the email component
      of the user identification, from Jo Vermeulen.

    * New ``bzr ignore PATTERN`` command.

    * Nicer error message for broken pipe, interrupt and similar
      conditions that don't indicate an internal error.

    * Add ``.*.sw[nop] .git .*.tmp *,v`` to default ignore patterns.

    * Per-branch locks keyed on ``.bzr/branch-lock``, available in
      either read or write mode.

    * New option ``bzr log --show-ids`` shows revision and file ids.

    * New usage ``bzr log FILENAME`` shows only revisions that
      affected that file.

    * Changed format for describing changes in ``bzr log -v``.

    * New option ``bzr commit --file`` to take a message from a file,
      suggested by LarstiQ.

    * New syntax ``bzr status [FILE...]`` contributed by Bartosz
      Oler.  File may be in a branch other than the working directory.

    * ``bzr log`` and ``bzr root`` can be given an http URL instead of
      a filename.

    * Commands can now be defined by external programs or scripts
      in a directory on $BZRPATH.

    * New "stat cache" avoids reading the contents of files if they 
      haven't changed since the previous time.

    * If the Python interpreter is too old, try to find a better one
      or give an error.  Based on a patch from Fredrik Lundh.

    * New optional parameter ``bzr info [BRANCH]``.

    * New form ``bzr commit SELECTED`` to commit only selected files.

    * New form ``bzr log -r FROM:TO`` shows changes in selected
      range; contributed by John A Meinel.

    * New option ``bzr diff --diff-options 'OPTS'`` allows passing
      options through to an external GNU diff.

    * New option ``bzr add --no-recurse`` to add a directory but not
      their contents.

    * ``bzr --version`` now shows more information if bzr is being run
      from a branch.

  
  BUG FIXES:

    * Fixed diff format so that added and removed files will be
      handled properly by patch.  Fix from Lalo Martins.

    * Various fixes for files whose names contain spaces or other
      metacharacters.


  TESTING:

    * Converted black-box test suites from Bourne shell into Python;
      now run using ``./testbzr``.  Various structural improvements to
      the tests.

    * testbzr by default runs the version of bzr found in the same
      directory as the tests, or the one given as the first parameter.

    * testbzr also runs the internal tests, so the only command
      required to check is just ``./testbzr``.

    * testbzr requires python2.4, but can be used to test bzr running
      under a different version.

    * Tests added for many other changes in this release.


  INTERNAL:

    * Included ElementTree library upgraded to 1.2.6 by Fredrik Lundh.

    * Refactor command functions into Command objects based on HCT by
      Scott James Remnant.

    * Better help messages for many commands.

    * Expose ``bzrlib.open_tracefile()`` to start the tracefile; until
      this is called trace messages are just discarded.

    * New internal function ``find_touching_revisions()`` and hidden
      command touching-revisions trace the changes to a given file.

    * Simpler and faster ``compare_inventories()`` function.

    * ``bzrlib.open_tracefile()`` takes a tracefilename parameter.

    * New AtomicFile class.

    * New developer commands ``added``, ``modified``.


  PORTABILITY:

    * Cope on Windows on python2.3 by using the weaker random seed.
      2.4 is now only recommended.


bzr-0.0.4  2005-04-22
---------------------

  ENHANCEMENTS:

    * 'bzr diff' optionally takes a list of files to diff.  Still a bit
      basic.  Patch from QuantumG.

    * More default ignore patterns.

    * New 'bzr log --verbose' shows a list of files changed in the
      changeset.  Patch from Sebastian Cote.

    * Roll over ~/.bzr.log if it gets too large.

    * Command abbreviations 'ci', 'st', 'stat', '?' based on a patch
      by Jason Diamon.

    * New 'bzr help commands' based on a patch from Denys Duchier.


  CHANGES:

    * User email is determined by looking at $BZREMAIL or ~/.bzr.email
      or $EMAIL.  All are decoded by the locale preferred encoding.
      If none of these are present user@hostname is used.  The host's
      fully-qualified name is not used because that tends to fail when
      there are DNS problems.

    * New 'bzr whoami' command instead of username user-email.


  BUG FIXES: 

    * Make commit safe for hardlinked bzr trees.

    * Some Unicode/locale fixes.

    * Partial workaround for ``difflib.unified_diff`` not handling
      trailing newlines properly.


  INTERNAL:

    * Allow docstrings for help to be in PEP0257 format.  Patch from
      Matt Brubeck.

    * More tests in test.sh.

    * Write profile data to a temporary file not into working
      directory and delete it when done.

    * Smaller .bzr.log with process ids.


  PORTABILITY:

    * Fix opening of ~/.bzr.log on Windows.  Patch from Andrew
      Bennetts.

    * Some improvements in handling paths on Windows, based on a patch
      from QuantumG.


bzr-0.0.3  2005-04-06
---------------------

  ENHANCEMENTS:

    * New "directories" internal command lists versioned directories
      in the tree.

    * Can now say "bzr commit --help".

    * New "rename" command to rename one file to a different name
      and/or directory.

    * New "move" command to move one or more files into a different
      directory.

    * New "renames" command lists files renamed since base revision.

    * New cat command contributed by janmar.

  CHANGES:

    * .bzr.log is placed in $HOME (not pwd) and is always written in
      UTF-8.  (Probably not a completely good long-term solution, but
      will do for now.)

  PORTABILITY:

    * Workaround for difflib bug in Python 2.3 that causes an
      exception when comparing empty files.  Reported by Erik Toubro
      Nielsen.

  INTERNAL:

    * Refactored inventory storage to insert a root entry at the top.

  TESTING:

    * Start of shell-based black-box testing in test.sh.


bzr-0.0.2.1
-----------

  PORTABILITY:

    * Win32 fixes from Steve Brown.


bzr-0.0.2  "black cube"  2005-03-31
-----------------------------------

  ENHANCEMENTS:

    * Default ignore list extended (see bzrlib/__init__.py).

    * Patterns in .bzrignore are now added to the default ignore list,
      rather than replacing it.

    * Ignore list isn't reread for every file.

    * More help topics.

    * Reinstate the 'bzr check' command to check invariants of the
      branch.

    * New 'ignored' command lists which files are ignored and why;
      'deleted' lists files deleted in the current working tree.

    * Performance improvements.

    * New global --profile option.
    
    * Ignore patterns like './config.h' now correctly match files in
      the root directory only.


bzr-0.0.1  2005-03-26
---------------------

  ENHANCEMENTS:

    * More information from info command.

    * Can now say "bzr help COMMAND" for more detailed help.

    * Less file flushing and faster performance when writing logs and
      committing to stores.

    * More useful verbose output from some commands.

  BUG FIXES:

    * Fix inverted display of 'R' and 'M' during 'commit -v'.

  PORTABILITY:

    * Include a subset of ElementTree-1.2.20040618 to make
      installation easier.

    * Fix time.localtime call to work with Python 2.3 (the minimum
      supported).


bzr-0.0.0.69  2005-03-22
------------------------

  ENHANCEMENTS:

    * First public release.

    * Storage of local versions: init, add, remove, rm, info, log,
      diff, status, etc.<|MERGE_RESOLUTION|>--- conflicted
+++ resolved
@@ -37,19 +37,16 @@
 
   BUGFIXES:
 
-<<<<<<< HEAD
+    * Correctly track the base URL of a smart medium when using bzr+http://
+      URLs, which was causing spurious "No repository present" errors with
+      branches in shared repositories accessed over bzr+http.
+      (Andrew Bennetts, #230550)
+
     * Define ``_remote_is_at_least_1_2`` on ``SmartClientMedium`` so that all
       implementations have the attribute.  Fixes 'PyCurlTransport' object has no
       attribute '_remote_is_at_least_1_2' attribute errors.
       (Andrew Bennetts, #220806)
       
-=======
-    * Correctly track the base URL of a smart medium when using bzr+http://
-      URLs, which was causing spurious "No repository present" errors with
-      branches in shared repositories accessed over bzr+http.
-      (Andrew Bennetts, #230550)
-
->>>>>>> 885fc5fb
     * Issue a warning and ignore passwords declared in authentication.conf when
       used for an ssh scheme (sftp or bzr+ssh).
       (Vincent Ladeuil, #203186)
